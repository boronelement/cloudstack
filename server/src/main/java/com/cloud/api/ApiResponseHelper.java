// Licensed to the Apache Software Foundation (ASF) under one
// or more contributor license agreements.  See the NOTICE file
// distributed with this work for additional information
// regarding copyright ownership.  The ASF licenses this file
// to you under the Apache License, Version 2.0 (the
// "License"); you may not use this file except in compliance
// with the License.  You may obtain a copy of the License at
//
//   http://www.apache.org/licenses/LICENSE-2.0
//
// Unless required by applicable law or agreed to in writing,
// software distributed under the License is distributed on an
// "AS IS" BASIS, WITHOUT WARRANTIES OR CONDITIONS OF ANY
// KIND, either express or implied.  See the License for the
// specific language governing permissions and limitations
// under the License.
package com.cloud.api;

import static com.cloud.utils.NumbersUtil.toHumanReadableSize;

import java.security.cert.Certificate;
import java.security.cert.CertificateException;
import java.text.DecimalFormat;
import java.util.ArrayList;
import java.util.Arrays;
import java.util.Calendar;
import java.util.Date;
import java.util.EnumSet;
import java.util.HashMap;
import java.util.HashSet;
import java.util.LinkedHashSet;
import java.util.List;
import java.util.Map;
import java.util.Set;
import java.util.TimeZone;
import java.util.stream.Collectors;

import javax.inject.Inject;

import com.cloud.utils.security.CertificateHelper;
import org.apache.cloudstack.acl.ControlledEntity;
import org.apache.cloudstack.acl.ControlledEntity.ACLType;
import org.apache.cloudstack.affinity.AffinityGroup;
import org.apache.cloudstack.affinity.AffinityGroupResponse;
import org.apache.cloudstack.annotation.AnnotationService;
import org.apache.cloudstack.annotation.dao.AnnotationDao;
import org.apache.cloudstack.api.ApiConstants.DomainDetails;
import org.apache.cloudstack.api.ApiConstants.HostDetails;
import org.apache.cloudstack.api.ApiConstants.VMDetails;
import org.apache.cloudstack.api.ResponseGenerator;
import org.apache.cloudstack.api.ResponseObject.ResponseView;
import org.apache.cloudstack.api.command.user.job.QueryAsyncJobResultCmd;
import org.apache.cloudstack.api.response.AccountResponse;
import org.apache.cloudstack.api.response.ApplicationLoadBalancerInstanceResponse;
import org.apache.cloudstack.api.response.ApplicationLoadBalancerResponse;
import org.apache.cloudstack.api.response.ApplicationLoadBalancerRuleResponse;
import org.apache.cloudstack.api.response.AsyncJobResponse;
import org.apache.cloudstack.api.response.AutoScalePolicyResponse;
import org.apache.cloudstack.api.response.AutoScaleVmGroupResponse;
import org.apache.cloudstack.api.response.AutoScaleVmProfileResponse;
import org.apache.cloudstack.api.response.BackupOfferingResponse;
import org.apache.cloudstack.api.response.BackupResponse;
import org.apache.cloudstack.api.response.BackupScheduleResponse;
import org.apache.cloudstack.api.response.CapabilityResponse;
import org.apache.cloudstack.api.response.CapacityResponse;
import org.apache.cloudstack.api.response.ClusterResponse;
import org.apache.cloudstack.api.response.ConditionResponse;
import org.apache.cloudstack.api.response.ConfigurationResponse;
import org.apache.cloudstack.api.response.ControlledEntityResponse;
import org.apache.cloudstack.api.response.ControlledViewEntityResponse;
import org.apache.cloudstack.api.response.CounterResponse;
import org.apache.cloudstack.api.response.CreateCmdResponse;
import org.apache.cloudstack.api.response.CreateSSHKeyPairResponse;
<<<<<<< HEAD
import org.apache.cloudstack.api.response.DataCenterGuestIpv6PrefixResponse;
=======
import org.apache.cloudstack.api.response.DirectDownloadCertificateResponse;
>>>>>>> 7e8db7ce
import org.apache.cloudstack.api.response.DiskOfferingResponse;
import org.apache.cloudstack.api.response.DomainResponse;
import org.apache.cloudstack.api.response.DomainRouterResponse;
import org.apache.cloudstack.api.response.EventResponse;
import org.apache.cloudstack.api.response.ExtractResponse;
import org.apache.cloudstack.api.response.FirewallResponse;
import org.apache.cloudstack.api.response.FirewallRuleResponse;
import org.apache.cloudstack.api.response.GlobalLoadBalancerResponse;
import org.apache.cloudstack.api.response.GuestOSResponse;
import org.apache.cloudstack.api.response.GuestOsMappingResponse;
import org.apache.cloudstack.api.response.GuestVlanRangeResponse;
import org.apache.cloudstack.api.response.HostForMigrationResponse;
import org.apache.cloudstack.api.response.HostResponse;
import org.apache.cloudstack.api.response.HypervisorCapabilitiesResponse;
import org.apache.cloudstack.api.response.IPAddressResponse;
import org.apache.cloudstack.api.response.ImageStoreResponse;
import org.apache.cloudstack.api.response.InstanceGroupResponse;
import org.apache.cloudstack.api.response.InternalLoadBalancerElementResponse;
import org.apache.cloudstack.api.response.IpForwardingRuleResponse;
import org.apache.cloudstack.api.response.IpRangeResponse;
import org.apache.cloudstack.api.response.Ipv6RouteResponse;
import org.apache.cloudstack.api.response.IsolationMethodResponse;
import org.apache.cloudstack.api.response.LBHealthCheckPolicyResponse;
import org.apache.cloudstack.api.response.LBHealthCheckResponse;
import org.apache.cloudstack.api.response.LBStickinessPolicyResponse;
import org.apache.cloudstack.api.response.LBStickinessResponse;
import org.apache.cloudstack.api.response.ListResponse;
import org.apache.cloudstack.api.response.LoadBalancerResponse;
import org.apache.cloudstack.api.response.ManagementServerResponse;
import org.apache.cloudstack.api.response.NetworkACLItemResponse;
import org.apache.cloudstack.api.response.NetworkACLResponse;
import org.apache.cloudstack.api.response.NetworkOfferingResponse;
import org.apache.cloudstack.api.response.NetworkResponse;
import org.apache.cloudstack.api.response.NicExtraDhcpOptionResponse;
import org.apache.cloudstack.api.response.NicResponse;
import org.apache.cloudstack.api.response.NicSecondaryIpResponse;
import org.apache.cloudstack.api.response.OvsProviderResponse;
import org.apache.cloudstack.api.response.PhysicalNetworkResponse;
import org.apache.cloudstack.api.response.PodResponse;
import org.apache.cloudstack.api.response.PortableIpRangeResponse;
import org.apache.cloudstack.api.response.PortableIpResponse;
import org.apache.cloudstack.api.response.PrivateGatewayResponse;
import org.apache.cloudstack.api.response.ProjectAccountResponse;
import org.apache.cloudstack.api.response.ProjectInvitationResponse;
import org.apache.cloudstack.api.response.ProjectResponse;
import org.apache.cloudstack.api.response.ProviderResponse;
import org.apache.cloudstack.api.response.RegionResponse;
import org.apache.cloudstack.api.response.RemoteAccessVpnResponse;
import org.apache.cloudstack.api.response.ResourceCountResponse;
import org.apache.cloudstack.api.response.ResourceIconResponse;
import org.apache.cloudstack.api.response.ResourceLimitResponse;
import org.apache.cloudstack.api.response.ResourceTagResponse;
import org.apache.cloudstack.api.response.DirectDownloadCertificateHostStatusResponse;
import org.apache.cloudstack.api.response.RollingMaintenanceHostSkippedResponse;
import org.apache.cloudstack.api.response.RollingMaintenanceHostUpdatedResponse;
import org.apache.cloudstack.api.response.RollingMaintenanceResponse;
import org.apache.cloudstack.api.response.RouterHealthCheckResultResponse;
import org.apache.cloudstack.api.response.SSHKeyPairResponse;
import org.apache.cloudstack.api.response.SecurityGroupResponse;
import org.apache.cloudstack.api.response.SecurityGroupRuleResponse;
import org.apache.cloudstack.api.response.ServiceOfferingResponse;
import org.apache.cloudstack.api.response.ServiceResponse;
import org.apache.cloudstack.api.response.Site2SiteCustomerGatewayResponse;
import org.apache.cloudstack.api.response.Site2SiteVpnConnectionResponse;
import org.apache.cloudstack.api.response.Site2SiteVpnGatewayResponse;
import org.apache.cloudstack.api.response.SnapshotPolicyResponse;
import org.apache.cloudstack.api.response.SnapshotResponse;
import org.apache.cloudstack.api.response.SnapshotScheduleResponse;
import org.apache.cloudstack.api.response.StaticRouteResponse;
import org.apache.cloudstack.api.response.StorageNetworkIpRangeResponse;
import org.apache.cloudstack.api.response.StoragePoolResponse;
import org.apache.cloudstack.api.response.SystemVmInstanceResponse;
import org.apache.cloudstack.api.response.SystemVmResponse;
import org.apache.cloudstack.api.response.TemplatePermissionsResponse;
import org.apache.cloudstack.api.response.TemplateResponse;
import org.apache.cloudstack.api.response.TrafficMonitorResponse;
import org.apache.cloudstack.api.response.TrafficTypeResponse;
import org.apache.cloudstack.api.response.UpgradeRouterTemplateResponse;
import org.apache.cloudstack.api.response.UsageRecordResponse;
import org.apache.cloudstack.api.response.UserResponse;
import org.apache.cloudstack.api.response.UserVmResponse;
import org.apache.cloudstack.api.response.VMSnapshotResponse;
import org.apache.cloudstack.api.response.VirtualRouterProviderResponse;
import org.apache.cloudstack.api.response.VlanIpRangeResponse;
import org.apache.cloudstack.api.response.VolumeResponse;
import org.apache.cloudstack.api.response.VpcOfferingResponse;
import org.apache.cloudstack.api.response.VpcResponse;
import org.apache.cloudstack.api.response.VpnUsersResponse;
import org.apache.cloudstack.api.response.ZoneResponse;
import org.apache.cloudstack.backup.Backup;
import org.apache.cloudstack.backup.BackupOffering;
import org.apache.cloudstack.backup.BackupSchedule;
import org.apache.cloudstack.backup.dao.BackupOfferingDao;
import org.apache.cloudstack.config.Configuration;
import org.apache.cloudstack.context.CallContext;
import org.apache.cloudstack.direct.download.DirectDownloadCertificateHostMap;
import org.apache.cloudstack.direct.download.DirectDownloadManager;
import org.apache.cloudstack.direct.download.DirectDownloadManager.HostCertificateStatus.CertificateStatus;
import org.apache.cloudstack.engine.subsystem.api.storage.DataStore;
import org.apache.cloudstack.engine.subsystem.api.storage.DataStoreCapabilities;
import org.apache.cloudstack.engine.subsystem.api.storage.DataStoreManager;
import org.apache.cloudstack.engine.subsystem.api.storage.SnapshotDataFactory;
import org.apache.cloudstack.engine.subsystem.api.storage.SnapshotInfo;
import org.apache.cloudstack.direct.download.DirectDownloadCertificate;
import org.apache.cloudstack.framework.jobs.AsyncJob;
import org.apache.cloudstack.framework.jobs.AsyncJobManager;
import org.apache.cloudstack.management.ManagementServerHost;
import org.apache.cloudstack.network.lb.ApplicationLoadBalancerRule;
import org.apache.cloudstack.region.PortableIp;
import org.apache.cloudstack.region.PortableIpRange;
import org.apache.cloudstack.region.Region;
import org.apache.cloudstack.storage.datastore.db.PrimaryDataStoreDao;
import org.apache.cloudstack.storage.datastore.db.SnapshotDataStoreDao;
import org.apache.cloudstack.storage.datastore.db.SnapshotDataStoreVO;
import org.apache.cloudstack.storage.datastore.db.StoragePoolVO;
import org.apache.cloudstack.usage.Usage;
import org.apache.cloudstack.usage.UsageService;
import org.apache.cloudstack.usage.UsageTypes;
import org.apache.commons.collections.CollectionUtils;
import org.apache.commons.lang3.StringUtils;
import org.apache.log4j.Logger;

import com.cloud.agent.api.VgpuTypesInfo;
import com.cloud.api.query.ViewResponseHelper;
import com.cloud.api.query.vo.AccountJoinVO;
import com.cloud.api.query.vo.AsyncJobJoinVO;
import com.cloud.api.query.vo.ControlledViewEntity;
import com.cloud.api.query.vo.DataCenterJoinVO;
import com.cloud.api.query.vo.DiskOfferingJoinVO;
import com.cloud.api.query.vo.DomainRouterJoinVO;
import com.cloud.api.query.vo.EventJoinVO;
import com.cloud.api.query.vo.HostJoinVO;
import com.cloud.api.query.vo.ImageStoreJoinVO;
import com.cloud.api.query.vo.InstanceGroupJoinVO;
import com.cloud.api.query.vo.NetworkOfferingJoinVO;
import com.cloud.api.query.vo.ProjectAccountJoinVO;
import com.cloud.api.query.vo.ProjectInvitationJoinVO;
import com.cloud.api.query.vo.ProjectJoinVO;
import com.cloud.api.query.vo.ResourceTagJoinVO;
import com.cloud.api.query.vo.SecurityGroupJoinVO;
import com.cloud.api.query.vo.ServiceOfferingJoinVO;
import com.cloud.api.query.vo.StoragePoolJoinVO;
import com.cloud.api.query.vo.TemplateJoinVO;
import com.cloud.api.query.vo.UserAccountJoinVO;
import com.cloud.api.query.vo.UserVmJoinVO;
import com.cloud.api.query.vo.VolumeJoinVO;
import com.cloud.api.query.vo.VpcOfferingJoinVO;
import com.cloud.api.response.ApiResponseSerializer;
import com.cloud.capacity.Capacity;
import com.cloud.capacity.CapacityVO;
import com.cloud.capacity.dao.CapacityDaoImpl.SummedCapacity;
import com.cloud.configuration.ConfigurationManager;
import com.cloud.configuration.Resource.ResourceOwnerType;
import com.cloud.configuration.Resource.ResourceType;
import com.cloud.configuration.ResourceCount;
import com.cloud.configuration.ResourceLimit;
import com.cloud.dc.ClusterDetailsDao;
import com.cloud.dc.ClusterVO;
import com.cloud.dc.DataCenter;
import com.cloud.dc.DataCenterGuestIpv6Prefix;
import com.cloud.dc.DataCenterVO;
import com.cloud.dc.HostPodVO;
import com.cloud.dc.Pod;
import com.cloud.dc.StorageNetworkIpRange;
import com.cloud.dc.Vlan;
import com.cloud.dc.Vlan.VlanType;
import com.cloud.dc.VlanVO;
import com.cloud.domain.Domain;
import com.cloud.domain.DomainVO;
import com.cloud.event.Event;
import com.cloud.exception.InvalidParameterValueException;
import com.cloud.exception.PermissionDeniedException;
import com.cloud.gpu.GPU;
import com.cloud.host.Host;
import com.cloud.host.HostVO;
import com.cloud.hypervisor.HypervisorCapabilities;
import com.cloud.network.GuestVlan;
import com.cloud.network.IpAddress;
import com.cloud.network.Ipv6Service;
import com.cloud.network.Network;
import com.cloud.network.Network.Capability;
import com.cloud.network.Network.Provider;
import com.cloud.network.Network.Service;
import com.cloud.network.NetworkModel;
import com.cloud.network.NetworkProfile;
import com.cloud.network.Networks.BroadcastDomainType;
import com.cloud.network.Networks.IsolationType;
import com.cloud.network.Networks.TrafficType;
import com.cloud.network.OvsProvider;
import com.cloud.network.PhysicalNetwork;
import com.cloud.network.PhysicalNetworkServiceProvider;
import com.cloud.network.PhysicalNetworkTrafficType;
import com.cloud.network.RemoteAccessVpn;
import com.cloud.network.RouterHealthCheckResult;
import com.cloud.network.Site2SiteCustomerGateway;
import com.cloud.network.Site2SiteVpnConnection;
import com.cloud.network.Site2SiteVpnGateway;
import com.cloud.network.VirtualRouterProvider;
import com.cloud.network.VpnUser;
import com.cloud.network.VpnUserVO;
import com.cloud.network.as.AutoScalePolicy;
import com.cloud.network.as.AutoScaleVmGroup;
import com.cloud.network.as.AutoScaleVmProfile;
import com.cloud.network.as.AutoScaleVmProfileVO;
import com.cloud.network.as.Condition;
import com.cloud.network.as.ConditionVO;
import com.cloud.network.as.Counter;
import com.cloud.network.dao.IPAddressDao;
import com.cloud.network.dao.IPAddressVO;
import com.cloud.network.dao.LoadBalancerVO;
import com.cloud.network.dao.NetworkDetailVO;
import com.cloud.network.dao.NetworkDetailsDao;
import com.cloud.network.dao.NetworkVO;
import com.cloud.network.dao.PhysicalNetworkVO;
import com.cloud.network.router.VirtualRouter;
import com.cloud.network.rules.FirewallRule;
import com.cloud.network.rules.FirewallRuleVO;
import com.cloud.network.rules.HealthCheckPolicy;
import com.cloud.network.rules.LoadBalancer;
import com.cloud.network.rules.LoadBalancerContainer.Scheme;
import com.cloud.network.rules.PortForwardingRule;
import com.cloud.network.rules.PortForwardingRuleVO;
import com.cloud.network.rules.StaticNatRule;
import com.cloud.network.rules.StickinessPolicy;
import com.cloud.network.security.SecurityGroup;
import com.cloud.network.security.SecurityGroupVO;
import com.cloud.network.security.SecurityRule;
import com.cloud.network.security.SecurityRule.SecurityRuleType;
import com.cloud.network.vpc.NetworkACL;
import com.cloud.network.vpc.NetworkACLItem;
import com.cloud.network.vpc.PrivateGateway;
import com.cloud.network.vpc.StaticRoute;
import com.cloud.network.vpc.Vpc;
import com.cloud.network.vpc.VpcOffering;
import com.cloud.offering.DiskOffering;
import com.cloud.offering.NetworkOffering;
import com.cloud.offering.NetworkOffering.Detail;
import com.cloud.offering.ServiceOffering;
import com.cloud.offerings.NetworkOfferingVO;
import com.cloud.offerings.dao.NetworkOfferingDao;
import com.cloud.org.Cluster;
import com.cloud.projects.Project;
import com.cloud.projects.ProjectAccount;
import com.cloud.projects.ProjectInvitation;
import com.cloud.region.ha.GlobalLoadBalancerRule;
import com.cloud.resource.RollingMaintenanceManager;
import com.cloud.server.ResourceIcon;
import com.cloud.server.ResourceTag;
import com.cloud.server.ResourceTag.ResourceObjectType;
import com.cloud.service.ServiceOfferingVO;
import com.cloud.storage.DataStoreRole;
import com.cloud.storage.DiskOfferingVO;
import com.cloud.storage.GuestOS;
import com.cloud.storage.GuestOSCategoryVO;
import com.cloud.storage.GuestOSHypervisor;
import com.cloud.storage.GuestOsCategory;
import com.cloud.storage.ImageStore;
import com.cloud.storage.Snapshot;
import com.cloud.storage.SnapshotVO;
import com.cloud.storage.StoragePool;
import com.cloud.storage.Upload;
import com.cloud.storage.UploadVO;
import com.cloud.storage.VMTemplateVO;
import com.cloud.storage.Volume;
import com.cloud.storage.VolumeVO;
import com.cloud.storage.dao.GuestOSCategoryDao;
import com.cloud.storage.dao.GuestOSDao;
import com.cloud.storage.dao.VolumeDao;
import com.cloud.storage.snapshot.SnapshotPolicy;
import com.cloud.storage.snapshot.SnapshotSchedule;
import com.cloud.tags.dao.ResourceTagDao;
import com.cloud.template.VirtualMachineTemplate;
import com.cloud.user.Account;
import com.cloud.user.AccountManager;
import com.cloud.user.SSHKeyPair;
import com.cloud.user.User;
import com.cloud.user.UserAccount;
import com.cloud.user.UserStatisticsVO;
import com.cloud.user.dao.UserStatisticsDao;
import com.cloud.uservm.UserVm;
import com.cloud.utils.Pair;
import com.cloud.utils.crypt.DBEncryptionUtil;
import com.cloud.utils.db.EntityManager;
import com.cloud.utils.db.SearchBuilder;
import com.cloud.utils.db.SearchCriteria;
import com.cloud.utils.db.SearchCriteria.Op;
import com.cloud.utils.exception.CloudRuntimeException;
import com.cloud.utils.net.Dhcp;
import com.cloud.utils.net.Ip;
import com.cloud.utils.net.NetUtils;
import com.cloud.vm.ConsoleProxyVO;
import com.cloud.vm.InstanceGroup;
import com.cloud.vm.Nic;
import com.cloud.vm.NicExtraDhcpOptionVO;
import com.cloud.vm.NicProfile;
import com.cloud.vm.NicSecondaryIp;
import com.cloud.vm.NicVO;
import com.cloud.vm.VMInstanceVO;
import com.cloud.vm.VirtualMachine;
import com.cloud.vm.VirtualMachine.Type;
import com.cloud.vm.dao.NicExtraDhcpOptionDao;
import com.cloud.vm.dao.NicSecondaryIpVO;
import com.cloud.vm.snapshot.VMSnapshot;
import com.cloud.vm.snapshot.VMSnapshotVO;
import com.cloud.vm.snapshot.dao.VMSnapshotDao;
<<<<<<< HEAD
=======
import org.apache.commons.lang3.StringUtils;
import sun.security.x509.X509CertImpl;
>>>>>>> 7e8db7ce

public class ApiResponseHelper implements ResponseGenerator {

    private static final Logger s_logger = Logger.getLogger(ApiResponseHelper.class);
    private static final DecimalFormat s_percentFormat = new DecimalFormat("##.##");

    @Inject
    private EntityManager _entityMgr;
    @Inject
    private UsageService _usageSvc;
    @Inject
    NetworkModel _ntwkModel;
    @Inject
    protected AccountManager _accountMgr;
    @Inject
    protected AsyncJobManager _jobMgr;
    @Inject
    ConfigurationManager _configMgr;
    @Inject
    SnapshotDataFactory snapshotfactory;
    @Inject
    private VolumeDao _volumeDao;
    @Inject
    private DataStoreManager _dataStoreMgr;
    @Inject
    private SnapshotDataStoreDao _snapshotStoreDao;
    @Inject
    private PrimaryDataStoreDao _storagePoolDao;
    @Inject
    private ClusterDetailsDao _clusterDetailsDao;
    @Inject
    private ResourceTagDao _resourceTagDao;
    @Inject
    private NicExtraDhcpOptionDao _nicExtraDhcpOptionDao;
    @Inject
    private IPAddressDao userIpAddressDao;
    @Inject
    NetworkDetailsDao networkDetailsDao;
    @Inject
    private VMSnapshotDao vmSnapshotDao;
    @Inject
    private BackupOfferingDao backupOfferingDao;
    @Inject
    private GuestOSCategoryDao _guestOsCategoryDao;
    @Inject
    private GuestOSDao _guestOsDao;
    @Inject
    private AnnotationDao annotationDao;
    @Inject
    private UserStatisticsDao userStatsDao;
    @Inject
    NetworkOfferingDao networkOfferingDao;
    @Inject
    Ipv6Service ipv6Service;

    @Override
    public UserResponse createUserResponse(User user) {
        UserAccountJoinVO vUser = ApiDBUtils.newUserView(user);
        return ApiDBUtils.newUserResponse(vUser);
    }

    // this method is used for response generation via createAccount (which
    // creates an account + user)
    @Override
    public AccountResponse createUserAccountResponse(ResponseView view, UserAccount user) {
        return ApiDBUtils.newAccountResponse(view, EnumSet.of(DomainDetails.all), ApiDBUtils.findAccountViewById(user.getAccountId()));
    }

    @Override
    public AccountResponse createAccountResponse(ResponseView view, Account account) {
        AccountJoinVO vUser = ApiDBUtils.newAccountView(account);
        return ApiDBUtils.newAccountResponse(view, EnumSet.of(DomainDetails.all), vUser);
    }

    @Override
    public UserResponse createUserResponse(UserAccount user) {
        UserAccountJoinVO vUser = ApiDBUtils.newUserView(user);
        return ApiDBUtils.newUserResponse(vUser);
    }

    @Override
    public DomainResponse createDomainResponse(Domain domain) {
        DomainResponse domainResponse = new DomainResponse();
        domainResponse.setDomainName(domain.getName());
        domainResponse.setId(domain.getUuid());
        domainResponse.setLevel(domain.getLevel());
        domainResponse.setCreated(domain.getCreated());
        domainResponse.setNetworkDomain(domain.getNetworkDomain());
        Domain parentDomain = ApiDBUtils.findDomainById(domain.getParent());
        if (parentDomain != null) {
            domainResponse.setParentDomainId(parentDomain.getUuid());
        }
        StringBuilder domainPath = new StringBuilder("ROOT");
        (domainPath.append(domain.getPath())).deleteCharAt(domainPath.length() - 1);
        domainResponse.setPath(domainPath.toString());
        if (domain.getParent() != null) {
            domainResponse.setParentDomainName(ApiDBUtils.findDomainById(domain.getParent()).getName());
        }
        if (domain.getChildCount() > 0) {
            domainResponse.setHasChild(true);
        }
        domainResponse.setObjectName("domain");
        return domainResponse;
    }

    @Override
    public DiskOfferingResponse createDiskOfferingResponse(DiskOffering offering) {
        DiskOfferingJoinVO vOffering = ApiDBUtils.newDiskOfferingView(offering);
        return ApiDBUtils.newDiskOfferingResponse(vOffering);
    }

    @Override
    public ResourceLimitResponse createResourceLimitResponse(ResourceLimit limit) {
        ResourceLimitResponse resourceLimitResponse = new ResourceLimitResponse();
        if (limit.getResourceOwnerType() == ResourceOwnerType.Domain) {
            populateDomain(resourceLimitResponse, limit.getOwnerId());
        } else if (limit.getResourceOwnerType() == ResourceOwnerType.Account) {
            Account accountTemp = ApiDBUtils.findAccountById(limit.getOwnerId());
            populateAccount(resourceLimitResponse, limit.getOwnerId());
            populateDomain(resourceLimitResponse, accountTemp.getDomainId());
        }
        resourceLimitResponse.setResourceType(limit.getType());

        if ((limit.getType() == ResourceType.primary_storage || limit.getType() == ResourceType.secondary_storage) && limit.getMax() >= 0) {
            resourceLimitResponse.setMax((long)Math.ceil((double)limit.getMax() / ResourceType.bytesToGiB));
        } else {
            resourceLimitResponse.setMax(limit.getMax());
        }
        resourceLimitResponse.setObjectName("resourcelimit");

        return resourceLimitResponse;
    }

    @Override
    public ResourceCountResponse createResourceCountResponse(ResourceCount resourceCount) {
        ResourceCountResponse resourceCountResponse = new ResourceCountResponse();

        if (resourceCount.getResourceOwnerType() == ResourceOwnerType.Account) {
            Account accountTemp = ApiDBUtils.findAccountById(resourceCount.getOwnerId());
            if (accountTemp != null) {
                populateAccount(resourceCountResponse, accountTemp.getId());
                populateDomain(resourceCountResponse, accountTemp.getDomainId());
            }
        } else if (resourceCount.getResourceOwnerType() == ResourceOwnerType.Domain) {
            populateDomain(resourceCountResponse, resourceCount.getOwnerId());
        }

        resourceCountResponse.setResourceType(resourceCount.getType());
        resourceCountResponse.setResourceCount(resourceCount.getCount());
        resourceCountResponse.setObjectName("resourcecount");
        return resourceCountResponse;
    }

    @Override
    public ServiceOfferingResponse createServiceOfferingResponse(ServiceOffering offering) {
        ServiceOfferingJoinVO vOffering = ApiDBUtils.newServiceOfferingView(offering);
        return ApiDBUtils.newServiceOfferingResponse(vOffering);
    }

    @Override
    public ConfigurationResponse createConfigurationResponse(Configuration cfg) {
        ConfigurationResponse cfgResponse = new ConfigurationResponse();
        cfgResponse.setCategory(cfg.getCategory());
        cfgResponse.setDescription(cfg.getDescription());
        cfgResponse.setName(cfg.getName());
        if (cfg.isEncrypted()) {
            cfgResponse.setValue(DBEncryptionUtil.encrypt(cfg.getValue()));
        } else {
            cfgResponse.setValue(cfg.getValue());
        }
        cfgResponse.setIsDynamic(cfg.isDynamic());
        cfgResponse.setObjectName("configuration");

        return cfgResponse;
    }

    @Override
    public SnapshotResponse createSnapshotResponse(Snapshot snapshot) {
        SnapshotResponse snapshotResponse = new SnapshotResponse();
        snapshotResponse.setId(snapshot.getUuid());

        populateOwner(snapshotResponse, snapshot);

        VolumeVO volume = findVolumeById(snapshot.getVolumeId());
        String snapshotTypeStr = snapshot.getRecurringType().name();
        snapshotResponse.setSnapshotType(snapshotTypeStr);
        if (volume != null) {
            snapshotResponse.setVolumeId(volume.getUuid());
            snapshotResponse.setVolumeName(volume.getName());
            snapshotResponse.setVolumeType(volume.getVolumeType().name());
            snapshotResponse.setVirtualSize(volume.getSize());
            DataCenter zone = ApiDBUtils.findZoneById(volume.getDataCenterId());
            if (zone != null) {
                snapshotResponse.setZoneId(zone.getUuid());
            }

            if (volume.getVolumeType() == Volume.Type.ROOT && volume.getInstanceId() != null) {
                //TODO combine lines and 489 into a join in the volume dao
                VMInstanceVO instance = ApiDBUtils.findVMInstanceById(volume.getInstanceId());
                if (instance != null) {
                    GuestOS guestOs = ApiDBUtils.findGuestOSById(instance.getGuestOSId());
                    if (guestOs != null) {
                        snapshotResponse.setOsTypeId(guestOs.getUuid());
                        snapshotResponse.setOsDisplayName(guestOs.getDisplayName());
                    }
                }
            }
        }
        snapshotResponse.setCreated(snapshot.getCreated());
        snapshotResponse.setName(snapshot.getName());
        snapshotResponse.setIntervalType(ApiDBUtils.getSnapshotIntervalTypes(snapshot.getId()));
        snapshotResponse.setState(snapshot.getState());
        snapshotResponse.setLocationType(ApiDBUtils.getSnapshotLocationType(snapshot.getId()));

        SnapshotInfo snapshotInfo = null;

        if (snapshot instanceof SnapshotInfo) {
            snapshotInfo = (SnapshotInfo)snapshot;
        } else {
            DataStoreRole dataStoreRole = getDataStoreRole(snapshot, _snapshotStoreDao, _dataStoreMgr);

            snapshotInfo = snapshotfactory.getSnapshot(snapshot.getId(), dataStoreRole);
        }

        if (snapshotInfo == null) {
            s_logger.debug("Unable to find info for image store snapshot with uuid " + snapshot.getUuid());
            snapshotResponse.setRevertable(false);
        } else {
        snapshotResponse.setRevertable(snapshotInfo.isRevertable());
        snapshotResponse.setPhysicaSize(snapshotInfo.getPhysicalSize());
        }

        // set tag information
        List<? extends ResourceTag> tags = ApiDBUtils.listByResourceTypeAndId(ResourceObjectType.Snapshot, snapshot.getId());
        List<ResourceTagResponse> tagResponses = new ArrayList<ResourceTagResponse>();
        for (ResourceTag tag : tags) {
            ResourceTagResponse tagResponse = createResourceTagResponse(tag, true);
            CollectionUtils.addIgnoreNull(tagResponses, tagResponse);
        }
        snapshotResponse.setTags(new HashSet<>(tagResponses));
        snapshotResponse.setHasAnnotation(annotationDao.hasAnnotations(snapshot.getUuid(), AnnotationService.EntityType.SNAPSHOT.name(),
                _accountMgr.isRootAdmin(CallContext.current().getCallingAccount().getId())));

        snapshotResponse.setObjectName("snapshot");
        return snapshotResponse;
    }

    public static DataStoreRole getDataStoreRole(Snapshot snapshot, SnapshotDataStoreDao snapshotStoreDao, DataStoreManager dataStoreMgr) {
        SnapshotDataStoreVO snapshotStore = snapshotStoreDao.findBySnapshot(snapshot.getId(), DataStoreRole.Primary);

        if (snapshotStore == null) {
            return DataStoreRole.Image;
        }

        long storagePoolId = snapshotStore.getDataStoreId();
        DataStore dataStore = dataStoreMgr.getDataStore(storagePoolId, DataStoreRole.Primary);
        if (dataStore == null) {
            return DataStoreRole.Image;
        }

        Map<String, String> mapCapabilities = dataStore.getDriver().getCapabilities();

        if (mapCapabilities != null) {
            String value = mapCapabilities.get(DataStoreCapabilities.STORAGE_SYSTEM_SNAPSHOT.toString());
            Boolean supportsStorageSystemSnapshots = new Boolean(value);

            if (supportsStorageSystemSnapshots) {
                return DataStoreRole.Primary;
            }
        }

        return DataStoreRole.Image;
    }

    @Override
    public VMSnapshotResponse createVMSnapshotResponse(VMSnapshot vmSnapshot) {
        VMSnapshotResponse vmSnapshotResponse = new VMSnapshotResponse();
        vmSnapshotResponse.setId(vmSnapshot.getUuid());
        vmSnapshotResponse.setName(vmSnapshot.getName());
        vmSnapshotResponse.setState(vmSnapshot.getState());
        vmSnapshotResponse.setCreated(vmSnapshot.getCreated());
        vmSnapshotResponse.setDescription(vmSnapshot.getDescription());
        vmSnapshotResponse.setDisplayName(vmSnapshot.getDisplayName());
        UserVm vm = ApiDBUtils.findUserVmById(vmSnapshot.getVmId());
        if (vm != null) {
            vmSnapshotResponse.setVirtualMachineId(vm.getUuid());
            vmSnapshotResponse.setVirtualMachineName(StringUtils.isEmpty(vm.getDisplayName()) ? vm.getHostName() : vm.getDisplayName());
            vmSnapshotResponse.setHypervisor(vm.getHypervisorType());
            DataCenterVO datacenter = ApiDBUtils.findZoneById(vm.getDataCenterId());
            if (datacenter != null) {
                vmSnapshotResponse.setZoneId(datacenter.getUuid());
                vmSnapshotResponse.setZoneName(datacenter.getName());
            }
        }
        if (vmSnapshot.getParent() != null) {
            VMSnapshot vmSnapshotParent = ApiDBUtils.getVMSnapshotById(vmSnapshot.getParent());
            if (vmSnapshotParent != null) {
                vmSnapshotResponse.setParent(vmSnapshotParent.getUuid());
                vmSnapshotResponse.setParentName(vmSnapshotParent.getDisplayName());
            }
        }
        populateOwner(vmSnapshotResponse, vmSnapshot);
        Project project = ApiDBUtils.findProjectByProjectAccountId(vmSnapshot.getAccountId());
        if (project != null) {
            vmSnapshotResponse.setProjectId(project.getUuid());
            vmSnapshotResponse.setProjectName(project.getName());
        }
        Account account = ApiDBUtils.findAccountById(vmSnapshot.getAccountId());
        if (account != null) {
            vmSnapshotResponse.setAccountName(account.getAccountName());
        }
        DomainVO domain = ApiDBUtils.findDomainById(vmSnapshot.getDomainId());
        if (domain != null) {
            vmSnapshotResponse.setDomainId(domain.getUuid());
            vmSnapshotResponse.setDomainName(domain.getName());
        }

        List<? extends ResourceTag> tags = _resourceTagDao.listBy(vmSnapshot.getId(), ResourceObjectType.VMSnapshot);
        List<ResourceTagResponse> tagResponses = new ArrayList<ResourceTagResponse>();
        for (ResourceTag tag : tags) {
            ResourceTagResponse tagResponse = createResourceTagResponse(tag, false);
            CollectionUtils.addIgnoreNull(tagResponses, tagResponse);
        }
        vmSnapshotResponse.setTags(new HashSet<>(tagResponses));
        vmSnapshotResponse.setHasAnnotation(annotationDao.hasAnnotations(vmSnapshot.getUuid(), AnnotationService.EntityType.VM_SNAPSHOT.name(),
                _accountMgr.isRootAdmin(CallContext.current().getCallingAccount().getId())));

        vmSnapshotResponse.setCurrent(vmSnapshot.getCurrent());
        vmSnapshotResponse.setType(vmSnapshot.getType().toString());
        vmSnapshotResponse.setObjectName("vmsnapshot");
        return vmSnapshotResponse;
    }

    @Override
    public SnapshotPolicyResponse createSnapshotPolicyResponse(SnapshotPolicy policy) {
        SnapshotPolicyResponse policyResponse = new SnapshotPolicyResponse();
        policyResponse.setId(policy.getUuid());
        Volume vol = ApiDBUtils.findVolumeById(policy.getVolumeId());
        if (vol != null) {
            policyResponse.setVolumeId(vol.getUuid());
        }
        policyResponse.setSchedule(policy.getSchedule());
        policyResponse.setIntervalType(policy.getInterval());
        policyResponse.setMaxSnaps(policy.getMaxSnaps());
        policyResponse.setTimezone(policy.getTimezone());
        policyResponse.setForDisplay(policy.isDisplay());
        policyResponse.setObjectName("snapshotpolicy");

        List<? extends ResourceTag> tags = _resourceTagDao.listBy(policy.getId(), ResourceObjectType.SnapshotPolicy);
        List<ResourceTagResponse> tagResponses = new ArrayList<ResourceTagResponse>();
        for (ResourceTag tag : tags) {
            ResourceTagResponse tagResponse = createResourceTagResponse(tag, false);
            CollectionUtils.addIgnoreNull(tagResponses, tagResponse);
        }
        policyResponse.setTags(new HashSet<>(tagResponses));

        return policyResponse;
    }

    @Override
    public HostResponse createHostResponse(Host host) {
        return createHostResponse(host, EnumSet.of(HostDetails.all));
    }

    @Override
    public HostResponse createHostResponse(Host host, EnumSet<HostDetails> details) {
        List<HostJoinVO> viewHosts = ApiDBUtils.newHostView(host);
        List<HostResponse> listHosts = ViewResponseHelper.createHostResponse(details, viewHosts.toArray(new HostJoinVO[viewHosts.size()]));
        assert listHosts != null && listHosts.size() == 1 : "There should be one host returned";
        return listHosts.get(0);
    }

    @Override
    public HostForMigrationResponse createHostForMigrationResponse(Host host) {
        return createHostForMigrationResponse(host, EnumSet.of(HostDetails.all));
    }

    @Override
    public HostForMigrationResponse createHostForMigrationResponse(Host host, EnumSet<HostDetails> details) {
        List<HostJoinVO> viewHosts = ApiDBUtils.newHostView(host);
        List<HostForMigrationResponse> listHosts = ViewResponseHelper.createHostForMigrationResponse(details, viewHosts.toArray(new HostJoinVO[viewHosts.size()]));
        assert listHosts != null && listHosts.size() == 1 : "There should be one host returned";
        return listHosts.get(0);
    }

    @Override
    public VlanIpRangeResponse createVlanIpRangeResponse(Vlan vlan) {
        return createVlanIpRangeResponse(VlanIpRangeResponse.class, vlan);
    }

    @Override
    public VlanIpRangeResponse createVlanIpRangeResponse(Class<? extends VlanIpRangeResponse> subClass, Vlan vlan) {
        try {
            Long podId = ApiDBUtils.getPodIdForVlan(vlan.getId());

            VlanIpRangeResponse vlanResponse = subClass.newInstance();
            vlanResponse.setId(vlan.getUuid());
            if (vlan.getVlanType() != null) {
                vlanResponse.setForVirtualNetwork(vlan.getVlanType().equals(VlanType.VirtualNetwork));
            }
            vlanResponse.setVlan(vlan.getVlanTag());
            DataCenter zone = ApiDBUtils.findZoneById(vlan.getDataCenterId());
            if (zone != null) {
                vlanResponse.setZoneId(zone.getUuid());
            }

            if (podId != null) {
                HostPodVO pod = ApiDBUtils.findPodById(podId);
                if (pod != null) {
                    vlanResponse.setPodId(pod.getUuid());
                    vlanResponse.setPodName(pod.getName());
                }
            }

            String gateway = vlan.getVlanGateway();
            String netmask = vlan.getVlanNetmask();
            vlanResponse.setGateway(gateway);
            vlanResponse.setNetmask(netmask);
            if (StringUtils.isNotEmpty(gateway) && StringUtils.isNotEmpty(netmask)) {
                vlanResponse.setCidr(NetUtils.getCidrFromGatewayAndNetmask(gateway, netmask));
            }

            // get start ip and end ip of corresponding vlan
            String ipRange = vlan.getIpRange();
            if (ipRange != null) {
                String[] range = ipRange.split("-");
                vlanResponse.setStartIp(range[0]);
                vlanResponse.setEndIp(range[1]);
            }

            vlanResponse.setIp6Gateway(vlan.getIp6Gateway());
            vlanResponse.setIp6Cidr(vlan.getIp6Cidr());

            String ip6Range = vlan.getIp6Range();
            if (ip6Range != null) {
                String[] range = ip6Range.split("-");
                vlanResponse.setStartIpv6(range[0]);
                vlanResponse.setEndIpv6(range[1]);
            }

            if (vlan.getNetworkId() != null) {
                Network nw = ApiDBUtils.findNetworkById(vlan.getNetworkId());
                if (nw != null) {
                    vlanResponse.setNetworkId(nw.getUuid());
                }
            }
            Account owner = ApiDBUtils.getVlanAccount(vlan.getId());
            if (owner != null) {
                populateAccount(vlanResponse, owner.getId());
                populateDomain(vlanResponse, owner.getDomainId());
            } else {
                Domain domain = ApiDBUtils.getVlanDomain(vlan.getId());
                if (domain != null) {
                    populateDomain(vlanResponse, domain.getId());
                } else {
                    Long networkId = vlan.getNetworkId();
                    if (networkId != null) {
                        Network network = _ntwkModel.getNetwork(networkId);
                        if (network != null) {
                            Long accountId = network.getAccountId();
                            populateAccount(vlanResponse, accountId);
                            populateDomain(vlanResponse, ApiDBUtils.findAccountById(accountId).getDomainId());
                        }
                    }
                }
            }

            if (vlan.getPhysicalNetworkId() != null) {
                PhysicalNetwork pnw = ApiDBUtils.findPhysicalNetworkById(vlan.getPhysicalNetworkId());
                if (pnw != null) {
                    vlanResponse.setPhysicalNetworkId(pnw.getUuid());
                }
            }
            vlanResponse.setForSystemVms(isForSystemVms(vlan.getId()));
            vlanResponse.setObjectName("vlan");
            return vlanResponse;
        } catch (InstantiationException | IllegalAccessException e) {
            throw new CloudRuntimeException("Failed to create Vlan IP Range response", e);
        }
    }

    /**
     * Return true if vlan IP range is dedicated for system vms (SSVM and CPVM), false if not
     * @param vlanId vlan id
     * @return true if VLAN IP range is dedicated to system vms
     */
    private boolean isForSystemVms(long vlanId){
        SearchBuilder<IPAddressVO> sb = userIpAddressDao.createSearchBuilder();
        sb.and("vlanId", sb.entity().getVlanId(), SearchCriteria.Op.EQ);
        SearchCriteria<IPAddressVO> sc = sb.create();
        sc.setParameters("vlanId", vlanId);
        IPAddressVO userIpAddresVO = userIpAddressDao.findOneBy(sc);
        return userIpAddresVO != null ? userIpAddresVO.isForSystemVms() : false;
    }

    @Override
    public IPAddressResponse createIPAddressResponse(ResponseView view, IpAddress ipAddr) {
        VlanVO vlan = ApiDBUtils.findVlanById(ipAddr.getVlanId());
        boolean forVirtualNetworks = vlan.getVlanType().equals(VlanType.VirtualNetwork);
        long zoneId = ipAddr.getDataCenterId();

        IPAddressResponse ipResponse = new IPAddressResponse();
        ipResponse.setId(ipAddr.getUuid());
        ipResponse.setIpAddress(ipAddr.getAddress().toString());
        if (ipAddr.getAllocatedTime() != null) {
            ipResponse.setAllocated(ipAddr.getAllocatedTime());
        }
        DataCenter zone = ApiDBUtils.findZoneById(ipAddr.getDataCenterId());
        if (zone != null) {
            ipResponse.setZoneId(zone.getUuid());
            ipResponse.setZoneName(zone.getName());
        }
        ipResponse.setSourceNat(ipAddr.isSourceNat());
        ipResponse.setIsSystem(ipAddr.getSystem());

        // get account information
        if (ipAddr.getAllocatedToAccountId() != null) {
            populateOwner(ipResponse, ipAddr);
        }

        ipResponse.setForVirtualNetwork(forVirtualNetworks);
        ipResponse.setStaticNat(ipAddr.isOneToOneNat());

        if (ipAddr.getAssociatedWithVmId() != null) {
            UserVm vm = ApiDBUtils.findUserVmById(ipAddr.getAssociatedWithVmId());
            if (vm != null) {
                ipResponse.setVirtualMachineId(vm.getUuid());
                ipResponse.setVirtualMachineName(vm.getHostName());
                if (vm.getDisplayName() != null) {
                    ipResponse.setVirtualMachineDisplayName(vm.getDisplayName());
                } else {
                    ipResponse.setVirtualMachineDisplayName(vm.getHostName());
                }
            }
        }
        if (ipAddr.getVmIp() != null) {
            ipResponse.setVirtualMachineIp(ipAddr.getVmIp());
        }

        if (ipAddr.getAssociatedWithNetworkId() != null) {
            Network ntwk = ApiDBUtils.findNetworkById(ipAddr.getAssociatedWithNetworkId());
            if (ntwk != null) {
                ipResponse.setAssociatedNetworkId(ntwk.getUuid());
                ipResponse.setAssociatedNetworkName(ntwk.getName());
            }
        }

        if (ipAddr.getVpcId() != null) {
            Vpc vpc = ApiDBUtils.findVpcById(ipAddr.getVpcId());
            if (vpc != null) {
                ipResponse.setVpcId(vpc.getUuid());
                ipResponse.setVpcName(vpc.getName());
            }
        }

        // Network id the ip is associated with (if associated networkId is
        // null, try to get this information from vlan)
        Long vlanNetworkId = ApiDBUtils.getVlanNetworkId(ipAddr.getVlanId());

        // Network id the ip belongs to
        Long networkId;
        if (vlanNetworkId != null) {
            networkId = vlanNetworkId;
        } else {
            networkId = ApiDBUtils.getPublicNetworkIdByZone(zoneId);
        }

        if (networkId != null) {
            NetworkVO nw = ApiDBUtils.findNetworkById(networkId);
            if (nw != null) {
                ipResponse.setNetworkId(nw.getUuid());
                ipResponse.setNetworkName(nw.getName());
            }
        }
        ipResponse.setState(ipAddr.getState().toString());

        if (ipAddr.getPhysicalNetworkId() != null) {
            PhysicalNetworkVO pnw = ApiDBUtils.findPhysicalNetworkById(ipAddr.getPhysicalNetworkId());
            if (pnw != null) {
                ipResponse.setPhysicalNetworkId(pnw.getUuid());
            }
        }

        // show vm info for shared networks
        showVmInfoForSharedNetworks(forVirtualNetworks, ipAddr, ipResponse);

        // show this info to full view only
        if (view == ResponseView.Full) {
            VlanVO vl = ApiDBUtils.findVlanById(ipAddr.getVlanId());
            if (vl != null) {
                ipResponse.setVlanId(vl.getUuid());
                ipResponse.setVlanName(vl.getVlanTag());
            }
        }

        if (ipAddr.getSystem()) {
            if (ipAddr.isOneToOneNat()) {
                ipResponse.setPurpose(IpAddress.Purpose.StaticNat.toString());
            } else {
                ipResponse.setPurpose(IpAddress.Purpose.Lb.toString());
            }
        }

        ipResponse.setForDisplay(ipAddr.isDisplay());

        ipResponse.setPortable(ipAddr.isPortable());

        //set tag information
        List<? extends ResourceTag> tags = ApiDBUtils.listByResourceTypeAndId(ResourceObjectType.PublicIpAddress, ipAddr.getId());
        List<ResourceTagResponse> tagResponses = new ArrayList<ResourceTagResponse>();
        for (ResourceTag tag : tags) {
            ResourceTagResponse tagResponse = createResourceTagResponse(tag, true);
            CollectionUtils.addIgnoreNull(tagResponses, tagResponse);
        }
        ipResponse.setTags(tagResponses);
        ipResponse.setHasAnnotation(annotationDao.hasAnnotations(ipAddr.getUuid(), AnnotationService.EntityType.PUBLIC_IP_ADDRESS.name(),
                _accountMgr.isRootAdmin(CallContext.current().getCallingAccount().getId())));

        ipResponse.setObjectName("ipaddress");
        return ipResponse;
    }

    private void showVmInfoForSharedNetworks(boolean forVirtualNetworks, IpAddress ipAddr, IPAddressResponse ipResponse) {
        if (!forVirtualNetworks) {
            NicVO nic = ApiDBUtils.findByIp4AddressAndNetworkId(ipAddr.getAddress().toString(), ipAddr.getNetworkId());

            if (nic == null) {  // find in nic_secondary_ips, user vm only
                NicSecondaryIpVO secondaryIp =
                        ApiDBUtils.findSecondaryIpByIp4AddressAndNetworkId(ipAddr.getAddress().toString(), ipAddr.getNetworkId());
                if (secondaryIp != null) {
                    UserVm vm = ApiDBUtils.findUserVmById(secondaryIp.getVmId());
                    if (vm != null) {
                        ipResponse.setVirtualMachineId(vm.getUuid());
                        ipResponse.setVirtualMachineName(vm.getHostName());
                        if (vm.getDisplayName() != null) {
                            ipResponse.setVirtualMachineDisplayName(vm.getDisplayName());
                        } else {
                            ipResponse.setVirtualMachineDisplayName(vm.getHostName());
                        }
                    }
                }
            } else if (nic.getVmType() == VirtualMachine.Type.User) {
                UserVm vm = ApiDBUtils.findUserVmById(nic.getInstanceId());
                if (vm != null) {
                    ipResponse.setVirtualMachineId(vm.getUuid());
                    ipResponse.setVirtualMachineName(vm.getHostName());
                    if (vm.getDisplayName() != null) {
                        ipResponse.setVirtualMachineDisplayName(vm.getDisplayName());
                    } else {
                        ipResponse.setVirtualMachineDisplayName(vm.getHostName());
                    }
                }
            } else if (nic.getVmType() == VirtualMachine.Type.DomainRouter) {
                ipResponse.setIsSystem(true);
            }
        }
    }

    @Override
    public LoadBalancerResponse createLoadBalancerResponse(LoadBalancer loadBalancer) {
        LoadBalancerResponse lbResponse = new LoadBalancerResponse();
        lbResponse.setId(loadBalancer.getUuid());
        lbResponse.setName(loadBalancer.getName());
        lbResponse.setDescription(loadBalancer.getDescription());
        List<String> cidrs = ApiDBUtils.findFirewallSourceCidrs(loadBalancer.getId());
        lbResponse.setCidrList(StringUtils.join(cidrs, ","));

        IPAddressVO publicIp = ApiDBUtils.findIpAddressById(loadBalancer.getSourceIpAddressId());
        lbResponse.setPublicIpId(publicIp.getUuid());
        lbResponse.setPublicIp(publicIp.getAddress().addr());
        lbResponse.setPublicPort(Integer.toString(loadBalancer.getSourcePortStart()));
        lbResponse.setPrivatePort(Integer.toString(loadBalancer.getDefaultPortStart()));
        lbResponse.setAlgorithm(loadBalancer.getAlgorithm());
        lbResponse.setLbProtocol(loadBalancer.getLbProtocol());
        lbResponse.setForDisplay(loadBalancer.isDisplay());
        FirewallRule.State state = loadBalancer.getState();
        String stateToSet = state.toString();
        if (state.equals(FirewallRule.State.Revoke)) {
            stateToSet = "Deleting";
        }
        lbResponse.setState(stateToSet);
        populateOwner(lbResponse, loadBalancer);
        DataCenter zone = ApiDBUtils.findZoneById(publicIp.getDataCenterId());
        if (zone != null) {
            lbResponse.setZoneId(zone.getUuid());
            lbResponse.setZoneName(zone.getName());
        }

        //set tag information
        List<? extends ResourceTag> tags = ApiDBUtils.listByResourceTypeAndId(ResourceObjectType.LoadBalancer, loadBalancer.getId());
        List<ResourceTagResponse> tagResponses = new ArrayList<ResourceTagResponse>();
        for (ResourceTag tag : tags) {
            ResourceTagResponse tagResponse = createResourceTagResponse(tag, true);
            CollectionUtils.addIgnoreNull(tagResponses, tagResponse);
        }
        lbResponse.setTags(tagResponses);

        Network ntwk = ApiDBUtils.findNetworkById(loadBalancer.getNetworkId());
        lbResponse.setNetworkId(ntwk.getUuid());

        lbResponse.setObjectName("loadbalancer");
        return lbResponse;
    }

    @Override
    public GlobalLoadBalancerResponse createGlobalLoadBalancerResponse(GlobalLoadBalancerRule globalLoadBalancerRule) {
        GlobalLoadBalancerResponse response = new GlobalLoadBalancerResponse();
        response.setAlgorithm(globalLoadBalancerRule.getAlgorithm());
        response.setStickyMethod(globalLoadBalancerRule.getPersistence());
        response.setServiceType(globalLoadBalancerRule.getServiceType());
        response.setServiceDomainName(globalLoadBalancerRule.getGslbDomain() + "." + ApiDBUtils.getDnsNameConfiguredForGslb());
        response.setName(globalLoadBalancerRule.getName());
        response.setDescription(globalLoadBalancerRule.getDescription());
        response.setRegionIdId(globalLoadBalancerRule.getRegion());
        response.setId(globalLoadBalancerRule.getUuid());
        populateOwner(response, globalLoadBalancerRule);
        response.setObjectName("globalloadbalancer");

        List<LoadBalancerResponse> siteLbResponses = new ArrayList<LoadBalancerResponse>();
        List<? extends LoadBalancer> siteLoadBalaners = ApiDBUtils.listSiteLoadBalancers(globalLoadBalancerRule.getId());
        for (LoadBalancer siteLb : siteLoadBalaners) {
            LoadBalancerResponse siteLbResponse = createLoadBalancerResponse(siteLb);
            siteLbResponses.add(siteLbResponse);
        }
        response.setSiteLoadBalancers(siteLbResponses);
        return response;
    }

    @Override
    public PodResponse createPodResponse(Pod pod, Boolean showCapacities) {
        String[] ipRange = new String[2];
        List<String> startIps = new ArrayList<String>();
        List<String> endIps = new ArrayList<String>();
        List<String> forSystemVms = new ArrayList<String>();
        List<String> vlanIds = new ArrayList<String>();

        List<IpRangeResponse> ipRanges = new ArrayList<>();

        if (pod.getDescription() != null && pod.getDescription().length() > 0) {
            final String[] existingPodIpRanges = pod.getDescription().split(",");

            for(String podIpRange: existingPodIpRanges) {
                IpRangeResponse ipRangeResponse = new IpRangeResponse();
                final String[] existingPodIpRange = podIpRange.split("-");

                String startIp = ((existingPodIpRange.length > 0) && (existingPodIpRange[0] != null)) ? existingPodIpRange[0] : "";
                ipRangeResponse.setStartIp(startIp);
                startIps.add(startIp);

                String endIp = ((existingPodIpRange.length > 1) && (existingPodIpRange[1] != null)) ? existingPodIpRange[1] : "";
                ipRangeResponse.setEndIp(endIp);
                endIps.add(endIp);

                String forSystemVm = (existingPodIpRange.length > 2) && (existingPodIpRange[2] != null) ? existingPodIpRange[2] : "0";
                ipRangeResponse.setForSystemVms(forSystemVm);
                forSystemVms.add(forSystemVm);

                String vlanId = (existingPodIpRange.length > 3) &&
                        (existingPodIpRange[3] != null && !existingPodIpRange[3].equals("untagged")) ?
                        BroadcastDomainType.Vlan.toUri(existingPodIpRange[3]).toString() :
                        BroadcastDomainType.Vlan.toUri(Vlan.UNTAGGED).toString();
                ipRangeResponse.setVlanId(vlanId);
                vlanIds.add(vlanId);

                ipRanges.add(ipRangeResponse);
            }
        }

        PodResponse podResponse = new PodResponse();
        podResponse.setId(pod.getUuid());
        podResponse.setName(pod.getName());
        DataCenter zone = ApiDBUtils.findZoneById(pod.getDataCenterId());
        if (zone != null) {
            podResponse.setZoneId(zone.getUuid());
            podResponse.setZoneName(zone.getName());
        }
        podResponse.setNetmask(NetUtils.getCidrNetmask(pod.getCidrSize()));
        podResponse.setIpRanges(ipRanges);
        podResponse.setStartIp(startIps);
        podResponse.setEndIp(endIps);
        podResponse.setForSystemVms(forSystemVms);
        podResponse.setVlanId(vlanIds);
        podResponse.setGateway(pod.getGateway());
        podResponse.setAllocationState(pod.getAllocationState().toString());
        if (showCapacities != null && showCapacities) {
            List<SummedCapacity> capacities = ApiDBUtils.getCapacityByClusterPodZone(null, pod.getId(), null);
            Set<CapacityResponse> capacityResponses = new HashSet<CapacityResponse>();
            for (SummedCapacity capacity : capacities) {
                CapacityResponse capacityResponse = new CapacityResponse();
                capacityResponse.setCapacityType(capacity.getCapacityType());
                capacityResponse.setCapacityName(CapacityVO.getCapacityName(capacity.getCapacityType()));
                capacityResponse.setCapacityUsed(capacity.getUsedCapacity() + capacity.getReservedCapacity());
                if (capacity.getCapacityType() == Capacity.CAPACITY_TYPE_STORAGE_ALLOCATED) {
                    List<SummedCapacity> c = ApiDBUtils.findNonSharedStorageForClusterPodZone(null, pod.getId(), null);
                    capacityResponse.setCapacityTotal(capacity.getTotalCapacity() - c.get(0).getTotalCapacity());
                    capacityResponse.setCapacityUsed(capacity.getUsedCapacity() - c.get(0).getUsedCapacity());
                } else {
                    capacityResponse.setCapacityTotal(capacity.getTotalCapacity());
                }
                if (capacityResponse.getCapacityTotal() != 0) {
                    capacityResponse.setPercentUsed(s_percentFormat.format((float)capacityResponse.getCapacityUsed() / (float)capacityResponse.getCapacityTotal() * 100f));
                } else {
                    capacityResponse.setPercentUsed(s_percentFormat.format(0L));
                }
                capacityResponses.add(capacityResponse);
            }
            // Do it for stats as well.
            capacityResponses.addAll(getStatsCapacityresponse(null, null, pod.getId(), pod.getDataCenterId()));
            podResponse.setCapacities(new ArrayList<CapacityResponse>(capacityResponses));
        }

        podResponse.setHasAnnotation(annotationDao.hasAnnotations(pod.getUuid(), AnnotationService.EntityType.POD.name(),
                _accountMgr.isRootAdmin(CallContext.current().getCallingAccount().getId())));
        podResponse.setObjectName("pod");
        return podResponse;
    }

    @Override
    public ZoneResponse createZoneResponse(ResponseView view, DataCenter dataCenter, Boolean showCapacities, Boolean showResourceIcon) {
        DataCenterJoinVO vOffering = ApiDBUtils.newDataCenterView(dataCenter);
        return ApiDBUtils.newDataCenterResponse(view, vOffering, showCapacities, showResourceIcon);
    }

    public static List<CapacityResponse> getDataCenterCapacityResponse(Long zoneId) {
        List<SummedCapacity> capacities = ApiDBUtils.getCapacityByClusterPodZone(zoneId, null, null);
        Set<CapacityResponse> capacityResponses = new HashSet<CapacityResponse>();

        for (SummedCapacity capacity : capacities) {
            CapacityResponse capacityResponse = new CapacityResponse();
            capacityResponse.setCapacityType(capacity.getCapacityType());
            capacityResponse.setCapacityName(CapacityVO.getCapacityName(capacity.getCapacityType()));
            capacityResponse.setCapacityUsed(capacity.getUsedCapacity() + capacity.getReservedCapacity());
            if (capacity.getCapacityType() == Capacity.CAPACITY_TYPE_STORAGE_ALLOCATED) {
                List<SummedCapacity> c = ApiDBUtils.findNonSharedStorageForClusterPodZone(zoneId, null, null);
                capacityResponse.setCapacityTotal(capacity.getTotalCapacity() - c.get(0).getTotalCapacity());
                capacityResponse.setCapacityUsed(capacity.getUsedCapacity() - c.get(0).getUsedCapacity());
            } else {
                capacityResponse.setCapacityTotal(capacity.getTotalCapacity());
            }
            if (capacityResponse.getCapacityTotal() != 0) {
                capacityResponse.setPercentUsed(s_percentFormat.format((float)capacityResponse.getCapacityUsed() / (float)capacityResponse.getCapacityTotal() * 100f));
            } else {
                capacityResponse.setPercentUsed(s_percentFormat.format(0L));
            }
            capacityResponses.add(capacityResponse);
        }
        // Do it for stats as well.
        capacityResponses.addAll(getStatsCapacityresponse(null, null, null, zoneId));

        return new ArrayList<CapacityResponse>(capacityResponses);
    }

    private static List<CapacityResponse> getStatsCapacityresponse(Long poolId, Long clusterId, Long podId, Long zoneId) {
        List<CapacityVO> capacities = new ArrayList<CapacityVO>();
        capacities.add(ApiDBUtils.getStoragePoolUsedStats(poolId, clusterId, podId, zoneId));
        if (clusterId == null && podId == null) {
            capacities.add(ApiDBUtils.getSecondaryStorageUsedStats(poolId, zoneId));
        }

        List<CapacityResponse> capacityResponses = new ArrayList<CapacityResponse>();
        for (CapacityVO capacity : capacities) {
            CapacityResponse capacityResponse = new CapacityResponse();
            capacityResponse.setCapacityType(capacity.getCapacityType());
            capacityResponse.setCapacityName(CapacityVO.getCapacityName(capacity.getCapacityType()));
            capacityResponse.setCapacityUsed(capacity.getUsedCapacity());
            capacityResponse.setCapacityTotal(capacity.getTotalCapacity());
            if (capacityResponse.getCapacityTotal() != 0) {
                capacityResponse.setPercentUsed(s_percentFormat.format((float)capacityResponse.getCapacityUsed() / (float)capacityResponse.getCapacityTotal() * 100f));
            } else {
                capacityResponse.setPercentUsed(s_percentFormat.format(0L));
            }
            capacityResponses.add(capacityResponse);
        }

        return capacityResponses;
    }

    @Override
    public DataCenterGuestIpv6PrefixResponse createDataCenterGuestIpv6PrefixResponse(DataCenterGuestIpv6Prefix prefix) {
        DataCenterGuestIpv6PrefixResponse response = new DataCenterGuestIpv6PrefixResponse();
        response.setId(prefix.getUuid());
        response.setPrefix(prefix.getPrefix());
        DataCenter dc = ApiDBUtils.findZoneById(prefix.getDataCenterId());
        response.setZoneId(dc.getUuid());
        Pair<Integer, Integer> usedTotal = ipv6Service.getUsedTotalIpv6SubnetForPrefix(prefix);
        int used = usedTotal.first();
        int total = usedTotal.second();
        response.setUsedSubnets(used);
        response.setAvailableSubnets(total - used);
        response.setTotalSubnets(total);
        response.setCreated(prefix.getCreated());
        return response;
    }

    @Override
    public VolumeResponse createVolumeResponse(ResponseView view, Volume volume) {
        List<VolumeJoinVO> viewVrs = ApiDBUtils.newVolumeView(volume);
        List<VolumeResponse> listVrs = ViewResponseHelper.createVolumeResponse(view, viewVrs.toArray(new VolumeJoinVO[viewVrs.size()]));
        assert listVrs != null && listVrs.size() == 1 : "There should be one volume returned";
        return listVrs.get(0);
    }

    @Override
    public InstanceGroupResponse createInstanceGroupResponse(InstanceGroup group) {
        InstanceGroupJoinVO vgroup = ApiDBUtils.newInstanceGroupView(group);
        return ApiDBUtils.newInstanceGroupResponse(vgroup);

    }

    @Override
    public StoragePoolResponse createStoragePoolResponse(StoragePool pool) {
        List<StoragePoolJoinVO> viewPools = ApiDBUtils.newStoragePoolView(pool);
        List<StoragePoolResponse> listPools = ViewResponseHelper.createStoragePoolResponse(viewPools.toArray(new StoragePoolJoinVO[viewPools.size()]));
        assert listPools != null && listPools.size() == 1 : "There should be one storage pool returned";
        return listPools.get(0);
    }

    @Override
    public ImageStoreResponse createImageStoreResponse(ImageStore os) {
        List<ImageStoreJoinVO> viewStores = ApiDBUtils.newImageStoreView(os);
        List<ImageStoreResponse> listStores = ViewResponseHelper.createImageStoreResponse(viewStores.toArray(new ImageStoreJoinVO[viewStores.size()]));
        assert listStores != null && listStores.size() == 1 : "There should be one image data store returned";
        return listStores.get(0);
    }

    @Override
    public StoragePoolResponse createStoragePoolForMigrationResponse(StoragePool pool) {
        List<StoragePoolJoinVO> viewPools = ApiDBUtils.newStoragePoolView(pool);
        List<StoragePoolResponse> listPools = ViewResponseHelper.createStoragePoolForMigrationResponse(viewPools.toArray(new StoragePoolJoinVO[viewPools.size()]));
        assert listPools != null && listPools.size() == 1 : "There should be one storage pool returned";
        return listPools.get(0);
    }

    @Override
    public ClusterResponse createClusterResponse(Cluster cluster, Boolean showCapacities) {
        ClusterResponse clusterResponse = new ClusterResponse();
        clusterResponse.setId(cluster.getUuid());
        clusterResponse.setName(cluster.getName());
        HostPodVO pod = ApiDBUtils.findPodById(cluster.getPodId());
        if (pod != null) {
            clusterResponse.setPodId(pod.getUuid());
            clusterResponse.setPodName(pod.getName());
        }
        DataCenter dc = ApiDBUtils.findZoneById(cluster.getDataCenterId());
        if (dc != null) {
            clusterResponse.setZoneId(dc.getUuid());
            clusterResponse.setZoneName(dc.getName());
        }
        clusterResponse.setHypervisorType(cluster.getHypervisorType().toString());
        clusterResponse.setClusterType(cluster.getClusterType().toString());
        clusterResponse.setAllocationState(cluster.getAllocationState().toString());
        clusterResponse.setManagedState(cluster.getManagedState().toString());
        String cpuOvercommitRatio = ApiDBUtils.findClusterDetails(cluster.getId(), "cpuOvercommitRatio");
        String memoryOvercommitRatio = ApiDBUtils.findClusterDetails(cluster.getId(), "memoryOvercommitRatio");
        clusterResponse.setCpuOvercommitRatio(cpuOvercommitRatio);
        clusterResponse.setMemoryOvercommitRatio(memoryOvercommitRatio);
        clusterResponse.setResourceDetails(_clusterDetailsDao.findDetails(cluster.getId()));

        if (showCapacities != null && showCapacities) {
            List<SummedCapacity> capacities = ApiDBUtils.getCapacityByClusterPodZone(null, null, cluster.getId());
            Set<CapacityResponse> capacityResponses = new HashSet<CapacityResponse>();

            for (SummedCapacity capacity : capacities) {
                CapacityResponse capacityResponse = new CapacityResponse();
                capacityResponse.setCapacityType(capacity.getCapacityType());
                capacityResponse.setCapacityName(CapacityVO.getCapacityName(capacity.getCapacityType()));
                capacityResponse.setCapacityUsed(capacity.getUsedCapacity() + capacity.getReservedCapacity());

                if (capacity.getCapacityType() == Capacity.CAPACITY_TYPE_STORAGE_ALLOCATED) {
                    List<SummedCapacity> c = ApiDBUtils.findNonSharedStorageForClusterPodZone(null, null, cluster.getId());
                    capacityResponse.setCapacityTotal(capacity.getTotalCapacity() - c.get(0).getTotalCapacity());
                    capacityResponse.setCapacityUsed(capacity.getUsedCapacity() - c.get(0).getUsedCapacity());
                } else {
                    capacityResponse.setCapacityTotal(capacity.getTotalCapacity());
                }
                if (capacityResponse.getCapacityTotal() != 0) {
                    capacityResponse.setPercentUsed(s_percentFormat.format((float)capacityResponse.getCapacityUsed() / (float)capacityResponse.getCapacityTotal() * 100f));
                } else {
                    capacityResponse.setPercentUsed(s_percentFormat.format(0L));
                }
                capacityResponses.add(capacityResponse);
            }
            // Do it for stats as well.
            capacityResponses.addAll(getStatsCapacityresponse(null, cluster.getId(), pod.getId(), pod.getDataCenterId()));
            clusterResponse.setCapacitites(new ArrayList<CapacityResponse>(capacityResponses));
        }
        clusterResponse.setHasAnnotation(annotationDao.hasAnnotations(cluster.getUuid(), AnnotationService.EntityType.CLUSTER.name(),
                _accountMgr.isRootAdmin(CallContext.current().getCallingAccount().getId())));
        clusterResponse.setObjectName("cluster");
        return clusterResponse;
    }

    @Override
    public FirewallRuleResponse createPortForwardingRuleResponse(PortForwardingRule fwRule) {
        FirewallRuleResponse response = new FirewallRuleResponse();
        response.setId(fwRule.getUuid());
        response.setPrivateStartPort(Integer.toString(fwRule.getDestinationPortStart()));
        response.setPrivateEndPort(Integer.toString(fwRule.getDestinationPortEnd()));
        response.setProtocol(fwRule.getProtocol());
        response.setPublicStartPort(Integer.toString(fwRule.getSourcePortStart()));
        response.setPublicEndPort(Integer.toString(fwRule.getSourcePortEnd()));
        List<String> cidrs = ApiDBUtils.findFirewallSourceCidrs(fwRule.getId());
        response.setCidrList(StringUtils.join(cidrs, ","));

        Network guestNtwk = ApiDBUtils.findNetworkById(fwRule.getNetworkId());
        response.setNetworkId(guestNtwk.getUuid());


        IpAddress ip = ApiDBUtils.findIpAddressById(fwRule.getSourceIpAddressId());

        if (ip != null)
        {
            response.setPublicIpAddressId(ip.getUuid());
            response.setPublicIpAddress(ip.getAddress().addr());
            if (fwRule.getDestinationIpAddress() != null)
            {
                response.setDestNatVmIp(fwRule.getDestinationIpAddress().toString());
                UserVm vm = ApiDBUtils.findUserVmById(fwRule.getVirtualMachineId());
                if (vm != null) {
                    response.setVirtualMachineId(vm.getUuid());
                    response.setVirtualMachineName(vm.getHostName());

                    if (vm.getDisplayName() != null) {
                        response.setVirtualMachineDisplayName(vm.getDisplayName());
                    } else {
                        response.setVirtualMachineDisplayName(vm.getHostName());
                    }
                }
            }
        }
        FirewallRule.State state = fwRule.getState();
        String stateToSet = state.toString();
        if (state.equals(FirewallRule.State.Revoke)) {
            stateToSet = "Deleting";
        }

        // set tag information
        List<? extends ResourceTag> tags = ApiDBUtils.listByResourceTypeAndId(ResourceObjectType.PortForwardingRule, fwRule.getId());
        List<ResourceTagResponse> tagResponses = new ArrayList<ResourceTagResponse>();
        for (ResourceTag tag : tags) {
            ResourceTagResponse tagResponse = createResourceTagResponse(tag, true);
            CollectionUtils.addIgnoreNull(tagResponses, tagResponse);
        }
        response.setTags(tagResponses);

        response.setState(stateToSet);
        response.setForDisplay(fwRule.isDisplay());
        response.setObjectName("portforwardingrule");
        return response;
    }

    @Override
    public IpForwardingRuleResponse createIpForwardingRuleResponse(StaticNatRule fwRule) {
        IpForwardingRuleResponse response = new IpForwardingRuleResponse();
        response.setId(fwRule.getUuid());
        response.setProtocol(fwRule.getProtocol());

        IpAddress ip = ApiDBUtils.findIpAddressById(fwRule.getSourceIpAddressId());

        if (ip != null) {
            response.setPublicIpAddressId(ip.getId());
            response.setPublicIpAddress(ip.getAddress().addr());
            if (fwRule.getDestIpAddress() != null) {
                UserVm vm = ApiDBUtils.findUserVmById(ip.getAssociatedWithVmId());
                if (vm != null) {// vm might be destroyed
                    response.setVirtualMachineId(vm.getUuid());
                    response.setVirtualMachineName(vm.getHostName());
                    if (vm.getDisplayName() != null) {
                        response.setVirtualMachineDisplayName(vm.getDisplayName());
                    } else {
                        response.setVirtualMachineDisplayName(vm.getHostName());
                    }
                }
            }
        }
        FirewallRule.State state = fwRule.getState();
        String stateToSet = state.toString();
        if (state.equals(FirewallRule.State.Revoke)) {
            stateToSet = "Deleting";
        }

        response.setStartPort(fwRule.getSourcePortStart());
        response.setEndPort(fwRule.getSourcePortEnd());
        response.setProtocol(fwRule.getProtocol());
        response.setState(stateToSet);
        response.setObjectName("ipforwardingrule");
        return response;
    }

    /*
    @Override
    public List<UserVmResponse> createUserVmResponse(String objectName, UserVm... userVms) {
        return createUserVmResponse(null, objectName, userVms);
    }

    @Override
    public List<UserVmResponse> createUserVmResponse(String objectName, EnumSet<VMDetails> details, UserVm... userVms) {
        return createUserVmResponse(null, objectName, userVms);
    }
    */

    @Override
    public List<UserVmResponse> createUserVmResponse(ResponseView view, String objectName, EnumSet<VMDetails> details, UserVm... userVms) {
        List<UserVmJoinVO> viewVms = ApiDBUtils.newUserVmView(userVms);
        return ViewResponseHelper.createUserVmResponse(view, objectName, details, viewVms.toArray(new UserVmJoinVO[viewVms.size()]));

    }

    @Override
    public List<UserVmResponse> createUserVmResponse(ResponseView view, String objectName, UserVm... userVms) {
        List<UserVmJoinVO> viewVms = ApiDBUtils.newUserVmView(userVms);
        return ViewResponseHelper.createUserVmResponse(view, objectName, viewVms.toArray(new UserVmJoinVO[viewVms.size()]));
    }

    @Override
    public DomainRouterResponse createDomainRouterResponse(VirtualRouter router) {
        List<DomainRouterJoinVO> viewVrs = ApiDBUtils.newDomainRouterView(router);
        List<DomainRouterResponse> listVrs = ViewResponseHelper.createDomainRouterResponse(viewVrs.toArray(new DomainRouterJoinVO[viewVrs.size()]));
        assert listVrs != null && listVrs.size() == 1 : "There should be one virtual router returned";
        return listVrs.get(0);
    }


    @Override
    public SystemVmResponse createSystemVmResponse(VirtualMachine vm) {
        SystemVmResponse vmResponse = new SystemVmResponse();
        if (vm.getType() == Type.SecondaryStorageVm || vm.getType() == Type.ConsoleProxy || vm.getType() == Type.DomainRouter || vm.getType() == Type.NetScalerVm) {
            vmResponse.setId(vm.getUuid());
            vmResponse.setSystemVmType(vm.getType().toString().toLowerCase());
            vmResponse.setName(vm.getHostName());

            if (vm.getPodIdToDeployIn() != null) {
                HostPodVO pod = ApiDBUtils.findPodById(vm.getPodIdToDeployIn());
                if (pod != null) {
                    vmResponse.setPodId(pod.getUuid());
                    vmResponse.setPodName(pod.getName());
                }
            }
            VMTemplateVO template = ApiDBUtils.findTemplateById(vm.getTemplateId());
            if (template != null) {
                vmResponse.setTemplateId(template.getUuid());
                vmResponse.setTemplateName(template.getName());
            }
            vmResponse.setCreated(vm.getCreated());

            if (vm.getHostId() != null) {
                Host host = ApiDBUtils.findHostById(vm.getHostId());
                if (host != null) {
                    vmResponse.setHostId(host.getUuid());
                    vmResponse.setHostName(host.getName());
                    vmResponse.setHypervisor(host.getHypervisorType().toString());
                }
            } else if (vm.getLastHostId() != null) {
                Host lastHost = ApiDBUtils.findHostById(vm.getLastHostId());
                if (lastHost != null) {
                    vmResponse.setHypervisor(lastHost.getHypervisorType().toString());
                }
            }

            if (VirtualMachine.systemVMs.contains(vm.getType())) {
                Host systemVmHost = ApiDBUtils.findHostByTypeNameAndZoneId(vm.getDataCenterId(), vm.getHostName(),
                        Type.SecondaryStorageVm.equals(vm.getType()) ? Host.Type.SecondaryStorageVM : Host.Type.ConsoleProxy);
                if (systemVmHost != null) {
                    vmResponse.setAgentState(systemVmHost.getStatus());
                    vmResponse.setDisconnectedOn(systemVmHost.getDisconnectedOn());
                    vmResponse.setVersion(systemVmHost.getVersion());
                }
            }

            if (vm.getState() != null) {
                vmResponse.setState(vm.getState().toString());
            }

            vmResponse.setDynamicallyScalable(vm.isDynamicallyScalable());
            // for console proxies, add the active sessions
            if (vm.getType() == Type.ConsoleProxy) {
                ConsoleProxyVO proxy = ApiDBUtils.findConsoleProxy(vm.getId());
                // proxy can be already destroyed
                if (proxy != null) {
                    vmResponse.setActiveViewerSessions(proxy.getActiveSession());
                }
            }

            DataCenter zone = ApiDBUtils.findZoneById(vm.getDataCenterId());
            if (zone != null) {
                vmResponse.setZoneId(zone.getUuid());
                vmResponse.setZoneName(zone.getName());
                vmResponse.setDns1(zone.getDns1());
                vmResponse.setDns2(zone.getDns2());
            }

            vmResponse.setHasAnnotation(annotationDao.hasAnnotations(vm.getUuid(), AnnotationService.EntityType.SYSTEM_VM.name(),
                    _accountMgr.isRootAdmin(CallContext.current().getCallingAccount().getId())));
            List<NicProfile> nicProfiles = ApiDBUtils.getNics(vm);
            for (NicProfile singleNicProfile : nicProfiles) {
                Network network = ApiDBUtils.findNetworkById(singleNicProfile.getNetworkId());
                if (network != null) {
                    if (network.getTrafficType() == TrafficType.Management) {
                        vmResponse.setPrivateIp(singleNicProfile.getIPv4Address());
                        vmResponse.setPrivateMacAddress(singleNicProfile.getMacAddress());
                        vmResponse.setPrivateNetmask(singleNicProfile.getIPv4Netmask());
                    } else if (network.getTrafficType() == TrafficType.Control) {
                        vmResponse.setLinkLocalIp(singleNicProfile.getIPv4Address());
                        vmResponse.setLinkLocalMacAddress(singleNicProfile.getMacAddress());
                        vmResponse.setLinkLocalNetmask(singleNicProfile.getIPv4Netmask());
                    } else if (network.getTrafficType() == TrafficType.Public) {
                        vmResponse.setPublicIp(singleNicProfile.getIPv4Address());
                        vmResponse.setPublicMacAddress(singleNicProfile.getMacAddress());
                        vmResponse.setPublicNetmask(singleNicProfile.getIPv4Netmask());
                        vmResponse.setGateway(singleNicProfile.getIPv4Gateway());
                    } else if (network.getTrafficType() == TrafficType.Guest) {
                        /*
                          * In basic zone, public ip has TrafficType.Guest in case EIP service is not enabled.
                          * When EIP service is enabled in the basic zone, system VM by default get the public
                          * IP allocated for EIP. So return the guest/public IP accordingly.
                          * */
                        NetworkOffering networkOffering = ApiDBUtils.findNetworkOfferingById(network.getNetworkOfferingId());
                        if (networkOffering.isElasticIp()) {
                            IpAddress ip = ApiDBUtils.findIpByAssociatedVmId(vm.getId());
                            if (ip != null) {
                                Vlan vlan = ApiDBUtils.findVlanById(ip.getVlanId());
                                vmResponse.setPublicIp(ip.getAddress().addr());
                                vmResponse.setPublicNetmask(vlan.getVlanNetmask());
                                vmResponse.setGateway(vlan.getVlanGateway());
                            }
                        } else {
                            vmResponse.setPublicIp(singleNicProfile.getIPv4Address());
                            vmResponse.setPublicMacAddress(singleNicProfile.getMacAddress());
                            vmResponse.setPublicNetmask(singleNicProfile.getIPv4Netmask());
                            vmResponse.setGateway(singleNicProfile.getIPv4Gateway());
                        }
                    }
                }
            }
        }
        vmResponse.setObjectName("systemvm");
        return vmResponse;
    }

    @Override
    public Host findHostById(Long hostId) {
        return ApiDBUtils.findHostById(hostId);
    }

    @Override
    public User findUserById(Long userId) {
        return ApiDBUtils.findUserById(userId);
    }

    @Override
    public UserVm findUserVmById(Long vmId) {
        return ApiDBUtils.findUserVmById(vmId);

    }

    @Override
    public VolumeVO findVolumeById(Long volumeId) {
        return ApiDBUtils.findVolumeById(volumeId);
    }


    @Override
    public Account findAccountByNameDomain(String accountName, Long domainId) {
        return ApiDBUtils.findAccountByNameDomain(accountName, domainId);
    }

    @Override
    public VirtualMachineTemplate findTemplateById(Long templateId) {
        return ApiDBUtils.findTemplateById(templateId);
    }

    @Override
    public DiskOfferingVO findDiskOfferingById(Long diskOfferingId) {
        return ApiDBUtils.findDiskOfferingById(diskOfferingId);
    }

    @Override
    public VpnUsersResponse createVpnUserResponse(VpnUser vpnUser) {
        VpnUsersResponse vpnResponse = new VpnUsersResponse();
        vpnResponse.setId(vpnUser.getUuid());
        vpnResponse.setUserName(vpnUser.getUsername());
        vpnResponse.setState(vpnUser.getState().toString());

        populateOwner(vpnResponse, vpnUser);

        vpnResponse.setObjectName("vpnuser");
        return vpnResponse;
    }

    @Override
    public RemoteAccessVpnResponse createRemoteAccessVpnResponse(RemoteAccessVpn vpn) {
        RemoteAccessVpnResponse vpnResponse = new RemoteAccessVpnResponse();
        IpAddress ip = ApiDBUtils.findIpAddressById(vpn.getServerAddressId());
        if (ip != null) {
            vpnResponse.setPublicIpId(ip.getUuid());
            vpnResponse.setPublicIp(ip.getAddress().addr());
        }
        vpnResponse.setIpRange(vpn.getIpRange());
        vpnResponse.setPresharedKey(vpn.getIpsecPresharedKey());
        populateOwner(vpnResponse, vpn);
        vpnResponse.setState(vpn.getState().toString());
        vpnResponse.setId(vpn.getUuid());
        vpnResponse.setForDisplay(vpn.isDisplay());
        vpnResponse.setObjectName("remoteaccessvpn");

        return vpnResponse;
    }

    @Override
    public TemplateResponse createTemplateUpdateResponse(ResponseView view, VirtualMachineTemplate result) {
        List<TemplateJoinVO> tvo = ApiDBUtils.newTemplateView(result);
        List<TemplateResponse> listVrs = ViewResponseHelper.createTemplateUpdateResponse(view, tvo.toArray(new TemplateJoinVO[tvo.size()]));
        assert listVrs != null && listVrs.size() == 1 : "There should be one template returned";
        return listVrs.get(0);
    }

    @Override
    public List<TemplateResponse> createTemplateResponses(ResponseView view, VirtualMachineTemplate result, Long zoneId, boolean readyOnly) {
        List<TemplateJoinVO> tvo = null;
        if (zoneId == null || zoneId == -1 || result.isCrossZones()) {
            tvo = ApiDBUtils.newTemplateView(result);
        } else {
            tvo = ApiDBUtils.newTemplateView(result, zoneId, readyOnly);

        }
        return ViewResponseHelper.createTemplateResponse(EnumSet.of(DomainDetails.all), view, tvo.toArray(new TemplateJoinVO[tvo.size()]));
    }

    @Override
    public List<TemplateResponse> createTemplateResponses(ResponseView view, VirtualMachineTemplate result,
                                                          List<Long> zoneIds, boolean readyOnly) {
        List<TemplateJoinVO> tvo = null;
        if (zoneIds == null) {
            return createTemplateResponses(view, result, (Long)null, readyOnly);
        } else {
            for (Long zoneId: zoneIds){
                if (tvo == null)
                    tvo = ApiDBUtils.newTemplateView(result, zoneId, readyOnly);
                else
                    tvo.addAll(ApiDBUtils.newTemplateView(result, zoneId, readyOnly));
            }
        }
        return ViewResponseHelper.createTemplateResponse(EnumSet.of(DomainDetails.all), view, tvo.toArray(new TemplateJoinVO[tvo.size()]));
    }

    @Override
    public List<TemplateResponse> createTemplateResponses(ResponseView view, long templateId, Long zoneId, boolean readyOnly) {
        VirtualMachineTemplate template = findTemplateById(templateId);
        return createTemplateResponses(view, template, zoneId, readyOnly);
    }

    @Override
    public List<TemplateResponse> createIsoResponses(ResponseView view, VirtualMachineTemplate result, Long zoneId, boolean readyOnly) {
        List<TemplateJoinVO> tvo = null;
        if (zoneId == null || zoneId == -1) {
            tvo = ApiDBUtils.newTemplateView(result);
        } else {
            tvo = ApiDBUtils.newTemplateView(result, zoneId, readyOnly);
        }

        return ViewResponseHelper.createIsoResponse(view, tvo.toArray(new TemplateJoinVO[tvo.size()]));
    }

    @Override
    public SecurityGroupResponse createSecurityGroupResponse(SecurityGroup group) {
        List<SecurityGroupJoinVO> viewSgs = ApiDBUtils.newSecurityGroupView(group);
        List<SecurityGroupResponse> listSgs = ViewResponseHelper.createSecurityGroupResponses(viewSgs);
        assert listSgs != null && listSgs.size() == 1 : "There should be one security group returned";
        return listSgs.get(0);
    }

    //TODO: we need to deprecate uploadVO, since extract is done in a synchronous fashion
    @Override
    public ExtractResponse createExtractResponse(Long id, Long zoneId, Long accountId, String mode, String url) {

        ExtractResponse response = new ExtractResponse();
        response.setObjectName("template");
        VMTemplateVO template = ApiDBUtils.findTemplateById(id);
        response.setId(template.getUuid());
        response.setName(template.getName());
        if (zoneId != null) {
            DataCenter zone = ApiDBUtils.findZoneById(zoneId);
            response.setZoneId(zone.getUuid());
            response.setZoneName(zone.getName());
        }
        response.setMode(mode);
        response.setUrl(url);
        response.setState(Upload.Status.DOWNLOAD_URL_CREATED.toString());
        Account account = ApiDBUtils.findAccountById(accountId);
        response.setAccountId(account.getUuid());

        return response;
    }

    @Override
    public ExtractResponse createExtractResponse(Long uploadId, Long id, Long zoneId, Long accountId, String mode, String url) {

        ExtractResponse response = new ExtractResponse();
        response.setObjectName("template");
        VMTemplateVO template = ApiDBUtils.findTemplateById(id);
        response.setId(template.getUuid());
        response.setName(template.getName());
        if (zoneId != null) {
            DataCenter zone = ApiDBUtils.findZoneById(zoneId);
            response.setZoneId(zone.getUuid());
            response.setZoneName(zone.getName());
        }
        response.setMode(mode);
        if (uploadId == null) {
            // region-wide image store
            response.setUrl(url);
            response.setState(Upload.Status.DOWNLOAD_URL_CREATED.toString());
        } else {
            UploadVO uploadInfo = ApiDBUtils.findUploadById(uploadId);
            response.setUploadId(uploadInfo.getUuid());
            response.setState(uploadInfo.getUploadState().toString());
            response.setUrl(uploadInfo.getUploadUrl());
        }
        Account account = ApiDBUtils.findAccountById(accountId);
        response.setAccountId(account.getUuid());

        return response;

    }

    @Override
    public String toSerializedString(CreateCmdResponse response, String responseType) {
        return ApiResponseSerializer.toSerializedString(response, responseType);
    }

    @Override
    public List<TemplateResponse> createTemplateResponses(ResponseView view, long templateId, Long snapshotId, Long volumeId, boolean readyOnly) {
        Long zoneId = null;

        if (snapshotId != null) {
            Snapshot snapshot = ApiDBUtils.findSnapshotById(snapshotId);
            VolumeVO volume = findVolumeById(snapshot.getVolumeId());

            // it seems that the volume can actually be removed from the DB at some point if it's deleted
            // if volume comes back null, use another technique to try to discover the zone
            if (volume == null) {
                SnapshotDataStoreVO snapshotStore = _snapshotStoreDao.findBySnapshot(snapshot.getId(), DataStoreRole.Primary);

                if (snapshotStore != null) {
                    long storagePoolId = snapshotStore.getDataStoreId();

                    StoragePoolVO storagePool = _storagePoolDao.findById(storagePoolId);

                    if (storagePool != null) {
                        zoneId = storagePool.getDataCenterId();
                    }
                }
            }
            else {
                zoneId = volume.getDataCenterId();
            }
        } else {
            VolumeVO volume = findVolumeById(volumeId);

            zoneId = volume.getDataCenterId();
        }

        if (zoneId == null) {
            throw new CloudRuntimeException("Unable to determine the zone ID");
        }

        return createTemplateResponses(view, templateId, zoneId, readyOnly);
    }

    @Override
    public List<TemplateResponse> createTemplateResponses(ResponseView view, long templateId, Long vmId) {
        UserVm vm = findUserVmById(vmId);
        Long hostId = (vm.getHostId() == null ? vm.getLastHostId() : vm.getHostId());
        Host host = findHostById(hostId);
        return createTemplateResponses(view, templateId, host.getDataCenterId(), true);
    }

    @Override
    public EventResponse createEventResponse(Event event) {
        EventJoinVO vEvent = ApiDBUtils.newEventView(event);
        return ApiDBUtils.newEventResponse(vEvent);
    }

    @Override
    public List<CapacityResponse> createCapacityResponse(List<? extends Capacity> result, DecimalFormat format) {
        List<CapacityResponse> capacityResponses = new ArrayList<CapacityResponse>();

        for (Capacity summedCapacity : result) {
            CapacityResponse capacityResponse = new CapacityResponse();
            capacityResponse.setCapacityTotal(summedCapacity.getTotalCapacity());
            if (summedCapacity.getAllocatedCapacity() != null) {
                capacityResponse.setCapacityAllocated(summedCapacity.getAllocatedCapacity());
            }
            capacityResponse.setCapacityType(summedCapacity.getCapacityType());
            capacityResponse.setCapacityName(CapacityVO.getCapacityName(summedCapacity.getCapacityType()));
            capacityResponse.setCapacityUsed(summedCapacity.getUsedCapacity());
            if (summedCapacity.getPodId() != null) {
                capacityResponse.setPodId(ApiDBUtils.findPodById(summedCapacity.getPodId()).getUuid());
                HostPodVO pod = ApiDBUtils.findPodById(summedCapacity.getPodId());
                if (pod != null) {
                    capacityResponse.setPodId(pod.getUuid());
                    capacityResponse.setPodName(pod.getName());
                }
            }
            if (summedCapacity.getClusterId() != null) {
                ClusterVO cluster = ApiDBUtils.findClusterById(summedCapacity.getClusterId());
                if (cluster != null) {
                    capacityResponse.setClusterId(cluster.getUuid());
                    capacityResponse.setClusterName(cluster.getName());
                    if (summedCapacity.getPodId() == null) {
                        HostPodVO pod = ApiDBUtils.findPodById(cluster.getPodId());
                        capacityResponse.setPodId(pod.getUuid());
                        capacityResponse.setPodName(pod.getName());
                    }
                }
            }
            DataCenter zone = ApiDBUtils.findZoneById(summedCapacity.getDataCenterId());
            if (zone != null) {
                capacityResponse.setZoneId(zone.getUuid());
                capacityResponse.setZoneName(zone.getName());
            }
            if (summedCapacity.getUsedPercentage() != null) {
                capacityResponse.setPercentUsed(format.format(summedCapacity.getUsedPercentage() * 100f));
            } else if (summedCapacity.getTotalCapacity() != 0) {
                capacityResponse.setPercentUsed(format.format((float)summedCapacity.getUsedCapacity() / (float)summedCapacity.getTotalCapacity() * 100f));
            } else {
                capacityResponse.setPercentUsed(format.format(0L));
            }

            capacityResponse.setObjectName("capacity");
            capacityResponses.add(capacityResponse);
        }

        List<VgpuTypesInfo> gpuCapacities;
        if (result.size() > 1 && (gpuCapacities = ApiDBUtils.getGpuCapacites(result.get(0).getDataCenterId(), result.get(0).getPodId(), result.get(0).getClusterId())) != null) {
            HashMap<String, Long> vgpuVMs = ApiDBUtils.getVgpuVmsCount(result.get(0).getDataCenterId(), result.get(0).getPodId(), result.get(0).getClusterId());

            float capacityUsed = 0;
            long capacityMax = 0;
            for (VgpuTypesInfo capacity : gpuCapacities) {
                if (vgpuVMs.containsKey(capacity.getGroupName().concat(capacity.getModelName()))) {
                    capacityUsed += (float)vgpuVMs.get(capacity.getGroupName().concat(capacity.getModelName())) / capacity.getMaxVpuPerGpu();
                }
                if (capacity.getModelName().equals(GPU.GPUType.passthrough.toString())) {
                    capacityMax += capacity.getMaxCapacity();
                }
            }

            DataCenter zone = ApiDBUtils.findZoneById(result.get(0).getDataCenterId());
            CapacityResponse capacityResponse = new CapacityResponse();
            if (zone != null) {
                capacityResponse.setZoneId(zone.getUuid());
                capacityResponse.setZoneName(zone.getName());
            }
            if (result.get(0).getPodId() != null) {
                HostPodVO pod = ApiDBUtils.findPodById(result.get(0).getPodId());
                capacityResponse.setPodId(pod.getUuid());
                capacityResponse.setPodName(pod.getName());
            }
            if (result.get(0).getClusterId() != null) {
                ClusterVO cluster = ApiDBUtils.findClusterById(result.get(0).getClusterId());
                capacityResponse.setClusterId(cluster.getUuid());
                capacityResponse.setClusterName(cluster.getName());
            }
            capacityResponse.setCapacityType(Capacity.CAPACITY_TYPE_GPU);
            capacityResponse.setCapacityName(CapacityVO.getCapacityName(Capacity.CAPACITY_TYPE_GPU));
            capacityResponse.setCapacityUsed((long)Math.ceil(capacityUsed));
            capacityResponse.setCapacityTotal(capacityMax);
            if (capacityMax > 0) {
                capacityResponse.setPercentUsed(format.format(capacityUsed / capacityMax * 100f));
            } else {
                capacityResponse.setPercentUsed(format.format(0));
            }
            capacityResponse.setObjectName("capacity");
            capacityResponses.add(capacityResponse);
        }
        return capacityResponses;
    }

    @Override
    public TemplatePermissionsResponse createTemplatePermissionsResponse(ResponseView view, List<String> accountNames, Long id) {
        Long templateOwnerDomain = null;
        VirtualMachineTemplate template = ApiDBUtils.findTemplateById(id);
        Account templateOwner = ApiDBUtils.findAccountById(template.getAccountId());
        if (view == ResponseView.Full) {
            // FIXME: we have just template id and need to get template owner
            // from that
            if (templateOwner != null) {
                templateOwnerDomain = templateOwner.getDomainId();
            }
        }

        TemplatePermissionsResponse response = new TemplatePermissionsResponse();
        response.setId(template.getUuid());
        response.setPublicTemplate(template.isPublicTemplate());
        if ((view == ResponseView.Full) && (templateOwnerDomain != null)) {
            Domain domain = ApiDBUtils.findDomainById(templateOwnerDomain);
            if (domain != null) {
                response.setDomainId(domain.getUuid());
            }
        }

        // Set accounts
        List<String> projectIds = new ArrayList<String>();
        List<String> regularAccounts = new ArrayList<String>();
        for (String accountName : accountNames) {
            Account account = ApiDBUtils.findAccountByNameDomain(accountName, templateOwner.getDomainId());
            if (account == null) {
                s_logger.error("Missing Account " + accountName + " in domain " + templateOwner.getDomainId());
                continue;
            }

            if (account.getType() != Account.Type.PROJECT) {
                regularAccounts.add(accountName);
            } else {
                // convert account to projectIds
                Project project = ApiDBUtils.findProjectByProjectAccountId(account.getId());

                if (project.getUuid() != null && !project.getUuid().isEmpty()) {
                    projectIds.add(project.getUuid());
                } else {
                    projectIds.add(String.valueOf(project.getId()));
                }
            }
        }

        if (!projectIds.isEmpty()) {
            response.setProjectIds(projectIds);
        }

        if (!regularAccounts.isEmpty()) {
            response.setAccountNames(regularAccounts);
        }

        response.setObjectName("templatepermission");
        return response;
    }

    @Override
    public AsyncJobResponse queryJobResult(final QueryAsyncJobResultCmd cmd) {
        final Account caller = CallContext.current().getCallingAccount();

        final AsyncJob job = _entityMgr.findByIdIncludingRemoved(AsyncJob.class, cmd.getId());
        if (job == null) {
            throw new InvalidParameterValueException("Unable to find a job by id " + cmd.getId());
        }

        final User userJobOwner = _accountMgr.getUserIncludingRemoved(job.getUserId());
        final Account jobOwner = _accountMgr.getAccount(userJobOwner.getAccountId());

        //check permissions
        if (_accountMgr.isNormalUser(caller.getId())) {
            //regular users can see only jobs they own
            if (caller.getId() != jobOwner.getId()) {
                throw new PermissionDeniedException("Account " + caller + " is not authorized to see job id=" + job.getId());
            }
        } else if (_accountMgr.isDomainAdmin(caller.getId())) {
            _accountMgr.checkAccess(caller, null, true, jobOwner);
        }

        return createAsyncJobResponse(_jobMgr.queryJob(cmd.getId(), true));
    }

    public AsyncJobResponse createAsyncJobResponse(AsyncJob job) {
        AsyncJobJoinVO vJob = ApiDBUtils.newAsyncJobView(job);
        return ApiDBUtils.newAsyncJobResponse(vJob);
    }

    @Override
    public SecurityGroupResponse createSecurityGroupResponseFromSecurityGroupRule(List<? extends SecurityRule> securityRules) {
        SecurityGroupResponse response = new SecurityGroupResponse();
        Map<Long, Account> securiytGroupAccounts = new HashMap<Long, Account>();

        if ((securityRules != null) && !securityRules.isEmpty()) {
            SecurityGroupJoinVO securityGroup = ApiDBUtils.findSecurityGroupViewById(securityRules.get(0).getSecurityGroupId()).get(0);
            response.setId(securityGroup.getUuid());
            response.setName(securityGroup.getName());
            response.setDescription(securityGroup.getDescription());

            Account account = securiytGroupAccounts.get(securityGroup.getAccountId());

            if (securityGroup.getAccountType() == Account.Type.PROJECT) {
                response.setProjectId(securityGroup.getProjectUuid());
                response.setProjectName(securityGroup.getProjectName());
            } else {
                response.setAccountName(securityGroup.getAccountName());
            }

            response.setDomainId(securityGroup.getDomainUuid());
            response.setDomainName(securityGroup.getDomainName());

            for (SecurityRule securityRule : securityRules) {
                SecurityGroupRuleResponse securityGroupData = new SecurityGroupRuleResponse();

                securityGroupData.setRuleId(securityRule.getUuid());
                securityGroupData.setProtocol(securityRule.getProtocol());
                if ("icmp".equalsIgnoreCase(securityRule.getProtocol())) {
                    securityGroupData.setIcmpType(securityRule.getStartPort());
                    securityGroupData.setIcmpCode(securityRule.getEndPort());
                } else {
                    securityGroupData.setStartPort(securityRule.getStartPort());
                    securityGroupData.setEndPort(securityRule.getEndPort());
                }

                Long allowedSecurityGroupId = securityRule.getAllowedNetworkId();
                if (allowedSecurityGroupId != null) {
                    List<SecurityGroupJoinVO> sgs = ApiDBUtils.findSecurityGroupViewById(allowedSecurityGroupId);
                    if (sgs != null && sgs.size() > 0) {
                        SecurityGroupJoinVO sg = sgs.get(0);
                        securityGroupData.setSecurityGroupName(sg.getName());
                        securityGroupData.setAccountName(sg.getAccountName());
                    }
                } else {
                    securityGroupData.setCidr(securityRule.getAllowedSourceIpCidr());
                }
                if (securityRule.getRuleType() == SecurityRuleType.IngressRule) {
                    securityGroupData.setObjectName("ingressrule");
                    response.addSecurityGroupIngressRule(securityGroupData);
                } else {
                    securityGroupData.setObjectName("egressrule");
                    response.addSecurityGroupEgressRule(securityGroupData);
                }

            }
            response.setObjectName("securitygroup");

        }
        return response;
    }

    @Override
    public NetworkOfferingResponse createNetworkOfferingResponse(NetworkOffering offering) {
        if (!(offering instanceof NetworkOfferingJoinVO)) {
            offering = ApiDBUtils.newNetworkOfferingView(offering);
        }
        NetworkOfferingResponse response = ApiDBUtils.newNetworkOfferingResponse(offering);
        response.setNetworkRate(ApiDBUtils.getNetworkRate(offering.getId()));
        Long so = null;
        if (offering.getServiceOfferingId() != null) {
            so = offering.getServiceOfferingId();
        } else {
            so = ApiDBUtils.findDefaultRouterServiceOffering();
        }
        if (so != null) {
            ServiceOffering soffering = ApiDBUtils.findServiceOfferingById(so);
            if (soffering != null) {
                response.setServiceOfferingId(soffering.getUuid());
            }
        }
        Map<Service, Set<Provider>> serviceProviderMap = ApiDBUtils.listNetworkOfferingServices(offering.getId());
        List<ServiceResponse> serviceResponses = new ArrayList<ServiceResponse>();
        for (Map.Entry<Service,Set<Provider>> entry : serviceProviderMap.entrySet()) {
            Service service = entry.getKey();
            Set<Provider> srvc_providers = entry.getValue();
            ServiceResponse svcRsp = new ServiceResponse();
            // skip gateway service
            if (service == Service.Gateway) {
                continue;
            }
            svcRsp.setName(service.getName());
            List<ProviderResponse> providers = new ArrayList<ProviderResponse>();
            for (Provider provider : srvc_providers) {
                if (provider != null) {
                    ProviderResponse providerRsp = new ProviderResponse();
                    providerRsp.setName(provider.getName());
                    providers.add(providerRsp);
                }
            }
            svcRsp.setProviders(providers);
            if (Service.Lb == service) {
                List<CapabilityResponse> lbCapResponse = new ArrayList<CapabilityResponse>();

                CapabilityResponse lbIsoaltion = new CapabilityResponse();
                lbIsoaltion.setName(Capability.SupportedLBIsolation.getName());
                lbIsoaltion.setValue(offering.isDedicatedLB() ? "dedicated" : "shared");
                lbCapResponse.add(lbIsoaltion);

                CapabilityResponse eLb = new CapabilityResponse();
                eLb.setName(Capability.ElasticLb.getName());
                eLb.setValue(offering.isElasticLb() ? "true" : "false");
                lbCapResponse.add(eLb);

                CapabilityResponse inline = new CapabilityResponse();
                inline.setName(Capability.InlineMode.getName());
                inline.setValue(offering.isInline() ? "true" : "false");
                lbCapResponse.add(inline);

                svcRsp.setCapabilities(lbCapResponse);
            } else if (Service.SourceNat == service) {
                List<CapabilityResponse> capabilities = new ArrayList<CapabilityResponse>();
                CapabilityResponse sharedSourceNat = new CapabilityResponse();
                sharedSourceNat.setName(Capability.SupportedSourceNatTypes.getName());
                sharedSourceNat.setValue(offering.isSharedSourceNat() ? "perzone" : "peraccount");
                capabilities.add(sharedSourceNat);

                CapabilityResponse redundantRouter = new CapabilityResponse();
                redundantRouter.setName(Capability.RedundantRouter.getName());
                redundantRouter.setValue(offering.isRedundantRouter() ? "true" : "false");
                capabilities.add(redundantRouter);

                svcRsp.setCapabilities(capabilities);
            } else if (service == Service.StaticNat) {
                List<CapabilityResponse> staticNatCapResponse = new ArrayList<CapabilityResponse>();

                CapabilityResponse eIp = new CapabilityResponse();
                eIp.setName(Capability.ElasticIp.getName());
                eIp.setValue(offering.isElasticIp() ? "true" : "false");
                staticNatCapResponse.add(eIp);

                CapabilityResponse associatePublicIp = new CapabilityResponse();
                associatePublicIp.setName(Capability.AssociatePublicIP.getName());
                associatePublicIp.setValue(offering.isAssociatePublicIP() ? "true" : "false");
                staticNatCapResponse.add(associatePublicIp);

                svcRsp.setCapabilities(staticNatCapResponse);
            }
            serviceResponses.add(svcRsp);
        }
        response.setForVpc(_configMgr.isOfferingForVpc(offering));
        response.setServices(serviceResponses);
        //set network offering details
        Map<Detail, String> details = _ntwkModel.getNtwkOffDetails(offering.getId());
        if (details != null && !details.isEmpty()) {
            response.setDetails(details);
        }
        response.setHasAnnotation(annotationDao.hasAnnotations(offering.getUuid(), AnnotationService.EntityType.NETWORK_OFFERING.name(),
                _accountMgr.isRootAdmin(CallContext.current().getCallingAccount().getId())));
        return response;
    }

    private void createCapabilityResponse(List<CapabilityResponse> capabilityResponses,
                                          String name,
                                          String value,
                                          boolean canChoose,
                                          String objectName) {
        CapabilityResponse capabilityResponse = new CapabilityResponse();
        capabilityResponse.setName(name);
        capabilityResponse.setValue(value);
        capabilityResponse.setCanChoose(canChoose);
        capabilityResponse.setObjectName(objectName);

        capabilityResponses.add(capabilityResponse);
    }

    private void createCapabilityResponse(List<CapabilityResponse> capabilityResponses,
                                          String name,
                                          String value,
                                          boolean canChoose) {
        createCapabilityResponse(capabilityResponses, name, value, canChoose, null);
    }

    @Override
    public NetworkResponse createNetworkResponse(ResponseView view, Network network) {
        // need to get network profile in order to retrieve dns information from
        // there
        NetworkProfile profile = ApiDBUtils.getNetworkProfile(network.getId());
        NetworkResponse response = new NetworkResponse();
        response.setId(network.getUuid());
        response.setName(network.getName());
        response.setDisplaytext(network.getDisplayText());
        if (network.getBroadcastDomainType() != null) {
            response.setBroadcastDomainType(network.getBroadcastDomainType().toString());
        }

        if (network.getTrafficType() != null) {
            response.setTrafficType(network.getTrafficType().name());
        }

        if (network.getGuestType() != null) {
            response.setType(network.getGuestType().toString());
        }

        response.setGateway(network.getGateway());

        // FIXME - either set netmask or cidr
        response.setCidr(network.getCidr());
        if (network.getNetworkCidr() != null) {
            response.setNetworkCidr((network.getNetworkCidr()));
        }
        // If network has reservation its entire network cidr is defined by
        // getNetworkCidr()
        // if no reservation is present then getCidr() will define the entire
        // network cidr
        if (network.getNetworkCidr() != null) {
            response.setNetmask(NetUtils.cidr2Netmask(network.getNetworkCidr()));
        }
        if (((network.getCidr()) != null) && (network.getNetworkCidr() == null)) {
            response.setNetmask(NetUtils.cidr2Netmask(network.getCidr()));
        }

        response.setIp6Gateway(network.getIp6Gateway());
        response.setIp6Cidr(network.getIp6Cidr());

        // create response for reserved IP ranges that can be used for
        // non-cloudstack purposes
        String reservation = null;
        if ((network.getCidr() != null) && (NetUtils.isNetworkAWithinNetworkB(network.getCidr(), network.getNetworkCidr()))) {
            String[] guestVmCidrPair = network.getCidr().split("\\/");
            String[] guestCidrPair = network.getNetworkCidr().split("\\/");

            Long guestVmCidrSize = Long.valueOf(guestVmCidrPair[1]);
            Long guestCidrSize = Long.valueOf(guestCidrPair[1]);

            String[] guestVmIpRange = NetUtils.getIpRangeFromCidr(guestVmCidrPair[0], guestVmCidrSize);
            String[] guestIpRange = NetUtils.getIpRangeFromCidr(guestCidrPair[0], guestCidrSize);
            long startGuestIp = NetUtils.ip2Long(guestIpRange[0]);
            long endGuestIp = NetUtils.ip2Long(guestIpRange[1]);
            long startVmIp = NetUtils.ip2Long(guestVmIpRange[0]);
            long endVmIp = NetUtils.ip2Long(guestVmIpRange[1]);

            if (startVmIp == startGuestIp && endVmIp < endGuestIp - 1) {
                reservation = (NetUtils.long2Ip(endVmIp + 1) + "-" + NetUtils.long2Ip(endGuestIp));
            }
            if (endVmIp == endGuestIp && startVmIp > startGuestIp + 1) {
                reservation = (NetUtils.long2Ip(startGuestIp) + "-" + NetUtils.long2Ip(startVmIp - 1));
            }
            if (startVmIp > startGuestIp + 1 && endVmIp < endGuestIp - 1) {
                reservation = (NetUtils.long2Ip(startGuestIp) + "-" + NetUtils.long2Ip(startVmIp - 1) + " ,  " + NetUtils.long2Ip(endVmIp + 1) + "-" + NetUtils.long2Ip(endGuestIp));
            }
        }
        response.setReservedIpRange(reservation);

        // return vlan information only to Root admin
        if (network.getBroadcastUri() != null && view == ResponseView.Full) {
            String broadcastUri = network.getBroadcastUri().toString();
            response.setBroadcastUri(broadcastUri);
            String vlan = "N/A";
            switch (BroadcastDomainType.getSchemeValue(network.getBroadcastUri())) {
            case Vlan:
            case Vxlan:
                vlan = BroadcastDomainType.getValue(network.getBroadcastUri());
                break;
            }
            // return vlan information only to Root admin
            response.setVlan(vlan);
        }

        // return network details only to Root admin
        if (view == ResponseView.Full) {
            Map<String, String> details = new HashMap<>();
            for (NetworkDetailVO detail: networkDetailsDao.listDetails(network.getId())) {
                details.put(detail.getName(),detail.getValue());
            }
            response.setDetails(details);
        }

        DataCenter zone = ApiDBUtils.findZoneById(network.getDataCenterId());
        if (zone != null) {
            response.setZoneId(zone.getUuid());
            response.setZoneName(zone.getName());
        }
        if (network.getPhysicalNetworkId() != null) {
            PhysicalNetworkVO pnet = ApiDBUtils.findPhysicalNetworkById(network.getPhysicalNetworkId());
            response.setPhysicalNetworkId(pnet.getUuid());
        }

        // populate network offering information
        NetworkOffering networkOffering = ApiDBUtils.findNetworkOfferingById(network.getNetworkOfferingId());
        if (networkOffering != null) {
            response.setNetworkOfferingId(networkOffering.getUuid());
            response.setNetworkOfferingName(networkOffering.getName());
            response.setNetworkOfferingDisplayText(networkOffering.getDisplayText());
            response.setNetworkOfferingConserveMode(networkOffering.isConserveMode());
            response.setIsSystem(networkOffering.isSystemOnly());
            response.setNetworkOfferingAvailability(networkOffering.getAvailability().toString());
            response.setIsPersistent(networkOffering.isPersistent());
            if (Network.GuestType.Isolated.equals(network.getGuestType())) {
                response.setEgressDefaultPolicy(networkOffering.isEgressDefaultPolicy());
            }
        }

        if (network.getAclType() != null) {
            response.setAclType(network.getAclType().toString());
        }
        response.setDisplayNetwork(network.getDisplayNetwork());
        response.setState(network.getState().toString());
        response.setRestartRequired(network.isRestartRequired());
        NetworkVO nw = ApiDBUtils.findNetworkById(network.getRelated());
        if (nw != null) {
            response.setRelated(nw.getUuid());
        }
        response.setNetworkDomain(network.getNetworkDomain());

        response.setDns1(profile.getDns1());
        response.setDns2(profile.getDns2());
        // populate capability
        Map<Service, Map<Capability, String>> serviceCapabilitiesMap = ApiDBUtils.getNetworkCapabilities(network.getId(), network.getDataCenterId());
        Map<Service, Set<Provider>> serviceProviderMap = ApiDBUtils.listNetworkOfferingServices(network.getNetworkOfferingId());
        List<ServiceResponse> serviceResponses = new ArrayList<ServiceResponse>();
        if (serviceCapabilitiesMap != null) {
            for (Map.Entry<Service, Map<Capability, String>>entry : serviceCapabilitiesMap.entrySet()) {
                Service service = entry.getKey();
                ServiceResponse serviceResponse = new ServiceResponse();
                // skip gateway service
                if (service == Service.Gateway) {
                    continue;
                }
                serviceResponse.setName(service.getName());

                // set list of capabilities for the service
                List<CapabilityResponse> capabilityResponses = new ArrayList<>();
                Map<Capability, String> serviceCapabilities = entry.getValue();
                if (serviceCapabilities != null) {
                    for (Map.Entry<Capability,String> ser_cap_entries : serviceCapabilities.entrySet()) {
                        Capability capability = ser_cap_entries.getKey();
                        String capabilityValue = ser_cap_entries.getValue();
                        if (Service.Lb == service && capability.getName().equals(Capability.SupportedLBIsolation.getName())) {
                             capabilityValue = networkOffering.isDedicatedLB() ? "dedicated" : "shared";
                        }

                        Set<String> capabilitySet = new HashSet<>(Arrays.asList(Capability.SupportedLBIsolation.getName(),
                                Capability.SupportedSourceNatTypes.getName(),
                                Capability.RedundantRouter.getName()));
                        boolean canChoose = capabilitySet.contains(capability.getName());

                        createCapabilityResponse(capabilityResponses, capability.getName(),
                                capabilityValue, canChoose, "capability");
                    }
                }

                if (Service.SourceNat == service) {
                    // overwrite
                    capabilityResponses = new ArrayList<>();
                    createCapabilityResponse(capabilityResponses, Capability.SupportedSourceNatTypes.getName(),
                            networkOffering.isSharedSourceNat() ? "perzone" : "peraccount", true);

                    createCapabilityResponse(capabilityResponses, Capability.RedundantRouter.getName(),
                            networkOffering.isRedundantRouter() ? "true" : "false", true);
                } else if (service == Service.StaticNat) {
                    createCapabilityResponse(capabilityResponses, Capability.ElasticIp.getName(),
                            networkOffering.isElasticIp() ? "true" : "false", false);

                    createCapabilityResponse(capabilityResponses, Capability.AssociatePublicIP.getName(),
                            networkOffering.isAssociatePublicIP() ? "true" : "false", false);
                } else if (Service.Lb == service) {
                    createCapabilityResponse(capabilityResponses, Capability.ElasticLb.getName(),
                            networkOffering.isElasticLb() ? "true" : "false", false);

                    createCapabilityResponse(capabilityResponses, Capability.InlineMode.getName(),
                            networkOffering.isInline() ? "true" : "false", false);
                }
                serviceResponse.setCapabilities(capabilityResponses);

                List<ProviderResponse> providers = new ArrayList<>();
                for (Provider provider : serviceProviderMap.get(service)) {
                    if (provider != null) {
                        ProviderResponse providerRsp = new ProviderResponse();
                        providerRsp.setName(provider.getName());
                        providers.add(providerRsp);
                    }
                }
                serviceResponse.setProviders(providers);

                serviceResponse.setObjectName("service");
                serviceResponses.add(serviceResponse);
            }
        }
        response.setServices(serviceResponses);

        if (network.getAclType() == null || network.getAclType() == ACLType.Account) {
            populateOwner(response, network);
        } else {
            // get domain from network_domain table
            Pair<Long, Boolean> domainNetworkDetails = ApiDBUtils.getDomainNetworkDetails(network.getId());
            if (domainNetworkDetails.first() != null) {
                Domain domain = ApiDBUtils.findDomainById(domainNetworkDetails.first());
                if (domain != null) {
                    response.setDomainId(domain.getUuid());
                }
            }
            response.setSubdomainAccess(domainNetworkDetails.second());
        }

        Long dedicatedDomainId = ApiDBUtils.getDedicatedNetworkDomain(network.getId());
        if (dedicatedDomainId != null) {
            Domain domain = ApiDBUtils.findDomainById(dedicatedDomainId);
            if (domain != null) {
                response.setDomainId(domain.getUuid());
                response.setDomainName(domain.getName());
            }

        }

        response.setSpecifyIpRanges(network.getSpecifyIpRanges());
        if (network.getVpcId() != null) {
            Vpc vpc = ApiDBUtils.findVpcById(network.getVpcId());
            if (vpc != null) {
                response.setVpcId(vpc.getUuid());
                response.setVpcName(vpc.getName());
            }
        }
        response.setCanUseForDeploy(ApiDBUtils.canUseForDeploy(network));

        // set tag information
        List<? extends ResourceTag> tags = ApiDBUtils.listByResourceTypeAndId(ResourceObjectType.Network, network.getId());
        List<ResourceTagResponse> tagResponses = new ArrayList<ResourceTagResponse>();
        for (ResourceTag tag : tags) {
            ResourceTagResponse tagResponse = createResourceTagResponse(tag, true);
            CollectionUtils.addIgnoreNull(tagResponses, tagResponse);
        }
        response.setTags(tagResponses);
        response.setHasAnnotation(annotationDao.hasAnnotations(network.getUuid(), AnnotationService.EntityType.NETWORK.name(),
                _accountMgr.isRootAdmin(CallContext.current().getCallingAccount().getId())));

        if (network.getNetworkACLId() != null) {
            NetworkACL acl = ApiDBUtils.findByNetworkACLId(network.getNetworkACLId());
            if (acl != null) {
                response.setAclId(acl.getUuid());
                response.setAclName(acl.getName());
            }
        }

        response.setStrechedL2Subnet(network.isStrechedL2Network());
        if (network.isStrechedL2Network()) {
            Set<String> networkSpannedZones = new  HashSet<String>();
            List<VMInstanceVO> vmInstances = new ArrayList<VMInstanceVO>();
            vmInstances.addAll(ApiDBUtils.listUserVMsByNetworkId(network.getId()));
            vmInstances.addAll(ApiDBUtils.listDomainRoutersByNetworkId(network.getId()));
            for (VirtualMachine vm : vmInstances) {
                DataCenter vmZone = ApiDBUtils.findZoneById(vm.getDataCenterId());
                networkSpannedZones.add(vmZone.getUuid());
            }
            response.setNetworkSpannedZones(networkSpannedZones);
        }
        response.setExternalId(network.getExternalId());
        response.setRedundantRouter(network.isRedundant());
        response.setCreated(network.getCreated());

        Long bytesReceived = 0L;
        Long bytesSent = 0L;
        SearchBuilder<UserStatisticsVO> sb = userStatsDao.createSearchBuilder();
        sb.and("networkId", sb.entity().getNetworkId(), Op.EQ);
        SearchCriteria<UserStatisticsVO> sc = sb.create();
        sc.setParameters("networkId", network.getId());
        for (UserStatisticsVO stat: userStatsDao.search(sc, null)) {
            bytesReceived += stat.getNetBytesReceived() + stat.getCurrentBytesReceived();
            bytesSent += stat.getNetBytesSent() + stat.getCurrentBytesSent();
        }
        response.setBytesReceived(bytesReceived);
        response.setBytesSent(bytesSent);

        if (networkOfferingDao.isIpv6Supported(network.getNetworkOfferingId())) {
            response.setInternetProtocol(networkOfferingDao.getNetworkOfferingInternetProtocol(network.getNetworkOfferingId()).toString());
            response.setIpv6Routing(Network.Routing.Static.toString());
            response.setIpv6Routes(new LinkedHashSet<>());
            if (Network.GuestType.Isolated.equals(networkOffering.getGuestType())) {
                List<String> ipv6Addresses = ipv6Service.getPublicIpv6AddressesForNetwork(network);
                for (String address : ipv6Addresses) {
                    Ipv6RouteResponse route = new Ipv6RouteResponse(network.getIp6Cidr(), address);
                    response.addIpv6Route(route);
                }
            }
        }

        response.setObjectName("network");
        return response;
    }

    @Override
    public Long getSecurityGroupId(String groupName, long accountId) {
        SecurityGroup sg = ApiDBUtils.getSecurityGroup(groupName, accountId);
        if (sg == null) {
            return null;
        } else {
            return sg.getId();
        }
    }

    @Override
    public ProjectResponse createProjectResponse(Project project) {
        List<ProjectJoinVO> viewPrjs = ApiDBUtils.newProjectView(project);
        List<ProjectResponse> listPrjs = ViewResponseHelper.createProjectResponse(EnumSet.of(DomainDetails.all), viewPrjs.toArray(new ProjectJoinVO[viewPrjs.size()]));
        assert listPrjs != null && listPrjs.size() == 1 : "There should be one project  returned";
        return listPrjs.get(0);
    }

    @Override
    public FirewallResponse createFirewallResponse(FirewallRule fwRule) {
        FirewallResponse response = new FirewallResponse();

        response.setId(fwRule.getUuid());
        response.setProtocol(fwRule.getProtocol());
        if (fwRule.getSourcePortStart() != null) {
            response.setStartPort(fwRule.getSourcePortStart());
        }

        if (fwRule.getSourcePortEnd() != null) {
            response.setEndPort(fwRule.getSourcePortEnd());
        }

        List<String> cidrs = ApiDBUtils.findFirewallSourceCidrs(fwRule.getId());
        response.setCidrList(StringUtils.join(cidrs, ","));

        if(fwRule.getTrafficType() == FirewallRule.TrafficType.Egress){
            List<String> destCidrs = ApiDBUtils.findFirewallDestCidrs(fwRule.getId());
            response.setDestCidr(StringUtils.join(destCidrs,","));
        }

        if (fwRule.getTrafficType() == FirewallRule.TrafficType.Ingress) {
            IpAddress ip = ApiDBUtils.findIpAddressById(fwRule.getSourceIpAddressId());
            response.setPublicIpAddressId(ip.getUuid());
            response.setPublicIpAddress(ip.getAddress().addr());
        }

            Network network = ApiDBUtils.findNetworkById(fwRule.getNetworkId());
            response.setNetworkId(network.getUuid());

        FirewallRule.State state = fwRule.getState();
        String stateToSet = state.toString();
        if (state.equals(FirewallRule.State.Revoke)) {
            stateToSet = "Deleting";
        }

        response.setIcmpCode(fwRule.getIcmpCode());
        response.setIcmpType(fwRule.getIcmpType());
        response.setForDisplay(fwRule.isDisplay());

        // set tag information
        List<? extends ResourceTag> tags = ApiDBUtils.listByResourceTypeAndId(ResourceObjectType.FirewallRule, fwRule.getId());
        List<ResourceTagResponse> tagResponses = new ArrayList<ResourceTagResponse>();
        for (ResourceTag tag : tags) {
            ResourceTagResponse tagResponse = createResourceTagResponse(tag, true);
            CollectionUtils.addIgnoreNull(tagResponses, tagResponse);
        }
        response.setTags(tagResponses);

        response.setState(stateToSet);
        response.setObjectName("firewallrule");
        return response;
    }

    @Override
    public NetworkACLItemResponse createNetworkACLItemResponse(NetworkACLItem aclItem) {
        NetworkACLItemResponse response = new NetworkACLItemResponse();

        response.setId(aclItem.getUuid());
        response.setProtocol(aclItem.getProtocol());
        if (aclItem.getSourcePortStart() != null) {
            response.setStartPort(Integer.toString(aclItem.getSourcePortStart()));
        }

        if (aclItem.getSourcePortEnd() != null) {
            response.setEndPort(Integer.toString(aclItem.getSourcePortEnd()));
        }

        response.setCidrList(StringUtils.join(aclItem.getSourceCidrList(), ","));

        response.setTrafficType(aclItem.getTrafficType().toString());

        NetworkACLItem.State state = aclItem.getState();
        String stateToSet = state.toString();
        if (state.equals(NetworkACLItem.State.Revoke)) {
            stateToSet = "Deleting";
        }

        response.setIcmpCode(aclItem.getIcmpCode());
        response.setIcmpType(aclItem.getIcmpType());

        response.setState(stateToSet);
        response.setNumber(aclItem.getNumber());
        response.setAction(aclItem.getAction().toString());
        response.setForDisplay(aclItem.isDisplay());

        NetworkACL acl = ApiDBUtils.findByNetworkACLId(aclItem.getAclId());
        if (acl != null) {
            response.setAclId(acl.getUuid());
            response.setAclName(acl.getName());
        }

        //set tag information
        List<? extends ResourceTag> tags = ApiDBUtils.listByResourceTypeAndId(ResourceObjectType.NetworkACL, aclItem.getId());
        List<ResourceTagResponse> tagResponses = new ArrayList<ResourceTagResponse>();
        for (ResourceTag tag : tags) {
            ResourceTagResponse tagResponse = createResourceTagResponse(tag, true);
            CollectionUtils.addIgnoreNull(tagResponses, tagResponse);
        }
        response.setTags(tagResponses);
        response.setReason(aclItem.getReason());
        response.setObjectName("networkacl");
        return response;
    }

    @Override
    public HypervisorCapabilitiesResponse createHypervisorCapabilitiesResponse(HypervisorCapabilities hpvCapabilities) {
        HypervisorCapabilitiesResponse hpvCapabilitiesResponse = new HypervisorCapabilitiesResponse();
        hpvCapabilitiesResponse.setId(hpvCapabilities.getUuid());
        hpvCapabilitiesResponse.setHypervisor(hpvCapabilities.getHypervisorType());
        hpvCapabilitiesResponse.setHypervisorVersion(hpvCapabilities.getHypervisorVersion());
        hpvCapabilitiesResponse.setIsSecurityGroupEnabled(hpvCapabilities.isSecurityGroupEnabled());
        hpvCapabilitiesResponse.setMaxGuestsLimit(hpvCapabilities.getMaxGuestsLimit());
        hpvCapabilitiesResponse.setMaxDataVolumesLimit(hpvCapabilities.getMaxDataVolumesLimit());
        hpvCapabilitiesResponse.setMaxHostsPerCluster(hpvCapabilities.getMaxHostsPerCluster());
        hpvCapabilitiesResponse.setIsStorageMotionSupported(hpvCapabilities.isStorageMotionSupported());
        hpvCapabilitiesResponse.setVmSnapshotEnabled(hpvCapabilities.isVmSnapshotEnabled());
        return hpvCapabilitiesResponse;
    }

    // TODO: we may need to refactor once ControlledEntityResponse and
    // ControlledEntity id to uuid conversion are all done.
    // currently code is scattered in
    private void populateOwner(ControlledEntityResponse response, ControlledEntity object) {
        Account account = ApiDBUtils.findAccountById(object.getAccountId());

        if (account.getType() == Account.Type.PROJECT) {
            // find the project
            Project project = ApiDBUtils.findProjectByProjectAccountId(account.getId());
            response.setProjectId(project.getUuid());
            response.setProjectName(project.getName());
        } else {
            response.setAccountName(account.getAccountName());
        }

        Domain domain = ApiDBUtils.findDomainById(object.getDomainId());
        response.setDomainId(domain.getUuid());
        response.setDomainName(domain.getName());
    }

    public static void populateOwner(ControlledViewEntityResponse response, ControlledViewEntity object) {

        if (object.getAccountType() == Account.Type.PROJECT) {
            response.setProjectId(object.getProjectUuid());
            response.setProjectName(object.getProjectName());
        } else {
            response.setAccountName(object.getAccountName());
        }

        response.setDomainId(object.getDomainUuid());
        response.setDomainName(object.getDomainName());
    }

    private void populateAccount(ControlledEntityResponse response, long accountId) {
        Account account = ApiDBUtils.findAccountById(accountId);
        if (account == null) {
            s_logger.debug("Unable to find account with id: " + accountId);
        } else if (account.getType() == Account.Type.PROJECT) {
            // find the project
            Project project = ApiDBUtils.findProjectByProjectAccountId(account.getId());
            if (project != null) {
                response.setProjectId(project.getUuid());
                response.setProjectName(project.getName());
                response.setAccountName(account.getAccountName());
            } else {
                s_logger.debug("Unable to find project with id: " + account.getId());
            }
        } else {
            response.setAccountName(account.getAccountName());
        }
    }

    private void populateDomain(ControlledEntityResponse response, long domainId) {
        Domain domain = ApiDBUtils.findDomainById(domainId);

        response.setDomainId(domain.getUuid());
        response.setDomainName(domain.getName());
    }

    @Override
    public ProjectAccountResponse createProjectAccountResponse(ProjectAccount projectAccount) {
        ProjectAccountJoinVO vProj = ApiDBUtils.newProjectAccountView(projectAccount);
        List<ProjectAccountResponse> listProjs = ViewResponseHelper.createProjectAccountResponse(vProj);
        assert listProjs != null && listProjs.size() == 1 : "There should be one project account returned";
        return listProjs.get(0);
    }

    @Override
    public ProjectInvitationResponse createProjectInvitationResponse(ProjectInvitation invite) {
        ProjectInvitationJoinVO vInvite = ApiDBUtils.newProjectInvitationView(invite);
        return ApiDBUtils.newProjectInvitationResponse(vInvite);
    }

    @Override
    public SystemVmInstanceResponse createSystemVmInstanceResponse(VirtualMachine vm) {
        SystemVmInstanceResponse vmResponse = new SystemVmInstanceResponse();
        vmResponse.setId(vm.getUuid());
        vmResponse.setSystemVmType(vm.getType().toString().toLowerCase());
        vmResponse.setName(vm.getHostName());
        if (vm.getHostId() != null) {
            Host host = ApiDBUtils.findHostById(vm.getHostId());
            if (host != null) {
                vmResponse.setHostId(host.getUuid());
            }
        }
        if (vm.getState() != null) {
            vmResponse.setState(vm.getState().toString());
        }
        if (vm.getType() == Type.DomainRouter) {
            VirtualRouter router = (VirtualRouter)vm;
            if (router.getRole() != null) {
                vmResponse.setRole(router.getRole().toString());
            }
        }
        vmResponse.setObjectName("systemvminstance");
        return vmResponse;
    }

    @Override
    public PhysicalNetworkResponse createPhysicalNetworkResponse(PhysicalNetwork result) {
        PhysicalNetworkResponse response = new PhysicalNetworkResponse();

        DataCenter zone = ApiDBUtils.findZoneById(result.getDataCenterId());
        if (zone != null) {
            response.setZoneId(zone.getUuid());
            response.setZoneName(zone.getName());
        }
        response.setNetworkSpeed(result.getSpeed());
        response.setVlan(result.getVnetString());
        if (result.getDomainId() != null) {
            Domain domain = ApiDBUtils.findDomainById(result.getDomainId());
            if (domain != null) {
                response.setDomainId(domain.getUuid());
            }
        }
        response.setId(result.getUuid());
        if (result.getBroadcastDomainRange() != null) {
            response.setBroadcastDomainRange(result.getBroadcastDomainRange().toString());
        }
        response.setIsolationMethods(result.getIsolationMethods());
        response.setTags(result.getTags());
        if (result.getState() != null) {
            response.setState(result.getState().toString());
        }

        response.setName(result.getName());

        response.setObjectName("physicalnetwork");
        return response;
    }

    @Override
    public GuestVlanRangeResponse createDedicatedGuestVlanRangeResponse(GuestVlan vlan) {
        GuestVlanRangeResponse guestVlanRangeResponse = new GuestVlanRangeResponse();

        guestVlanRangeResponse.setId(vlan.getUuid());
        Long accountId = ApiDBUtils.getAccountIdForGuestVlan(vlan.getId());
        Account owner = ApiDBUtils.findAccountById(accountId);
        if (owner != null) {
            populateAccount(guestVlanRangeResponse, owner.getId());
            populateDomain(guestVlanRangeResponse, owner.getDomainId());
        }
        guestVlanRangeResponse.setGuestVlanRange(vlan.getGuestVlanRange());
        guestVlanRangeResponse.setPhysicalNetworkId(vlan.getPhysicalNetworkId());
        PhysicalNetworkVO physicalNetwork = ApiDBUtils.findPhysicalNetworkById(vlan.getPhysicalNetworkId());
        guestVlanRangeResponse.setZoneId(physicalNetwork.getDataCenterId());

        return guestVlanRangeResponse;
    }

    @Override
    public ServiceResponse createNetworkServiceResponse(Service service) {
        ServiceResponse response = new ServiceResponse();
        response.setName(service.getName());

        // set list of capabilities required for the service
        List<CapabilityResponse> capabilityResponses = new ArrayList<CapabilityResponse>();
        Capability[] capabilities = service.getCapabilities();
        for (Capability cap : capabilities) {
            CapabilityResponse capabilityResponse = new CapabilityResponse();
            capabilityResponse.setName(cap.getName());
            capabilityResponse.setObjectName("capability");
            if (cap.getName().equals(Capability.SupportedLBIsolation.getName()) || cap.getName().equals(Capability.SupportedSourceNatTypes.getName())
                    || cap.getName().equals(Capability.RedundantRouter.getName())) {
                capabilityResponse.setCanChoose(true);
            } else {
                capabilityResponse.setCanChoose(false);
            }
            capabilityResponses.add(capabilityResponse);
        }
        response.setCapabilities(capabilityResponses);

        // set list of providers providing this service
        List<? extends Network.Provider> serviceProviders = ApiDBUtils.getProvidersForService(service);
        List<ProviderResponse> serviceProvidersResponses = new ArrayList<ProviderResponse>();
        for (Network.Provider serviceProvider : serviceProviders) {
            // return only Virtual Router/JuniperSRX/CiscoVnmc as a provider for the firewall
            if (service == Service.Firewall
                    && !(serviceProvider == Provider.VirtualRouter || serviceProvider == Provider.JuniperSRX || serviceProvider == Provider.CiscoVnmc || serviceProvider == Provider.PaloAlto || serviceProvider == Provider.BigSwitchBcf)) {
                continue;
            }

            ProviderResponse serviceProviderResponse = createServiceProviderResponse(serviceProvider);
            serviceProvidersResponses.add(serviceProviderResponse);
        }
        response.setProviders(serviceProvidersResponses);

        response.setObjectName("networkservice");
        return response;

    }

    private ProviderResponse createServiceProviderResponse(Provider serviceProvider) {
        ProviderResponse response = new ProviderResponse();
        response.setName(serviceProvider.getName());
        boolean canEnableIndividualServices = ApiDBUtils.canElementEnableIndividualServices(serviceProvider);
        response.setCanEnableIndividualServices(canEnableIndividualServices);
        return response;
    }

    @Override
    public ProviderResponse createNetworkServiceProviderResponse(PhysicalNetworkServiceProvider result) {
        ProviderResponse response = new ProviderResponse();
        response.setId(result.getUuid());
        response.setName(result.getProviderName());
        PhysicalNetwork pnw = ApiDBUtils.findPhysicalNetworkById(result.getPhysicalNetworkId());
        if (pnw != null) {
            response.setPhysicalNetworkId(pnw.getUuid());
        }
        PhysicalNetwork dnw = ApiDBUtils.findPhysicalNetworkById(result.getDestinationPhysicalNetworkId());
        if (dnw != null) {
            response.setDestinationPhysicalNetworkId(dnw.getUuid());
        }
        response.setState(result.getState().toString());

        // set enabled services
        List<String> services = new ArrayList<String>();
        for (Service service : result.getEnabledServices()) {
            services.add(service.getName());
        }
        response.setServices(services);

        Provider serviceProvider = Provider.getProvider(result.getProviderName());
        boolean canEnableIndividualServices = ApiDBUtils.canElementEnableIndividualServices(serviceProvider);
        response.setCanEnableIndividualServices(canEnableIndividualServices);

        response.setObjectName("networkserviceprovider");
        return response;
    }

    @Override
    public TrafficTypeResponse createTrafficTypeResponse(PhysicalNetworkTrafficType result) {
        TrafficTypeResponse response = new TrafficTypeResponse();
        response.setId(result.getUuid());
        PhysicalNetwork pnet = ApiDBUtils.findPhysicalNetworkById(result.getPhysicalNetworkId());
        if (pnet != null) {
            response.setPhysicalNetworkId(pnet.getUuid());
        }
        if (result.getTrafficType() != null) {
            response.setTrafficType(result.getTrafficType().toString());
        }

        response.setXenLabel(result.getXenNetworkLabel());
        response.setKvmLabel(result.getKvmNetworkLabel());
        response.setVmwareLabel(result.getVmwareNetworkLabel());
        response.setHypervLabel(result.getHypervNetworkLabel());
        response.setOvm3Label(result.getOvm3NetworkLabel());

        response.setObjectName("traffictype");
        return response;
    }

    @Override
    public VirtualRouterProviderResponse createVirtualRouterProviderResponse(VirtualRouterProvider result) {
        //generate only response of the VR/VPCVR provider type
        if (!(result.getType() == VirtualRouterProvider.Type.VirtualRouter || result.getType() == VirtualRouterProvider.Type.VPCVirtualRouter)) {
            return null;
        }
        VirtualRouterProviderResponse response = new VirtualRouterProviderResponse();
        response.setId(result.getUuid());
        PhysicalNetworkServiceProvider nsp = ApiDBUtils.findPhysicalNetworkServiceProviderById(result.getNspId());
        if (nsp != null) {
            response.setNspId(nsp.getUuid());
        }
        response.setEnabled(result.isEnabled());

        response.setObjectName("virtualrouterelement");
        return response;
    }

    @Override
    public OvsProviderResponse createOvsProviderResponse(OvsProvider result) {

        OvsProviderResponse response = new OvsProviderResponse();
        response.setId(result.getUuid());
        PhysicalNetworkServiceProvider nsp = ApiDBUtils.findPhysicalNetworkServiceProviderById(result.getNspId());
        if (nsp != null) {
            response.setNspId(nsp.getUuid());
        }
        response.setEnabled(result.isEnabled());

        response.setObjectName("ovselement");
        return response;
    }

    @Override
    public LBStickinessResponse createLBStickinessPolicyResponse(StickinessPolicy stickinessPolicy, LoadBalancer lb) {
        LBStickinessResponse spResponse = new LBStickinessResponse();

        spResponse.setlbRuleId(lb.getUuid());
        Account accountTemp = ApiDBUtils.findAccountById(lb.getAccountId());
        if (accountTemp != null) {
            spResponse.setAccountName(accountTemp.getAccountName());
            Domain domain = ApiDBUtils.findDomainById(accountTemp.getDomainId());
            if (domain != null) {
                spResponse.setDomainId(domain.getUuid());
                spResponse.setDomainName(domain.getName());
            }
        }

        List<LBStickinessPolicyResponse> responses = new ArrayList<LBStickinessPolicyResponse>();
        LBStickinessPolicyResponse ruleResponse = new LBStickinessPolicyResponse(stickinessPolicy);
        responses.add(ruleResponse);

        spResponse.setRules(responses);

        spResponse.setObjectName("stickinesspolicies");
        return spResponse;
    }

    @Override
    public LBStickinessResponse createLBStickinessPolicyResponse(List<? extends StickinessPolicy> stickinessPolicies, LoadBalancer lb) {
        LBStickinessResponse spResponse = new LBStickinessResponse();

        if (lb == null) {
            return spResponse;
        }
        spResponse.setlbRuleId(lb.getUuid());
        Account account = ApiDBUtils.findAccountById(lb.getAccountId());
        if (account != null) {
            spResponse.setAccountName(account.getAccountName());
            Domain domain = ApiDBUtils.findDomainById(account.getDomainId());
            if (domain != null) {
                spResponse.setDomainId(domain.getUuid());
                spResponse.setDomainName(domain.getName());
            }
        }

        List<LBStickinessPolicyResponse> responses = new ArrayList<LBStickinessPolicyResponse>();
        for (StickinessPolicy stickinessPolicy : stickinessPolicies) {
            LBStickinessPolicyResponse ruleResponse = new LBStickinessPolicyResponse(stickinessPolicy);
            responses.add(ruleResponse);
        }
        spResponse.setRules(responses);

        spResponse.setObjectName("stickinesspolicies");
        return spResponse;
    }

    @Override
    public LBHealthCheckResponse createLBHealthCheckPolicyResponse(List<? extends HealthCheckPolicy> healthcheckPolicies, LoadBalancer lb) {
        LBHealthCheckResponse hcResponse = new LBHealthCheckResponse();

        if (lb == null) {
            return hcResponse;
        }
        hcResponse.setlbRuleId(lb.getUuid());
        Account account = ApiDBUtils.findAccountById(lb.getAccountId());
        if (account != null) {
            hcResponse.setAccountName(account.getAccountName());
            Domain domain = ApiDBUtils.findDomainById(account.getDomainId());
            if (domain != null) {
                hcResponse.setDomainId(domain.getUuid());
                hcResponse.setDomainName(domain.getName());
            }
        }

        List<LBHealthCheckPolicyResponse> responses = new ArrayList<LBHealthCheckPolicyResponse>();
        for (HealthCheckPolicy healthcheckPolicy : healthcheckPolicies) {
            LBHealthCheckPolicyResponse ruleResponse = new LBHealthCheckPolicyResponse(healthcheckPolicy);
            responses.add(ruleResponse);
        }
        hcResponse.setRules(responses);

        hcResponse.setObjectName("healthcheckpolicies");
        return hcResponse;
    }

    @Override
    public LBHealthCheckResponse createLBHealthCheckPolicyResponse(HealthCheckPolicy healthcheckPolicy, LoadBalancer lb) {
        LBHealthCheckResponse hcResponse = new LBHealthCheckResponse();

        hcResponse.setlbRuleId(lb.getUuid());
        Account accountTemp = ApiDBUtils.findAccountById(lb.getAccountId());
        if (accountTemp != null) {
            hcResponse.setAccountName(accountTemp.getAccountName());
            Domain domain = ApiDBUtils.findDomainById(accountTemp.getDomainId());
            if (domain != null) {
                hcResponse.setDomainId(domain.getUuid());
                hcResponse.setDomainName(domain.getName());
            }
        }

        List<LBHealthCheckPolicyResponse> responses = new ArrayList<LBHealthCheckPolicyResponse>();
        LBHealthCheckPolicyResponse ruleResponse = new LBHealthCheckPolicyResponse(healthcheckPolicy);
        responses.add(ruleResponse);
        hcResponse.setRules(responses);
        hcResponse.setObjectName("healthcheckpolicies");
        return hcResponse;
    }

    @Override
    public StorageNetworkIpRangeResponse createStorageNetworkIpRangeResponse(StorageNetworkIpRange result) {
        StorageNetworkIpRangeResponse response = new StorageNetworkIpRangeResponse();
        response.setUuid(result.getUuid());
        response.setVlan(result.getVlan());
        response.setEndIp(result.getEndIp());
        response.setStartIp(result.getStartIp());
        response.setPodUuid(result.getPodUuid());
        response.setZoneUuid(result.getZoneUuid());
        response.setNetworkUuid(result.getNetworkUuid());
        response.setNetmask(result.getNetmask());
        response.setGateway(result.getGateway());
        response.setObjectName("storagenetworkiprange");
        return response;
    }

    @Override
    public RegionResponse createRegionResponse(Region region) {
        RegionResponse response = new RegionResponse();
        response.setId(region.getId());
        response.setName(region.getName());
        response.setEndPoint(region.getEndPoint());
        response.setObjectName("region");
        response.setGslbServiceEnabled(region.checkIfServiceEnabled(Region.Service.Gslb));
        response.setPortableipServiceEnabled(region.checkIfServiceEnabled(Region.Service.PortableIp));
        return response;
    }

    @Override
    public ResourceTagResponse createResourceTagResponse(ResourceTag resourceTag, boolean keyValueOnly) {
        ResourceTagJoinVO rto = ApiDBUtils.newResourceTagView(resourceTag);
        if(rto == null)
            return null;
        return ApiDBUtils.newResourceTagResponse(rto, keyValueOnly);
    }

    @Override
    public VpcOfferingResponse createVpcOfferingResponse(VpcOffering offering) {
        if (!(offering instanceof VpcOfferingJoinVO)) {
            offering = ApiDBUtils.newVpcOfferingView(offering);
        }
        VpcOfferingResponse response = ApiDBUtils.newVpcOfferingResponse(offering);
        Map<Service, Set<Provider>> serviceProviderMap = ApiDBUtils.listVpcOffServices(offering.getId());
        List<ServiceResponse> serviceResponses = new ArrayList<ServiceResponse>();
        for (Map.Entry<Service, Set<Provider>> entry : serviceProviderMap.entrySet()) {
            Service service = entry.getKey();
            Set<Provider> srvc_providers = entry.getValue();

            ServiceResponse svcRsp = new ServiceResponse();
            // skip gateway service
            if (service == Service.Gateway) {
                continue;
            }
            svcRsp.setName(service.getName());
            List<ProviderResponse> providers = new ArrayList<ProviderResponse>();
            for (Provider provider : srvc_providers) {
                if (provider != null) {
                    ProviderResponse providerRsp = new ProviderResponse();
                    providerRsp.setName(provider.getName());
                    providers.add(providerRsp);
                }
            }
            svcRsp.setProviders(providers);

            serviceResponses.add(svcRsp);
        }
        response.setServices(serviceResponses);
        return response;
    }

    @Override
    public VpcResponse createVpcResponse(ResponseView view, Vpc vpc) {
        VpcResponse response = new VpcResponse();
        response.setId(vpc.getUuid());
        response.setName(vpc.getName());
        response.setDisplayText(vpc.getDisplayText());
        response.setCreated(vpc.getCreated());
        response.setState(vpc.getState().name());
        VpcOffering voff = ApiDBUtils.findVpcOfferingById(vpc.getVpcOfferingId());
        if (voff != null) {
            response.setVpcOfferingId(voff.getUuid());
            response.setVpcOfferingName(voff.getName());
        }
        response.setCidr(vpc.getCidr());
        response.setRestartRequired(vpc.isRestartRequired());
        response.setNetworkDomain(vpc.getNetworkDomain());
        response.setForDisplay(vpc.isDisplay());
        response.setUsesDistributedRouter(vpc.usesDistributedRouter());
        response.setRedundantRouter(vpc.isRedundant());
        response.setRegionLevelVpc(vpc.isRegionLevelVpc());

        Map<Service, Set<Provider>> serviceProviderMap = ApiDBUtils.listVpcOffServices(vpc.getVpcOfferingId());
        List<ServiceResponse> serviceResponses = new ArrayList<ServiceResponse>();
        for (Map.Entry<Service,Set<Provider>>entry : serviceProviderMap.entrySet()) {
            Service service = entry.getKey();
            Set<Provider> serviceProviders = entry.getValue();
            ServiceResponse svcRsp = new ServiceResponse();
            // skip gateway service
            if (service == Service.Gateway) {
                continue;
            }
            svcRsp.setName(service.getName());
            List<ProviderResponse> providers = new ArrayList<ProviderResponse>();
            for (Provider provider : serviceProviders) {
                if (provider != null) {
                    ProviderResponse providerRsp = new ProviderResponse();
                    providerRsp.setName(provider.getName());
                    providers.add(providerRsp);
                }
            }
            svcRsp.setProviders(providers);

            serviceResponses.add(svcRsp);
        }

        List<NetworkResponse> networkResponses = new ArrayList<NetworkResponse>();
        List<? extends Network> networks = ApiDBUtils.listVpcNetworks(vpc.getId());
        for (Network network : networks) {
            NetworkResponse ntwkRsp = createNetworkResponse(view, network);
            networkResponses.add(ntwkRsp);
        }

        DataCenter zone = ApiDBUtils.findZoneById(vpc.getZoneId());
        if (zone != null) {
            response.setZoneId(zone.getUuid());
            response.setZoneName(zone.getName());
        }

        response.setNetworks(networkResponses);
        response.setServices(serviceResponses);
        populateOwner(response, vpc);

        // set tag information
        List<? extends ResourceTag> tags = ApiDBUtils.listByResourceTypeAndId(ResourceObjectType.Vpc, vpc.getId());
        List<ResourceTagResponse> tagResponses = new ArrayList<ResourceTagResponse>();
        for (ResourceTag tag : tags) {
            ResourceTagResponse tagResponse = createResourceTagResponse(tag, true);
            CollectionUtils.addIgnoreNull(tagResponses, tagResponse);
        }
        response.setTags(tagResponses);
        response.setHasAnnotation(annotationDao.hasAnnotations(vpc.getUuid(), AnnotationService.EntityType.VPC.name(),
                _accountMgr.isRootAdmin(CallContext.current().getCallingAccount().getId())));
        ipv6Service.updateIpv6RoutesForVpcResponse(vpc, response);
        response.setObjectName("vpc");
        return response;
    }

    @Override
    public PrivateGatewayResponse createPrivateGatewayResponse(PrivateGateway result) {
        PrivateGatewayResponse response = new PrivateGatewayResponse();
        response.setId(result.getUuid());
        response.setBroadcastUri(result.getBroadcastUri());
        response.setGateway(result.getGateway());
        response.setNetmask(result.getNetmask());
        if (result.getVpcId() != null) {
            Vpc vpc = ApiDBUtils.findVpcById(result.getVpcId());
            response.setVpcId(vpc.getUuid());
            response.setVpcName(vpc.getName());
        }

        DataCenter zone = ApiDBUtils.findZoneById(result.getZoneId());
        if (zone != null) {
            response.setZoneId(zone.getUuid());
            response.setZoneName(zone.getName());
        }
        response.setAddress(result.getIp4Address());
        PhysicalNetwork pnet = ApiDBUtils.findPhysicalNetworkById(result.getPhysicalNetworkId());
        if (pnet != null) {
            response.setPhysicalNetworkId(pnet.getUuid());
        }

        populateAccount(response, result.getAccountId());
        populateDomain(response, result.getDomainId());
        response.setState(result.getState().toString());
        response.setSourceNat(result.getSourceNat());

        NetworkACL acl =  ApiDBUtils.findByNetworkACLId(result.getNetworkACLId());
        if (acl != null) {
            response.setAclId(acl.getUuid());
            response.setAclName(acl.getName());
        }

        response.setObjectName("privategateway");

        return response;
    }

    @Override
    public CounterResponse createCounterResponse(Counter counter) {
        CounterResponse response = new CounterResponse();
        response.setId(counter.getUuid());
        response.setSource(counter.getSource().toString());
        response.setName(counter.getName());
        response.setValue(counter.getValue());
        response.setObjectName("counter");
        return response;
    }

    @Override
    public ConditionResponse createConditionResponse(Condition condition) {
        ConditionResponse response = new ConditionResponse();
        response.setId(condition.getUuid());
        List<CounterResponse> counterResponseList = new ArrayList<CounterResponse>();
        counterResponseList.add(createCounterResponse(ApiDBUtils.getCounter(condition.getCounterid())));
        response.setCounterResponse(counterResponseList);
        response.setRelationalOperator(condition.getRelationalOperator().toString());
        response.setThreshold(condition.getThreshold());
        response.setObjectName("condition");
        populateOwner(response, condition);
        return response;
    }

    @Override
    public AutoScaleVmProfileResponse createAutoScaleVmProfileResponse(AutoScaleVmProfile profile) {
        AutoScaleVmProfileResponse response = new AutoScaleVmProfileResponse();
        response.setId(profile.getUuid());
        if (profile.getZoneId() != null) {
            DataCenter zone = ApiDBUtils.findZoneById(profile.getZoneId());
            if (zone != null) {
                response.setZoneId(zone.getUuid());
            }
        }
        if (profile.getServiceOfferingId() != null) {
            ServiceOffering so = ApiDBUtils.findServiceOfferingById(profile.getServiceOfferingId());
            if (so != null) {
                response.setServiceOfferingId(so.getUuid());
            }
        }
        if (profile.getTemplateId() != null) {
            VMTemplateVO template = ApiDBUtils.findTemplateById(profile.getTemplateId());
            if (template != null) {
                response.setTemplateId(template.getUuid());
            }
        }
        response.setOtherDeployParams(profile.getOtherDeployParams());
        response.setCounterParams(profile.getCounterParams());
        response.setDestroyVmGraceperiod(profile.getDestroyVmGraceperiod());
        User user = ApiDBUtils.findUserById(profile.getAutoScaleUserId());
        if (user != null) {
            response.setAutoscaleUserId(user.getUuid());
        }
        response.setObjectName("autoscalevmprofile");

        // Populates the account information in the response
        populateOwner(response, profile);
        return response;
    }

    @Override
    public AutoScalePolicyResponse createAutoScalePolicyResponse(AutoScalePolicy policy) {
        AutoScalePolicyResponse response = new AutoScalePolicyResponse();
        response.setId(policy.getUuid());
        response.setDuration(policy.getDuration());
        response.setQuietTime(policy.getQuietTime());
        response.setAction(policy.getAction());
        List<ConditionVO> vos = ApiDBUtils.getAutoScalePolicyConditions(policy.getId());
        ArrayList<ConditionResponse> conditions = new ArrayList<ConditionResponse>(vos.size());
        for (ConditionVO vo : vos) {
            conditions.add(createConditionResponse(vo));
        }
        response.setConditions(conditions);
        response.setObjectName("autoscalepolicy");

        // Populates the account information in the response
        populateOwner(response, policy);

        return response;
    }

    @Override
    public AutoScaleVmGroupResponse createAutoScaleVmGroupResponse(AutoScaleVmGroup vmGroup) {
        AutoScaleVmGroupResponse response = new AutoScaleVmGroupResponse();
        response.setId(vmGroup.getUuid());
        response.setMinMembers(vmGroup.getMinMembers());
        response.setMaxMembers(vmGroup.getMaxMembers());
        response.setState(vmGroup.getState());
        response.setInterval(vmGroup.getInterval());
        response.setForDisplay(vmGroup.isDisplay());
        AutoScaleVmProfileVO profile = ApiDBUtils.findAutoScaleVmProfileById(vmGroup.getProfileId());
        if (profile != null) {
            response.setProfileId(profile.getUuid());
        }
        FirewallRuleVO fw = ApiDBUtils.findFirewallRuleById(vmGroup.getLoadBalancerId());
        if (fw != null) {
            response.setLoadBalancerId(fw.getUuid());
        }

        List<AutoScalePolicyResponse> scaleUpPoliciesResponse = new ArrayList<AutoScalePolicyResponse>();
        List<AutoScalePolicyResponse> scaleDownPoliciesResponse = new ArrayList<AutoScalePolicyResponse>();
        response.setScaleUpPolicies(scaleUpPoliciesResponse);
        response.setScaleDownPolicies(scaleDownPoliciesResponse);
        response.setObjectName("autoscalevmgroup");

        // Fetch policies for vmgroup
        List<AutoScalePolicy> scaleUpPolicies = new ArrayList<AutoScalePolicy>();
        List<AutoScalePolicy> scaleDownPolicies = new ArrayList<AutoScalePolicy>();
        ApiDBUtils.getAutoScaleVmGroupPolicies(vmGroup.getId(), scaleUpPolicies, scaleDownPolicies);
        // populate policies
        for (AutoScalePolicy autoScalePolicy : scaleUpPolicies) {
            scaleUpPoliciesResponse.add(createAutoScalePolicyResponse(autoScalePolicy));
        }
        for (AutoScalePolicy autoScalePolicy : scaleDownPolicies) {
            scaleDownPoliciesResponse.add(createAutoScalePolicyResponse(autoScalePolicy));
        }

        return response;
    }

    @Override
    public StaticRouteResponse createStaticRouteResponse(StaticRoute result) {
        StaticRouteResponse response = new StaticRouteResponse();
        response.setId(result.getUuid());
        if (result.getVpcId() != null) {
            Vpc vpc = ApiDBUtils.findVpcById(result.getVpcId());
            if (vpc != null) {
                response.setVpcId(vpc.getUuid());
            }
        }
        response.setCidr(result.getCidr());

        StaticRoute.State state = result.getState();
        if (state.equals(StaticRoute.State.Revoke)) {
            state = StaticRoute.State.Deleting;
        }
        response.setState(state.toString());
        populateAccount(response, result.getAccountId());
        populateDomain(response, result.getDomainId());

        // set tag information
        List<? extends ResourceTag> tags = ApiDBUtils.listByResourceTypeAndId(ResourceObjectType.StaticRoute, result.getId());
        List<ResourceTagResponse> tagResponses = new ArrayList<ResourceTagResponse>();
        for (ResourceTag tag : tags) {
            ResourceTagResponse tagResponse = createResourceTagResponse(tag, true);
            CollectionUtils.addIgnoreNull(tagResponses,tagResponse);
        }
        response.setTags(tagResponses);
        response.setObjectName("staticroute");

        return response;
    }

    @Override
    public Site2SiteVpnGatewayResponse createSite2SiteVpnGatewayResponse(Site2SiteVpnGateway result) {
        Site2SiteVpnGatewayResponse response = new Site2SiteVpnGatewayResponse();
        response.setId(result.getUuid());
        response.setIp(ApiDBUtils.findIpAddressById(result.getAddrId()).getAddress().toString());
        Vpc vpc = ApiDBUtils.findVpcById(result.getVpcId());
        if (vpc != null) {
            response.setVpcId(vpc.getUuid());
            response.setVpcName(vpc.getName());
        }
        response.setRemoved(result.getRemoved());
        response.setForDisplay(result.isDisplay());
        response.setObjectName("vpngateway");

        populateAccount(response, result.getAccountId());
        populateDomain(response, result.getDomainId());
        return response;
    }

    @Override
    public Site2SiteCustomerGatewayResponse createSite2SiteCustomerGatewayResponse(Site2SiteCustomerGateway result) {
        Site2SiteCustomerGatewayResponse response = new Site2SiteCustomerGatewayResponse();
        response.setId(result.getUuid());
        response.setName(result.getName());
        response.setGatewayIp(result.getGatewayIp());
        response.setGuestCidrList(result.getGuestCidrList());
        response.setIpsecPsk(result.getIpsecPsk());
        response.setIkePolicy(result.getIkePolicy());
        response.setEspPolicy(result.getEspPolicy());
        response.setIkeLifetime(result.getIkeLifetime());
        response.setEspLifetime(result.getEspLifetime());
        response.setDpd(result.getDpd());
        response.setEncap(result.getEncap());
        response.setRemoved(result.getRemoved());
        response.setIkeVersion(result.getIkeVersion());
        response.setSplitConnections(result.getSplitConnections());
        response.setObjectName("vpncustomergateway");
        response.setHasAnnotation(annotationDao.hasAnnotations(result.getUuid(), AnnotationService.EntityType.VPN_CUSTOMER_GATEWAY.name(),
                _accountMgr.isRootAdmin(CallContext.current().getCallingAccount().getId())));

        populateAccount(response, result.getAccountId());
        populateDomain(response, result.getDomainId());

        return response;
    }

    @Override
    public Site2SiteVpnConnectionResponse createSite2SiteVpnConnectionResponse(Site2SiteVpnConnection result) {
        Site2SiteVpnConnectionResponse response = new Site2SiteVpnConnectionResponse();
        response.setId(result.getUuid());
        response.setPassive(result.isPassive());

        Long vpnGatewayId = result.getVpnGatewayId();
        if (vpnGatewayId != null) {
            Site2SiteVpnGateway vpnGateway = ApiDBUtils.findVpnGatewayById(vpnGatewayId);
            if (vpnGateway != null) {
                response.setVpnGatewayId(vpnGateway.getUuid());
                long ipId = vpnGateway.getAddrId();
                IPAddressVO ipObj = ApiDBUtils.findIpAddressById(ipId);
                response.setIp(ipObj.getAddress().addr());
            }
        }

        Long customerGatewayId = result.getCustomerGatewayId();
        if (customerGatewayId != null) {
            Site2SiteCustomerGateway customerGateway = ApiDBUtils.findCustomerGatewayById(customerGatewayId);
            if (customerGateway != null) {
                response.setCustomerGatewayId(customerGateway.getUuid());
                response.setGatewayIp(customerGateway.getGatewayIp());
                response.setGuestCidrList(customerGateway.getGuestCidrList());
                response.setIpsecPsk(customerGateway.getIpsecPsk());
                response.setIkePolicy(customerGateway.getIkePolicy());
                response.setEspPolicy(customerGateway.getEspPolicy());
                response.setIkeLifetime(customerGateway.getIkeLifetime());
                response.setEspLifetime(customerGateway.getEspLifetime());
                response.setDpd(customerGateway.getDpd());
                response.setEncap(customerGateway.getEncap());
                response.setIkeVersion(customerGateway.getIkeVersion());
                response.setSplitConnections(customerGateway.getSplitConnections());
            }
        }

        populateAccount(response, result.getAccountId());
        populateDomain(response, result.getDomainId());

        response.setState(result.getState().toString());
        response.setCreated(result.getCreated());
        response.setRemoved(result.getRemoved());
        response.setForDisplay(result.isDisplay());
        response.setObjectName("vpnconnection");
        return response;
    }

    @Override
    public GuestOSResponse createGuestOSResponse(GuestOS guestOS) {
        GuestOSResponse response = new GuestOSResponse();
        response.setDescription(guestOS.getDisplayName());
        response.setId(guestOS.getUuid());
        response.setIsUserDefined(guestOS.getIsUserDefined());
        GuestOSCategoryVO category = ApiDBUtils.findGuestOsCategoryById(guestOS.getCategoryId());
        if (category != null) {
            response.setOsCategoryId(category.getUuid());
        }

        response.setObjectName("ostype");
        return response;
    }

    @Override
    public GuestOsMappingResponse createGuestOSMappingResponse(GuestOSHypervisor guestOSHypervisor) {
        GuestOsMappingResponse response = new GuestOsMappingResponse();
        response.setId(guestOSHypervisor.getUuid());
        response.setHypervisor(guestOSHypervisor.getHypervisorType());
        response.setHypervisorVersion(guestOSHypervisor.getHypervisorVersion());
        response.setOsNameForHypervisor((guestOSHypervisor.getGuestOsName()));
        response.setIsUserDefined(Boolean.valueOf(guestOSHypervisor.getIsUserDefined()).toString());
        GuestOS guestOs = ApiDBUtils.findGuestOSById(guestOSHypervisor.getGuestOsId());
        if (guestOs != null) {
            response.setOsStdName(guestOs.getDisplayName());
            response.setOsTypeId(guestOs.getUuid());
        }

        response.setObjectName("guestosmapping");
        return response;
    }

    @Override
    public SnapshotScheduleResponse createSnapshotScheduleResponse(SnapshotSchedule snapshotSchedule) {
        SnapshotScheduleResponse response = new SnapshotScheduleResponse();
        response.setId(snapshotSchedule.getUuid());
        if (snapshotSchedule.getVolumeId() != null) {
            Volume vol = ApiDBUtils.findVolumeById(snapshotSchedule.getVolumeId());
            if (vol != null) {
                response.setVolumeId(vol.getUuid());
            }
        }
        if (snapshotSchedule.getPolicyId() != null) {
            SnapshotPolicy policy = ApiDBUtils.findSnapshotPolicyById(snapshotSchedule.getPolicyId());
            if (policy != null) {
                response.setSnapshotPolicyId(policy.getUuid());
            }
        }
        response.setScheduled(snapshotSchedule.getScheduledTimestamp());

        response.setObjectName("snapshot");
        return response;
    }

    @Override
    public Map<String, Set<ResourceTagResponse>> getUsageResourceTags()
    {
        try {
            return _resourceTagDao.listTags();
        } catch(Exception ex) {
            s_logger.warn("Failed to get resource details for Usage data due to exception : ", ex);
        }
        return null;
    }

    @Override
    public UsageRecordResponse createUsageResponse(Usage usageRecord) {
        return createUsageResponse(usageRecord, null, false);
    }

    @Override
    public UsageRecordResponse createUsageResponse(Usage usageRecord, Map<String, Set<ResourceTagResponse>> resourceTagResponseMap, boolean oldFormat) {
        UsageRecordResponse usageRecResponse = new UsageRecordResponse();
        Account account = ApiDBUtils.findAccountById(usageRecord.getAccountId());
        if (account.getType() == Account.Type.PROJECT) {
            //find the project
            Project project = ApiDBUtils.findProjectByProjectAccountIdIncludingRemoved(account.getId());
            if (project != null) {
                usageRecResponse.setProjectId(project.getUuid());
                usageRecResponse.setProjectName(project.getName());
            }
        } else {
            usageRecResponse.setAccountId(account.getUuid());
            usageRecResponse.setAccountName(account.getAccountName());
        }

        Domain domain = ApiDBUtils.findDomainById(usageRecord.getDomainId());
        if (domain != null) {
            usageRecResponse.setDomainId(domain.getUuid());
            usageRecResponse.setDomainName(domain.getName());
        }

        if (usageRecord.getZoneId() != null) {
            DataCenter zone = ApiDBUtils.findZoneById(usageRecord.getZoneId());
            if (zone != null) {
                usageRecResponse.setZoneId(zone.getUuid());
            }
        }
        usageRecResponse.setDescription(usageRecord.getDescription());
        usageRecResponse.setUsage(usageRecord.getUsageDisplay());
        usageRecResponse.setUsageType(usageRecord.getUsageType());
        VMInstanceVO vmInstance = null;
        if (usageRecord.getVmInstanceId() != null) {
            vmInstance = _entityMgr.findByIdIncludingRemoved(VMInstanceVO.class, usageRecord.getVmInstanceId());
            if (vmInstance != null) {
                usageRecResponse.setVirtualMachineId(vmInstance.getUuid());
            }
        }
        usageRecResponse.setResourceName(usageRecord.getVmName());
        VMTemplateVO template = null;
        if (usageRecord.getTemplateId() != null) {
            template = ApiDBUtils.findTemplateById(usageRecord.getTemplateId());
            if (template != null) {
                usageRecResponse.setTemplateId(template.getUuid());
            }
        }

        ResourceTag.ResourceObjectType resourceType = null;
        Long resourceId = null;
        if (usageRecord.getUsageType() == UsageTypes.RUNNING_VM || usageRecord.getUsageType() == UsageTypes.ALLOCATED_VM) {
            ServiceOfferingVO svcOffering = _entityMgr.findByIdIncludingRemoved(ServiceOfferingVO.class, usageRecord.getOfferingId().toString());
            //Service Offering Id
            if(svcOffering != null) {
                usageRecResponse.setOfferingId(svcOffering.getUuid());
            }
            //VM Instance ID
            VMInstanceVO vm = null;
            if (usageRecord.getUsageId() != null && usageRecord.getUsageId().equals(usageRecord.getVmInstanceId())) {
                vm = vmInstance;
            } else {
                vm = _entityMgr.findByIdIncludingRemoved(VMInstanceVO.class, usageRecord.getUsageId().toString());
            }
            if (vm != null) {
                resourceType = ResourceTag.ResourceObjectType.UserVm;
                usageRecResponse.setUsageId(vm.getUuid());
                resourceId = vm.getId();
                final GuestOS guestOS = _guestOsDao.findById(vm.getGuestOSId());
                if (guestOS != null) {
                    usageRecResponse.setOsTypeId(guestOS.getUuid());
                    usageRecResponse.setOsDisplayName(guestOS.getDisplayName());
                    final GuestOsCategory guestOsCategory = _guestOsCategoryDao.findById(guestOS.getCategoryId());
                    if (guestOsCategory != null) {
                        usageRecResponse.setOsCategoryId(guestOsCategory.getUuid());
                        usageRecResponse.setOsCategoryName(guestOsCategory.getName());
                    }
                }
            }
            //Hypervisor Type
            usageRecResponse.setType(usageRecord.getType());
            //Dynamic compute offerings details
            if(usageRecord.getCpuCores() != null) {
                usageRecResponse.setCpuNumber(usageRecord.getCpuCores());
            } else if (svcOffering.getCpu() != null){
                usageRecResponse.setCpuNumber(svcOffering.getCpu().longValue());
            }
            if(usageRecord.getCpuSpeed() != null) {
                usageRecResponse.setCpuSpeed(usageRecord.getCpuSpeed());
            } else if(svcOffering.getSpeed() != null){
                usageRecResponse.setCpuSpeed(svcOffering.getSpeed().longValue());
            }
            if(usageRecord.getMemory() != null) {
                usageRecResponse.setMemory(usageRecord.getMemory());
            } else if(svcOffering.getRamSize() != null) {
                usageRecResponse.setMemory(svcOffering.getRamSize().longValue());
            }
            if (!oldFormat) {
                final StringBuilder builder = new StringBuilder();
                if (usageRecord.getUsageType() == UsageTypes.RUNNING_VM) {
                    builder.append("Running VM usage ");
                } else if(usageRecord.getUsageType() == UsageTypes.ALLOCATED_VM) {
                    builder.append("Allocated VM usage ");
                }
                if (vm != null) {
                    builder.append("for ").append(vm.getHostName()).append(" (").append(vm.getInstanceName()).append(") (").append(vm.getUuid()).append(") ");
                }
                if (svcOffering != null) {
                    builder.append("using service offering ").append(svcOffering.getName()).append(" (").append(svcOffering.getUuid()).append(") ");
                }
                if (template != null) {
                    builder.append("and template ").append(template.getName()).append(" (").append(template.getUuid()).append(")");
                }
                usageRecResponse.setDescription(builder.toString());
            }
        } else if (usageRecord.getUsageType() == UsageTypes.IP_ADDRESS) {
            //IP Address ID
            IPAddressVO ip = _entityMgr.findByIdIncludingRemoved(IPAddressVO.class, usageRecord.getUsageId().toString());
            if (ip != null) {
                Long networkId = ip.getAssociatedWithNetworkId();
                if (networkId == null) {
                    networkId = ip.getSourceNetworkId();
                }
                resourceType = ResourceObjectType.PublicIpAddress;
                resourceId = ip.getId();
                usageRecResponse.setUsageId(ip.getUuid());
            }
            //isSourceNAT
            usageRecResponse.setSourceNat((usageRecord.getType().equals("SourceNat")) ? true : false);
            //isSystem
            usageRecResponse.setSystem((usageRecord.getSize() == 1) ? true : false);
        } else if (usageRecord.getUsageType() == UsageTypes.NETWORK_BYTES_SENT || usageRecord.getUsageType() == UsageTypes.NETWORK_BYTES_RECEIVED) {
            //Device Type
            resourceType = ResourceObjectType.UserVm;
            usageRecResponse.setType(usageRecord.getType());
            VMInstanceVO vm = null;
            HostVO host = null;
            if (usageRecord.getType().equals("DomainRouter") || usageRecord.getType().equals("UserVm")) {
                //Domain Router Id
                vm = _entityMgr.findByIdIncludingRemoved(VMInstanceVO.class, usageRecord.getUsageId().toString());
                if (vm != null) {
                    resourceId = vm.getId();
                    usageRecResponse.setUsageId(vm.getUuid());
                }
            } else {
                //External Device Host Id
                host = _entityMgr.findByIdIncludingRemoved(HostVO.class, usageRecord.getUsageId().toString());
                if (host != null) {
                    usageRecResponse.setUsageId(host.getUuid());
                }
            }
            //Network ID
            NetworkVO network = null;
            if((usageRecord.getNetworkId() != null) && (usageRecord.getNetworkId() != 0)) {
                network = _entityMgr.findByIdIncludingRemoved(NetworkVO.class, usageRecord.getNetworkId().toString());
                if (network != null) {
                    resourceType = ResourceObjectType.Network;
                    if (network.getTrafficType() == TrafficType.Public) {
                        VirtualRouter router = ApiDBUtils.findDomainRouterById(usageRecord.getUsageId());
                        Vpc vpc = ApiDBUtils.findVpcByIdIncludingRemoved(router.getVpcId());
                        usageRecResponse.setVpcId(vpc.getUuid());
                        resourceId = vpc.getId();
                    } else {
                        usageRecResponse.setNetworkId(network.getUuid());
                        resourceId = network.getId();
                    }
                    usageRecResponse.setResourceName(network.getName());
                }
            }
            if (!oldFormat) {
                final StringBuilder builder = new StringBuilder();
                if (usageRecord.getUsageType() == UsageTypes.NETWORK_BYTES_SENT) {
                    builder.append("Bytes sent by network ");
                } else if (usageRecord.getUsageType() == UsageTypes.NETWORK_BYTES_RECEIVED) {
                    builder.append("Bytes received by network ");
                }
                if (network != null) {
                    if (network.getName() != null) {
                        builder.append(network.getName());
                    }
                    if (network.getUuid() != null){
                        builder.append(" (").append(network.getUuid()).append(") ");
                    }
                    builder.append(" " + toHumanReadableSize(usageRecord.getRawUsage().longValue())  + " ");
                }
                if (vm != null) {
                    builder.append("using router ").append(vm.getInstanceName()).append(" (").append(vm.getUuid()).append(")");
                } else if (host != null) {
                    builder.append("using host ").append(host.getName()).append(" (").append(host.getUuid()).append(")");
                }
                usageRecResponse.setDescription(builder.toString());
            }
        } else if (usageRecord.getUsageType() == UsageTypes.VM_DISK_IO_READ || usageRecord.getUsageType() == UsageTypes.VM_DISK_IO_WRITE
                || usageRecord.getUsageType() == UsageTypes.VM_DISK_BYTES_READ || usageRecord.getUsageType() == UsageTypes.VM_DISK_BYTES_WRITE) {
            //Device Type
            usageRecResponse.setType(usageRecord.getType());
            resourceType = ResourceObjectType.Volume;
            //Volume ID
            VolumeVO volume = _entityMgr.findByIdIncludingRemoved(VolumeVO.class, usageRecord.getUsageId().toString());
            if (volume != null) {
                usageRecResponse.setUsageId(volume.getUuid());
                resourceId = volume.getId();
            }
            if (!oldFormat) {
                final StringBuilder builder = new StringBuilder();
                if (usageRecord.getUsageType() == UsageTypes.VM_DISK_IO_READ) {
                    builder.append("Disk I/O read requests");
                } else if (usageRecord.getUsageType() == UsageTypes.VM_DISK_IO_WRITE) {
                    builder.append("Disk I/O write requests");
                } else if (usageRecord.getUsageType() == UsageTypes.VM_DISK_BYTES_READ) {
                    builder.append("Disk I/O read bytes");
                } else if (usageRecord.getUsageType() == UsageTypes.VM_DISK_BYTES_WRITE) {
                    builder.append("Disk I/O write bytes");
                }
                if (vmInstance != null) {
                    builder.append(" for VM ").append(vmInstance.getHostName()).append(" (").append(vmInstance.getUuid()).append(")");
                }
                if (volume != null) {
                    builder.append(" and volume ").append(volume.getName()).append(" (").append(volume.getUuid()).append(")");
                }
                if (usageRecord.getRawUsage()!= null){
                    builder.append(" " + toHumanReadableSize(usageRecord.getRawUsage().longValue()));
                }
                usageRecResponse.setDescription(builder.toString());
            }
        } else if (usageRecord.getUsageType() == UsageTypes.VOLUME) {
            //Volume ID
            VolumeVO volume = _entityMgr.findByIdIncludingRemoved(VolumeVO.class, usageRecord.getUsageId().toString());
            resourceType = ResourceObjectType.Volume;
            if (volume != null) {
                usageRecResponse.setUsageId(volume.getUuid());
                resourceId = volume.getId();
            }
            //Volume Size
            usageRecResponse.setSize(usageRecord.getSize());
            //Disk Offering Id
            DiskOfferingVO diskOff = null;
            if (usageRecord.getOfferingId() != null) {
                diskOff = _entityMgr.findByIdIncludingRemoved(DiskOfferingVO.class, usageRecord.getOfferingId().toString());
                usageRecResponse.setOfferingId(diskOff.getUuid());
            }
            if (!oldFormat) {
                final StringBuilder builder = new StringBuilder();
                builder.append("Volume usage ");
                if (volume != null) {
                    builder.append("for ").append(volume.getName()).append(" (").append(volume.getUuid()).append(")");
                }
                if (diskOff != null) {
                    builder.append(" with disk offering ").append(diskOff.getName()).append(" (").append(diskOff.getUuid()).append(")");
                }
                if (template != null) {
                    builder.append(" and template ").append(template.getName()).append(" (").append(template.getUuid()).append(")");
                }
                if (usageRecord.getSize() != null) {
                    builder.append(" and size " + toHumanReadableSize(usageRecord.getSize()));
                }
                usageRecResponse.setDescription(builder.toString());
            }
        } else if (usageRecord.getUsageType() == UsageTypes.TEMPLATE || usageRecord.getUsageType() == UsageTypes.ISO) {
            //Template/ISO ID
            VMTemplateVO tmpl = _entityMgr.findByIdIncludingRemoved(VMTemplateVO.class, usageRecord.getUsageId().toString());
            if (tmpl != null) {
                usageRecResponse.setUsageId(tmpl.getUuid());
                resourceId = tmpl.getId();
            }
            //Template/ISO Size
            usageRecResponse.setSize(usageRecord.getSize());
            if (usageRecord.getUsageType() == UsageTypes.ISO) {
                usageRecResponse.setVirtualSize(usageRecord.getSize());
                resourceType = ResourceObjectType.ISO;
            } else {
                usageRecResponse.setVirtualSize(usageRecord.getVirtualSize());
                resourceType = ResourceObjectType.Template;
            }
            if (!oldFormat) {
                final StringBuilder builder = new StringBuilder();
                if (usageRecord.getUsageType() == UsageTypes.TEMPLATE) {
                    builder.append("Template usage");
                } else if (usageRecord.getUsageType() == UsageTypes.ISO) {
                    builder.append("ISO usage");
                }
                if (tmpl != null) {
                    builder.append(" for ").append(tmpl.getName()).append(" (").append(tmpl.getUuid()).append(") ")
                            .append("with size ").append(toHumanReadableSize(usageRecord.getSize())).append(" and virtual size ").append(toHumanReadableSize(usageRecord.getVirtualSize()));
                }
                usageRecResponse.setDescription(builder.toString());
            }
        } else if (usageRecord.getUsageType() == UsageTypes.SNAPSHOT) {
            //Snapshot ID
            SnapshotVO snap = _entityMgr.findByIdIncludingRemoved(SnapshotVO.class, usageRecord.getUsageId().toString());
            resourceType = ResourceObjectType.Snapshot;
            if (snap != null) {
                usageRecResponse.setUsageId(snap.getUuid());
                resourceId = snap.getId();
            }
            //Snapshot Size
            usageRecResponse.setSize(usageRecord.getSize());
            if (!oldFormat) {
                final StringBuilder builder = new StringBuilder();
                builder.append("Snapshot usage ");
                if (snap != null) {
                    builder.append("for ").append(snap.getName()).append(" (").append(snap.getUuid()).append(") ")
                            .append("with size ").append(toHumanReadableSize(usageRecord.getSize()));
                }
                usageRecResponse.setDescription(builder.toString());
            }
        } else if (usageRecord.getUsageType() == UsageTypes.LOAD_BALANCER_POLICY) {
            //Load Balancer Policy ID
            LoadBalancerVO lb = _entityMgr.findByIdIncludingRemoved(LoadBalancerVO.class, usageRecord.getUsageId().toString());
            resourceType = ResourceObjectType.LoadBalancer;
            if (lb != null) {
                usageRecResponse.setUsageId(lb.getUuid());
                resourceId = lb.getId();
            }
            if (!oldFormat) {
                final StringBuilder builder = new StringBuilder();
                builder.append("Loadbalancer policy usage ");
                if (lb != null) {
                    builder.append(lb.getName()).append(" (").append(lb.getUuid()).append(")");
                }
                usageRecResponse.setDescription(builder.toString());
            }
        } else if (usageRecord.getUsageType() == UsageTypes.PORT_FORWARDING_RULE) {
            //Port Forwarding Rule ID
            PortForwardingRuleVO pf = _entityMgr.findByIdIncludingRemoved(PortForwardingRuleVO.class, usageRecord.getUsageId().toString());
            resourceType = ResourceObjectType.PortForwardingRule;
            if (pf != null) {
                usageRecResponse.setUsageId(pf.getUuid());
                resourceId = pf.getId();
            }
            if (!oldFormat) {
                final StringBuilder builder = new StringBuilder();
                builder.append("Port forwarding rule usage");
                if (pf != null) {
                    builder.append(" (").append(pf.getUuid()).append(")");
                }
                usageRecResponse.setDescription(builder.toString());
            }
        } else if (usageRecord.getUsageType() == UsageTypes.NETWORK_OFFERING) {
            //Network Offering Id
            NetworkOfferingVO netOff = _entityMgr.findByIdIncludingRemoved(NetworkOfferingVO.class, usageRecord.getOfferingId().toString());
            usageRecResponse.setOfferingId(netOff.getUuid());
            //is Default
            usageRecResponse.setDefault(usageRecord.getUsageId() == 1);
            if (!oldFormat) {
                final StringBuilder builder = new StringBuilder();
                builder.append("Network offering ");
                if (netOff != null) {
                    builder.append(netOff.getName()).append(" (").append(netOff.getUuid()).append(") usage ");
                }
                if (vmInstance != null) {
                    builder.append("for VM ").append(vmInstance.getHostName()).append(" (").append(vmInstance.getUuid()).append(") ");
                }
                usageRecResponse.setDescription(builder.toString());
            }
        } else if (usageRecord.getUsageType() == UsageTypes.VPN_USERS) {
            //VPN User ID
            VpnUserVO vpnUser = _entityMgr.findByIdIncludingRemoved(VpnUserVO.class, usageRecord.getUsageId().toString());
            if (vpnUser != null) {
                usageRecResponse.setUsageId(vpnUser.getUuid());
            }
            if (!oldFormat) {
                final StringBuilder builder = new StringBuilder();
                builder.append("VPN usage ");
                if (vpnUser != null) {
                    builder.append("for user ").append(vpnUser.getUsername()).append(" (").append(vpnUser.getUuid()).append(")");
                }
                usageRecResponse.setDescription(builder.toString());
            }
        } else if (usageRecord.getUsageType() == UsageTypes.SECURITY_GROUP) {
            //Security Group Id
            SecurityGroupVO sg = _entityMgr.findByIdIncludingRemoved(SecurityGroupVO.class, usageRecord.getUsageId().toString());
            resourceType = ResourceObjectType.SecurityGroup;
            if (sg != null) {
                resourceId = sg.getId();
                usageRecResponse.setUsageId(sg.getUuid());
            }
            if (!oldFormat) {
                final StringBuilder builder = new StringBuilder();
                builder.append("Security group");
                if (sg != null) {
                    builder.append(" ").append(sg.getName()).append(" (").append(sg.getUuid()).append(") usage");
                }
                if (vmInstance != null) {
                    builder.append(" for VM ").append(vmInstance.getHostName()).append(" (").append(vmInstance.getUuid()).append(")");
                }
                usageRecResponse.setDescription(builder.toString());
            }
        } else if (usageRecord.getUsageType() == UsageTypes.BACKUP) {
            resourceType = ResourceObjectType.Backup;
            final StringBuilder builder = new StringBuilder();
            builder.append("Backup usage of size ").append(usageRecord.getUsageDisplay());
            if (vmInstance != null) {
                resourceId = vmInstance.getId();
                usageRecResponse.setResourceName(vmInstance.getInstanceName());
                usageRecResponse.setUsageId(vmInstance.getUuid());
                builder.append(" for VM ").append(vmInstance.getHostName())
                        .append(" (").append(vmInstance.getUuid()).append(")");
                final BackupOffering backupOffering = backupOfferingDao.findByIdIncludingRemoved(usageRecord.getOfferingId());
                if (backupOffering != null) {
                    builder.append(" and backup offering ").append(backupOffering.getName())
                            .append(" (").append(backupOffering.getUuid()).append(", user ad-hoc/scheduled backup allowed: ")
                            .append(backupOffering.isUserDrivenBackupAllowed()).append(")");
                }

            }
            usageRecResponse.setDescription(builder.toString());
        } else if (usageRecord.getUsageType() == UsageTypes.VM_SNAPSHOT) {
            resourceType = ResourceObjectType.VMSnapshot;
            VMSnapshotVO vmSnapshotVO = null;
            if (usageRecord.getUsageId() != null) {
                vmSnapshotVO = vmSnapshotDao.findByIdIncludingRemoved(usageRecord.getUsageId());
                if (vmSnapshotVO != null) {
                    resourceId = vmSnapshotVO.getId();
                    usageRecResponse.setResourceName(vmSnapshotVO.getDisplayName());
                    usageRecResponse.setUsageId(vmSnapshotVO.getUuid());
                }
            }
            usageRecResponse.setSize(usageRecord.getSize());
            if (usageRecord.getVirtualSize() != null) {
                usageRecResponse.setVirtualSize(usageRecord.getVirtualSize());
            }
            if (usageRecord.getOfferingId() != null) {
                usageRecResponse.setOfferingId(usageRecord.getOfferingId().toString());
            }
            if (!oldFormat) {
                VolumeVO volume = null;
                if (vmSnapshotVO == null && usageRecord.getUsageId() != null) {
                     volume = _entityMgr.findByIdIncludingRemoved(VolumeVO.class, usageRecord.getUsageId().toString());
                }

                DiskOfferingVO diskOff = null;
                if (usageRecord.getOfferingId() != null) {
                    diskOff = _entityMgr.findByIdIncludingRemoved(DiskOfferingVO.class, usageRecord.getOfferingId());
                }
                final StringBuilder builder = new StringBuilder();
                builder.append("VMSnapshot usage");
                if (vmSnapshotVO != null) {
                    builder.append(" Id: ").append(vmSnapshotVO.getUuid());
                }
                if (vmInstance != null) {
                    builder.append(" for VM ").append(vmInstance.getHostName()).append(" (").append(vmInstance.getUuid()).append(")");
                }
                if (volume != null) {
                    builder.append(" with volume ").append(volume.getName()).append(" (").append(volume.getUuid()).append(")");
                }
                if (diskOff != null) {
                    builder.append(" using disk offering ").append(diskOff.getName()).append(" (").append(diskOff.getUuid()).append(")");
                }
                if (usageRecord.getSize() != null){
                    builder.append(" and size " + toHumanReadableSize(usageRecord.getSize()));
                }
                usageRecResponse.setDescription(builder.toString());
            }
        } else if (usageRecord.getUsageType() == UsageTypes.VOLUME_SECONDARY) {
            VolumeVO volume = _entityMgr.findByIdIncludingRemoved(VolumeVO.class, usageRecord.getUsageId().toString());
            if (!oldFormat) {
                final StringBuilder builder = new StringBuilder();
                builder.append("Volume on secondary storage usage");
                if (volume != null) {
                    builder.append(" for ").append(volume.getName()).append(" (").append(volume.getUuid()).append(") ")
                            .append("with size ").append(toHumanReadableSize(usageRecord.getSize()));
                }
                usageRecResponse.setDescription(builder.toString());
            }
        } else if (usageRecord.getUsageType() == UsageTypes.VM_SNAPSHOT_ON_PRIMARY) {
            resourceType = ResourceObjectType.VMSnapshot;
            VMSnapshotVO vmSnapshotVO = null;
            if (usageRecord.getUsageId() != null) {
                vmSnapshotVO = vmSnapshotDao.findByIdIncludingRemoved(usageRecord.getUsageId());
                if (vmSnapshotVO != null) {
                    resourceId = vmSnapshotVO.getId();
                    usageRecResponse.setResourceName(vmSnapshotVO.getDisplayName());
                    usageRecResponse.setUsageId(vmSnapshotVO.getUuid());
                }
            }
            usageRecResponse.setSize(usageRecord.getVirtualSize());
            if (!oldFormat) {
                final StringBuilder builder = new StringBuilder();
                builder.append("VMSnapshot on primary storage usage");
                if (vmSnapshotVO != null) {
                    builder.append(" Id: ").append(vmSnapshotVO.getUuid());
                }
                if (vmInstance != null) {
                    builder.append(" for VM ").append(vmInstance.getHostName()).append(" (").append(vmInstance.getUuid()).append(") ")
                            .append("with size ").append(toHumanReadableSize(usageRecord.getVirtualSize()));
                }
                usageRecResponse.setDescription(builder.toString());
            }
        }
        if(resourceTagResponseMap != null && resourceTagResponseMap.get(resourceId + ":" + resourceType) != null) {
             usageRecResponse.setTags(resourceTagResponseMap.get(resourceId + ":" + resourceType));
        }

        if (usageRecord.getRawUsage() != null) {
            DecimalFormat decimalFormat = new DecimalFormat("###########.######");
            usageRecResponse.setRawUsage(decimalFormat.format(usageRecord.getRawUsage()));
        }

        if (usageRecord.getStartDate() != null) {
            usageRecResponse.setStartDate(getDateStringInternal(usageRecord.getStartDate()));
        }
        if (usageRecord.getEndDate() != null) {
            usageRecResponse.setEndDate(getDateStringInternal(usageRecord.getEndDate()));
        }

        return usageRecResponse;
    }

    public String getDateStringInternal(Date inputDate) {
        if (inputDate == null) {
            return null;
        }

        TimeZone tz = _usageSvc.getUsageTimezone();
        Calendar cal = Calendar.getInstance(tz);
        cal.setTime(inputDate);

        StringBuilder sb = new StringBuilder(32);
        sb.append(cal.get(Calendar.YEAR)).append('-');

        int month = cal.get(Calendar.MONTH) + 1;
        if (month < 10) {
            sb.append('0');
        }
        sb.append(month).append('-');

        int day = cal.get(Calendar.DAY_OF_MONTH);
        if (day < 10) {
            sb.append('0');
        }
        sb.append(day);

        sb.append("'T'");

        int hour = cal.get(Calendar.HOUR_OF_DAY);
        if (hour < 10) {
            sb.append('0');
        }
        sb.append(hour).append(':');

        int minute = cal.get(Calendar.MINUTE);
        if (minute < 10) {
            sb.append('0');
        }
        sb.append(minute).append(':');

        int seconds = cal.get(Calendar.SECOND);
        if (seconds < 10) {
            sb.append('0');
        }
        sb.append(seconds);

        double offset = cal.get(Calendar.ZONE_OFFSET);
        if (tz.inDaylightTime(inputDate)) {
            offset += (1.0 * tz.getDSTSavings()); // add the timezone's DST
            // value (typically 1 hour
            // expressed in milliseconds)
        }

        offset = offset / (1000d * 60d * 60d);
        int hourOffset = (int)offset;
        double decimalVal = Math.abs(offset) - Math.abs(hourOffset);
        int minuteOffset = (int)(decimalVal * 60);

        if (hourOffset < 0) {
            if (hourOffset > -10) {
                sb.append("-0");
            } else {
                sb.append('-');
            }
            sb.append(Math.abs(hourOffset));
        } else {
            if (hourOffset < 10) {
                sb.append("+0");
            } else {
                sb.append("+");
            }
            sb.append(hourOffset);
        }

        sb.append(':');

        if (minuteOffset == 0) {
            sb.append("00");
        } else if (minuteOffset < 10) {
            sb.append('0').append(minuteOffset);
        } else {
            sb.append(minuteOffset);
        }

        return sb.toString();
    }

    @Override
    public TrafficMonitorResponse createTrafficMonitorResponse(Host trafficMonitor) {
        Map<String, String> tmDetails = ApiDBUtils.findHostDetailsById(trafficMonitor.getId());
        TrafficMonitorResponse response = new TrafficMonitorResponse();
        response.setId(trafficMonitor.getUuid());
        response.setIpAddress(trafficMonitor.getPrivateIpAddress());
        response.setNumRetries(tmDetails.get("numRetries"));
        response.setTimeout(tmDetails.get("timeout"));
        return response;
    }

    @Override
    public NicSecondaryIpResponse createSecondaryIPToNicResponse(NicSecondaryIp result) {
        NicSecondaryIpResponse response = new NicSecondaryIpResponse();
        NicVO nic = _entityMgr.findById(NicVO.class, result.getNicId());
        NetworkVO network = _entityMgr.findById(NetworkVO.class, result.getNetworkId());
        response.setId(result.getUuid());
        setResponseIpAddress(result, response);
        response.setNicId(nic.getUuid());
        response.setNwId(network.getUuid());
        response.setObjectName("nicsecondaryip");
        return response;
    }

    /**
     * Set the NicSecondaryIpResponse object with the IP address that is not null (IPv4 or IPv6)
     */
    public static void setResponseIpAddress(NicSecondaryIp result, NicSecondaryIpResponse response) {
        if (result.getIp4Address() != null) {
            response.setIpAddr(result.getIp4Address());
        } else if (result.getIp6Address() != null) {
            response.setIpAddr(result.getIp6Address());
        }
    }

    /**
     * The resulting Response attempts to be in line with what is returned from
     * @see com.cloud.api.query.dao.UserVmJoinDaoImpl#setUserVmResponse(ResponseView, UserVmResponse, UserVmJoinVO)
     */
    @Override
    public NicResponse createNicResponse(Nic result) {
        NicResponse response = new NicResponse();
        NetworkVO network = _entityMgr.findById(NetworkVO.class, result.getNetworkId());
        VMInstanceVO vm = _entityMgr.findById(VMInstanceVO.class, result.getInstanceId());
        List<NicExtraDhcpOptionVO> nicExtraDhcpOptionVOs = _nicExtraDhcpOptionDao.listByNicId(result.getId());

        // The numbered comments are to keep track of the data returned from here and UserVmJoinDaoImpl.setUserVmResponse()
        // the data can't be identical but some tidying up/unifying might be possible
        /*1: nicUuid*/
        response.setId(result.getUuid());
        /*2: networkUuid*/
        response.setNetworkid(network.getUuid());
        /*3: vmId*/
        if (vm != null) {
            response.setVmId(vm.getUuid());
        }

        if (network.getTrafficType() != null) {
            /*4: trafficType*/
            response.setTrafficType(network.getTrafficType().toString());
        }
        if (network.getGuestType() != null) {
            /*5: guestType*/
            response.setType(network.getGuestType().toString());
        }
        /*6: ipAddress*/
        response.setIpaddress(result.getIPv4Address());
        /*7: gateway*/
        response.setGateway(result.getIPv4Gateway());
        /*8: netmask*/
        response.setNetmask(result.getIPv4Netmask());
        /*9: networkName*/
        response.setNetworkName(network.getName());
        /*10: macAddress*/
        response.setMacAddress(result.getMacAddress());
        /*11: IPv6Address*/
        if (result.getIPv6Address() != null) {
            response.setIp6Address(result.getIPv6Address());
        }
        /*12: IPv6Gateway*/
        if (result.getIPv6Gateway() != null) {
            response.setIp6Gateway(result.getIPv6Gateway());
        }
        /*13: IPv6Cidr*/
        if (result.getIPv6Cidr() != null) {
            response.setIp6Cidr(result.getIPv6Cidr());
        }
        /*14: deviceId*/
        response.setDeviceId(String.valueOf(result.getDeviceId()));
        /*15: broadcastURI*/
        if (result.getBroadcastUri() != null) {
            response.setBroadcastUri(result.getBroadcastUri().toString());
        }
        /*16: isolationURI*/
        if (result.getIsolationUri() != null) {
            response.setIsolationUri(result.getIsolationUri().toString());
        }
        /*17: default*/
        response.setIsDefault(result.isDefaultNic());
        if (result.getSecondaryIp()) {
            List<NicSecondaryIpVO> secondaryIps = ApiDBUtils.findNicSecondaryIps(result.getId());
            if (secondaryIps != null) {
                List<NicSecondaryIpResponse> ipList = new ArrayList<NicSecondaryIpResponse>();
                for (NicSecondaryIpVO ip : secondaryIps) {
                    NicSecondaryIpResponse ipRes = new NicSecondaryIpResponse();
                    ipRes.setId(ip.getUuid());
                    setResponseIpAddress(ip, ipRes);
                    ipList.add(ipRes);
                }
                response.setSecondaryIps(ipList);
            }
        }
        /*18: extra dhcp options */
        List<NicExtraDhcpOptionResponse> nicExtraDhcpOptionResponses = nicExtraDhcpOptionVOs
                .stream()
                .map(vo -> new NicExtraDhcpOptionResponse(Dhcp.DhcpOptionCode.valueOfInt(vo.getCode()).getName(), vo.getCode(), vo.getValue()))
                .collect(Collectors.toList());

        response.setExtraDhcpOptions(nicExtraDhcpOptionResponses);

        if (result instanceof NicVO){
            if (((NicVO)result).getNsxLogicalSwitchUuid() != null){
                response.setNsxLogicalSwitch(((NicVO)result).getNsxLogicalSwitchUuid());
            }
            if (((NicVO)result).getNsxLogicalSwitchPortUuid() != null){
                response.setNsxLogicalSwitchPort(((NicVO)result).getNsxLogicalSwitchPortUuid());
            }
        }
        return response;
    }

    @Override
    public ApplicationLoadBalancerResponse createLoadBalancerContainerReponse(ApplicationLoadBalancerRule lb, Map<Ip, UserVm> lbInstances) {

        ApplicationLoadBalancerResponse lbResponse = new ApplicationLoadBalancerResponse();
        lbResponse.setId(lb.getUuid());
        lbResponse.setName(lb.getName());
        lbResponse.setDescription(lb.getDescription());
        lbResponse.setAlgorithm(lb.getAlgorithm());
        lbResponse.setForDisplay(lb.isDisplay());
        Network nw = ApiDBUtils.findNetworkById(lb.getNetworkId());
        lbResponse.setNetworkId(nw.getUuid());
        populateOwner(lbResponse, lb);

        if (lb.getScheme() == Scheme.Internal) {
            lbResponse.setSourceIp(lb.getSourceIp().addr());
            //TODO - create the view for the load balancer rule to reflect the network uuid
            Network network = ApiDBUtils.findNetworkById(lb.getNetworkId());
            lbResponse.setSourceIpNetworkId(network.getUuid());
        } else {
            //for public, populate the ip information from the ip address
            IpAddress publicIp = ApiDBUtils.findIpAddressById(lb.getSourceIpAddressId());
            lbResponse.setSourceIp(publicIp.getAddress().addr());
            Network ntwk = ApiDBUtils.findNetworkById(publicIp.getNetworkId());
            lbResponse.setSourceIpNetworkId(ntwk.getUuid());
        }

        //set load balancer rules information (only one rule per load balancer in this release)
        List<ApplicationLoadBalancerRuleResponse> ruleResponses = new ArrayList<ApplicationLoadBalancerRuleResponse>();
        ApplicationLoadBalancerRuleResponse ruleResponse = new ApplicationLoadBalancerRuleResponse();
        ruleResponse.setInstancePort(lb.getDefaultPortStart());
        ruleResponse.setSourcePort(lb.getSourcePortStart());
        FirewallRule.State stateToSet = lb.getState();
        if (stateToSet.equals(FirewallRule.State.Revoke)) {
            stateToSet = FirewallRule.State.Deleting;
        }
        ruleResponse.setState(stateToSet.toString());
        ruleResponse.setObjectName("loadbalancerrule");
        ruleResponses.add(ruleResponse);
        lbResponse.setLbRules(ruleResponses);

        //set Lb instances information
        List<ApplicationLoadBalancerInstanceResponse> instanceResponses = new ArrayList<ApplicationLoadBalancerInstanceResponse>();
        for (Map.Entry<Ip,UserVm> entry : lbInstances.entrySet()) {
            Ip ip = entry.getKey();
            UserVm vm = entry.getValue();
            ApplicationLoadBalancerInstanceResponse instanceResponse = new ApplicationLoadBalancerInstanceResponse();
            instanceResponse.setIpAddress(ip.addr());
            instanceResponse.setId(vm.getUuid());
            instanceResponse.setName(vm.getInstanceName());
            instanceResponse.setObjectName("loadbalancerinstance");
            instanceResponses.add(instanceResponse);
        }

        lbResponse.setLbInstances(instanceResponses);

        //set tag information
        List<? extends ResourceTag> tags = ApiDBUtils.listByResourceTypeAndId(ResourceObjectType.LoadBalancer, lb.getId());
        List<ResourceTagResponse> tagResponses = new ArrayList<ResourceTagResponse>();
        for (ResourceTag tag : tags) {
            ResourceTagResponse tagResponse = createResourceTagResponse(tag, true);
            CollectionUtils.addIgnoreNull(tagResponses,tagResponse);
        }
        lbResponse.setTags(tagResponses);

        lbResponse.setObjectName("loadbalancer");
        return lbResponse;
    }

    @Override
    public AffinityGroupResponse createAffinityGroupResponse(AffinityGroup group) {

        AffinityGroupResponse response = new AffinityGroupResponse();

        Account account = ApiDBUtils.findAccountById(group.getAccountId());
        response.setId(group.getUuid());
        response.setAccountName(account.getAccountName());
        response.setName(group.getName());
        response.setType(group.getType());
        response.setDescription(group.getDescription());
        Domain domain = ApiDBUtils.findDomainById(account.getDomainId());
        if (domain != null) {
            response.setDomainId(domain.getUuid());
            response.setDomainName(domain.getName());
        }

        response.setObjectName("affinitygroup");
        return response;
    }

    @Override
    public Long getAffinityGroupId(String groupName, long accountId) {
        AffinityGroup ag = ApiDBUtils.getAffinityGroup(groupName, accountId);
        if (ag == null) {
            return null;
        } else {
            return ag.getId();
        }
    }


    @Override
    public PortableIpRangeResponse createPortableIPRangeResponse(PortableIpRange ipRange) {
        PortableIpRangeResponse response = new PortableIpRangeResponse();
        response.setId(ipRange.getUuid());
        String ipRangeStr = ipRange.getIpRange();
        if (ipRangeStr != null) {
            String[] range = ipRangeStr.split("-");
            response.setStartIp(range[0]);
            response.setEndIp(range[1]);
        }
        response.setVlan(ipRange.getVlanTag());
        response.setGateway(ipRange.getGateway());
        response.setNetmask(ipRange.getNetmask());
        response.setRegionId(ipRange.getRegionId());
        response.setObjectName("portableiprange");
        return response;
    }

    @Override
    public PortableIpResponse createPortableIPResponse(PortableIp portableIp) {
        PortableIpResponse response = new PortableIpResponse();
        response.setAddress(portableIp.getAddress());
        Long accountId =  portableIp.getAllocatedInDomainId();
        if (accountId != null) {
            Account account = ApiDBUtils.findAccountById(accountId);
            response.setAllocatedToAccountId(account.getAccountName());
            Domain domain = ApiDBUtils.findDomainById(account.getDomainId());
            response.setAllocatedInDomainId(domain.getUuid());
        }

        response.setAllocatedTime(portableIp.getAllocatedTime());

        if (portableIp.getAssociatedDataCenterId() != null) {
            DataCenter zone = ApiDBUtils.findZoneById(portableIp.getAssociatedDataCenterId());
            if (zone != null) {
                response.setAssociatedDataCenterId(zone.getUuid());
            }
        }

        if (portableIp.getPhysicalNetworkId() != null) {
            PhysicalNetwork pnw = ApiDBUtils.findPhysicalNetworkById(portableIp.getPhysicalNetworkId());
            if (pnw != null) {
                response.setPhysicalNetworkId(pnw.getUuid());
            }
        }

        if (portableIp.getAssociatedWithNetworkId() != null) {
            Network ntwk = ApiDBUtils.findNetworkById(portableIp.getAssociatedWithNetworkId());
            if (ntwk != null) {
                response.setAssociatedWithNetworkId(ntwk.getUuid());
            }
        }

        if (portableIp.getAssociatedWithVpcId() != null) {
            Vpc vpc = ApiDBUtils.findVpcById(portableIp.getAssociatedWithVpcId());
            if (vpc != null) {
                response.setAssociatedWithVpcId(vpc.getUuid());
            }
        }

        response.setState(portableIp.getState().name());
        response.setObjectName("portableip");
        return response;
    }

    @Override
    public InternalLoadBalancerElementResponse createInternalLbElementResponse(VirtualRouterProvider result) {
        if (result.getType() != VirtualRouterProvider.Type.InternalLbVm) {
            return null;
        }
        InternalLoadBalancerElementResponse response = new InternalLoadBalancerElementResponse();
        response.setId(result.getUuid());
        PhysicalNetworkServiceProvider nsp = ApiDBUtils.findPhysicalNetworkServiceProviderById(result.getNspId());
        if (nsp != null) {
            response.setNspId(nsp.getUuid());
        }
        response.setEnabled(result.isEnabled());

        response.setObjectName("internalloadbalancerelement");
        return response;
    }

    @Override
    public IsolationMethodResponse createIsolationMethodResponse(IsolationType method) {
        IsolationMethodResponse response = new IsolationMethodResponse();
        response.setIsolationMethodName(method.toString());
        response.setObjectName("isolationmethod");
        return response;
    }

    @Override
    public NetworkACLResponse createNetworkACLResponse(NetworkACL networkACL) {
        NetworkACLResponse response = new NetworkACLResponse();
        response.setId(networkACL.getUuid());
        response.setName(networkACL.getName());
        response.setDescription(networkACL.getDescription());
        response.setForDisplay(networkACL.isDisplay());
        Vpc vpc = ApiDBUtils.findVpcById(networkACL.getVpcId());
        if (vpc != null) {
            response.setVpcId(vpc.getUuid());
            response.setVpcName(vpc.getName());
        }
        response.setObjectName("networkacllist");
        return response;
    }

    @Override
    public ListResponse<UpgradeRouterTemplateResponse> createUpgradeRouterTemplateResponse(List<Long> jobIds) {
        ListResponse<UpgradeRouterTemplateResponse> response = new ListResponse<UpgradeRouterTemplateResponse>();
        List<UpgradeRouterTemplateResponse> responses = new ArrayList<UpgradeRouterTemplateResponse>();
        for (Long jobId : jobIds) {
            UpgradeRouterTemplateResponse routerResponse = new UpgradeRouterTemplateResponse();
            AsyncJob job = _entityMgr.findById(AsyncJob.class, jobId);
            routerResponse.setAsyncJobId((job.getUuid()));
            routerResponse.setObjectName("asyncjobs");
            responses.add(routerResponse);
        }
        response.setResponses(responses);
        return response;
    }

    @Override
    public SSHKeyPairResponse createSSHKeyPairResponse(SSHKeyPair sshkeyPair, boolean privatekey) {
        SSHKeyPairResponse response = new SSHKeyPairResponse(sshkeyPair.getUuid(), sshkeyPair.getName(), sshkeyPair.getFingerprint());
        if (privatekey) {
            response = new CreateSSHKeyPairResponse(sshkeyPair.getUuid(), sshkeyPair.getName(),
                    sshkeyPair.getFingerprint(), sshkeyPair.getPrivateKey());
        }
        Account account = ApiDBUtils.findAccountById(sshkeyPair.getAccountId());
        response.setAccountName(account.getAccountName());
        Domain domain = ApiDBUtils.findDomainById(sshkeyPair.getDomainId());
        response.setDomainId(domain.getUuid());
        response.setDomainName(domain.getName());
        response.setHasAnnotation(annotationDao.hasAnnotations(sshkeyPair.getUuid(), AnnotationService.EntityType.SSH_KEYPAIR.name(),
                _accountMgr.isRootAdmin(CallContext.current().getCallingAccount().getId())));
        return response;
    }

    @Override
    public BackupResponse createBackupResponse(Backup backup) {
        return ApiDBUtils.newBackupResponse(backup);
    }

    @Override
    public BackupScheduleResponse createBackupScheduleResponse(BackupSchedule schedule) {
        return ApiDBUtils.newBackupScheduleResponse(schedule);
    }

    @Override
    public BackupOfferingResponse createBackupOfferingResponse(BackupOffering policy) {
        return ApiDBUtils.newBackupOfferingResponse(policy);
    }

    public ManagementServerResponse createManagementResponse(ManagementServerHost mgmt) {
        ManagementServerResponse response = new ManagementServerResponse();
        response.setId(mgmt.getUuid());
        response.setName(mgmt.getName());
        response.setVersion(mgmt.getVersion());
        response.setState(mgmt.getState());
        return response;
    }

    @Override
    public List<RouterHealthCheckResultResponse> createHealthCheckResponse(VirtualMachine router, List<RouterHealthCheckResult> healthCheckResults) {
        List<RouterHealthCheckResultResponse> responses = new ArrayList<>(healthCheckResults.size());
        for (RouterHealthCheckResult hcResult : healthCheckResults) {
            RouterHealthCheckResultResponse healthCheckResponse = new RouterHealthCheckResultResponse();
            healthCheckResponse.setObjectName("routerhealthchecks");
            healthCheckResponse.setCheckName(hcResult.getCheckName());
            healthCheckResponse.setCheckType(hcResult.getCheckType());
            healthCheckResponse.setResult(hcResult.getCheckResult());
            healthCheckResponse.setLastUpdated(hcResult.getLastUpdateTime());
            healthCheckResponse.setDetails(hcResult.getParsedCheckDetails());
            responses.add(healthCheckResponse);
        }
        return responses;
    }

    @Override
    public RollingMaintenanceResponse createRollingMaintenanceResponse(Boolean success, String details, List<RollingMaintenanceManager.HostUpdated> hostsUpdated, List<RollingMaintenanceManager.HostSkipped> hostsSkipped) {
        RollingMaintenanceResponse response = new RollingMaintenanceResponse(success, details);
        List<RollingMaintenanceHostUpdatedResponse> updated = new ArrayList<>();
        for (RollingMaintenanceManager.HostUpdated h : hostsUpdated) {
            RollingMaintenanceHostUpdatedResponse r = new RollingMaintenanceHostUpdatedResponse();
            r.setHostId(h.getHost().getUuid());
            r.setHostName(h.getHost().getName());
            r.setStartDate(getDateStringInternal(h.getStart()));
            r.setEndDate(getDateStringInternal(h.getEnd()));
            r.setOutput(h.getOutputMsg());
            updated.add(r);
        }
        List<RollingMaintenanceHostSkippedResponse> skipped = new ArrayList<>();
        for (RollingMaintenanceManager.HostSkipped h : hostsSkipped) {
            RollingMaintenanceHostSkippedResponse r = new RollingMaintenanceHostSkippedResponse();
            r.setHostId(h.getHost().getUuid());
            r.setHostName(h.getHost().getName());
            r.setReason(h.getReason());
            skipped.add(r);
        }
        response.setUpdatedHosts(updated);
        response.setSkippedHosts(skipped);
        response.setObjectName("rollingmaintenance");
        return response;
    }

    @Override
    public ResourceIconResponse createResourceIconResponse(ResourceIcon resourceIcon) {
        return  ApiDBUtils.newResourceIconResponse(resourceIcon);
    }

<<<<<<< HEAD
    @Override
    public FirewallResponse createIpv6FirewallRuleResponse(FirewallRule fwRule) {
        FirewallResponse response = new FirewallResponse();

        response.setId(fwRule.getUuid());
        response.setProtocol(fwRule.getProtocol());
        List<String> cidrs = ApiDBUtils.findFirewallSourceCidrs(fwRule.getId());
        response.setCidrList(StringUtils.join(cidrs, ","));
        List<String> destinationCidrs = ApiDBUtils.findFirewallDestCidrs(fwRule.getId());
        response.setDestCidr(StringUtils.join(destinationCidrs, ","));
        response.setTrafficType(fwRule.getTrafficType().toString());
        response.setProtocol(fwRule.getProtocol());
        response.setStartPort(fwRule.getSourcePortStart());
        response.setEndPort(fwRule.getSourcePortEnd());
        response.setIcmpCode(fwRule.getIcmpCode());
        response.setIcmpType(fwRule.getIcmpType());

        Network network = ApiDBUtils.findNetworkById(fwRule.getNetworkId());
        response.setNetworkId(network.getUuid());

        FirewallRule.State state = fwRule.getState();
        String stateToSet = state.toString();
        if (state.equals(FirewallRule.State.Revoke)) {
            stateToSet = "Deleting";
        }

        response.setForDisplay(fwRule.isDisplay());

        // set tag information
        List<? extends ResourceTag> tags = ApiDBUtils.listByResourceTypeAndId(ResourceObjectType.FirewallRule, fwRule.getId());
        List<ResourceTagResponse> tagResponses = new ArrayList<ResourceTagResponse>();
        for (ResourceTag tag : tags) {
            ResourceTagResponse tagResponse = createResourceTagResponse(tag, true);
            CollectionUtils.addIgnoreNull(tagResponses, tagResponse);
        }
        response.setTags(tagResponses);

        response.setState(stateToSet);
        response.setObjectName("firewallrule");
        return response;
    }
=======
    protected void handleCertificateResponse(String certStr, DirectDownloadCertificateResponse response) {
        try {
            Certificate cert = CertificateHelper.buildCertificate(certStr);
            if (cert instanceof X509CertImpl) {
                X509CertImpl certificate = (X509CertImpl) cert;
                response.setVersion(String.valueOf(certificate.getVersion()));
                response.setSubject(certificate.getSubjectDN().toString());
                response.setIssuer(certificate.getIssuerDN().toString());
                response.setSerialNum(certificate.getSerialNumberObject().toString());
                response.setValidity(String.format("From: [%s] - To: [%s]", certificate.getNotBefore(), certificate.getNotAfter()));
            }
        } catch (CertificateException e) {
            s_logger.error("Error parsing direct download certificate: " + certStr, e);
        }
    }

    @Override
    public DirectDownloadCertificateResponse createDirectDownloadCertificateResponse(DirectDownloadCertificate certificate) {
        DirectDownloadCertificateResponse response = new DirectDownloadCertificateResponse();
        DataCenterVO datacenter = ApiDBUtils.findZoneById(certificate.getZoneId());
        if (datacenter != null) {
            response.setZoneId(datacenter.getUuid());
            response.setZoneName(datacenter.getName());
        }
        response.setId(certificate.getUuid());
        response.setAlias(certificate.getAlias());
        handleCertificateResponse(certificate.getCertificate(), response);
        response.setHypervisor(certificate.getHypervisorType().name());
        response.setObjectName("directdownloadcertificate");
        return response;
    }

    @Override
    public List<DirectDownloadCertificateHostStatusResponse> createDirectDownloadCertificateHostMapResponse(List<DirectDownloadCertificateHostMap> hostMappings) {
        if (CollectionUtils.isEmpty(hostMappings)) {
            return new ArrayList<>();
        }
        List<DirectDownloadCertificateHostStatusResponse> responses = new ArrayList<>(hostMappings.size());
        for (DirectDownloadCertificateHostMap map : hostMappings) {
            DirectDownloadCertificateHostStatusResponse response = new DirectDownloadCertificateHostStatusResponse();
            HostVO host = ApiDBUtils.findHostById(map.getHostId());
            if (host != null) {
                response.setHostId(host.getUuid());
                response.setHostName(host.getName());
            }
            response.setStatus(map.isRevoked() ? CertificateStatus.REVOKED.name() : CertificateStatus.UPLOADED.name());
            response.setObjectName("directdownloadcertificatehoststatus");
            responses.add(response);
        }
        return responses;
    }

    private DirectDownloadCertificateHostStatusResponse getDirectDownloadHostStatusResponseInternal(Host host, CertificateStatus status, String details) {
        DirectDownloadCertificateHostStatusResponse response = new DirectDownloadCertificateHostStatusResponse();
        if (host != null) {
            response.setHostId(host.getUuid());
            response.setHostName(host.getName());
        }
        response.setStatus(status.name());
        response.setDetails(details);
        response.setObjectName("directdownloadcertificatehoststatus");
        return response;
    }

    @Override
    public DirectDownloadCertificateHostStatusResponse createDirectDownloadCertificateHostStatusResponse(DirectDownloadManager.HostCertificateStatus hostStatus) {
        Host host = hostStatus.getHost();
        CertificateStatus status = hostStatus.getStatus();
        return getDirectDownloadHostStatusResponseInternal(host, status, hostStatus.getDetails());
    }

    @Override
    public DirectDownloadCertificateHostStatusResponse createDirectDownloadCertificateProvisionResponse(Long certificateId, Long hostId, Pair<Boolean, String> result) {
        HostVO host = ApiDBUtils.findHostById(hostId);
        CertificateStatus status = result != null && result.first() ? CertificateStatus.UPLOADED : CertificateStatus.FAILED;
        return getDirectDownloadHostStatusResponseInternal(host, status, result != null ? result.second() : "provision certificate failure");
    }
>>>>>>> 7e8db7ce
}<|MERGE_RESOLUTION|>--- conflicted
+++ resolved
@@ -37,7 +37,6 @@
 
 import javax.inject.Inject;
 
-import com.cloud.utils.security.CertificateHelper;
 import org.apache.cloudstack.acl.ControlledEntity;
 import org.apache.cloudstack.acl.ControlledEntity.ACLType;
 import org.apache.cloudstack.affinity.AffinityGroup;
@@ -71,11 +70,9 @@
 import org.apache.cloudstack.api.response.CounterResponse;
 import org.apache.cloudstack.api.response.CreateCmdResponse;
 import org.apache.cloudstack.api.response.CreateSSHKeyPairResponse;
-<<<<<<< HEAD
 import org.apache.cloudstack.api.response.DataCenterGuestIpv6PrefixResponse;
-=======
+import org.apache.cloudstack.api.response.DirectDownloadCertificateHostStatusResponse;
 import org.apache.cloudstack.api.response.DirectDownloadCertificateResponse;
->>>>>>> 7e8db7ce
 import org.apache.cloudstack.api.response.DiskOfferingResponse;
 import org.apache.cloudstack.api.response.DomainResponse;
 import org.apache.cloudstack.api.response.DomainRouterResponse;
@@ -128,7 +125,6 @@
 import org.apache.cloudstack.api.response.ResourceIconResponse;
 import org.apache.cloudstack.api.response.ResourceLimitResponse;
 import org.apache.cloudstack.api.response.ResourceTagResponse;
-import org.apache.cloudstack.api.response.DirectDownloadCertificateHostStatusResponse;
 import org.apache.cloudstack.api.response.RollingMaintenanceHostSkippedResponse;
 import org.apache.cloudstack.api.response.RollingMaintenanceHostUpdatedResponse;
 import org.apache.cloudstack.api.response.RollingMaintenanceResponse;
@@ -171,6 +167,7 @@
 import org.apache.cloudstack.backup.dao.BackupOfferingDao;
 import org.apache.cloudstack.config.Configuration;
 import org.apache.cloudstack.context.CallContext;
+import org.apache.cloudstack.direct.download.DirectDownloadCertificate;
 import org.apache.cloudstack.direct.download.DirectDownloadCertificateHostMap;
 import org.apache.cloudstack.direct.download.DirectDownloadManager;
 import org.apache.cloudstack.direct.download.DirectDownloadManager.HostCertificateStatus.CertificateStatus;
@@ -179,7 +176,6 @@
 import org.apache.cloudstack.engine.subsystem.api.storage.DataStoreManager;
 import org.apache.cloudstack.engine.subsystem.api.storage.SnapshotDataFactory;
 import org.apache.cloudstack.engine.subsystem.api.storage.SnapshotInfo;
-import org.apache.cloudstack.direct.download.DirectDownloadCertificate;
 import org.apache.cloudstack.framework.jobs.AsyncJob;
 import org.apache.cloudstack.framework.jobs.AsyncJobManager;
 import org.apache.cloudstack.management.ManagementServerHost;
@@ -366,6 +362,7 @@
 import com.cloud.utils.net.Dhcp;
 import com.cloud.utils.net.Ip;
 import com.cloud.utils.net.NetUtils;
+import com.cloud.utils.security.CertificateHelper;
 import com.cloud.vm.ConsoleProxyVO;
 import com.cloud.vm.InstanceGroup;
 import com.cloud.vm.Nic;
@@ -381,11 +378,8 @@
 import com.cloud.vm.snapshot.VMSnapshot;
 import com.cloud.vm.snapshot.VMSnapshotVO;
 import com.cloud.vm.snapshot.dao.VMSnapshotDao;
-<<<<<<< HEAD
-=======
-import org.apache.commons.lang3.StringUtils;
+
 import sun.security.x509.X509CertImpl;
->>>>>>> 7e8db7ce
 
 public class ApiResponseHelper implements ResponseGenerator {
 
@@ -4612,7 +4606,84 @@
         return  ApiDBUtils.newResourceIconResponse(resourceIcon);
     }
 
-<<<<<<< HEAD
+    protected void handleCertificateResponse(String certStr, DirectDownloadCertificateResponse response) {
+        try {
+            Certificate cert = CertificateHelper.buildCertificate(certStr);
+            if (cert instanceof X509CertImpl) {
+                X509CertImpl certificate = (X509CertImpl) cert;
+                response.setVersion(String.valueOf(certificate.getVersion()));
+                response.setSubject(certificate.getSubjectDN().toString());
+                response.setIssuer(certificate.getIssuerDN().toString());
+                response.setSerialNum(certificate.getSerialNumberObject().toString());
+                response.setValidity(String.format("From: [%s] - To: [%s]", certificate.getNotBefore(), certificate.getNotAfter()));
+            }
+        } catch (CertificateException e) {
+            s_logger.error("Error parsing direct download certificate: " + certStr, e);
+        }
+    }
+
+    @Override
+    public DirectDownloadCertificateResponse createDirectDownloadCertificateResponse(DirectDownloadCertificate certificate) {
+        DirectDownloadCertificateResponse response = new DirectDownloadCertificateResponse();
+        DataCenterVO datacenter = ApiDBUtils.findZoneById(certificate.getZoneId());
+        if (datacenter != null) {
+            response.setZoneId(datacenter.getUuid());
+            response.setZoneName(datacenter.getName());
+        }
+        response.setId(certificate.getUuid());
+        response.setAlias(certificate.getAlias());
+        handleCertificateResponse(certificate.getCertificate(), response);
+        response.setHypervisor(certificate.getHypervisorType().name());
+        response.setObjectName("directdownloadcertificate");
+        return response;
+    }
+
+    @Override
+    public List<DirectDownloadCertificateHostStatusResponse> createDirectDownloadCertificateHostMapResponse(List<DirectDownloadCertificateHostMap> hostMappings) {
+        if (CollectionUtils.isEmpty(hostMappings)) {
+            return new ArrayList<>();
+        }
+        List<DirectDownloadCertificateHostStatusResponse> responses = new ArrayList<>(hostMappings.size());
+        for (DirectDownloadCertificateHostMap map : hostMappings) {
+            DirectDownloadCertificateHostStatusResponse response = new DirectDownloadCertificateHostStatusResponse();
+            HostVO host = ApiDBUtils.findHostById(map.getHostId());
+            if (host != null) {
+                response.setHostId(host.getUuid());
+                response.setHostName(host.getName());
+            }
+            response.setStatus(map.isRevoked() ? CertificateStatus.REVOKED.name() : CertificateStatus.UPLOADED.name());
+            response.setObjectName("directdownloadcertificatehoststatus");
+            responses.add(response);
+        }
+        return responses;
+    }
+
+    private DirectDownloadCertificateHostStatusResponse getDirectDownloadHostStatusResponseInternal(Host host, CertificateStatus status, String details) {
+        DirectDownloadCertificateHostStatusResponse response = new DirectDownloadCertificateHostStatusResponse();
+        if (host != null) {
+            response.setHostId(host.getUuid());
+            response.setHostName(host.getName());
+        }
+        response.setStatus(status.name());
+        response.setDetails(details);
+        response.setObjectName("directdownloadcertificatehoststatus");
+        return response;
+    }
+
+    @Override
+    public DirectDownloadCertificateHostStatusResponse createDirectDownloadCertificateHostStatusResponse(DirectDownloadManager.HostCertificateStatus hostStatus) {
+        Host host = hostStatus.getHost();
+        CertificateStatus status = hostStatus.getStatus();
+        return getDirectDownloadHostStatusResponseInternal(host, status, hostStatus.getDetails());
+    }
+
+    @Override
+    public DirectDownloadCertificateHostStatusResponse createDirectDownloadCertificateProvisionResponse(Long certificateId, Long hostId, Pair<Boolean, String> result) {
+        HostVO host = ApiDBUtils.findHostById(hostId);
+        CertificateStatus status = result != null && result.first() ? CertificateStatus.UPLOADED : CertificateStatus.FAILED;
+        return getDirectDownloadHostStatusResponseInternal(host, status, result != null ? result.second() : "provision certificate failure");
+    }
+
     @Override
     public FirewallResponse createIpv6FirewallRuleResponse(FirewallRule fwRule) {
         FirewallResponse response = new FirewallResponse();
@@ -4654,83 +4725,4 @@
         response.setObjectName("firewallrule");
         return response;
     }
-=======
-    protected void handleCertificateResponse(String certStr, DirectDownloadCertificateResponse response) {
-        try {
-            Certificate cert = CertificateHelper.buildCertificate(certStr);
-            if (cert instanceof X509CertImpl) {
-                X509CertImpl certificate = (X509CertImpl) cert;
-                response.setVersion(String.valueOf(certificate.getVersion()));
-                response.setSubject(certificate.getSubjectDN().toString());
-                response.setIssuer(certificate.getIssuerDN().toString());
-                response.setSerialNum(certificate.getSerialNumberObject().toString());
-                response.setValidity(String.format("From: [%s] - To: [%s]", certificate.getNotBefore(), certificate.getNotAfter()));
-            }
-        } catch (CertificateException e) {
-            s_logger.error("Error parsing direct download certificate: " + certStr, e);
-        }
-    }
-
-    @Override
-    public DirectDownloadCertificateResponse createDirectDownloadCertificateResponse(DirectDownloadCertificate certificate) {
-        DirectDownloadCertificateResponse response = new DirectDownloadCertificateResponse();
-        DataCenterVO datacenter = ApiDBUtils.findZoneById(certificate.getZoneId());
-        if (datacenter != null) {
-            response.setZoneId(datacenter.getUuid());
-            response.setZoneName(datacenter.getName());
-        }
-        response.setId(certificate.getUuid());
-        response.setAlias(certificate.getAlias());
-        handleCertificateResponse(certificate.getCertificate(), response);
-        response.setHypervisor(certificate.getHypervisorType().name());
-        response.setObjectName("directdownloadcertificate");
-        return response;
-    }
-
-    @Override
-    public List<DirectDownloadCertificateHostStatusResponse> createDirectDownloadCertificateHostMapResponse(List<DirectDownloadCertificateHostMap> hostMappings) {
-        if (CollectionUtils.isEmpty(hostMappings)) {
-            return new ArrayList<>();
-        }
-        List<DirectDownloadCertificateHostStatusResponse> responses = new ArrayList<>(hostMappings.size());
-        for (DirectDownloadCertificateHostMap map : hostMappings) {
-            DirectDownloadCertificateHostStatusResponse response = new DirectDownloadCertificateHostStatusResponse();
-            HostVO host = ApiDBUtils.findHostById(map.getHostId());
-            if (host != null) {
-                response.setHostId(host.getUuid());
-                response.setHostName(host.getName());
-            }
-            response.setStatus(map.isRevoked() ? CertificateStatus.REVOKED.name() : CertificateStatus.UPLOADED.name());
-            response.setObjectName("directdownloadcertificatehoststatus");
-            responses.add(response);
-        }
-        return responses;
-    }
-
-    private DirectDownloadCertificateHostStatusResponse getDirectDownloadHostStatusResponseInternal(Host host, CertificateStatus status, String details) {
-        DirectDownloadCertificateHostStatusResponse response = new DirectDownloadCertificateHostStatusResponse();
-        if (host != null) {
-            response.setHostId(host.getUuid());
-            response.setHostName(host.getName());
-        }
-        response.setStatus(status.name());
-        response.setDetails(details);
-        response.setObjectName("directdownloadcertificatehoststatus");
-        return response;
-    }
-
-    @Override
-    public DirectDownloadCertificateHostStatusResponse createDirectDownloadCertificateHostStatusResponse(DirectDownloadManager.HostCertificateStatus hostStatus) {
-        Host host = hostStatus.getHost();
-        CertificateStatus status = hostStatus.getStatus();
-        return getDirectDownloadHostStatusResponseInternal(host, status, hostStatus.getDetails());
-    }
-
-    @Override
-    public DirectDownloadCertificateHostStatusResponse createDirectDownloadCertificateProvisionResponse(Long certificateId, Long hostId, Pair<Boolean, String> result) {
-        HostVO host = ApiDBUtils.findHostById(hostId);
-        CertificateStatus status = result != null && result.first() ? CertificateStatus.UPLOADED : CertificateStatus.FAILED;
-        return getDirectDownloadHostStatusResponseInternal(host, status, result != null ? result.second() : "provision certificate failure");
-    }
->>>>>>> 7e8db7ce
 }