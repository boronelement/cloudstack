// Licensed to the Apache Software Foundation (ASF) under one
// or more contributor license agreements.  See the NOTICE file
// distributed with this work for additional information
// regarding copyright ownership.  The ASF licenses this file
// to you under the Apache License, Version 2.0 (the
// "License"); you may not use this file except in compliance
// with the License.  You may obtain a copy of the License at
//
//   http://www.apache.org/licenses/LICENSE-2.0
//
// Unless required by applicable law or agreed to in writing,
// software distributed under the License is distributed on an
// "AS IS" BASIS, WITHOUT WARRANTIES OR CONDITIONS OF ANY
// KIND, either express or implied.  See the License for the
// specific language governing permissions and limitations
// under the License.
package com.cloud.api;

import static com.cloud.utils.NumbersUtil.toHumanReadableSize;

import java.security.cert.Certificate;
import java.security.cert.CertificateException;
import java.text.DecimalFormat;
import java.util.ArrayList;
import java.util.Arrays;
import java.util.Calendar;
import java.util.Date;
import java.util.EnumSet;
import java.util.HashMap;
import java.util.HashSet;
import java.util.LinkedHashSet;
import java.util.List;
import java.util.Map;
import java.util.Set;
import java.util.TimeZone;
import java.util.function.Consumer;
import java.util.stream.Collectors;

import javax.inject.Inject;

import org.apache.cloudstack.acl.ControlledEntity;
import org.apache.cloudstack.acl.ControlledEntity.ACLType;
import org.apache.cloudstack.affinity.AffinityGroup;
import org.apache.cloudstack.affinity.AffinityGroupResponse;
import org.apache.cloudstack.annotation.AnnotationService;
import org.apache.cloudstack.annotation.dao.AnnotationDao;
import org.apache.cloudstack.api.ApiConstants;
import org.apache.cloudstack.api.ApiConstants.DomainDetails;
import org.apache.cloudstack.api.ApiConstants.HostDetails;
import org.apache.cloudstack.api.ApiConstants.VMDetails;
import org.apache.cloudstack.api.BaseResponseWithAssociatedNetwork;
import org.apache.cloudstack.api.ResponseGenerator;
import org.apache.cloudstack.api.ResponseObject.ResponseView;
import org.apache.cloudstack.api.command.user.job.QueryAsyncJobResultCmd;
import org.apache.cloudstack.api.response.AccountResponse;
import org.apache.cloudstack.api.response.ApplicationLoadBalancerInstanceResponse;
import org.apache.cloudstack.api.response.ApplicationLoadBalancerResponse;
import org.apache.cloudstack.api.response.ApplicationLoadBalancerRuleResponse;
import org.apache.cloudstack.api.response.AsyncJobResponse;
import org.apache.cloudstack.api.response.AutoScalePolicyResponse;
import org.apache.cloudstack.api.response.AutoScaleVmGroupResponse;
import org.apache.cloudstack.api.response.AutoScaleVmProfileResponse;
import org.apache.cloudstack.api.response.BackupOfferingResponse;
import org.apache.cloudstack.api.response.BackupResponse;
import org.apache.cloudstack.api.response.BackupScheduleResponse;
import org.apache.cloudstack.api.response.CapabilityResponse;
import org.apache.cloudstack.api.response.CapacityResponse;
import org.apache.cloudstack.api.response.ClusterResponse;
import org.apache.cloudstack.api.response.ConditionResponse;
import org.apache.cloudstack.api.response.ConfigurationGroupResponse;
import org.apache.cloudstack.api.response.ConfigurationResponse;
import org.apache.cloudstack.api.response.ConfigurationSubGroupResponse;
import org.apache.cloudstack.api.response.ControlledEntityResponse;
import org.apache.cloudstack.api.response.ControlledViewEntityResponse;
import org.apache.cloudstack.api.response.CounterResponse;
import org.apache.cloudstack.api.response.CreateCmdResponse;
import org.apache.cloudstack.api.response.CreateSSHKeyPairResponse;
import org.apache.cloudstack.api.response.DataCenterGuestIpv6PrefixResponse;
import org.apache.cloudstack.api.response.DirectDownloadCertificateHostStatusResponse;
import org.apache.cloudstack.api.response.DirectDownloadCertificateResponse;
import org.apache.cloudstack.api.response.DiskOfferingResponse;
import org.apache.cloudstack.api.response.DomainResponse;
import org.apache.cloudstack.api.response.DomainRouterResponse;
import org.apache.cloudstack.api.response.EventResponse;
import org.apache.cloudstack.api.response.ExtractResponse;
import org.apache.cloudstack.api.response.FirewallResponse;
import org.apache.cloudstack.api.response.FirewallRuleResponse;
import org.apache.cloudstack.api.response.GlobalLoadBalancerResponse;
import org.apache.cloudstack.api.response.GuestOSResponse;
import org.apache.cloudstack.api.response.GuestOsMappingResponse;
import org.apache.cloudstack.api.response.GuestVlanRangeResponse;
import org.apache.cloudstack.api.response.GuestVlanResponse;
import org.apache.cloudstack.api.response.HostForMigrationResponse;
import org.apache.cloudstack.api.response.HostResponse;
import org.apache.cloudstack.api.response.HypervisorCapabilitiesResponse;
import org.apache.cloudstack.api.response.HypervisorGuestOsNamesResponse;
import org.apache.cloudstack.api.response.HypervisorGuestOsResponse;
import org.apache.cloudstack.api.response.IPAddressResponse;
import org.apache.cloudstack.api.response.ImageStoreResponse;
import org.apache.cloudstack.api.response.InstanceGroupResponse;
import org.apache.cloudstack.api.response.InternalLoadBalancerElementResponse;
import org.apache.cloudstack.api.response.IpForwardingRuleResponse;
import org.apache.cloudstack.api.response.IpQuarantineResponse;
import org.apache.cloudstack.api.response.IpRangeResponse;
import org.apache.cloudstack.api.response.Ipv6RouteResponse;
import org.apache.cloudstack.api.response.IsolationMethodResponse;
import org.apache.cloudstack.api.response.LBHealthCheckPolicyResponse;
import org.apache.cloudstack.api.response.LBHealthCheckResponse;
import org.apache.cloudstack.api.response.LBStickinessPolicyResponse;
import org.apache.cloudstack.api.response.LBStickinessResponse;
import org.apache.cloudstack.api.response.ListResponse;
import org.apache.cloudstack.api.response.LoadBalancerResponse;
import org.apache.cloudstack.api.response.ManagementServerResponse;
import org.apache.cloudstack.api.response.NetworkACLItemResponse;
import org.apache.cloudstack.api.response.NetworkACLResponse;
import org.apache.cloudstack.api.response.NetworkOfferingResponse;
import org.apache.cloudstack.api.response.NetworkPermissionsResponse;
import org.apache.cloudstack.api.response.NetworkResponse;
import org.apache.cloudstack.api.response.NicExtraDhcpOptionResponse;
import org.apache.cloudstack.api.response.NicResponse;
import org.apache.cloudstack.api.response.NicSecondaryIpResponse;
import org.apache.cloudstack.api.response.OvsProviderResponse;
import org.apache.cloudstack.api.response.PhysicalNetworkResponse;
import org.apache.cloudstack.api.response.PodResponse;
import org.apache.cloudstack.api.response.PortableIpRangeResponse;
import org.apache.cloudstack.api.response.PortableIpResponse;
import org.apache.cloudstack.api.response.PrivateGatewayResponse;
import org.apache.cloudstack.api.response.ProjectAccountResponse;
import org.apache.cloudstack.api.response.ProjectInvitationResponse;
import org.apache.cloudstack.api.response.ProjectResponse;
import org.apache.cloudstack.api.response.ProviderResponse;
import org.apache.cloudstack.api.response.RegionResponse;
import org.apache.cloudstack.api.response.RemoteAccessVpnResponse;
import org.apache.cloudstack.api.response.ResourceCountResponse;
import org.apache.cloudstack.api.response.ResourceIconResponse;
import org.apache.cloudstack.api.response.ResourceLimitResponse;
import org.apache.cloudstack.api.response.ResourceTagResponse;
import org.apache.cloudstack.api.response.RollingMaintenanceHostSkippedResponse;
import org.apache.cloudstack.api.response.RollingMaintenanceHostUpdatedResponse;
import org.apache.cloudstack.api.response.RollingMaintenanceResponse;
import org.apache.cloudstack.api.response.RouterHealthCheckResultResponse;
import org.apache.cloudstack.api.response.SSHKeyPairResponse;
import org.apache.cloudstack.api.response.SecondaryStorageHeuristicsResponse;
import org.apache.cloudstack.api.response.SecurityGroupResponse;
import org.apache.cloudstack.api.response.SecurityGroupRuleResponse;
import org.apache.cloudstack.api.response.ServiceOfferingResponse;
import org.apache.cloudstack.api.response.ServiceResponse;
import org.apache.cloudstack.api.response.Site2SiteCustomerGatewayResponse;
import org.apache.cloudstack.api.response.Site2SiteVpnConnectionResponse;
import org.apache.cloudstack.api.response.Site2SiteVpnGatewayResponse;
import org.apache.cloudstack.api.response.SnapshotPolicyResponse;
import org.apache.cloudstack.api.response.SnapshotResponse;
import org.apache.cloudstack.api.response.SnapshotScheduleResponse;
import org.apache.cloudstack.api.response.StaticRouteResponse;
import org.apache.cloudstack.api.response.StorageNetworkIpRangeResponse;
import org.apache.cloudstack.api.response.StoragePoolResponse;
import org.apache.cloudstack.api.response.SystemVmInstanceResponse;
import org.apache.cloudstack.api.response.SystemVmResponse;
import org.apache.cloudstack.api.response.TemplatePermissionsResponse;
import org.apache.cloudstack.api.response.TemplateResponse;
import org.apache.cloudstack.api.response.TrafficMonitorResponse;
import org.apache.cloudstack.api.response.TrafficTypeResponse;
import org.apache.cloudstack.api.response.UpgradeRouterTemplateResponse;
import org.apache.cloudstack.api.response.UsageRecordResponse;
import org.apache.cloudstack.api.response.UserDataResponse;
import org.apache.cloudstack.api.response.UserResponse;
import org.apache.cloudstack.api.response.UserVmResponse;
import org.apache.cloudstack.api.response.VMSnapshotResponse;
import org.apache.cloudstack.api.response.VirtualRouterProviderResponse;
import org.apache.cloudstack.api.response.VlanIpRangeResponse;
import org.apache.cloudstack.api.response.VolumeResponse;
import org.apache.cloudstack.api.response.VpcOfferingResponse;
import org.apache.cloudstack.api.response.VpcResponse;
import org.apache.cloudstack.api.response.VpnUsersResponse;
import org.apache.cloudstack.api.response.ZoneResponse;
import org.apache.cloudstack.backup.Backup;
import org.apache.cloudstack.backup.BackupOffering;
import org.apache.cloudstack.backup.BackupSchedule;
import org.apache.cloudstack.backup.dao.BackupOfferingDao;
import org.apache.cloudstack.config.Configuration;
import org.apache.cloudstack.config.ConfigurationGroup;
import org.apache.cloudstack.config.ConfigurationSubGroup;
import org.apache.cloudstack.context.CallContext;
import org.apache.cloudstack.direct.download.DirectDownloadCertificate;
import org.apache.cloudstack.direct.download.DirectDownloadCertificateHostMap;
import org.apache.cloudstack.direct.download.DirectDownloadManager;
import org.apache.cloudstack.direct.download.DirectDownloadManager.HostCertificateStatus.CertificateStatus;
import org.apache.cloudstack.engine.subsystem.api.storage.DataStore;
import org.apache.cloudstack.engine.subsystem.api.storage.DataStoreCapabilities;
import org.apache.cloudstack.engine.subsystem.api.storage.DataStoreManager;
import org.apache.cloudstack.engine.subsystem.api.storage.SnapshotDataFactory;
import org.apache.cloudstack.engine.subsystem.api.storage.SnapshotInfo;
import org.apache.cloudstack.framework.jobs.AsyncJob;
import org.apache.cloudstack.framework.jobs.AsyncJobManager;
import org.apache.cloudstack.management.ManagementServerHost;
import org.apache.cloudstack.network.lb.ApplicationLoadBalancerRule;
import org.apache.cloudstack.region.PortableIp;
import org.apache.cloudstack.region.PortableIpRange;
import org.apache.cloudstack.region.Region;
import org.apache.cloudstack.secstorage.heuristics.Heuristic;
import org.apache.cloudstack.storage.datastore.db.PrimaryDataStoreDao;
import org.apache.cloudstack.storage.datastore.db.SnapshotDataStoreDao;
import org.apache.cloudstack.storage.datastore.db.SnapshotDataStoreVO;
import org.apache.cloudstack.storage.datastore.db.StoragePoolVO;
import org.apache.cloudstack.usage.Usage;
import org.apache.cloudstack.usage.UsageService;
import org.apache.cloudstack.usage.UsageTypes;
import org.apache.commons.collections.CollectionUtils;
import org.apache.commons.lang3.ObjectUtils;
import org.apache.commons.lang3.StringUtils;
import org.apache.log4j.Logger;

import com.cloud.agent.api.VgpuTypesInfo;
import com.cloud.api.query.ViewResponseHelper;
import com.cloud.api.query.dao.UserVmJoinDao;
import com.cloud.api.query.vo.AccountJoinVO;
import com.cloud.api.query.vo.AsyncJobJoinVO;
import com.cloud.api.query.vo.ControlledViewEntity;
import com.cloud.api.query.vo.DataCenterJoinVO;
import com.cloud.api.query.vo.DiskOfferingJoinVO;
import com.cloud.api.query.vo.DomainRouterJoinVO;
import com.cloud.api.query.vo.EventJoinVO;
import com.cloud.api.query.vo.HostJoinVO;
import com.cloud.api.query.vo.ImageStoreJoinVO;
import com.cloud.api.query.vo.InstanceGroupJoinVO;
import com.cloud.api.query.vo.NetworkOfferingJoinVO;
import com.cloud.api.query.vo.ProjectAccountJoinVO;
import com.cloud.api.query.vo.ProjectInvitationJoinVO;
import com.cloud.api.query.vo.ProjectJoinVO;
import com.cloud.api.query.vo.ResourceTagJoinVO;
import com.cloud.api.query.vo.SecurityGroupJoinVO;
import com.cloud.api.query.vo.ServiceOfferingJoinVO;
import com.cloud.api.query.vo.StoragePoolJoinVO;
import com.cloud.api.query.vo.TemplateJoinVO;
import com.cloud.api.query.vo.UserAccountJoinVO;
import com.cloud.api.query.vo.UserVmJoinVO;
import com.cloud.api.query.vo.VolumeJoinVO;
import com.cloud.api.query.vo.VpcOfferingJoinVO;
import com.cloud.api.response.ApiResponseSerializer;
import com.cloud.capacity.Capacity;
import com.cloud.capacity.CapacityVO;
import com.cloud.capacity.dao.CapacityDaoImpl.SummedCapacity;
import com.cloud.configuration.ConfigurationManager;
import com.cloud.configuration.Resource.ResourceOwnerType;
import com.cloud.configuration.Resource.ResourceType;
import com.cloud.configuration.ResourceCount;
import com.cloud.configuration.ResourceLimit;
import com.cloud.dc.ClusterDetailsDao;
import com.cloud.dc.ClusterVO;
import com.cloud.dc.DataCenter;
import com.cloud.dc.DataCenterGuestIpv6Prefix;
import com.cloud.dc.DataCenterVO;
import com.cloud.dc.HostPodVO;
import com.cloud.dc.Pod;
import com.cloud.dc.StorageNetworkIpRange;
import com.cloud.dc.Vlan;
import com.cloud.dc.Vlan.VlanType;
import com.cloud.dc.VlanVO;
import com.cloud.domain.Domain;
import com.cloud.domain.DomainVO;
import com.cloud.event.Event;
import com.cloud.exception.InvalidParameterValueException;
import com.cloud.exception.PermissionDeniedException;
import com.cloud.gpu.GPU;
import com.cloud.host.ControlState;
import com.cloud.host.Host;
import com.cloud.host.HostVO;
import com.cloud.hypervisor.Hypervisor;
import com.cloud.hypervisor.HypervisorCapabilities;
import com.cloud.network.GuestVlan;
import com.cloud.network.GuestVlanRange;
import com.cloud.network.IpAddress;
import com.cloud.network.Ipv6Service;
import com.cloud.network.Network;
import com.cloud.network.Network.Capability;
import com.cloud.network.Network.Provider;
import com.cloud.network.Network.Service;
import com.cloud.network.NetworkModel;
import com.cloud.network.NetworkPermission;
import com.cloud.network.NetworkProfile;
import com.cloud.network.Networks.BroadcastDomainType;
import com.cloud.network.Networks.IsolationType;
import com.cloud.network.Networks.TrafficType;
import com.cloud.network.OvsProvider;
import com.cloud.network.PhysicalNetwork;
import com.cloud.network.PhysicalNetworkServiceProvider;
import com.cloud.network.PhysicalNetworkTrafficType;
import com.cloud.network.PublicIpQuarantine;
import com.cloud.network.RemoteAccessVpn;
import com.cloud.network.RouterHealthCheckResult;
import com.cloud.network.Site2SiteCustomerGateway;
import com.cloud.network.Site2SiteVpnConnection;
import com.cloud.network.Site2SiteVpnGateway;
import com.cloud.network.VirtualRouterProvider;
import com.cloud.network.VpnUser;
import com.cloud.network.VpnUserVO;
import com.cloud.network.as.AutoScalePolicy;
import com.cloud.network.as.AutoScaleVmGroup;
import com.cloud.network.as.AutoScaleVmProfile;
import com.cloud.network.as.AutoScaleVmProfileVO;
import com.cloud.network.as.Condition;
import com.cloud.network.as.ConditionVO;
import com.cloud.network.as.Counter;
import com.cloud.network.dao.FirewallRulesDao;
import com.cloud.network.dao.IPAddressDao;
import com.cloud.network.dao.IPAddressVO;
import com.cloud.network.dao.LoadBalancerVO;
import com.cloud.network.dao.NetworkDao;
import com.cloud.network.dao.NetworkDetailVO;
import com.cloud.network.dao.NetworkDetailsDao;
import com.cloud.network.dao.NetworkServiceMapDao;
import com.cloud.network.dao.NetworkVO;
import com.cloud.network.dao.PhysicalNetworkVO;
import com.cloud.network.router.VirtualRouter;
import com.cloud.network.rules.FirewallRule;
import com.cloud.network.rules.HealthCheckPolicy;
import com.cloud.network.rules.LoadBalancer;
import com.cloud.network.rules.LoadBalancerContainer.Scheme;
import com.cloud.network.rules.PortForwardingRule;
import com.cloud.network.rules.PortForwardingRuleVO;
import com.cloud.network.rules.StaticNatRule;
import com.cloud.network.rules.StickinessPolicy;
import com.cloud.network.security.SecurityGroup;
import com.cloud.network.security.SecurityGroupVO;
import com.cloud.network.security.SecurityRule;
import com.cloud.network.security.SecurityRule.SecurityRuleType;
import com.cloud.network.vpc.NetworkACL;
import com.cloud.network.vpc.NetworkACLItem;
import com.cloud.network.vpc.PrivateGateway;
import com.cloud.network.vpc.StaticRoute;
import com.cloud.network.vpc.Vpc;
import com.cloud.network.vpc.VpcOffering;
import com.cloud.network.vpc.VpcVO;
import com.cloud.offering.DiskOffering;
import com.cloud.offering.NetworkOffering;
import com.cloud.offering.NetworkOffering.Detail;
import com.cloud.offering.ServiceOffering;
import com.cloud.offerings.NetworkOfferingVO;
import com.cloud.offerings.dao.NetworkOfferingDao;
import com.cloud.org.Cluster;
import com.cloud.projects.Project;
import com.cloud.projects.ProjectAccount;
import com.cloud.projects.ProjectInvitation;
import com.cloud.region.ha.GlobalLoadBalancerRule;
import com.cloud.resource.RollingMaintenanceManager;
import com.cloud.server.ResourceIcon;
import com.cloud.server.ResourceTag;
import com.cloud.server.ResourceTag.ResourceObjectType;
import com.cloud.service.ServiceOfferingVO;
import com.cloud.storage.DataStoreRole;
import com.cloud.storage.DiskOfferingVO;
import com.cloud.storage.GuestOS;
import com.cloud.storage.GuestOSCategoryVO;
import com.cloud.storage.GuestOSHypervisor;
import com.cloud.storage.GuestOsCategory;
import com.cloud.storage.ImageStore;
import com.cloud.storage.Snapshot;
import com.cloud.storage.SnapshotVO;
import com.cloud.storage.StoragePool;
import com.cloud.storage.Upload;
import com.cloud.storage.UploadVO;
import com.cloud.storage.VMTemplateVO;
import com.cloud.storage.Volume;
import com.cloud.storage.VolumeVO;
import com.cloud.storage.dao.GuestOSCategoryDao;
import com.cloud.storage.dao.GuestOSDao;
import com.cloud.storage.dao.VolumeDao;
import com.cloud.storage.snapshot.SnapshotPolicy;
import com.cloud.storage.snapshot.SnapshotSchedule;
import com.cloud.tags.dao.ResourceTagDao;
import com.cloud.template.VirtualMachineTemplate;
import com.cloud.user.Account;
import com.cloud.user.AccountManager;
import com.cloud.user.SSHKeyPair;
import com.cloud.user.User;
import com.cloud.user.UserAccount;
import com.cloud.user.UserData;
import com.cloud.user.UserStatisticsVO;
import com.cloud.user.dao.UserDataDao;
import com.cloud.user.dao.UserStatisticsDao;
import com.cloud.uservm.UserVm;
import com.cloud.utils.Pair;
import com.cloud.utils.crypt.DBEncryptionUtil;
import com.cloud.utils.db.EntityManager;
import com.cloud.utils.db.SearchBuilder;
import com.cloud.utils.db.SearchCriteria;
import com.cloud.utils.db.SearchCriteria.Op;
import com.cloud.utils.exception.CloudRuntimeException;
import com.cloud.utils.net.Dhcp;
import com.cloud.utils.net.Ip;
import com.cloud.utils.net.NetUtils;
import com.cloud.utils.security.CertificateHelper;
import com.cloud.vm.ConsoleProxyVO;
import com.cloud.vm.InstanceGroup;
import com.cloud.vm.Nic;
import com.cloud.vm.NicExtraDhcpOptionVO;
import com.cloud.vm.NicProfile;
import com.cloud.vm.NicSecondaryIp;
import com.cloud.vm.NicVO;
import com.cloud.vm.VMInstanceVO;
import com.cloud.vm.VirtualMachine;
import com.cloud.vm.VirtualMachine.Type;
import com.cloud.vm.dao.NicExtraDhcpOptionDao;
import com.cloud.vm.dao.NicSecondaryIpVO;
import com.cloud.vm.snapshot.VMSnapshot;
import com.cloud.vm.snapshot.VMSnapshotVO;
import com.cloud.vm.snapshot.dao.VMSnapshotDao;

import sun.security.x509.X509CertImpl;

public class ApiResponseHelper implements ResponseGenerator {

    private static final Logger s_logger = Logger.getLogger(ApiResponseHelper.class);
    private static final DecimalFormat s_percentFormat = new DecimalFormat("##.##");

    @Inject
    private EntityManager _entityMgr;
    @Inject
    private UsageService _usageSvc;
    @Inject
    NetworkModel _ntwkModel;
    @Inject
    protected AccountManager _accountMgr;
    @Inject
    protected AsyncJobManager _jobMgr;
    @Inject
    ConfigurationManager _configMgr;
    @Inject
    SnapshotDataFactory snapshotfactory;
    @Inject
    private VolumeDao _volumeDao;
    @Inject
    private DataStoreManager _dataStoreMgr;
    @Inject
    private SnapshotDataStoreDao _snapshotStoreDao;
    @Inject
    private PrimaryDataStoreDao _storagePoolDao;
    @Inject
    private ClusterDetailsDao _clusterDetailsDao;
    @Inject
    private ResourceTagDao _resourceTagDao;
    @Inject
    private NicExtraDhcpOptionDao _nicExtraDhcpOptionDao;
    @Inject
    private IPAddressDao userIpAddressDao;
    @Inject
    NetworkDetailsDao networkDetailsDao;
    @Inject
    private VMSnapshotDao vmSnapshotDao;
    @Inject
    private BackupOfferingDao backupOfferingDao;
    @Inject
    private GuestOSCategoryDao _guestOsCategoryDao;
    @Inject
    private GuestOSDao _guestOsDao;
    @Inject
    private AnnotationDao annotationDao;
    @Inject
    private UserStatisticsDao userStatsDao;
    @Inject
    private NetworkDao networkDao;
    @Inject
    NetworkOfferingDao networkOfferingDao;
    @Inject
    Ipv6Service ipv6Service;
    @Inject
    UserVmJoinDao userVmJoinDao;
    @Inject
    NetworkServiceMapDao ntwkSrvcDao;
    @Inject
    FirewallRulesDao firewallRulesDao;
    @Inject
    UserDataDao userDataDao;

    @Override
    public UserResponse createUserResponse(User user) {
        UserAccountJoinVO vUser = ApiDBUtils.newUserView(user);
        return ApiDBUtils.newUserResponse(vUser);
    }

    // this method is used for response generation via createAccount (which
    // creates an account + user)
    @Override
    public AccountResponse createUserAccountResponse(ResponseView view, UserAccount user) {
        return ApiDBUtils.newAccountResponse(view, EnumSet.of(DomainDetails.all), ApiDBUtils.findAccountViewById(user.getAccountId()));
    }

    @Override
    public AccountResponse createAccountResponse(ResponseView view, Account account) {
        AccountJoinVO vUser = ApiDBUtils.newAccountView(account);
        return ApiDBUtils.newAccountResponse(view, EnumSet.of(DomainDetails.all), vUser);
    }

    @Override
    public UserResponse createUserResponse(UserAccount user) {
        UserAccountJoinVO vUser = ApiDBUtils.newUserView(user);
        return ApiDBUtils.newUserResponse(vUser);
    }

    @Override
    public DomainResponse createDomainResponse(Domain domain) {
        DomainResponse domainResponse = new DomainResponse();
        domainResponse.setDomainName(domain.getName());
        domainResponse.setId(domain.getUuid());
        domainResponse.setLevel(domain.getLevel());
        domainResponse.setCreated(domain.getCreated());
        domainResponse.setNetworkDomain(domain.getNetworkDomain());
        Domain parentDomain = ApiDBUtils.findDomainById(domain.getParent());
        if (parentDomain != null) {
            domainResponse.setParentDomainId(parentDomain.getUuid());
        }
        StringBuilder domainPath = new StringBuilder("ROOT");
        (domainPath.append(domain.getPath())).deleteCharAt(domainPath.length() - 1);
        domainResponse.setPath(domainPath.toString());
        if (domain.getParent() != null) {
            domainResponse.setParentDomainName(ApiDBUtils.findDomainById(domain.getParent()).getName());
        }
        if (domain.getChildCount() > 0) {
            domainResponse.setHasChild(true);
        }
        domainResponse.setObjectName("domain");
        return domainResponse;
    }

    @Override
    public DiskOfferingResponse createDiskOfferingResponse(DiskOffering offering) {
        DiskOfferingJoinVO vOffering = ApiDBUtils.newDiskOfferingView(offering);
        return ApiDBUtils.newDiskOfferingResponse(vOffering);
    }

    @Override
    public ResourceLimitResponse createResourceLimitResponse(ResourceLimit limit) {
        ResourceLimitResponse resourceLimitResponse = new ResourceLimitResponse();
        if (limit.getResourceOwnerType() == ResourceOwnerType.Domain) {
            populateDomain(resourceLimitResponse, limit.getOwnerId());
        } else if (limit.getResourceOwnerType() == ResourceOwnerType.Account) {
            Account accountTemp = ApiDBUtils.findAccountById(limit.getOwnerId());
            populateAccount(resourceLimitResponse, limit.getOwnerId());
            populateDomain(resourceLimitResponse, accountTemp.getDomainId());
        }
        resourceLimitResponse.setResourceType(limit.getType());

        if ((limit.getType() == ResourceType.primary_storage || limit.getType() == ResourceType.secondary_storage) && limit.getMax() >= 0) {
            resourceLimitResponse.setMax((long)Math.ceil((double)limit.getMax() / ResourceType.bytesToGiB));
        } else {
            resourceLimitResponse.setMax(limit.getMax());
        }
        resourceLimitResponse.setObjectName("resourcelimit");

        return resourceLimitResponse;
    }

    @Override
    public ResourceCountResponse createResourceCountResponse(ResourceCount resourceCount) {
        ResourceCountResponse resourceCountResponse = new ResourceCountResponse();

        if (resourceCount.getResourceOwnerType() == ResourceOwnerType.Account) {
            Account accountTemp = ApiDBUtils.findAccountById(resourceCount.getOwnerId());
            if (accountTemp != null) {
                populateAccount(resourceCountResponse, accountTemp.getId());
                populateDomain(resourceCountResponse, accountTemp.getDomainId());
            }
        } else if (resourceCount.getResourceOwnerType() == ResourceOwnerType.Domain) {
            populateDomain(resourceCountResponse, resourceCount.getOwnerId());
        }

        resourceCountResponse.setResourceType(resourceCount.getType());
        resourceCountResponse.setResourceCount(resourceCount.getCount());
        resourceCountResponse.setObjectName("resourcecount");
        return resourceCountResponse;
    }

    @Override
    public ServiceOfferingResponse createServiceOfferingResponse(ServiceOffering offering) {
        ServiceOfferingJoinVO vOffering = ApiDBUtils.newServiceOfferingView(offering);
        return ApiDBUtils.newServiceOfferingResponse(vOffering);
    }

    @Override
    public ConfigurationResponse createConfigurationResponse(Configuration cfg) {
        ConfigurationResponse cfgResponse = new ConfigurationResponse();
        cfgResponse.setCategory(cfg.getCategory());
        Pair<String, String> configGroupAndSubGroup = _configMgr.getConfigurationGroupAndSubGroup(cfg.getName());
        cfgResponse.setGroup(configGroupAndSubGroup.first());
        cfgResponse.setSubGroup(configGroupAndSubGroup.second());
        cfgResponse.setDescription(cfg.getDescription());
        cfgResponse.setName(cfg.getName());
        if (cfg.isEncrypted()) {
            cfgResponse.setValue(DBEncryptionUtil.encrypt(cfg.getValue()));
        } else {
            cfgResponse.setValue(cfg.getValue());
        }
        cfgResponse.setDefaultValue(cfg.getDefaultValue());
        cfgResponse.setIsDynamic(cfg.isDynamic());
        cfgResponse.setComponent(cfg.getComponent());
        if (cfg.getParent() != null) {
            cfgResponse.setParent(cfg.getParent());
        }
        cfgResponse.setDisplayText(cfg.getDisplayText());
        cfgResponse.setType(_configMgr.getConfigurationType(cfg.getName()));
        if (cfg.getOptions() != null) {
            cfgResponse.setOptions(cfg.getOptions());
        }
        cfgResponse.setObjectName("configuration");

        return cfgResponse;
    }

    @Override
    public ConfigurationGroupResponse createConfigurationGroupResponse(ConfigurationGroup cfgGroup) {
        ConfigurationGroupResponse cfgGroupResponse = new ConfigurationGroupResponse();
        cfgGroupResponse.setGroupName(cfgGroup.getName());
        cfgGroupResponse.setDescription(cfgGroup.getDescription());
        cfgGroupResponse.setPrecedence(cfgGroup.getPrecedence());

        List<? extends ConfigurationSubGroup> subgroups = _configMgr.getConfigurationSubGroups(cfgGroup.getId());
        List<ConfigurationSubGroupResponse> cfgSubGroupResponses = new ArrayList<>();
        for (ConfigurationSubGroup subgroup : subgroups) {
            ConfigurationSubGroupResponse cfgSubGroupResponse = createConfigurationSubGroupResponse(subgroup);
            cfgSubGroupResponses.add(cfgSubGroupResponse);
        }
        cfgGroupResponse.setSubGroups(cfgSubGroupResponses);
        cfgGroupResponse.setObjectName("configurationgroup");
        return cfgGroupResponse;
    }

    private ConfigurationSubGroupResponse createConfigurationSubGroupResponse(ConfigurationSubGroup cfgSubGroup) {
        ConfigurationSubGroupResponse cfgSubGroupResponse = new ConfigurationSubGroupResponse();
        cfgSubGroupResponse.setSubGroupName(cfgSubGroup.getName());
        cfgSubGroupResponse.setPrecedence(cfgSubGroup.getPrecedence());
        cfgSubGroupResponse.setObjectName("subgroup");
        return cfgSubGroupResponse;
    }

    @Override
    public SnapshotResponse createSnapshotResponse(Snapshot snapshot) {
        SnapshotResponse snapshotResponse = new SnapshotResponse();
        snapshotResponse.setId(snapshot.getUuid());

        populateOwner(snapshotResponse, snapshot);

        VolumeVO volume = findVolumeById(snapshot.getVolumeId());
        String snapshotTypeStr = snapshot.getRecurringType().name();
        snapshotResponse.setSnapshotType(snapshotTypeStr);
        if (volume != null) {
            snapshotResponse.setVolumeId(volume.getUuid());
            snapshotResponse.setVolumeName(volume.getName());
            snapshotResponse.setVolumeType(volume.getVolumeType().name());
            snapshotResponse.setVirtualSize(volume.getSize());
            DataCenter zone = ApiDBUtils.findZoneById(volume.getDataCenterId());
            if (zone != null) {
                snapshotResponse.setZoneId(zone.getUuid());
                snapshotResponse.setZoneName(zone.getName());
            }

            if (volume.getVolumeType() == Volume.Type.ROOT && volume.getInstanceId() != null) {
                //TODO combine lines and 489 into a join in the volume dao
                VMInstanceVO instance = ApiDBUtils.findVMInstanceById(volume.getInstanceId());
                if (instance != null) {
                    GuestOS guestOs = ApiDBUtils.findGuestOSById(instance.getGuestOSId());
                    if (guestOs != null) {
                        snapshotResponse.setOsTypeId(guestOs.getUuid());
                        snapshotResponse.setOsDisplayName(guestOs.getDisplayName());
                    }
                }
            }
        }
        snapshotResponse.setCreated(snapshot.getCreated());
        snapshotResponse.setName(snapshot.getName());
        snapshotResponse.setIntervalType(ApiDBUtils.getSnapshotIntervalTypes(snapshot.getId()));
        snapshotResponse.setState(snapshot.getState());
        snapshotResponse.setLocationType(ApiDBUtils.getSnapshotLocationType(snapshot.getId()));

        SnapshotInfo snapshotInfo = null;

        if (snapshot instanceof SnapshotInfo) {
            snapshotInfo = (SnapshotInfo)snapshot;
        } else {
            DataStoreRole dataStoreRole = getDataStoreRole(snapshot, _snapshotStoreDao, _dataStoreMgr);

            snapshotInfo = snapshotfactory.getSnapshotWithRoleAndZone(snapshot.getId(), dataStoreRole, volume.getDataCenterId());
        }

        if (snapshotInfo == null) {
            s_logger.debug("Unable to find info for image store snapshot with uuid " + snapshot.getUuid());
            snapshotResponse.setRevertable(false);
        } else {
        snapshotResponse.setRevertable(snapshotInfo.isRevertable());
        snapshotResponse.setPhysicalSize(snapshotInfo.getPhysicalSize());
        }

        // set tag information
        List<? extends ResourceTag> tags = ApiDBUtils.listByResourceTypeAndId(ResourceObjectType.Snapshot, snapshot.getId());
        List<ResourceTagResponse> tagResponses = new ArrayList<ResourceTagResponse>();
        for (ResourceTag tag : tags) {
            ResourceTagResponse tagResponse = createResourceTagResponse(tag, true);
            CollectionUtils.addIgnoreNull(tagResponses, tagResponse);
        }
        snapshotResponse.setTags(new HashSet<>(tagResponses));
        snapshotResponse.setHasAnnotation(annotationDao.hasAnnotations(snapshot.getUuid(), AnnotationService.EntityType.SNAPSHOT.name(),
                _accountMgr.isRootAdmin(CallContext.current().getCallingAccount().getId())));

        snapshotResponse.setObjectName("snapshot");
        return snapshotResponse;
    }

    public static DataStoreRole getDataStoreRole(Snapshot snapshot, SnapshotDataStoreDao snapshotStoreDao, DataStoreManager dataStoreMgr) {
        SnapshotDataStoreVO snapshotStore = snapshotStoreDao.findOneBySnapshotAndDatastoreRole(snapshot.getId(), DataStoreRole.Primary);

        if (snapshotStore == null) {
            return DataStoreRole.Image;
        }

        long storagePoolId = snapshotStore.getDataStoreId();
        DataStore dataStore = dataStoreMgr.getDataStore(storagePoolId, DataStoreRole.Primary);
        if (dataStore == null) {
            return DataStoreRole.Image;
        }

        Map<String, String> mapCapabilities = dataStore.getDriver().getCapabilities();

        if (mapCapabilities != null) {
            String value = mapCapabilities.get(DataStoreCapabilities.STORAGE_SYSTEM_SNAPSHOT.toString());
            Boolean supportsStorageSystemSnapshots = new Boolean(value);

            if (supportsStorageSystemSnapshots) {
                return DataStoreRole.Primary;
            }
        }

        return DataStoreRole.Image;
    }

    @Override
    public VMSnapshotResponse createVMSnapshotResponse(VMSnapshot vmSnapshot) {
        VMSnapshotResponse vmSnapshotResponse = new VMSnapshotResponse();
        vmSnapshotResponse.setId(vmSnapshot.getUuid());
        vmSnapshotResponse.setName(vmSnapshot.getName());
        vmSnapshotResponse.setState(vmSnapshot.getState());
        vmSnapshotResponse.setCreated(vmSnapshot.getCreated());
        vmSnapshotResponse.setDescription(vmSnapshot.getDescription());
        vmSnapshotResponse.setDisplayName(vmSnapshot.getDisplayName());
        UserVm vm = ApiDBUtils.findUserVmById(vmSnapshot.getVmId());
        if (vm != null) {
            vmSnapshotResponse.setVirtualMachineId(vm.getUuid());
            vmSnapshotResponse.setVirtualMachineName(StringUtils.isEmpty(vm.getDisplayName()) ? vm.getHostName() : vm.getDisplayName());
            vmSnapshotResponse.setHypervisor(vm.getHypervisorType().getHypervisorDisplayName());
            DataCenterVO datacenter = ApiDBUtils.findZoneById(vm.getDataCenterId());
            if (datacenter != null) {
                vmSnapshotResponse.setZoneId(datacenter.getUuid());
                vmSnapshotResponse.setZoneName(datacenter.getName());
            }
        }
        if (vmSnapshot.getParent() != null) {
            VMSnapshot vmSnapshotParent = ApiDBUtils.getVMSnapshotById(vmSnapshot.getParent());
            if (vmSnapshotParent != null) {
                vmSnapshotResponse.setParent(vmSnapshotParent.getUuid());
                vmSnapshotResponse.setParentName(vmSnapshotParent.getDisplayName());
            }
        }
        populateOwner(vmSnapshotResponse, vmSnapshot);
        Project project = ApiDBUtils.findProjectByProjectAccountId(vmSnapshot.getAccountId());
        if (project != null) {
            vmSnapshotResponse.setProjectId(project.getUuid());
            vmSnapshotResponse.setProjectName(project.getName());
        }
        Account account = ApiDBUtils.findAccountById(vmSnapshot.getAccountId());
        if (account != null) {
            vmSnapshotResponse.setAccountName(account.getAccountName());
        }
        DomainVO domain = ApiDBUtils.findDomainById(vmSnapshot.getDomainId());
        if (domain != null) {
            vmSnapshotResponse.setDomainId(domain.getUuid());
            vmSnapshotResponse.setDomainName(domain.getName());
        }

        List<? extends ResourceTag> tags = _resourceTagDao.listBy(vmSnapshot.getId(), ResourceObjectType.VMSnapshot);
        List<ResourceTagResponse> tagResponses = new ArrayList<ResourceTagResponse>();
        for (ResourceTag tag : tags) {
            ResourceTagResponse tagResponse = createResourceTagResponse(tag, false);
            CollectionUtils.addIgnoreNull(tagResponses, tagResponse);
        }
        vmSnapshotResponse.setTags(new HashSet<>(tagResponses));
        vmSnapshotResponse.setHasAnnotation(annotationDao.hasAnnotations(vmSnapshot.getUuid(), AnnotationService.EntityType.VM_SNAPSHOT.name(),
                _accountMgr.isRootAdmin(CallContext.current().getCallingAccount().getId())));

        vmSnapshotResponse.setCurrent(vmSnapshot.getCurrent());
        vmSnapshotResponse.setType(vmSnapshot.getType().toString());
        vmSnapshotResponse.setObjectName("vmsnapshot");
        return vmSnapshotResponse;
    }

    @Override
    public SnapshotPolicyResponse createSnapshotPolicyResponse(SnapshotPolicy policy) {
        SnapshotPolicyResponse policyResponse = new SnapshotPolicyResponse();
        policyResponse.setId(policy.getUuid());
        Volume vol = ApiDBUtils.findVolumeById(policy.getVolumeId());
        if (vol != null) {
            policyResponse.setVolumeId(vol.getUuid());
        }
        policyResponse.setSchedule(policy.getSchedule());
        policyResponse.setIntervalType(policy.getInterval());
        policyResponse.setMaxSnaps(policy.getMaxSnaps());
        policyResponse.setTimezone(policy.getTimezone());
        policyResponse.setForDisplay(policy.isDisplay());
        policyResponse.setObjectName("snapshotpolicy");

        List<? extends ResourceTag> tags = _resourceTagDao.listBy(policy.getId(), ResourceObjectType.SnapshotPolicy);
        List<ResourceTagResponse> tagResponses = new ArrayList<ResourceTagResponse>();
        for (ResourceTag tag : tags) {
            ResourceTagResponse tagResponse = createResourceTagResponse(tag, false);
            CollectionUtils.addIgnoreNull(tagResponses, tagResponse);
        }
        policyResponse.setTags(new HashSet<>(tagResponses));
        List<ZoneResponse> zoneResponses = new ArrayList<>();
        List<DataCenterVO> zones = ApiDBUtils.findSnapshotPolicyZones(policy, vol);
        for (DataCenterVO zone : zones) {
            ZoneResponse zoneResponse = new ZoneResponse();
            zoneResponse.setId(zone.getUuid());
            zoneResponse.setName(zone.getName());
            zoneResponse.setTags(null);
            zoneResponses.add(zoneResponse);
        }
        policyResponse.setZones(new HashSet<>(zoneResponses));

        return policyResponse;
    }

    @Override
    public HostResponse createHostResponse(Host host) {
        return createHostResponse(host, EnumSet.of(HostDetails.all));
    }

    @Override
    public HostResponse createHostResponse(Host host, EnumSet<HostDetails> details) {
        List<HostJoinVO> viewHosts = ApiDBUtils.newHostView(host);
        List<HostResponse> listHosts = ViewResponseHelper.createHostResponse(details, viewHosts.toArray(new HostJoinVO[viewHosts.size()]));
        assert listHosts != null && listHosts.size() == 1 : "There should be one host returned";
        return listHosts.get(0);
    }

    @Override
    public HostForMigrationResponse createHostForMigrationResponse(Host host) {
        return createHostForMigrationResponse(host, EnumSet.of(HostDetails.all));
    }

    @Override
    public HostForMigrationResponse createHostForMigrationResponse(Host host, EnumSet<HostDetails> details) {
        List<HostJoinVO> viewHosts = ApiDBUtils.newHostView(host);
        List<HostForMigrationResponse> listHosts = ViewResponseHelper.createHostForMigrationResponse(details, viewHosts.toArray(new HostJoinVO[viewHosts.size()]));
        assert listHosts != null && listHosts.size() == 1 : "There should be one host returned";
        return listHosts.get(0);
    }

    @Override
    public VlanIpRangeResponse createVlanIpRangeResponse(Vlan vlan) {
        return createVlanIpRangeResponse(VlanIpRangeResponse.class, vlan);
    }

    @Override
    public VlanIpRangeResponse createVlanIpRangeResponse(Class<? extends VlanIpRangeResponse> subClass, Vlan vlan) {
        try {
            Long podId = ApiDBUtils.getPodIdForVlan(vlan.getId());

            VlanIpRangeResponse vlanResponse = subClass.newInstance();
            vlanResponse.setId(vlan.getUuid());
            if (vlan.getVlanType() != null) {
                vlanResponse.setForVirtualNetwork(vlan.getVlanType().equals(VlanType.VirtualNetwork));
            }
            vlanResponse.setVlan(vlan.getVlanTag());
            DataCenter zone = ApiDBUtils.findZoneById(vlan.getDataCenterId());
            if (zone != null) {
                vlanResponse.setZoneId(zone.getUuid());
            }

            if (podId != null) {
                HostPodVO pod = ApiDBUtils.findPodById(podId);
                if (pod != null) {
                    vlanResponse.setPodId(pod.getUuid());
                    vlanResponse.setPodName(pod.getName());
                }
            }

            String gateway = vlan.getVlanGateway();
            String netmask = vlan.getVlanNetmask();
            vlanResponse.setGateway(gateway);
            vlanResponse.setNetmask(netmask);
            if (StringUtils.isNotEmpty(gateway) && StringUtils.isNotEmpty(netmask)) {
                vlanResponse.setCidr(NetUtils.getCidrFromGatewayAndNetmask(gateway, netmask));
            }

            // get start ip and end ip of corresponding vlan
            String ipRange = vlan.getIpRange();
            if (ipRange != null) {
                String[] range = ipRange.split("-");
                vlanResponse.setStartIp(range[0]);
                vlanResponse.setEndIp(range[1]);
            }

            vlanResponse.setIp6Gateway(vlan.getIp6Gateway());
            vlanResponse.setIp6Cidr(vlan.getIp6Cidr());

            String ip6Range = vlan.getIp6Range();
            if (ip6Range != null) {
                String[] range = ip6Range.split("-");
                vlanResponse.setStartIpv6(range[0]);
                vlanResponse.setEndIpv6(range[1]);
            }

            if (vlan.getNetworkId() != null) {
                Network nw = ApiDBUtils.findNetworkById(vlan.getNetworkId());
                if (nw != null) {
                    vlanResponse.setNetworkId(nw.getUuid());
                }
            }
            Account owner = ApiDBUtils.getVlanAccount(vlan.getId());
            if (owner != null) {
                populateAccount(vlanResponse, owner.getId());
                populateDomain(vlanResponse, owner.getDomainId());
            } else {
                Domain domain = ApiDBUtils.getVlanDomain(vlan.getId());
                if (domain != null) {
                    populateDomain(vlanResponse, domain.getId());
                } else {
                    Long networkId = vlan.getNetworkId();
                    if (networkId != null) {
                        Network network = _ntwkModel.getNetwork(networkId);
                        if (network != null && TrafficType.Guest.equals(network.getTrafficType())) {
                            Long accountId = network.getAccountId();
                            populateAccount(vlanResponse, accountId);
                            populateDomain(vlanResponse, ApiDBUtils.findAccountById(accountId).getDomainId());
                        }
                    }
                }
            }

            if (vlan.getPhysicalNetworkId() != null) {
                PhysicalNetwork pnw = ApiDBUtils.findPhysicalNetworkById(vlan.getPhysicalNetworkId());
                if (pnw != null) {
                    vlanResponse.setPhysicalNetworkId(pnw.getUuid());
                }
            }
            vlanResponse.setForSystemVms(isForSystemVms(vlan.getId()));
            vlanResponse.setObjectName("vlan");
            return vlanResponse;
        } catch (InstantiationException | IllegalAccessException e) {
            throw new CloudRuntimeException("Failed to create Vlan IP Range response", e);
        }
    }

    /**
     * Return true if vlan IP range is dedicated for system vms (SSVM and CPVM), false if not
     * @param vlanId vlan id
     * @return true if VLAN IP range is dedicated to system vms
     */
    private boolean isForSystemVms(long vlanId){
        SearchBuilder<IPAddressVO> sb = userIpAddressDao.createSearchBuilder();
        sb.and("vlanId", sb.entity().getVlanId(), SearchCriteria.Op.EQ);
        SearchCriteria<IPAddressVO> sc = sb.create();
        sc.setParameters("vlanId", vlanId);
        IPAddressVO userIpAddresVO = userIpAddressDao.findOneBy(sc);
        return userIpAddresVO != null ? userIpAddresVO.isForSystemVms() : false;
    }

    private void addVmDetailsInIpResponse(IPAddressResponse response, IpAddress ipAddress) {
        if (ipAddress.getAllocatedToAccountId() != null && ipAddress.getAllocatedToAccountId() == Account.ACCOUNT_ID_SYSTEM) {
            NicVO nic = ApiDBUtils.findByIp4AddressAndNetworkId(ipAddress.getAddress().toString(), ipAddress.getNetworkId());
            if (nic != null) {
                addSystemVmInfoToIpResponse(nic, response);
            }
        }
        if (ipAddress.getAssociatedWithVmId() != null) {
            addUserVmDetailsInIpResponse(response, ipAddress);
        }
    }

    private void addSystemVmInfoToIpResponse(NicVO nic, IPAddressResponse ipResponse) {
        final boolean isAdmin = Account.Type.ADMIN.equals(CallContext.current().getCallingAccount().getType());
        if (!isAdmin) {
            return;
        }
        VirtualMachine vm = ApiDBUtils.findVMInstanceById(nic.getInstanceId());
        if (vm == null) {
            return;
        }
        ipResponse.setVirtualMachineId(vm.getUuid());
        ipResponse.setVirtualMachineName(vm.getHostName());
        ipResponse.setVirtualMachineType(vm.getType().toString());
    }

    private void addUserVmDetailsInIpResponse(IPAddressResponse response, IpAddress ipAddress) {
        UserVm userVm = ApiDBUtils.findUserVmById(ipAddress.getAssociatedWithVmId());
        if (userVm != null) {
            response.setVirtualMachineId(userVm.getUuid());
            response.setVirtualMachineName(userVm.getHostName());
            response.setVirtualMachineType(userVm.getType().toString());
            response.setVirtualMachineDisplayName(ObjectUtils.firstNonNull(userVm.getDisplayName(), userVm.getHostName()));
        }
    }

    @Override
    public IPAddressResponse createIPAddressResponse(ResponseView view, IpAddress ipAddr) {
        VlanVO vlan = ApiDBUtils.findVlanById(ipAddr.getVlanId());
        boolean forVirtualNetworks = vlan.getVlanType().equals(VlanType.VirtualNetwork);
        long zoneId = ipAddr.getDataCenterId();

        IPAddressResponse ipResponse = new IPAddressResponse();
        ipResponse.setId(ipAddr.getUuid());
        ipResponse.setIpAddress(ipAddr.getAddress().toString());
        if (ipAddr.getAllocatedTime() != null) {
            ipResponse.setAllocated(ipAddr.getAllocatedTime());
        }
        DataCenter zone = ApiDBUtils.findZoneById(ipAddr.getDataCenterId());
        if (zone != null) {
            ipResponse.setZoneId(zone.getUuid());
            ipResponse.setZoneName(zone.getName());
        }
        ipResponse.setSourceNat(ipAddr.isSourceNat());
        ipResponse.setIsSystem(ipAddr.getSystem());

        // get account information
        if (ipAddr.getAllocatedToAccountId() != null) {
            populateOwner(ipResponse, ipAddr);
        }

        ipResponse.setForVirtualNetwork(forVirtualNetworks);
        ipResponse.setStaticNat(ipAddr.isOneToOneNat());

        addVmDetailsInIpResponse(ipResponse, ipAddr);
        if (ipAddr.getVmIp() != null) {
            ipResponse.setVirtualMachineIp(ipAddr.getVmIp());
        }

        if (ipAddr.getAssociatedWithNetworkId() != null) {
            Network ntwk = ApiDBUtils.findNetworkById(ipAddr.getAssociatedWithNetworkId());
            if (ntwk != null) {
                ipResponse.setAssociatedNetworkId(ntwk.getUuid());
                ipResponse.setAssociatedNetworkName(ntwk.getName());
            }
        }


        setVpcIdInResponse(ipAddr.getVpcId(), ipResponse::setVpcId, ipResponse::setVpcName);


        // Network id the ip is associated with (if associated networkId is
        // null, try to get this information from vlan)
        Long vlanNetworkId = ApiDBUtils.getVlanNetworkId(ipAddr.getVlanId());

        // Network id the ip belongs to
        Long networkId;
        if (vlanNetworkId != null) {
            networkId = vlanNetworkId;
        } else {
            networkId = ApiDBUtils.getPublicNetworkIdByZone(zoneId);
        }

        if (networkId != null) {
            NetworkVO nw = ApiDBUtils.findNetworkById(networkId);
            if (nw != null) {
                ipResponse.setNetworkId(nw.getUuid());
                ipResponse.setNetworkName(nw.getName());
            }
        }
        ipResponse.setState(ipAddr.getState().toString());

        if (ipAddr.getPhysicalNetworkId() != null) {
            PhysicalNetworkVO pnw = ApiDBUtils.findPhysicalNetworkById(ipAddr.getPhysicalNetworkId());
            if (pnw != null) {
                ipResponse.setPhysicalNetworkId(pnw.getUuid());
            }
        }

        // show vm info for shared networks
        showVmInfoForSharedNetworks(forVirtualNetworks, ipAddr, ipResponse);

        // show this info to full view only
        if (view == ResponseView.Full) {
            VlanVO vl = ApiDBUtils.findVlanById(ipAddr.getVlanId());
            if (vl != null) {
                ipResponse.setVlanId(vl.getUuid());
                ipResponse.setVlanName(vl.getVlanTag());
            }
        }

        if (ipAddr.getSystem()) {
            if (ipAddr.isOneToOneNat()) {
                ipResponse.setPurpose(IpAddress.Purpose.StaticNat.toString());
            } else {
                ipResponse.setPurpose(IpAddress.Purpose.Lb.toString());
            }
        }

        ipResponse.setForDisplay(ipAddr.isDisplay());

        ipResponse.setPortable(ipAddr.isPortable());

        //set tag information
        List<? extends ResourceTag> tags = ApiDBUtils.listByResourceTypeAndId(ResourceObjectType.PublicIpAddress, ipAddr.getId());
        List<ResourceTagResponse> tagResponses = new ArrayList<ResourceTagResponse>();
        for (ResourceTag tag : tags) {
            ResourceTagResponse tagResponse = createResourceTagResponse(tag, true);
            CollectionUtils.addIgnoreNull(tagResponses, tagResponse);
        }
        ipResponse.setTags(tagResponses);
        ipResponse.setHasAnnotation(annotationDao.hasAnnotations(ipAddr.getUuid(), AnnotationService.EntityType.PUBLIC_IP_ADDRESS.name(),
                _accountMgr.isRootAdmin(CallContext.current().getCallingAccount().getId())));

        ipResponse.setHasRules(firewallRulesDao.countRulesByIpId(ipAddr.getId()) > 0);
        ipResponse.setObjectName("ipaddress");
        return ipResponse;
    }


    private void setVpcIdInResponse(Long vpcId, Consumer<String> vpcUuidSetter, Consumer<String> vpcNameSetter) {
        if (vpcId != null) {
            Vpc vpc = ApiDBUtils.findVpcById(vpcId);
            if (vpc != null) {
                try {
                    _accountMgr.checkAccess(CallContext.current().getCallingAccount(), null, false, vpc);
                    vpcUuidSetter.accept(vpc.getUuid());
                } catch (PermissionDeniedException e) {
                    s_logger.debug("Not setting the vpcId to the response because the caller does not have access to the VPC");
                }
                vpcNameSetter.accept(vpc.getName());
            }
        }
    }

    private void showVmInfoForSharedNetworks(boolean forVirtualNetworks, IpAddress ipAddr, IPAddressResponse ipResponse) {
        if (!forVirtualNetworks) {
            NicVO nic = ApiDBUtils.findByIp4AddressAndNetworkId(ipAddr.getAddress().toString(), ipAddr.getNetworkId());

            if (nic == null) {  // find in nic_secondary_ips, user vm only
                NicSecondaryIpVO secondaryIp =
                        ApiDBUtils.findSecondaryIpByIp4AddressAndNetworkId(ipAddr.getAddress().toString(), ipAddr.getNetworkId());
                if (secondaryIp != null) {
                    UserVm vm = ApiDBUtils.findUserVmById(secondaryIp.getVmId());
                    if (vm != null) {
                        ipResponse.setVirtualMachineId(vm.getUuid());
                        ipResponse.setVirtualMachineName(vm.getHostName());
                        if (vm.getDisplayName() != null) {
                            ipResponse.setVirtualMachineDisplayName(vm.getDisplayName());
                        } else {
                            ipResponse.setVirtualMachineDisplayName(vm.getHostName());
                        }
                    }
                }
            } else if (nic.getVmType() == VirtualMachine.Type.User) {
                UserVm vm = ApiDBUtils.findUserVmById(nic.getInstanceId());
                if (vm != null) {
                    ipResponse.setVirtualMachineId(vm.getUuid());
                    ipResponse.setVirtualMachineName(vm.getHostName());
                    if (vm.getDisplayName() != null) {
                        ipResponse.setVirtualMachineDisplayName(vm.getDisplayName());
                    } else {
                        ipResponse.setVirtualMachineDisplayName(vm.getHostName());
                    }
                }
            } else if (nic.getVmType().isUsedBySystem()) {
                ipResponse.setIsSystem(true);
                addSystemVmInfoToIpResponse(nic, ipResponse);
            }
        }
    }

    @Override
    public LoadBalancerResponse createLoadBalancerResponse(LoadBalancer loadBalancer) {
        LoadBalancerResponse lbResponse = new LoadBalancerResponse();
        lbResponse.setId(loadBalancer.getUuid());
        lbResponse.setName(loadBalancer.getName());
        lbResponse.setDescription(loadBalancer.getDescription());
        List<String> cidrs = ApiDBUtils.findFirewallSourceCidrs(loadBalancer.getId());
        lbResponse.setCidrList(StringUtils.join(cidrs, ","));

        IPAddressVO publicIp = ApiDBUtils.findIpAddressById(loadBalancer.getSourceIpAddressId());
        lbResponse.setPublicIpId(publicIp.getUuid());
        lbResponse.setPublicIp(publicIp.getAddress().addr());
        lbResponse.setPublicPort(Integer.toString(loadBalancer.getSourcePortStart()));
        lbResponse.setPrivatePort(Integer.toString(loadBalancer.getDefaultPortStart()));
        lbResponse.setAlgorithm(loadBalancer.getAlgorithm());
        lbResponse.setLbProtocol(loadBalancer.getLbProtocol());
        lbResponse.setForDisplay(loadBalancer.isDisplay());
        FirewallRule.State state = loadBalancer.getState();
        String stateToSet = state.toString();
        if (state.equals(FirewallRule.State.Revoke)) {
            stateToSet = "Deleting";
        }
        lbResponse.setState(stateToSet);
        populateOwner(lbResponse, loadBalancer);
        DataCenter zone = ApiDBUtils.findZoneById(publicIp.getDataCenterId());
        if (zone != null) {
            lbResponse.setZoneId(zone.getUuid());
            lbResponse.setZoneName(zone.getName());
        }

        //set tag information
        List<? extends ResourceTag> tags = ApiDBUtils.listByResourceTypeAndId(ResourceObjectType.LoadBalancer, loadBalancer.getId());
        List<ResourceTagResponse> tagResponses = new ArrayList<ResourceTagResponse>();
        for (ResourceTag tag : tags) {
            ResourceTagResponse tagResponse = createResourceTagResponse(tag, true);
            CollectionUtils.addIgnoreNull(tagResponses, tagResponse);
        }
        lbResponse.setTags(tagResponses);

        Network ntwk = ApiDBUtils.findNetworkById(loadBalancer.getNetworkId());
        lbResponse.setNetworkId(ntwk.getUuid());

        lbResponse.setCidrList(loadBalancer.getCidrList());

        lbResponse.setObjectName("loadbalancer");
        return lbResponse;
    }

    @Override
    public GlobalLoadBalancerResponse createGlobalLoadBalancerResponse(GlobalLoadBalancerRule globalLoadBalancerRule) {
        GlobalLoadBalancerResponse response = new GlobalLoadBalancerResponse();
        response.setAlgorithm(globalLoadBalancerRule.getAlgorithm());
        response.setStickyMethod(globalLoadBalancerRule.getPersistence());
        response.setServiceType(globalLoadBalancerRule.getServiceType());
        response.setServiceDomainName(globalLoadBalancerRule.getGslbDomain() + "." + ApiDBUtils.getDnsNameConfiguredForGslb());
        response.setName(globalLoadBalancerRule.getName());
        response.setDescription(globalLoadBalancerRule.getDescription());
        response.setRegionIdId(globalLoadBalancerRule.getRegion());
        response.setId(globalLoadBalancerRule.getUuid());
        populateOwner(response, globalLoadBalancerRule);
        response.setObjectName("globalloadbalancer");

        List<LoadBalancerResponse> siteLbResponses = new ArrayList<LoadBalancerResponse>();
        List<? extends LoadBalancer> siteLoadBalaners = ApiDBUtils.listSiteLoadBalancers(globalLoadBalancerRule.getId());
        for (LoadBalancer siteLb : siteLoadBalaners) {
            LoadBalancerResponse siteLbResponse = createLoadBalancerResponse(siteLb);
            siteLbResponses.add(siteLbResponse);
        }
        response.setSiteLoadBalancers(siteLbResponses);
        return response;
    }

    @Override
    public PodResponse createPodResponse(Pod pod, Boolean showCapacities) {
        String[] ipRange = new String[2];
        List<String> startIps = new ArrayList<String>();
        List<String> endIps = new ArrayList<String>();
        List<String> forSystemVms = new ArrayList<String>();
        List<String> vlanIds = new ArrayList<String>();

        List<IpRangeResponse> ipRanges = new ArrayList<>();

        if (pod.getDescription() != null && pod.getDescription().length() > 0) {
            final String[] existingPodIpRanges = pod.getDescription().split(",");

            for(String podIpRange: existingPodIpRanges) {
                IpRangeResponse ipRangeResponse = new IpRangeResponse();
                final String[] existingPodIpRange = podIpRange.split("-");

                String startIp = ((existingPodIpRange.length > 0) && (existingPodIpRange[0] != null)) ? existingPodIpRange[0] : "";
                ipRangeResponse.setStartIp(startIp);
                startIps.add(startIp);

                String endIp = ((existingPodIpRange.length > 1) && (existingPodIpRange[1] != null)) ? existingPodIpRange[1] : "";
                ipRangeResponse.setEndIp(endIp);
                endIps.add(endIp);

                String forSystemVm = (existingPodIpRange.length > 2) && (existingPodIpRange[2] != null) ? existingPodIpRange[2] : "0";
                ipRangeResponse.setForSystemVms(forSystemVm);
                forSystemVms.add(forSystemVm);

                String vlanId = (existingPodIpRange.length > 3) &&
                        (existingPodIpRange[3] != null && !existingPodIpRange[3].equals("untagged")) ?
                        BroadcastDomainType.Vlan.toUri(existingPodIpRange[3]).toString() :
                        BroadcastDomainType.Vlan.toUri(Vlan.UNTAGGED).toString();
                ipRangeResponse.setVlanId(vlanId);
                vlanIds.add(vlanId);

                ipRanges.add(ipRangeResponse);
            }
        }

        PodResponse podResponse = new PodResponse();
        podResponse.setId(pod.getUuid());
        podResponse.setName(pod.getName());
        DataCenter zone = ApiDBUtils.findZoneById(pod.getDataCenterId());
        if (zone != null) {
            podResponse.setZoneId(zone.getUuid());
            podResponse.setZoneName(zone.getName());
        }
        podResponse.setNetmask(NetUtils.getCidrNetmask(pod.getCidrSize()));
        podResponse.setIpRanges(ipRanges);
        podResponse.setStartIp(startIps);
        podResponse.setEndIp(endIps);
        podResponse.setForSystemVms(forSystemVms);
        podResponse.setVlanId(vlanIds);
        podResponse.setGateway(pod.getGateway());
        podResponse.setAllocationState(pod.getAllocationState().toString());
        if (showCapacities != null && showCapacities) {
            List<SummedCapacity> capacities = ApiDBUtils.getCapacityByClusterPodZone(null, pod.getId(), null);
            Set<CapacityResponse> capacityResponses = new HashSet<CapacityResponse>();
            for (SummedCapacity capacity : capacities) {
                CapacityResponse capacityResponse = new CapacityResponse();
                capacityResponse.setCapacityType(capacity.getCapacityType());
                capacityResponse.setCapacityName(CapacityVO.getCapacityName(capacity.getCapacityType()));
                capacityResponse.setCapacityUsed(capacity.getUsedCapacity() + capacity.getReservedCapacity());
                if (capacity.getCapacityType() == Capacity.CAPACITY_TYPE_STORAGE_ALLOCATED) {
                    List<SummedCapacity> c = ApiDBUtils.findNonSharedStorageForClusterPodZone(null, pod.getId(), null);
                    capacityResponse.setCapacityTotal(capacity.getTotalCapacity() - c.get(0).getTotalCapacity());
                    capacityResponse.setCapacityUsed(capacity.getUsedCapacity() - c.get(0).getUsedCapacity());
                } else {
                    capacityResponse.setCapacityTotal(capacity.getTotalCapacity());
                }
                if (capacityResponse.getCapacityTotal() != 0) {
                    capacityResponse.setPercentUsed(s_percentFormat.format((float)capacityResponse.getCapacityUsed() / (float)capacityResponse.getCapacityTotal() * 100f));
                } else {
                    capacityResponse.setPercentUsed(s_percentFormat.format(0L));
                }
                capacityResponses.add(capacityResponse);
            }
            // Do it for stats as well.
            capacityResponses.addAll(getStatsCapacityresponse(null, null, pod.getId(), pod.getDataCenterId()));
            podResponse.setCapacities(new ArrayList<CapacityResponse>(capacityResponses));
        }

        podResponse.setHasAnnotation(annotationDao.hasAnnotations(pod.getUuid(), AnnotationService.EntityType.POD.name(),
                _accountMgr.isRootAdmin(CallContext.current().getCallingAccount().getId())));
        podResponse.setObjectName("pod");
        return podResponse;
    }

    @Override
    public ZoneResponse createZoneResponse(ResponseView view, DataCenter dataCenter, Boolean showCapacities, Boolean showResourceIcon) {
        DataCenterJoinVO vOffering = ApiDBUtils.newDataCenterView(dataCenter);
        return ApiDBUtils.newDataCenterResponse(view, vOffering, showCapacities, showResourceIcon);
    }

    public static List<CapacityResponse> getDataCenterCapacityResponse(Long zoneId) {
        List<SummedCapacity> capacities = ApiDBUtils.getCapacityByClusterPodZone(zoneId, null, null);
        Set<CapacityResponse> capacityResponses = new HashSet<CapacityResponse>();

        for (SummedCapacity capacity : capacities) {
            CapacityResponse capacityResponse = new CapacityResponse();
            capacityResponse.setCapacityType(capacity.getCapacityType());
            capacityResponse.setCapacityName(CapacityVO.getCapacityName(capacity.getCapacityType()));
            capacityResponse.setCapacityUsed(capacity.getUsedCapacity() + capacity.getReservedCapacity());
            if (capacity.getCapacityType() == Capacity.CAPACITY_TYPE_STORAGE_ALLOCATED) {
                List<SummedCapacity> c = ApiDBUtils.findNonSharedStorageForClusterPodZone(zoneId, null, null);
                capacityResponse.setCapacityTotal(capacity.getTotalCapacity() - c.get(0).getTotalCapacity());
                capacityResponse.setCapacityUsed(capacity.getUsedCapacity() - c.get(0).getUsedCapacity());
            } else {
                capacityResponse.setCapacityTotal(capacity.getTotalCapacity());
            }
            if (capacityResponse.getCapacityTotal() != 0) {
                capacityResponse.setPercentUsed(s_percentFormat.format((float)capacityResponse.getCapacityUsed() / (float)capacityResponse.getCapacityTotal() * 100f));
            } else {
                capacityResponse.setPercentUsed(s_percentFormat.format(0L));
            }
            capacityResponses.add(capacityResponse);
        }
        // Do it for stats as well.
        capacityResponses.addAll(getStatsCapacityresponse(null, null, null, zoneId));

        return new ArrayList<CapacityResponse>(capacityResponses);
    }

    private static List<CapacityResponse> getStatsCapacityresponse(Long poolId, Long clusterId, Long podId, Long zoneId) {
        List<CapacityVO> capacities = new ArrayList<CapacityVO>();
        capacities.add(ApiDBUtils.getStoragePoolUsedStats(poolId, clusterId, podId, zoneId));
        if (clusterId == null && podId == null) {
            capacities.add(ApiDBUtils.getSecondaryStorageUsedStats(poolId, zoneId));
        }

        List<CapacityResponse> capacityResponses = new ArrayList<CapacityResponse>();
        for (CapacityVO capacity : capacities) {
            CapacityResponse capacityResponse = new CapacityResponse();
            capacityResponse.setCapacityType(capacity.getCapacityType());
            capacityResponse.setCapacityName(CapacityVO.getCapacityName(capacity.getCapacityType()));
            capacityResponse.setCapacityUsed(capacity.getUsedCapacity());
            capacityResponse.setCapacityTotal(capacity.getTotalCapacity());
            if (capacityResponse.getCapacityTotal() != 0) {
                capacityResponse.setPercentUsed(s_percentFormat.format((float)capacityResponse.getCapacityUsed() / (float)capacityResponse.getCapacityTotal() * 100f));
            } else {
                capacityResponse.setPercentUsed(s_percentFormat.format(0L));
            }
            capacityResponses.add(capacityResponse);
        }

        return capacityResponses;
    }

    @Override
    public DataCenterGuestIpv6PrefixResponse createDataCenterGuestIpv6PrefixResponse(DataCenterGuestIpv6Prefix prefix) {
        DataCenterGuestIpv6PrefixResponse response = new DataCenterGuestIpv6PrefixResponse();
        response.setId(prefix.getUuid());
        response.setPrefix(prefix.getPrefix());
        DataCenter dc = ApiDBUtils.findZoneById(prefix.getDataCenterId());
        response.setZoneId(dc.getUuid());
        Pair<Integer, Integer> usedTotal = ipv6Service.getUsedTotalIpv6SubnetForPrefix(prefix);
        int used = usedTotal.first();
        int total = usedTotal.second();
        response.setUsedSubnets(used);
        response.setAvailableSubnets(total - used);
        response.setTotalSubnets(total);
        response.setCreated(prefix.getCreated());
        return response;
    }

    @Override
    public VolumeResponse createVolumeResponse(ResponseView view, Volume volume) {
        List<VolumeJoinVO> viewVrs = ApiDBUtils.newVolumeView(volume);
        List<VolumeResponse> listVrs = ViewResponseHelper.createVolumeResponse(view, viewVrs.toArray(new VolumeJoinVO[viewVrs.size()]));
        assert listVrs != null && listVrs.size() == 1 : "There should be one volume returned";
        return listVrs.get(0);
    }

    @Override
    public InstanceGroupResponse createInstanceGroupResponse(InstanceGroup group) {
        InstanceGroupJoinVO vgroup = ApiDBUtils.newInstanceGroupView(group);
        return ApiDBUtils.newInstanceGroupResponse(vgroup);

    }

    @Override
    public StoragePoolResponse createStoragePoolResponse(StoragePool pool) {
        List<StoragePoolJoinVO> viewPools = ApiDBUtils.newStoragePoolView(pool);
        List<StoragePoolResponse> listPools = ViewResponseHelper.createStoragePoolResponse(viewPools.toArray(new StoragePoolJoinVO[viewPools.size()]));
        assert listPools != null && listPools.size() == 1 : "There should be one storage pool returned";
        return listPools.get(0);
    }

    @Override
    public ImageStoreResponse createImageStoreResponse(ImageStore os) {
        List<ImageStoreJoinVO> viewStores = ApiDBUtils.newImageStoreView(os);
        List<ImageStoreResponse> listStores = ViewResponseHelper.createImageStoreResponse(viewStores.toArray(new ImageStoreJoinVO[viewStores.size()]));
        assert listStores != null && listStores.size() == 1 : "There should be one image data store returned";
        return listStores.get(0);
    }

    @Override
    public StoragePoolResponse createStoragePoolForMigrationResponse(StoragePool pool) {
        List<StoragePoolJoinVO> viewPools = ApiDBUtils.newStoragePoolView(pool);
        List<StoragePoolResponse> listPools = ViewResponseHelper.createStoragePoolForMigrationResponse(viewPools.toArray(new StoragePoolJoinVO[viewPools.size()]));
        assert listPools != null && listPools.size() == 1 : "There should be one storage pool returned";
        return listPools.get(0);
    }

    @Override
    public ClusterResponse createClusterResponse(Cluster cluster, Boolean showCapacities) {
        ClusterResponse clusterResponse = new ClusterResponse();
        clusterResponse.setId(cluster.getUuid());
        clusterResponse.setName(cluster.getName());
        HostPodVO pod = ApiDBUtils.findPodById(cluster.getPodId());
        if (pod != null) {
            clusterResponse.setPodId(pod.getUuid());
            clusterResponse.setPodName(pod.getName());
        }
        DataCenter dc = ApiDBUtils.findZoneById(cluster.getDataCenterId());
        if (dc != null) {
            clusterResponse.setZoneId(dc.getUuid());
            clusterResponse.setZoneName(dc.getName());
        }
        clusterResponse.setHypervisorType(cluster.getHypervisorType().getHypervisorDisplayName());
        clusterResponse.setClusterType(cluster.getClusterType().toString());
        clusterResponse.setAllocationState(cluster.getAllocationState().toString());
        clusterResponse.setManagedState(cluster.getManagedState().toString());
        String cpuOvercommitRatio = ApiDBUtils.findClusterDetails(cluster.getId(), "cpuOvercommitRatio");
        String memoryOvercommitRatio = ApiDBUtils.findClusterDetails(cluster.getId(), "memoryOvercommitRatio");
        clusterResponse.setCpuOvercommitRatio(cpuOvercommitRatio);
        clusterResponse.setMemoryOvercommitRatio(memoryOvercommitRatio);
        clusterResponse.setResourceDetails(_clusterDetailsDao.findDetails(cluster.getId()));

        if (showCapacities != null && showCapacities) {
            List<SummedCapacity> capacities = ApiDBUtils.getCapacityByClusterPodZone(null, null, cluster.getId());
            Set<CapacityResponse> capacityResponses = new HashSet<CapacityResponse>();

            for (SummedCapacity capacity : capacities) {
                CapacityResponse capacityResponse = new CapacityResponse();
                capacityResponse.setCapacityType(capacity.getCapacityType());
                capacityResponse.setCapacityName(CapacityVO.getCapacityName(capacity.getCapacityType()));
                capacityResponse.setCapacityUsed(capacity.getUsedCapacity() + capacity.getReservedCapacity());

                if (capacity.getCapacityType() == Capacity.CAPACITY_TYPE_STORAGE_ALLOCATED) {
                    List<SummedCapacity> c = ApiDBUtils.findNonSharedStorageForClusterPodZone(null, null, cluster.getId());
                    capacityResponse.setCapacityTotal(capacity.getTotalCapacity() - c.get(0).getTotalCapacity());
                    capacityResponse.setCapacityUsed(capacity.getUsedCapacity() - c.get(0).getUsedCapacity());
                } else {
                    capacityResponse.setCapacityTotal(capacity.getTotalCapacity());
                }
                if (capacityResponse.getCapacityTotal() != 0) {
                    capacityResponse.setPercentUsed(s_percentFormat.format((float)capacityResponse.getCapacityUsed() / (float)capacityResponse.getCapacityTotal() * 100f));
                } else {
                    capacityResponse.setPercentUsed(s_percentFormat.format(0L));
                }
                capacityResponses.add(capacityResponse);
            }
            // Do it for stats as well.
            capacityResponses.addAll(getStatsCapacityresponse(null, cluster.getId(), pod.getId(), pod.getDataCenterId()));
            clusterResponse.setCapacitites(new ArrayList<CapacityResponse>(capacityResponses));
        }
        clusterResponse.setHasAnnotation(annotationDao.hasAnnotations(cluster.getUuid(), AnnotationService.EntityType.CLUSTER.name(),
                _accountMgr.isRootAdmin(CallContext.current().getCallingAccount().getId())));
        clusterResponse.setObjectName("cluster");
        return clusterResponse;
    }

    @Override
    public FirewallRuleResponse createPortForwardingRuleResponse(PortForwardingRule fwRule) {
        FirewallRuleResponse response = new FirewallRuleResponse();
        response.setId(fwRule.getUuid());
        response.setPrivateStartPort(Integer.toString(fwRule.getDestinationPortStart()));
        response.setPrivateEndPort(Integer.toString(fwRule.getDestinationPortEnd()));
        response.setProtocol(fwRule.getProtocol());
        response.setPublicStartPort(Integer.toString(fwRule.getSourcePortStart()));
        response.setPublicEndPort(Integer.toString(fwRule.getSourcePortEnd()));
        List<String> cidrs = ApiDBUtils.findFirewallSourceCidrs(fwRule.getId());
        response.setCidrList(StringUtils.join(cidrs, ","));

        Network guestNtwk = ApiDBUtils.findNetworkById(fwRule.getNetworkId());
        response.setNetworkId(guestNtwk.getUuid());


        IpAddress ip = ApiDBUtils.findIpAddressById(fwRule.getSourceIpAddressId());

        if (ip != null)
        {
            response.setPublicIpAddressId(ip.getUuid());
            response.setPublicIpAddress(ip.getAddress().addr());
            if (fwRule.getDestinationIpAddress() != null)
            {
                response.setDestNatVmIp(fwRule.getDestinationIpAddress().toString());
                UserVm vm = ApiDBUtils.findUserVmById(fwRule.getVirtualMachineId());
                if (vm != null) {
                    response.setVirtualMachineId(vm.getUuid());
                    response.setVirtualMachineName(vm.getHostName());

                    if (vm.getDisplayName() != null) {
                        response.setVirtualMachineDisplayName(vm.getDisplayName());
                    } else {
                        response.setVirtualMachineDisplayName(vm.getHostName());
                    }
                }
            }
        }
        FirewallRule.State state = fwRule.getState();
        String stateToSet = state.toString();
        if (state.equals(FirewallRule.State.Revoke)) {
            stateToSet = "Deleting";
        }

        // set tag information
        List<? extends ResourceTag> tags = ApiDBUtils.listByResourceTypeAndId(ResourceObjectType.PortForwardingRule, fwRule.getId());
        List<ResourceTagResponse> tagResponses = new ArrayList<ResourceTagResponse>();
        for (ResourceTag tag : tags) {
            ResourceTagResponse tagResponse = createResourceTagResponse(tag, true);
            CollectionUtils.addIgnoreNull(tagResponses, tagResponse);
        }
        response.setTags(tagResponses);

        response.setState(stateToSet);
        response.setForDisplay(fwRule.isDisplay());
        response.setObjectName("portforwardingrule");
        return response;
    }

    @Override
    public IpForwardingRuleResponse createIpForwardingRuleResponse(StaticNatRule fwRule) {
        IpForwardingRuleResponse response = new IpForwardingRuleResponse();
        response.setId(fwRule.getUuid());
        response.setProtocol(fwRule.getProtocol());

        IpAddress ip = ApiDBUtils.findIpAddressById(fwRule.getSourceIpAddressId());

        if (ip != null) {
            response.setPublicIpAddressId(ip.getId());
            response.setPublicIpAddress(ip.getAddress().addr());
            if (fwRule.getDestIpAddress() != null) {
                UserVm vm = ApiDBUtils.findUserVmById(ip.getAssociatedWithVmId());
                if (vm != null) {// vm might be destroyed
                    response.setVirtualMachineId(vm.getUuid());
                    response.setVirtualMachineName(vm.getHostName());
                    if (vm.getDisplayName() != null) {
                        response.setVirtualMachineDisplayName(vm.getDisplayName());
                    } else {
                        response.setVirtualMachineDisplayName(vm.getHostName());
                    }
                }
            }
        }
        FirewallRule.State state = fwRule.getState();
        String stateToSet = state.toString();
        if (state.equals(FirewallRule.State.Revoke)) {
            stateToSet = "Deleting";
        }

        response.setStartPort(fwRule.getSourcePortStart());
        response.setEndPort(fwRule.getSourcePortEnd());
        response.setProtocol(fwRule.getProtocol());
        response.setState(stateToSet);
        response.setObjectName("ipforwardingrule");
        return response;
    }

    /*
    @Override
    public List<UserVmResponse> createUserVmResponse(String objectName, UserVm... userVms) {
        return createUserVmResponse(null, objectName, userVms);
    }

    @Override
    public List<UserVmResponse> createUserVmResponse(String objectName, EnumSet<VMDetails> details, UserVm... userVms) {
        return createUserVmResponse(null, objectName, userVms);
    }
    */

    @Override
    public List<UserVmResponse> createUserVmResponse(ResponseView view, String objectName, EnumSet<VMDetails> details, UserVm... userVms) {
        List<UserVmJoinVO> viewVms = ApiDBUtils.newUserVmView(userVms);
        return ViewResponseHelper.createUserVmResponse(view, objectName, details, viewVms.toArray(new UserVmJoinVO[viewVms.size()]));

    }

    @Override
    public List<UserVmResponse> createUserVmResponse(ResponseView view, String objectName, UserVm... userVms) {
        List<UserVmJoinVO> viewVms = ApiDBUtils.newUserVmView(userVms);
        return ViewResponseHelper.createUserVmResponse(view, objectName, viewVms.toArray(new UserVmJoinVO[viewVms.size()]));
    }

    @Override
    public DomainRouterResponse createDomainRouterResponse(VirtualRouter router) {
        List<DomainRouterJoinVO> viewVrs = ApiDBUtils.newDomainRouterView(router);
        List<DomainRouterResponse> listVrs = ViewResponseHelper.createDomainRouterResponse(viewVrs.toArray(new DomainRouterJoinVO[viewVrs.size()]));
        assert listVrs != null && listVrs.size() == 1 : "There should be one virtual router returned";
        return listVrs.get(0);
    }


    @Override
    public SystemVmResponse createSystemVmResponse(VirtualMachine vm) {
        SystemVmResponse vmResponse = new SystemVmResponse();
        if (vm.getType() == Type.SecondaryStorageVm || vm.getType() == Type.ConsoleProxy || vm.getType() == Type.DomainRouter || vm.getType() == Type.NetScalerVm) {
            vmResponse.setId(vm.getUuid());
            vmResponse.setSystemVmType(vm.getType().toString().toLowerCase());
            vmResponse.setName(vm.getHostName());

            if (vm.getPodIdToDeployIn() != null) {
                HostPodVO pod = ApiDBUtils.findPodById(vm.getPodIdToDeployIn());
                if (pod != null) {
                    vmResponse.setPodId(pod.getUuid());
                    vmResponse.setPodName(pod.getName());
                }
            }
            VMTemplateVO template = ApiDBUtils.findTemplateById(vm.getTemplateId());
            if (template != null) {
                vmResponse.setTemplateId(template.getUuid());
                vmResponse.setTemplateName(template.getName());
            }
            vmResponse.setCreated(vm.getCreated());
            vmResponse.setHypervisor(vm.getHypervisorType().getHypervisorDisplayName());

            ServiceOffering serviceOffering = ApiDBUtils.findServiceOfferingById(vm.getServiceOfferingId());
            if (serviceOffering != null) {
                vmResponse.setServiceOfferingId(serviceOffering.getUuid());
                vmResponse.setServiceOfferingName(serviceOffering.getName());
            }

            if (vm.getHostId() != null) {
                Host host = ApiDBUtils.findHostById(vm.getHostId());
                if (host != null) {
                    vmResponse.setHostId(host.getUuid());
                    vmResponse.setHostName(host.getName());
                    vmResponse.setHostControlState(ControlState.getControlState(host.getStatus(), host.getResourceState()).toString());
                }
            }

            if (VirtualMachine.systemVMs.contains(vm.getType())) {
                Host systemVmHost = ApiDBUtils.findHostByTypeNameAndZoneId(vm.getDataCenterId(), vm.getHostName(),
                        Type.SecondaryStorageVm.equals(vm.getType()) ? Host.Type.SecondaryStorageVM : Host.Type.ConsoleProxy);
                if (systemVmHost != null) {
                    vmResponse.setAgentState(systemVmHost.getStatus());
                    vmResponse.setDisconnectedOn(systemVmHost.getDisconnectedOn());
                    vmResponse.setVersion(systemVmHost.getVersion());
                }
            }

            if (vm.getState() != null) {
                vmResponse.setState(vm.getState().toString());
            }

            vmResponse.setDynamicallyScalable(vm.isDynamicallyScalable());
            // for console proxies, add the active sessions
            if (vm.getType() == Type.ConsoleProxy) {
                ConsoleProxyVO proxy = ApiDBUtils.findConsoleProxy(vm.getId());
                // proxy can be already destroyed
                if (proxy != null) {
                    vmResponse.setActiveViewerSessions(proxy.getActiveSession());
                }
            }

            DataCenter zone = ApiDBUtils.findZoneById(vm.getDataCenterId());
            if (zone != null) {
                vmResponse.setZoneId(zone.getUuid());
                vmResponse.setZoneName(zone.getName());
                vmResponse.setDns1(zone.getDns1());
                vmResponse.setDns2(zone.getDns2());
            }

            vmResponse.setHasAnnotation(annotationDao.hasAnnotations(vm.getUuid(), AnnotationService.EntityType.SYSTEM_VM.name(),
                    _accountMgr.isRootAdmin(CallContext.current().getCallingAccount().getId())));
            List<NicProfile> nicProfiles = ApiDBUtils.getNics(vm);
            for (NicProfile singleNicProfile : nicProfiles) {
                Network network = ApiDBUtils.findNetworkById(singleNicProfile.getNetworkId());
                if (network != null) {
                    if (network.getTrafficType() == TrafficType.Management) {
                        vmResponse.setPrivateIp(singleNicProfile.getIPv4Address());
                        vmResponse.setPrivateMacAddress(singleNicProfile.getMacAddress());
                        vmResponse.setPrivateNetmask(singleNicProfile.getIPv4Netmask());
                    } else if (network.getTrafficType() == TrafficType.Control) {
                        vmResponse.setLinkLocalIp(singleNicProfile.getIPv4Address());
                        vmResponse.setLinkLocalMacAddress(singleNicProfile.getMacAddress());
                        vmResponse.setLinkLocalNetmask(singleNicProfile.getIPv4Netmask());
                    } else if (network.getTrafficType() == TrafficType.Public) {
                        vmResponse.setPublicIp(singleNicProfile.getIPv4Address());
                        vmResponse.setPublicMacAddress(singleNicProfile.getMacAddress());
                        vmResponse.setPublicNetmask(singleNicProfile.getIPv4Netmask());
                        vmResponse.setGateway(singleNicProfile.getIPv4Gateway());
                    } else if (network.getTrafficType() == TrafficType.Guest) {
                        /*
                          * In basic zone, public ip has TrafficType.Guest in case EIP service is not enabled.
                          * When EIP service is enabled in the basic zone, system VM by default get the public
                          * IP allocated for EIP. So return the guest/public IP accordingly.
                          * */
                        NetworkOffering networkOffering = ApiDBUtils.findNetworkOfferingById(network.getNetworkOfferingId());
                        if (networkOffering.isElasticIp()) {
                            IpAddress ip = ApiDBUtils.findIpByAssociatedVmId(vm.getId());
                            if (ip != null) {
                                Vlan vlan = ApiDBUtils.findVlanById(ip.getVlanId());
                                vmResponse.setPublicIp(ip.getAddress().addr());
                                vmResponse.setPublicNetmask(vlan.getVlanNetmask());
                                vmResponse.setGateway(vlan.getVlanGateway());
                            }
                        } else {
                            vmResponse.setPublicIp(singleNicProfile.getIPv4Address());
                            vmResponse.setPublicMacAddress(singleNicProfile.getMacAddress());
                            vmResponse.setPublicNetmask(singleNicProfile.getIPv4Netmask());
                            vmResponse.setGateway(singleNicProfile.getIPv4Gateway());
                        }
                    }
                }
            }
        }
        vmResponse.setObjectName("systemvm");
        return vmResponse;
    }

    @Override
    public Host findHostById(Long hostId) {
        return ApiDBUtils.findHostById(hostId);
    }

    @Override
    public User findUserById(Long userId) {
        return ApiDBUtils.findUserById(userId);
    }

    @Override
    public UserVm findUserVmById(Long vmId) {
        return ApiDBUtils.findUserVmById(vmId);

    }

    @Override
    public VolumeVO findVolumeById(Long volumeId) {
        return ApiDBUtils.findVolumeById(volumeId);
    }


    @Override
    public Account findAccountByNameDomain(String accountName, Long domainId) {
        return ApiDBUtils.findAccountByNameDomain(accountName, domainId);
    }

    @Override
    public VirtualMachineTemplate findTemplateById(Long templateId) {
        return ApiDBUtils.findTemplateById(templateId);
    }

    @Override
    public DiskOfferingVO findDiskOfferingById(Long diskOfferingId) {
        return ApiDBUtils.findDiskOfferingById(diskOfferingId);
    }

    @Override
    public VpnUsersResponse createVpnUserResponse(VpnUser vpnUser) {
        VpnUsersResponse vpnResponse = new VpnUsersResponse();
        vpnResponse.setId(vpnUser.getUuid());
        vpnResponse.setUserName(vpnUser.getUsername());
        vpnResponse.setState(vpnUser.getState().toString());

        populateOwner(vpnResponse, vpnUser);

        vpnResponse.setObjectName("vpnuser");
        return vpnResponse;
    }

    @Override
    public RemoteAccessVpnResponse createRemoteAccessVpnResponse(RemoteAccessVpn vpn) {
        RemoteAccessVpnResponse vpnResponse = new RemoteAccessVpnResponse();
        IpAddress ip = ApiDBUtils.findIpAddressById(vpn.getServerAddressId());
        if (ip != null) {
            vpnResponse.setPublicIpId(ip.getUuid());
            vpnResponse.setPublicIp(ip.getAddress().addr());
        }
        vpnResponse.setIpRange(vpn.getIpRange());
        vpnResponse.setPresharedKey(vpn.getIpsecPresharedKey());
        populateOwner(vpnResponse, vpn);
        vpnResponse.setState(vpn.getState().toString());
        vpnResponse.setId(vpn.getUuid());
        vpnResponse.setForDisplay(vpn.isDisplay());
        vpnResponse.setObjectName("remoteaccessvpn");

        return vpnResponse;
    }

    @Override
    public TemplateResponse createTemplateUpdateResponse(ResponseView view, VirtualMachineTemplate result) {
        List<TemplateJoinVO> tvo = ApiDBUtils.newTemplateView(result);
        List<TemplateResponse> listVrs = ViewResponseHelper.createTemplateUpdateResponse(view, tvo.toArray(new TemplateJoinVO[tvo.size()]));
        assert listVrs != null && listVrs.size() == 1 : "There should be one template returned";
        return listVrs.get(0);
    }

    @Override
    public List<TemplateResponse> createTemplateResponses(ResponseView view, VirtualMachineTemplate result, Long zoneId, boolean readyOnly) {
        List<TemplateJoinVO> tvo = null;
        if (zoneId == null || zoneId == -1 || result.isCrossZones()) {
            tvo = ApiDBUtils.newTemplateView(result);
        } else {
            tvo = ApiDBUtils.newTemplateView(result, zoneId, readyOnly);

        }
        return ViewResponseHelper.createTemplateResponse(EnumSet.of(DomainDetails.all), view, tvo.toArray(new TemplateJoinVO[tvo.size()]));
    }

    @Override
    public List<TemplateResponse> createTemplateResponses(ResponseView view, VirtualMachineTemplate result,
                                                          List<Long> zoneIds, boolean readyOnly) {
        List<TemplateJoinVO> tvo = null;
        if (zoneIds == null) {
            return createTemplateResponses(view, result, (Long)null, readyOnly);
        } else {
            for (Long zoneId: zoneIds){
                if (tvo == null)
                    tvo = ApiDBUtils.newTemplateView(result, zoneId, readyOnly);
                else
                    tvo.addAll(ApiDBUtils.newTemplateView(result, zoneId, readyOnly));
            }
        }
        return ViewResponseHelper.createTemplateResponse(EnumSet.of(DomainDetails.all), view, tvo.toArray(new TemplateJoinVO[tvo.size()]));
    }

    @Override
    public List<TemplateResponse> createTemplateResponses(ResponseView view, long templateId, Long zoneId, boolean readyOnly) {
        VirtualMachineTemplate template = findTemplateById(templateId);
        return createTemplateResponses(view, template, zoneId, readyOnly);
    }

    @Override
    public List<TemplateResponse> createIsoResponses(ResponseView view, VirtualMachineTemplate result, Long zoneId, boolean readyOnly) {
        List<TemplateJoinVO> tvo = null;
        if (zoneId == null || zoneId == -1) {
            tvo = ApiDBUtils.newTemplateView(result);
        } else {
            tvo = ApiDBUtils.newTemplateView(result, zoneId, readyOnly);
        }

        return ViewResponseHelper.createIsoResponse(view, tvo.toArray(new TemplateJoinVO[tvo.size()]));
    }

    @Override
    public SecurityGroupResponse createSecurityGroupResponse(SecurityGroup group) {
        List<SecurityGroupJoinVO> viewSgs = ApiDBUtils.newSecurityGroupView(group);
        List<SecurityGroupResponse> listSgs = ViewResponseHelper.createSecurityGroupResponses(viewSgs);
        assert listSgs != null && listSgs.size() == 1 : "There should be one security group returned";
        return listSgs.get(0);
    }

    //TODO: we need to deprecate uploadVO, since extract is done in a synchronous fashion
    @Override
    public ExtractResponse createExtractResponse(Long id, Long zoneId, Long accountId, String mode, String url) {

        ExtractResponse response = new ExtractResponse();
        response.setObjectName("template");
        VMTemplateVO template = ApiDBUtils.findTemplateById(id);
        response.setId(template.getUuid());
        response.setName(template.getName());
        if (zoneId != null) {
            DataCenter zone = ApiDBUtils.findZoneById(zoneId);
            response.setZoneId(zone.getUuid());
            response.setZoneName(zone.getName());
        }
        response.setMode(mode);
        response.setUrl(url);
        response.setState(Upload.Status.DOWNLOAD_URL_CREATED.toString());
        Account account = ApiDBUtils.findAccountById(accountId);
        response.setAccountId(account.getUuid());

        return response;
    }

    @Override
    public ExtractResponse createExtractResponse(Long uploadId, Long id, Long zoneId, Long accountId, String mode, String url) {

        ExtractResponse response = new ExtractResponse();
        response.setObjectName("template");
        VMTemplateVO template = ApiDBUtils.findTemplateById(id);
        response.setId(template.getUuid());
        response.setName(template.getName());
        if (zoneId != null) {
            DataCenter zone = ApiDBUtils.findZoneById(zoneId);
            response.setZoneId(zone.getUuid());
            response.setZoneName(zone.getName());
        }
        response.setMode(mode);
        if (uploadId == null) {
            // region-wide image store
            response.setUrl(url);
            response.setState(Upload.Status.DOWNLOAD_URL_CREATED.toString());
        } else {
            UploadVO uploadInfo = ApiDBUtils.findUploadById(uploadId);
            response.setUploadId(uploadInfo.getUuid());
            response.setState(uploadInfo.getUploadState().toString());
            response.setUrl(uploadInfo.getUploadUrl());
        }
        Account account = ApiDBUtils.findAccountById(accountId);
        response.setAccountId(account.getUuid());

        return response;

    }

    @Override
    public String toSerializedString(CreateCmdResponse response, String responseType) {
        return ApiResponseSerializer.toSerializedString(response, responseType);
    }

    @Override
    public List<TemplateResponse> createTemplateResponses(ResponseView view, long templateId, Long snapshotId, Long volumeId, boolean readyOnly) {
        Long zoneId = null;

        if (snapshotId != null) {
            Snapshot snapshot = ApiDBUtils.findSnapshotById(snapshotId);
            VolumeVO volume = findVolumeById(snapshot.getVolumeId());

            // it seems that the volume can actually be removed from the DB at some point if it's deleted
            // if volume comes back null, use another technique to try to discover the zone
            if (volume == null) {
                SnapshotDataStoreVO snapshotStore = _snapshotStoreDao.findOneBySnapshotAndDatastoreRole(snapshot.getId(), DataStoreRole.Primary);

                if (snapshotStore != null) {
                    long storagePoolId = snapshotStore.getDataStoreId();

                    StoragePoolVO storagePool = _storagePoolDao.findById(storagePoolId);

                    if (storagePool != null) {
                        zoneId = storagePool.getDataCenterId();
                    }
                }
            }
            else {
                zoneId = volume.getDataCenterId();
            }
        } else {
            VolumeVO volume = findVolumeById(volumeId);

            zoneId = volume.getDataCenterId();
        }

        if (zoneId == null) {
            throw new CloudRuntimeException("Unable to determine the zone ID");
        }

        return createTemplateResponses(view, templateId, zoneId, readyOnly);
    }

    @Override
    public List<TemplateResponse> createTemplateResponses(ResponseView view, long templateId, Long vmId) {
        UserVm vm = findUserVmById(vmId);
        Long hostId = (vm.getHostId() == null ? vm.getLastHostId() : vm.getHostId());
        Host host = findHostById(hostId);
        return createTemplateResponses(view, templateId, host.getDataCenterId(), true);
    }

    @Override
    public EventResponse createEventResponse(Event event) {
        EventJoinVO vEvent = ApiDBUtils.newEventView(event);
        return ApiDBUtils.newEventResponse(vEvent);
    }

    @Override
    public List<CapacityResponse> createCapacityResponse(List<? extends Capacity> result, DecimalFormat format) {
        List<CapacityResponse> capacityResponses = new ArrayList<CapacityResponse>();

        for (Capacity summedCapacity : result) {
            CapacityResponse capacityResponse = new CapacityResponse();
            capacityResponse.setCapacityTotal(summedCapacity.getTotalCapacity());
            if (summedCapacity.getAllocatedCapacity() != null) {
                capacityResponse.setCapacityAllocated(summedCapacity.getAllocatedCapacity());
            }
            capacityResponse.setCapacityType(summedCapacity.getCapacityType());
            capacityResponse.setCapacityName(CapacityVO.getCapacityName(summedCapacity.getCapacityType()));
            capacityResponse.setCapacityUsed(summedCapacity.getUsedCapacity());
            if (summedCapacity.getPodId() != null) {
                capacityResponse.setPodId(ApiDBUtils.findPodById(summedCapacity.getPodId()).getUuid());
                HostPodVO pod = ApiDBUtils.findPodById(summedCapacity.getPodId());
                if (pod != null) {
                    capacityResponse.setPodId(pod.getUuid());
                    capacityResponse.setPodName(pod.getName());
                }
            }
            if (summedCapacity.getClusterId() != null) {
                ClusterVO cluster = ApiDBUtils.findClusterById(summedCapacity.getClusterId());
                if (cluster != null) {
                    capacityResponse.setClusterId(cluster.getUuid());
                    capacityResponse.setClusterName(cluster.getName());
                    if (summedCapacity.getPodId() == null) {
                        HostPodVO pod = ApiDBUtils.findPodById(cluster.getPodId());
                        capacityResponse.setPodId(pod.getUuid());
                        capacityResponse.setPodName(pod.getName());
                    }
                }
            }
            DataCenter zone = ApiDBUtils.findZoneById(summedCapacity.getDataCenterId());
            if (zone != null) {
                capacityResponse.setZoneId(zone.getUuid());
                capacityResponse.setZoneName(zone.getName());
            }
            if (summedCapacity.getUsedPercentage() != null) {
                capacityResponse.setPercentUsed(format.format(summedCapacity.getUsedPercentage() * 100f));
            } else if (summedCapacity.getTotalCapacity() != 0) {
                capacityResponse.setPercentUsed(format.format((float)summedCapacity.getUsedCapacity() / (float)summedCapacity.getTotalCapacity() * 100f));
            } else {
                capacityResponse.setPercentUsed(format.format(0L));
            }

            capacityResponse.setObjectName("capacity");
            capacityResponses.add(capacityResponse);
        }

        List<VgpuTypesInfo> gpuCapacities;
        if (result.size() > 1 && (gpuCapacities = ApiDBUtils.getGpuCapacites(result.get(0).getDataCenterId(), result.get(0).getPodId(), result.get(0).getClusterId())) != null) {
            HashMap<String, Long> vgpuVMs = ApiDBUtils.getVgpuVmsCount(result.get(0).getDataCenterId(), result.get(0).getPodId(), result.get(0).getClusterId());

            float capacityUsed = 0;
            long capacityMax = 0;
            for (VgpuTypesInfo capacity : gpuCapacities) {
                if (vgpuVMs.containsKey(capacity.getGroupName().concat(capacity.getModelName()))) {
                    capacityUsed += (float)vgpuVMs.get(capacity.getGroupName().concat(capacity.getModelName())) / capacity.getMaxVpuPerGpu();
                }
                if (capacity.getModelName().equals(GPU.GPUType.passthrough.toString())) {
                    capacityMax += capacity.getMaxCapacity();
                }
            }

            DataCenter zone = ApiDBUtils.findZoneById(result.get(0).getDataCenterId());
            CapacityResponse capacityResponse = new CapacityResponse();
            if (zone != null) {
                capacityResponse.setZoneId(zone.getUuid());
                capacityResponse.setZoneName(zone.getName());
            }
            if (result.get(0).getPodId() != null) {
                HostPodVO pod = ApiDBUtils.findPodById(result.get(0).getPodId());
                capacityResponse.setPodId(pod.getUuid());
                capacityResponse.setPodName(pod.getName());
            }
            if (result.get(0).getClusterId() != null) {
                ClusterVO cluster = ApiDBUtils.findClusterById(result.get(0).getClusterId());
                capacityResponse.setClusterId(cluster.getUuid());
                capacityResponse.setClusterName(cluster.getName());
            }
            capacityResponse.setCapacityType(Capacity.CAPACITY_TYPE_GPU);
            capacityResponse.setCapacityName(CapacityVO.getCapacityName(Capacity.CAPACITY_TYPE_GPU));
            capacityResponse.setCapacityUsed((long)Math.ceil(capacityUsed));
            capacityResponse.setCapacityTotal(capacityMax);
            if (capacityMax > 0) {
                capacityResponse.setPercentUsed(format.format(capacityUsed / capacityMax * 100f));
            } else {
                capacityResponse.setPercentUsed(format.format(0));
            }
            capacityResponse.setObjectName("capacity");
            capacityResponses.add(capacityResponse);
        }
        return capacityResponses;
    }

    @Override
    public TemplatePermissionsResponse createTemplatePermissionsResponse(ResponseView view, List<String> accountNames, Long id) {
        Long templateOwnerDomain = null;
        VirtualMachineTemplate template = ApiDBUtils.findTemplateById(id);
        Account templateOwner = ApiDBUtils.findAccountById(template.getAccountId());
        if (view == ResponseView.Full) {
            // FIXME: we have just template id and need to get template owner
            // from that
            if (templateOwner != null) {
                templateOwnerDomain = templateOwner.getDomainId();
            }
        }

        TemplatePermissionsResponse response = new TemplatePermissionsResponse();
        response.setId(template.getUuid());
        response.setPublicTemplate(template.isPublicTemplate());
        if ((view == ResponseView.Full) && (templateOwnerDomain != null)) {
            Domain domain = ApiDBUtils.findDomainById(templateOwnerDomain);
            if (domain != null) {
                response.setDomainId(domain.getUuid());
            }
        }

        // Set accounts
        List<String> projectIds = new ArrayList<String>();
        List<String> regularAccounts = new ArrayList<String>();
        for (String accountName : accountNames) {
            Account account = ApiDBUtils.findAccountByNameDomain(accountName, templateOwner.getDomainId());
            if (account == null) {
                s_logger.error("Missing Account " + accountName + " in domain " + templateOwner.getDomainId());
                continue;
            }

            if (account.getType() != Account.Type.PROJECT) {
                regularAccounts.add(accountName);
            } else {
                // convert account to projectIds
                Project project = ApiDBUtils.findProjectByProjectAccountId(account.getId());

                if (project.getUuid() != null && !project.getUuid().isEmpty()) {
                    projectIds.add(project.getUuid());
                } else {
                    projectIds.add(String.valueOf(project.getId()));
                }
            }
        }

        if (!projectIds.isEmpty()) {
            response.setProjectIds(projectIds);
        }

        if (!regularAccounts.isEmpty()) {
            response.setAccountNames(regularAccounts);
        }

        response.setObjectName("templatepermission");
        return response;
    }

    @Override
    public AsyncJobResponse queryJobResult(final QueryAsyncJobResultCmd cmd) {
        final Account caller = CallContext.current().getCallingAccount();

        final AsyncJob job = _entityMgr.findByIdIncludingRemoved(AsyncJob.class, cmd.getId());
        if (job == null) {
            throw new InvalidParameterValueException("Unable to find a job by id " + cmd.getId());
        }

        final User userJobOwner = _accountMgr.getUserIncludingRemoved(job.getUserId());
        final Account jobOwner = _accountMgr.getAccount(userJobOwner.getAccountId());

        //check permissions
        if (_accountMgr.isNormalUser(caller.getId())) {
            //regular users can see only jobs they own
            if (caller.getId() != jobOwner.getId()) {
                throw new PermissionDeniedException("Account " + caller + " is not authorized to see job id=" + job.getId());
            }
        } else if (_accountMgr.isDomainAdmin(caller.getId())) {
            _accountMgr.checkAccess(caller, null, true, jobOwner);
        }

        return createAsyncJobResponse(_jobMgr.queryJob(cmd.getId(), true));
    }

    public AsyncJobResponse createAsyncJobResponse(AsyncJob job) {
        AsyncJobJoinVO vJob = ApiDBUtils.newAsyncJobView(job);
        return ApiDBUtils.newAsyncJobResponse(vJob);
    }

    @Override
    public SecurityGroupResponse createSecurityGroupResponseFromSecurityGroupRule(List<? extends SecurityRule> securityRules) {
        SecurityGroupResponse response = new SecurityGroupResponse();
        Map<Long, Account> securiytGroupAccounts = new HashMap<Long, Account>();

        if ((securityRules != null) && !securityRules.isEmpty()) {
            SecurityGroupJoinVO securityGroup = ApiDBUtils.findSecurityGroupViewById(securityRules.get(0).getSecurityGroupId()).get(0);
            response.setId(securityGroup.getUuid());
            response.setName(securityGroup.getName());
            response.setDescription(securityGroup.getDescription());

            Account account = securiytGroupAccounts.get(securityGroup.getAccountId());

            if (securityGroup.getAccountType() == Account.Type.PROJECT) {
                response.setProjectId(securityGroup.getProjectUuid());
                response.setProjectName(securityGroup.getProjectName());
            } else {
                response.setAccountName(securityGroup.getAccountName());
            }

            response.setDomainId(securityGroup.getDomainUuid());
            response.setDomainName(securityGroup.getDomainName());

            for (SecurityRule securityRule : securityRules) {
                SecurityGroupRuleResponse securityGroupData = new SecurityGroupRuleResponse();

                securityGroupData.setRuleId(securityRule.getUuid());
                securityGroupData.setProtocol(securityRule.getProtocol());
                if ("icmp".equalsIgnoreCase(securityRule.getProtocol())) {
                    securityGroupData.setIcmpType(securityRule.getStartPort());
                    securityGroupData.setIcmpCode(securityRule.getEndPort());
                } else {
                    securityGroupData.setStartPort(securityRule.getStartPort());
                    securityGroupData.setEndPort(securityRule.getEndPort());
                }

                Long allowedSecurityGroupId = securityRule.getAllowedNetworkId();
                if (allowedSecurityGroupId != null) {
                    List<SecurityGroupJoinVO> sgs = ApiDBUtils.findSecurityGroupViewById(allowedSecurityGroupId);
                    if (sgs != null && sgs.size() > 0) {
                        SecurityGroupJoinVO sg = sgs.get(0);
                        securityGroupData.setSecurityGroupName(sg.getName());
                        securityGroupData.setAccountName(sg.getAccountName());
                    }
                } else {
                    securityGroupData.setCidr(securityRule.getAllowedSourceIpCidr());
                }
                if (securityRule.getRuleType() == SecurityRuleType.IngressRule) {
                    securityGroupData.setObjectName("ingressrule");
                    response.addSecurityGroupIngressRule(securityGroupData);
                } else {
                    securityGroupData.setObjectName("egressrule");
                    response.addSecurityGroupEgressRule(securityGroupData);
                }

            }
            response.setObjectName("securitygroup");

        }
        return response;
    }

    @Override
    public NetworkOfferingResponse createNetworkOfferingResponse(NetworkOffering offering) {
        if (!(offering instanceof NetworkOfferingJoinVO)) {
            offering = ApiDBUtils.newNetworkOfferingView(offering);
        }
        NetworkOfferingResponse response = ApiDBUtils.newNetworkOfferingResponse(offering);
        response.setNetworkRate(ApiDBUtils.getNetworkRate(offering.getId()));
        Long so = null;
        if (offering.getServiceOfferingId() != null) {
            so = offering.getServiceOfferingId();
        } else {
            so = ApiDBUtils.findDefaultRouterServiceOffering();
        }
        if (so != null) {
            ServiceOffering soffering = ApiDBUtils.findServiceOfferingById(so);
            if (soffering != null) {
                response.setServiceOfferingId(soffering.getUuid());
            }
        }
        Map<Service, Set<Provider>> serviceProviderMap = ApiDBUtils.listNetworkOfferingServices(offering.getId());
        List<ServiceResponse> serviceResponses = new ArrayList<ServiceResponse>();
        for (Map.Entry<Service,Set<Provider>> entry : serviceProviderMap.entrySet()) {
            Service service = entry.getKey();
            Set<Provider> srvc_providers = entry.getValue();
            ServiceResponse svcRsp = new ServiceResponse();
            // skip gateway service
            if (service == Service.Gateway) {
                continue;
            }
            svcRsp.setName(service.getName());
            List<ProviderResponse> providers = new ArrayList<ProviderResponse>();
            for (Provider provider : srvc_providers) {
                if (provider != null) {
                    ProviderResponse providerRsp = new ProviderResponse();
                    providerRsp.setName(provider.getName());
                    providers.add(providerRsp);
                }
            }
            svcRsp.setProviders(providers);
            if (Service.Lb == service) {
                List<CapabilityResponse> lbCapResponse = new ArrayList<CapabilityResponse>();

                CapabilityResponse lbIsoaltion = new CapabilityResponse();
                lbIsoaltion.setName(Capability.SupportedLBIsolation.getName());
                lbIsoaltion.setValue(offering.isDedicatedLB() ? "dedicated" : "shared");
                lbCapResponse.add(lbIsoaltion);

                CapabilityResponse eLb = new CapabilityResponse();
                eLb.setName(Capability.ElasticLb.getName());
                eLb.setValue(offering.isElasticLb() ? "true" : "false");
                lbCapResponse.add(eLb);

                CapabilityResponse inline = new CapabilityResponse();
                inline.setName(Capability.InlineMode.getName());
                inline.setValue(offering.isInline() ? "true" : "false");
                lbCapResponse.add(inline);

                CapabilityResponse vmAutoScaling = new CapabilityResponse();
                vmAutoScaling.setName(Capability.VmAutoScaling.getName());
                vmAutoScaling.setValue(offering.isSupportsVmAutoScaling() ? "true" : "false");
                lbCapResponse.add(vmAutoScaling);

                svcRsp.setCapabilities(lbCapResponse);
            } else if (Service.SourceNat == service) {
                List<CapabilityResponse> capabilities = new ArrayList<CapabilityResponse>();
                CapabilityResponse sharedSourceNat = new CapabilityResponse();
                sharedSourceNat.setName(Capability.SupportedSourceNatTypes.getName());
                sharedSourceNat.setValue(offering.isSharedSourceNat() ? "perzone" : "peraccount");
                capabilities.add(sharedSourceNat);

                CapabilityResponse redundantRouter = new CapabilityResponse();
                redundantRouter.setName(Capability.RedundantRouter.getName());
                redundantRouter.setValue(offering.isRedundantRouter() ? "true" : "false");
                capabilities.add(redundantRouter);

                svcRsp.setCapabilities(capabilities);
            } else if (service == Service.StaticNat) {
                List<CapabilityResponse> staticNatCapResponse = new ArrayList<CapabilityResponse>();

                CapabilityResponse eIp = new CapabilityResponse();
                eIp.setName(Capability.ElasticIp.getName());
                eIp.setValue(offering.isElasticIp() ? "true" : "false");
                staticNatCapResponse.add(eIp);

                CapabilityResponse associatePublicIp = new CapabilityResponse();
                associatePublicIp.setName(Capability.AssociatePublicIP.getName());
                associatePublicIp.setValue(offering.isAssociatePublicIP() ? "true" : "false");
                staticNatCapResponse.add(associatePublicIp);

                svcRsp.setCapabilities(staticNatCapResponse);
            }
            serviceResponses.add(svcRsp);
        }
        response.setForVpc(_configMgr.isOfferingForVpc(offering));
        response.setForTungsten(offering.isForTungsten());
        response.setServices(serviceResponses);
        //set network offering details
        Map<Detail, String> details = _ntwkModel.getNtwkOffDetails(offering.getId());
        if (details != null && !details.isEmpty()) {
            response.setDetails(details);
        }
        response.setHasAnnotation(annotationDao.hasAnnotations(offering.getUuid(), AnnotationService.EntityType.NETWORK_OFFERING.name(),
                _accountMgr.isRootAdmin(CallContext.current().getCallingAccount().getId())));
        return response;
    }

    private void createCapabilityResponse(List<CapabilityResponse> capabilityResponses,
                                          String name,
                                          String value,
                                          boolean canChoose,
                                          String objectName) {
        CapabilityResponse capabilityResponse = new CapabilityResponse();
        capabilityResponse.setName(name);
        capabilityResponse.setValue(value);
        capabilityResponse.setCanChoose(canChoose);
        capabilityResponse.setObjectName(objectName);

        capabilityResponses.add(capabilityResponse);
    }

    private void createCapabilityResponse(List<CapabilityResponse> capabilityResponses,
                                          String name,
                                          String value,
                                          boolean canChoose) {
        createCapabilityResponse(capabilityResponses, name, value, canChoose, null);
    }

    @Override
    public NetworkResponse createNetworkResponse(ResponseView view, Network network) {
        // need to get network profile in order to retrieve dns information from
        // there
        NetworkProfile profile = ApiDBUtils.getNetworkProfile(network.getId());
        NetworkResponse response = new NetworkResponse();
        response.setId(network.getUuid());
        response.setName(network.getName());
        response.setDisplaytext(network.getDisplayText());
        if (network.getBroadcastDomainType() != null) {
            response.setBroadcastDomainType(network.getBroadcastDomainType().toString());
        }

        if (network.getTrafficType() != null) {
            response.setTrafficType(network.getTrafficType().name());
        }

        if (network.getGuestType() != null) {
            response.setType(network.getGuestType().toString());
        }

        response.setGateway(network.getGateway());

        // FIXME - either set netmask or cidr
        response.setCidr(network.getCidr());
        if (network.getNetworkCidr() != null) {
            response.setNetworkCidr((network.getNetworkCidr()));
        }
        // If network has reservation its entire network cidr is defined by
        // getNetworkCidr()
        // if no reservation is present then getCidr() will define the entire
        // network cidr
        if (network.getNetworkCidr() != null) {
            response.setNetmask(NetUtils.cidr2Netmask(network.getNetworkCidr()));
        }
        if (((network.getCidr()) != null) && (network.getNetworkCidr() == null)) {
            response.setNetmask(NetUtils.cidr2Netmask(network.getCidr()));
        }

        response.setIp6Gateway(network.getIp6Gateway());
        response.setIp6Cidr(network.getIp6Cidr());

        // create response for reserved IP ranges that can be used for
        // non-cloudstack purposes
        String reservation = null;
        if ((network.getCidr() != null) && (NetUtils.isNetworkAWithinNetworkB(network.getCidr(), network.getNetworkCidr()))) {
            String[] guestVmCidrPair = network.getCidr().split("\\/");
            String[] guestCidrPair = network.getNetworkCidr().split("\\/");

            Long guestVmCidrSize = Long.valueOf(guestVmCidrPair[1]);
            Long guestCidrSize = Long.valueOf(guestCidrPair[1]);

            String[] guestVmIpRange = NetUtils.getIpRangeFromCidr(guestVmCidrPair[0], guestVmCidrSize);
            String[] guestIpRange = NetUtils.getIpRangeFromCidr(guestCidrPair[0], guestCidrSize);
            long startGuestIp = NetUtils.ip2Long(guestIpRange[0]);
            long endGuestIp = NetUtils.ip2Long(guestIpRange[1]);
            long startVmIp = NetUtils.ip2Long(guestVmIpRange[0]);
            long endVmIp = NetUtils.ip2Long(guestVmIpRange[1]);

            if (startVmIp == startGuestIp && endVmIp < endGuestIp - 1) {
                reservation = (NetUtils.long2Ip(endVmIp + 1) + "-" + NetUtils.long2Ip(endGuestIp));
            }
            if (endVmIp == endGuestIp && startVmIp > startGuestIp + 1) {
                reservation = (NetUtils.long2Ip(startGuestIp) + "-" + NetUtils.long2Ip(startVmIp - 1));
            }
            if (startVmIp > startGuestIp + 1 && endVmIp < endGuestIp - 1) {
                reservation = (NetUtils.long2Ip(startGuestIp) + "-" + NetUtils.long2Ip(startVmIp - 1) + " ,  " + NetUtils.long2Ip(endVmIp + 1) + "-" + NetUtils.long2Ip(endGuestIp));
            }
        }
        response.setReservedIpRange(reservation);

        // return vlan information only to Root admin
        if (network.getBroadcastUri() != null && view == ResponseView.Full) {
            String broadcastUri = network.getBroadcastUri().toString();
            response.setBroadcastUri(broadcastUri);
            String vlan = "N/A";
            switch (BroadcastDomainType.getSchemeValue(network.getBroadcastUri())) {
            case Vlan:
            case Vxlan:
                vlan = BroadcastDomainType.getValue(network.getBroadcastUri());
                break;
            }
            // return vlan information only to Root admin
            response.setVlan(vlan);
        }

        // return network details only to Root admin
        if (view == ResponseView.Full) {
            Map<String, String> details = new HashMap<>();
            for (NetworkDetailVO detail: networkDetailsDao.listDetails(network.getId())) {
                details.put(detail.getName(),detail.getValue());
            }
            response.setDetails(details);
        }

        DataCenter zone = ApiDBUtils.findZoneById(network.getDataCenterId());
        if (zone != null) {
            response.setZoneId(zone.getUuid());
            response.setZoneName(zone.getName());
        }
        if (network.getPhysicalNetworkId() != null) {
            PhysicalNetworkVO pnet = ApiDBUtils.findPhysicalNetworkById(network.getPhysicalNetworkId());
            response.setPhysicalNetworkId(pnet.getUuid());
        }

        // populate network offering information
        NetworkOffering networkOffering = ApiDBUtils.findNetworkOfferingById(network.getNetworkOfferingId());
        if (networkOffering != null) {
            response.setNetworkOfferingId(networkOffering.getUuid());
            response.setNetworkOfferingName(networkOffering.getName());
            response.setNetworkOfferingDisplayText(networkOffering.getDisplayText());
            response.setNetworkOfferingConserveMode(networkOffering.isConserveMode());
            response.setIsSystem(networkOffering.isSystemOnly());
            response.setNetworkOfferingAvailability(networkOffering.getAvailability().toString());
            response.setIsPersistent(networkOffering.isPersistent());
            if (Network.GuestType.Isolated.equals(network.getGuestType()) && network.getVpcId() == null) {
                response.setEgressDefaultPolicy(networkOffering.isEgressDefaultPolicy());
            }
        }

        if (network.getAclType() != null) {
            response.setAclType(network.getAclType().toString());
        }
        response.setDisplayNetwork(network.getDisplayNetwork());
        response.setState(network.getState().toString());
        response.setRestartRequired(network.isRestartRequired());
        NetworkVO nw = ApiDBUtils.findNetworkById(network.getRelated());
        if (nw != null) {
            response.setRelated(nw.getUuid());
        }
        response.setNetworkDomain(network.getNetworkDomain());
        response.setPublicMtu(network.getPublicMtu());
        response.setPrivateMtu(network.getPrivateMtu());
        response.setDns1(profile.getDns1());
        response.setDns2(profile.getDns2());
        response.setIpv6Dns1(profile.getIp6Dns1());
        response.setIpv6Dns2(profile.getIp6Dns2());
        // populate capability
        Map<Service, Map<Capability, String>> serviceCapabilitiesMap = ApiDBUtils.getNetworkCapabilities(network.getId(), network.getDataCenterId());
        Map<Service, Set<Provider>> serviceProviderMap = ApiDBUtils.listNetworkOfferingServices(network.getNetworkOfferingId());
        List<ServiceResponse> serviceResponses = new ArrayList<ServiceResponse>();
        if (serviceCapabilitiesMap != null) {
            for (Map.Entry<Service, Map<Capability, String>>entry : serviceCapabilitiesMap.entrySet()) {
                Service service = entry.getKey();
                ServiceResponse serviceResponse = new ServiceResponse();
                // skip gateway service
                if (service == Service.Gateway) {
                    continue;
                }
                serviceResponse.setName(service.getName());

                // set list of capabilities for the service
                List<CapabilityResponse> capabilityResponses = new ArrayList<>();
                Map<Capability, String> serviceCapabilities = entry.getValue();
                if (serviceCapabilities != null) {
                    for (Map.Entry<Capability,String> ser_cap_entries : serviceCapabilities.entrySet()) {
                        Capability capability = ser_cap_entries.getKey();
                        String capabilityValue = ser_cap_entries.getValue();
                        if (Service.Lb == service && capability.getName().equals(Capability.SupportedLBIsolation.getName())) {
                             capabilityValue = networkOffering.isDedicatedLB() ? "dedicated" : "shared";
                        }

                        Set<String> capabilitySet = new HashSet<>(Arrays.asList(Capability.SupportedLBIsolation.getName(),
                                Capability.SupportedSourceNatTypes.getName(),
                                Capability.RedundantRouter.getName()));
                        boolean canChoose = capabilitySet.contains(capability.getName());

                        createCapabilityResponse(capabilityResponses, capability.getName(),
                                capabilityValue, canChoose, "capability");
                    }
                }

                if (Service.SourceNat == service) {
                    // overwrite
                    capabilityResponses = new ArrayList<>();
                    createCapabilityResponse(capabilityResponses, Capability.SupportedSourceNatTypes.getName(),
                            networkOffering.isSharedSourceNat() ? "perzone" : "peraccount", true);

                    createCapabilityResponse(capabilityResponses, Capability.RedundantRouter.getName(),
                            networkOffering.isRedundantRouter() ? "true" : "false", true);
                } else if (service == Service.StaticNat) {
                    createCapabilityResponse(capabilityResponses, Capability.ElasticIp.getName(),
                            networkOffering.isElasticIp() ? "true" : "false", false);

                    createCapabilityResponse(capabilityResponses, Capability.AssociatePublicIP.getName(),
                            networkOffering.isAssociatePublicIP() ? "true" : "false", false);
                } else if (Service.Lb == service) {
                    createCapabilityResponse(capabilityResponses, Capability.ElasticLb.getName(),
                            networkOffering.isElasticLb() ? "true" : "false", false);

                    createCapabilityResponse(capabilityResponses, Capability.InlineMode.getName(),
                            networkOffering.isInline() ? "true" : "false", false);
                }
                serviceResponse.setCapabilities(capabilityResponses);

                List<ProviderResponse> providers = new ArrayList<>();
                for (Provider provider : serviceProviderMap.get(service)) {
                    if (provider != null) {
                        ProviderResponse providerRsp = new ProviderResponse();
                        providerRsp.setName(provider.getName());
                        providers.add(providerRsp);
                    }
                }
                serviceResponse.setProviders(providers);

                serviceResponse.setObjectName("service");
                serviceResponses.add(serviceResponse);
            }
        }
        response.setServices(serviceResponses);

        if (network.getAclType() == null || network.getAclType() == ACLType.Account) {
            populateOwner(response, network);
        } else {
            // get domain from network_domain table
            Pair<Long, Boolean> domainNetworkDetails = ApiDBUtils.getDomainNetworkDetails(network.getId());
            if (domainNetworkDetails.first() != null) {
                Domain domain = ApiDBUtils.findDomainById(domainNetworkDetails.first());
                if (domain != null) {
                    response.setDomainId(domain.getUuid());

                    StringBuilder domainPath = new StringBuilder("ROOT");
                    (domainPath.append(domain.getPath())).deleteCharAt(domainPath.length() - 1);
                    response.setDomainPath(domainPath.toString());
                }
            }
            response.setSubdomainAccess(domainNetworkDetails.second());
        }

        Long dedicatedDomainId = ApiDBUtils.getDedicatedNetworkDomain(network.getId());
        if (dedicatedDomainId != null) {
            Domain domain = ApiDBUtils.findDomainById(dedicatedDomainId);
            if (domain != null) {
                response.setDomainId(domain.getUuid());
                response.setDomainName(domain.getName());
            }

        }

        response.setSpecifyIpRanges(network.getSpecifyIpRanges());


        setVpcIdInResponse(network.getVpcId(), response::setVpcId, response::setVpcName);

        setResponseAssociatedNetworkInformation(response, network.getId());

        response.setCanUseForDeploy(ApiDBUtils.canUseForDeploy(network));

        // set tag information
        List<? extends ResourceTag> tags = ApiDBUtils.listByResourceTypeAndId(ResourceObjectType.Network, network.getId());
        List<ResourceTagResponse> tagResponses = new ArrayList<ResourceTagResponse>();
        for (ResourceTag tag : tags) {
            ResourceTagResponse tagResponse = createResourceTagResponse(tag, true);
            CollectionUtils.addIgnoreNull(tagResponses, tagResponse);
        }
        response.setTags(tagResponses);
        response.setHasAnnotation(annotationDao.hasAnnotations(network.getUuid(), AnnotationService.EntityType.NETWORK.name(),
                _accountMgr.isRootAdmin(CallContext.current().getCallingAccount().getId())));

        if (network.getNetworkACLId() != null) {
            NetworkACL acl = ApiDBUtils.findByNetworkACLId(network.getNetworkACLId());
            if (acl != null) {
                response.setAclId(acl.getUuid());
                response.setAclName(acl.getName());
            }
        }

        response.setStrechedL2Subnet(network.isStrechedL2Network());
        if (network.isStrechedL2Network()) {
            Set<String> networkSpannedZones = new  HashSet<String>();
            List<VMInstanceVO> vmInstances = new ArrayList<VMInstanceVO>();
            vmInstances.addAll(ApiDBUtils.listUserVMsByNetworkId(network.getId()));
            vmInstances.addAll(ApiDBUtils.listDomainRoutersByNetworkId(network.getId()));
            for (VirtualMachine vm : vmInstances) {
                DataCenter vmZone = ApiDBUtils.findZoneById(vm.getDataCenterId());
                networkSpannedZones.add(vmZone.getUuid());
            }
            response.setNetworkSpannedZones(networkSpannedZones);
        }
        response.setExternalId(network.getExternalId());
        response.setRedundantRouter(network.isRedundant());
        response.setCreated(network.getCreated());
        response.setSupportsVmAutoScaling(networkOfferingDao.findByIdIncludingRemoved(network.getNetworkOfferingId()).isSupportsVmAutoScaling());

        Long bytesReceived = 0L;
        Long bytesSent = 0L;
        SearchBuilder<UserStatisticsVO> sb = userStatsDao.createSearchBuilder();
        sb.and("networkId", sb.entity().getNetworkId(), Op.EQ);
        SearchCriteria<UserStatisticsVO> sc = sb.create();
        sc.setParameters("networkId", network.getId());
        for (UserStatisticsVO stat: userStatsDao.search(sc, null)) {
            bytesReceived += stat.getNetBytesReceived() + stat.getCurrentBytesReceived();
            bytesSent += stat.getNetBytesSent() + stat.getCurrentBytesSent();
        }
        response.setBytesReceived(bytesReceived);
        response.setBytesSent(bytesSent);

        if (networkOfferingDao.isIpv6Supported(network.getNetworkOfferingId())) {
            response.setInternetProtocol(networkOfferingDao.getNetworkOfferingInternetProtocol(network.getNetworkOfferingId(), NetUtils.InternetProtocol.IPv4).toString());
            response.setIpv6Routing(Network.Routing.Static.toString());
            response.setIpv6Routes(new LinkedHashSet<>());
            if (Network.GuestType.Isolated.equals(networkOffering.getGuestType())) {
                List<String> ipv6Addresses = ipv6Service.getPublicIpv6AddressesForNetwork(network);
                for (String address : ipv6Addresses) {
                    Ipv6RouteResponse route = new Ipv6RouteResponse(network.getIp6Cidr(), address);
                    response.addIpv6Route(route);
                }
            }
        }

        response.setObjectName("network");
        return response;
    }

    private void setResponseAssociatedNetworkInformation(BaseResponseWithAssociatedNetwork response, Long networkId) {
        final NetworkDetailVO detail = networkDetailsDao.findDetail(networkId, Network.AssociatedNetworkId);
        if (detail != null) {
            Long associatedNetworkId = Long.valueOf(detail.getValue());
            NetworkVO associatedNetwork = ApiDBUtils.findNetworkById(associatedNetworkId);
            if (associatedNetwork != null) {
                response.setAssociatedNetworkId(associatedNetwork.getUuid());
                response.setAssociatedNetworkName(associatedNetwork.getName());
            }
        }
    }

    @Override
    public Long getSecurityGroupId(String groupName, long accountId) {
        SecurityGroup sg = ApiDBUtils.getSecurityGroup(groupName, accountId);
        if (sg == null) {
            return null;
        } else {
            return sg.getId();
        }
    }

    @Override
    public ProjectResponse createProjectResponse(Project project) {
        List<ProjectJoinVO> viewPrjs = ApiDBUtils.newProjectView(project);
        List<ProjectResponse> listPrjs = ViewResponseHelper.createProjectResponse(EnumSet.of(DomainDetails.all), viewPrjs.toArray(new ProjectJoinVO[viewPrjs.size()]));
        assert listPrjs != null && listPrjs.size() == 1 : "There should be one project  returned";
        return listPrjs.get(0);
    }

    @Override
    public FirewallResponse createFirewallResponse(FirewallRule fwRule) {
        FirewallResponse response = new FirewallResponse();

        response.setId(fwRule.getUuid());
        response.setProtocol(fwRule.getProtocol());
        if (fwRule.getSourcePortStart() != null) {
            response.setStartPort(fwRule.getSourcePortStart());
        }

        if (fwRule.getSourcePortEnd() != null) {
            response.setEndPort(fwRule.getSourcePortEnd());
        }

        List<String> cidrs = ApiDBUtils.findFirewallSourceCidrs(fwRule.getId());
        response.setCidrList(StringUtils.join(cidrs, ","));

        if(fwRule.getTrafficType() == FirewallRule.TrafficType.Egress){
            List<String> destCidrs = ApiDBUtils.findFirewallDestCidrs(fwRule.getId());
            response.setDestCidr(StringUtils.join(destCidrs,","));
        }

        if (fwRule.getTrafficType() == FirewallRule.TrafficType.Ingress) {
            IpAddress ip = ApiDBUtils.findIpAddressById(fwRule.getSourceIpAddressId());
            response.setPublicIpAddressId(ip.getUuid());
            response.setPublicIpAddress(ip.getAddress().addr());
        }

            Network network = ApiDBUtils.findNetworkById(fwRule.getNetworkId());
            response.setNetworkId(network.getUuid());

        FirewallRule.State state = fwRule.getState();
        String stateToSet = state.toString();
        if (state.equals(FirewallRule.State.Revoke)) {
            stateToSet = "Deleting";
        }

        response.setIcmpCode(fwRule.getIcmpCode());
        response.setIcmpType(fwRule.getIcmpType());
        response.setForDisplay(fwRule.isDisplay());

        // set tag information
        List<? extends ResourceTag> tags = ApiDBUtils.listByResourceTypeAndId(ResourceObjectType.FirewallRule, fwRule.getId());
        List<ResourceTagResponse> tagResponses = new ArrayList<ResourceTagResponse>();
        for (ResourceTag tag : tags) {
            ResourceTagResponse tagResponse = createResourceTagResponse(tag, true);
            CollectionUtils.addIgnoreNull(tagResponses, tagResponse);
        }
        response.setTags(tagResponses);

        response.setState(stateToSet);
        response.setObjectName("firewallrule");
        return response;
    }

    @Override
    public NetworkACLItemResponse createNetworkACLItemResponse(NetworkACLItem aclItem) {
        NetworkACLItemResponse response = new NetworkACLItemResponse();

        response.setId(aclItem.getUuid());
        response.setProtocol(aclItem.getProtocol());
        if (aclItem.getSourcePortStart() != null) {
            response.setStartPort(Integer.toString(aclItem.getSourcePortStart()));
        }

        if (aclItem.getSourcePortEnd() != null) {
            response.setEndPort(Integer.toString(aclItem.getSourcePortEnd()));
        }

        response.setCidrList(StringUtils.join(aclItem.getSourceCidrList(), ","));

        response.setTrafficType(aclItem.getTrafficType().toString());

        NetworkACLItem.State state = aclItem.getState();
        String stateToSet = state.toString();
        if (state.equals(NetworkACLItem.State.Revoke)) {
            stateToSet = "Deleting";
        }

        response.setIcmpCode(aclItem.getIcmpCode());
        response.setIcmpType(aclItem.getIcmpType());

        response.setState(stateToSet);
        response.setNumber(aclItem.getNumber());
        response.setAction(aclItem.getAction().toString());
        response.setForDisplay(aclItem.isDisplay());

        NetworkACL acl = ApiDBUtils.findByNetworkACLId(aclItem.getAclId());
        if (acl != null) {
            response.setAclId(acl.getUuid());
            response.setAclName(acl.getName());
        }

        //set tag information
        List<? extends ResourceTag> tags = ApiDBUtils.listByResourceTypeAndId(ResourceObjectType.NetworkACL, aclItem.getId());
        List<ResourceTagResponse> tagResponses = new ArrayList<ResourceTagResponse>();
        for (ResourceTag tag : tags) {
            ResourceTagResponse tagResponse = createResourceTagResponse(tag, true);
            CollectionUtils.addIgnoreNull(tagResponses, tagResponse);
        }
        response.setTags(tagResponses);
        response.setReason(aclItem.getReason());
        response.setObjectName("networkacl");
        return response;
    }

    @Override
    public HypervisorCapabilitiesResponse createHypervisorCapabilitiesResponse(HypervisorCapabilities hpvCapabilities) {
        HypervisorCapabilitiesResponse hpvCapabilitiesResponse = new HypervisorCapabilitiesResponse();
        hpvCapabilitiesResponse.setId(hpvCapabilities.getUuid());
        hpvCapabilitiesResponse.setHypervisor(hpvCapabilities.getHypervisorType().getHypervisorDisplayName());
        hpvCapabilitiesResponse.setHypervisorVersion(hpvCapabilities.getHypervisorVersion());
        hpvCapabilitiesResponse.setIsSecurityGroupEnabled(hpvCapabilities.isSecurityGroupEnabled());
        hpvCapabilitiesResponse.setMaxGuestsLimit(hpvCapabilities.getMaxGuestsLimit());
        hpvCapabilitiesResponse.setMaxDataVolumesLimit(hpvCapabilities.getMaxDataVolumesLimit());
        hpvCapabilitiesResponse.setMaxHostsPerCluster(hpvCapabilities.getMaxHostsPerCluster());
        hpvCapabilitiesResponse.setIsStorageMotionSupported(hpvCapabilities.isStorageMotionSupported());
        hpvCapabilitiesResponse.setVmSnapshotEnabled(hpvCapabilities.isVmSnapshotEnabled());
        return hpvCapabilitiesResponse;
    }

    // TODO: we may need to refactor once ControlledEntityResponse and
    // ControlledEntity id to uuid conversion are all done.
    // currently code is scattered in
    private void populateOwner(ControlledEntityResponse response, ControlledEntity object) {
        Account account = ApiDBUtils.findAccountById(object.getAccountId());

        if (account.getType() == Account.Type.PROJECT) {
            // find the project
            Project project = ApiDBUtils.findProjectByProjectAccountId(account.getId());
            response.setProjectId(project.getUuid());
            response.setProjectName(project.getName());
        } else {
            response.setAccountName(account.getAccountName());
        }

        Domain domain = ApiDBUtils.findDomainById(object.getDomainId());
        response.setDomainId(domain.getUuid());
        response.setDomainName(domain.getName());
    }

    private void populateOwner(ControlledViewEntityResponse response, ControlledEntity object) {
        Account account = ApiDBUtils.findAccountById(object.getAccountId());

        if (account.getType() == Account.Type.PROJECT) {
            // find the project
            Project project = ApiDBUtils.findProjectByProjectAccountId(account.getId());
            response.setProjectId(project.getUuid());
            response.setProjectName(project.getName());
        } else {
            response.setAccountName(account.getAccountName());
        }

        Domain domain = ApiDBUtils.findDomainById(object.getDomainId());
        response.setDomainId(domain.getUuid());
        response.setDomainName(domain.getName());
    }

    public static void populateOwner(ControlledViewEntityResponse response, ControlledViewEntity object) {

        if (object.getAccountType() == Account.Type.PROJECT) {
            response.setProjectId(object.getProjectUuid());
            response.setProjectName(object.getProjectName());
        } else {
            response.setAccountName(object.getAccountName());
        }

        response.setDomainId(object.getDomainUuid());
        response.setDomainName(object.getDomainName());
    }

    private void populateAccount(ControlledEntityResponse response, long accountId) {
        Account account = ApiDBUtils.findAccountById(accountId);
        if (account == null) {
            s_logger.debug("Unable to find account with id: " + accountId);
        } else if (account.getType() == Account.Type.PROJECT) {
            // find the project
            Project project = ApiDBUtils.findProjectByProjectAccountId(account.getId());
            if (project != null) {
                response.setProjectId(project.getUuid());
                response.setProjectName(project.getName());
                response.setAccountName(account.getAccountName());
            } else {
                s_logger.debug("Unable to find project with id: " + account.getId());
            }
        } else {
            response.setAccountName(account.getAccountName());
        }
    }

    private void populateDomain(ControlledEntityResponse response, long domainId) {
        Domain domain = ApiDBUtils.findDomainById(domainId);

        response.setDomainId(domain.getUuid());
        response.setDomainName(domain.getName());
    }

    @Override
    public ProjectAccountResponse createProjectAccountResponse(ProjectAccount projectAccount) {
        ProjectAccountJoinVO vProj = ApiDBUtils.newProjectAccountView(projectAccount);
        List<ProjectAccountResponse> listProjs = ViewResponseHelper.createProjectAccountResponse(vProj);
        assert listProjs != null && listProjs.size() == 1 : "There should be one project account returned";
        return listProjs.get(0);
    }

    @Override
    public ProjectInvitationResponse createProjectInvitationResponse(ProjectInvitation invite) {
        ProjectInvitationJoinVO vInvite = ApiDBUtils.newProjectInvitationView(invite);
        return ApiDBUtils.newProjectInvitationResponse(vInvite);
    }

    @Override
    public SystemVmInstanceResponse createSystemVmInstanceResponse(VirtualMachine vm) {
        SystemVmInstanceResponse vmResponse = new SystemVmInstanceResponse();
        vmResponse.setId(vm.getUuid());
        vmResponse.setSystemVmType(vm.getType().toString().toLowerCase());
        vmResponse.setName(vm.getHostName());
        if (vm.getHostId() != null) {
            Host host = ApiDBUtils.findHostById(vm.getHostId());
            if (host != null) {
                vmResponse.setHostId(host.getUuid());
            }
        }
        if (vm.getState() != null) {
            vmResponse.setState(vm.getState().toString());
        }
        if (vm.getType() == Type.DomainRouter) {
            VirtualRouter router = (VirtualRouter)vm;
            if (router.getRole() != null) {
                vmResponse.setRole(router.getRole().toString());
            }
        }
        vmResponse.setObjectName("systemvminstance");
        return vmResponse;
    }

    @Override
    public PhysicalNetworkResponse createPhysicalNetworkResponse(PhysicalNetwork result) {
        PhysicalNetworkResponse response = new PhysicalNetworkResponse();

        DataCenter zone = ApiDBUtils.findZoneById(result.getDataCenterId());
        if (zone != null) {
            response.setZoneId(zone.getUuid());
            response.setZoneName(zone.getName());
        }
        response.setNetworkSpeed(result.getSpeed());
        response.setVlan(result.getVnetString());
        if (result.getDomainId() != null) {
            Domain domain = ApiDBUtils.findDomainById(result.getDomainId());
            if (domain != null) {
                response.setDomainId(domain.getUuid());
            }
        }
        response.setId(result.getUuid());
        if (result.getBroadcastDomainRange() != null) {
            response.setBroadcastDomainRange(result.getBroadcastDomainRange().toString());
        }
        response.setIsolationMethods(result.getIsolationMethods());
        response.setTags(result.getTags());
        if (result.getState() != null) {
            response.setState(result.getState().toString());
        }

        response.setName(result.getName());

        response.setObjectName("physicalnetwork");
        return response;
    }

    @Override
    public GuestVlanRangeResponse createDedicatedGuestVlanRangeResponse(GuestVlanRange vlan) {
        GuestVlanRangeResponse guestVlanRangeResponse = new GuestVlanRangeResponse();

        guestVlanRangeResponse.setId(vlan.getUuid());
        Long accountId = ApiDBUtils.getAccountIdForGuestVlan(vlan.getId());
        Account owner = ApiDBUtils.findAccountById(accountId);
        if (owner != null) {
            populateAccount(guestVlanRangeResponse, owner.getId());
            populateDomain(guestVlanRangeResponse, owner.getDomainId());
        }
        guestVlanRangeResponse.setGuestVlanRange(vlan.getGuestVlanRange());
        guestVlanRangeResponse.setPhysicalNetworkId(vlan.getPhysicalNetworkId());
        PhysicalNetworkVO physicalNetwork = ApiDBUtils.findPhysicalNetworkById(vlan.getPhysicalNetworkId());
        guestVlanRangeResponse.setZoneId(physicalNetwork.getDataCenterId());

        return guestVlanRangeResponse;
    }

    @Override
    public ServiceResponse createNetworkServiceResponse(Service service) {
        ServiceResponse response = new ServiceResponse();
        response.setName(service.getName());

        // set list of capabilities required for the service
        List<CapabilityResponse> capabilityResponses = new ArrayList<CapabilityResponse>();
        Capability[] capabilities = service.getCapabilities();
        for (Capability cap : capabilities) {
            CapabilityResponse capabilityResponse = new CapabilityResponse();
            capabilityResponse.setName(cap.getName());
            capabilityResponse.setObjectName("capability");
            if (cap.getName().equals(Capability.SupportedLBIsolation.getName()) || cap.getName().equals(Capability.SupportedSourceNatTypes.getName())
                    || cap.getName().equals(Capability.RedundantRouter.getName())) {
                capabilityResponse.setCanChoose(true);
            } else {
                capabilityResponse.setCanChoose(false);
            }
            capabilityResponses.add(capabilityResponse);
        }
        response.setCapabilities(capabilityResponses);

        // set list of providers providing this service
        List<? extends Network.Provider> serviceProviders = ApiDBUtils.getProvidersForService(service);
        List<ProviderResponse> serviceProvidersResponses = new ArrayList<ProviderResponse>();
        for (Network.Provider serviceProvider : serviceProviders) {
            // return only Virtual Router/JuniperSRX/CiscoVnmc as a provider for the firewall
            if (service == Service.Firewall
                    && !(serviceProvider == Provider.VirtualRouter || serviceProvider == Provider.CiscoVnmc || serviceProvider == Provider.PaloAlto || serviceProvider == Provider.BigSwitchBcf || serviceProvider == Provider.Tungsten)) {
                continue;
            }

            ProviderResponse serviceProviderResponse = createServiceProviderResponse(serviceProvider);
            serviceProvidersResponses.add(serviceProviderResponse);
        }
        response.setProviders(serviceProvidersResponses);

        response.setObjectName("networkservice");
        return response;

    }

    private ProviderResponse createServiceProviderResponse(Provider serviceProvider) {
        ProviderResponse response = new ProviderResponse();
        response.setName(serviceProvider.getName());
        boolean canEnableIndividualServices = ApiDBUtils.canElementEnableIndividualServices(serviceProvider);
        response.setCanEnableIndividualServices(canEnableIndividualServices);
        return response;
    }

    @Override
    public ProviderResponse createNetworkServiceProviderResponse(PhysicalNetworkServiceProvider result) {
        ProviderResponse response = new ProviderResponse();
        response.setId(result.getUuid());
        response.setName(result.getProviderName());
        PhysicalNetwork pnw = ApiDBUtils.findPhysicalNetworkById(result.getPhysicalNetworkId());
        if (pnw != null) {
            response.setPhysicalNetworkId(pnw.getUuid());
        }
        PhysicalNetwork dnw = ApiDBUtils.findPhysicalNetworkById(result.getDestinationPhysicalNetworkId());
        if (dnw != null) {
            response.setDestinationPhysicalNetworkId(dnw.getUuid());
        }
        response.setState(result.getState().toString());

        // set enabled services
        List<String> services = new ArrayList<String>();
        for (Service service : result.getEnabledServices()) {
            services.add(service.getName());
        }
        response.setServices(services);

        Provider serviceProvider = Provider.getProvider(result.getProviderName());
        boolean canEnableIndividualServices = ApiDBUtils.canElementEnableIndividualServices(serviceProvider);
        response.setCanEnableIndividualServices(canEnableIndividualServices);

        response.setObjectName("networkserviceprovider");
        return response;
    }

    @Override
    public TrafficTypeResponse createTrafficTypeResponse(PhysicalNetworkTrafficType result) {
        TrafficTypeResponse response = new TrafficTypeResponse();
        response.setId(result.getUuid());
        PhysicalNetwork pnet = ApiDBUtils.findPhysicalNetworkById(result.getPhysicalNetworkId());
        if (pnet != null) {
            response.setPhysicalNetworkId(pnet.getUuid());
        }
        if (result.getTrafficType() != null) {
            response.setTrafficType(result.getTrafficType().toString());
        }

        response.setXenLabel(result.getXenNetworkLabel());
        response.setKvmLabel(result.getKvmNetworkLabel());
        response.setVmwareLabel(result.getVmwareNetworkLabel());
        response.setHypervLabel(result.getHypervNetworkLabel());
        response.setOvm3Label(result.getOvm3NetworkLabel());

        response.setObjectName("traffictype");
        return response;
    }

    @Override
    public VirtualRouterProviderResponse createVirtualRouterProviderResponse(VirtualRouterProvider result) {
        //generate only response of the VR/VPCVR provider type
        if (!(result.getType() == VirtualRouterProvider.Type.VirtualRouter || result.getType() == VirtualRouterProvider.Type.VPCVirtualRouter)) {
            return null;
        }
        VirtualRouterProviderResponse response = new VirtualRouterProviderResponse();
        response.setId(result.getUuid());
        PhysicalNetworkServiceProvider nsp = ApiDBUtils.findPhysicalNetworkServiceProviderById(result.getNspId());
        if (nsp != null) {
            response.setNspId(nsp.getUuid());
        }
        response.setEnabled(result.isEnabled());

        response.setObjectName("virtualrouterelement");
        return response;
    }

    @Override
    public OvsProviderResponse createOvsProviderResponse(OvsProvider result) {

        OvsProviderResponse response = new OvsProviderResponse();
        response.setId(result.getUuid());
        PhysicalNetworkServiceProvider nsp = ApiDBUtils.findPhysicalNetworkServiceProviderById(result.getNspId());
        if (nsp != null) {
            response.setNspId(nsp.getUuid());
        }
        response.setEnabled(result.isEnabled());

        response.setObjectName("ovselement");
        return response;
    }

    @Override
    public LBStickinessResponse createLBStickinessPolicyResponse(StickinessPolicy stickinessPolicy, LoadBalancer lb) {
        LBStickinessResponse spResponse = new LBStickinessResponse();

        spResponse.setlbRuleId(lb.getUuid());
        Account accountTemp = ApiDBUtils.findAccountById(lb.getAccountId());
        if (accountTemp != null) {
            spResponse.setAccountName(accountTemp.getAccountName());
            Domain domain = ApiDBUtils.findDomainById(accountTemp.getDomainId());
            if (domain != null) {
                spResponse.setDomainId(domain.getUuid());
                spResponse.setDomainName(domain.getName());
            }
        }

        List<LBStickinessPolicyResponse> responses = new ArrayList<LBStickinessPolicyResponse>();
        LBStickinessPolicyResponse ruleResponse = new LBStickinessPolicyResponse(stickinessPolicy);
        responses.add(ruleResponse);

        spResponse.setRules(responses);

        spResponse.setObjectName("stickinesspolicies");
        return spResponse;
    }

    @Override
    public LBStickinessResponse createLBStickinessPolicyResponse(List<? extends StickinessPolicy> stickinessPolicies, LoadBalancer lb) {
        LBStickinessResponse spResponse = new LBStickinessResponse();

        if (lb == null) {
            return spResponse;
        }
        spResponse.setlbRuleId(lb.getUuid());
        Account account = ApiDBUtils.findAccountById(lb.getAccountId());
        if (account != null) {
            spResponse.setAccountName(account.getAccountName());
            Domain domain = ApiDBUtils.findDomainById(account.getDomainId());
            if (domain != null) {
                spResponse.setDomainId(domain.getUuid());
                spResponse.setDomainName(domain.getName());
            }
        }

        List<LBStickinessPolicyResponse> responses = new ArrayList<LBStickinessPolicyResponse>();
        for (StickinessPolicy stickinessPolicy : stickinessPolicies) {
            LBStickinessPolicyResponse ruleResponse = new LBStickinessPolicyResponse(stickinessPolicy);
            responses.add(ruleResponse);
        }
        spResponse.setRules(responses);

        spResponse.setObjectName("stickinesspolicies");
        return spResponse;
    }

    @Override
    public LBHealthCheckResponse createLBHealthCheckPolicyResponse(List<? extends HealthCheckPolicy> healthcheckPolicies, LoadBalancer lb) {
        LBHealthCheckResponse hcResponse = new LBHealthCheckResponse();

        if (lb == null) {
            return hcResponse;
        }
        hcResponse.setlbRuleId(lb.getUuid());
        Account account = ApiDBUtils.findAccountById(lb.getAccountId());
        if (account != null) {
            hcResponse.setAccountName(account.getAccountName());
            Domain domain = ApiDBUtils.findDomainById(account.getDomainId());
            if (domain != null) {
                hcResponse.setDomainId(domain.getUuid());
                hcResponse.setDomainName(domain.getName());
            }
        }

        List<LBHealthCheckPolicyResponse> responses = new ArrayList<LBHealthCheckPolicyResponse>();
        for (HealthCheckPolicy healthcheckPolicy : healthcheckPolicies) {
            LBHealthCheckPolicyResponse ruleResponse = new LBHealthCheckPolicyResponse(healthcheckPolicy);
            responses.add(ruleResponse);
        }
        hcResponse.setRules(responses);

        hcResponse.setObjectName("healthcheckpolicies");
        return hcResponse;
    }

    @Override
    public LBHealthCheckResponse createLBHealthCheckPolicyResponse(HealthCheckPolicy healthcheckPolicy, LoadBalancer lb) {
        LBHealthCheckResponse hcResponse = new LBHealthCheckResponse();

        hcResponse.setlbRuleId(lb.getUuid());
        Account accountTemp = ApiDBUtils.findAccountById(lb.getAccountId());
        if (accountTemp != null) {
            hcResponse.setAccountName(accountTemp.getAccountName());
            Domain domain = ApiDBUtils.findDomainById(accountTemp.getDomainId());
            if (domain != null) {
                hcResponse.setDomainId(domain.getUuid());
                hcResponse.setDomainName(domain.getName());
            }
        }

        List<LBHealthCheckPolicyResponse> responses = new ArrayList<LBHealthCheckPolicyResponse>();
        LBHealthCheckPolicyResponse ruleResponse = new LBHealthCheckPolicyResponse(healthcheckPolicy);
        responses.add(ruleResponse);
        hcResponse.setRules(responses);
        hcResponse.setObjectName("healthcheckpolicies");
        return hcResponse;
    }

    @Override
    public StorageNetworkIpRangeResponse createStorageNetworkIpRangeResponse(StorageNetworkIpRange result) {
        StorageNetworkIpRangeResponse response = new StorageNetworkIpRangeResponse();
        response.setUuid(result.getUuid());
        response.setVlan(result.getVlan());
        response.setEndIp(result.getEndIp());
        response.setStartIp(result.getStartIp());
        response.setPodUuid(result.getPodUuid());
        response.setZoneUuid(result.getZoneUuid());
        response.setNetworkUuid(result.getNetworkUuid());
        response.setNetmask(result.getNetmask());
        response.setGateway(result.getGateway());
        response.setObjectName("storagenetworkiprange");
        return response;
    }

    @Override
    public RegionResponse createRegionResponse(Region region) {
        RegionResponse response = new RegionResponse();
        response.setId(region.getId());
        response.setName(region.getName());
        response.setEndPoint(region.getEndPoint());
        response.setObjectName("region");
        response.setGslbServiceEnabled(region.checkIfServiceEnabled(Region.Service.Gslb));
        response.setPortableipServiceEnabled(region.checkIfServiceEnabled(Region.Service.PortableIp));
        return response;
    }

    @Override
    public ResourceTagResponse createResourceTagResponse(ResourceTag resourceTag, boolean keyValueOnly) {
        ResourceTagJoinVO rto = ApiDBUtils.newResourceTagView(resourceTag);
        if(rto == null)
            return null;
        return ApiDBUtils.newResourceTagResponse(rto, keyValueOnly);
    }

    @Override
    public VpcOfferingResponse createVpcOfferingResponse(VpcOffering offering) {
        if (!(offering instanceof VpcOfferingJoinVO)) {
            offering = ApiDBUtils.newVpcOfferingView(offering);
        }
        VpcOfferingResponse response = ApiDBUtils.newVpcOfferingResponse(offering);
        Map<Service, Set<Provider>> serviceProviderMap = ApiDBUtils.listVpcOffServices(offering.getId());
        List<ServiceResponse> serviceResponses = new ArrayList<ServiceResponse>();
        for (Map.Entry<Service, Set<Provider>> entry : serviceProviderMap.entrySet()) {
            Service service = entry.getKey();
            Set<Provider> srvc_providers = entry.getValue();

            ServiceResponse svcRsp = new ServiceResponse();
            // skip gateway service
            if (service == Service.Gateway) {
                continue;
            }
            svcRsp.setName(service.getName());
            List<ProviderResponse> providers = new ArrayList<ProviderResponse>();
            for (Provider provider : srvc_providers) {
                if (provider != null) {
                    ProviderResponse providerRsp = new ProviderResponse();
                    providerRsp.setName(provider.getName());
                    providers.add(providerRsp);
                }
            }
            svcRsp.setProviders(providers);

            serviceResponses.add(svcRsp);
        }
        response.setServices(serviceResponses);
        return response;
    }

    @Override
    public VpcResponse createVpcResponse(ResponseView view, Vpc vpc) {
        VpcResponse response = new VpcResponse();
        response.setId(vpc.getUuid());
        response.setName(vpc.getName());
        response.setDisplayText(vpc.getDisplayText());
        response.setCreated(vpc.getCreated());
        response.setState(vpc.getState().name());
        VpcOffering voff = ApiDBUtils.findVpcOfferingById(vpc.getVpcOfferingId());
        if (voff != null) {
            response.setVpcOfferingId(voff.getUuid());
            response.setVpcOfferingName(voff.getName());
        }
        response.setCidr(vpc.getCidr());
        response.setRestartRequired(vpc.isRestartRequired());
        response.setNetworkDomain(vpc.getNetworkDomain());
        response.setForDisplay(vpc.isDisplay());
        response.setUsesDistributedRouter(vpc.usesDistributedRouter());
        response.setRedundantRouter(vpc.isRedundant());
        response.setRegionLevelVpc(vpc.isRegionLevelVpc());

        Map<Service, Set<Provider>> serviceProviderMap = ApiDBUtils.listVpcOffServices(vpc.getVpcOfferingId());
        List<ServiceResponse> serviceResponses = new ArrayList<ServiceResponse>();
        for (Map.Entry<Service,Set<Provider>>entry : serviceProviderMap.entrySet()) {
            Service service = entry.getKey();
            Set<Provider> serviceProviders = entry.getValue();
            ServiceResponse svcRsp = new ServiceResponse();
            // skip gateway service
            if (service == Service.Gateway) {
                continue;
            }
            svcRsp.setName(service.getName());
            List<ProviderResponse> providers = new ArrayList<ProviderResponse>();
            for (Provider provider : serviceProviders) {
                if (provider != null) {
                    ProviderResponse providerRsp = new ProviderResponse();
                    providerRsp.setName(provider.getName());
                    providers.add(providerRsp);
                }
            }
            svcRsp.setProviders(providers);

            serviceResponses.add(svcRsp);
        }

        List<NetworkResponse> networkResponses = new ArrayList<NetworkResponse>();
        List<? extends Network> networks = ApiDBUtils.listVpcNetworks(vpc.getId());
        for (Network network : networks) {
            NetworkResponse ntwkRsp = createNetworkResponse(view, network);
            networkResponses.add(ntwkRsp);
        }

        DataCenter zone = ApiDBUtils.findZoneById(vpc.getZoneId());
        if (zone != null) {
            response.setZoneId(zone.getUuid());
            response.setZoneName(zone.getName());
        }

        response.setNetworks(networkResponses);
        response.setServices(serviceResponses);
        response.setPublicMtu(vpc.getPublicMtu());
        populateOwner(response, vpc);

        // set tag information
        List<? extends ResourceTag> tags = ApiDBUtils.listByResourceTypeAndId(ResourceObjectType.Vpc, vpc.getId());
        List<ResourceTagResponse> tagResponses = new ArrayList<ResourceTagResponse>();
        for (ResourceTag tag : tags) {
            ResourceTagResponse tagResponse = createResourceTagResponse(tag, true);
            CollectionUtils.addIgnoreNull(tagResponses, tagResponse);
        }
        response.setTags(tagResponses);
        response.setHasAnnotation(annotationDao.hasAnnotations(vpc.getUuid(), AnnotationService.EntityType.VPC.name(),
                _accountMgr.isRootAdmin(CallContext.current().getCallingAccount().getId())));
        ipv6Service.updateIpv6RoutesForVpcResponse(vpc, response);
        response.setDns1(vpc.getIp4Dns1());
        response.setDns2(vpc.getIp4Dns2());
        response.setIpv6Dns1(vpc.getIp6Dns1());
        response.setIpv6Dns2(vpc.getIp6Dns2());
        response.setObjectName("vpc");
        return response;
    }

    @Override
    public PrivateGatewayResponse createPrivateGatewayResponse(ResponseView view, PrivateGateway result) {
        PrivateGatewayResponse response = new PrivateGatewayResponse();
        response.setId(result.getUuid());
        if (view == ResponseView.Full) {
            response.setBroadcastUri(result.getBroadcastUri());
        }
        response.setGateway(result.getGateway());
        response.setNetmask(result.getNetmask());
        if (result.getVpcId() != null) {
            Vpc vpc = ApiDBUtils.findVpcById(result.getVpcId());
            response.setVpcId(vpc.getUuid());
            response.setVpcName(vpc.getName());
        }

        DataCenter zone = ApiDBUtils.findZoneById(result.getZoneId());
        if (zone != null) {
            response.setZoneId(zone.getUuid());
            response.setZoneName(zone.getName());
        }
        response.setAddress(result.getIp4Address());
        PhysicalNetwork pnet = ApiDBUtils.findPhysicalNetworkById(result.getPhysicalNetworkId());
        if (pnet != null) {
            response.setPhysicalNetworkId(pnet.getUuid());
        }

        populateAccount(response, result.getAccountId());
        populateDomain(response, result.getDomainId());
        response.setState(result.getState().toString());
        response.setSourceNat(result.getSourceNat());

        NetworkACL acl =  ApiDBUtils.findByNetworkACLId(result.getNetworkACLId());
        if (acl != null) {
            response.setAclId(acl.getUuid());
            response.setAclName(acl.getName());
        }

        setResponseAssociatedNetworkInformation(response, result.getNetworkId());

        response.setObjectName("privategateway");

        return response;
    }

    @Override
    public CounterResponse createCounterResponse(Counter counter) {
        CounterResponse response = new CounterResponse();
        response.setId(counter.getUuid());
        response.setSource(counter.getSource().toString());
        response.setName(counter.getName());
        response.setValue(counter.getValue());
        response.setProvider(counter.getProvider());
        response.setObjectName("counter");
        return response;
    }

    @Override
    public ConditionResponse createConditionResponse(Condition condition) {
        ConditionResponse response = new ConditionResponse();
        response.setId(condition.getUuid());
        Counter counter = ApiDBUtils.getCounter(condition.getCounterId());
        response.setCounterId(counter.getUuid());
        response.setCounterName(counter.getName());
        CounterResponse counterResponse = createCounterResponse(counter);
        response.setCounterResponse(counterResponse);
        response.setRelationalOperator(condition.getRelationalOperator().toString());
        response.setThreshold(condition.getThreshold());
        response.setObjectName("condition");
        populateOwner(response, condition);
        return response;
    }

    @Override
    public AutoScaleVmProfileResponse createAutoScaleVmProfileResponse(AutoScaleVmProfile profile) {
        AutoScaleVmProfileResponse response = new AutoScaleVmProfileResponse();
        response.setId(profile.getUuid());
        if (profile.getZoneId() != null) {
            DataCenter zone = ApiDBUtils.findZoneById(profile.getZoneId());
            if (zone != null) {
                response.setZoneId(zone.getUuid());
            }
        }
        if (profile.getServiceOfferingId() != null) {
            ServiceOffering so = ApiDBUtils.findServiceOfferingById(profile.getServiceOfferingId());
            if (so != null) {
                response.setServiceOfferingId(so.getUuid());
            }
        }
        if (profile.getTemplateId() != null) {
            VMTemplateVO template = ApiDBUtils.findTemplateById(profile.getTemplateId());
            if (template != null) {
                response.setTemplateId(template.getUuid());
                if (template.getUserDataOverridePolicy() != null) {
                    response.setUserDataPolicy(template.getUserDataOverridePolicy().toString());
                }
            }
        }
        response.setUserData(profile.getUserData());
        if (profile.getUserDataId() != null) {
            UserData userData = userDataDao.findById(profile.getUserDataId());
            if (userData != null) {
                response.setUserDataId(userData.getUuid());
                response.setUserDataName(userData.getName());
            }
        }
        response.setUserDataDetails(profile.getUserDataDetails());
        response.setOtherDeployParams(profile.getOtherDeployParamsList());
        response.setCounterParams(profile.getCounterParams());
        response.setExpungeVmGracePeriod(profile.getExpungeVmGracePeriod());
        User user = ApiDBUtils.findUserById(profile.getAutoScaleUserId());
        if (user != null) {
            response.setAutoscaleUserId(user.getUuid());
        }
        response.setObjectName("autoscalevmprofile");

        // Populates the account information in the response
        populateOwner(response, profile);
        return response;
    }

    @Override
    public AutoScalePolicyResponse createAutoScalePolicyResponse(AutoScalePolicy policy) {
        AutoScalePolicyResponse response = new AutoScalePolicyResponse();
        response.setId(policy.getUuid());
        response.setName(policy.getName());
        response.setDuration(policy.getDuration());
        response.setQuietTime(policy.getQuietTime());
        response.setAction(policy.getAction().toString());
        List<ConditionVO> vos = ApiDBUtils.getAutoScalePolicyConditions(policy.getId());
        ArrayList<ConditionResponse> conditions = new ArrayList<ConditionResponse>(vos.size());
        for (ConditionVO vo : vos) {
            conditions.add(createConditionResponse(vo));
        }
        response.setConditions(conditions);
        response.setObjectName("autoscalepolicy");

        // Populates the account information in the response
        populateOwner(response, policy);

        return response;
    }

    @Override
    public AutoScaleVmGroupResponse createAutoScaleVmGroupResponse(AutoScaleVmGroup vmGroup) {
        AutoScaleVmGroupResponse response = new AutoScaleVmGroupResponse();
        response.setId(vmGroup.getUuid());
        response.setName(vmGroup.getName());
        response.setMinMembers(vmGroup.getMinMembers());
        response.setMaxMembers(vmGroup.getMaxMembers());
        response.setState(vmGroup.getState().toString());
        response.setInterval(vmGroup.getInterval());
        response.setForDisplay(vmGroup.isDisplay());
        response.setCreated(vmGroup.getCreated());
        AutoScaleVmProfileVO profile = ApiDBUtils.findAutoScaleVmProfileById(vmGroup.getProfileId());
        if (profile != null) {
            response.setProfileId(profile.getUuid());
        }
        response.setAvailableVirtualMachineCount(ApiDBUtils.countAvailableVmsByGroupId(vmGroup.getId()));
        LoadBalancerVO fw = ApiDBUtils.findLoadBalancerById(vmGroup.getLoadBalancerId());
        if (fw != null) {
            response.setLoadBalancerId(fw.getUuid());

            NetworkVO network = ApiDBUtils.findNetworkById(fw.getNetworkId());

            if (network != null) {
                response.setNetworkName(network.getName());
                response.setNetworkId(network.getUuid());

                String provider = ntwkSrvcDao.getProviderForServiceInNetwork(network.getId(), Service.Lb);
                if (provider != null) {
                    response.setLbProvider(provider);
                } else {
                    response.setLbProvider(Network.Provider.None.toString());
                }
            }

            IPAddressVO publicIp = ApiDBUtils.findIpAddressById(fw.getSourceIpAddressId());
            if (publicIp != null) {
                response.setPublicIpId(publicIp.getUuid());
                response.setPublicIp(publicIp.getAddress().addr());
                response.setPublicPort(Integer.toString(fw.getSourcePortStart()));
                response.setPrivatePort(Integer.toString(fw.getDefaultPortStart()));
            }
        }

        List<AutoScalePolicyResponse> scaleUpPoliciesResponse = new ArrayList<AutoScalePolicyResponse>();
        List<AutoScalePolicyResponse> scaleDownPoliciesResponse = new ArrayList<AutoScalePolicyResponse>();
        response.setScaleUpPolicies(scaleUpPoliciesResponse);
        response.setScaleDownPolicies(scaleDownPoliciesResponse);
        response.setObjectName("autoscalevmgroup");

        // Fetch policies for vmgroup
        List<AutoScalePolicy> scaleUpPolicies = new ArrayList<AutoScalePolicy>();
        List<AutoScalePolicy> scaleDownPolicies = new ArrayList<AutoScalePolicy>();
        ApiDBUtils.getAutoScaleVmGroupPolicies(vmGroup.getId(), scaleUpPolicies, scaleDownPolicies);
        // populate policies
        for (AutoScalePolicy autoScalePolicy : scaleUpPolicies) {
            scaleUpPoliciesResponse.add(createAutoScalePolicyResponse(autoScalePolicy));
        }
        for (AutoScalePolicy autoScalePolicy : scaleDownPolicies) {
            scaleDownPoliciesResponse.add(createAutoScalePolicyResponse(autoScalePolicy));
        }

        response.setHasAnnotation(annotationDao.hasAnnotations(vmGroup.getUuid(), AnnotationService.EntityType.AUTOSCALE_VM_GROUP.name(),
                _accountMgr.isRootAdmin(CallContext.current().getCallingAccount().getId())));

        populateOwner(response, vmGroup);
        return response;
    }

    @Override
    public StaticRouteResponse createStaticRouteResponse(StaticRoute result) {
        StaticRouteResponse response = new StaticRouteResponse();
        response.setId(result.getUuid());
        if (result.getVpcId() != null) {
            Vpc vpc = ApiDBUtils.findVpcById(result.getVpcId());
            if (vpc != null) {
                response.setVpcId(vpc.getUuid());
            }
        }
        response.setCidr(result.getCidr());

        StaticRoute.State state = result.getState();
        if (state.equals(StaticRoute.State.Revoke)) {
            state = StaticRoute.State.Deleting;
        }
        response.setState(state.toString());
        populateAccount(response, result.getAccountId());
        populateDomain(response, result.getDomainId());

        // set tag information
        List<? extends ResourceTag> tags = ApiDBUtils.listByResourceTypeAndId(ResourceObjectType.StaticRoute, result.getId());
        List<ResourceTagResponse> tagResponses = new ArrayList<ResourceTagResponse>();
        for (ResourceTag tag : tags) {
            ResourceTagResponse tagResponse = createResourceTagResponse(tag, true);
            CollectionUtils.addIgnoreNull(tagResponses,tagResponse);
        }
        response.setTags(tagResponses);
        response.setObjectName("staticroute");

        return response;
    }

    @Override
    public Site2SiteVpnGatewayResponse createSite2SiteVpnGatewayResponse(Site2SiteVpnGateway result) {
        Site2SiteVpnGatewayResponse response = new Site2SiteVpnGatewayResponse();
        response.setId(result.getUuid());
        response.setIp(ApiDBUtils.findIpAddressById(result.getAddrId()).getAddress().toString());
        Vpc vpc = ApiDBUtils.findVpcById(result.getVpcId());
        if (vpc != null) {
            response.setVpcId(vpc.getUuid());
            response.setVpcName(vpc.getName());
        }
        response.setRemoved(result.getRemoved());
        response.setForDisplay(result.isDisplay());
        response.setObjectName("vpngateway");

        populateAccount(response, result.getAccountId());
        populateDomain(response, result.getDomainId());
        return response;
    }

    @Override
    public Site2SiteCustomerGatewayResponse createSite2SiteCustomerGatewayResponse(Site2SiteCustomerGateway result) {
        Site2SiteCustomerGatewayResponse response = new Site2SiteCustomerGatewayResponse();
        response.setId(result.getUuid());
        response.setName(result.getName());
        response.setGatewayIp(result.getGatewayIp());
        response.setGuestCidrList(result.getGuestCidrList());
        response.setIpsecPsk(result.getIpsecPsk());
        response.setIkePolicy(result.getIkePolicy());
        response.setEspPolicy(result.getEspPolicy());
        response.setIkeLifetime(result.getIkeLifetime());
        response.setEspLifetime(result.getEspLifetime());
        response.setDpd(result.getDpd());
        response.setEncap(result.getEncap());
        response.setRemoved(result.getRemoved());
        response.setIkeVersion(result.getIkeVersion());
        response.setSplitConnections(result.getSplitConnections());
        response.setObjectName("vpncustomergateway");
        response.setHasAnnotation(annotationDao.hasAnnotations(result.getUuid(), AnnotationService.EntityType.VPN_CUSTOMER_GATEWAY.name(),
                _accountMgr.isRootAdmin(CallContext.current().getCallingAccount().getId())));

        populateAccount(response, result.getAccountId());
        populateDomain(response, result.getDomainId());

        return response;
    }

    @Override
    public Site2SiteVpnConnectionResponse createSite2SiteVpnConnectionResponse(Site2SiteVpnConnection result) {
        Site2SiteVpnConnectionResponse response = new Site2SiteVpnConnectionResponse();
        response.setId(result.getUuid());
        response.setPassive(result.isPassive());

        Long vpnGatewayId = result.getVpnGatewayId();
        if (vpnGatewayId != null) {
            Site2SiteVpnGateway vpnGateway = ApiDBUtils.findVpnGatewayById(vpnGatewayId);
            if (vpnGateway != null) {
                response.setVpnGatewayId(vpnGateway.getUuid());
                long ipId = vpnGateway.getAddrId();
                IPAddressVO ipObj = ApiDBUtils.findIpAddressById(ipId);
                response.setIp(ipObj.getAddress().addr());
            }
        }

        Long customerGatewayId = result.getCustomerGatewayId();
        if (customerGatewayId != null) {
            Site2SiteCustomerGateway customerGateway = ApiDBUtils.findCustomerGatewayById(customerGatewayId);
            if (customerGateway != null) {
                response.setCustomerGatewayId(customerGateway.getUuid());
                response.setGatewayIp(customerGateway.getGatewayIp());
                response.setGuestCidrList(customerGateway.getGuestCidrList());
                response.setIpsecPsk(customerGateway.getIpsecPsk());
                response.setIkePolicy(customerGateway.getIkePolicy());
                response.setEspPolicy(customerGateway.getEspPolicy());
                response.setIkeLifetime(customerGateway.getIkeLifetime());
                response.setEspLifetime(customerGateway.getEspLifetime());
                response.setDpd(customerGateway.getDpd());
                response.setEncap(customerGateway.getEncap());
                response.setIkeVersion(customerGateway.getIkeVersion());
                response.setSplitConnections(customerGateway.getSplitConnections());
            }
        }

        populateAccount(response, result.getAccountId());
        populateDomain(response, result.getDomainId());

        response.setState(result.getState().toString());
        response.setCreated(result.getCreated());
        response.setRemoved(result.getRemoved());
        response.setForDisplay(result.isDisplay());
        response.setObjectName("vpnconnection");
        return response;
    }

    @Override
    public GuestOSResponse createGuestOSResponse(GuestOS guestOS) {
        GuestOSResponse response = new GuestOSResponse();
        response.setName(guestOS.getDisplayName());
        response.setDescription(guestOS.getDisplayName());
        response.setId(guestOS.getUuid());
        response.setIsUserDefined(guestOS.getIsUserDefined());
        response.setForDisplay(guestOS.getForDisplay());
        GuestOSCategoryVO category = ApiDBUtils.findGuestOsCategoryById(guestOS.getCategoryId());
        if (category != null) {
            response.setOsCategoryId(category.getUuid());
            response.setOsCategoryName(category.getName());
        }

        response.setObjectName("ostype");
        return response;
    }

    @Override
    public GuestOsMappingResponse createGuestOSMappingResponse(GuestOSHypervisor guestOSHypervisor) {
        GuestOsMappingResponse response = new GuestOsMappingResponse();
        response.setId(guestOSHypervisor.getUuid());
        response.setHypervisor(Hypervisor.HypervisorType.getType(guestOSHypervisor.getHypervisorType()).getHypervisorDisplayName());
        response.setHypervisorVersion(guestOSHypervisor.getHypervisorVersion());
        response.setOsNameForHypervisor((guestOSHypervisor.getGuestOsName()));
        response.setIsUserDefined(Boolean.valueOf(guestOSHypervisor.getIsUserDefined()).toString());
        GuestOS guestOs = ApiDBUtils.findGuestOSById(guestOSHypervisor.getGuestOsId());
        if (guestOs != null) {
            response.setOsStdName(guestOs.getDisplayName());
            response.setOsTypeId(guestOs.getUuid());
        }

        response.setObjectName("guestosmapping");
        return response;
    }

    @Override
    public HypervisorGuestOsNamesResponse createHypervisorGuestOSNamesResponse(List<Pair<String, String>> hypervisorGuestOsNames) {
        HypervisorGuestOsNamesResponse response = new HypervisorGuestOsNamesResponse();
        List<HypervisorGuestOsResponse> hypervisorGuestOsResponses = new ArrayList<>();
        for (Pair<String, String> hypervisorGuestOsName : hypervisorGuestOsNames) {
            HypervisorGuestOsResponse hypervisorGuestOsResponse = createHypervisorGuestOsResponse(hypervisorGuestOsName);
            hypervisorGuestOsResponses.add(hypervisorGuestOsResponse);
        }
        response.setGuestOSList(hypervisorGuestOsResponses);
        response.setGuestOSCount(hypervisorGuestOsResponses.size());
        response.setObjectName("hypervisorguestosnames");
        return response;
    }

    private HypervisorGuestOsResponse createHypervisorGuestOsResponse(Pair<String, String> hypervisorGuestOsName) {
        HypervisorGuestOsResponse hypervisorGuestOsResponse = new HypervisorGuestOsResponse();
        hypervisorGuestOsResponse.setOsStdName(hypervisorGuestOsName.first());
        hypervisorGuestOsResponse.setOsNameForHypervisor(hypervisorGuestOsName.second());
        hypervisorGuestOsResponse.setObjectName(ApiConstants.GUEST_OS_LIST);
        return hypervisorGuestOsResponse;
    }

    @Override
    public SnapshotScheduleResponse createSnapshotScheduleResponse(SnapshotSchedule snapshotSchedule) {
        SnapshotScheduleResponse response = new SnapshotScheduleResponse();
        response.setId(snapshotSchedule.getUuid());
        if (snapshotSchedule.getVolumeId() != null) {
            Volume vol = ApiDBUtils.findVolumeById(snapshotSchedule.getVolumeId());
            if (vol != null) {
                response.setVolumeId(vol.getUuid());
            }
        }
        if (snapshotSchedule.getPolicyId() != null) {
            SnapshotPolicy policy = ApiDBUtils.findSnapshotPolicyById(snapshotSchedule.getPolicyId());
            if (policy != null) {
                response.setSnapshotPolicyId(policy.getUuid());
            }
        }
        response.setScheduled(snapshotSchedule.getScheduledTimestamp());

        response.setObjectName("snapshot");
        return response;
    }

    @Override
    public Map<String, Set<ResourceTagResponse>> getUsageResourceTags()
    {
        try {
            return _resourceTagDao.listTags();
        } catch(Exception ex) {
            s_logger.warn("Failed to get resource details for Usage data due to exception : ", ex);
        }
        return null;
    }

    @Override
    public UsageRecordResponse createUsageResponse(Usage usageRecord) {
        return createUsageResponse(usageRecord, null, false);
    }

    @Override
    public UsageRecordResponse createUsageResponse(Usage usageRecord, Map<String, Set<ResourceTagResponse>> resourceTagResponseMap, boolean oldFormat) {
        UsageRecordResponse usageRecResponse = new UsageRecordResponse();
        Account account = ApiDBUtils.findAccountById(usageRecord.getAccountId());
        if (account.getType() == Account.Type.PROJECT) {
            //find the project
            Project project = ApiDBUtils.findProjectByProjectAccountIdIncludingRemoved(account.getId());
            if (project != null) {
                usageRecResponse.setProjectId(project.getUuid());
                usageRecResponse.setProjectName(project.getName());
            }
        } else {
            usageRecResponse.setAccountId(account.getUuid());
            usageRecResponse.setAccountName(account.getAccountName());
        }

        Domain domain = ApiDBUtils.findDomainById(usageRecord.getDomainId());
        if (domain != null) {
            usageRecResponse.setDomainId(domain.getUuid());
            usageRecResponse.setDomainName(domain.getName());
        }

        if (usageRecord.getZoneId() != null) {
            DataCenter zone = ApiDBUtils.findZoneById(usageRecord.getZoneId());
            if (zone != null) {
                usageRecResponse.setZoneId(zone.getUuid());
            }
        }
        usageRecResponse.setDescription(usageRecord.getDescription());
        usageRecResponse.setUsage(usageRecord.getUsageDisplay());
        usageRecResponse.setUsageType(usageRecord.getUsageType());
        VMInstanceVO vmInstance = null;
        if (usageRecord.getVmInstanceId() != null) {
            vmInstance = _entityMgr.findByIdIncludingRemoved(VMInstanceVO.class, usageRecord.getVmInstanceId());
            if (vmInstance != null) {
                usageRecResponse.setVirtualMachineId(vmInstance.getUuid());
            }
        }
        usageRecResponse.setResourceName(usageRecord.getVmName());
        VMTemplateVO template = null;
        if (usageRecord.getTemplateId() != null) {
            template = ApiDBUtils.findTemplateById(usageRecord.getTemplateId());
            if (template != null) {
                usageRecResponse.setTemplateId(template.getUuid());
            }
        }

        ResourceTag.ResourceObjectType resourceType = null;
        Long resourceId = null;
        if (usageRecord.getUsageType() == UsageTypes.RUNNING_VM || usageRecord.getUsageType() == UsageTypes.ALLOCATED_VM) {
            ServiceOfferingVO svcOffering = _entityMgr.findByIdIncludingRemoved(ServiceOfferingVO.class, usageRecord.getOfferingId().toString());
            //Service Offering Id
            if(svcOffering != null) {
                usageRecResponse.setOfferingId(svcOffering.getUuid());
            }
            //VM Instance ID
            VMInstanceVO vm = null;
            if (usageRecord.getUsageId() != null && usageRecord.getUsageId().equals(usageRecord.getVmInstanceId())) {
                vm = vmInstance;
            } else {
                vm = _entityMgr.findByIdIncludingRemoved(VMInstanceVO.class, usageRecord.getUsageId().toString());
            }
            if (vm != null) {
                resourceType = ResourceTag.ResourceObjectType.UserVm;
                usageRecResponse.setUsageId(vm.getUuid());
                resourceId = vm.getId();
                final GuestOS guestOS = _guestOsDao.findById(vm.getGuestOSId());
                if (guestOS != null) {
                    usageRecResponse.setOsTypeId(guestOS.getUuid());
                    usageRecResponse.setOsDisplayName(guestOS.getDisplayName());
                    final GuestOsCategory guestOsCategory = _guestOsCategoryDao.findById(guestOS.getCategoryId());
                    if (guestOsCategory != null) {
                        usageRecResponse.setOsCategoryId(guestOsCategory.getUuid());
                        usageRecResponse.setOsCategoryName(guestOsCategory.getName());
                    }
                }
            }
            //Hypervisor Type
            usageRecResponse.setType(usageRecord.getType());
            //Dynamic compute offerings details
            if(usageRecord.getCpuCores() != null) {
                usageRecResponse.setCpuNumber(usageRecord.getCpuCores());
            } else if (svcOffering.getCpu() != null){
                usageRecResponse.setCpuNumber(svcOffering.getCpu().longValue());
            }
            if(usageRecord.getCpuSpeed() != null) {
                usageRecResponse.setCpuSpeed(usageRecord.getCpuSpeed());
            } else if(svcOffering.getSpeed() != null){
                usageRecResponse.setCpuSpeed(svcOffering.getSpeed().longValue());
            }
            if(usageRecord.getMemory() != null) {
                usageRecResponse.setMemory(usageRecord.getMemory());
            } else if(svcOffering.getRamSize() != null) {
                usageRecResponse.setMemory(svcOffering.getRamSize().longValue());
            }
            if (!oldFormat) {
                final StringBuilder builder = new StringBuilder();
                if (usageRecord.getUsageType() == UsageTypes.RUNNING_VM) {
                    builder.append("Running VM usage ");
                } else if(usageRecord.getUsageType() == UsageTypes.ALLOCATED_VM) {
                    builder.append("Allocated VM usage ");
                }
                if (vm != null) {
                    builder.append("for ").append(vm.getHostName()).append(" (").append(vm.getInstanceName()).append(") (").append(vm.getUuid()).append(") ");
                }
                if (svcOffering != null) {
                    builder.append("using service offering ").append(svcOffering.getName()).append(" (").append(svcOffering.getUuid()).append(") ");
                }
                if (template != null) {
                    builder.append("and template ").append(template.getName()).append(" (").append(template.getUuid()).append(")");
                }
                usageRecResponse.setDescription(builder.toString());
            }
        } else if (usageRecord.getUsageType() == UsageTypes.IP_ADDRESS) {
            //IP Address ID
            IPAddressVO ip = _entityMgr.findByIdIncludingRemoved(IPAddressVO.class, usageRecord.getUsageId().toString());
            if (ip != null) {
                Long networkId = ip.getAssociatedWithNetworkId();
                if (networkId == null) {
                    networkId = ip.getSourceNetworkId();
                }
                resourceType = ResourceObjectType.PublicIpAddress;
                resourceId = ip.getId();
                usageRecResponse.setUsageId(ip.getUuid());
            }
            //isSourceNAT
            usageRecResponse.setSourceNat((usageRecord.getType().equals("SourceNat")) ? true : false);
            //isSystem
            usageRecResponse.setSystem((usageRecord.getSize() == 1) ? true : false);
        } else if (usageRecord.getUsageType() == UsageTypes.NETWORK_BYTES_SENT || usageRecord.getUsageType() == UsageTypes.NETWORK_BYTES_RECEIVED) {
            //Device Type
            resourceType = ResourceObjectType.UserVm;
            usageRecResponse.setType(usageRecord.getType());
            VMInstanceVO vm = null;
            HostVO host = null;
            if (usageRecord.getType().equals("DomainRouter") || usageRecord.getType().equals("UserVm")) {
                //Domain Router Id
                vm = _entityMgr.findByIdIncludingRemoved(VMInstanceVO.class, usageRecord.getUsageId().toString());
                if (vm != null) {
                    resourceId = vm.getId();
                    usageRecResponse.setUsageId(vm.getUuid());
                }
            } else {
                //External Device Host Id
                host = _entityMgr.findByIdIncludingRemoved(HostVO.class, usageRecord.getUsageId().toString());
                if (host != null) {
                    usageRecResponse.setUsageId(host.getUuid());
                }
            }
            //Network ID
            NetworkVO network = null;
            if((usageRecord.getNetworkId() != null) && (usageRecord.getNetworkId() != 0)) {
                network = _entityMgr.findByIdIncludingRemoved(NetworkVO.class, usageRecord.getNetworkId().toString());
                if (network != null) {
                    resourceType = ResourceObjectType.Network;
                    if (network.getTrafficType() == TrafficType.Public) {
                        VirtualRouter router = ApiDBUtils.findDomainRouterById(usageRecord.getUsageId());
                        Vpc vpc = ApiDBUtils.findVpcByIdIncludingRemoved(router.getVpcId());
                        usageRecResponse.setVpcId(vpc.getUuid());
                        resourceId = vpc.getId();
                    } else {
                        usageRecResponse.setNetworkId(network.getUuid());
                        resourceId = network.getId();
                    }
                    usageRecResponse.setResourceName(network.getName());
                }
            }
            if (!oldFormat) {
                final StringBuilder builder = new StringBuilder();
                if (usageRecord.getUsageType() == UsageTypes.NETWORK_BYTES_SENT) {
                    builder.append("Bytes sent by network ");
                } else if (usageRecord.getUsageType() == UsageTypes.NETWORK_BYTES_RECEIVED) {
                    builder.append("Bytes received by network ");
                }
                if (network != null) {
                    if (network.getName() != null) {
                        builder.append(network.getName());
                    }
                    if (network.getUuid() != null){
                        builder.append(" (").append(network.getUuid()).append(") ");
                    }
                    builder.append(" " + toHumanReadableSize(usageRecord.getRawUsage().longValue())  + " ");
                }
                if (vm != null) {
                    builder.append("using router ").append(vm.getInstanceName()).append(" (").append(vm.getUuid()).append(")");
                } else if (host != null) {
                    builder.append("using host ").append(host.getName()).append(" (").append(host.getUuid()).append(")");
                }
                usageRecResponse.setDescription(builder.toString());
            }
        } else if (usageRecord.getUsageType() == UsageTypes.VM_DISK_IO_READ || usageRecord.getUsageType() == UsageTypes.VM_DISK_IO_WRITE
                || usageRecord.getUsageType() == UsageTypes.VM_DISK_BYTES_READ || usageRecord.getUsageType() == UsageTypes.VM_DISK_BYTES_WRITE) {
            //Device Type
            usageRecResponse.setType(usageRecord.getType());
            resourceType = ResourceObjectType.Volume;
            //Volume ID
            VolumeVO volume = _entityMgr.findByIdIncludingRemoved(VolumeVO.class, usageRecord.getUsageId().toString());
            if (volume != null) {
                usageRecResponse.setUsageId(volume.getUuid());
                resourceId = volume.getId();
            }
            if (!oldFormat) {
                final StringBuilder builder = new StringBuilder();
                if (usageRecord.getUsageType() == UsageTypes.VM_DISK_IO_READ) {
                    builder.append("Disk I/O read requests");
                } else if (usageRecord.getUsageType() == UsageTypes.VM_DISK_IO_WRITE) {
                    builder.append("Disk I/O write requests");
                } else if (usageRecord.getUsageType() == UsageTypes.VM_DISK_BYTES_READ) {
                    builder.append("Disk I/O read bytes");
                } else if (usageRecord.getUsageType() == UsageTypes.VM_DISK_BYTES_WRITE) {
                    builder.append("Disk I/O write bytes");
                }
                if (vmInstance != null) {
                    builder.append(" for VM ").append(vmInstance.getHostName()).append(" (").append(vmInstance.getUuid()).append(")");
                }
                if (volume != null) {
                    builder.append(" and volume ").append(volume.getName()).append(" (").append(volume.getUuid()).append(")");
                }
                if (usageRecord.getRawUsage()!= null){
                    builder.append(" " + toHumanReadableSize(usageRecord.getRawUsage().longValue()));
                }
                usageRecResponse.setDescription(builder.toString());
            }
        } else if (usageRecord.getUsageType() == UsageTypes.VOLUME) {
            //Volume ID
            VolumeVO volume = _entityMgr.findByIdIncludingRemoved(VolumeVO.class, usageRecord.getUsageId().toString());
            resourceType = ResourceObjectType.Volume;
            if (volume != null) {
                usageRecResponse.setUsageId(volume.getUuid());
                resourceId = volume.getId();
            }
            //Volume Size
            usageRecResponse.setSize(usageRecord.getSize());
            //Disk Offering Id
            DiskOfferingVO diskOff = null;
            if (usageRecord.getOfferingId() != null) {
                diskOff = _entityMgr.findByIdIncludingRemoved(DiskOfferingVO.class, usageRecord.getOfferingId().toString());
                usageRecResponse.setOfferingId(diskOff.getUuid());
            }
            if (!oldFormat) {
                final StringBuilder builder = new StringBuilder();
                builder.append("Volume usage ");
                if (volume != null) {
                    builder.append("for ").append(volume.getName()).append(" (").append(volume.getUuid()).append(")");
                }
                if (diskOff != null) {
                    builder.append(" with disk offering ").append(diskOff.getName()).append(" (").append(diskOff.getUuid()).append(")");
                }
                if (template != null) {
                    builder.append(" and template ").append(template.getName()).append(" (").append(template.getUuid()).append(")");
                }
                if (usageRecord.getSize() != null) {
                    builder.append(" and size " + toHumanReadableSize(usageRecord.getSize()));
                }
                usageRecResponse.setDescription(builder.toString());
            }
        } else if (usageRecord.getUsageType() == UsageTypes.TEMPLATE || usageRecord.getUsageType() == UsageTypes.ISO) {
            //Template/ISO ID
            VMTemplateVO tmpl = _entityMgr.findByIdIncludingRemoved(VMTemplateVO.class, usageRecord.getUsageId().toString());
            if (tmpl != null) {
                usageRecResponse.setUsageId(tmpl.getUuid());
                resourceId = tmpl.getId();
            }
            //Template/ISO Size
            usageRecResponse.setSize(usageRecord.getSize());
            if (usageRecord.getUsageType() == UsageTypes.ISO) {
                usageRecResponse.setVirtualSize(usageRecord.getSize());
                resourceType = ResourceObjectType.ISO;
            } else {
                usageRecResponse.setVirtualSize(usageRecord.getVirtualSize());
                resourceType = ResourceObjectType.Template;
            }
            if (!oldFormat) {
                final StringBuilder builder = new StringBuilder();
                if (usageRecord.getUsageType() == UsageTypes.TEMPLATE) {
                    builder.append("Template usage");
                } else if (usageRecord.getUsageType() == UsageTypes.ISO) {
                    builder.append("ISO usage");
                }
                if (tmpl != null) {
                    builder.append(" for ").append(tmpl.getName()).append(" (").append(tmpl.getUuid()).append(") ")
                            .append("with size ").append(toHumanReadableSize(usageRecord.getSize())).append(" and virtual size ").append(toHumanReadableSize(usageRecord.getVirtualSize()));
                }
                usageRecResponse.setDescription(builder.toString());
            }
        } else if (usageRecord.getUsageType() == UsageTypes.SNAPSHOT) {
            //Snapshot ID
            SnapshotVO snap = _entityMgr.findByIdIncludingRemoved(SnapshotVO.class, usageRecord.getUsageId().toString());
            resourceType = ResourceObjectType.Snapshot;
            if (snap != null) {
                usageRecResponse.setUsageId(snap.getUuid());
                resourceId = snap.getId();
            }
            //Snapshot Size
            usageRecResponse.setSize(usageRecord.getSize());
            if (!oldFormat) {
                final StringBuilder builder = new StringBuilder();
                builder.append("Snapshot usage ");
                if (snap != null) {
                    builder.append("for ").append(snap.getName()).append(" (").append(snap.getUuid()).append(") ")
                            .append("with size ").append(toHumanReadableSize(usageRecord.getSize()));
                }
                usageRecResponse.setDescription(builder.toString());
            }
        } else if (usageRecord.getUsageType() == UsageTypes.LOAD_BALANCER_POLICY) {
            //Load Balancer Policy ID
            LoadBalancerVO lb = _entityMgr.findByIdIncludingRemoved(LoadBalancerVO.class, usageRecord.getUsageId().toString());
            resourceType = ResourceObjectType.LoadBalancer;
            if (lb != null) {
                usageRecResponse.setUsageId(lb.getUuid());
                resourceId = lb.getId();
            }
            if (!oldFormat) {
                final StringBuilder builder = new StringBuilder();
                builder.append("Loadbalancer policy usage ");
                if (lb != null) {
                    builder.append(lb.getName()).append(" (").append(lb.getUuid()).append(")");
                }
                usageRecResponse.setDescription(builder.toString());
            }
        } else if (usageRecord.getUsageType() == UsageTypes.PORT_FORWARDING_RULE) {
            //Port Forwarding Rule ID
            PortForwardingRuleVO pf = _entityMgr.findByIdIncludingRemoved(PortForwardingRuleVO.class, usageRecord.getUsageId().toString());
            resourceType = ResourceObjectType.PortForwardingRule;
            if (pf != null) {
                usageRecResponse.setUsageId(pf.getUuid());
                resourceId = pf.getId();
            }
            if (!oldFormat) {
                final StringBuilder builder = new StringBuilder();
                builder.append("Port forwarding rule usage");
                if (pf != null) {
                    builder.append(" (").append(pf.getUuid()).append(")");
                }
                usageRecResponse.setDescription(builder.toString());
            }
        } else if (usageRecord.getUsageType() == UsageTypes.NETWORK_OFFERING) {
            //Network Offering Id
            NetworkOfferingVO netOff = _entityMgr.findByIdIncludingRemoved(NetworkOfferingVO.class, usageRecord.getOfferingId().toString());
            usageRecResponse.setOfferingId(netOff.getUuid());
            //is Default
            usageRecResponse.setDefault(usageRecord.getUsageId() == 1);
            if (!oldFormat) {
                final StringBuilder builder = new StringBuilder();
                builder.append("Network offering ");
                if (netOff != null) {
                    builder.append(netOff.getName()).append(" (").append(netOff.getUuid()).append(") usage ");
                }
                if (vmInstance != null) {
                    builder.append("for VM ").append(vmInstance.getHostName()).append(" (").append(vmInstance.getUuid()).append(") ");
                }
                usageRecResponse.setDescription(builder.toString());
            }
        } else if (usageRecord.getUsageType() == UsageTypes.VPN_USERS) {
            //VPN User ID
            VpnUserVO vpnUser = _entityMgr.findByIdIncludingRemoved(VpnUserVO.class, usageRecord.getUsageId().toString());
            if (vpnUser != null) {
                usageRecResponse.setUsageId(vpnUser.getUuid());
            }
            if (!oldFormat) {
                final StringBuilder builder = new StringBuilder();
                builder.append("VPN usage ");
                if (vpnUser != null) {
                    builder.append("for user ").append(vpnUser.getUsername()).append(" (").append(vpnUser.getUuid()).append(")");
                }
                usageRecResponse.setDescription(builder.toString());
            }
        } else if (usageRecord.getUsageType() == UsageTypes.SECURITY_GROUP) {
            //Security Group Id
            SecurityGroupVO sg = _entityMgr.findByIdIncludingRemoved(SecurityGroupVO.class, usageRecord.getUsageId().toString());
            resourceType = ResourceObjectType.SecurityGroup;
            if (sg != null) {
                resourceId = sg.getId();
                usageRecResponse.setUsageId(sg.getUuid());
            }
            if (!oldFormat) {
                final StringBuilder builder = new StringBuilder();
                builder.append("Security group");
                if (sg != null) {
                    builder.append(" ").append(sg.getName()).append(" (").append(sg.getUuid()).append(") usage");
                }
                if (vmInstance != null) {
                    builder.append(" for VM ").append(vmInstance.getHostName()).append(" (").append(vmInstance.getUuid()).append(")");
                }
                usageRecResponse.setDescription(builder.toString());
            }
        } else if (usageRecord.getUsageType() == UsageTypes.BACKUP) {
            resourceType = ResourceObjectType.Backup;
            final StringBuilder builder = new StringBuilder();
            builder.append("Backup usage of size ").append(usageRecord.getUsageDisplay());
            if (vmInstance != null) {
                resourceId = vmInstance.getId();
                usageRecResponse.setResourceName(vmInstance.getInstanceName());
                usageRecResponse.setUsageId(vmInstance.getUuid());
                builder.append(" for VM ").append(vmInstance.getHostName())
                        .append(" (").append(vmInstance.getUuid()).append(")");
                final BackupOffering backupOffering = backupOfferingDao.findByIdIncludingRemoved(usageRecord.getOfferingId());
                if (backupOffering != null) {
                    builder.append(" and backup offering ").append(backupOffering.getName())
                            .append(" (").append(backupOffering.getUuid()).append(", user ad-hoc/scheduled backup allowed: ")
                            .append(backupOffering.isUserDrivenBackupAllowed()).append(")");
                }

            }
            usageRecResponse.setDescription(builder.toString());
        } else if (usageRecord.getUsageType() == UsageTypes.VM_SNAPSHOT) {
            resourceType = ResourceObjectType.VMSnapshot;
            VMSnapshotVO vmSnapshotVO = null;
            if (usageRecord.getUsageId() != null) {
                vmSnapshotVO = vmSnapshotDao.findByIdIncludingRemoved(usageRecord.getUsageId());
                if (vmSnapshotVO != null) {
                    resourceId = vmSnapshotVO.getId();
                    usageRecResponse.setResourceName(vmSnapshotVO.getDisplayName());
                    usageRecResponse.setUsageId(vmSnapshotVO.getUuid());
                }
            }
            usageRecResponse.setSize(usageRecord.getSize());
            if (usageRecord.getVirtualSize() != null) {
                usageRecResponse.setVirtualSize(usageRecord.getVirtualSize());
            }
            if (usageRecord.getOfferingId() != null) {
                usageRecResponse.setOfferingId(usageRecord.getOfferingId().toString());
            }
            if (!oldFormat) {
                VolumeVO volume = null;
                if (vmSnapshotVO == null && usageRecord.getUsageId() != null) {
                     volume = _entityMgr.findByIdIncludingRemoved(VolumeVO.class, usageRecord.getUsageId().toString());
                }

                DiskOfferingVO diskOff = null;
                if (usageRecord.getOfferingId() != null) {
                    diskOff = _entityMgr.findByIdIncludingRemoved(DiskOfferingVO.class, usageRecord.getOfferingId());
                }
                final StringBuilder builder = new StringBuilder();
                builder.append("VMSnapshot usage");
                if (vmSnapshotVO != null) {
                    builder.append(" Id: ").append(vmSnapshotVO.getUuid());
                }
                if (vmInstance != null) {
                    builder.append(" for VM ").append(vmInstance.getHostName()).append(" (").append(vmInstance.getUuid()).append(")");
                }
                if (volume != null) {
                    builder.append(" with volume ").append(volume.getName()).append(" (").append(volume.getUuid()).append(")");
                }
                if (diskOff != null) {
                    builder.append(" using disk offering ").append(diskOff.getName()).append(" (").append(diskOff.getUuid()).append(")");
                }
                if (usageRecord.getSize() != null){
                    builder.append(" and size " + toHumanReadableSize(usageRecord.getSize()));
                }
                usageRecResponse.setDescription(builder.toString());
            }
        } else if (usageRecord.getUsageType() == UsageTypes.VOLUME_SECONDARY) {
            VolumeVO volume = _entityMgr.findByIdIncludingRemoved(VolumeVO.class, usageRecord.getUsageId().toString());
            if (!oldFormat) {
                final StringBuilder builder = new StringBuilder();
                builder.append("Volume on secondary storage usage");
                if (volume != null) {
                    builder.append(" for ").append(volume.getName()).append(" (").append(volume.getUuid()).append(") ")
                            .append("with size ").append(toHumanReadableSize(usageRecord.getSize()));
                }
                usageRecResponse.setDescription(builder.toString());
            }
        } else if (usageRecord.getUsageType() == UsageTypes.VM_SNAPSHOT_ON_PRIMARY) {
            resourceType = ResourceObjectType.VMSnapshot;
            VMSnapshotVO vmSnapshotVO = null;
            if (usageRecord.getUsageId() != null) {
                vmSnapshotVO = vmSnapshotDao.findByIdIncludingRemoved(usageRecord.getUsageId());
                if (vmSnapshotVO != null) {
                    resourceId = vmSnapshotVO.getId();
                    usageRecResponse.setResourceName(vmSnapshotVO.getDisplayName());
                    usageRecResponse.setUsageId(vmSnapshotVO.getUuid());
                }
            }
            usageRecResponse.setSize(usageRecord.getVirtualSize());
            if (!oldFormat) {
                final StringBuilder builder = new StringBuilder();
                builder.append("VMSnapshot on primary storage usage");
                if (vmSnapshotVO != null) {
                    builder.append(" Id: ").append(vmSnapshotVO.getUuid());
                }
                if (vmInstance != null) {
                    builder.append(" for VM ").append(vmInstance.getHostName()).append(" (").append(vmInstance.getUuid()).append(") ")
                            .append("with size ").append(toHumanReadableSize(usageRecord.getVirtualSize()));
                }
                usageRecResponse.setDescription(builder.toString());
            }
        }
        if(resourceTagResponseMap != null && resourceTagResponseMap.get(resourceId + ":" + resourceType) != null) {
             usageRecResponse.setTags(resourceTagResponseMap.get(resourceId + ":" + resourceType));
        }

        if (usageRecord.getRawUsage() != null) {
            DecimalFormat decimalFormat = new DecimalFormat("###########.######");
            usageRecResponse.setRawUsage(decimalFormat.format(usageRecord.getRawUsage()));
        }

        if (usageRecord.getStartDate() != null) {
            usageRecResponse.setStartDate(getDateStringInternal(usageRecord.getStartDate()));
        }
        if (usageRecord.getEndDate() != null) {
            usageRecResponse.setEndDate(getDateStringInternal(usageRecord.getEndDate()));
        }

        return usageRecResponse;
    }

    public String getDateStringInternal(Date inputDate) {
        if (inputDate == null) {
            return null;
        }

        TimeZone tz = _usageSvc.getUsageTimezone();
        Calendar cal = Calendar.getInstance(tz);
        cal.setTime(inputDate);

        StringBuilder sb = new StringBuilder(32);
        sb.append(cal.get(Calendar.YEAR)).append('-');

        int month = cal.get(Calendar.MONTH) + 1;
        if (month < 10) {
            sb.append('0');
        }
        sb.append(month).append('-');

        int day = cal.get(Calendar.DAY_OF_MONTH);
        if (day < 10) {
            sb.append('0');
        }
        sb.append(day);

        sb.append("'T'");

        int hour = cal.get(Calendar.HOUR_OF_DAY);
        if (hour < 10) {
            sb.append('0');
        }
        sb.append(hour).append(':');

        int minute = cal.get(Calendar.MINUTE);
        if (minute < 10) {
            sb.append('0');
        }
        sb.append(minute).append(':');

        int seconds = cal.get(Calendar.SECOND);
        if (seconds < 10) {
            sb.append('0');
        }
        sb.append(seconds);

        double offset = cal.get(Calendar.ZONE_OFFSET);
        if (tz.inDaylightTime(inputDate)) {
            offset += (1.0 * tz.getDSTSavings()); // add the timezone's DST
            // value (typically 1 hour
            // expressed in milliseconds)
        }

        offset = offset / (1000d * 60d * 60d);
        int hourOffset = (int)offset;
        double decimalVal = Math.abs(offset) - Math.abs(hourOffset);
        int minuteOffset = (int)(decimalVal * 60);

        if (hourOffset < 0) {
            if (hourOffset > -10) {
                sb.append("-0");
            } else {
                sb.append('-');
            }
            sb.append(Math.abs(hourOffset));
        } else {
            if (hourOffset < 10) {
                sb.append("+0");
            } else {
                sb.append("+");
            }
            sb.append(hourOffset);
        }

        sb.append(':');

        if (minuteOffset == 0) {
            sb.append("00");
        } else if (minuteOffset < 10) {
            sb.append('0').append(minuteOffset);
        } else {
            sb.append(minuteOffset);
        }

        return sb.toString();
    }

    @Override
    public TrafficMonitorResponse createTrafficMonitorResponse(Host trafficMonitor) {
        Map<String, String> tmDetails = ApiDBUtils.findHostDetailsById(trafficMonitor.getId());
        TrafficMonitorResponse response = new TrafficMonitorResponse();
        response.setId(trafficMonitor.getUuid());
        response.setIpAddress(trafficMonitor.getPrivateIpAddress());
        response.setNumRetries(tmDetails.get("numRetries"));
        response.setTimeout(tmDetails.get("timeout"));
        return response;
    }

    @Override
    public NicSecondaryIpResponse createSecondaryIPToNicResponse(NicSecondaryIp result) {
        NicSecondaryIpResponse response = new NicSecondaryIpResponse();
        NicVO nic = _entityMgr.findById(NicVO.class, result.getNicId());
        NetworkVO network = _entityMgr.findById(NetworkVO.class, result.getNetworkId());
        response.setId(result.getUuid());
        setResponseIpAddress(result, response);
        response.setNicId(nic.getUuid());
        response.setNwId(network.getUuid());
        response.setObjectName("nicsecondaryip");
        return response;
    }

    /**
     * Set the NicSecondaryIpResponse object with the IP address that is not null (IPv4 or IPv6)
     */
    public static void setResponseIpAddress(NicSecondaryIp result, NicSecondaryIpResponse response) {
        if (result.getIp4Address() != null) {
            response.setIpAddr(result.getIp4Address());
        } else if (result.getIp6Address() != null) {
            response.setIpAddr(result.getIp6Address());
        }
    }

    /**
     * The resulting Response attempts to be in line with what is returned from
     * @see com.cloud.api.query.dao.UserVmJoinDaoImpl#setUserVmResponse(ResponseView, UserVmResponse, UserVmJoinVO)
     */
    @Override
    public NicResponse createNicResponse(Nic result) {
        NicResponse response = new NicResponse();
        NetworkVO network = _entityMgr.findById(NetworkVO.class, result.getNetworkId());
        VMInstanceVO vm = _entityMgr.findById(VMInstanceVO.class, result.getInstanceId());
        List<NicExtraDhcpOptionVO> nicExtraDhcpOptionVOs = _nicExtraDhcpOptionDao.listByNicId(result.getId());

        // The numbered comments are to keep track of the data returned from here and UserVmJoinDaoImpl.setUserVmResponse()
        // the data can't be identical but some tidying up/unifying might be possible
        /*1: nicUuid*/
        response.setId(result.getUuid());
        /*2: networkUuid*/
        response.setNetworkid(network.getUuid());
        /*3: vmId*/
        if (vm != null) {
            response.setVmId(vm.getUuid());
        }

        if (network.getTrafficType() != null) {
            /*4: trafficType*/
            response.setTrafficType(network.getTrafficType().toString());
        }
        if (network.getGuestType() != null) {
            /*5: guestType*/
            response.setType(network.getGuestType().toString());
        }
        /*6: ipAddress*/
        response.setIpaddress(result.getIPv4Address());
        /*7: gateway*/
        response.setGateway(result.getIPv4Gateway());
        /*8: netmask*/
        response.setNetmask(result.getIPv4Netmask());
        /*9: networkName*/
        response.setNetworkName(network.getName());
        /*10: macAddress*/
        response.setMacAddress(result.getMacAddress());
        /*11: IPv6Address*/
        if (result.getIPv6Address() != null) {
            response.setIp6Address(result.getIPv6Address());
        }
        /*12: IPv6Gateway*/
        if (result.getIPv6Gateway() != null) {
            response.setIp6Gateway(result.getIPv6Gateway());
        }
        /*13: IPv6Cidr*/
        if (result.getIPv6Cidr() != null) {
            response.setIp6Cidr(result.getIPv6Cidr());
        }
        /*14: deviceId*/
        response.setDeviceId(String.valueOf(result.getDeviceId()));
        /*15: broadcastURI*/
        if (result.getBroadcastUri() != null) {
            response.setBroadcastUri(result.getBroadcastUri().toString());
        }
        /*16: isolationURI*/
        if (result.getIsolationUri() != null) {
            response.setIsolationUri(result.getIsolationUri().toString());
        }
        /*17: default*/
        response.setIsDefault(result.isDefaultNic());
        if (result.getSecondaryIp()) {
            List<NicSecondaryIpVO> secondaryIps = ApiDBUtils.findNicSecondaryIps(result.getId());
            if (secondaryIps != null) {
                List<NicSecondaryIpResponse> ipList = new ArrayList<NicSecondaryIpResponse>();
                for (NicSecondaryIpVO ip : secondaryIps) {
                    NicSecondaryIpResponse ipRes = new NicSecondaryIpResponse();
                    ipRes.setId(ip.getUuid());
                    setResponseIpAddress(ip, ipRes);
                    ipList.add(ipRes);
                }
                response.setSecondaryIps(ipList);
            }
        }
        /*18: extra dhcp options */
        List<NicExtraDhcpOptionResponse> nicExtraDhcpOptionResponses = nicExtraDhcpOptionVOs
                .stream()
                .map(vo -> new NicExtraDhcpOptionResponse(Dhcp.DhcpOptionCode.valueOfInt(vo.getCode()).getName(), vo.getCode(), vo.getValue()))
                .collect(Collectors.toList());

        response.setExtraDhcpOptions(nicExtraDhcpOptionResponses);

        if (result instanceof NicVO){
            if (((NicVO)result).getNsxLogicalSwitchUuid() != null){
                response.setNsxLogicalSwitch(((NicVO)result).getNsxLogicalSwitchUuid());
            }
            if (((NicVO)result).getNsxLogicalSwitchPortUuid() != null){
                response.setNsxLogicalSwitchPort(((NicVO)result).getNsxLogicalSwitchPortUuid());
            }
        }

        UserVmJoinVO userVm =  userVmJoinDao.findById(vm.getId());
        if (userVm != null && userVm.getVpcUuid() != null) {
            response.setVpcId(userVm.getVpcUuid());
            VpcVO vpc = _entityMgr.findByUuidIncludingRemoved(VpcVO.class, userVm.getVpcUuid());
            response.setVpcName(vpc.getName());
        }
        return response;
    }

    @Override
    public ApplicationLoadBalancerResponse createLoadBalancerContainerReponse(ApplicationLoadBalancerRule lb, Map<Ip, UserVm> lbInstances) {

        ApplicationLoadBalancerResponse lbResponse = new ApplicationLoadBalancerResponse();
        lbResponse.setId(lb.getUuid());
        lbResponse.setName(lb.getName());
        lbResponse.setDescription(lb.getDescription());
        lbResponse.setAlgorithm(lb.getAlgorithm());
        lbResponse.setForDisplay(lb.isDisplay());
        Network nw = ApiDBUtils.findNetworkById(lb.getNetworkId());
        lbResponse.setNetworkId(nw.getUuid());
        populateOwner(lbResponse, lb);

        if (lb.getScheme() == Scheme.Internal) {
            lbResponse.setSourceIp(lb.getSourceIp().addr());
            //TODO - create the view for the load balancer rule to reflect the network uuid
            Network network = ApiDBUtils.findNetworkById(lb.getNetworkId());
            lbResponse.setSourceIpNetworkId(network.getUuid());
        } else {
            //for public, populate the ip information from the ip address
            IpAddress publicIp = ApiDBUtils.findIpAddressById(lb.getSourceIpAddressId());
            lbResponse.setSourceIp(publicIp.getAddress().addr());
            Network ntwk = ApiDBUtils.findNetworkById(publicIp.getNetworkId());
            lbResponse.setSourceIpNetworkId(ntwk.getUuid());
        }

        //set load balancer rules information (only one rule per load balancer in this release)
        List<ApplicationLoadBalancerRuleResponse> ruleResponses = new ArrayList<ApplicationLoadBalancerRuleResponse>();
        ApplicationLoadBalancerRuleResponse ruleResponse = new ApplicationLoadBalancerRuleResponse();
        ruleResponse.setInstancePort(lb.getDefaultPortStart());
        ruleResponse.setSourcePort(lb.getSourcePortStart());
        FirewallRule.State stateToSet = lb.getState();
        if (stateToSet.equals(FirewallRule.State.Revoke)) {
            stateToSet = FirewallRule.State.Deleting;
        }
        ruleResponse.setState(stateToSet.toString());
        ruleResponse.setObjectName("loadbalancerrule");
        ruleResponses.add(ruleResponse);
        lbResponse.setLbRules(ruleResponses);

        //set Lb instances information
        List<ApplicationLoadBalancerInstanceResponse> instanceResponses = new ArrayList<ApplicationLoadBalancerInstanceResponse>();
        for (Map.Entry<Ip,UserVm> entry : lbInstances.entrySet()) {
            Ip ip = entry.getKey();
            UserVm vm = entry.getValue();
            ApplicationLoadBalancerInstanceResponse instanceResponse = new ApplicationLoadBalancerInstanceResponse();
            instanceResponse.setIpAddress(ip.addr());
            instanceResponse.setId(vm.getUuid());
            instanceResponse.setName(vm.getInstanceName());
            instanceResponse.setObjectName("loadbalancerinstance");
            instanceResponses.add(instanceResponse);
        }

        lbResponse.setLbInstances(instanceResponses);

        //set tag information
        List<? extends ResourceTag> tags = ApiDBUtils.listByResourceTypeAndId(ResourceObjectType.LoadBalancer, lb.getId());
        List<ResourceTagResponse> tagResponses = new ArrayList<ResourceTagResponse>();
        for (ResourceTag tag : tags) {
            ResourceTagResponse tagResponse = createResourceTagResponse(tag, true);
            CollectionUtils.addIgnoreNull(tagResponses,tagResponse);
        }
        lbResponse.setTags(tagResponses);

        lbResponse.setObjectName("loadbalancer");
        return lbResponse;
    }

    @Override
    public AffinityGroupResponse createAffinityGroupResponse(AffinityGroup group) {

        AffinityGroupResponse response = new AffinityGroupResponse();

        Account account = ApiDBUtils.findAccountById(group.getAccountId());
        response.setId(group.getUuid());
        response.setAccountName(account.getAccountName());
        response.setName(group.getName());
        response.setType(group.getType());
        response.setDescription(group.getDescription());
        Domain domain = ApiDBUtils.findDomainById(account.getDomainId());
        if (domain != null) {
            response.setDomainId(domain.getUuid());
            response.setDomainName(domain.getName());
        }

        response.setObjectName("affinitygroup");
        return response;
    }

    @Override
    public Long getAffinityGroupId(String groupName, long accountId) {
        AffinityGroup ag = ApiDBUtils.getAffinityGroup(groupName, accountId);
        if (ag == null) {
            return null;
        } else {
            return ag.getId();
        }
    }


    @Override
    public PortableIpRangeResponse createPortableIPRangeResponse(PortableIpRange ipRange) {
        PortableIpRangeResponse response = new PortableIpRangeResponse();
        response.setId(ipRange.getUuid());
        String ipRangeStr = ipRange.getIpRange();
        if (ipRangeStr != null) {
            String[] range = ipRangeStr.split("-");
            response.setStartIp(range[0]);
            response.setEndIp(range[1]);
        }
        response.setVlan(ipRange.getVlanTag());
        response.setGateway(ipRange.getGateway());
        response.setNetmask(ipRange.getNetmask());
        response.setRegionId(ipRange.getRegionId());
        response.setObjectName("portableiprange");
        return response;
    }

    @Override
    public PortableIpResponse createPortableIPResponse(PortableIp portableIp) {
        PortableIpResponse response = new PortableIpResponse();
        response.setAddress(portableIp.getAddress());
        Long accountId =  portableIp.getAllocatedInDomainId();
        if (accountId != null) {
            Account account = ApiDBUtils.findAccountById(accountId);
            response.setAllocatedToAccountId(account.getAccountName());
            Domain domain = ApiDBUtils.findDomainById(account.getDomainId());
            response.setAllocatedInDomainId(domain.getUuid());
        }

        response.setAllocatedTime(portableIp.getAllocatedTime());

        if (portableIp.getAssociatedDataCenterId() != null) {
            DataCenter zone = ApiDBUtils.findZoneById(portableIp.getAssociatedDataCenterId());
            if (zone != null) {
                response.setAssociatedDataCenterId(zone.getUuid());
            }
        }

        if (portableIp.getPhysicalNetworkId() != null) {
            PhysicalNetwork pnw = ApiDBUtils.findPhysicalNetworkById(portableIp.getPhysicalNetworkId());
            if (pnw != null) {
                response.setPhysicalNetworkId(pnw.getUuid());
            }
        }

        if (portableIp.getAssociatedWithNetworkId() != null) {
            Network ntwk = ApiDBUtils.findNetworkById(portableIp.getAssociatedWithNetworkId());
            if (ntwk != null) {
                response.setAssociatedWithNetworkId(ntwk.getUuid());
            }
        }

        if (portableIp.getAssociatedWithVpcId() != null) {
            Vpc vpc = ApiDBUtils.findVpcById(portableIp.getAssociatedWithVpcId());
            if (vpc != null) {
                response.setAssociatedWithVpcId(vpc.getUuid());
            }
        }

        response.setState(portableIp.getState().name());
        response.setObjectName("portableip");
        return response;
    }

    @Override
    public InternalLoadBalancerElementResponse createInternalLbElementResponse(VirtualRouterProvider result) {
        if (result.getType() != VirtualRouterProvider.Type.InternalLbVm) {
            return null;
        }
        InternalLoadBalancerElementResponse response = new InternalLoadBalancerElementResponse();
        response.setId(result.getUuid());
        PhysicalNetworkServiceProvider nsp = ApiDBUtils.findPhysicalNetworkServiceProviderById(result.getNspId());
        if (nsp != null) {
            response.setNspId(nsp.getUuid());
        }
        response.setEnabled(result.isEnabled());

        response.setObjectName("internalloadbalancerelement");
        return response;
    }

    @Override
    public IsolationMethodResponse createIsolationMethodResponse(IsolationType method) {
        IsolationMethodResponse response = new IsolationMethodResponse();
        response.setIsolationMethodName(method.toString());
        response.setObjectName("isolationmethod");
        return response;
    }

    @Override
    public NetworkACLResponse createNetworkACLResponse(NetworkACL networkACL) {
        NetworkACLResponse response = new NetworkACLResponse();
        response.setId(networkACL.getUuid());
        response.setName(networkACL.getName());
        response.setDescription(networkACL.getDescription());
        response.setForDisplay(networkACL.isDisplay());
        Vpc vpc = ApiDBUtils.findVpcById(networkACL.getVpcId());
        if (vpc != null) {
            response.setVpcId(vpc.getUuid());
            response.setVpcName(vpc.getName());
        }
        response.setObjectName("networkacllist");
        return response;
    }

    @Override
    public ListResponse<UpgradeRouterTemplateResponse> createUpgradeRouterTemplateResponse(List<Long> jobIds) {
        ListResponse<UpgradeRouterTemplateResponse> response = new ListResponse<UpgradeRouterTemplateResponse>();
        List<UpgradeRouterTemplateResponse> responses = new ArrayList<UpgradeRouterTemplateResponse>();
        for (Long jobId : jobIds) {
            UpgradeRouterTemplateResponse routerResponse = new UpgradeRouterTemplateResponse();
            AsyncJob job = _entityMgr.findById(AsyncJob.class, jobId);
            routerResponse.setAsyncJobId((job.getUuid()));
            routerResponse.setObjectName("asyncjobs");
            responses.add(routerResponse);
        }
        response.setResponses(responses);
        return response;
    }

    @Override
    public SSHKeyPairResponse createSSHKeyPairResponse(SSHKeyPair sshkeyPair, boolean privatekey) {
        SSHKeyPairResponse response = new SSHKeyPairResponse(sshkeyPair.getUuid(), sshkeyPair.getName(), sshkeyPair.getFingerprint());
        if (privatekey) {
            response = new CreateSSHKeyPairResponse(sshkeyPair.getUuid(), sshkeyPair.getName(),
                    sshkeyPair.getFingerprint(), sshkeyPair.getPrivateKey());
        }
        Account account = ApiDBUtils.findAccountById(sshkeyPair.getAccountId());
        if (account.getType() == Account.Type.PROJECT) {
            Project project = ApiDBUtils.findProjectByProjectAccountIdIncludingRemoved(account.getAccountId());
            response.setProjectId(project.getUuid());
            response.setProjectName(project.getName());
        } else {
            response.setAccountName(account.getAccountName());
        }
        Domain domain = ApiDBUtils.findDomainById(sshkeyPair.getDomainId());
        response.setDomainId(domain.getUuid());
        response.setDomainName(domain.getName());
        response.setHasAnnotation(annotationDao.hasAnnotations(sshkeyPair.getUuid(), AnnotationService.EntityType.SSH_KEYPAIR.name(),
                _accountMgr.isRootAdmin(CallContext.current().getCallingAccount().getId())));
        return response;
    }

    @Override
    public UserDataResponse createUserDataResponse(UserData userData) {
        UserDataResponse response = new UserDataResponse(userData.getUuid(), userData.getName(), userData.getUserData(), userData.getParams());
        Account account = ApiDBUtils.findAccountById(userData.getAccountId());
        response.setAccountId(account.getUuid());
        response.setAccountName(account.getAccountName());
        Domain domain = ApiDBUtils.findDomainById(userData.getDomainId());
        response.setDomainId(domain.getUuid());
        response.setDomainName(domain.getName());
        response.setHasAnnotation(annotationDao.hasAnnotations(userData.getUuid(), AnnotationService.EntityType.USER_DATA.name(),
                _accountMgr.isRootAdmin(CallContext.current().getCallingAccount().getId())));
        return response;
    }

    @Override
    public BackupResponse createBackupResponse(Backup backup) {
        return ApiDBUtils.newBackupResponse(backup);
    }

    @Override
    public BackupScheduleResponse createBackupScheduleResponse(BackupSchedule schedule) {
        return ApiDBUtils.newBackupScheduleResponse(schedule);
    }

    @Override
    public BackupOfferingResponse createBackupOfferingResponse(BackupOffering policy) {
        return ApiDBUtils.newBackupOfferingResponse(policy);
    }

    public ManagementServerResponse createManagementResponse(ManagementServerHost mgmt) {
        ManagementServerResponse response = new ManagementServerResponse();
        response.setId(mgmt.getUuid());
        response.setName(mgmt.getName());
        response.setVersion(mgmt.getVersion());
        response.setState(mgmt.getState());
        return response;
    }

    @Override
    public List<RouterHealthCheckResultResponse> createHealthCheckResponse(VirtualMachine router, List<RouterHealthCheckResult> healthCheckResults) {
        List<RouterHealthCheckResultResponse> responses = new ArrayList<>(healthCheckResults.size());
        for (RouterHealthCheckResult hcResult : healthCheckResults) {
            RouterHealthCheckResultResponse healthCheckResponse = new RouterHealthCheckResultResponse();
            healthCheckResponse.setObjectName("routerhealthchecks");
            healthCheckResponse.setCheckName(hcResult.getCheckName());
            healthCheckResponse.setCheckType(hcResult.getCheckType());
            healthCheckResponse.setResult(hcResult.getCheckResult());
            healthCheckResponse.setLastUpdated(hcResult.getLastUpdateTime());
            healthCheckResponse.setDetails(hcResult.getParsedCheckDetails());
            responses.add(healthCheckResponse);
        }
        return responses;
    }

    @Override
    public RollingMaintenanceResponse createRollingMaintenanceResponse(Boolean success, String details, List<RollingMaintenanceManager.HostUpdated> hostsUpdated, List<RollingMaintenanceManager.HostSkipped> hostsSkipped) {
        RollingMaintenanceResponse response = new RollingMaintenanceResponse(success, details);
        List<RollingMaintenanceHostUpdatedResponse> updated = new ArrayList<>();
        for (RollingMaintenanceManager.HostUpdated h : hostsUpdated) {
            RollingMaintenanceHostUpdatedResponse r = new RollingMaintenanceHostUpdatedResponse();
            r.setHostId(h.getHost().getUuid());
            r.setHostName(h.getHost().getName());
            r.setStartDate(getDateStringInternal(h.getStart()));
            r.setEndDate(getDateStringInternal(h.getEnd()));
            r.setOutput(h.getOutputMsg());
            updated.add(r);
        }
        List<RollingMaintenanceHostSkippedResponse> skipped = new ArrayList<>();
        for (RollingMaintenanceManager.HostSkipped h : hostsSkipped) {
            RollingMaintenanceHostSkippedResponse r = new RollingMaintenanceHostSkippedResponse();
            r.setHostId(h.getHost().getUuid());
            r.setHostName(h.getHost().getName());
            r.setReason(h.getReason());
            skipped.add(r);
        }
        response.setUpdatedHosts(updated);
        response.setSkippedHosts(skipped);
        response.setObjectName("rollingmaintenance");
        return response;
    }

    @Override
    public ResourceIconResponse createResourceIconResponse(ResourceIcon resourceIcon) {
        return  ApiDBUtils.newResourceIconResponse(resourceIcon);
    }

    @Override
    public GuestVlanResponse createGuestVlanResponse(GuestVlan guestVlan) {
        GuestVlanResponse guestVlanResponse = new GuestVlanResponse();

        Account owner = null;
        if (guestVlan.getAccountId() != null) {
            owner = ApiDBUtils.findAccountById(guestVlan.getAccountId());
        } else if (guestVlan.getAccountGuestVlanMapId() != null) {
            Long accountId = ApiDBUtils.getAccountIdForGuestVlan(guestVlan.getAccountGuestVlanMapId());
            owner = ApiDBUtils.findAccountById(accountId);
        }
        if (owner != null) {
            populateAccount(guestVlanResponse, owner.getId());
            populateDomain(guestVlanResponse, owner.getDomainId());
        }
        guestVlanResponse.setId(guestVlan.getId());
        guestVlanResponse.setGuestVlan(guestVlan.getVnet());
        DataCenterVO zone = ApiDBUtils.findZoneById(guestVlan.getDataCenterId());
        if (zone != null) {
            guestVlanResponse.setZoneId(zone.getUuid());
            guestVlanResponse.setZoneName(zone.getName());
        }
        PhysicalNetworkVO pnw = ApiDBUtils.findPhysicalNetworkById(guestVlan.getPhysicalNetworkId());
        if (pnw != null) {
            guestVlanResponse.setPhysicalNetworkId(pnw.getUuid());
            guestVlanResponse.setPhysicalNetworkName(pnw.getName());
        }
        if (guestVlan.getAccountGuestVlanMapId() != null) {
            guestVlanResponse.setDedicated(true);
        } else {
            guestVlanResponse.setDedicated(false);
        }
        if (guestVlan.getTakenAt() != null) {
            guestVlanResponse.setAllocationState("Allocated");
            guestVlanResponse.setTaken(guestVlan.getTakenAt());
        } else {
            guestVlanResponse.setAllocationState("Free");
        }

        List<NetworkVO> networks = networkDao.listByZoneAndUriAndGuestType(guestVlan.getDataCenterId(), guestVlan.getVnet(), null);
        List<NetworkResponse> networkResponses = new ArrayList<NetworkResponse>();
        for (Network network : networks) {
            NetworkResponse ntwkRsp = createNetworkResponse(ResponseView.Full, network);
            networkResponses.add(ntwkRsp);
        }
        guestVlanResponse.setNetworks(networkResponses);

        return guestVlanResponse;
    }

    @Override
    public NetworkPermissionsResponse createNetworkPermissionsResponse(NetworkPermission permission) {
        Long networkOwnerDomain = null;
        Network network = ApiDBUtils.findNetworkById(permission.getNetworkId());

        NetworkPermissionsResponse response = new NetworkPermissionsResponse();
        response.setNetworkId(network.getUuid());

        Account networkOwner = ApiDBUtils.findAccountById(network.getAccountId());
        if (networkOwner != null) {
            networkOwnerDomain = networkOwner.getDomainId();
            if (networkOwnerDomain != null) {
                Domain domain = ApiDBUtils.findDomainById(networkOwnerDomain);
                if (domain != null) {
                    response.setDomainId(domain.getUuid());
                    response.setDomainName(domain.getName());
                }
            }
        }

        Account account = ApiDBUtils.findAccountById(permission.getAccountId());
        response.setAccountName(account.getName());
        response.setAccountId(account.getUuid());
        if (account.getType() == Account.Type.PROJECT) {
            // convert account to projectIds
            Project project = ApiDBUtils.findProjectByProjectAccountId(account.getId());

            if (project.getUuid() != null && !project.getUuid().isEmpty()) {
                response.setProjectId(project.getUuid());
            } else {
                response.setProjectId(String.valueOf(project.getId()));
            }
            response.setProjectName(project.getName());
        }

        response.setObjectName("networkpermission");
        return response;
    }

    protected void handleCertificateResponse(String certStr, DirectDownloadCertificateResponse response) {
        try {
            Certificate cert = CertificateHelper.buildCertificate(certStr);
            if (cert instanceof X509CertImpl) {
                X509CertImpl certificate = (X509CertImpl) cert;
                response.setVersion(String.valueOf(certificate.getVersion()));
                response.setSubject(certificate.getSubjectDN().toString());
                response.setIssuer(certificate.getIssuerDN().toString());
                response.setSerialNum(certificate.getSerialNumberObject().toString());
                response.setValidity(String.format("From: [%s] - To: [%s]", certificate.getNotBefore(), certificate.getNotAfter()));
            }
        } catch (CertificateException e) {
            s_logger.error("Error parsing direct download certificate: " + certStr, e);
        }
    }

    @Override
    public DirectDownloadCertificateResponse createDirectDownloadCertificateResponse(DirectDownloadCertificate certificate) {
        DirectDownloadCertificateResponse response = new DirectDownloadCertificateResponse();
        DataCenterVO datacenter = ApiDBUtils.findZoneById(certificate.getZoneId());
        if (datacenter != null) {
            response.setZoneId(datacenter.getUuid());
            response.setZoneName(datacenter.getName());
        }
        response.setId(certificate.getUuid());
        response.setAlias(certificate.getAlias());
        handleCertificateResponse(certificate.getCertificate(), response);
        response.setHypervisor(certificate.getHypervisorType().getHypervisorDisplayName());
        response.setObjectName("directdownloadcertificate");
        return response;
    }

    @Override
    public List<DirectDownloadCertificateHostStatusResponse> createDirectDownloadCertificateHostMapResponse(List<DirectDownloadCertificateHostMap> hostMappings) {
        if (CollectionUtils.isEmpty(hostMappings)) {
            return new ArrayList<>();
        }
        List<DirectDownloadCertificateHostStatusResponse> responses = new ArrayList<>(hostMappings.size());
        for (DirectDownloadCertificateHostMap map : hostMappings) {
            DirectDownloadCertificateHostStatusResponse response = new DirectDownloadCertificateHostStatusResponse();
            HostVO host = ApiDBUtils.findHostById(map.getHostId());
            if (host != null) {
                response.setHostId(host.getUuid());
                response.setHostName(host.getName());
            }
            response.setStatus(map.isRevoked() ? CertificateStatus.REVOKED.name() : CertificateStatus.UPLOADED.name());
            response.setObjectName("directdownloadcertificatehoststatus");
            responses.add(response);
        }
        return responses;
    }

    private DirectDownloadCertificateHostStatusResponse getDirectDownloadHostStatusResponseInternal(Host host, CertificateStatus status, String details) {
        DirectDownloadCertificateHostStatusResponse response = new DirectDownloadCertificateHostStatusResponse();
        if (host != null) {
            response.setHostId(host.getUuid());
            response.setHostName(host.getName());
        }
        response.setStatus(status.name());
        response.setDetails(details);
        response.setObjectName("directdownloadcertificatehoststatus");
        return response;
    }

    @Override
    public DirectDownloadCertificateHostStatusResponse createDirectDownloadCertificateHostStatusResponse(DirectDownloadManager.HostCertificateStatus hostStatus) {
        Host host = hostStatus.getHost();
        CertificateStatus status = hostStatus.getStatus();
        return getDirectDownloadHostStatusResponseInternal(host, status, hostStatus.getDetails());
    }

    @Override
    public DirectDownloadCertificateHostStatusResponse createDirectDownloadCertificateProvisionResponse(Long certificateId, Long hostId, Pair<Boolean, String> result) {
        HostVO host = ApiDBUtils.findHostById(hostId);
        CertificateStatus status = result != null && result.first() ? CertificateStatus.UPLOADED : CertificateStatus.FAILED;
        return getDirectDownloadHostStatusResponseInternal(host, status, result != null ? result.second() : "provision certificate failure");
    }

    @Override
    public FirewallResponse createIpv6FirewallRuleResponse(FirewallRule fwRule) {
        FirewallResponse response = new FirewallResponse();

        response.setId(fwRule.getUuid());
        response.setProtocol(fwRule.getProtocol());
        List<String> cidrs = ApiDBUtils.findFirewallSourceCidrs(fwRule.getId());
        response.setCidrList(StringUtils.join(cidrs, ","));
        List<String> destinationCidrs = ApiDBUtils.findFirewallDestCidrs(fwRule.getId());
        response.setDestCidr(StringUtils.join(destinationCidrs, ","));
        response.setTrafficType(fwRule.getTrafficType().toString());
        response.setProtocol(fwRule.getProtocol());
        response.setStartPort(fwRule.getSourcePortStart());
        response.setEndPort(fwRule.getSourcePortEnd());
        response.setIcmpCode(fwRule.getIcmpCode());
        response.setIcmpType(fwRule.getIcmpType());

        Network network = ApiDBUtils.findNetworkById(fwRule.getNetworkId());
        response.setNetworkId(network.getUuid());

        FirewallRule.State state = fwRule.getState();
        String stateToSet = state.toString();
        if (state.equals(FirewallRule.State.Revoke)) {
            stateToSet = "Deleting";
        }

        response.setForDisplay(fwRule.isDisplay());

        // set tag information
        List<? extends ResourceTag> tags = ApiDBUtils.listByResourceTypeAndId(ResourceObjectType.FirewallRule, fwRule.getId());
        List<ResourceTagResponse> tagResponses = new ArrayList<ResourceTagResponse>();
        for (ResourceTag tag : tags) {
            ResourceTagResponse tagResponse = createResourceTagResponse(tag, true);
            CollectionUtils.addIgnoreNull(tagResponses, tagResponse);
        }
        response.setTags(tagResponses);

        response.setState(stateToSet);
        response.setObjectName("firewallrule");
        return response;
    }

    @Override
<<<<<<< HEAD
    public SecondaryStorageHeuristicsResponse createSecondaryStorageSelectorResponse(Heuristic heuristic) {
        String zoneUuid = ApiDBUtils.findZoneById(heuristic.getZoneId()).getUuid();
        SecondaryStorageHeuristicsResponse secondaryStorageHeuristicsResponse = new SecondaryStorageHeuristicsResponse(heuristic.getUuid(), heuristic.getName(),
                heuristic.getDescription(), zoneUuid, heuristic.getType(), heuristic.getHeuristicRule(), heuristic.getCreated(), heuristic.getRemoved());
        secondaryStorageHeuristicsResponse.setResponseName("secondarystorageheuristics");

        return secondaryStorageHeuristicsResponse;
=======
    public IpQuarantineResponse createQuarantinedIpsResponse(PublicIpQuarantine quarantinedIp) {
        IpQuarantineResponse quarantinedIpsResponse = new IpQuarantineResponse();
        String ipAddress = userIpAddressDao.findById(quarantinedIp.getPublicIpAddressId()).getAddress().toString();
        Account previousOwner = _accountMgr.getAccount(quarantinedIp.getPreviousOwnerId());

        quarantinedIpsResponse.setId(quarantinedIp.getUuid());
        quarantinedIpsResponse.setPublicIpAddress(ipAddress);
        quarantinedIpsResponse.setPreviousOwnerId(previousOwner.getUuid());
        quarantinedIpsResponse.setPreviousOwnerName(previousOwner.getName());
        quarantinedIpsResponse.setCreated(quarantinedIp.getCreated());
        quarantinedIpsResponse.setRemoved(quarantinedIp.getRemoved());
        quarantinedIpsResponse.setEndDate(quarantinedIp.getEndDate());
        quarantinedIpsResponse.setRemovalReason(quarantinedIp.getRemovalReason());
        quarantinedIpsResponse.setResponseName("quarantinedip");

        return quarantinedIpsResponse;
>>>>>>> c7ed4ca2
    }
}<|MERGE_RESOLUTION|>--- conflicted
+++ resolved
@@ -5094,7 +5094,6 @@
     }
 
     @Override
-<<<<<<< HEAD
     public SecondaryStorageHeuristicsResponse createSecondaryStorageSelectorResponse(Heuristic heuristic) {
         String zoneUuid = ApiDBUtils.findZoneById(heuristic.getZoneId()).getUuid();
         SecondaryStorageHeuristicsResponse secondaryStorageHeuristicsResponse = new SecondaryStorageHeuristicsResponse(heuristic.getUuid(), heuristic.getName(),
@@ -5102,7 +5101,9 @@
         secondaryStorageHeuristicsResponse.setResponseName("secondarystorageheuristics");
 
         return secondaryStorageHeuristicsResponse;
-=======
+    }
+
+    @Override
     public IpQuarantineResponse createQuarantinedIpsResponse(PublicIpQuarantine quarantinedIp) {
         IpQuarantineResponse quarantinedIpsResponse = new IpQuarantineResponse();
         String ipAddress = userIpAddressDao.findById(quarantinedIp.getPublicIpAddressId()).getAddress().toString();
@@ -5119,6 +5120,5 @@
         quarantinedIpsResponse.setResponseName("quarantinedip");
 
         return quarantinedIpsResponse;
->>>>>>> c7ed4ca2
     }
 }