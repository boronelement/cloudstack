--- conflicted
+++ resolved
@@ -80,11 +80,8 @@
 import org.apache.cloudstack.api.response.BackupRepositoryResponse;
 import org.apache.cloudstack.api.response.BackupResponse;
 import org.apache.cloudstack.api.response.BackupScheduleResponse;
-<<<<<<< HEAD
 import org.apache.cloudstack.api.response.BaseRolePermissionResponse;
-=======
 import org.apache.cloudstack.api.response.BgpPeerResponse;
->>>>>>> f8d8a9c7
 import org.apache.cloudstack.api.response.BucketResponse;
 import org.apache.cloudstack.api.response.CapabilityResponse;
 import org.apache.cloudstack.api.response.CapacityResponse;
@@ -5383,7 +5380,6 @@
         populateAccount(bucketResponse, bucket.getAccountId());
         return bucketResponse;
     }
-<<<<<<< HEAD
     @Override
     public ApiKeyPairResponse createKeyPairResponse(ApiKeyPair keyPair) {
         ApiKeyPairResponse apiKeyPairResponse = new ApiKeyPairResponse();
@@ -5440,7 +5436,6 @@
         response.setResponses(permissionResponses);
         return response;
     }
-=======
 
     @Override
     public ASNRangeResponse createASNumberRangeResponse(ASNumberRange asnRange) {
@@ -5520,5 +5515,4 @@
         SharedFSJoinVO sharedFSView = ApiDBUtils.newSharedFSView(sharedFS);
         return ApiDBUtils.newSharedFSResponse(view, sharedFSView);
     }
->>>>>>> f8d8a9c7
 }