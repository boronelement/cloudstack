--- conflicted
+++ resolved
@@ -3333,12 +3333,8 @@
                 usageRecResponse.setVirtualMachineId(vmInstance.getUuid());
             }
         }
-<<<<<<< HEAD
-        usageRecResponse.setVmName(usageRecord.getVmName());
+        usageRecResponse.setResourceName(usageRecord.getVmName());
         VMTemplateVO template = null;
-=======
-        usageRecResponse.setResourceName(usageRecord.getVmName());
->>>>>>> 61ebc6a4
         if (usageRecord.getTemplateId() != null) {
             template = ApiDBUtils.findTemplateById(usageRecord.getTemplateId());
             if (template != null) {
@@ -3663,17 +3659,10 @@
             }
         } else if (usageRecord.getUsageType() == UsageTypes.VM_SNAPSHOT) {
             resourceType = ResourceObjectType.UserVm;
-<<<<<<< HEAD
             if (vmInstance != null) {
                 resourceId = vmInstance.getId();
-                usageRecResponse.setVmName(vmInstance.getInstanceName());
+                usageRecResponse.setResourceName(vm.getInstanceName());
                 usageRecResponse.setUsageId(vmInstance.getUuid());
-=======
-            if (vm != null) {
-                resourceId = vm.getId();
-                usageRecResponse.setResourceName(vm.getInstanceName());
-                usageRecResponse.setUsageId(vm.getUuid());
->>>>>>> 61ebc6a4
             }
             usageRecResponse.setSize(usageRecord.getSize());
             if (usageRecord.getOfferingId() != null) {
