// Licensed to the Apache Software Foundation (ASF) under one
// or more contributor license agreements.  See the NOTICE file
// distributed with this work for additional information
// regarding copyright ownership.  The ASF licenses this file
// to you under the Apache License, Version 2.0 (the
// "License"); you may not use this file except in compliance
// with the License.  You may obtain a copy of the License at
//
//   http://www.apache.org/licenses/LICENSE-2.0
//
// Unless required by applicable law or agreed to in writing,
// software distributed under the License is distributed on an
// "AS IS" BASIS, WITHOUT WARRANTIES OR CONDITIONS OF ANY
// KIND, either express or implied.  See the License for the
// specific language governing permissions and limitations
// under the License.
package com.cloud.api;

import java.text.DecimalFormat;
import java.util.ArrayList;
import java.util.Calendar;
import java.util.Date;
import java.util.EnumSet;
import java.util.HashMap;
import java.util.HashSet;
import java.util.List;
import java.util.Map;
import java.util.Set;
import java.util.TimeZone;
import java.util.stream.Collectors;

import javax.inject.Inject;

import org.apache.cloudstack.acl.ControlledEntity;
import org.apache.cloudstack.acl.ControlledEntity.ACLType;
import org.apache.cloudstack.affinity.AffinityGroup;
import org.apache.cloudstack.affinity.AffinityGroupResponse;
import org.apache.cloudstack.api.ApiConstants.DomainDetails;
import org.apache.cloudstack.api.ApiConstants.HostDetails;
import org.apache.cloudstack.api.ApiConstants.VMDetails;
import org.apache.cloudstack.api.ResponseGenerator;
import org.apache.cloudstack.api.ResponseObject.ResponseView;
import org.apache.cloudstack.api.command.user.job.QueryAsyncJobResultCmd;
import org.apache.cloudstack.api.response.AccountResponse;
import org.apache.cloudstack.api.response.ApplicationLoadBalancerInstanceResponse;
import org.apache.cloudstack.api.response.ApplicationLoadBalancerResponse;
import org.apache.cloudstack.api.response.ApplicationLoadBalancerRuleResponse;
import org.apache.cloudstack.api.response.AsyncJobResponse;
import org.apache.cloudstack.api.response.AutoScalePolicyResponse;
import org.apache.cloudstack.api.response.AutoScaleVmGroupResponse;
import org.apache.cloudstack.api.response.AutoScaleVmProfileResponse;
import org.apache.cloudstack.api.response.BackupPolicyResponse;
import org.apache.cloudstack.api.response.CapabilityResponse;
import org.apache.cloudstack.api.response.CapacityResponse;
import org.apache.cloudstack.api.response.ClusterResponse;
import org.apache.cloudstack.api.response.ConditionResponse;
import org.apache.cloudstack.api.response.ConfigurationResponse;
import org.apache.cloudstack.api.response.ControlledEntityResponse;
import org.apache.cloudstack.api.response.ControlledViewEntityResponse;
import org.apache.cloudstack.api.response.CounterResponse;
import org.apache.cloudstack.api.response.CreateCmdResponse;
import org.apache.cloudstack.api.response.CreateSSHKeyPairResponse;
import org.apache.cloudstack.api.response.DiskOfferingResponse;
import org.apache.cloudstack.api.response.DomainResponse;
import org.apache.cloudstack.api.response.DomainRouterResponse;
import org.apache.cloudstack.api.response.EventResponse;
import org.apache.cloudstack.api.response.ExtractResponse;
import org.apache.cloudstack.api.response.FirewallResponse;
import org.apache.cloudstack.api.response.FirewallRuleResponse;
import org.apache.cloudstack.api.response.GlobalLoadBalancerResponse;
import org.apache.cloudstack.api.response.GuestOSResponse;
import org.apache.cloudstack.api.response.GuestOsMappingResponse;
import org.apache.cloudstack.api.response.GuestVlanRangeResponse;
import org.apache.cloudstack.api.response.HostForMigrationResponse;
import org.apache.cloudstack.api.response.HostResponse;
import org.apache.cloudstack.api.response.HypervisorCapabilitiesResponse;
import org.apache.cloudstack.api.response.IPAddressResponse;
import org.apache.cloudstack.api.response.ImageStoreResponse;
import org.apache.cloudstack.api.response.InstanceGroupResponse;
import org.apache.cloudstack.api.response.InternalLoadBalancerElementResponse;
import org.apache.cloudstack.api.response.IpForwardingRuleResponse;
import org.apache.cloudstack.api.response.IsolationMethodResponse;
import org.apache.cloudstack.api.response.LBHealthCheckPolicyResponse;
import org.apache.cloudstack.api.response.LBHealthCheckResponse;
import org.apache.cloudstack.api.response.LBStickinessPolicyResponse;
import org.apache.cloudstack.api.response.LBStickinessResponse;
import org.apache.cloudstack.api.response.ListResponse;
import org.apache.cloudstack.api.response.LoadBalancerResponse;
import org.apache.cloudstack.api.response.ManagementServerResponse;
import org.apache.cloudstack.api.response.NetworkACLItemResponse;
import org.apache.cloudstack.api.response.NetworkACLResponse;
import org.apache.cloudstack.api.response.NetworkOfferingResponse;
import org.apache.cloudstack.api.response.NetworkResponse;
import org.apache.cloudstack.api.response.NicExtraDhcpOptionResponse;
import org.apache.cloudstack.api.response.NicResponse;
import org.apache.cloudstack.api.response.NicSecondaryIpResponse;
import org.apache.cloudstack.api.response.OvsProviderResponse;
import org.apache.cloudstack.api.response.PhysicalNetworkResponse;
import org.apache.cloudstack.api.response.PodResponse;
import org.apache.cloudstack.api.response.PortableIpRangeResponse;
import org.apache.cloudstack.api.response.PortableIpResponse;
import org.apache.cloudstack.api.response.PrivateGatewayResponse;
import org.apache.cloudstack.api.response.ProjectAccountResponse;
import org.apache.cloudstack.api.response.ProjectInvitationResponse;
import org.apache.cloudstack.api.response.ProjectResponse;
import org.apache.cloudstack.api.response.ProviderResponse;
import org.apache.cloudstack.api.response.RegionResponse;
import org.apache.cloudstack.api.response.RemoteAccessVpnResponse;
import org.apache.cloudstack.api.response.ResourceCountResponse;
import org.apache.cloudstack.api.response.ResourceLimitResponse;
import org.apache.cloudstack.api.response.ResourceTagResponse;
import org.apache.cloudstack.api.response.SSHKeyPairResponse;
import org.apache.cloudstack.api.response.SecurityGroupResponse;
import org.apache.cloudstack.api.response.SecurityGroupRuleResponse;
import org.apache.cloudstack.api.response.ServiceOfferingResponse;
import org.apache.cloudstack.api.response.ServiceResponse;
import org.apache.cloudstack.api.response.Site2SiteCustomerGatewayResponse;
import org.apache.cloudstack.api.response.Site2SiteVpnConnectionResponse;
import org.apache.cloudstack.api.response.Site2SiteVpnGatewayResponse;
import org.apache.cloudstack.api.response.SnapshotPolicyResponse;
import org.apache.cloudstack.api.response.SnapshotResponse;
import org.apache.cloudstack.api.response.SnapshotScheduleResponse;
import org.apache.cloudstack.api.response.StaticRouteResponse;
import org.apache.cloudstack.api.response.StorageNetworkIpRangeResponse;
import org.apache.cloudstack.api.response.StoragePoolResponse;
import org.apache.cloudstack.api.response.SystemVmInstanceResponse;
import org.apache.cloudstack.api.response.SystemVmResponse;
import org.apache.cloudstack.api.response.TemplatePermissionsResponse;
import org.apache.cloudstack.api.response.TemplateResponse;
import org.apache.cloudstack.api.response.TrafficMonitorResponse;
import org.apache.cloudstack.api.response.TrafficTypeResponse;
import org.apache.cloudstack.api.response.UpgradeRouterTemplateResponse;
import org.apache.cloudstack.api.response.UsageRecordResponse;
import org.apache.cloudstack.api.response.UserResponse;
import org.apache.cloudstack.api.response.UserVmResponse;
import org.apache.cloudstack.api.response.VMBackupResponse;
import org.apache.cloudstack.api.response.VMSnapshotResponse;
import org.apache.cloudstack.api.response.VirtualRouterProviderResponse;
import org.apache.cloudstack.api.response.VlanIpRangeResponse;
import org.apache.cloudstack.api.response.VolumeResponse;
import org.apache.cloudstack.api.response.VpcOfferingResponse;
import org.apache.cloudstack.api.response.VpcResponse;
import org.apache.cloudstack.api.response.VpnUsersResponse;
import org.apache.cloudstack.api.response.ZoneResponse;
import org.apache.cloudstack.backup.BackupPolicy;
import org.apache.cloudstack.backup.VMBackup;
import org.apache.cloudstack.config.Configuration;
import org.apache.cloudstack.context.CallContext;
import org.apache.cloudstack.engine.subsystem.api.storage.DataStore;
import org.apache.cloudstack.engine.subsystem.api.storage.DataStoreCapabilities;
import org.apache.cloudstack.engine.subsystem.api.storage.DataStoreManager;
import org.apache.cloudstack.engine.subsystem.api.storage.SnapshotDataFactory;
import org.apache.cloudstack.engine.subsystem.api.storage.SnapshotInfo;
import org.apache.cloudstack.framework.jobs.AsyncJob;
import org.apache.cloudstack.framework.jobs.AsyncJobManager;
import org.apache.cloudstack.management.ManagementServerHost;
import org.apache.cloudstack.network.lb.ApplicationLoadBalancerRule;
import org.apache.cloudstack.region.PortableIp;
import org.apache.cloudstack.region.PortableIpRange;
import org.apache.cloudstack.region.Region;
import org.apache.cloudstack.storage.datastore.db.PrimaryDataStoreDao;
import org.apache.cloudstack.storage.datastore.db.SnapshotDataStoreDao;
import org.apache.cloudstack.storage.datastore.db.SnapshotDataStoreVO;
import org.apache.cloudstack.storage.datastore.db.StoragePoolVO;
import org.apache.cloudstack.usage.Usage;
import org.apache.cloudstack.usage.UsageService;
import org.apache.cloudstack.usage.UsageTypes;
import org.apache.commons.collections.CollectionUtils;
import org.apache.log4j.Logger;

import com.cloud.agent.api.VgpuTypesInfo;
import com.cloud.api.query.ViewResponseHelper;
import com.cloud.api.query.vo.AccountJoinVO;
import com.cloud.api.query.vo.AsyncJobJoinVO;
import com.cloud.api.query.vo.ControlledViewEntity;
import com.cloud.api.query.vo.DataCenterJoinVO;
import com.cloud.api.query.vo.DiskOfferingJoinVO;
import com.cloud.api.query.vo.DomainRouterJoinVO;
import com.cloud.api.query.vo.EventJoinVO;
import com.cloud.api.query.vo.HostJoinVO;
import com.cloud.api.query.vo.ImageStoreJoinVO;
import com.cloud.api.query.vo.InstanceGroupJoinVO;
import com.cloud.api.query.vo.NetworkOfferingJoinVO;
import com.cloud.api.query.vo.ProjectAccountJoinVO;
import com.cloud.api.query.vo.ProjectInvitationJoinVO;
import com.cloud.api.query.vo.ProjectJoinVO;
import com.cloud.api.query.vo.ResourceTagJoinVO;
import com.cloud.api.query.vo.SecurityGroupJoinVO;
import com.cloud.api.query.vo.ServiceOfferingJoinVO;
import com.cloud.api.query.vo.StoragePoolJoinVO;
import com.cloud.api.query.vo.TemplateJoinVO;
import com.cloud.api.query.vo.UserAccountJoinVO;
import com.cloud.api.query.vo.UserVmJoinVO;
import com.cloud.api.query.vo.VolumeJoinVO;
import com.cloud.api.query.vo.VpcOfferingJoinVO;
import com.cloud.api.response.ApiResponseSerializer;
import com.cloud.capacity.Capacity;
import com.cloud.capacity.CapacityVO;
import com.cloud.capacity.dao.CapacityDaoImpl.SummedCapacity;
import com.cloud.configuration.ConfigurationManager;
import com.cloud.configuration.Resource.ResourceOwnerType;
import com.cloud.configuration.Resource.ResourceType;
import com.cloud.configuration.ResourceCount;
import com.cloud.configuration.ResourceLimit;
import com.cloud.dc.ClusterDetailsDao;
import com.cloud.dc.ClusterVO;
import com.cloud.dc.DataCenter;
import com.cloud.dc.DataCenterVO;
import com.cloud.dc.HostPodVO;
import com.cloud.dc.Pod;
import com.cloud.dc.StorageNetworkIpRange;
import com.cloud.dc.Vlan;
import com.cloud.dc.Vlan.VlanType;
import com.cloud.dc.VlanVO;
import com.cloud.domain.Domain;
import com.cloud.domain.DomainVO;
import com.cloud.event.Event;
import com.cloud.exception.InvalidParameterValueException;
import com.cloud.exception.PermissionDeniedException;
import com.cloud.gpu.GPU;
import com.cloud.host.Host;
import com.cloud.host.HostVO;
import com.cloud.hypervisor.HypervisorCapabilities;
import com.cloud.network.GuestVlan;
import com.cloud.network.IpAddress;
import com.cloud.network.Network;
import com.cloud.network.Network.Capability;
import com.cloud.network.Network.Provider;
import com.cloud.network.Network.Service;
import com.cloud.network.NetworkModel;
import com.cloud.network.NetworkProfile;
import com.cloud.network.Networks.BroadcastDomainType;
import com.cloud.network.Networks.IsolationType;
import com.cloud.network.Networks.TrafficType;
import com.cloud.network.OvsProvider;
import com.cloud.network.PhysicalNetwork;
import com.cloud.network.PhysicalNetworkServiceProvider;
import com.cloud.network.PhysicalNetworkTrafficType;
import com.cloud.network.RemoteAccessVpn;
import com.cloud.network.Site2SiteCustomerGateway;
import com.cloud.network.Site2SiteVpnConnection;
import com.cloud.network.Site2SiteVpnGateway;
import com.cloud.network.VirtualRouterProvider;
import com.cloud.network.VpnUser;
import com.cloud.network.VpnUserVO;
import com.cloud.network.as.AutoScalePolicy;
import com.cloud.network.as.AutoScaleVmGroup;
import com.cloud.network.as.AutoScaleVmProfile;
import com.cloud.network.as.AutoScaleVmProfileVO;
import com.cloud.network.as.Condition;
import com.cloud.network.as.ConditionVO;
import com.cloud.network.as.Counter;
import com.cloud.network.dao.IPAddressDao;
import com.cloud.network.dao.IPAddressVO;
import com.cloud.network.dao.LoadBalancerVO;
import com.cloud.network.dao.NetworkDetailVO;
import com.cloud.network.dao.NetworkDetailsDao;
import com.cloud.network.dao.NetworkVO;
import com.cloud.network.dao.PhysicalNetworkVO;
import com.cloud.network.router.VirtualRouter;
import com.cloud.network.rules.FirewallRule;
import com.cloud.network.rules.FirewallRuleVO;
import com.cloud.network.rules.HealthCheckPolicy;
import com.cloud.network.rules.LoadBalancer;
import com.cloud.network.rules.LoadBalancerContainer.Scheme;
import com.cloud.network.rules.PortForwardingRule;
import com.cloud.network.rules.PortForwardingRuleVO;
import com.cloud.network.rules.StaticNatRule;
import com.cloud.network.rules.StickinessPolicy;
import com.cloud.network.security.SecurityGroup;
import com.cloud.network.security.SecurityGroupVO;
import com.cloud.network.security.SecurityRule;
import com.cloud.network.security.SecurityRule.SecurityRuleType;
import com.cloud.network.vpc.NetworkACL;
import com.cloud.network.vpc.NetworkACLItem;
import com.cloud.network.vpc.PrivateGateway;
import com.cloud.network.vpc.StaticRoute;
import com.cloud.network.vpc.Vpc;
import com.cloud.network.vpc.VpcOffering;
import com.cloud.offering.DiskOffering;
import com.cloud.offering.NetworkOffering;
import com.cloud.offering.NetworkOffering.Detail;
import com.cloud.offering.ServiceOffering;
import com.cloud.offerings.NetworkOfferingVO;
import com.cloud.org.Cluster;
import com.cloud.projects.Project;
import com.cloud.projects.ProjectAccount;
import com.cloud.projects.ProjectInvitation;
import com.cloud.region.ha.GlobalLoadBalancerRule;
import com.cloud.server.ResourceTag;
import com.cloud.server.ResourceTag.ResourceObjectType;
import com.cloud.service.ServiceOfferingVO;
import com.cloud.storage.DataStoreRole;
import com.cloud.storage.DiskOfferingVO;
import com.cloud.storage.GuestOS;
import com.cloud.storage.GuestOSCategoryVO;
import com.cloud.storage.GuestOSHypervisor;
import com.cloud.storage.ImageStore;
import com.cloud.storage.Snapshot;
import com.cloud.storage.SnapshotVO;
import com.cloud.storage.StoragePool;
import com.cloud.storage.Upload;
import com.cloud.storage.UploadVO;
import com.cloud.storage.VMTemplateVO;
import com.cloud.storage.Volume;
import com.cloud.storage.VolumeVO;
import com.cloud.storage.dao.VolumeDao;
import com.cloud.storage.snapshot.SnapshotPolicy;
import com.cloud.storage.snapshot.SnapshotSchedule;
import com.cloud.tags.dao.ResourceTagDao;
import com.cloud.template.VirtualMachineTemplate;
import com.cloud.user.Account;
import com.cloud.user.AccountManager;
import com.cloud.user.SSHKeyPair;
import com.cloud.user.User;
import com.cloud.user.UserAccount;
import com.cloud.uservm.UserVm;
import com.cloud.utils.Pair;
import com.cloud.utils.StringUtils;
import com.cloud.utils.crypt.DBEncryptionUtil;
import com.cloud.utils.db.EntityManager;
import com.cloud.utils.db.SearchBuilder;
import com.cloud.utils.db.SearchCriteria;
import com.cloud.utils.exception.CloudRuntimeException;
import com.cloud.utils.net.Dhcp;
import com.cloud.utils.net.Ip;
import com.cloud.utils.net.NetUtils;
import com.cloud.vm.ConsoleProxyVO;
import com.cloud.vm.InstanceGroup;
import com.cloud.vm.Nic;
import com.cloud.vm.NicExtraDhcpOptionVO;
import com.cloud.vm.NicProfile;
import com.cloud.vm.NicSecondaryIp;
import com.cloud.vm.NicVO;
import com.cloud.vm.VMInstanceVO;
import com.cloud.vm.VirtualMachine;
import com.cloud.vm.VirtualMachine.Type;
import com.cloud.vm.dao.NicExtraDhcpOptionDao;
import com.cloud.vm.dao.NicSecondaryIpVO;
import com.cloud.vm.snapshot.VMSnapshot;

public class ApiResponseHelper implements ResponseGenerator {

    private static final Logger s_logger = Logger.getLogger(ApiResponseHelper.class);
    private static final DecimalFormat s_percentFormat = new DecimalFormat("##.##");

    @Inject
    private EntityManager _entityMgr;
    @Inject
    private UsageService _usageSvc;
    @Inject
    NetworkModel _ntwkModel;
    @Inject
    protected AccountManager _accountMgr;
    @Inject
    protected AsyncJobManager _jobMgr;
    @Inject
    ConfigurationManager _configMgr;
    @Inject
    SnapshotDataFactory snapshotfactory;
    @Inject
    private VolumeDao _volumeDao;
    @Inject
    private DataStoreManager _dataStoreMgr;
    @Inject
    private SnapshotDataStoreDao _snapshotStoreDao;
    @Inject
    private PrimaryDataStoreDao _storagePoolDao;
    @Inject
    private ClusterDetailsDao _clusterDetailsDao;
    @Inject
    private ResourceTagDao _resourceTagDao;
    @Inject
    private NicExtraDhcpOptionDao _nicExtraDhcpOptionDao;
    @Inject
    private IPAddressDao userIpAddressDao;
    @Inject
    NetworkDetailsDao networkDetailsDao;

    @Override
    public UserResponse createUserResponse(User user) {
        UserAccountJoinVO vUser = ApiDBUtils.newUserView(user);
        return ApiDBUtils.newUserResponse(vUser);
    }

    // this method is used for response generation via createAccount (which
    // creates an account + user)
    @Override
    public AccountResponse createUserAccountResponse(ResponseView view, UserAccount user) {
        return ApiDBUtils.newAccountResponse(view, EnumSet.of(DomainDetails.all), ApiDBUtils.findAccountViewById(user.getAccountId()));
    }

    @Override
    public AccountResponse createAccountResponse(ResponseView view, Account account) {
        AccountJoinVO vUser = ApiDBUtils.newAccountView(account);
        return ApiDBUtils.newAccountResponse(view, EnumSet.of(DomainDetails.all), vUser);
    }

    @Override
    public UserResponse createUserResponse(UserAccount user) {
        UserAccountJoinVO vUser = ApiDBUtils.newUserView(user);
        return ApiDBUtils.newUserResponse(vUser);
    }

    @Override
    public DomainResponse createDomainResponse(Domain domain) {
        DomainResponse domainResponse = new DomainResponse();
        domainResponse.setDomainName(domain.getName());
        domainResponse.setId(domain.getUuid());
        domainResponse.setLevel(domain.getLevel());
        domainResponse.setNetworkDomain(domain.getNetworkDomain());
        Domain parentDomain = ApiDBUtils.findDomainById(domain.getParent());
        if (parentDomain != null) {
            domainResponse.setParentDomainId(parentDomain.getUuid());
        }
        StringBuilder domainPath = new StringBuilder("ROOT");
        (domainPath.append(domain.getPath())).deleteCharAt(domainPath.length() - 1);
        domainResponse.setPath(domainPath.toString());
        if (domain.getParent() != null) {
            domainResponse.setParentDomainName(ApiDBUtils.findDomainById(domain.getParent()).getName());
        }
        if (domain.getChildCount() > 0) {
            domainResponse.setHasChild(true);
        }
        domainResponse.setObjectName("domain");
        return domainResponse;
    }

    @Override
    public DiskOfferingResponse createDiskOfferingResponse(DiskOffering offering) {
        DiskOfferingJoinVO vOffering = ApiDBUtils.newDiskOfferingView(offering);
        return ApiDBUtils.newDiskOfferingResponse(vOffering);
    }

    @Override
    public ResourceLimitResponse createResourceLimitResponse(ResourceLimit limit) {
        ResourceLimitResponse resourceLimitResponse = new ResourceLimitResponse();
        if (limit.getResourceOwnerType() == ResourceOwnerType.Domain) {
            populateDomain(resourceLimitResponse, limit.getOwnerId());
        } else if (limit.getResourceOwnerType() == ResourceOwnerType.Account) {
            Account accountTemp = ApiDBUtils.findAccountById(limit.getOwnerId());
            populateAccount(resourceLimitResponse, limit.getOwnerId());
            populateDomain(resourceLimitResponse, accountTemp.getDomainId());
        }
        resourceLimitResponse.setResourceType(limit.getType());

        if ((limit.getType() == ResourceType.primary_storage || limit.getType() == ResourceType.secondary_storage) && limit.getMax() >= 0) {
            resourceLimitResponse.setMax((long)Math.ceil((double)limit.getMax() / ResourceType.bytesToGiB));
        } else {
            resourceLimitResponse.setMax(limit.getMax());
        }
        resourceLimitResponse.setObjectName("resourcelimit");

        return resourceLimitResponse;
    }

    @Override
    public ResourceCountResponse createResourceCountResponse(ResourceCount resourceCount) {
        ResourceCountResponse resourceCountResponse = new ResourceCountResponse();

        if (resourceCount.getResourceOwnerType() == ResourceOwnerType.Account) {
            Account accountTemp = ApiDBUtils.findAccountById(resourceCount.getOwnerId());
            if (accountTemp != null) {
                populateAccount(resourceCountResponse, accountTemp.getId());
                populateDomain(resourceCountResponse, accountTemp.getDomainId());
            }
        } else if (resourceCount.getResourceOwnerType() == ResourceOwnerType.Domain) {
            populateDomain(resourceCountResponse, resourceCount.getOwnerId());
        }

        resourceCountResponse.setResourceType(resourceCount.getType());
        resourceCountResponse.setResourceCount(resourceCount.getCount());
        resourceCountResponse.setObjectName("resourcecount");
        return resourceCountResponse;
    }

    @Override
    public ServiceOfferingResponse createServiceOfferingResponse(ServiceOffering offering) {
        ServiceOfferingJoinVO vOffering = ApiDBUtils.newServiceOfferingView(offering);
        return ApiDBUtils.newServiceOfferingResponse(vOffering);
    }

    @Override
    public ConfigurationResponse createConfigurationResponse(Configuration cfg) {
        ConfigurationResponse cfgResponse = new ConfigurationResponse();
        cfgResponse.setCategory(cfg.getCategory());
        cfgResponse.setDescription(cfg.getDescription());
        cfgResponse.setName(cfg.getName());
        if (cfg.isEncrypted()) {
            cfgResponse.setValue(DBEncryptionUtil.encrypt(cfg.getValue()));
        } else {
            cfgResponse.setValue(cfg.getValue());
        }
        cfgResponse.setObjectName("configuration");

        return cfgResponse;
    }

    @Override
    public SnapshotResponse createSnapshotResponse(Snapshot snapshot) {
        SnapshotResponse snapshotResponse = new SnapshotResponse();
        snapshotResponse.setId(snapshot.getUuid());

        populateOwner(snapshotResponse, snapshot);

        VolumeVO volume = findVolumeById(snapshot.getVolumeId());
        String snapshotTypeStr = snapshot.getRecurringType().name();
        snapshotResponse.setSnapshotType(snapshotTypeStr);
        if (volume != null) {
            snapshotResponse.setVolumeId(volume.getUuid());
            snapshotResponse.setVolumeName(volume.getName());
            snapshotResponse.setVolumeType(volume.getVolumeType().name());
            snapshotResponse.setVirtualSize(volume.getSize());
            DataCenter zone = ApiDBUtils.findZoneById(volume.getDataCenterId());
            if (zone != null) {
                snapshotResponse.setZoneId(zone.getUuid());
            }

            if (volume.getVolumeType() == Volume.Type.ROOT && volume.getInstanceId() != null) {
                //TODO combine lines and 489 into a join in the volume dao
                VMInstanceVO instance = ApiDBUtils.findVMInstanceById(volume.getInstanceId());
                if (instance != null) {
                    GuestOS guestOs = ApiDBUtils.findGuestOSById(instance.getGuestOSId());
                    if (guestOs != null) {
                        snapshotResponse.setOsTypeId(guestOs.getUuid());
                        snapshotResponse.setOsDisplayName(guestOs.getDisplayName());
                    }
                }
            }
        }
        snapshotResponse.setCreated(snapshot.getCreated());
        snapshotResponse.setName(snapshot.getName());
        snapshotResponse.setIntervalType(ApiDBUtils.getSnapshotIntervalTypes(snapshot.getId()));
        snapshotResponse.setState(snapshot.getState());
        snapshotResponse.setLocationType(ApiDBUtils.getSnapshotLocationType(snapshot.getId()));

        SnapshotInfo snapshotInfo = null;

        if (snapshot instanceof SnapshotInfo) {
            snapshotInfo = (SnapshotInfo)snapshot;
        } else {
            DataStoreRole dataStoreRole = getDataStoreRole(snapshot, _snapshotStoreDao, _dataStoreMgr);

            snapshotInfo = snapshotfactory.getSnapshot(snapshot.getId(), dataStoreRole);
        }

        if (snapshotInfo == null) {
            s_logger.debug("Unable to find info for image store snapshot with uuid " + snapshot.getUuid());
            snapshotResponse.setRevertable(false);
        } else {
        snapshotResponse.setRevertable(snapshotInfo.isRevertable());
        snapshotResponse.setPhysicaSize(snapshotInfo.getPhysicalSize());
        }

        // set tag information
        List<? extends ResourceTag> tags = ApiDBUtils.listByResourceTypeAndId(ResourceObjectType.Snapshot, snapshot.getId());
        List<ResourceTagResponse> tagResponses = new ArrayList<ResourceTagResponse>();
        for (ResourceTag tag : tags) {
            ResourceTagResponse tagResponse = createResourceTagResponse(tag, true);
            CollectionUtils.addIgnoreNull(tagResponses, tagResponse);
        }
        snapshotResponse.setTags(new HashSet<>(tagResponses));

        snapshotResponse.setObjectName("snapshot");
        return snapshotResponse;
    }

    public static DataStoreRole getDataStoreRole(Snapshot snapshot, SnapshotDataStoreDao snapshotStoreDao, DataStoreManager dataStoreMgr) {
        SnapshotDataStoreVO snapshotStore = snapshotStoreDao.findBySnapshot(snapshot.getId(), DataStoreRole.Primary);

        if (snapshotStore == null) {
            return DataStoreRole.Image;
        }

        long storagePoolId = snapshotStore.getDataStoreId();
        DataStore dataStore = dataStoreMgr.getDataStore(storagePoolId, DataStoreRole.Primary);
        if (dataStore == null) {
            return DataStoreRole.Image;
        }

        Map<String, String> mapCapabilities = dataStore.getDriver().getCapabilities();

        if (mapCapabilities != null) {
            String value = mapCapabilities.get(DataStoreCapabilities.STORAGE_SYSTEM_SNAPSHOT.toString());
            Boolean supportsStorageSystemSnapshots = new Boolean(value);

            if (supportsStorageSystemSnapshots) {
                return DataStoreRole.Primary;
            }
        }

        return DataStoreRole.Image;
    }

    @Override
    public VMSnapshotResponse createVMSnapshotResponse(VMSnapshot vmSnapshot) {
        VMSnapshotResponse vmSnapshotResponse = new VMSnapshotResponse();
        vmSnapshotResponse.setId(vmSnapshot.getUuid());
        vmSnapshotResponse.setName(vmSnapshot.getName());
        vmSnapshotResponse.setState(vmSnapshot.getState());
        vmSnapshotResponse.setCreated(vmSnapshot.getCreated());
        vmSnapshotResponse.setDescription(vmSnapshot.getDescription());
        vmSnapshotResponse.setDisplayName(vmSnapshot.getDisplayName());
        UserVm vm = ApiDBUtils.findUserVmById(vmSnapshot.getVmId());
        if (vm != null) {
            vmSnapshotResponse.setVirtualMachineid(vm.getUuid());
            DataCenterVO datacenter = ApiDBUtils.findZoneById(vm.getDataCenterId());
            if (datacenter != null) {
                vmSnapshotResponse.setZoneId(datacenter.getUuid());
            }
        }
        if (vmSnapshot.getParent() != null) {
            VMSnapshot vmSnapshotParent = ApiDBUtils.getVMSnapshotById(vmSnapshot.getParent());
            if (vmSnapshotParent != null) {
                vmSnapshotResponse.setParent(vmSnapshotParent.getUuid());
                vmSnapshotResponse.setParentName(vmSnapshotParent.getDisplayName());
            }
        }
        populateOwner(vmSnapshotResponse, vmSnapshot);
        Project project = ApiDBUtils.findProjectByProjectAccountId(vmSnapshot.getAccountId());
        if (project != null) {
            vmSnapshotResponse.setProjectId(project.getUuid());
            vmSnapshotResponse.setProjectName(project.getName());
        }
        Account account = ApiDBUtils.findAccountById(vmSnapshot.getAccountId());
        if (account != null) {
            vmSnapshotResponse.setAccountName(account.getAccountName());
        }
        DomainVO domain = ApiDBUtils.findDomainById(vmSnapshot.getDomainId());
        if (domain != null) {
            vmSnapshotResponse.setDomainId(domain.getUuid());
            vmSnapshotResponse.setDomainName(domain.getName());
        }

        List<? extends ResourceTag> tags = _resourceTagDao.listBy(vmSnapshot.getId(), ResourceObjectType.VMSnapshot);
        List<ResourceTagResponse> tagResponses = new ArrayList<ResourceTagResponse>();
        for (ResourceTag tag : tags) {
            ResourceTagResponse tagResponse = createResourceTagResponse(tag, false);
            CollectionUtils.addIgnoreNull(tagResponses, tagResponse);
        }
        vmSnapshotResponse.setTags(new HashSet<>(tagResponses));

        vmSnapshotResponse.setCurrent(vmSnapshot.getCurrent());
        vmSnapshotResponse.setType(vmSnapshot.getType().toString());
        vmSnapshotResponse.setObjectName("vmsnapshot");
        return vmSnapshotResponse;
    }

    @Override
    public SnapshotPolicyResponse createSnapshotPolicyResponse(SnapshotPolicy policy) {
        SnapshotPolicyResponse policyResponse = new SnapshotPolicyResponse();
        policyResponse.setId(policy.getUuid());
        Volume vol = ApiDBUtils.findVolumeById(policy.getVolumeId());
        if (vol != null) {
            policyResponse.setVolumeId(vol.getUuid());
        }
        policyResponse.setSchedule(policy.getSchedule());
        policyResponse.setIntervalType(policy.getInterval());
        policyResponse.setMaxSnaps(policy.getMaxSnaps());
        policyResponse.setTimezone(policy.getTimezone());
        policyResponse.setForDisplay(policy.isDisplay());
        policyResponse.setObjectName("snapshotpolicy");

        List<? extends ResourceTag> tags = _resourceTagDao.listBy(policy.getId(), ResourceObjectType.SnapshotPolicy);
        List<ResourceTagResponse> tagResponses = new ArrayList<ResourceTagResponse>();
        for (ResourceTag tag : tags) {
            ResourceTagResponse tagResponse = createResourceTagResponse(tag, false);
            CollectionUtils.addIgnoreNull(tagResponses, tagResponse);
        }
        policyResponse.setTags(new HashSet<>(tagResponses));

        return policyResponse;
    }

    @Override
    public HostResponse createHostResponse(Host host) {
        return createHostResponse(host, EnumSet.of(HostDetails.all));
    }

    @Override
    public HostResponse createHostResponse(Host host, EnumSet<HostDetails> details) {
        List<HostJoinVO> viewHosts = ApiDBUtils.newHostView(host);
        List<HostResponse> listHosts = ViewResponseHelper.createHostResponse(details, viewHosts.toArray(new HostJoinVO[viewHosts.size()]));
        assert listHosts != null && listHosts.size() == 1 : "There should be one host returned";
        return listHosts.get(0);
    }

    @Override
    public HostForMigrationResponse createHostForMigrationResponse(Host host) {
        return createHostForMigrationResponse(host, EnumSet.of(HostDetails.all));
    }

    @Override
    public HostForMigrationResponse createHostForMigrationResponse(Host host, EnumSet<HostDetails> details) {
        List<HostJoinVO> viewHosts = ApiDBUtils.newHostView(host);
        List<HostForMigrationResponse> listHosts = ViewResponseHelper.createHostForMigrationResponse(details, viewHosts.toArray(new HostJoinVO[viewHosts.size()]));
        assert listHosts != null && listHosts.size() == 1 : "There should be one host returned";
        return listHosts.get(0);
    }

    @Override
    public VlanIpRangeResponse createVlanIpRangeResponse(Vlan vlan) {
        return createVlanIpRangeResponse(VlanIpRangeResponse.class, vlan);
    }

    @Override
    public VlanIpRangeResponse createVlanIpRangeResponse(Class<? extends VlanIpRangeResponse> subClass, Vlan vlan) {
        try {
            Long podId = ApiDBUtils.getPodIdForVlan(vlan.getId());

            VlanIpRangeResponse vlanResponse = subClass.newInstance();
            vlanResponse.setId(vlan.getUuid());
            if (vlan.getVlanType() != null) {
                vlanResponse.setForVirtualNetwork(vlan.getVlanType().equals(VlanType.VirtualNetwork));
            }
            vlanResponse.setVlan(vlan.getVlanTag());
            DataCenter zone = ApiDBUtils.findZoneById(vlan.getDataCenterId());
            if (zone != null) {
                vlanResponse.setZoneId(zone.getUuid());
            }

            if (podId != null) {
                HostPodVO pod = ApiDBUtils.findPodById(podId);
                if (pod != null) {
                    vlanResponse.setPodId(pod.getUuid());
                    vlanResponse.setPodName(pod.getName());
                }
            }

            vlanResponse.setGateway(vlan.getVlanGateway());
            vlanResponse.setNetmask(vlan.getVlanNetmask());

            // get start ip and end ip of corresponding vlan
            String ipRange = vlan.getIpRange();
            if (ipRange != null) {
                String[] range = ipRange.split("-");
                vlanResponse.setStartIp(range[0]);
                vlanResponse.setEndIp(range[1]);
            }

            vlanResponse.setIp6Gateway(vlan.getIp6Gateway());
            vlanResponse.setIp6Cidr(vlan.getIp6Cidr());

            String ip6Range = vlan.getIp6Range();
            if (ip6Range != null) {
                String[] range = ip6Range.split("-");
                vlanResponse.setStartIpv6(range[0]);
                vlanResponse.setEndIpv6(range[1]);
            }

            if (vlan.getNetworkId() != null) {
                Network nw = ApiDBUtils.findNetworkById(vlan.getNetworkId());
                if (nw != null) {
                    vlanResponse.setNetworkId(nw.getUuid());
                }
            }
            Account owner = ApiDBUtils.getVlanAccount(vlan.getId());
            if (owner != null) {
                populateAccount(vlanResponse, owner.getId());
                populateDomain(vlanResponse, owner.getDomainId());
            } else {
                Domain domain = ApiDBUtils.getVlanDomain(vlan.getId());
                if (domain != null) {
                    populateDomain(vlanResponse, domain.getId());
                } else {
                    Long networkId = vlan.getNetworkId();
                    if (networkId != null) {
                        Network network = _ntwkModel.getNetwork(networkId);
                        if (network != null) {
                            Long accountId = network.getAccountId();
                            populateAccount(vlanResponse, accountId);
                            populateDomain(vlanResponse, ApiDBUtils.findAccountById(accountId).getDomainId());
                        }
                    }
                }
            }

            if (vlan.getPhysicalNetworkId() != null) {
                PhysicalNetwork pnw = ApiDBUtils.findPhysicalNetworkById(vlan.getPhysicalNetworkId());
                if (pnw != null) {
                    vlanResponse.setPhysicalNetworkId(pnw.getUuid());
                }
            }
            vlanResponse.setForSystemVms(isForSystemVms(vlan.getId()));
            vlanResponse.setObjectName("vlan");
            return vlanResponse;
        } catch (InstantiationException | IllegalAccessException e) {
            throw new CloudRuntimeException("Failed to create Vlan IP Range response", e);
        }
    }

    /**
     * Return true if vlan IP range is dedicated for system vms (SSVM and CPVM), false if not
     * @param vlanId vlan id
     * @return true if VLAN IP range is dedicated to system vms
     */
    private boolean isForSystemVms(long vlanId){
        SearchBuilder<IPAddressVO> sb = userIpAddressDao.createSearchBuilder();
        sb.and("vlanId", sb.entity().getVlanId(), SearchCriteria.Op.EQ);
        SearchCriteria<IPAddressVO> sc = sb.create();
        sc.setParameters("vlanId", vlanId);
        IPAddressVO userIpAddresVO = userIpAddressDao.findOneBy(sc);
        return userIpAddresVO.isForSystemVms();
    }

    @Override
    public IPAddressResponse createIPAddressResponse(ResponseView view, IpAddress ipAddr) {
        VlanVO vlan = ApiDBUtils.findVlanById(ipAddr.getVlanId());
        boolean forVirtualNetworks = vlan.getVlanType().equals(VlanType.VirtualNetwork);
        long zoneId = ipAddr.getDataCenterId();

        IPAddressResponse ipResponse = new IPAddressResponse();
        ipResponse.setId(ipAddr.getUuid());
        ipResponse.setIpAddress(ipAddr.getAddress().toString());
        if (ipAddr.getAllocatedTime() != null) {
            ipResponse.setAllocated(ipAddr.getAllocatedTime());
        }
        DataCenter zone = ApiDBUtils.findZoneById(ipAddr.getDataCenterId());
        if (zone != null) {
            ipResponse.setZoneId(zone.getUuid());
            ipResponse.setZoneName(zone.getName());
        }
        ipResponse.setSourceNat(ipAddr.isSourceNat());
        ipResponse.setIsSystem(ipAddr.getSystem());

        // get account information
        if (ipAddr.getAllocatedToAccountId() != null) {
            populateOwner(ipResponse, ipAddr);
        }

        ipResponse.setForVirtualNetwork(forVirtualNetworks);
        ipResponse.setStaticNat(ipAddr.isOneToOneNat());

        if (ipAddr.getAssociatedWithVmId() != null) {
            UserVm vm = ApiDBUtils.findUserVmById(ipAddr.getAssociatedWithVmId());
            if (vm != null) {
                ipResponse.setVirtualMachineId(vm.getUuid());
                ipResponse.setVirtualMachineName(vm.getHostName());
                if (vm.getDisplayName() != null) {
                    ipResponse.setVirtualMachineDisplayName(vm.getDisplayName());
                } else {
                    ipResponse.setVirtualMachineDisplayName(vm.getHostName());
                }
            }
        }
        if (ipAddr.getVmIp() != null) {
            ipResponse.setVirtualMachineIp(ipAddr.getVmIp());
        }

        if (ipAddr.getAssociatedWithNetworkId() != null) {
            Network ntwk = ApiDBUtils.findNetworkById(ipAddr.getAssociatedWithNetworkId());
            if (ntwk != null) {
                ipResponse.setAssociatedNetworkId(ntwk.getUuid());
                ipResponse.setAssociatedNetworkName(ntwk.getName());
            }
        }

        if (ipAddr.getVpcId() != null) {
            Vpc vpc = ApiDBUtils.findVpcById(ipAddr.getVpcId());
            if (vpc != null) {
                ipResponse.setVpcId(vpc.getUuid());
            }
        }

        // Network id the ip is associated with (if associated networkId is
        // null, try to get this information from vlan)
        Long vlanNetworkId = ApiDBUtils.getVlanNetworkId(ipAddr.getVlanId());

        // Network id the ip belongs to
        Long networkId;
        if (vlanNetworkId != null) {
            networkId = vlanNetworkId;
        } else {
            networkId = ApiDBUtils.getPublicNetworkIdByZone(zoneId);
        }

        if (networkId != null) {
            NetworkVO nw = ApiDBUtils.findNetworkById(networkId);
            if (nw != null) {
                ipResponse.setNetworkId(nw.getUuid());
            }
        }
        ipResponse.setState(ipAddr.getState().toString());

        if (ipAddr.getPhysicalNetworkId() != null) {
            PhysicalNetworkVO pnw = ApiDBUtils.findPhysicalNetworkById(ipAddr.getPhysicalNetworkId());
            if (pnw != null) {
                ipResponse.setPhysicalNetworkId(pnw.getUuid());
            }
        }

        // show this info to full view only
        if (view == ResponseView.Full) {
            VlanVO vl = ApiDBUtils.findVlanById(ipAddr.getVlanId());
            if (vl != null) {
                ipResponse.setVlanId(vl.getUuid());
                ipResponse.setVlanName(vl.getVlanTag());
            }
        }

        if (ipAddr.getSystem()) {
            if (ipAddr.isOneToOneNat()) {
                ipResponse.setPurpose(IpAddress.Purpose.StaticNat.toString());
            } else {
                ipResponse.setPurpose(IpAddress.Purpose.Lb.toString());
            }
        }

        ipResponse.setForDisplay(ipAddr.isDisplay());

        ipResponse.setPortable(ipAddr.isPortable());

        //set tag information
        List<? extends ResourceTag> tags = ApiDBUtils.listByResourceTypeAndId(ResourceObjectType.PublicIpAddress, ipAddr.getId());
        List<ResourceTagResponse> tagResponses = new ArrayList<ResourceTagResponse>();
        for (ResourceTag tag : tags) {
            ResourceTagResponse tagResponse = createResourceTagResponse(tag, true);
            CollectionUtils.addIgnoreNull(tagResponses, tagResponse);
        }
        ipResponse.setTags(tagResponses);

        ipResponse.setObjectName("ipaddress");
        return ipResponse;
    }

    @Override
    public LoadBalancerResponse createLoadBalancerResponse(LoadBalancer loadBalancer) {
        LoadBalancerResponse lbResponse = new LoadBalancerResponse();
        lbResponse.setId(loadBalancer.getUuid());
        lbResponse.setName(loadBalancer.getName());
        lbResponse.setDescription(loadBalancer.getDescription());
        List<String> cidrs = ApiDBUtils.findFirewallSourceCidrs(loadBalancer.getId());
        lbResponse.setCidrList(StringUtils.join(cidrs, ","));

        IPAddressVO publicIp = ApiDBUtils.findIpAddressById(loadBalancer.getSourceIpAddressId());
        lbResponse.setPublicIpId(publicIp.getUuid());
        lbResponse.setPublicIp(publicIp.getAddress().addr());
        lbResponse.setPublicPort(Integer.toString(loadBalancer.getSourcePortStart()));
        lbResponse.setPrivatePort(Integer.toString(loadBalancer.getDefaultPortStart()));
        lbResponse.setAlgorithm(loadBalancer.getAlgorithm());
        lbResponse.setLbProtocol(loadBalancer.getLbProtocol());
        lbResponse.setForDisplay(loadBalancer.isDisplay());
        FirewallRule.State state = loadBalancer.getState();
        String stateToSet = state.toString();
        if (state.equals(FirewallRule.State.Revoke)) {
            stateToSet = "Deleting";
        }
        lbResponse.setState(stateToSet);
        populateOwner(lbResponse, loadBalancer);
        DataCenter zone = ApiDBUtils.findZoneById(publicIp.getDataCenterId());
        if (zone != null) {
            lbResponse.setZoneId(zone.getUuid());
            lbResponse.setZoneName(zone.getName());
        }

        //set tag information
        List<? extends ResourceTag> tags = ApiDBUtils.listByResourceTypeAndId(ResourceObjectType.LoadBalancer, loadBalancer.getId());
        List<ResourceTagResponse> tagResponses = new ArrayList<ResourceTagResponse>();
        for (ResourceTag tag : tags) {
            ResourceTagResponse tagResponse = createResourceTagResponse(tag, true);
            CollectionUtils.addIgnoreNull(tagResponses, tagResponse);
        }
        lbResponse.setTags(tagResponses);

        Network ntwk = ApiDBUtils.findNetworkById(loadBalancer.getNetworkId());
        lbResponse.setNetworkId(ntwk.getUuid());

        lbResponse.setObjectName("loadbalancer");
        return lbResponse;
    }

    @Override
    public GlobalLoadBalancerResponse createGlobalLoadBalancerResponse(GlobalLoadBalancerRule globalLoadBalancerRule) {
        GlobalLoadBalancerResponse response = new GlobalLoadBalancerResponse();
        response.setAlgorithm(globalLoadBalancerRule.getAlgorithm());
        response.setStickyMethod(globalLoadBalancerRule.getPersistence());
        response.setServiceType(globalLoadBalancerRule.getServiceType());
        response.setServiceDomainName(globalLoadBalancerRule.getGslbDomain() + "." + ApiDBUtils.getDnsNameConfiguredForGslb());
        response.setName(globalLoadBalancerRule.getName());
        response.setDescription(globalLoadBalancerRule.getDescription());
        response.setRegionIdId(globalLoadBalancerRule.getRegion());
        response.setId(globalLoadBalancerRule.getUuid());
        populateOwner(response, globalLoadBalancerRule);
        response.setObjectName("globalloadbalancer");

        List<LoadBalancerResponse> siteLbResponses = new ArrayList<LoadBalancerResponse>();
        List<? extends LoadBalancer> siteLoadBalaners = ApiDBUtils.listSiteLoadBalancers(globalLoadBalancerRule.getId());
        for (LoadBalancer siteLb : siteLoadBalaners) {
            LoadBalancerResponse siteLbResponse = createLoadBalancerResponse(siteLb);
            siteLbResponses.add(siteLbResponse);
        }
        response.setSiteLoadBalancers(siteLbResponses);
        return response;
    }

    @Override
    public PodResponse createPodResponse(Pod pod, Boolean showCapacities) {
        String[] ipRange = new String[2];
        List<String> startIp = new ArrayList<String>();
        List<String> endIp = new ArrayList<String>();
        List<String> forSystemVms = new ArrayList<String>();
        List<String> vlanIds = new ArrayList<String>();

        if (pod.getDescription() != null && pod.getDescription().length() > 0) {
            final String[] existingPodIpRanges = pod.getDescription().split(",");

            for(String podIpRange: existingPodIpRanges) {
                final String[] existingPodIpRange = podIpRange.split("-");

                startIp.add(((existingPodIpRange.length > 0) && (existingPodIpRange[0] != null)) ? existingPodIpRange[0] : "");
                endIp.add(((existingPodIpRange.length > 1) && (existingPodIpRange[1] != null)) ? existingPodIpRange[1] : "");
                forSystemVms.add((existingPodIpRange.length > 2) && (existingPodIpRange[2] != null) ? existingPodIpRange[2] : "0");
                vlanIds.add((existingPodIpRange.length > 3) &&
                        (existingPodIpRange[3] != null && !existingPodIpRange[3].equals("untagged")) ?
                        BroadcastDomainType.Vlan.toUri(existingPodIpRange[3]).toString() :
                        BroadcastDomainType.Vlan.toUri(Vlan.UNTAGGED).toString());
            }
        }

        PodResponse podResponse = new PodResponse();
        podResponse.setId(pod.getUuid());
        podResponse.setName(pod.getName());
        DataCenter zone = ApiDBUtils.findZoneById(pod.getDataCenterId());
        if (zone != null) {
            podResponse.setZoneId(zone.getUuid());
            podResponse.setZoneName(zone.getName());
        }
        podResponse.setNetmask(NetUtils.getCidrNetmask(pod.getCidrSize()));
        podResponse.setStartIp(startIp);
        podResponse.setEndIp(endIp);
        podResponse.setForSystemVms(forSystemVms);
        podResponse.setVlanId(vlanIds);
        podResponse.setGateway(pod.getGateway());
        podResponse.setAllocationState(pod.getAllocationState().toString());
        if (showCapacities != null && showCapacities) {
            List<SummedCapacity> capacities = ApiDBUtils.getCapacityByClusterPodZone(null, pod.getId(), null);
            Set<CapacityResponse> capacityResponses = new HashSet<CapacityResponse>();
            for (SummedCapacity capacity : capacities) {
                CapacityResponse capacityResponse = new CapacityResponse();
                capacityResponse.setCapacityType(capacity.getCapacityType());
                capacityResponse.setCapacityName(CapacityVO.getCapacityName(capacity.getCapacityType()));
                capacityResponse.setCapacityUsed(capacity.getUsedCapacity() + capacity.getReservedCapacity());
                if (capacity.getCapacityType() == Capacity.CAPACITY_TYPE_STORAGE_ALLOCATED) {
                    List<SummedCapacity> c = ApiDBUtils.findNonSharedStorageForClusterPodZone(null, pod.getId(), null);
                    capacityResponse.setCapacityTotal(capacity.getTotalCapacity() - c.get(0).getTotalCapacity());
                    capacityResponse.setCapacityUsed(capacity.getUsedCapacity() - c.get(0).getUsedCapacity());
                } else {
                    capacityResponse.setCapacityTotal(capacity.getTotalCapacity());
                }
                if (capacityResponse.getCapacityTotal() != 0) {
                    capacityResponse.setPercentUsed(s_percentFormat.format((float)capacityResponse.getCapacityUsed() / (float)capacityResponse.getCapacityTotal() * 100f));
                } else {
                    capacityResponse.setPercentUsed(s_percentFormat.format(0L));
                }
                capacityResponses.add(capacityResponse);
            }
            // Do it for stats as well.
            capacityResponses.addAll(getStatsCapacityresponse(null, null, pod.getId(), pod.getDataCenterId()));
            podResponse.setCapacitites(new ArrayList<CapacityResponse>(capacityResponses));
        }
        podResponse.setObjectName("pod");
        return podResponse;
    }

    @Override
    public ZoneResponse createZoneResponse(ResponseView view, DataCenter dataCenter, Boolean showCapacities) {
        DataCenterJoinVO vOffering = ApiDBUtils.newDataCenterView(dataCenter);
        return ApiDBUtils.newDataCenterResponse(view, vOffering, showCapacities);
    }

    public static List<CapacityResponse> getDataCenterCapacityResponse(Long zoneId) {
        List<SummedCapacity> capacities = ApiDBUtils.getCapacityByClusterPodZone(zoneId, null, null);
        Set<CapacityResponse> capacityResponses = new HashSet<CapacityResponse>();

        for (SummedCapacity capacity : capacities) {
            CapacityResponse capacityResponse = new CapacityResponse();
            capacityResponse.setCapacityType(capacity.getCapacityType());
            capacityResponse.setCapacityName(CapacityVO.getCapacityName(capacity.getCapacityType()));
            capacityResponse.setCapacityUsed(capacity.getUsedCapacity() + capacity.getReservedCapacity());
            if (capacity.getCapacityType() == Capacity.CAPACITY_TYPE_STORAGE_ALLOCATED) {
                List<SummedCapacity> c = ApiDBUtils.findNonSharedStorageForClusterPodZone(zoneId, null, null);
                capacityResponse.setCapacityTotal(capacity.getTotalCapacity() - c.get(0).getTotalCapacity());
                capacityResponse.setCapacityUsed(capacity.getUsedCapacity() - c.get(0).getUsedCapacity());
            } else {
                capacityResponse.setCapacityTotal(capacity.getTotalCapacity());
            }
            if (capacityResponse.getCapacityTotal() != 0) {
                capacityResponse.setPercentUsed(s_percentFormat.format((float)capacityResponse.getCapacityUsed() / (float)capacityResponse.getCapacityTotal() * 100f));
            } else {
                capacityResponse.setPercentUsed(s_percentFormat.format(0L));
            }
            capacityResponses.add(capacityResponse);
        }
        // Do it for stats as well.
        capacityResponses.addAll(getStatsCapacityresponse(null, null, null, zoneId));

        return new ArrayList<CapacityResponse>(capacityResponses);
    }

    private static List<CapacityResponse> getStatsCapacityresponse(Long poolId, Long clusterId, Long podId, Long zoneId) {
        List<CapacityVO> capacities = new ArrayList<CapacityVO>();
        capacities.add(ApiDBUtils.getStoragePoolUsedStats(poolId, clusterId, podId, zoneId));
        if (clusterId == null && podId == null) {
            capacities.add(ApiDBUtils.getSecondaryStorageUsedStats(poolId, zoneId));
        }

        List<CapacityResponse> capacityResponses = new ArrayList<CapacityResponse>();
        for (CapacityVO capacity : capacities) {
            CapacityResponse capacityResponse = new CapacityResponse();
            capacityResponse.setCapacityType(capacity.getCapacityType());
            capacityResponse.setCapacityName(CapacityVO.getCapacityName(capacity.getCapacityType()));
            capacityResponse.setCapacityUsed(capacity.getUsedCapacity());
            capacityResponse.setCapacityTotal(capacity.getTotalCapacity());
            if (capacityResponse.getCapacityTotal() != 0) {
                capacityResponse.setPercentUsed(s_percentFormat.format((float)capacityResponse.getCapacityUsed() / (float)capacityResponse.getCapacityTotal() * 100f));
            } else {
                capacityResponse.setPercentUsed(s_percentFormat.format(0L));
            }
            capacityResponses.add(capacityResponse);
        }

        return capacityResponses;
    }

    @Override
    public VolumeResponse createVolumeResponse(ResponseView view, Volume volume) {
        List<VolumeJoinVO> viewVrs = ApiDBUtils.newVolumeView(volume);
        List<VolumeResponse> listVrs = ViewResponseHelper.createVolumeResponse(view, viewVrs.toArray(new VolumeJoinVO[viewVrs.size()]));
        assert listVrs != null && listVrs.size() == 1 : "There should be one volume returned";
        return listVrs.get(0);
    }

    @Override
    public InstanceGroupResponse createInstanceGroupResponse(InstanceGroup group) {
        InstanceGroupJoinVO vgroup = ApiDBUtils.newInstanceGroupView(group);
        return ApiDBUtils.newInstanceGroupResponse(vgroup);

    }

    @Override
    public StoragePoolResponse createStoragePoolResponse(StoragePool pool) {
        List<StoragePoolJoinVO> viewPools = ApiDBUtils.newStoragePoolView(pool);
        List<StoragePoolResponse> listPools = ViewResponseHelper.createStoragePoolResponse(viewPools.toArray(new StoragePoolJoinVO[viewPools.size()]));
        assert listPools != null && listPools.size() == 1 : "There should be one storage pool returned";
        return listPools.get(0);
    }

    @Override
    public ImageStoreResponse createImageStoreResponse(ImageStore os) {
        List<ImageStoreJoinVO> viewStores = ApiDBUtils.newImageStoreView(os);
        List<ImageStoreResponse> listStores = ViewResponseHelper.createImageStoreResponse(viewStores.toArray(new ImageStoreJoinVO[viewStores.size()]));
        assert listStores != null && listStores.size() == 1 : "There should be one image data store returned";
        return listStores.get(0);
    }

    @Override
    public StoragePoolResponse createStoragePoolForMigrationResponse(StoragePool pool) {
        List<StoragePoolJoinVO> viewPools = ApiDBUtils.newStoragePoolView(pool);
        List<StoragePoolResponse> listPools = ViewResponseHelper.createStoragePoolForMigrationResponse(viewPools.toArray(new StoragePoolJoinVO[viewPools.size()]));
        assert listPools != null && listPools.size() == 1 : "There should be one storage pool returned";
        return listPools.get(0);
    }

    @Override
    public ClusterResponse createClusterResponse(Cluster cluster, Boolean showCapacities) {
        ClusterResponse clusterResponse = new ClusterResponse();
        clusterResponse.setId(cluster.getUuid());
        clusterResponse.setName(cluster.getName());
        HostPodVO pod = ApiDBUtils.findPodById(cluster.getPodId());
        if (pod != null) {
            clusterResponse.setPodId(pod.getUuid());
            clusterResponse.setPodName(pod.getName());
        }
        DataCenter dc = ApiDBUtils.findZoneById(cluster.getDataCenterId());
        if (dc != null) {
            clusterResponse.setZoneId(dc.getUuid());
            clusterResponse.setZoneName(dc.getName());
        }
        clusterResponse.setHypervisorType(cluster.getHypervisorType().toString());
        clusterResponse.setClusterType(cluster.getClusterType().toString());
        clusterResponse.setAllocationState(cluster.getAllocationState().toString());
        clusterResponse.setManagedState(cluster.getManagedState().toString());
        String cpuOvercommitRatio = ApiDBUtils.findClusterDetails(cluster.getId(), "cpuOvercommitRatio");
        String memoryOvercommitRatio = ApiDBUtils.findClusterDetails(cluster.getId(), "memoryOvercommitRatio");
        clusterResponse.setCpuOvercommitRatio(cpuOvercommitRatio);
        clusterResponse.setMemoryOvercommitRatio(memoryOvercommitRatio);
        clusterResponse.setResourceDetails(_clusterDetailsDao.findDetails(cluster.getId()));

        if (showCapacities != null && showCapacities) {
            List<SummedCapacity> capacities = ApiDBUtils.getCapacityByClusterPodZone(null, null, cluster.getId());
            Set<CapacityResponse> capacityResponses = new HashSet<CapacityResponse>();

            for (SummedCapacity capacity : capacities) {
                CapacityResponse capacityResponse = new CapacityResponse();
                capacityResponse.setCapacityType(capacity.getCapacityType());
                capacityResponse.setCapacityName(CapacityVO.getCapacityName(capacity.getCapacityType()));
                capacityResponse.setCapacityUsed(capacity.getUsedCapacity() + capacity.getReservedCapacity());

                if (capacity.getCapacityType() == Capacity.CAPACITY_TYPE_STORAGE_ALLOCATED) {
                    List<SummedCapacity> c = ApiDBUtils.findNonSharedStorageForClusterPodZone(null, null, cluster.getId());
                    capacityResponse.setCapacityTotal(capacity.getTotalCapacity() - c.get(0).getTotalCapacity());
                    capacityResponse.setCapacityUsed(capacity.getUsedCapacity() - c.get(0).getUsedCapacity());
                } else {
                    capacityResponse.setCapacityTotal(capacity.getTotalCapacity());
                }
                if (capacityResponse.getCapacityTotal() != 0) {
                    capacityResponse.setPercentUsed(s_percentFormat.format((float)capacityResponse.getCapacityUsed() / (float)capacityResponse.getCapacityTotal() * 100f));
                } else {
                    capacityResponse.setPercentUsed(s_percentFormat.format(0L));
                }
                capacityResponses.add(capacityResponse);
            }
            // Do it for stats as well.
            capacityResponses.addAll(getStatsCapacityresponse(null, cluster.getId(), pod.getId(), pod.getDataCenterId()));
            clusterResponse.setCapacitites(new ArrayList<CapacityResponse>(capacityResponses));
        }
        clusterResponse.setObjectName("cluster");
        return clusterResponse;
    }

    @Override
    public FirewallRuleResponse createPortForwardingRuleResponse(PortForwardingRule fwRule) {
        FirewallRuleResponse response = new FirewallRuleResponse();
        response.setId(fwRule.getUuid());
        response.setPrivateStartPort(Integer.toString(fwRule.getDestinationPortStart()));
        response.setPrivateEndPort(Integer.toString(fwRule.getDestinationPortEnd()));
        response.setProtocol(fwRule.getProtocol());
        response.setPublicStartPort(Integer.toString(fwRule.getSourcePortStart()));
        response.setPublicEndPort(Integer.toString(fwRule.getSourcePortEnd()));
        List<String> cidrs = ApiDBUtils.findFirewallSourceCidrs(fwRule.getId());
        response.setCidrList(StringUtils.join(cidrs, ","));

        Network guestNtwk = ApiDBUtils.findNetworkById(fwRule.getNetworkId());
        response.setNetworkId(guestNtwk.getUuid());


        IpAddress ip = ApiDBUtils.findIpAddressById(fwRule.getSourceIpAddressId());

        if (ip != null)
        {
            response.setPublicIpAddressId(ip.getUuid());
            response.setPublicIpAddress(ip.getAddress().addr());
            if (fwRule.getDestinationIpAddress() != null)
            {
                response.setDestNatVmIp(fwRule.getDestinationIpAddress().toString());
                UserVm vm = ApiDBUtils.findUserVmById(fwRule.getVirtualMachineId());
                if (vm != null) {
                    response.setVirtualMachineId(vm.getUuid());
                    response.setVirtualMachineName(vm.getHostName());

                    if (vm.getDisplayName() != null) {
                        response.setVirtualMachineDisplayName(vm.getDisplayName());
                    } else {
                        response.setVirtualMachineDisplayName(vm.getHostName());
                    }
                }
            }
        }
        FirewallRule.State state = fwRule.getState();
        String stateToSet = state.toString();
        if (state.equals(FirewallRule.State.Revoke)) {
            stateToSet = "Deleting";
        }

        // set tag information
        List<? extends ResourceTag> tags = ApiDBUtils.listByResourceTypeAndId(ResourceObjectType.PortForwardingRule, fwRule.getId());
        List<ResourceTagResponse> tagResponses = new ArrayList<ResourceTagResponse>();
        for (ResourceTag tag : tags) {
            ResourceTagResponse tagResponse = createResourceTagResponse(tag, true);
            CollectionUtils.addIgnoreNull(tagResponses, tagResponse);
        }
        response.setTags(tagResponses);

        response.setState(stateToSet);
        response.setForDisplay(fwRule.isDisplay());
        response.setObjectName("portforwardingrule");
        return response;
    }

    @Override
    public IpForwardingRuleResponse createIpForwardingRuleResponse(StaticNatRule fwRule) {
        IpForwardingRuleResponse response = new IpForwardingRuleResponse();
        response.setId(fwRule.getUuid());
        response.setProtocol(fwRule.getProtocol());

        IpAddress ip = ApiDBUtils.findIpAddressById(fwRule.getSourceIpAddressId());

        if (ip != null) {
            response.setPublicIpAddressId(ip.getId());
            response.setPublicIpAddress(ip.getAddress().addr());
            if (fwRule.getDestIpAddress() != null) {
                UserVm vm = ApiDBUtils.findUserVmById(ip.getAssociatedWithVmId());
                if (vm != null) {// vm might be destroyed
                    response.setVirtualMachineId(vm.getUuid());
                    response.setVirtualMachineName(vm.getHostName());
                    if (vm.getDisplayName() != null) {
                        response.setVirtualMachineDisplayName(vm.getDisplayName());
                    } else {
                        response.setVirtualMachineDisplayName(vm.getHostName());
                    }
                }
            }
        }
        FirewallRule.State state = fwRule.getState();
        String stateToSet = state.toString();
        if (state.equals(FirewallRule.State.Revoke)) {
            stateToSet = "Deleting";
        }

        response.setStartPort(fwRule.getSourcePortStart());
        response.setEndPort(fwRule.getSourcePortEnd());
        response.setProtocol(fwRule.getProtocol());
        response.setState(stateToSet);
        response.setObjectName("ipforwardingrule");
        return response;
    }

    /*
    @Override
    public List<UserVmResponse> createUserVmResponse(String objectName, UserVm... userVms) {
        return createUserVmResponse(null, objectName, userVms);
    }

    @Override
    public List<UserVmResponse> createUserVmResponse(String objectName, EnumSet<VMDetails> details, UserVm... userVms) {
        return createUserVmResponse(null, objectName, userVms);
    }
    */

    @Override
    public List<UserVmResponse> createUserVmResponse(ResponseView view, String objectName, EnumSet<VMDetails> details, UserVm... userVms) {
        List<UserVmJoinVO> viewVms = ApiDBUtils.newUserVmView(userVms);
        return ViewResponseHelper.createUserVmResponse(view, objectName, details, viewVms.toArray(new UserVmJoinVO[viewVms.size()]));

    }

    @Override
    public List<UserVmResponse> createUserVmResponse(ResponseView view, String objectName, UserVm... userVms) {
        List<UserVmJoinVO> viewVms = ApiDBUtils.newUserVmView(userVms);
        return ViewResponseHelper.createUserVmResponse(view, objectName, viewVms.toArray(new UserVmJoinVO[viewVms.size()]));
    }

    @Override
    public DomainRouterResponse createDomainRouterResponse(VirtualRouter router) {
        List<DomainRouterJoinVO> viewVrs = ApiDBUtils.newDomainRouterView(router);
        List<DomainRouterResponse> listVrs = ViewResponseHelper.createDomainRouterResponse(viewVrs.toArray(new DomainRouterJoinVO[viewVrs.size()]));
        assert listVrs != null && listVrs.size() == 1 : "There should be one virtual router returned";
        return listVrs.get(0);
    }

    @Override
    public SystemVmResponse createSystemVmResponse(VirtualMachine vm) {
        SystemVmResponse vmResponse = new SystemVmResponse();
        if (vm.getType() == Type.SecondaryStorageVm || vm.getType() == Type.ConsoleProxy || vm.getType() == Type.DomainRouter || vm.getType() == Type.NetScalerVm) {
            vmResponse.setId(vm.getUuid());
            vmResponse.setSystemVmType(vm.getType().toString().toLowerCase());
            vmResponse.setName(vm.getHostName());

            if (vm.getPodIdToDeployIn() != null) {
                HostPodVO pod = ApiDBUtils.findPodById(vm.getPodIdToDeployIn());
                if (pod != null) {
                    vmResponse.setPodId(pod.getUuid());
                }
            }
            VMTemplateVO template = ApiDBUtils.findTemplateById(vm.getTemplateId());
            if (template != null) {
                vmResponse.setTemplateId(template.getUuid());
            }
            vmResponse.setCreated(vm.getCreated());

            if (vm.getHostId() != null) {
                Host host = ApiDBUtils.findHostById(vm.getHostId());
                if (host != null) {
                    vmResponse.setHostId(host.getUuid());
                    vmResponse.setHostName(host.getName());
                    vmResponse.setHypervisor(host.getHypervisorType().toString());
                }
            }

            if (vm.getState() != null) {
                vmResponse.setState(vm.getState().toString());
            }

            // for console proxies, add the active sessions
            if (vm.getType() == Type.ConsoleProxy) {
                ConsoleProxyVO proxy = ApiDBUtils.findConsoleProxy(vm.getId());
                // proxy can be already destroyed
                if (proxy != null) {
                    vmResponse.setActiveViewerSessions(proxy.getActiveSession());
                }
            }

            DataCenter zone = ApiDBUtils.findZoneById(vm.getDataCenterId());
            if (zone != null) {
                vmResponse.setZoneId(zone.getUuid());
                vmResponse.setZoneName(zone.getName());
                vmResponse.setDns1(zone.getDns1());
                vmResponse.setDns2(zone.getDns2());
            }

            List<NicProfile> nicProfiles = ApiDBUtils.getNics(vm);
            for (NicProfile singleNicProfile : nicProfiles) {
                Network network = ApiDBUtils.findNetworkById(singleNicProfile.getNetworkId());
                if (network != null) {
                    if (network.getTrafficType() == TrafficType.Management) {
                        vmResponse.setPrivateIp(singleNicProfile.getIPv4Address());
                        vmResponse.setPrivateMacAddress(singleNicProfile.getMacAddress());
                        vmResponse.setPrivateNetmask(singleNicProfile.getIPv4Netmask());
                    } else if (network.getTrafficType() == TrafficType.Control) {
                        vmResponse.setLinkLocalIp(singleNicProfile.getIPv4Address());
                        vmResponse.setLinkLocalMacAddress(singleNicProfile.getMacAddress());
                        vmResponse.setLinkLocalNetmask(singleNicProfile.getIPv4Netmask());
                    } else if (network.getTrafficType() == TrafficType.Public) {
                        vmResponse.setPublicIp(singleNicProfile.getIPv4Address());
                        vmResponse.setPublicMacAddress(singleNicProfile.getMacAddress());
                        vmResponse.setPublicNetmask(singleNicProfile.getIPv4Netmask());
                        vmResponse.setGateway(singleNicProfile.getIPv4Gateway());
                    } else if (network.getTrafficType() == TrafficType.Guest) {
                        /*
                          * In basic zone, public ip has TrafficType.Guest in case EIP service is not enabled.
                          * When EIP service is enabled in the basic zone, system VM by default get the public
                          * IP allocated for EIP. So return the guest/public IP accordingly.
                          * */
                        NetworkOffering networkOffering = ApiDBUtils.findNetworkOfferingById(network.getNetworkOfferingId());
                        if (networkOffering.isElasticIp()) {
                            IpAddress ip = ApiDBUtils.findIpByAssociatedVmId(vm.getId());
                            if (ip != null) {
                                Vlan vlan = ApiDBUtils.findVlanById(ip.getVlanId());
                                vmResponse.setPublicIp(ip.getAddress().addr());
                                vmResponse.setPublicNetmask(vlan.getVlanNetmask());
                                vmResponse.setGateway(vlan.getVlanGateway());
                            }
                        } else {
                            vmResponse.setPublicIp(singleNicProfile.getIPv4Address());
                            vmResponse.setPublicMacAddress(singleNicProfile.getMacAddress());
                            vmResponse.setPublicNetmask(singleNicProfile.getIPv4Netmask());
                            vmResponse.setGateway(singleNicProfile.getIPv4Gateway());
                        }
                    }
                }
            }
        }
        vmResponse.setObjectName("systemvm");
        return vmResponse;
    }

    @Override
    public Host findHostById(Long hostId) {
        return ApiDBUtils.findHostById(hostId);
    }

    @Override
    public User findUserById(Long userId) {
        return ApiDBUtils.findUserById(userId);
    }

    @Override
    public UserVm findUserVmById(Long vmId) {
        return ApiDBUtils.findUserVmById(vmId);

    }

    @Override
    public VolumeVO findVolumeById(Long volumeId) {
        return ApiDBUtils.findVolumeById(volumeId);
    }


    @Override
    public Account findAccountByNameDomain(String accountName, Long domainId) {
        return ApiDBUtils.findAccountByNameDomain(accountName, domainId);
    }

    @Override
    public VirtualMachineTemplate findTemplateById(Long templateId) {
        return ApiDBUtils.findTemplateById(templateId);
    }

    @Override
    public DiskOfferingVO findDiskOfferingById(Long diskOfferingId) {
        return ApiDBUtils.findDiskOfferingById(diskOfferingId);
    }

    @Override
    public VpnUsersResponse createVpnUserResponse(VpnUser vpnUser) {
        VpnUsersResponse vpnResponse = new VpnUsersResponse();
        vpnResponse.setId(vpnUser.getUuid());
        vpnResponse.setUserName(vpnUser.getUsername());
        vpnResponse.setState(vpnUser.getState().toString());

        populateOwner(vpnResponse, vpnUser);

        vpnResponse.setObjectName("vpnuser");
        return vpnResponse;
    }

    @Override
    public RemoteAccessVpnResponse createRemoteAccessVpnResponse(RemoteAccessVpn vpn) {
        RemoteAccessVpnResponse vpnResponse = new RemoteAccessVpnResponse();
        IpAddress ip = ApiDBUtils.findIpAddressById(vpn.getServerAddressId());
        if (ip != null) {
            vpnResponse.setPublicIpId(ip.getUuid());
            vpnResponse.setPublicIp(ip.getAddress().addr());
        }
        vpnResponse.setIpRange(vpn.getIpRange());
        vpnResponse.setPresharedKey(vpn.getIpsecPresharedKey());
        populateOwner(vpnResponse, vpn);
        vpnResponse.setState(vpn.getState().toString());
        vpnResponse.setId(vpn.getUuid());
        vpnResponse.setForDisplay(vpn.isDisplay());
        vpnResponse.setObjectName("remoteaccessvpn");

        return vpnResponse;
    }

    @Override
    public TemplateResponse createTemplateUpdateResponse(ResponseView view, VirtualMachineTemplate result) {
        List<TemplateJoinVO> tvo = ApiDBUtils.newTemplateView(result);
        List<TemplateResponse> listVrs = ViewResponseHelper.createTemplateUpdateResponse(view, tvo.toArray(new TemplateJoinVO[tvo.size()]));
        assert listVrs != null && listVrs.size() == 1 : "There should be one template returned";
        return listVrs.get(0);
    }

    @Override
    public List<TemplateResponse> createTemplateResponses(ResponseView view, VirtualMachineTemplate result, Long zoneId, boolean readyOnly) {
        List<TemplateJoinVO> tvo = null;
        if (zoneId == null || zoneId == -1 || result.isCrossZones()) {
            tvo = ApiDBUtils.newTemplateView(result);
        } else {
            tvo = ApiDBUtils.newTemplateView(result, zoneId, readyOnly);

        }
        return ViewResponseHelper.createTemplateResponse(view, tvo.toArray(new TemplateJoinVO[tvo.size()]));
    }

    @Override
    public List<TemplateResponse> createTemplateResponses(ResponseView view, VirtualMachineTemplate result,
                                                          List<Long> zoneIds, boolean readyOnly) {
        List<TemplateJoinVO> tvo = null;
        if (zoneIds == null) {
            return createTemplateResponses(view, result, (Long)null, readyOnly);
        } else {
            for (Long zoneId: zoneIds){
                if (tvo == null)
                    tvo = ApiDBUtils.newTemplateView(result, zoneId, readyOnly);
                else
                    tvo.addAll(ApiDBUtils.newTemplateView(result, zoneId, readyOnly));
            }
        }
        return ViewResponseHelper.createTemplateResponse(view, tvo.toArray(new TemplateJoinVO[tvo.size()]));
    }

    @Override
    public List<TemplateResponse> createTemplateResponses(ResponseView view, long templateId, Long zoneId, boolean readyOnly) {
        VirtualMachineTemplate template = findTemplateById(templateId);
        return createTemplateResponses(view, template, zoneId, readyOnly);
    }

    @Override
    public List<TemplateResponse> createIsoResponses(ResponseView view, VirtualMachineTemplate result, Long zoneId, boolean readyOnly) {
        List<TemplateJoinVO> tvo = null;
        if (zoneId == null || zoneId == -1) {
            tvo = ApiDBUtils.newTemplateView(result);
        } else {
            tvo = ApiDBUtils.newTemplateView(result, zoneId, readyOnly);
        }

        return ViewResponseHelper.createIsoResponse(view, tvo.toArray(new TemplateJoinVO[tvo.size()]));
    }

    @Override
    public SecurityGroupResponse createSecurityGroupResponse(SecurityGroup group) {
        List<SecurityGroupJoinVO> viewSgs = ApiDBUtils.newSecurityGroupView(group);
        List<SecurityGroupResponse> listSgs = ViewResponseHelper.createSecurityGroupResponses(viewSgs);
        assert listSgs != null && listSgs.size() == 1 : "There should be one security group returned";
        return listSgs.get(0);
    }

    //TODO: we need to deprecate uploadVO, since extract is done in a synchronous fashion
    @Override
    public ExtractResponse createExtractResponse(Long id, Long zoneId, Long accountId, String mode, String url) {

        ExtractResponse response = new ExtractResponse();
        response.setObjectName("template");
        VMTemplateVO template = ApiDBUtils.findTemplateById(id);
        response.setId(template.getUuid());
        response.setName(template.getName());
        if (zoneId != null) {
            DataCenter zone = ApiDBUtils.findZoneById(zoneId);
            response.setZoneId(zone.getUuid());
            response.setZoneName(zone.getName());
        }
        response.setMode(mode);
        response.setUrl(url);
        response.setState(Upload.Status.DOWNLOAD_URL_CREATED.toString());
        Account account = ApiDBUtils.findAccountById(accountId);
        response.setAccountId(account.getUuid());

        return response;
    }

    @Override
    public ExtractResponse createExtractResponse(Long uploadId, Long id, Long zoneId, Long accountId, String mode, String url) {

        ExtractResponse response = new ExtractResponse();
        response.setObjectName("template");
        VMTemplateVO template = ApiDBUtils.findTemplateById(id);
        response.setId(template.getUuid());
        response.setName(template.getName());
        if (zoneId != null) {
            DataCenter zone = ApiDBUtils.findZoneById(zoneId);
            response.setZoneId(zone.getUuid());
            response.setZoneName(zone.getName());
        }
        response.setMode(mode);
        if (uploadId == null) {
            // region-wide image store
            response.setUrl(url);
            response.setState(Upload.Status.DOWNLOAD_URL_CREATED.toString());
        } else {
            UploadVO uploadInfo = ApiDBUtils.findUploadById(uploadId);
            response.setUploadId(uploadInfo.getUuid());
            response.setState(uploadInfo.getUploadState().toString());
            response.setUrl(uploadInfo.getUploadUrl());
        }
        Account account = ApiDBUtils.findAccountById(accountId);
        response.setAccountId(account.getUuid());

        return response;

    }

    @Override
    public String toSerializedString(CreateCmdResponse response, String responseType) {
        return ApiResponseSerializer.toSerializedString(response, responseType);
    }

    @Override
    public List<TemplateResponse> createTemplateResponses(ResponseView view, long templateId, Long snapshotId, Long volumeId, boolean readyOnly) {
        Long zoneId = null;

        if (snapshotId != null) {
            Snapshot snapshot = ApiDBUtils.findSnapshotById(snapshotId);
            VolumeVO volume = findVolumeById(snapshot.getVolumeId());

            // it seems that the volume can actually be removed from the DB at some point if it's deleted
            // if volume comes back null, use another technique to try to discover the zone
            if (volume == null) {
                SnapshotDataStoreVO snapshotStore = _snapshotStoreDao.findBySnapshot(snapshot.getId(), DataStoreRole.Primary);

                if (snapshotStore != null) {
                    long storagePoolId = snapshotStore.getDataStoreId();

                    StoragePoolVO storagePool = _storagePoolDao.findById(storagePoolId);

                    if (storagePool != null) {
                        zoneId = storagePool.getDataCenterId();
                    }
                }
            }
            else {
                zoneId = volume.getDataCenterId();
            }
        } else {
            VolumeVO volume = findVolumeById(volumeId);

            zoneId = volume.getDataCenterId();
        }

        if (zoneId == null) {
            throw new CloudRuntimeException("Unable to determine the zone ID");
        }

        return createTemplateResponses(view, templateId, zoneId, readyOnly);
    }

    @Override
    public List<TemplateResponse> createTemplateResponses(ResponseView view, long templateId, Long vmId) {
        UserVm vm = findUserVmById(vmId);
        Long hostId = (vm.getHostId() == null ? vm.getLastHostId() : vm.getHostId());
        Host host = findHostById(hostId);
        return createTemplateResponses(view, templateId, host.getDataCenterId(), true);
    }

    @Override
    public EventResponse createEventResponse(Event event) {
        EventJoinVO vEvent = ApiDBUtils.newEventView(event);
        return ApiDBUtils.newEventResponse(vEvent);
    }

    @Override
    public List<CapacityResponse> createCapacityResponse(List<? extends Capacity> result, DecimalFormat format) {
        List<CapacityResponse> capacityResponses = new ArrayList<CapacityResponse>();

        for (Capacity summedCapacity : result) {
            CapacityResponse capacityResponse = new CapacityResponse();
            capacityResponse.setCapacityTotal(summedCapacity.getTotalCapacity());
            if (summedCapacity.getAllocatedCapacity() != null) {
                capacityResponse.setCapacityAllocated(summedCapacity.getAllocatedCapacity());
            }
            capacityResponse.setCapacityType(summedCapacity.getCapacityType());
            capacityResponse.setCapacityName(CapacityVO.getCapacityName(summedCapacity.getCapacityType()));
            capacityResponse.setCapacityUsed(summedCapacity.getUsedCapacity());
            if (summedCapacity.getPodId() != null) {
                capacityResponse.setPodId(ApiDBUtils.findPodById(summedCapacity.getPodId()).getUuid());
                HostPodVO pod = ApiDBUtils.findPodById(summedCapacity.getPodId());
                if (pod != null) {
                    capacityResponse.setPodId(pod.getUuid());
                    capacityResponse.setPodName(pod.getName());
                }
            }
            if (summedCapacity.getClusterId() != null) {
                ClusterVO cluster = ApiDBUtils.findClusterById(summedCapacity.getClusterId());
                if (cluster != null) {
                    capacityResponse.setClusterId(cluster.getUuid());
                    capacityResponse.setClusterName(cluster.getName());
                    if (summedCapacity.getPodId() == null) {
                        HostPodVO pod = ApiDBUtils.findPodById(cluster.getPodId());
                        capacityResponse.setPodId(pod.getUuid());
                        capacityResponse.setPodName(pod.getName());
                    }
                }
            }
            DataCenter zone = ApiDBUtils.findZoneById(summedCapacity.getDataCenterId());
            if (zone != null) {
                capacityResponse.setZoneId(zone.getUuid());
                capacityResponse.setZoneName(zone.getName());
            }
            if (summedCapacity.getUsedPercentage() != null) {
                capacityResponse.setPercentUsed(format.format(summedCapacity.getUsedPercentage() * 100f));
            } else if (summedCapacity.getTotalCapacity() != 0) {
                capacityResponse.setPercentUsed(format.format((float)summedCapacity.getUsedCapacity() / (float)summedCapacity.getTotalCapacity() * 100f));
            } else {
                capacityResponse.setPercentUsed(format.format(0L));
            }

            capacityResponse.setObjectName("capacity");
            capacityResponses.add(capacityResponse);
        }

        List<VgpuTypesInfo> gpuCapacities;
        if (result.size() > 1 && (gpuCapacities = ApiDBUtils.getGpuCapacites(result.get(0).getDataCenterId(), result.get(0).getPodId(), result.get(0).getClusterId())) != null) {
            HashMap<String, Long> vgpuVMs = ApiDBUtils.getVgpuVmsCount(result.get(0).getDataCenterId(), result.get(0).getPodId(), result.get(0).getClusterId());

            float capacityUsed = 0;
            long capacityMax = 0;
            for (VgpuTypesInfo capacity : gpuCapacities) {
                if (vgpuVMs.containsKey(capacity.getGroupName().concat(capacity.getModelName()))) {
                    capacityUsed += (float)vgpuVMs.get(capacity.getGroupName().concat(capacity.getModelName())) / capacity.getMaxVpuPerGpu();
                }
                if (capacity.getModelName().equals(GPU.GPUType.passthrough.toString())) {
                    capacityMax += capacity.getMaxCapacity();
                }
            }

            DataCenter zone = ApiDBUtils.findZoneById(result.get(0).getDataCenterId());
            CapacityResponse capacityResponse = new CapacityResponse();
            if (zone != null) {
                capacityResponse.setZoneId(zone.getUuid());
                capacityResponse.setZoneName(zone.getName());
            }
            if (result.get(0).getPodId() != null) {
                HostPodVO pod = ApiDBUtils.findPodById(result.get(0).getPodId());
                capacityResponse.setPodId(pod.getUuid());
                capacityResponse.setPodName(pod.getName());
            }
            if (result.get(0).getClusterId() != null) {
                ClusterVO cluster = ApiDBUtils.findClusterById(result.get(0).getClusterId());
                capacityResponse.setClusterId(cluster.getUuid());
                capacityResponse.setClusterName(cluster.getName());
            }
            capacityResponse.setCapacityType(Capacity.CAPACITY_TYPE_GPU);
            capacityResponse.setCapacityName(CapacityVO.getCapacityName(Capacity.CAPACITY_TYPE_GPU));
            capacityResponse.setCapacityUsed((long)Math.ceil(capacityUsed));
            capacityResponse.setCapacityTotal(capacityMax);
            if (capacityMax > 0) {
                capacityResponse.setPercentUsed(format.format(capacityUsed / capacityMax * 100f));
            } else {
                capacityResponse.setPercentUsed(format.format(0));
            }
            capacityResponse.setObjectName("capacity");
            capacityResponses.add(capacityResponse);
        }
        return capacityResponses;
    }

    @Override
    public TemplatePermissionsResponse createTemplatePermissionsResponse(ResponseView view, List<String> accountNames, Long id) {
        Long templateOwnerDomain = null;
        VirtualMachineTemplate template = ApiDBUtils.findTemplateById(id);
        Account templateOwner = ApiDBUtils.findAccountById(template.getAccountId());
        if (view == ResponseView.Full) {
            // FIXME: we have just template id and need to get template owner
            // from that
            if (templateOwner != null) {
                templateOwnerDomain = templateOwner.getDomainId();
            }
        }

        TemplatePermissionsResponse response = new TemplatePermissionsResponse();
        response.setId(template.getUuid());
        response.setPublicTemplate(template.isPublicTemplate());
        if ((view == ResponseView.Full) && (templateOwnerDomain != null)) {
            Domain domain = ApiDBUtils.findDomainById(templateOwnerDomain);
            if (domain != null) {
                response.setDomainId(domain.getUuid());
            }
        }

        // Set accounts
        List<String> projectIds = new ArrayList<String>();
        List<String> regularAccounts = new ArrayList<String>();
        for (String accountName : accountNames) {
            Account account = ApiDBUtils.findAccountByNameDomain(accountName, templateOwner.getDomainId());
            if (account == null) {
                s_logger.error("Missing Account " + accountName + " in domain " + templateOwner.getDomainId());
                continue;
            }

            if (account.getType() != Account.ACCOUNT_TYPE_PROJECT) {
                regularAccounts.add(accountName);
            } else {
                // convert account to projectIds
                Project project = ApiDBUtils.findProjectByProjectAccountId(account.getId());

                if (project.getUuid() != null && !project.getUuid().isEmpty()) {
                    projectIds.add(project.getUuid());
                } else {
                    projectIds.add(String.valueOf(project.getId()));
                }
            }
        }

        if (!projectIds.isEmpty()) {
            response.setProjectIds(projectIds);
        }

        if (!regularAccounts.isEmpty()) {
            response.setAccountNames(regularAccounts);
        }

        response.setObjectName("templatepermission");
        return response;
    }

    @Override
    public AsyncJobResponse queryJobResult(final QueryAsyncJobResultCmd cmd) {
        final Account caller = CallContext.current().getCallingAccount();

        final AsyncJob job = _entityMgr.findByIdIncludingRemoved(AsyncJob.class, cmd.getId());
        if (job == null) {
            throw new InvalidParameterValueException("Unable to find a job by id " + cmd.getId());
        }

        final User userJobOwner = _accountMgr.getUserIncludingRemoved(job.getUserId());
        final Account jobOwner = _accountMgr.getAccount(userJobOwner.getAccountId());

        //check permissions
        if (_accountMgr.isNormalUser(caller.getId())) {
            //regular user can see only jobs he owns
            if (caller.getId() != jobOwner.getId()) {
                throw new PermissionDeniedException("Account " + caller + " is not authorized to see job id=" + job.getId());
            }
        } else if (_accountMgr.isDomainAdmin(caller.getId())) {
            _accountMgr.checkAccess(caller, null, true, jobOwner);
        }

        return createAsyncJobResponse(_jobMgr.queryJob(cmd.getId(), true));
    }

    public AsyncJobResponse createAsyncJobResponse(AsyncJob job) {
        AsyncJobJoinVO vJob = ApiDBUtils.newAsyncJobView(job);
        return ApiDBUtils.newAsyncJobResponse(vJob);
    }

    @Override
    public SecurityGroupResponse createSecurityGroupResponseFromSecurityGroupRule(List<? extends SecurityRule> securityRules) {
        SecurityGroupResponse response = new SecurityGroupResponse();
        Map<Long, Account> securiytGroupAccounts = new HashMap<Long, Account>();

        if ((securityRules != null) && !securityRules.isEmpty()) {
            SecurityGroupJoinVO securityGroup = ApiDBUtils.findSecurityGroupViewById(securityRules.get(0).getSecurityGroupId()).get(0);
            response.setId(securityGroup.getUuid());
            response.setName(securityGroup.getName());
            response.setDescription(securityGroup.getDescription());

            Account account = securiytGroupAccounts.get(securityGroup.getAccountId());

            if (securityGroup.getAccountType() == Account.ACCOUNT_TYPE_PROJECT) {
                response.setProjectId(securityGroup.getProjectUuid());
                response.setProjectName(securityGroup.getProjectName());
            } else {
                response.setAccountName(securityGroup.getAccountName());
            }

            response.setDomainId(securityGroup.getDomainUuid());
            response.setDomainName(securityGroup.getDomainName());

            for (SecurityRule securityRule : securityRules) {
                SecurityGroupRuleResponse securityGroupData = new SecurityGroupRuleResponse();

                securityGroupData.setRuleId(securityRule.getUuid());
                securityGroupData.setProtocol(securityRule.getProtocol());
                if ("icmp".equalsIgnoreCase(securityRule.getProtocol())) {
                    securityGroupData.setIcmpType(securityRule.getStartPort());
                    securityGroupData.setIcmpCode(securityRule.getEndPort());
                } else {
                    securityGroupData.setStartPort(securityRule.getStartPort());
                    securityGroupData.setEndPort(securityRule.getEndPort());
                }

                Long allowedSecurityGroupId = securityRule.getAllowedNetworkId();
                if (allowedSecurityGroupId != null) {
                    List<SecurityGroupJoinVO> sgs = ApiDBUtils.findSecurityGroupViewById(allowedSecurityGroupId);
                    if (sgs != null && sgs.size() > 0) {
                        SecurityGroupJoinVO sg = sgs.get(0);
                        securityGroupData.setSecurityGroupName(sg.getName());
                        securityGroupData.setAccountName(sg.getAccountName());
                    }
                } else {
                    securityGroupData.setCidr(securityRule.getAllowedSourceIpCidr());
                }
                if (securityRule.getRuleType() == SecurityRuleType.IngressRule) {
                    securityGroupData.setObjectName("ingressrule");
                    response.addSecurityGroupIngressRule(securityGroupData);
                } else {
                    securityGroupData.setObjectName("egressrule");
                    response.addSecurityGroupEgressRule(securityGroupData);
                }

            }
            response.setObjectName("securitygroup");

        }
        return response;
    }

    @Override
    public NetworkOfferingResponse createNetworkOfferingResponse(NetworkOffering offering) {
        if (!(offering instanceof NetworkOfferingJoinVO)) {
            offering = ApiDBUtils.newNetworkOfferingView(offering);
        }
        NetworkOfferingResponse response = ApiDBUtils.newNetworkOfferingResponse(offering);
        response.setNetworkRate(ApiDBUtils.getNetworkRate(offering.getId()));
        Long so = null;
        if (offering.getServiceOfferingId() != null) {
            so = offering.getServiceOfferingId();
        } else {
            so = ApiDBUtils.findDefaultRouterServiceOffering();
        }
        if (so != null) {
            ServiceOffering soffering = ApiDBUtils.findServiceOfferingById(so);
            if (soffering != null) {
                response.setServiceOfferingId(soffering.getUuid());
            }
        }
        Map<Service, Set<Provider>> serviceProviderMap = ApiDBUtils.listNetworkOfferingServices(offering.getId());
        List<ServiceResponse> serviceResponses = new ArrayList<ServiceResponse>();
        for (Map.Entry<Service,Set<Provider>> entry : serviceProviderMap.entrySet()) {
            Service service = entry.getKey();
            Set<Provider> srvc_providers = entry.getValue();
            ServiceResponse svcRsp = new ServiceResponse();
            // skip gateway service
            if (service == Service.Gateway) {
                continue;
            }
            svcRsp.setName(service.getName());
            List<ProviderResponse> providers = new ArrayList<ProviderResponse>();
            for (Provider provider : srvc_providers) {
                if (provider != null) {
                    ProviderResponse providerRsp = new ProviderResponse();
                    providerRsp.setName(provider.getName());
                    providers.add(providerRsp);
                }
            }
            svcRsp.setProviders(providers);
            if (Service.Lb == service) {
                List<CapabilityResponse> lbCapResponse = new ArrayList<CapabilityResponse>();

                CapabilityResponse lbIsoaltion = new CapabilityResponse();
                lbIsoaltion.setName(Capability.SupportedLBIsolation.getName());
                lbIsoaltion.setValue(offering.isDedicatedLB() ? "dedicated" : "shared");
                lbCapResponse.add(lbIsoaltion);

                CapabilityResponse eLb = new CapabilityResponse();
                eLb.setName(Capability.ElasticLb.getName());
                eLb.setValue(offering.isElasticLb() ? "true" : "false");
                lbCapResponse.add(eLb);

                CapabilityResponse inline = new CapabilityResponse();
                inline.setName(Capability.InlineMode.getName());
                inline.setValue(offering.isInline() ? "true" : "false");
                lbCapResponse.add(inline);

                svcRsp.setCapabilities(lbCapResponse);
            } else if (Service.SourceNat == service) {
                List<CapabilityResponse> capabilities = new ArrayList<CapabilityResponse>();
                CapabilityResponse sharedSourceNat = new CapabilityResponse();
                sharedSourceNat.setName(Capability.SupportedSourceNatTypes.getName());
                sharedSourceNat.setValue(offering.isSharedSourceNat() ? "perzone" : "peraccount");
                capabilities.add(sharedSourceNat);

                CapabilityResponse redundantRouter = new CapabilityResponse();
                redundantRouter.setName(Capability.RedundantRouter.getName());
                redundantRouter.setValue(offering.isRedundantRouter() ? "true" : "false");
                capabilities.add(redundantRouter);

                svcRsp.setCapabilities(capabilities);
            } else if (service == Service.StaticNat) {
                List<CapabilityResponse> staticNatCapResponse = new ArrayList<CapabilityResponse>();

                CapabilityResponse eIp = new CapabilityResponse();
                eIp.setName(Capability.ElasticIp.getName());
                eIp.setValue(offering.isElasticIp() ? "true" : "false");
                staticNatCapResponse.add(eIp);

                CapabilityResponse associatePublicIp = new CapabilityResponse();
                associatePublicIp.setName(Capability.AssociatePublicIP.getName());
                associatePublicIp.setValue(offering.isAssociatePublicIP() ? "true" : "false");
                staticNatCapResponse.add(associatePublicIp);

                svcRsp.setCapabilities(staticNatCapResponse);
            }
            serviceResponses.add(svcRsp);
        }
        response.setForVpc(_configMgr.isOfferingForVpc(offering));
        response.setServices(serviceResponses);
        //set network offering details
        Map<Detail, String> details = _ntwkModel.getNtwkOffDetails(offering.getId());
        if (details != null && !details.isEmpty()) {
            response.setDetails(details);
        }
        return response;
    }

    @Override
    public NetworkResponse createNetworkResponse(ResponseView view, Network network) {
        // need to get network profile in order to retrieve dns information from
        // there
        NetworkProfile profile = ApiDBUtils.getNetworkProfile(network.getId());
        NetworkResponse response = new NetworkResponse();
        response.setId(network.getUuid());
        response.setName(network.getName());
        response.setDisplaytext(network.getDisplayText());
        if (network.getBroadcastDomainType() != null) {
            response.setBroadcastDomainType(network.getBroadcastDomainType().toString());
        }

        if (network.getTrafficType() != null) {
            response.setTrafficType(network.getTrafficType().name());
        }

        if (network.getGuestType() != null) {
            response.setType(network.getGuestType().toString());
        }

        response.setGateway(network.getGateway());

        // FIXME - either set netmask or cidr
        response.setCidr(network.getCidr());
        if (network.getNetworkCidr() != null) {
            response.setNetworkCidr((network.getNetworkCidr()));
        }
        // If network has reservation its entire network cidr is defined by
        // getNetworkCidr()
        // if no reservation is present then getCidr() will define the entire
        // network cidr
        if (network.getNetworkCidr() != null) {
            response.setNetmask(NetUtils.cidr2Netmask(network.getNetworkCidr()));
        }
        if (((network.getCidr()) != null) && (network.getNetworkCidr() == null)) {
            response.setNetmask(NetUtils.cidr2Netmask(network.getCidr()));
        }

        response.setIp6Gateway(network.getIp6Gateway());
        response.setIp6Cidr(network.getIp6Cidr());

        // create response for reserved IP ranges that can be used for
        // non-cloudstack purposes
        String reservation = null;
        if ((network.getCidr() != null) && (NetUtils.isNetworkAWithinNetworkB(network.getCidr(), network.getNetworkCidr()))) {
            String[] guestVmCidrPair = network.getCidr().split("\\/");
            String[] guestCidrPair = network.getNetworkCidr().split("\\/");

            Long guestVmCidrSize = Long.valueOf(guestVmCidrPair[1]);
            Long guestCidrSize = Long.valueOf(guestCidrPair[1]);

            String[] guestVmIpRange = NetUtils.getIpRangeFromCidr(guestVmCidrPair[0], guestVmCidrSize);
            String[] guestIpRange = NetUtils.getIpRangeFromCidr(guestCidrPair[0], guestCidrSize);
            long startGuestIp = NetUtils.ip2Long(guestIpRange[0]);
            long endGuestIp = NetUtils.ip2Long(guestIpRange[1]);
            long startVmIp = NetUtils.ip2Long(guestVmIpRange[0]);
            long endVmIp = NetUtils.ip2Long(guestVmIpRange[1]);

            if (startVmIp == startGuestIp && endVmIp < endGuestIp - 1) {
                reservation = (NetUtils.long2Ip(endVmIp + 1) + "-" + NetUtils.long2Ip(endGuestIp));
            }
            if (endVmIp == endGuestIp && startVmIp > startGuestIp + 1) {
                reservation = (NetUtils.long2Ip(startGuestIp) + "-" + NetUtils.long2Ip(startVmIp - 1));
            }
            if (startVmIp > startGuestIp + 1 && endVmIp < endGuestIp - 1) {
                reservation = (NetUtils.long2Ip(startGuestIp) + "-" + NetUtils.long2Ip(startVmIp - 1) + " ,  " + NetUtils.long2Ip(endVmIp + 1) + "-" + NetUtils.long2Ip(endGuestIp));
            }
        }
        response.setReservedIpRange(reservation);

        // return vlan information only to Root admin
        if (network.getBroadcastUri() != null && view == ResponseView.Full) {
            String broadcastUri = network.getBroadcastUri().toString();
            response.setBroadcastUri(broadcastUri);
            String vlan = "N/A";
            switch (BroadcastDomainType.getSchemeValue(network.getBroadcastUri())) {
            case Vlan:
            case Vxlan:
                vlan = BroadcastDomainType.getValue(network.getBroadcastUri());
                break;
            }
            // return vlan information only to Root admin
            response.setVlan(vlan);
        }

        // return network details only to Root admin
        if (view == ResponseView.Full) {
            Map<String, String> details = new HashMap<>();
            for (NetworkDetailVO detail: networkDetailsDao.listDetails(network.getId())) {
                details.put(detail.getName(),detail.getValue());
            }
            response.setDetails(details);
        }

        DataCenter zone = ApiDBUtils.findZoneById(network.getDataCenterId());
        if (zone != null) {
            response.setZoneId(zone.getUuid());
            response.setZoneName(zone.getName());
        }
        if (network.getPhysicalNetworkId() != null) {
            PhysicalNetworkVO pnet = ApiDBUtils.findPhysicalNetworkById(network.getPhysicalNetworkId());
            response.setPhysicalNetworkId(pnet.getUuid());
        }

        // populate network offering information
        NetworkOffering networkOffering = ApiDBUtils.findNetworkOfferingById(network.getNetworkOfferingId());
        if (networkOffering != null) {
            response.setNetworkOfferingId(networkOffering.getUuid());
            response.setNetworkOfferingName(networkOffering.getName());
            response.setNetworkOfferingDisplayText(networkOffering.getDisplayText());
            response.setNetworkOfferingConserveMode(networkOffering.isConserveMode());
            response.setIsSystem(networkOffering.isSystemOnly());
            response.setNetworkOfferingAvailability(networkOffering.getAvailability().toString());
            response.setIsPersistent(networkOffering.isPersistent());
        }

        if (network.getAclType() != null) {
            response.setAclType(network.getAclType().toString());
        }
        response.setDisplayNetwork(network.getDisplayNetwork());
        response.setState(network.getState().toString());
        response.setRestartRequired(network.isRestartRequired());
        NetworkVO nw = ApiDBUtils.findNetworkById(network.getRelated());
        if (nw != null) {
            response.setRelated(nw.getUuid());
        }
        response.setNetworkDomain(network.getNetworkDomain());

        response.setDns1(profile.getDns1());
        response.setDns2(profile.getDns2());
        // populate capability
        Map<Service, Map<Capability, String>> serviceCapabilitiesMap = ApiDBUtils.getNetworkCapabilities(network.getId(), network.getDataCenterId());
        List<ServiceResponse> serviceResponses = new ArrayList<ServiceResponse>();
        if (serviceCapabilitiesMap != null) {
            for (Map.Entry<Service, Map<Capability, String>>entry : serviceCapabilitiesMap.entrySet()) {
                Service service = entry.getKey();
                ServiceResponse serviceResponse = new ServiceResponse();
                // skip gateway service
                if (service == Service.Gateway) {
                    continue;
                }
                serviceResponse.setName(service.getName());

                // set list of capabilities for the service
                List<CapabilityResponse> capabilityResponses = new ArrayList<CapabilityResponse>();
                Map<Capability, String> serviceCapabilities = entry.getValue();
                if (serviceCapabilities != null) {
                    for (Map.Entry<Capability,String> ser_cap_entries : serviceCapabilities.entrySet()) {
                        Capability capability = ser_cap_entries.getKey();
                        CapabilityResponse capabilityResponse = new CapabilityResponse();
                        String capabilityValue = ser_cap_entries.getValue();
                        capabilityResponse.setName(capability.getName());
                        capabilityResponse.setValue(capabilityValue);
                        capabilityResponse.setObjectName("capability");
                        capabilityResponses.add(capabilityResponse);
                    }
                    serviceResponse.setCapabilities(capabilityResponses);
                }

                serviceResponse.setObjectName("service");
                serviceResponses.add(serviceResponse);
            }
        }
        response.setServices(serviceResponses);

        if (network.getAclType() == null || network.getAclType() == ACLType.Account) {
            populateOwner(response, network);
        } else {
            // get domain from network_domain table
            Pair<Long, Boolean> domainNetworkDetails = ApiDBUtils.getDomainNetworkDetails(network.getId());
            if (domainNetworkDetails.first() != null) {
                Domain domain = ApiDBUtils.findDomainById(domainNetworkDetails.first());
                if (domain != null) {
                    response.setDomainId(domain.getUuid());
                }
            }
            response.setSubdomainAccess(domainNetworkDetails.second());
        }

        Long dedicatedDomainId = ApiDBUtils.getDedicatedNetworkDomain(network.getId());
        if (dedicatedDomainId != null) {
            Domain domain = ApiDBUtils.findDomainById(dedicatedDomainId);
            if (domain != null) {
                response.setDomainId(domain.getUuid());
                response.setDomainName(domain.getName());
            }

        }

        response.setSpecifyIpRanges(network.getSpecifyIpRanges());
        if (network.getVpcId() != null) {
            Vpc vpc = ApiDBUtils.findVpcById(network.getVpcId());
            if (vpc != null) {
                response.setVpcId(vpc.getUuid());
            }
        }
        response.setCanUseForDeploy(ApiDBUtils.canUseForDeploy(network));

        // set tag information
        List<? extends ResourceTag> tags = ApiDBUtils.listByResourceTypeAndId(ResourceObjectType.Network, network.getId());
        List<ResourceTagResponse> tagResponses = new ArrayList<ResourceTagResponse>();
        for (ResourceTag tag : tags) {
            ResourceTagResponse tagResponse = createResourceTagResponse(tag, true);
            CollectionUtils.addIgnoreNull(tagResponses, tagResponse);
        }
        response.setTags(tagResponses);

        if (network.getNetworkACLId() != null) {
            NetworkACL acl = ApiDBUtils.findByNetworkACLId(network.getNetworkACLId());
            if (acl != null) {
                response.setAclId(acl.getUuid());
            }
        }

        response.setStrechedL2Subnet(network.isStrechedL2Network());
        if (network.isStrechedL2Network()) {
            Set<String> networkSpannedZones = new  HashSet<String>();
            List<VMInstanceVO> vmInstances = new ArrayList<VMInstanceVO>();
            vmInstances.addAll(ApiDBUtils.listUserVMsByNetworkId(network.getId()));
            vmInstances.addAll(ApiDBUtils.listDomainRoutersByNetworkId(network.getId()));
            for (VirtualMachine vm : vmInstances) {
                DataCenter vmZone = ApiDBUtils.findZoneById(vm.getDataCenterId());
                networkSpannedZones.add(vmZone.getUuid());
            }
            response.setNetworkSpannedZones(networkSpannedZones);
        }
        response.setExternalId(network.getExternalId());
        response.setRedundantRouter(network.isRedundant());
        response.setObjectName("network");
        return response;
    }

    @Override
    public Long getSecurityGroupId(String groupName, long accountId) {
        SecurityGroup sg = ApiDBUtils.getSecurityGroup(groupName, accountId);
        if (sg == null) {
            return null;
        } else {
            return sg.getId();
        }
    }

    @Override
    public ProjectResponse createProjectResponse(Project project) {
        List<ProjectJoinVO> viewPrjs = ApiDBUtils.newProjectView(project);
        List<ProjectResponse> listPrjs = ViewResponseHelper.createProjectResponse(EnumSet.of(DomainDetails.all), viewPrjs.toArray(new ProjectJoinVO[viewPrjs.size()]));
        assert listPrjs != null && listPrjs.size() == 1 : "There should be one project  returned";
        return listPrjs.get(0);
    }

    @Override
    public FirewallResponse createFirewallResponse(FirewallRule fwRule) {
        FirewallResponse response = new FirewallResponse();

        response.setId(fwRule.getUuid());
        response.setProtocol(fwRule.getProtocol());
        if (fwRule.getSourcePortStart() != null) {
            response.setStartPort(fwRule.getSourcePortStart());
        }

        if (fwRule.getSourcePortEnd() != null) {
            response.setEndPort(fwRule.getSourcePortEnd());
        }

        List<String> cidrs = ApiDBUtils.findFirewallSourceCidrs(fwRule.getId());
        response.setCidrList(StringUtils.join(cidrs, ","));

        if(fwRule.getTrafficType() == FirewallRule.TrafficType.Egress){
            List<String> destCidrs = ApiDBUtils.findFirewallDestCidrs(fwRule.getId());
            response.setDestCidr(StringUtils.join(destCidrs,","));
        }

        if (fwRule.getTrafficType() == FirewallRule.TrafficType.Ingress) {
            IpAddress ip = ApiDBUtils.findIpAddressById(fwRule.getSourceIpAddressId());
            response.setPublicIpAddressId(ip.getUuid());
            response.setPublicIpAddress(ip.getAddress().addr());
        }

            Network network = ApiDBUtils.findNetworkById(fwRule.getNetworkId());
            response.setNetworkId(network.getUuid());

        FirewallRule.State state = fwRule.getState();
        String stateToSet = state.toString();
        if (state.equals(FirewallRule.State.Revoke)) {
            stateToSet = "Deleting";
        }

        response.setIcmpCode(fwRule.getIcmpCode());
        response.setIcmpType(fwRule.getIcmpType());
        response.setForDisplay(fwRule.isDisplay());

        // set tag information
        List<? extends ResourceTag> tags = ApiDBUtils.listByResourceTypeAndId(ResourceObjectType.FirewallRule, fwRule.getId());
        List<ResourceTagResponse> tagResponses = new ArrayList<ResourceTagResponse>();
        for (ResourceTag tag : tags) {
            ResourceTagResponse tagResponse = createResourceTagResponse(tag, true);
            CollectionUtils.addIgnoreNull(tagResponses, tagResponse);
        }
        response.setTags(tagResponses);

        response.setState(stateToSet);
        response.setObjectName("firewallrule");
        return response;
    }

    @Override
    public NetworkACLItemResponse createNetworkACLItemResponse(NetworkACLItem aclItem) {
        NetworkACLItemResponse response = new NetworkACLItemResponse();

        response.setId(aclItem.getUuid());
        response.setProtocol(aclItem.getProtocol());
        if (aclItem.getSourcePortStart() != null) {
            response.setStartPort(Integer.toString(aclItem.getSourcePortStart()));
        }

        if (aclItem.getSourcePortEnd() != null) {
            response.setEndPort(Integer.toString(aclItem.getSourcePortEnd()));
        }

        response.setCidrList(StringUtils.join(aclItem.getSourceCidrList(), ","));

        response.setTrafficType(aclItem.getTrafficType().toString());

        NetworkACLItem.State state = aclItem.getState();
        String stateToSet = state.toString();
        if (state.equals(NetworkACLItem.State.Revoke)) {
            stateToSet = "Deleting";
        }

        response.setIcmpCode(aclItem.getIcmpCode());
        response.setIcmpType(aclItem.getIcmpType());

        response.setState(stateToSet);
        response.setNumber(aclItem.getNumber());
        response.setAction(aclItem.getAction().toString());
        response.setForDisplay(aclItem.isDisplay());

        NetworkACL acl = ApiDBUtils.findByNetworkACLId(aclItem.getAclId());
        if (acl != null) {
            response.setAclId(acl.getUuid());
        }

        //set tag information
        List<? extends ResourceTag> tags = ApiDBUtils.listByResourceTypeAndId(ResourceObjectType.NetworkACL, aclItem.getId());
        List<ResourceTagResponse> tagResponses = new ArrayList<ResourceTagResponse>();
        for (ResourceTag tag : tags) {
            ResourceTagResponse tagResponse = createResourceTagResponse(tag, true);
            CollectionUtils.addIgnoreNull(tagResponses, tagResponse);
        }
        response.setTags(tagResponses);
        response.setReason(aclItem.getReason());
        response.setObjectName("networkacl");
        return response;
    }

    @Override
    public HypervisorCapabilitiesResponse createHypervisorCapabilitiesResponse(HypervisorCapabilities hpvCapabilities) {
        HypervisorCapabilitiesResponse hpvCapabilitiesResponse = new HypervisorCapabilitiesResponse();
        hpvCapabilitiesResponse.setId(hpvCapabilities.getUuid());
        hpvCapabilitiesResponse.setHypervisor(hpvCapabilities.getHypervisorType());
        hpvCapabilitiesResponse.setHypervisorVersion(hpvCapabilities.getHypervisorVersion());
        hpvCapabilitiesResponse.setIsSecurityGroupEnabled(hpvCapabilities.isSecurityGroupEnabled());
        hpvCapabilitiesResponse.setMaxGuestsLimit(hpvCapabilities.getMaxGuestsLimit());
        hpvCapabilitiesResponse.setMaxDataVolumesLimit(hpvCapabilities.getMaxDataVolumesLimit());
        hpvCapabilitiesResponse.setMaxHostsPerCluster(hpvCapabilities.getMaxHostsPerCluster());
        hpvCapabilitiesResponse.setIsStorageMotionSupported(hpvCapabilities.isStorageMotionSupported());
        return hpvCapabilitiesResponse;
    }

    // TODO: we may need to refactor once ControlledEntityResponse and
    // ControlledEntity id to uuid conversion are all done.
    // currently code is scattered in
    private void populateOwner(ControlledEntityResponse response, ControlledEntity object) {
        Account account = ApiDBUtils.findAccountById(object.getAccountId());

        if (account.getType() == Account.ACCOUNT_TYPE_PROJECT) {
            // find the project
            Project project = ApiDBUtils.findProjectByProjectAccountId(account.getId());
            response.setProjectId(project.getUuid());
            response.setProjectName(project.getName());
        } else {
            response.setAccountName(account.getAccountName());
        }

        Domain domain = ApiDBUtils.findDomainById(object.getDomainId());
        response.setDomainId(domain.getUuid());
        response.setDomainName(domain.getName());
    }

    public static void populateOwner(ControlledViewEntityResponse response, ControlledViewEntity object) {

        if (object.getAccountType() == Account.ACCOUNT_TYPE_PROJECT) {
            response.setProjectId(object.getProjectUuid());
            response.setProjectName(object.getProjectName());
        } else {
            response.setAccountName(object.getAccountName());
        }

        response.setDomainId(object.getDomainUuid());
        response.setDomainName(object.getDomainName());
    }

    private void populateAccount(ControlledEntityResponse response, long accountId) {
        Account account = ApiDBUtils.findAccountById(accountId);
        if (account == null) {
            s_logger.debug("Unable to find account with id: " + accountId);
        } else if (account.getType() == Account.ACCOUNT_TYPE_PROJECT) {
            // find the project
            Project project = ApiDBUtils.findProjectByProjectAccountId(account.getId());
            if (project != null) {
                response.setProjectId(project.getUuid());
                response.setProjectName(project.getName());
                response.setAccountName(account.getAccountName());
            } else {
                s_logger.debug("Unable to find project with id: " + account.getId());
            }
        } else {
            response.setAccountName(account.getAccountName());
        }
    }

    private void populateDomain(ControlledEntityResponse response, long domainId) {
        Domain domain = ApiDBUtils.findDomainById(domainId);

        response.setDomainId(domain.getUuid());
        response.setDomainName(domain.getName());
    }

    @Override
    public ProjectAccountResponse createProjectAccountResponse(ProjectAccount projectAccount) {
        ProjectAccountJoinVO vProj = ApiDBUtils.newProjectAccountView(projectAccount);
        List<ProjectAccountResponse> listProjs = ViewResponseHelper.createProjectAccountResponse(vProj);
        assert listProjs != null && listProjs.size() == 1 : "There should be one project account returned";
        return listProjs.get(0);
    }

    @Override
    public ProjectInvitationResponse createProjectInvitationResponse(ProjectInvitation invite) {
        ProjectInvitationJoinVO vInvite = ApiDBUtils.newProjectInvitationView(invite);
        return ApiDBUtils.newProjectInvitationResponse(vInvite);
    }

    @Override
    public SystemVmInstanceResponse createSystemVmInstanceResponse(VirtualMachine vm) {
        SystemVmInstanceResponse vmResponse = new SystemVmInstanceResponse();
        vmResponse.setId(vm.getUuid());
        vmResponse.setSystemVmType(vm.getType().toString().toLowerCase());
        vmResponse.setName(vm.getHostName());
        if (vm.getHostId() != null) {
            Host host = ApiDBUtils.findHostById(vm.getHostId());
            if (host != null) {
                vmResponse.setHostId(host.getUuid());
            }
        }
        if (vm.getState() != null) {
            vmResponse.setState(vm.getState().toString());
        }
        if (vm.getType() == Type.DomainRouter) {
            VirtualRouter router = (VirtualRouter)vm;
            if (router.getRole() != null) {
                vmResponse.setRole(router.getRole().toString());
            }
        }
        vmResponse.setObjectName("systemvminstance");
        return vmResponse;
    }

    @Override
    public PhysicalNetworkResponse createPhysicalNetworkResponse(PhysicalNetwork result) {
        PhysicalNetworkResponse response = new PhysicalNetworkResponse();

        DataCenter zone = ApiDBUtils.findZoneById(result.getDataCenterId());
        if (zone != null) {
            response.setZoneId(zone.getUuid());
        }
        response.setNetworkSpeed(result.getSpeed());
        response.setVlan(result.getVnetString());
        if (result.getDomainId() != null) {
            Domain domain = ApiDBUtils.findDomainById(result.getDomainId());
            if (domain != null) {
                response.setDomainId(domain.getUuid());
            }
        }
        response.setId(result.getUuid());
        if (result.getBroadcastDomainRange() != null) {
            response.setBroadcastDomainRange(result.getBroadcastDomainRange().toString());
        }
        response.setIsolationMethods(result.getIsolationMethods());
        response.setTags(result.getTags());
        if (result.getState() != null) {
            response.setState(result.getState().toString());
        }

        response.setName(result.getName());

        response.setObjectName("physicalnetwork");
        return response;
    }

    @Override
    public GuestVlanRangeResponse createDedicatedGuestVlanRangeResponse(GuestVlan vlan) {
        GuestVlanRangeResponse guestVlanRangeResponse = new GuestVlanRangeResponse();

        guestVlanRangeResponse.setId(vlan.getUuid());
        Long accountId = ApiDBUtils.getAccountIdForGuestVlan(vlan.getId());
        Account owner = ApiDBUtils.findAccountById(accountId);
        if (owner != null) {
            populateAccount(guestVlanRangeResponse, owner.getId());
            populateDomain(guestVlanRangeResponse, owner.getDomainId());
        }
        guestVlanRangeResponse.setGuestVlanRange(vlan.getGuestVlanRange());
        guestVlanRangeResponse.setPhysicalNetworkId(vlan.getPhysicalNetworkId());
        PhysicalNetworkVO physicalNetwork = ApiDBUtils.findPhysicalNetworkById(vlan.getPhysicalNetworkId());
        guestVlanRangeResponse.setZoneId(physicalNetwork.getDataCenterId());

        return guestVlanRangeResponse;
    }

    @Override
    public ServiceResponse createNetworkServiceResponse(Service service) {
        ServiceResponse response = new ServiceResponse();
        response.setName(service.getName());

        // set list of capabilities required for the service
        List<CapabilityResponse> capabilityResponses = new ArrayList<CapabilityResponse>();
        Capability[] capabilities = service.getCapabilities();
        for (Capability cap : capabilities) {
            CapabilityResponse capabilityResponse = new CapabilityResponse();
            capabilityResponse.setName(cap.getName());
            capabilityResponse.setObjectName("capability");
            if (cap.getName().equals(Capability.SupportedLBIsolation.getName()) || cap.getName().equals(Capability.SupportedSourceNatTypes.getName())
                    || cap.getName().equals(Capability.RedundantRouter.getName())) {
                capabilityResponse.setCanChoose(true);
            } else {
                capabilityResponse.setCanChoose(false);
            }
            capabilityResponses.add(capabilityResponse);
        }
        response.setCapabilities(capabilityResponses);

        // set list of providers providing this service
        List<? extends Network.Provider> serviceProviders = ApiDBUtils.getProvidersForService(service);
        List<ProviderResponse> serviceProvidersResponses = new ArrayList<ProviderResponse>();
        for (Network.Provider serviceProvider : serviceProviders) {
            // return only Virtual Router/JuniperSRX/CiscoVnmc as a provider for the firewall
            if (service == Service.Firewall
                    && !(serviceProvider == Provider.VirtualRouter || serviceProvider == Provider.JuniperSRX || serviceProvider == Provider.CiscoVnmc || serviceProvider == Provider.PaloAlto || serviceProvider == Provider.BigSwitchBcf)) {
                continue;
            }

            ProviderResponse serviceProviderResponse = createServiceProviderResponse(serviceProvider);
            serviceProvidersResponses.add(serviceProviderResponse);
        }
        response.setProviders(serviceProvidersResponses);

        response.setObjectName("networkservice");
        return response;

    }

    private ProviderResponse createServiceProviderResponse(Provider serviceProvider) {
        ProviderResponse response = new ProviderResponse();
        response.setName(serviceProvider.getName());
        boolean canEnableIndividualServices = ApiDBUtils.canElementEnableIndividualServices(serviceProvider);
        response.setCanEnableIndividualServices(canEnableIndividualServices);
        return response;
    }

    @Override
    public ProviderResponse createNetworkServiceProviderResponse(PhysicalNetworkServiceProvider result) {
        ProviderResponse response = new ProviderResponse();
        response.setId(result.getUuid());
        response.setName(result.getProviderName());
        PhysicalNetwork pnw = ApiDBUtils.findPhysicalNetworkById(result.getPhysicalNetworkId());
        if (pnw != null) {
            response.setPhysicalNetworkId(pnw.getUuid());
        }
        PhysicalNetwork dnw = ApiDBUtils.findPhysicalNetworkById(result.getDestinationPhysicalNetworkId());
        if (dnw != null) {
            response.setDestinationPhysicalNetworkId(dnw.getUuid());
        }
        response.setState(result.getState().toString());

        // set enabled services
        List<String> services = new ArrayList<String>();
        for (Service service : result.getEnabledServices()) {
            services.add(service.getName());
        }
        response.setServices(services);

        Provider serviceProvider = Provider.getProvider(result.getProviderName());
        boolean canEnableIndividualServices = ApiDBUtils.canElementEnableIndividualServices(serviceProvider);
        response.setCanEnableIndividualServices(canEnableIndividualServices);

        response.setObjectName("networkserviceprovider");
        return response;
    }

    @Override
    public TrafficTypeResponse createTrafficTypeResponse(PhysicalNetworkTrafficType result) {
        TrafficTypeResponse response = new TrafficTypeResponse();
        response.setId(result.getUuid());
        PhysicalNetwork pnet = ApiDBUtils.findPhysicalNetworkById(result.getPhysicalNetworkId());
        if (pnet != null) {
            response.setPhysicalNetworkId(pnet.getUuid());
        }
        if (result.getTrafficType() != null) {
            response.setTrafficType(result.getTrafficType().toString());
        }

        response.setXenLabel(result.getXenNetworkLabel());
        response.setKvmLabel(result.getKvmNetworkLabel());
        response.setVmwareLabel(result.getVmwareNetworkLabel());
        response.setHypervLabel(result.getHypervNetworkLabel());
        response.setOvm3Label(result.getOvm3NetworkLabel());

        response.setObjectName("traffictype");
        return response;
    }

    @Override
    public VirtualRouterProviderResponse createVirtualRouterProviderResponse(VirtualRouterProvider result) {
        //generate only response of the VR/VPCVR provider type
        if (!(result.getType() == VirtualRouterProvider.Type.VirtualRouter || result.getType() == VirtualRouterProvider.Type.VPCVirtualRouter)) {
            return null;
        }
        VirtualRouterProviderResponse response = new VirtualRouterProviderResponse();
        response.setId(result.getUuid());
        PhysicalNetworkServiceProvider nsp = ApiDBUtils.findPhysicalNetworkServiceProviderById(result.getNspId());
        if (nsp != null) {
            response.setNspId(nsp.getUuid());
        }
        response.setEnabled(result.isEnabled());

        response.setObjectName("virtualrouterelement");
        return response;
    }

    @Override
    public OvsProviderResponse createOvsProviderResponse(OvsProvider result) {

        OvsProviderResponse response = new OvsProviderResponse();
        response.setId(result.getUuid());
        PhysicalNetworkServiceProvider nsp = ApiDBUtils.findPhysicalNetworkServiceProviderById(result.getNspId());
        if (nsp != null) {
            response.setNspId(nsp.getUuid());
        }
        response.setEnabled(result.isEnabled());

        response.setObjectName("ovselement");
        return response;
    }

    @Override
    public LBStickinessResponse createLBStickinessPolicyResponse(StickinessPolicy stickinessPolicy, LoadBalancer lb) {
        LBStickinessResponse spResponse = new LBStickinessResponse();

        spResponse.setlbRuleId(lb.getUuid());
        Account accountTemp = ApiDBUtils.findAccountById(lb.getAccountId());
        if (accountTemp != null) {
            spResponse.setAccountName(accountTemp.getAccountName());
            Domain domain = ApiDBUtils.findDomainById(accountTemp.getDomainId());
            if (domain != null) {
                spResponse.setDomainId(domain.getUuid());
                spResponse.setDomainName(domain.getName());
            }
        }

        List<LBStickinessPolicyResponse> responses = new ArrayList<LBStickinessPolicyResponse>();
        LBStickinessPolicyResponse ruleResponse = new LBStickinessPolicyResponse(stickinessPolicy);
        responses.add(ruleResponse);

        spResponse.setRules(responses);

        spResponse.setObjectName("stickinesspolicies");
        return spResponse;
    }

    @Override
    public LBStickinessResponse createLBStickinessPolicyResponse(List<? extends StickinessPolicy> stickinessPolicies, LoadBalancer lb) {
        LBStickinessResponse spResponse = new LBStickinessResponse();

        if (lb == null) {
            return spResponse;
        }
        spResponse.setlbRuleId(lb.getUuid());
        Account account = ApiDBUtils.findAccountById(lb.getAccountId());
        if (account != null) {
            spResponse.setAccountName(account.getAccountName());
            Domain domain = ApiDBUtils.findDomainById(account.getDomainId());
            if (domain != null) {
                spResponse.setDomainId(domain.getUuid());
                spResponse.setDomainName(domain.getName());
            }
        }

        List<LBStickinessPolicyResponse> responses = new ArrayList<LBStickinessPolicyResponse>();
        for (StickinessPolicy stickinessPolicy : stickinessPolicies) {
            LBStickinessPolicyResponse ruleResponse = new LBStickinessPolicyResponse(stickinessPolicy);
            responses.add(ruleResponse);
        }
        spResponse.setRules(responses);

        spResponse.setObjectName("stickinesspolicies");
        return spResponse;
    }

    @Override
    public LBHealthCheckResponse createLBHealthCheckPolicyResponse(List<? extends HealthCheckPolicy> healthcheckPolicies, LoadBalancer lb) {
        LBHealthCheckResponse hcResponse = new LBHealthCheckResponse();

        if (lb == null) {
            return hcResponse;
        }
        hcResponse.setlbRuleId(lb.getUuid());
        Account account = ApiDBUtils.findAccountById(lb.getAccountId());
        if (account != null) {
            hcResponse.setAccountName(account.getAccountName());
            Domain domain = ApiDBUtils.findDomainById(account.getDomainId());
            if (domain != null) {
                hcResponse.setDomainId(domain.getUuid());
                hcResponse.setDomainName(domain.getName());
            }
        }

        List<LBHealthCheckPolicyResponse> responses = new ArrayList<LBHealthCheckPolicyResponse>();
        for (HealthCheckPolicy healthcheckPolicy : healthcheckPolicies) {
            LBHealthCheckPolicyResponse ruleResponse = new LBHealthCheckPolicyResponse(healthcheckPolicy);
            responses.add(ruleResponse);
        }
        hcResponse.setRules(responses);

        hcResponse.setObjectName("healthcheckpolicies");
        return hcResponse;
    }

    @Override
    public LBHealthCheckResponse createLBHealthCheckPolicyResponse(HealthCheckPolicy healthcheckPolicy, LoadBalancer lb) {
        LBHealthCheckResponse hcResponse = new LBHealthCheckResponse();

        hcResponse.setlbRuleId(lb.getUuid());
        Account accountTemp = ApiDBUtils.findAccountById(lb.getAccountId());
        if (accountTemp != null) {
            hcResponse.setAccountName(accountTemp.getAccountName());
            Domain domain = ApiDBUtils.findDomainById(accountTemp.getDomainId());
            if (domain != null) {
                hcResponse.setDomainId(domain.getUuid());
                hcResponse.setDomainName(domain.getName());
            }
        }

        List<LBHealthCheckPolicyResponse> responses = new ArrayList<LBHealthCheckPolicyResponse>();
        LBHealthCheckPolicyResponse ruleResponse = new LBHealthCheckPolicyResponse(healthcheckPolicy);
        responses.add(ruleResponse);
        hcResponse.setRules(responses);
        hcResponse.setObjectName("healthcheckpolicies");
        return hcResponse;
    }

    @Override
    public StorageNetworkIpRangeResponse createStorageNetworkIpRangeResponse(StorageNetworkIpRange result) {
        StorageNetworkIpRangeResponse response = new StorageNetworkIpRangeResponse();
        response.setUuid(result.getUuid());
        response.setVlan(result.getVlan());
        response.setEndIp(result.getEndIp());
        response.setStartIp(result.getStartIp());
        response.setPodUuid(result.getPodUuid());
        response.setZoneUuid(result.getZoneUuid());
        response.setNetworkUuid(result.getNetworkUuid());
        response.setNetmask(result.getNetmask());
        response.setGateway(result.getGateway());
        response.setObjectName("storagenetworkiprange");
        return response;
    }

    @Override
    public RegionResponse createRegionResponse(Region region) {
        RegionResponse response = new RegionResponse();
        response.setId(region.getId());
        response.setName(region.getName());
        response.setEndPoint(region.getEndPoint());
        response.setObjectName("region");
        response.setGslbServiceEnabled(region.checkIfServiceEnabled(Region.Service.Gslb));
        response.setPortableipServiceEnabled(region.checkIfServiceEnabled(Region.Service.PortableIp));
        return response;
    }

    @Override
    public ResourceTagResponse createResourceTagResponse(ResourceTag resourceTag, boolean keyValueOnly) {
        ResourceTagJoinVO rto = ApiDBUtils.newResourceTagView(resourceTag);
        if(rto == null)
            return null;
        return ApiDBUtils.newResourceTagResponse(rto, keyValueOnly);
    }

    @Override
    public VpcOfferingResponse createVpcOfferingResponse(VpcOffering offering) {
        if (!(offering instanceof VpcOfferingJoinVO)) {
            offering = ApiDBUtils.newVpcOfferingView(offering);
        }
        VpcOfferingResponse response = ApiDBUtils.newVpcOfferingResponse(offering);
        Map<Service, Set<Provider>> serviceProviderMap = ApiDBUtils.listVpcOffServices(offering.getId());
        List<ServiceResponse> serviceResponses = new ArrayList<ServiceResponse>();
        for (Map.Entry<Service, Set<Provider>> entry : serviceProviderMap.entrySet()) {
            Service service = entry.getKey();
            Set<Provider> srvc_providers = entry.getValue();

            ServiceResponse svcRsp = new ServiceResponse();
            // skip gateway service
            if (service == Service.Gateway) {
                continue;
            }
            svcRsp.setName(service.getName());
            List<ProviderResponse> providers = new ArrayList<ProviderResponse>();
            for (Provider provider : srvc_providers) {
                if (provider != null) {
                    ProviderResponse providerRsp = new ProviderResponse();
                    providerRsp.setName(provider.getName());
                    providers.add(providerRsp);
                }
            }
            svcRsp.setProviders(providers);

            serviceResponses.add(svcRsp);
        }
        response.setServices(serviceResponses);
        return response;
    }

    @Override
    public VpcResponse createVpcResponse(ResponseView view, Vpc vpc) {
        VpcResponse response = new VpcResponse();
        response.setId(vpc.getUuid());
        response.setName(vpc.getName());
        response.setDisplayText(vpc.getDisplayText());
        response.setState(vpc.getState().name());
        VpcOffering voff = ApiDBUtils.findVpcOfferingById(vpc.getVpcOfferingId());
        if (voff != null) {
            response.setVpcOfferingId(voff.getUuid());
        }
        response.setCidr(vpc.getCidr());
        response.setRestartRequired(vpc.isRestartRequired());
        response.setNetworkDomain(vpc.getNetworkDomain());
        response.setForDisplay(vpc.isDisplay());
        response.setUsesDistributedRouter(vpc.usesDistributedRouter());
        response.setRedundantRouter(vpc.isRedundant());
        response.setRegionLevelVpc(vpc.isRegionLevelVpc());

        Map<Service, Set<Provider>> serviceProviderMap = ApiDBUtils.listVpcOffServices(vpc.getVpcOfferingId());
        List<ServiceResponse> serviceResponses = new ArrayList<ServiceResponse>();
        for (Map.Entry<Service,Set<Provider>>entry : serviceProviderMap.entrySet()) {
            Service service = entry.getKey();
            Set<Provider> serviceProviders = entry.getValue();
            ServiceResponse svcRsp = new ServiceResponse();
            // skip gateway service
            if (service == Service.Gateway) {
                continue;
            }
            svcRsp.setName(service.getName());
            List<ProviderResponse> providers = new ArrayList<ProviderResponse>();
            for (Provider provider : serviceProviders) {
                if (provider != null) {
                    ProviderResponse providerRsp = new ProviderResponse();
                    providerRsp.setName(provider.getName());
                    providers.add(providerRsp);
                }
            }
            svcRsp.setProviders(providers);

            serviceResponses.add(svcRsp);
        }

        List<NetworkResponse> networkResponses = new ArrayList<NetworkResponse>();
        List<? extends Network> networks = ApiDBUtils.listVpcNetworks(vpc.getId());
        for (Network network : networks) {
            NetworkResponse ntwkRsp = createNetworkResponse(view, network);
            networkResponses.add(ntwkRsp);
        }

        DataCenter zone = ApiDBUtils.findZoneById(vpc.getZoneId());
        if (zone != null) {
            response.setZoneId(zone.getUuid());
            response.setZoneName(zone.getName());
        }

        response.setNetworks(networkResponses);
        response.setServices(serviceResponses);
        populateOwner(response, vpc);

        // set tag information
        List<? extends ResourceTag> tags = ApiDBUtils.listByResourceTypeAndId(ResourceObjectType.Vpc, vpc.getId());
        List<ResourceTagResponse> tagResponses = new ArrayList<ResourceTagResponse>();
        for (ResourceTag tag : tags) {
            ResourceTagResponse tagResponse = createResourceTagResponse(tag, true);
            CollectionUtils.addIgnoreNull(tagResponses, tagResponse);
        }
        response.setTags(tagResponses);
        response.setObjectName("vpc");
        return response;
    }

    @Override
    public PrivateGatewayResponse createPrivateGatewayResponse(PrivateGateway result) {
        PrivateGatewayResponse response = new PrivateGatewayResponse();
        response.setId(result.getUuid());
        response.setBroadcastUri(result.getBroadcastUri());
        response.setGateway(result.getGateway());
        response.setNetmask(result.getNetmask());
        if (result.getVpcId() != null) {
            Vpc vpc = ApiDBUtils.findVpcById(result.getVpcId());
            response.setVpcId(vpc.getUuid());
        }

        DataCenter zone = ApiDBUtils.findZoneById(result.getZoneId());
        if (zone != null) {
            response.setZoneId(zone.getUuid());
            response.setZoneName(zone.getName());
        }
        response.setAddress(result.getIp4Address());
        PhysicalNetwork pnet = ApiDBUtils.findPhysicalNetworkById(result.getPhysicalNetworkId());
        if (pnet != null) {
            response.setPhysicalNetworkId(pnet.getUuid());
        }

        populateAccount(response, result.getAccountId());
        populateDomain(response, result.getDomainId());
        response.setState(result.getState().toString());
        response.setSourceNat(result.getSourceNat());

        NetworkACL acl =  ApiDBUtils.findByNetworkACLId(result.getNetworkACLId());
        if (acl != null) {
            response.setAclId(acl.getUuid());
        }

        response.setObjectName("privategateway");

        return response;
    }

    @Override
    public CounterResponse createCounterResponse(Counter counter) {
        CounterResponse response = new CounterResponse();
        response.setId(counter.getUuid());
        response.setSource(counter.getSource().toString());
        response.setName(counter.getName());
        response.setValue(counter.getValue());
        response.setObjectName("counter");
        return response;
    }

    @Override
    public ConditionResponse createConditionResponse(Condition condition) {
        ConditionResponse response = new ConditionResponse();
        response.setId(condition.getUuid());
        List<CounterResponse> counterResponseList = new ArrayList<CounterResponse>();
        counterResponseList.add(createCounterResponse(ApiDBUtils.getCounter(condition.getCounterid())));
        response.setCounterResponse(counterResponseList);
        response.setRelationalOperator(condition.getRelationalOperator().toString());
        response.setThreshold(condition.getThreshold());
        response.setObjectName("condition");
        populateOwner(response, condition);
        return response;
    }

    @Override
    public AutoScaleVmProfileResponse createAutoScaleVmProfileResponse(AutoScaleVmProfile profile) {
        AutoScaleVmProfileResponse response = new AutoScaleVmProfileResponse();
        response.setId(profile.getUuid());
        if (profile.getZoneId() != null) {
            DataCenter zone = ApiDBUtils.findZoneById(profile.getZoneId());
            if (zone != null) {
                response.setZoneId(zone.getUuid());
            }
        }
        if (profile.getServiceOfferingId() != null) {
            ServiceOffering so = ApiDBUtils.findServiceOfferingById(profile.getServiceOfferingId());
            if (so != null) {
                response.setServiceOfferingId(so.getUuid());
            }
        }
        if (profile.getTemplateId() != null) {
            VMTemplateVO template = ApiDBUtils.findTemplateById(profile.getTemplateId());
            if (template != null) {
                response.setTemplateId(template.getUuid());
            }
        }
        response.setOtherDeployParams(profile.getOtherDeployParams());
        response.setCounterParams(profile.getCounterParams());
        response.setDestroyVmGraceperiod(profile.getDestroyVmGraceperiod());
        User user = ApiDBUtils.findUserById(profile.getAutoScaleUserId());
        if (user != null) {
            response.setAutoscaleUserId(user.getUuid());
        }
        response.setObjectName("autoscalevmprofile");

        // Populates the account information in the response
        populateOwner(response, profile);
        return response;
    }

    @Override
    public AutoScalePolicyResponse createAutoScalePolicyResponse(AutoScalePolicy policy) {
        AutoScalePolicyResponse response = new AutoScalePolicyResponse();
        response.setId(policy.getUuid());
        response.setDuration(policy.getDuration());
        response.setQuietTime(policy.getQuietTime());
        response.setAction(policy.getAction());
        List<ConditionVO> vos = ApiDBUtils.getAutoScalePolicyConditions(policy.getId());
        ArrayList<ConditionResponse> conditions = new ArrayList<ConditionResponse>(vos.size());
        for (ConditionVO vo : vos) {
            conditions.add(createConditionResponse(vo));
        }
        response.setConditions(conditions);
        response.setObjectName("autoscalepolicy");

        // Populates the account information in the response
        populateOwner(response, policy);

        return response;
    }

    @Override
    public AutoScaleVmGroupResponse createAutoScaleVmGroupResponse(AutoScaleVmGroup vmGroup) {
        AutoScaleVmGroupResponse response = new AutoScaleVmGroupResponse();
        response.setId(vmGroup.getUuid());
        response.setMinMembers(vmGroup.getMinMembers());
        response.setMaxMembers(vmGroup.getMaxMembers());
        response.setState(vmGroup.getState());
        response.setInterval(vmGroup.getInterval());
        response.setForDisplay(vmGroup.isDisplay());
        AutoScaleVmProfileVO profile = ApiDBUtils.findAutoScaleVmProfileById(vmGroup.getProfileId());
        if (profile != null) {
            response.setProfileId(profile.getUuid());
        }
        FirewallRuleVO fw = ApiDBUtils.findFirewallRuleById(vmGroup.getLoadBalancerId());
        if (fw != null) {
            response.setLoadBalancerId(fw.getUuid());
        }

        List<AutoScalePolicyResponse> scaleUpPoliciesResponse = new ArrayList<AutoScalePolicyResponse>();
        List<AutoScalePolicyResponse> scaleDownPoliciesResponse = new ArrayList<AutoScalePolicyResponse>();
        response.setScaleUpPolicies(scaleUpPoliciesResponse);
        response.setScaleDownPolicies(scaleDownPoliciesResponse);
        response.setObjectName("autoscalevmgroup");

        // Fetch policies for vmgroup
        List<AutoScalePolicy> scaleUpPolicies = new ArrayList<AutoScalePolicy>();
        List<AutoScalePolicy> scaleDownPolicies = new ArrayList<AutoScalePolicy>();
        ApiDBUtils.getAutoScaleVmGroupPolicies(vmGroup.getId(), scaleUpPolicies, scaleDownPolicies);
        // populate policies
        for (AutoScalePolicy autoScalePolicy : scaleUpPolicies) {
            scaleUpPoliciesResponse.add(createAutoScalePolicyResponse(autoScalePolicy));
        }
        for (AutoScalePolicy autoScalePolicy : scaleDownPolicies) {
            scaleDownPoliciesResponse.add(createAutoScalePolicyResponse(autoScalePolicy));
        }

        return response;
    }

    @Override
    public StaticRouteResponse createStaticRouteResponse(StaticRoute result) {
        StaticRouteResponse response = new StaticRouteResponse();
        response.setId(result.getUuid());
        if (result.getVpcId() != null) {
            Vpc vpc = ApiDBUtils.findVpcById(result.getVpcId());
            if (vpc != null) {
                response.setVpcId(vpc.getUuid());
            }
        }
        response.setCidr(result.getCidr());

        StaticRoute.State state = result.getState();
        if (state.equals(StaticRoute.State.Revoke)) {
            state = StaticRoute.State.Deleting;
        }
        response.setState(state.toString());
        populateAccount(response, result.getAccountId());
        populateDomain(response, result.getDomainId());

        // set tag information
        List<? extends ResourceTag> tags = ApiDBUtils.listByResourceTypeAndId(ResourceObjectType.StaticRoute, result.getId());
        List<ResourceTagResponse> tagResponses = new ArrayList<ResourceTagResponse>();
        for (ResourceTag tag : tags) {
            ResourceTagResponse tagResponse = createResourceTagResponse(tag, true);
            CollectionUtils.addIgnoreNull(tagResponses,tagResponse);
        }
        response.setTags(tagResponses);
        response.setObjectName("staticroute");

        return response;
    }

    @Override
    public Site2SiteVpnGatewayResponse createSite2SiteVpnGatewayResponse(Site2SiteVpnGateway result) {
        Site2SiteVpnGatewayResponse response = new Site2SiteVpnGatewayResponse();
        response.setId(result.getUuid());
        response.setIp(ApiDBUtils.findIpAddressById(result.getAddrId()).getAddress().toString());
        Vpc vpc = ApiDBUtils.findVpcById(result.getVpcId());
        if (vpc != null) {
            response.setVpcId(vpc.getUuid());
        }
        response.setRemoved(result.getRemoved());
        response.setForDisplay(result.isDisplay());
        response.setObjectName("vpngateway");

        populateAccount(response, result.getAccountId());
        populateDomain(response, result.getDomainId());
        return response;
    }

    @Override
    public Site2SiteCustomerGatewayResponse createSite2SiteCustomerGatewayResponse(Site2SiteCustomerGateway result) {
        Site2SiteCustomerGatewayResponse response = new Site2SiteCustomerGatewayResponse();
        response.setId(result.getUuid());
        response.setName(result.getName());
        response.setGatewayIp(result.getGatewayIp());
        response.setGuestCidrList(result.getGuestCidrList());
        response.setIpsecPsk(result.getIpsecPsk());
        response.setIkePolicy(result.getIkePolicy());
        response.setEspPolicy(result.getEspPolicy());
        response.setIkeLifetime(result.getIkeLifetime());
        response.setEspLifetime(result.getEspLifetime());
        response.setDpd(result.getDpd());
        response.setEncap(result.getEncap());
        response.setRemoved(result.getRemoved());
        response.setObjectName("vpncustomergateway");

        populateAccount(response, result.getAccountId());
        populateDomain(response, result.getDomainId());

        return response;
    }

    @Override
    public Site2SiteVpnConnectionResponse createSite2SiteVpnConnectionResponse(Site2SiteVpnConnection result) {
        Site2SiteVpnConnectionResponse response = new Site2SiteVpnConnectionResponse();
        response.setId(result.getUuid());
        response.setPassive(result.isPassive());

        Long vpnGatewayId = result.getVpnGatewayId();
        if (vpnGatewayId != null) {
            Site2SiteVpnGateway vpnGateway = ApiDBUtils.findVpnGatewayById(vpnGatewayId);
            if (vpnGateway != null) {
                response.setVpnGatewayId(vpnGateway.getUuid());
                long ipId = vpnGateway.getAddrId();
                IPAddressVO ipObj = ApiDBUtils.findIpAddressById(ipId);
                response.setIp(ipObj.getAddress().addr());
            }
        }

        Long customerGatewayId = result.getCustomerGatewayId();
        if (customerGatewayId != null) {
            Site2SiteCustomerGateway customerGateway = ApiDBUtils.findCustomerGatewayById(customerGatewayId);
            if (customerGateway != null) {
                response.setCustomerGatewayId(customerGateway.getUuid());
                response.setGatewayIp(customerGateway.getGatewayIp());
                response.setGuestCidrList(customerGateway.getGuestCidrList());
                response.setIpsecPsk(customerGateway.getIpsecPsk());
                response.setIkePolicy(customerGateway.getIkePolicy());
                response.setEspPolicy(customerGateway.getEspPolicy());
                response.setIkeLifetime(customerGateway.getIkeLifetime());
                response.setEspLifetime(customerGateway.getEspLifetime());
                response.setDpd(customerGateway.getDpd());
                response.setEncap(customerGateway.getEncap());
            }
        }

        populateAccount(response, result.getAccountId());
        populateDomain(response, result.getDomainId());

        response.setState(result.getState().toString());
        response.setCreated(result.getCreated());
        response.setRemoved(result.getRemoved());
        response.setForDisplay(result.isDisplay());
        response.setObjectName("vpnconnection");
        return response;
    }

    @Override
    public GuestOSResponse createGuestOSResponse(GuestOS guestOS) {
        GuestOSResponse response = new GuestOSResponse();
        response.setDescription(guestOS.getDisplayName());
        response.setId(guestOS.getUuid());
        response.setIsUserDefined(guestOS.isUserDefined());
        GuestOSCategoryVO category = ApiDBUtils.findGuestOsCategoryById(guestOS.getCategoryId());
        if (category != null) {
            response.setOsCategoryId(category.getUuid());
        }

        response.setObjectName("ostype");
        return response;
    }

    @Override
    public GuestOsMappingResponse createGuestOSMappingResponse(GuestOSHypervisor guestOSHypervisor) {
        GuestOsMappingResponse response = new GuestOsMappingResponse();
        response.setId(guestOSHypervisor.getUuid());
        response.setHypervisor(guestOSHypervisor.getHypervisorType());
        response.setHypervisorVersion(guestOSHypervisor.getHypervisorVersion());
        response.setOsNameForHypervisor((guestOSHypervisor.getGuestOsName()));
        response.setIsUserDefined(Boolean.valueOf(guestOSHypervisor.getIsUserDefined()).toString());
        GuestOS guestOs = ApiDBUtils.findGuestOSById(guestOSHypervisor.getGuestOsId());
        if (guestOs != null) {
            response.setOsStdName(guestOs.getDisplayName());
            response.setOsTypeId(guestOs.getUuid());
        }

        response.setObjectName("guestosmapping");
        return response;
    }

    @Override
    public SnapshotScheduleResponse createSnapshotScheduleResponse(SnapshotSchedule snapshotSchedule) {
        SnapshotScheduleResponse response = new SnapshotScheduleResponse();
        response.setId(snapshotSchedule.getUuid());
        if (snapshotSchedule.getVolumeId() != null) {
            Volume vol = ApiDBUtils.findVolumeById(snapshotSchedule.getVolumeId());
            if (vol != null) {
                response.setVolumeId(vol.getUuid());
            }
        }
        if (snapshotSchedule.getPolicyId() != null) {
            SnapshotPolicy policy = ApiDBUtils.findSnapshotPolicyById(snapshotSchedule.getPolicyId());
            if (policy != null) {
                response.setSnapshotPolicyId(policy.getUuid());
            }
        }
        response.setScheduled(snapshotSchedule.getScheduledTimestamp());

        response.setObjectName("snapshot");
        return response;
    }

    @Override
    public Map<String, Set<ResourceTagResponse>> getUsageResourceTags()
    {
        try {
            return _resourceTagDao.listTags();
        } catch(Exception ex) {
            s_logger.warn("Failed to get resource details for Usage data due to exception : ", ex);
        }
        return null;
    }

    @Override
    public UsageRecordResponse createUsageResponse(Usage usageRecord) {
        return createUsageResponse(usageRecord, null, false);
    }

    @Override
    public UsageRecordResponse createUsageResponse(Usage usageRecord, Map<String, Set<ResourceTagResponse>> resourceTagResponseMap, boolean oldFormat) {
        UsageRecordResponse usageRecResponse = new UsageRecordResponse();
        Account account = ApiDBUtils.findAccountById(usageRecord.getAccountId());
        if (account.getType() == Account.ACCOUNT_TYPE_PROJECT) {
            //find the project
            Project project = ApiDBUtils.findProjectByProjectAccountIdIncludingRemoved(account.getId());
            if (project != null) {
                usageRecResponse.setProjectId(project.getUuid());
                usageRecResponse.setProjectName(project.getName());
            }
        } else {
            usageRecResponse.setAccountId(account.getUuid());
            usageRecResponse.setAccountName(account.getAccountName());
        }

        Domain domain = ApiDBUtils.findDomainById(usageRecord.getDomainId());
        if (domain != null) {
            usageRecResponse.setDomainId(domain.getUuid());
            usageRecResponse.setDomainName(domain.getName());
        }

        if (usageRecord.getZoneId() != null) {
            DataCenter zone = ApiDBUtils.findZoneById(usageRecord.getZoneId());
            if (zone != null) {
                usageRecResponse.setZoneId(zone.getUuid());
            }
        }
        usageRecResponse.setDescription(usageRecord.getDescription());
        usageRecResponse.setUsage(usageRecord.getUsageDisplay());
        usageRecResponse.setUsageType(usageRecord.getUsageType());
        VMInstanceVO vmInstance = null;
        if (usageRecord.getVmInstanceId() != null) {
            vmInstance = _entityMgr.findByIdIncludingRemoved(VMInstanceVO.class, usageRecord.getVmInstanceId());
            if (vmInstance != null) {
                usageRecResponse.setVirtualMachineId(vmInstance.getUuid());
            }
        }
        usageRecResponse.setResourceName(usageRecord.getVmName());
        VMTemplateVO template = null;
        if (usageRecord.getTemplateId() != null) {
            template = ApiDBUtils.findTemplateById(usageRecord.getTemplateId());
            if (template != null) {
                usageRecResponse.setTemplateId(template.getUuid());
            }
        }

        ResourceTag.ResourceObjectType resourceType = null;
        Long resourceId = null;
        if (usageRecord.getUsageType() == UsageTypes.RUNNING_VM || usageRecord.getUsageType() == UsageTypes.ALLOCATED_VM) {
            ServiceOfferingVO svcOffering = _entityMgr.findByIdIncludingRemoved(ServiceOfferingVO.class, usageRecord.getOfferingId().toString());
            //Service Offering Id
            if(svcOffering != null) {
                usageRecResponse.setOfferingId(svcOffering.getUuid());
            }
            //VM Instance ID
            VMInstanceVO vm = null;
            if (usageRecord.getUsageId() != null && usageRecord.getUsageId().equals(usageRecord.getVmInstanceId())) {
                vm = vmInstance;
            } else {
                vm = _entityMgr.findByIdIncludingRemoved(VMInstanceVO.class, usageRecord.getUsageId().toString());
            }
            if (vm != null) {
                resourceType = ResourceTag.ResourceObjectType.UserVm;
                usageRecResponse.setUsageId(vm.getUuid());
                resourceId = vm.getId();
            }
            //Hypervisor Type
            usageRecResponse.setType(usageRecord.getType());
            //Dynamic compute offerings details
            if(usageRecord.getCpuCores() != null) {
                usageRecResponse.setCpuNumber(usageRecord.getCpuCores());
            } else if (svcOffering.getCpu() != null){
                usageRecResponse.setCpuNumber(svcOffering.getCpu().longValue());
            }
            if(usageRecord.getCpuSpeed() != null) {
                usageRecResponse.setCpuSpeed(usageRecord.getCpuSpeed());
            } else if(svcOffering.getSpeed() != null){
                usageRecResponse.setCpuSpeed(svcOffering.getSpeed().longValue());
            }
            if(usageRecord.getMemory() != null) {
                usageRecResponse.setMemory(usageRecord.getMemory());
            } else if(svcOffering.getRamSize() != null) {
                usageRecResponse.setMemory(svcOffering.getRamSize().longValue());
            }
            if (!oldFormat) {
                final StringBuilder builder = new StringBuilder();
                if (usageRecord.getUsageType() == UsageTypes.RUNNING_VM) {
                    builder.append("Running VM usage ");
                } else if(usageRecord.getUsageType() == UsageTypes.ALLOCATED_VM) {
                    builder.append("Allocated VM usage ");
                }
                if (vm != null) {
                    builder.append("for ").append(vm.getHostName()).append(" (").append(vm.getInstanceName()).append(") (").append(vm.getUuid()).append(") ");
                }
                if (svcOffering != null) {
                    builder.append("using service offering ").append(svcOffering.getName()).append(" (").append(svcOffering.getUuid()).append(") ");
                }
                if (template != null) {
                    builder.append("and template ").append(template.getName()).append(" (").append(template.getUuid()).append(")");
                }
                usageRecResponse.setDescription(builder.toString());
            }
        } else if (usageRecord.getUsageType() == UsageTypes.IP_ADDRESS) {
            //IP Address ID
            IPAddressVO ip = _entityMgr.findByIdIncludingRemoved(IPAddressVO.class, usageRecord.getUsageId().toString());
            if (ip != null) {
                Long networkId = ip.getAssociatedWithNetworkId();
                if (networkId == null) {
                    networkId = ip.getSourceNetworkId();
                }
                NetworkDetailVO networkDetail = networkDetailsDao.findDetail(networkId, Network.hideIpAddressUsage);
                if (networkDetail != null && networkDetail.getValue() != null && networkDetail.getValue().equals("true")) {
                    // Don't export network usage when admin wants it hidden
                    return null;
                }
                resourceType = ResourceObjectType.PublicIpAddress;
                resourceId = ip.getId();
                usageRecResponse.setUsageId(ip.getUuid());
            }
            //isSourceNAT
            usageRecResponse.setSourceNat((usageRecord.getType().equals("SourceNat")) ? true : false);
            //isSystem
            usageRecResponse.setSystem((usageRecord.getSize() == 1) ? true : false);
        } else if (usageRecord.getUsageType() == UsageTypes.NETWORK_BYTES_SENT || usageRecord.getUsageType() == UsageTypes.NETWORK_BYTES_RECEIVED) {
            //Device Type
            resourceType = ResourceObjectType.UserVm;
            usageRecResponse.setType(usageRecord.getType());
            VMInstanceVO vm = null;
            HostVO host = null;
            if (usageRecord.getType().equals("DomainRouter") || usageRecord.getType().equals("UserVm")) {
                //Domain Router Id
                vm = _entityMgr.findByIdIncludingRemoved(VMInstanceVO.class, usageRecord.getUsageId().toString());
                if (vm != null) {
                    resourceId = vm.getId();
                    usageRecResponse.setUsageId(vm.getUuid());
                }
            } else {
                //External Device Host Id
                host = _entityMgr.findByIdIncludingRemoved(HostVO.class, usageRecord.getUsageId().toString());
                if (host != null) {
                    usageRecResponse.setUsageId(host.getUuid());
                }
            }
            //Network ID
            NetworkVO network = null;
            if((usageRecord.getNetworkId() != null) && (usageRecord.getNetworkId() != 0)) {
                network = _entityMgr.findByIdIncludingRemoved(NetworkVO.class, usageRecord.getNetworkId().toString());
                if (network != null) {
                    resourceType = ResourceObjectType.Network;
                    resourceId = network.getId();
                    usageRecResponse.setNetworkId(network.getUuid());
                    usageRecResponse.setResourceName(network.getName());
                }
            }
            if (!oldFormat) {
                final StringBuilder builder = new StringBuilder();
                if (usageRecord.getUsageType() == UsageTypes.NETWORK_BYTES_SENT) {
                    builder.append("Bytes sent by network ");
                } else if (usageRecord.getUsageType() == UsageTypes.NETWORK_BYTES_RECEIVED) {
                    builder.append("Bytes received by network ");
                }
                if (network != null) {
                    builder.append(network.getName()).append(" (").append(network.getUuid()).append(") ");
                }
                if (vm != null) {
                    builder.append("using router ").append(vm.getInstanceName()).append(" (").append(vm.getUuid()).append(")");
                } else if (host != null) {
                    builder.append("using host ").append(host.getName()).append(" (").append(host.getUuid()).append(")");
                }
                usageRecResponse.setDescription(builder.toString());
            }
        } else if (usageRecord.getUsageType() == UsageTypes.VM_DISK_IO_READ || usageRecord.getUsageType() == UsageTypes.VM_DISK_IO_WRITE
                || usageRecord.getUsageType() == UsageTypes.VM_DISK_BYTES_READ || usageRecord.getUsageType() == UsageTypes.VM_DISK_BYTES_WRITE) {
            //Device Type
            usageRecResponse.setType(usageRecord.getType());
            resourceType = ResourceObjectType.Volume;
            //Volume ID
            VolumeVO volume = _entityMgr.findByIdIncludingRemoved(VolumeVO.class, usageRecord.getUsageId().toString());
            if (volume != null) {
                usageRecResponse.setUsageId(volume.getUuid());
                resourceId = volume.getId();
            }
            if (!oldFormat) {
                final StringBuilder builder = new StringBuilder();
                if (usageRecord.getUsageType() == UsageTypes.VM_DISK_IO_READ) {
                    builder.append("Disk I/O read requests");
                } else if (usageRecord.getUsageType() == UsageTypes.VM_DISK_IO_WRITE) {
                    builder.append("Disk I/O write requests");
                } else if (usageRecord.getUsageType() == UsageTypes.VM_DISK_BYTES_READ) {
                    builder.append("Disk I/O read bytes");
                } else if (usageRecord.getUsageType() == UsageTypes.VM_DISK_BYTES_WRITE) {
                    builder.append("Disk I/O write bytes");
                }
                if (vmInstance != null) {
                    builder.append(" for VM ").append(vmInstance.getHostName()).append(" (").append(vmInstance.getUuid()).append(")");
                }
                if (volume != null) {
                    builder.append(" and volume ").append(volume.getName()).append(" (").append(volume.getUuid()).append(")");
                }
                usageRecResponse.setDescription(builder.toString());
            }
        } else if (usageRecord.getUsageType() == UsageTypes.VOLUME) {
            //Volume ID
            VolumeVO volume = _entityMgr.findByIdIncludingRemoved(VolumeVO.class, usageRecord.getUsageId().toString());
            resourceType = ResourceObjectType.Volume;
            if (volume != null) {
                usageRecResponse.setUsageId(volume.getUuid());
                resourceId = volume.getId();
            }
            //Volume Size
            usageRecResponse.setSize(usageRecord.getSize());
            //Disk Offering Id
            DiskOfferingVO diskOff = null;
            if (usageRecord.getOfferingId() != null) {
                diskOff = _entityMgr.findByIdIncludingRemoved(DiskOfferingVO.class, usageRecord.getOfferingId().toString());
                usageRecResponse.setOfferingId(diskOff.getUuid());
            }
            if (!oldFormat) {
                final StringBuilder builder = new StringBuilder();
                builder.append("Volume usage ");
                if (volume != null) {
                    builder.append("for ").append(volume.getName()).append(" (").append(volume.getUuid()).append(")");
                }
                if (diskOff != null) {
                    builder.append(" with disk offering ").append(diskOff.getName()).append(" (").append(diskOff.getUuid()).append(")");
                }
                if (template != null) {
                    builder.append(" and template ").append(template.getName()).append(" (").append(template.getUuid()).append(")");
                }
                usageRecResponse.setDescription(builder.toString());
            }
        } else if (usageRecord.getUsageType() == UsageTypes.TEMPLATE || usageRecord.getUsageType() == UsageTypes.ISO) {
            //Template/ISO ID
            VMTemplateVO tmpl = _entityMgr.findByIdIncludingRemoved(VMTemplateVO.class, usageRecord.getUsageId().toString());
            if (tmpl != null) {
                usageRecResponse.setUsageId(tmpl.getUuid());
                resourceId = tmpl.getId();
            }
            //Template/ISO Size
            usageRecResponse.setSize(usageRecord.getSize());
            if (usageRecord.getUsageType() == UsageTypes.ISO) {
                usageRecResponse.setVirtualSize(usageRecord.getSize());
                resourceType = ResourceObjectType.ISO;
            } else {
                usageRecResponse.setVirtualSize(usageRecord.getVirtualSize());
                resourceType = ResourceObjectType.Template;
            }
            if (!oldFormat) {
                final StringBuilder builder = new StringBuilder();
                if (usageRecord.getUsageType() == UsageTypes.TEMPLATE) {
                    builder.append("Template usage");
                } else if (usageRecord.getUsageType() == UsageTypes.ISO) {
                    builder.append("ISO usage");
                }
                if (tmpl != null) {
                    builder.append(" for ").append(tmpl.getName()).append(" (").append(tmpl.getUuid()).append(") ")
                            .append("with size ").append(usageRecord.getSize()).append(" and virtual size ").append(usageRecord.getVirtualSize());
                }
                usageRecResponse.setDescription(builder.toString());
            }
        } else if (usageRecord.getUsageType() == UsageTypes.SNAPSHOT) {
            //Snapshot ID
            SnapshotVO snap = _entityMgr.findByIdIncludingRemoved(SnapshotVO.class, usageRecord.getUsageId().toString());
            resourceType = ResourceObjectType.Snapshot;
            if (snap != null) {
                usageRecResponse.setUsageId(snap.getUuid());
                resourceId = snap.getId();
            }
            //Snapshot Size
            usageRecResponse.setSize(usageRecord.getSize());
            if (!oldFormat) {
                final StringBuilder builder = new StringBuilder();
                builder.append("Snapshot usage ");
                if (snap != null) {
                    builder.append("for ").append(snap.getName()).append(" (").append(snap.getUuid()).append(") ")
                            .append("with size ").append(usageRecord.getSize());
                }
                usageRecResponse.setDescription(builder.toString());
            }
        } else if (usageRecord.getUsageType() == UsageTypes.LOAD_BALANCER_POLICY) {
            //Load Balancer Policy ID
            LoadBalancerVO lb = _entityMgr.findByIdIncludingRemoved(LoadBalancerVO.class, usageRecord.getUsageId().toString());
            resourceType = ResourceObjectType.LoadBalancer;
            if (lb != null) {
                usageRecResponse.setUsageId(lb.getUuid());
                resourceId = lb.getId();
            }
            if (!oldFormat) {
                final StringBuilder builder = new StringBuilder();
                builder.append("Loadbalancer policy usage ");
                if (lb != null) {
                    builder.append(lb.getName()).append(" (").append(lb.getUuid()).append(")");
                }
                usageRecResponse.setDescription(builder.toString());
            }
        } else if (usageRecord.getUsageType() == UsageTypes.PORT_FORWARDING_RULE) {
            //Port Forwarding Rule ID
            PortForwardingRuleVO pf = _entityMgr.findByIdIncludingRemoved(PortForwardingRuleVO.class, usageRecord.getUsageId().toString());
            resourceType = ResourceObjectType.PortForwardingRule;
            if (pf != null) {
                usageRecResponse.setUsageId(pf.getUuid());
                resourceId = pf.getId();
            }
            if (!oldFormat) {
                final StringBuilder builder = new StringBuilder();
                builder.append("Port forwarding rule usage");
                if (pf != null) {
                    builder.append(" (").append(pf.getUuid()).append(")");
                }
                usageRecResponse.setDescription(builder.toString());
            }
        } else if (usageRecord.getUsageType() == UsageTypes.NETWORK_OFFERING) {
            //Network Offering Id
            NetworkOfferingVO netOff = _entityMgr.findByIdIncludingRemoved(NetworkOfferingVO.class, usageRecord.getOfferingId().toString());
            usageRecResponse.setOfferingId(netOff.getUuid());
            //is Default
            usageRecResponse.setDefault(usageRecord.getUsageId() == 1);
            if (!oldFormat) {
                final StringBuilder builder = new StringBuilder();
                builder.append("Network offering ");
                if (netOff != null) {
                    builder.append(netOff.getName()).append(" (").append(netOff.getUuid()).append(") usage ");
                }
                if (vmInstance != null) {
                    builder.append("for VM ").append(vmInstance.getHostName()).append(" (").append(vmInstance.getUuid()).append(") ");
                }
                usageRecResponse.setDescription(builder.toString());
            }
        } else if (usageRecord.getUsageType() == UsageTypes.VPN_USERS) {
            //VPN User ID
            VpnUserVO vpnUser = _entityMgr.findByIdIncludingRemoved(VpnUserVO.class, usageRecord.getUsageId().toString());
            if (vpnUser != null) {
                usageRecResponse.setUsageId(vpnUser.getUuid());
            }
            if (!oldFormat) {
                final StringBuilder builder = new StringBuilder();
                builder.append("VPN usage ");
                if (vpnUser != null) {
                    builder.append("for user ").append(vpnUser.getUsername()).append(" (").append(vpnUser.getUuid()).append(")");
                }
                usageRecResponse.setDescription(builder.toString());
            }
        } else if (usageRecord.getUsageType() == UsageTypes.SECURITY_GROUP) {
            //Security Group Id
            SecurityGroupVO sg = _entityMgr.findByIdIncludingRemoved(SecurityGroupVO.class, usageRecord.getUsageId().toString());
            resourceType = ResourceObjectType.SecurityGroup;
            if (sg != null) {
                resourceId = sg.getId();
                usageRecResponse.setUsageId(sg.getUuid());
            }
<<<<<<< HEAD
        } else if (usageRecord.getUsageType() == UsageTypes.VM_SNAPSHOT || usageRecord.getUsageType() == UsageTypes.VM_BACKUP) {
            VMInstanceVO vm = _entityMgr.findByIdIncludingRemoved(VMInstanceVO.class, usageRecord.getVmInstanceId().toString());
=======
            if (!oldFormat) {
                final StringBuilder builder = new StringBuilder();
                builder.append("Security group");
                if (sg != null) {
                    builder.append(" ").append(sg.getName()).append(" (").append(sg.getUuid()).append(") usage");
                }
                if (vmInstance != null) {
                    builder.append(" for VM ").append(vmInstance.getHostName()).append(" (").append(vmInstance.getUuid()).append(")");
                }
                usageRecResponse.setDescription(builder.toString());
            }
        } else if (usageRecord.getUsageType() == UsageTypes.VM_SNAPSHOT) {
>>>>>>> d3b292ac
            resourceType = ResourceObjectType.UserVm;
            if (vmInstance != null) {
                resourceId = vmInstance.getId();
                usageRecResponse.setResourceName(vmInstance.getInstanceName());
                usageRecResponse.setUsageId(vmInstance.getUuid());
            }
            usageRecResponse.setSize(usageRecord.getSize());
            if (usageRecord.getVirtualSize() != null) {
                usageRecResponse.setVirtualSize(usageRecord.getVirtualSize());
            }
            if (usageRecord.getOfferingId() != null) {
                usageRecResponse.setOfferingId(usageRecord.getOfferingId().toString());
            }
            if (!oldFormat) {
                VolumeVO volume = _entityMgr.findByIdIncludingRemoved(VolumeVO.class, usageRecord.getUsageId().toString());
                DiskOfferingVO diskOff = null;
                if (usageRecord.getOfferingId() != null) {
                    diskOff = _entityMgr.findByIdIncludingRemoved(DiskOfferingVO.class, usageRecord.getOfferingId());
                }
                final StringBuilder builder = new StringBuilder();
                builder.append("VMSnapshot usage");
                if (vmInstance != null) {
                    builder.append(" for VM ").append(vmInstance.getHostName()).append(" (").append(vmInstance.getUuid()).append(")");
                }
                if (volume != null) {
                    builder.append(" with volume ").append(volume.getName()).append(" (").append(volume.getUuid()).append(")");
                }
                if (diskOff != null) {
                    builder.append(" using disk offering ").append(diskOff.getName()).append(" (").append(diskOff.getUuid()).append(")");
                }
                usageRecResponse.setDescription(builder.toString());
            }
        } else if (usageRecord.getUsageType() == UsageTypes.VOLUME_SECONDARY) {
            VolumeVO volume = _entityMgr.findByIdIncludingRemoved(VolumeVO.class, usageRecord.getUsageId().toString());
            if (!oldFormat) {
                final StringBuilder builder = new StringBuilder();
                builder.append("Volume on secondary storage usage");
                if (volume != null) {
                    builder.append(" for ").append(volume.getName()).append(" (").append(volume.getUuid()).append(") ")
                            .append("with size ").append(usageRecord.getSize());
                }
                usageRecResponse.setDescription(builder.toString());
            }
        } else if (usageRecord.getUsageType() == UsageTypes.VM_SNAPSHOT_ON_PRIMARY) {
            usageRecResponse.setSize(usageRecord.getVirtualSize());
            if (!oldFormat) {
                final StringBuilder builder = new StringBuilder();
                builder.append("VMSnapshot on primary storage usage");
                if (vmInstance != null) {
                    builder.append(" for VM ").append(vmInstance.getHostName()).append(" (").append(vmInstance.getUuid()).append(") ")
                            .append("with size ").append(usageRecord.getVirtualSize());
                }
                usageRecResponse.setDescription(builder.toString());
            }
        }
        if(resourceTagResponseMap != null && resourceTagResponseMap.get(resourceId + ":" + resourceType) != null) {
             usageRecResponse.setTags(resourceTagResponseMap.get(resourceId + ":" + resourceType));
        }

        if (usageRecord.getRawUsage() != null) {
            DecimalFormat decimalFormat = new DecimalFormat("###########.######");
            usageRecResponse.setRawUsage(decimalFormat.format(usageRecord.getRawUsage()));
        }

        if (usageRecord.getStartDate() != null) {
            usageRecResponse.setStartDate(getDateStringInternal(usageRecord.getStartDate()));
        }
        if (usageRecord.getEndDate() != null) {
            usageRecResponse.setEndDate(getDateStringInternal(usageRecord.getEndDate()));
        }

        return usageRecResponse;
    }

    public String getDateStringInternal(Date inputDate) {
        if (inputDate == null) {
            return null;
        }

        TimeZone tz = _usageSvc.getUsageTimezone();
        Calendar cal = Calendar.getInstance(tz);
        cal.setTime(inputDate);

        StringBuilder sb = new StringBuilder(32);
        sb.append(cal.get(Calendar.YEAR)).append('-');

        int month = cal.get(Calendar.MONTH) + 1;
        if (month < 10) {
            sb.append('0');
        }
        sb.append(month).append('-');

        int day = cal.get(Calendar.DAY_OF_MONTH);
        if (day < 10) {
            sb.append('0');
        }
        sb.append(day);

        sb.append("'T'");

        int hour = cal.get(Calendar.HOUR_OF_DAY);
        if (hour < 10) {
            sb.append('0');
        }
        sb.append(hour).append(':');

        int minute = cal.get(Calendar.MINUTE);
        if (minute < 10) {
            sb.append('0');
        }
        sb.append(minute).append(':');

        int seconds = cal.get(Calendar.SECOND);
        if (seconds < 10) {
            sb.append('0');
        }
        sb.append(seconds);

        double offset = cal.get(Calendar.ZONE_OFFSET);
        if (tz.inDaylightTime(inputDate)) {
            offset += (1.0 * tz.getDSTSavings()); // add the timezone's DST
            // value (typically 1 hour
            // expressed in milliseconds)
        }

        offset = offset / (1000d * 60d * 60d);
        int hourOffset = (int)offset;
        double decimalVal = Math.abs(offset) - Math.abs(hourOffset);
        int minuteOffset = (int)(decimalVal * 60);

        if (hourOffset < 0) {
            if (hourOffset > -10) {
                sb.append("-0");
            } else {
                sb.append('-');
            }
            sb.append(Math.abs(hourOffset));
        } else {
            if (hourOffset < 10) {
                sb.append("+0");
            } else {
                sb.append("+");
            }
            sb.append(hourOffset);
        }

        sb.append(':');

        if (minuteOffset == 0) {
            sb.append("00");
        } else if (minuteOffset < 10) {
            sb.append('0').append(minuteOffset);
        } else {
            sb.append(minuteOffset);
        }

        return sb.toString();
    }

    @Override
    public TrafficMonitorResponse createTrafficMonitorResponse(Host trafficMonitor) {
        Map<String, String> tmDetails = ApiDBUtils.findHostDetailsById(trafficMonitor.getId());
        TrafficMonitorResponse response = new TrafficMonitorResponse();
        response.setId(trafficMonitor.getUuid());
        response.setIpAddress(trafficMonitor.getPrivateIpAddress());
        response.setNumRetries(tmDetails.get("numRetries"));
        response.setTimeout(tmDetails.get("timeout"));
        return response;
    }

    @Override
    public NicSecondaryIpResponse createSecondaryIPToNicResponse(NicSecondaryIp result) {
        NicSecondaryIpResponse response = new NicSecondaryIpResponse();
        NicVO nic = _entityMgr.findById(NicVO.class, result.getNicId());
        NetworkVO network = _entityMgr.findById(NetworkVO.class, result.getNetworkId());
        response.setId(result.getUuid());
        setResponseIpAddress(result, response);
        response.setNicId(nic.getUuid());
        response.setNwId(network.getUuid());
        response.setObjectName("nicsecondaryip");
        return response;
    }

    /**
     * Set the NicSecondaryIpResponse object with the IP address that is not null (IPv4 or IPv6)
     */
    public static void setResponseIpAddress(NicSecondaryIp result, NicSecondaryIpResponse response) {
        if (result.getIp4Address() != null) {
            response.setIpAddr(result.getIp4Address());
        } else if (result.getIp6Address() != null) {
            response.setIpAddr(result.getIp6Address());
        }
    }

    /**
     * The resulting Response attempts to be in line with what is returned from
     * @see com.cloud.api.query.dao.UserVmJoinDaoImpl#setUserVmResponse(ResponseView, UserVmResponse, UserVmJoinVO)
     */
    @Override
    public NicResponse createNicResponse(Nic result) {
        NicResponse response = new NicResponse();
        NetworkVO network = _entityMgr.findById(NetworkVO.class, result.getNetworkId());
        VMInstanceVO vm = _entityMgr.findById(VMInstanceVO.class, result.getInstanceId());
        UserVmJoinVO userVm = _entityMgr.findById(UserVmJoinVO.class, result.getInstanceId());
        List<NicExtraDhcpOptionVO> nicExtraDhcpOptionVOs = _nicExtraDhcpOptionDao.listByNicId(result.getId());

        // The numbered comments are to keep track of the data returned from here and UserVmJoinDaoImpl.setUserVmResponse()
        // the data can't be identical but some tidying up/unifying might be possible
        /*1: nicUuid*/
        response.setId(result.getUuid());
        /*2: networkUuid*/
        response.setNetworkid(network.getUuid());
        /*3: vmId*/
        if (vm != null) {
            response.setVmId(vm.getUuid());
        }

        if (userVm != null){
            if (userVm.getTrafficType() != null) {
                /*4: trafficType*/
                response.setTrafficType(userVm.getTrafficType().toString());
            }
            if (userVm.getGuestType() != null) {
                /*5: guestType*/
                response.setType(userVm.getGuestType().toString());
            }
        }
        /*6: ipAddress*/
        response.setIpaddress(result.getIPv4Address());
        /*7: gateway*/
        response.setGateway(result.getIPv4Gateway());
        /*8: netmask*/
        response.setNetmask(result.getIPv4Netmask());
        /*9: networkName*/
        if(userVm != null && userVm.getNetworkName() != null) {
            response.setNetworkName(userVm.getNetworkName());
        }
        /*10: macAddress*/
        response.setMacAddress(result.getMacAddress());
        /*11: IPv6Address*/
        if (result.getIPv6Address() != null) {
            response.setIp6Address(result.getIPv6Address());
        }
        /*12: IPv6Gateway*/
        if (result.getIPv6Gateway() != null) {
            response.setIp6Gateway(result.getIPv6Gateway());
        }
        /*13: IPv6Cidr*/
        if (result.getIPv6Cidr() != null) {
            response.setIp6Cidr(result.getIPv6Cidr());
        }
        /*14: deviceId*/
        response.setDeviceId(String.valueOf(result.getDeviceId()));
        /*15: broadcastURI*/
        if (result.getBroadcastUri() != null) {
            response.setBroadcastUri(result.getBroadcastUri().toString());
        }
        /*16: isolationURI*/
        if (result.getIsolationUri() != null) {
            response.setIsolationUri(result.getIsolationUri().toString());
        }
        /*17: default*/
        response.setIsDefault(result.isDefaultNic());
        if (result.getSecondaryIp()) {
            List<NicSecondaryIpVO> secondaryIps = ApiDBUtils.findNicSecondaryIps(result.getId());
            if (secondaryIps != null) {
                List<NicSecondaryIpResponse> ipList = new ArrayList<NicSecondaryIpResponse>();
                for (NicSecondaryIpVO ip : secondaryIps) {
                    NicSecondaryIpResponse ipRes = new NicSecondaryIpResponse();
                    ipRes.setId(ip.getUuid());
                    setResponseIpAddress(ip, ipRes);
                    ipList.add(ipRes);
                }
                response.setSecondaryIps(ipList);
            }
        }
        /*18: extra dhcp options */
        List<NicExtraDhcpOptionResponse> nicExtraDhcpOptionResponses = nicExtraDhcpOptionVOs
                .stream()
                .map(vo -> new NicExtraDhcpOptionResponse(Dhcp.DhcpOptionCode.valueOfInt(vo.getCode()).getName(), vo.getCode(), vo.getValue()))
                .collect(Collectors.toList());

        response.setExtraDhcpOptions(nicExtraDhcpOptionResponses);

        if (result instanceof NicVO){
            if (((NicVO)result).getNsxLogicalSwitchUuid() != null){
                response.setNsxLogicalSwitch(((NicVO)result).getNsxLogicalSwitchUuid());
            }
            if (((NicVO)result).getNsxLogicalSwitchPortUuid() != null){
                response.setNsxLogicalSwitchPort(((NicVO)result).getNsxLogicalSwitchPortUuid());
            }
        }
        return response;
    }

    @Override
    public ApplicationLoadBalancerResponse createLoadBalancerContainerReponse(ApplicationLoadBalancerRule lb, Map<Ip, UserVm> lbInstances) {

        ApplicationLoadBalancerResponse lbResponse = new ApplicationLoadBalancerResponse();
        lbResponse.setId(lb.getUuid());
        lbResponse.setName(lb.getName());
        lbResponse.setDescription(lb.getDescription());
        lbResponse.setAlgorithm(lb.getAlgorithm());
        lbResponse.setForDisplay(lb.isDisplay());
        Network nw = ApiDBUtils.findNetworkById(lb.getNetworkId());
        lbResponse.setNetworkId(nw.getUuid());
        populateOwner(lbResponse, lb);

        if (lb.getScheme() == Scheme.Internal) {
            lbResponse.setSourceIp(lb.getSourceIp().addr());
            //TODO - create the view for the load balancer rule to reflect the network uuid
            Network network = ApiDBUtils.findNetworkById(lb.getNetworkId());
            lbResponse.setSourceIpNetworkId(network.getUuid());
        } else {
            //for public, populate the ip information from the ip address
            IpAddress publicIp = ApiDBUtils.findIpAddressById(lb.getSourceIpAddressId());
            lbResponse.setSourceIp(publicIp.getAddress().addr());
            Network ntwk = ApiDBUtils.findNetworkById(publicIp.getNetworkId());
            lbResponse.setSourceIpNetworkId(ntwk.getUuid());
        }

        //set load balancer rules information (only one rule per load balancer in this release)
        List<ApplicationLoadBalancerRuleResponse> ruleResponses = new ArrayList<ApplicationLoadBalancerRuleResponse>();
        ApplicationLoadBalancerRuleResponse ruleResponse = new ApplicationLoadBalancerRuleResponse();
        ruleResponse.setInstancePort(lb.getDefaultPortStart());
        ruleResponse.setSourcePort(lb.getSourcePortStart());
        FirewallRule.State stateToSet = lb.getState();
        if (stateToSet.equals(FirewallRule.State.Revoke)) {
            stateToSet = FirewallRule.State.Deleting;
        }
        ruleResponse.setState(stateToSet.toString());
        ruleResponse.setObjectName("loadbalancerrule");
        ruleResponses.add(ruleResponse);
        lbResponse.setLbRules(ruleResponses);

        //set Lb instances information
        List<ApplicationLoadBalancerInstanceResponse> instanceResponses = new ArrayList<ApplicationLoadBalancerInstanceResponse>();
        for (Map.Entry<Ip,UserVm> entry : lbInstances.entrySet()) {
            Ip ip = entry.getKey();
            UserVm vm = entry.getValue();
            ApplicationLoadBalancerInstanceResponse instanceResponse = new ApplicationLoadBalancerInstanceResponse();
            instanceResponse.setIpAddress(ip.addr());
            instanceResponse.setId(vm.getUuid());
            instanceResponse.setName(vm.getInstanceName());
            instanceResponse.setObjectName("loadbalancerinstance");
            instanceResponses.add(instanceResponse);
        }

        lbResponse.setLbInstances(instanceResponses);

        //set tag information
        List<? extends ResourceTag> tags = ApiDBUtils.listByResourceTypeAndId(ResourceObjectType.LoadBalancer, lb.getId());
        List<ResourceTagResponse> tagResponses = new ArrayList<ResourceTagResponse>();
        for (ResourceTag tag : tags) {
            ResourceTagResponse tagResponse = createResourceTagResponse(tag, true);
            CollectionUtils.addIgnoreNull(tagResponses,tagResponse);
        }
        lbResponse.setTags(tagResponses);

        lbResponse.setObjectName("loadbalancer");
        return lbResponse;
    }

    @Override
    public AffinityGroupResponse createAffinityGroupResponse(AffinityGroup group) {

        AffinityGroupResponse response = new AffinityGroupResponse();

        Account account = ApiDBUtils.findAccountById(group.getAccountId());
        response.setId(group.getUuid());
        response.setAccountName(account.getAccountName());
        response.setName(group.getName());
        response.setType(group.getType());
        response.setDescription(group.getDescription());
        Domain domain = ApiDBUtils.findDomainById(account.getDomainId());
        if (domain != null) {
            response.setDomainId(domain.getUuid());
            response.setDomainName(domain.getName());
        }

        response.setObjectName("affinitygroup");
        return response;
    }

    @Override
    public Long getAffinityGroupId(String groupName, long accountId) {
        AffinityGroup ag = ApiDBUtils.getAffinityGroup(groupName, accountId);
        if (ag == null) {
            return null;
        } else {
            return ag.getId();
        }
    }


    @Override
    public PortableIpRangeResponse createPortableIPRangeResponse(PortableIpRange ipRange) {
        PortableIpRangeResponse response = new PortableIpRangeResponse();
        response.setId(ipRange.getUuid());
        String ipRangeStr = ipRange.getIpRange();
        if (ipRangeStr != null) {
            String[] range = ipRangeStr.split("-");
            response.setStartIp(range[0]);
            response.setEndIp(range[1]);
        }
        response.setVlan(ipRange.getVlanTag());
        response.setGateway(ipRange.getGateway());
        response.setNetmask(ipRange.getNetmask());
        response.setRegionId(ipRange.getRegionId());
        response.setObjectName("portableiprange");
        return response;
    }

    @Override
    public PortableIpResponse createPortableIPResponse(PortableIp portableIp) {
        PortableIpResponse response = new PortableIpResponse();
        response.setAddress(portableIp.getAddress());
        Long accountId =  portableIp.getAllocatedInDomainId();
        if (accountId != null) {
            Account account = ApiDBUtils.findAccountById(accountId);
            response.setAllocatedToAccountId(account.getAccountName());
            Domain domain = ApiDBUtils.findDomainById(account.getDomainId());
            response.setAllocatedInDomainId(domain.getUuid());
        }

        response.setAllocatedTime(portableIp.getAllocatedTime());

        if (portableIp.getAssociatedDataCenterId() != null) {
            DataCenter zone = ApiDBUtils.findZoneById(portableIp.getAssociatedDataCenterId());
            if (zone != null) {
                response.setAssociatedDataCenterId(zone.getUuid());
            }
        }

        if (portableIp.getPhysicalNetworkId() != null) {
            PhysicalNetwork pnw = ApiDBUtils.findPhysicalNetworkById(portableIp.getPhysicalNetworkId());
            if (pnw != null) {
                response.setPhysicalNetworkId(pnw.getUuid());
            }
        }

        if (portableIp.getAssociatedWithNetworkId() != null) {
            Network ntwk = ApiDBUtils.findNetworkById(portableIp.getAssociatedWithNetworkId());
            if (ntwk != null) {
                response.setAssociatedWithNetworkId(ntwk.getUuid());
            }
        }

        if (portableIp.getAssociatedWithVpcId() != null) {
            Vpc vpc = ApiDBUtils.findVpcById(portableIp.getAssociatedWithVpcId());
            if (vpc != null) {
                response.setAssociatedWithVpcId(vpc.getUuid());
            }
        }

        response.setState(portableIp.getState().name());
        response.setObjectName("portableip");
        return response;
    }

    @Override
    public InternalLoadBalancerElementResponse createInternalLbElementResponse(VirtualRouterProvider result) {
        if (result.getType() != VirtualRouterProvider.Type.InternalLbVm) {
            return null;
        }
        InternalLoadBalancerElementResponse response = new InternalLoadBalancerElementResponse();
        response.setId(result.getUuid());
        PhysicalNetworkServiceProvider nsp = ApiDBUtils.findPhysicalNetworkServiceProviderById(result.getNspId());
        if (nsp != null) {
            response.setNspId(nsp.getUuid());
        }
        response.setEnabled(result.isEnabled());

        response.setObjectName("internalloadbalancerelement");
        return response;
    }

    @Override
    public IsolationMethodResponse createIsolationMethodResponse(IsolationType method) {
        IsolationMethodResponse response = new IsolationMethodResponse();
        response.setIsolationMethodName(method.toString());
        response.setObjectName("isolationmethod");
        return response;
    }

    @Override
    public NetworkACLResponse createNetworkACLResponse(NetworkACL networkACL) {
        NetworkACLResponse response = new NetworkACLResponse();
        response.setId(networkACL.getUuid());
        response.setName(networkACL.getName());
        response.setDescription(networkACL.getDescription());
        response.setForDisplay(networkACL.isDisplay());
        Vpc vpc = ApiDBUtils.findVpcById(networkACL.getVpcId());
        if (vpc != null) {
            response.setVpcId(vpc.getUuid());
        }
        response.setObjectName("networkacllist");
        return response;
    }

    @Override
    public ListResponse<UpgradeRouterTemplateResponse> createUpgradeRouterTemplateResponse(List<Long> jobIds) {
        ListResponse<UpgradeRouterTemplateResponse> response = new ListResponse<UpgradeRouterTemplateResponse>();
        List<UpgradeRouterTemplateResponse> responses = new ArrayList<UpgradeRouterTemplateResponse>();
        for (Long jobId : jobIds) {
            UpgradeRouterTemplateResponse routerResponse = new UpgradeRouterTemplateResponse();
            AsyncJob job = _entityMgr.findById(AsyncJob.class, jobId);
            routerResponse.setAsyncJobId((job.getUuid()));
            routerResponse.setObjectName("asyncjobs");
            responses.add(routerResponse);
        }
        response.setResponses(responses);
        return response;
    }

    @Override
    public SSHKeyPairResponse createSSHKeyPairResponse(SSHKeyPair sshkeyPair, boolean privatekey) {
        SSHKeyPairResponse response = new SSHKeyPairResponse(sshkeyPair.getName(), sshkeyPair.getFingerprint());
        if (privatekey) {
            response = new CreateSSHKeyPairResponse(sshkeyPair.getName(), sshkeyPair.getFingerprint(), sshkeyPair.getPrivateKey());
        }
        Account account = ApiDBUtils.findAccountById(sshkeyPair.getAccountId());
        response.setAccountName(account.getAccountName());
        Domain domain = ApiDBUtils.findDomainById(sshkeyPair.getDomainId());
        response.setDomainId(domain.getUuid());
        response.setDomainName(domain.getName());
        return response;
    }

    @Override
    public VMBackupResponse createBackupResponse(VMBackup backup) {
        return ApiDBUtils.newBackupResponse(backup);
    }

    @Override
    public BackupPolicyResponse createBackupPolicyResponse(BackupPolicy policy) {
        return ApiDBUtils.newBackupPolicyResponse(policy);
    }

    public ManagementServerResponse createManagementResponse(ManagementServerHost mgmt) {
        ManagementServerResponse response = new ManagementServerResponse();
        response.setId(mgmt.getUuid());
        response.setName(mgmt.getName());
        response.setVersion(mgmt.getVersion());
        response.setState(mgmt.getState());
        return response;
    }
}<|MERGE_RESOLUTION|>--- conflicted
+++ resolved
@@ -3635,10 +3635,6 @@
                 resourceId = sg.getId();
                 usageRecResponse.setUsageId(sg.getUuid());
             }
-<<<<<<< HEAD
-        } else if (usageRecord.getUsageType() == UsageTypes.VM_SNAPSHOT || usageRecord.getUsageType() == UsageTypes.VM_BACKUP) {
-            VMInstanceVO vm = _entityMgr.findByIdIncludingRemoved(VMInstanceVO.class, usageRecord.getVmInstanceId().toString());
-=======
             if (!oldFormat) {
                 final StringBuilder builder = new StringBuilder();
                 builder.append("Security group");
@@ -3650,8 +3646,7 @@
                 }
                 usageRecResponse.setDescription(builder.toString());
             }
-        } else if (usageRecord.getUsageType() == UsageTypes.VM_SNAPSHOT) {
->>>>>>> d3b292ac
+        } else if (usageRecord.getUsageType() == UsageTypes.VM_SNAPSHOT || usageRecord.getUsageType() == UsageTypes.VM_BACKUP) {
             resourceType = ResourceObjectType.UserVm;
             if (vmInstance != null) {
                 resourceId = vmInstance.getId();
