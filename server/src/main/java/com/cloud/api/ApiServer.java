// Licensed to the Apache Software Foundation (ASF) under one
// or more contributor license agreements.  See the NOTICE file
// distributed with this work for additional information
// regarding copyright ownership.  The ASF licenses this file
// to you under the Apache License, Version 2.0 (the
// "License"); you may not use this file except in compliance
// with the License.  You may obtain a copy of the License at
//
//   http://www.apache.org/licenses/LICENSE-2.0
//
// Unless required by applicable law or agreed to in writing,
// software distributed under the License is distributed on an
// "AS IS" BASIS, WITHOUT WARRANTIES OR CONDITIONS OF ANY
// KIND, either express or implied.  See the License for the
// specific language governing permissions and limitations
// under the License.
package com.cloud.api;

import java.io.ByteArrayInputStream;
import java.io.IOException;
import java.io.InterruptedIOException;
import java.lang.reflect.Field;
import java.lang.reflect.Type;
import java.net.InetAddress;
import java.net.ServerSocket;
import java.net.Socket;
import java.net.URI;
import java.net.URISyntaxException;
import java.net.URLEncoder;
import java.security.SecureRandom;
import java.security.Security;
import java.text.ParseException;
import java.util.ArrayList;
import java.util.Collections;
import java.util.Date;
import java.util.Enumeration;
import java.util.HashMap;
import java.util.HashSet;
import java.util.Iterator;
import java.util.List;
import java.util.Map;
import java.util.Set;
import java.util.TimeZone;
import java.util.concurrent.ExecutorService;
import java.util.concurrent.LinkedBlockingQueue;
import java.util.concurrent.ThreadPoolExecutor;
import java.util.concurrent.TimeUnit;
import java.util.regex.Matcher;
import java.util.regex.Pattern;

import javax.crypto.Mac;
import javax.crypto.spec.SecretKeySpec;
import javax.inject.Inject;
import javax.naming.ConfigurationException;
import javax.servlet.http.HttpServletResponse;
import javax.servlet.http.HttpSession;

<<<<<<< HEAD
import com.cloud.utils.Ternary;
=======
import com.cloud.user.Account;
import com.cloud.user.AccountManager;
import com.cloud.user.AccountManagerImpl;
import com.cloud.user.DomainManager;
import com.cloud.user.User;
import com.cloud.user.UserAccount;
import com.cloud.user.UserVO;
>>>>>>> b19c069a
import org.apache.cloudstack.acl.APIChecker;
import org.apache.cloudstack.acl.ApiKeyPairManagerImpl;
import org.apache.cloudstack.acl.apikeypair.ApiKeyPair;
import org.apache.cloudstack.acl.apikeypair.ApiKeyPairPermission;
import org.apache.cloudstack.api.APICommand;
import org.apache.cloudstack.api.ApiConstants;
import org.apache.cloudstack.api.ApiErrorCode;
import org.apache.cloudstack.api.ApiServerService;
import org.apache.cloudstack.api.BaseAsyncCmd;
import org.apache.cloudstack.api.BaseAsyncCreateCmd;
import org.apache.cloudstack.api.BaseCmd;
import org.apache.cloudstack.api.BaseListCmd;
import org.apache.cloudstack.api.Parameter;
import org.apache.cloudstack.api.ResponseObject;
import org.apache.cloudstack.api.ResponseObject.ResponseView;
import org.apache.cloudstack.api.ServerApiException;
import org.apache.cloudstack.api.auth.APIAuthenticationManager;
import org.apache.cloudstack.api.command.admin.host.ListHostsCmd;
import org.apache.cloudstack.api.command.admin.router.ListRoutersCmd;
import org.apache.cloudstack.api.command.admin.storage.ListStoragePoolsCmd;
import org.apache.cloudstack.api.command.admin.user.ListUsersCmd;
import org.apache.cloudstack.api.command.user.account.ListAccountsCmd;
import org.apache.cloudstack.api.command.user.account.ListProjectAccountsCmd;
import org.apache.cloudstack.api.command.user.event.ListEventsCmd;
import org.apache.cloudstack.api.command.user.offering.ListDiskOfferingsCmd;
import org.apache.cloudstack.api.command.user.offering.ListServiceOfferingsCmd;
import org.apache.cloudstack.api.command.user.project.ListProjectInvitationsCmd;
import org.apache.cloudstack.api.command.user.project.ListProjectsCmd;
import org.apache.cloudstack.api.command.user.securitygroup.ListSecurityGroupsCmd;
import org.apache.cloudstack.api.command.user.tag.ListTagsCmd;
import org.apache.cloudstack.api.command.user.vm.ListVMsCmd;
import org.apache.cloudstack.api.command.user.vmgroup.ListVMGroupsCmd;
import org.apache.cloudstack.api.command.user.volume.ListVolumesCmd;
import org.apache.cloudstack.api.command.user.zone.ListZonesCmd;
import org.apache.cloudstack.api.response.AsyncJobResponse;
import org.apache.cloudstack.api.response.CreateCmdResponse;
import org.apache.cloudstack.api.response.ExceptionResponse;
import org.apache.cloudstack.api.response.ListResponse;
import org.apache.cloudstack.api.response.LoginCmdResponse;
import org.apache.cloudstack.config.ApiServiceConfiguration;
import org.apache.cloudstack.context.CallContext;
import org.apache.cloudstack.framework.config.ConfigKey;
import org.apache.cloudstack.framework.config.Configurable;
import org.apache.cloudstack.framework.events.EventDistributor;
import org.apache.cloudstack.framework.jobs.AsyncJob;
import org.apache.cloudstack.framework.jobs.AsyncJobManager;
import org.apache.cloudstack.framework.jobs.impl.AsyncJobVO;
import org.apache.cloudstack.framework.messagebus.MessageBus;
import org.apache.cloudstack.framework.messagebus.MessageDispatcher;
import org.apache.cloudstack.framework.messagebus.MessageHandler;
import org.apache.cloudstack.managed.context.ManagedContextRunnable;
import org.apache.cloudstack.user.UserPasswordResetManager;
import org.apache.commons.codec.binary.Base64;
import org.apache.commons.lang3.EnumUtils;
import org.apache.http.ConnectionClosedException;
import org.apache.http.HttpException;
import org.apache.http.HttpRequest;
import org.apache.http.HttpResponse;
import org.apache.http.HttpServerConnection;
import org.apache.http.HttpStatus;
import org.apache.http.NameValuePair;
import org.apache.http.client.utils.URLEncodedUtils;
import org.apache.http.entity.BasicHttpEntity;
import org.apache.http.impl.DefaultHttpResponseFactory;
import org.apache.http.impl.DefaultHttpServerConnection;
import org.apache.http.impl.NoConnectionReuseStrategy;
import org.apache.http.impl.SocketHttpServerConnection;
import org.apache.http.params.BasicHttpParams;
import org.apache.http.params.CoreConnectionPNames;
import org.apache.http.params.CoreProtocolPNames;
import org.apache.http.params.HttpParams;
import org.apache.http.protocol.BasicHttpContext;
import org.apache.http.protocol.BasicHttpProcessor;
import org.apache.http.protocol.HttpContext;
import org.apache.http.protocol.HttpRequestHandler;
import org.apache.http.protocol.HttpRequestHandlerRegistry;
import org.apache.http.protocol.HttpService;
import org.apache.http.protocol.ResponseConnControl;
import org.apache.http.protocol.ResponseContent;
import org.apache.http.protocol.ResponseDate;
import org.apache.http.protocol.ResponseServer;
import org.apache.logging.log4j.LogManager;
import org.apache.logging.log4j.Logger;
import org.bouncycastle.jce.provider.BouncyCastleProvider;
import org.springframework.stereotype.Component;

import com.cloud.api.dispatch.DispatchChainFactory;
import com.cloud.api.dispatch.DispatchTask;
import com.cloud.api.response.ApiResponseSerializer;
import com.cloud.domain.Domain;
import com.cloud.domain.DomainVO;
import com.cloud.domain.dao.DomainDao;
import com.cloud.event.ActionEventUtils;
import com.cloud.event.EventCategory;
import com.cloud.event.EventTypes;
import com.cloud.exception.AccountLimitException;
import com.cloud.exception.CloudAuthenticationException;
import com.cloud.exception.InsufficientCapacityException;
import com.cloud.exception.InvalidParameterValueException;
import com.cloud.exception.OriginDeniedException;
import com.cloud.exception.PermissionDeniedException;
import com.cloud.exception.RequestLimitException;
import com.cloud.exception.ResourceAllocationException;
import com.cloud.exception.ResourceUnavailableException;
import com.cloud.exception.UnavailableCommandException;
import com.cloud.projects.dao.ProjectDao;
import com.cloud.storage.VolumeApiService;
import com.cloud.utils.ConstantTimeComparator;
import com.cloud.utils.DateUtil;
import com.cloud.utils.HttpUtils;
import com.cloud.utils.Pair;
import com.cloud.utils.ReflectUtil;
import com.cloud.utils.StringUtils;
import com.cloud.utils.component.ComponentContext;
import com.cloud.utils.component.ManagerBase;
import com.cloud.utils.component.PluggableService;
import com.cloud.utils.concurrency.NamedThreadFactory;
import com.cloud.utils.db.EntityManager;
import com.cloud.utils.db.TransactionLegacy;
import com.cloud.utils.db.UUIDManager;
import com.cloud.utils.exception.CloudRuntimeException;
import com.cloud.utils.exception.ExceptionProxyObject;
import com.cloud.utils.net.NetUtils;
import com.google.gson.reflect.TypeToken;

import static org.apache.cloudstack.user.UserPasswordResetManager.UserPasswordResetEnabled;

@Component
public class ApiServer extends ManagerBase implements HttpRequestHandler, ApiServerService, Configurable {

    private static final String SANITIZATION_REGEX = "[\n\r]";

    private static boolean encodeApiResponse = false;

    /**
     * Non-printable ASCII characters - numbers 0 to 31 and 127 decimal
     */
    private static final String CONTROL_CHARACTERS = "[\000-\011\013-\014\016-\037\177]";

    @Inject
    private AccountManager accountMgr;
    @Inject
    private APIAuthenticationManager authManager;
    @Inject
    private ApiDispatcher dispatcher;
    @Inject
    private AsyncJobManager asyncMgr;
    @Inject
    private DispatchChainFactory dispatchChainFactory;
    @Inject
    private DomainManager domainMgr;
    @Inject
    private DomainDao domainDao;
    @Inject
    private EntityManager entityMgr;
    @Inject
    private ProjectDao projectDao;
    @Inject
    private UUIDManager uuidMgr;
    @Inject
    private UserPasswordResetManager userPasswordResetManager;

    private List<PluggableService> pluggableServices;

    private List<APIChecker> apiAccessCheckers;

    @Inject
    private ApiAsyncJobDispatcher asyncDispatcher;
    @Inject
    private ApiKeyPairManagerImpl keyPairManager;


    private EventDistributor eventDistributor = null;
    private static int s_workerCount = 0;
    private static Map<String, List<Class<?>>> s_apiNameCmdClassMap = new HashMap<String, List<Class<?>>>();

    private static ExecutorService s_executor = new ThreadPoolExecutor(10, 150, 60, TimeUnit.SECONDS, new LinkedBlockingQueue<Runnable>(), new NamedThreadFactory(
            "ApiServer"));

    @Inject
    private MessageBus messageBus;

    private static final ConfigKey<Integer> IntegrationAPIPort = new ConfigKey<>(ConfigKey.CATEGORY_ADVANCED
            , Integer.class
            , "integration.api.port"
            , "0"
            , "Integration (unauthenticated) API port. To disable set it to 0 or negative."
            , false
            , ConfigKey.Scope.Global);
    private static final ConfigKey<Long> ConcurrentSnapshotsThresholdPerHost = new ConfigKey<>(ConfigKey.CATEGORY_ADVANCED
            , Long.class
            , "concurrent.snapshots.threshold.perhost"
            , null
            , "Limits number of snapshots that can be handled by the host concurrently; default is NULL - unlimited"
            , true // not sure if this is to be dynamic
            , ConfigKey.Scope.Global);
    private static final ConfigKey<Boolean> EncodeApiResponse = new ConfigKey<>(ConfigKey.CATEGORY_ADVANCED
            , Boolean.class
            , "encode.api.response"
            , "false"
            , "Do URL encoding for the api response, false by default"
            , false
            , ConfigKey.Scope.Global);
    static final ConfigKey<String> JSONcontentType = new ConfigKey<>(ConfigKey.CATEGORY_ADVANCED
            , String.class
            , "json.content.type"
            , "application/json; charset=UTF-8"
            , "Http response content type for .js files (default is text/javascript)"
            , false
            , ConfigKey.Scope.Global);
    static final ConfigKey<Boolean> EnableSecureSessionCookie = new ConfigKey<>(ConfigKey.CATEGORY_ADVANCED
            , Boolean.class
            , "enable.secure.session.cookie"
            , "false"
            , "Session cookie is marked as secure if this is enabled. Secure cookies only work when HTTPS is used."
            , false
            , ConfigKey.Scope.Global);
    private static final ConfigKey<String> JSONDefaultContentType = new ConfigKey<> (ConfigKey.CATEGORY_ADVANCED
            , String.class
            , "json.content.type"
            , "application/json; charset=UTF-8"
            , "Http response content type for JSON"
            , false
            , ConfigKey.Scope.Global);

    private static final ConfigKey<Boolean> UseEventAccountInfo = new ConfigKey<>(ConfigKey.CATEGORY_ADVANCED
            , Boolean.class
            , "event.accountinfo"
            , "false"
            , "use account info in event logging"
            , true
            , ConfigKey.Scope.Global);
    static final ConfigKey<Boolean> useForwardHeader = new ConfigKey<>(ConfigKey.CATEGORY_NETWORK
            , Boolean.class
            , "proxy.header.verify"
            , "false"
            , "enables/disables checking of ipaddresses from a proxy set header. See \"proxy.header.names\" for the headers to allow."
            , true
            , ConfigKey.Scope.Global);
    static final ConfigKey<String> listOfForwardHeaders = new ConfigKey<>(ConfigKey.CATEGORY_NETWORK
            , String.class
            , "proxy.header.names"
            , "X-Forwarded-For,HTTP_CLIENT_IP,HTTP_X_FORWARDED_FOR"
            , "a list of names to check for allowed ipaddresses from a proxy set header. See \"proxy.cidr\" for the proxies allowed to set these headers."
            , true
            , ConfigKey.Scope.Global);
    static final ConfigKey<String> proxyForwardList = new ConfigKey<>(ConfigKey.CATEGORY_NETWORK
            , String.class
            , "proxy.cidr"
            , ""
            , "a list of cidrs for which \"proxy.header.names\" are honoured if the \"Remote_Addr\" is in this list."
            , true
            , ConfigKey.Scope.Global);

    @Override
    public boolean configure(final String name, final Map<String, Object> params) throws ConfigurationException {
        messageBus.subscribe(AsyncJob.Topics.JOB_EVENT_PUBLISH, MessageDispatcher.getDispatcher(this));
        return true;
    }

    public void setEventDistributor(EventDistributor eventDistributor) {
        this.eventDistributor = eventDistributor;
    }

    @MessageHandler(topic = AsyncJob.Topics.JOB_EVENT_PUBLISH)
    public void handleAsyncJobPublishEvent(String subject, String senderAddress, Object args) {
        assert (args != null);

        @SuppressWarnings("unchecked")
        Pair<AsyncJob, String> eventInfo = (Pair<AsyncJob, String>)args;
        AsyncJob job = eventInfo.first();
        String jobEvent = eventInfo.second();

        if (logger.isTraceEnabled())
            logger.trace("Handle asyjob publish event " + jobEvent);
        if (eventDistributor == null) {
            setEventDistributor(ComponentContext.getComponent(EventDistributor.class));
        }

        if (!job.getDispatcher().equalsIgnoreCase("ApiAsyncJobDispatcher")) {
            return;
        }

        User userJobOwner = accountMgr.getUserIncludingRemoved(job.getUserId());
        Account jobOwner = accountMgr.getAccount(userJobOwner.getAccountId());

        // Get the event type from the cmdInfo json string
        String info = job.getCmdInfo();
        String cmdEventType = "unknown";
        Map<String, Object> cmdInfoObj = new HashMap<>();
        if (info != null) {
            Type type = new TypeToken<Map<String, String>>(){}.getType();
            Map<String, String> cmdInfo = ApiGsonHelper.getBuilder().create().fromJson(info, type);
            cmdInfoObj.putAll(cmdInfo);
            String eventTypeObj = cmdInfo.get("cmdEventType");
            if (eventTypeObj != null) {
                cmdEventType = eventTypeObj;

                if (logger.isDebugEnabled())
                    logger.debug("Retrieved cmdEventType from job info: " + cmdEventType);
            } else {
                if (logger.isDebugEnabled())
                    logger.debug("Unable to locate cmdEventType marker in job info. publish as unknown event");
            }
            String contextDetails = cmdInfo.get("ctxDetails");
            if(contextDetails != null) {
                Type objectMapType = new TypeToken<Map<Object, Object>>() {}.getType();
                Map<Object, Object> ctxDetails = ApiGsonHelper.getBuilder().create().fromJson(contextDetails, objectMapType);
                cmdInfoObj.put("ctxDetails", ctxDetails);
            }
        }
        // For some reason, the instanceType / instanceId are not abstract, which means we may get null values.
        String instanceType = job.getInstanceType() != null ? job.getInstanceType() : "unknown";
        String instanceUuid = job.getInstanceId() != null ? ApiDBUtils.findJobInstanceUuid(job) : "";
        org.apache.cloudstack.framework.events.Event event = new org.apache.cloudstack.framework.events.Event("management-server", EventCategory.ASYNC_JOB_CHANGE_EVENT.getName(),
                jobEvent, instanceType, instanceUuid);

        Map<String, Object> eventDescription = new HashMap<>();
        eventDescription.put("command", job.getCmd());
        eventDescription.put("user", userJobOwner.getUuid());
        eventDescription.put("account", jobOwner.getUuid());
        eventDescription.put("processStatus", "" + job.getProcessStatus());
        eventDescription.put("resultCode", "" + job.getResultCode());
        eventDescription.put("instanceUuid", instanceUuid);
        eventDescription.put("instanceType", instanceType);
        eventDescription.put("commandEventType", cmdEventType);
        eventDescription.put("jobId", job.getUuid());
        eventDescription.put("jobResult", ApiSerializerHelper.fromSerializedStringToMap(job.getResult()));
        eventDescription.put("cmdInfo", cmdInfoObj);
        eventDescription.put("status", "" + job.getStatus());
        // If the event.accountinfo boolean value is set, get the human readable value for the username / domainname
        if (UseEventAccountInfo.value()) {
            DomainVO domain = domainDao.findById(jobOwner.getDomainId());
            eventDescription.put("username", userJobOwner.getUsername());
            eventDescription.put("accountname", jobOwner.getAccountName());
            eventDescription.put("domainname", domain.getName());
        }
        event.setDescription(eventDescription);
        eventDistributor.publish(event);
    }

    protected void setupIntegrationPortListener(Integer apiPort) {
        if (apiPort == null || apiPort <= 0) {
            logger.trace(String.format("Skipping setting up listener for integration port as %s is set to %d",
                    IntegrationAPIPort.key(), apiPort));
            return;
        }
        logger.debug(String.format("Setting up integration API service listener on port: %d", apiPort));
        final ListenerThread listenerThread = new ListenerThread(this, apiPort);
        listenerThread.start();
    }

    @Override
    public boolean start() {
        Security.addProvider(new BouncyCastleProvider());
        Integer apiPort = IntegrationAPIPort.value(); // api port, null by default

        final Long snapshotLimit = ConcurrentSnapshotsThresholdPerHost.value();
        if (snapshotLimit == null || snapshotLimit.longValue() <= 0) {
            logger.debug("Global concurrent snapshot config parameter " + ConcurrentSnapshotsThresholdPerHost.value() + " is less or equal 0; defaulting to unlimited");
        } else {
            dispatcher.setCreateSnapshotQueueSizeLimit(snapshotLimit);
        }

        final Long migrationLimit = VolumeApiService.ConcurrentMigrationsThresholdPerDatastore.value();
        if (migrationLimit == null || migrationLimit.longValue() <= 0) {
            logger.debug("Global concurrent migration config parameter " + VolumeApiService.ConcurrentMigrationsThresholdPerDatastore.value() + " is less or equal 0; defaulting to unlimited");
        } else {
            dispatcher.setMigrateQueueSizeLimit(migrationLimit);
        }

        final Set<Class<?>> cmdClasses = new HashSet<Class<?>>();
        for (final PluggableService pluggableService : pluggableServices) {
            cmdClasses.addAll(pluggableService.getCommands());
            if (logger.isDebugEnabled()) {
                logger.debug("Discovered plugin " + pluggableService.getClass().getSimpleName());
            }
        }

        for (final Class<?> cmdClass : cmdClasses) {
            final APICommand at = cmdClass.getAnnotation(APICommand.class);
            if (at == null) {
                throw new CloudRuntimeException(String.format("%s is claimed as a API command, but it doesn't have @APICommand annotation", cmdClass.getName()));
            }

            String apiName = at.name();
            List<Class<?>> apiCmdList = s_apiNameCmdClassMap.get(apiName);
            if (apiCmdList == null) {
                apiCmdList = new ArrayList<Class<?>>();
                s_apiNameCmdClassMap.put(apiName, apiCmdList);
            }
            apiCmdList.add(cmdClass);

        }

        setEncodeApiResponse(EncodeApiResponse.value());

        setupIntegrationPortListener(apiPort);

        return true;
    }

    // NOTE: handle() only handles over the wire (OTW) requests from integration.api.port 8096
    // If integration api port is not configured, actual OTW requests will be received by ApiServlet
    @SuppressWarnings({"unchecked", "rawtypes"})
    @Override
    public void handle(final HttpRequest request, final HttpResponse response, final HttpContext context) throws HttpException, IOException {

        // Create StringBuffer to log information in access log
        final StringBuilder sb = new StringBuilder();
        final HttpServerConnection connObj = (HttpServerConnection)context.getAttribute("http.connection");
        if (connObj instanceof SocketHttpServerConnection) {
            final InetAddress remoteAddr = ((SocketHttpServerConnection)connObj).getRemoteAddress();
            sb.append(remoteAddr.toString() + " -- ");
        }
        sb.append(StringUtils.cleanString(request.getRequestLine().toString()));

        try {
            List<NameValuePair> paramList = null;
            try {
                paramList = URLEncodedUtils.parse(new URI(request.getRequestLine().getUri()), HttpUtils.UTF_8);
            } catch (final URISyntaxException e) {
                logger.error("Error parsing url request", e);
            }

            // Use Multimap as the parameter map should be in the form (name=String, value=String[])
            // So parameter values are stored in a list for the same name key
            // APITODO: Use Guava's (import com.google.common.collect.Multimap;)
            // (Immutable)Multimap<String, String> paramMultiMap = HashMultimap.create();
            // Map<String, Collection<String>> parameterMap = paramMultiMap.asMap();
            final Map parameterMap = new HashMap<String, String[]>();
            String responseType = HttpUtils.RESPONSE_TYPE_XML;
            if(paramList != null) {
                for (final NameValuePair param : paramList) {
                    if (param.getName().equalsIgnoreCase("response")) {
                        responseType = param.getValue();
                        continue;
                    }
                    if(parameterMap.putIfAbsent(param.getName(), new String[]{param.getValue()}) != null) {
                        String message = String.format("Query parameter '%s' has multiple values [%s, %s]. Only the last value will be respected." +
                            "It is advised to pass only a single parameter", param.getName(), param.getValue(), parameterMap.get(param.getName()));
                        logger.warn(StringUtils.cleanString(message));
                    }
                }
            }

            // Get the type of http method being used.
            parameterMap.put("httpmethod", new String[] {request.getRequestLine().getMethod()});

            // Check responseType, if not among valid types, fallback to JSON
            if (!(responseType.equals(HttpUtils.RESPONSE_TYPE_JSON) || responseType.equals(HttpUtils.RESPONSE_TYPE_XML))) {
                responseType = HttpUtils.RESPONSE_TYPE_XML;
            }
            try {
                //verify that parameter is legit for passing via admin port
                String[] command = (String[]) parameterMap.get("command");
                if (command != null) {
                    Class<?> cmdClass = getCmdClass(command[0]);
                    if (cmdClass != null) {
                        List<Field> fields = ReflectUtil.getAllFieldsForClass(cmdClass, BaseCmd.class);
                        for (Field field : fields) {
                            Parameter parameterAnnotation = field.getAnnotation(Parameter.class);
                            if ((parameterAnnotation == null) || !parameterAnnotation.expose()) {
                                continue;
                            }
                            Object paramObj = parameterMap.get(parameterAnnotation.name());
                            if (paramObj != null) {
                                if (!parameterAnnotation.acceptedOnAdminPort()) {
                                    throw new ServerApiException(ApiErrorCode.ACCOUNT_ERROR, "Parameter " + parameterAnnotation.name() + " can't be passed through the API integration port");
                                }
                            }
                        }
                    }
                }
                // always trust commands from API port, user context will always be UID_SYSTEM/ACCOUNT_ID_SYSTEM
                CallContext.register(accountMgr.getSystemUser(), accountMgr.getSystemAccount());
                sb.insert(0, "(userId=" + User.UID_SYSTEM + " accountId=" + Account.ACCOUNT_ID_SYSTEM + " sessionId=" + null + ") ");
                final String responseText = handleRequest(parameterMap, responseType, sb);
                sb.append(" 200 " + ((responseText == null) ? 0 : responseText.length()));

                writeResponse(response, responseText, HttpStatus.SC_OK, responseType, null);
            } catch (final ServerApiException se) {
                final String responseText = getSerializedApiError(se, parameterMap, responseType);
                writeResponse(response, responseText, se.getErrorCode().getHttpCode(), responseType, se.getDescription());
                sb.append(" " + se.getErrorCode() + " " + se.getDescription());
            } catch (final RuntimeException e) {
                // log runtime exception like NullPointerException to help identify the source easier
                logger.error("Unhandled exception, ", e);
                throw e;
            }
        } finally {
            logger.info(sb.toString());
            CallContext.unregister();
        }
    }

    @SuppressWarnings({"unchecked", "rawtypes"})
    public void checkCharacterInkParams(final Map params) {
        final Map<String, String> stringMap = new HashMap<String, String>();
        final Set keys = params.keySet();
        final Iterator keysIter = keys.iterator();
        while (keysIter.hasNext()) {
            final String key = (String)keysIter.next();
            final String[] value = (String[])params.get(key);
            // fail if parameter value contains ASCII control (non-printable) characters
            if (value[0] != null && !ApiConstants.ACTIVATION_RULE.equals(key)) {
                final Pattern pattern = Pattern.compile(CONTROL_CHARACTERS);
                final Matcher matcher = pattern.matcher(value[0]);
                if (matcher.find()) {
                    throw new ServerApiException(ApiErrorCode.PARAM_ERROR, "Received value containing illegal ASCII non-printable characters for parameter " + key);
                }
            }
            stringMap.put(key, value[0]);
        }
    }

    @Override
    @SuppressWarnings("rawtypes")
    public String handleRequest(final Map params, final String responseType, final StringBuilder auditTrailSb) throws ServerApiException {
        checkCharacterInkParams(params);

        String response = null;
        String[] command = null;

        try {
            command = (String[])params.get("command");
            if (command == null) {
                logger.error("invalid request, no command sent");
                if (logger.isTraceEnabled()) {
                    logger.trace("dumping request parameters");
                    for (final  Object key : params.keySet()) {
                        final String keyStr = (String)key;
                        final String[] value = (String[])params.get(key);
                        logger.trace("   key: " + keyStr + ", value: " + ((value == null) ? "'null'" : value[0]));
                    }
                }
                throw new ServerApiException(ApiErrorCode.UNSUPPORTED_ACTION_ERROR, "Invalid request, no command sent");
            } else {
                // Don't allow Login/Logout APIs to go past this point
                if (authManager.getAPIAuthenticator(command[0]) != null) {
                    return null;
                }
                final Map<String, String> paramMap = new HashMap<String, String>();
                final Set keys = params.keySet();
                final Iterator keysIter = keys.iterator();
                while (keysIter.hasNext()) {
                    final String key = (String)keysIter.next();
                    if ("command".equalsIgnoreCase(key)) {
                        continue;
                    }
                    final String[] value = (String[])params.get(key);
                    paramMap.put(key, value[0]);
                }

                Class<?> cmdClass = getCmdClass(command[0]);
                if (cmdClass != null) {
                    APICommand annotation = cmdClass.getAnnotation(APICommand.class);
                    if (annotation == null) {
                        logger.error("No APICommand annotation found for class " + cmdClass.getCanonicalName());
                        throw new CloudRuntimeException("No APICommand annotation found for class " + cmdClass.getCanonicalName());
                    }

                    BaseCmd cmdObj = (BaseCmd)cmdClass.newInstance();
                    cmdObj = ComponentContext.inject(cmdObj);
                    cmdObj.configure();
                    cmdObj.setFullUrlParams(paramMap);
                    cmdObj.setResponseType(responseType);
                    cmdObj.setHttpMethod(paramMap.get(ApiConstants.HTTPMETHOD).toString());

                    // This is where the command is either serialized, or directly dispatched
                    StringBuilder log = new StringBuilder();
                    response = queueCommand(cmdObj, paramMap, log);
                    buildAuditTrail(auditTrailSb, command[0], log.toString());
                } else {
                    final String errorString = "Unknown API command: " + command[0];
                    logger.warn(errorString);
                    auditTrailSb.append(" " + errorString);
                    throw new ServerApiException(ApiErrorCode.UNSUPPORTED_ACTION_ERROR, errorString);
                }
            }
        } catch (final InvalidParameterValueException ex) {
            logger.info(ex.getMessage());
            throw new ServerApiException(ApiErrorCode.PARAM_ERROR, ex.getMessage(), ex);
        } catch (final IllegalArgumentException ex) {
            logger.info(ex.getMessage());
            throw new ServerApiException(ApiErrorCode.PARAM_ERROR, ex.getMessage(), ex);
        } catch (final PermissionDeniedException ex) {
            final ArrayList<ExceptionProxyObject> idList = ex.getIdProxyList();
            if (idList != null) {
                final StringBuffer buf = new StringBuffer();
                for (final ExceptionProxyObject obj : idList) {
                    buf.append(obj.getDescription());
                    buf.append(":");
                    buf.append(obj.getUuid());
                    buf.append(" ");
                }
                logger.info("PermissionDenied: " + ex.getMessage() + " on objs: [" + buf.toString() + "]");
            } else {
                logger.info("PermissionDenied: " + ex.getMessage());
            }
            throw new ServerApiException(ApiErrorCode.ACCOUNT_ERROR, ex.getMessage(), ex);
        } catch (final AccountLimitException ex) {
            logger.info(ex.getMessage());
            throw new ServerApiException(ApiErrorCode.ACCOUNT_RESOURCE_LIMIT_ERROR, ex.getMessage(), ex);
        } catch (final InsufficientCapacityException ex) {
            logger.info(ex.getMessage());
            String errorMsg = ex.getMessage();
            if (!accountMgr.isRootAdmin(CallContext.current().getCallingAccount().getId())) {
                // hide internal details to non-admin user for security reason
                errorMsg = BaseCmd.USER_ERROR_MESSAGE;
            }
            throw new ServerApiException(ApiErrorCode.INSUFFICIENT_CAPACITY_ERROR, errorMsg, ex);
        } catch (final ResourceAllocationException ex) {
            logger.info(ex.getMessage());
            throw new ServerApiException(ApiErrorCode.RESOURCE_ALLOCATION_ERROR, ex.getMessage(), ex);
        } catch (final ResourceUnavailableException ex) {
            logger.info(ex.getMessage());
            String errorMsg = ex.getMessage();
            if (!accountMgr.isRootAdmin(CallContext.current().getCallingAccount().getId())) {
                // hide internal details to non-admin user for security reason
                errorMsg = BaseCmd.USER_ERROR_MESSAGE;
            }
            throw new ServerApiException(ApiErrorCode.RESOURCE_UNAVAILABLE_ERROR, errorMsg, ex);
        } catch (final ServerApiException ex) {
            logger.info(ex.getDescription());
            throw ex;
        } catch (final Exception ex) {
            logger.error("unhandled exception executing api command: " + ((command == null) ? "null" : command), ex);
            String errorMsg = ex.getMessage();
            if (!accountMgr.isRootAdmin(CallContext.current().getCallingAccount().getId())) {
                // hide internal details to non-admin user for security reason
                errorMsg = BaseCmd.USER_ERROR_MESSAGE;
            }
            throw new ServerApiException(ApiErrorCode.INTERNAL_ERROR, errorMsg, ex);
        }

        return response;
    }

    private String getBaseAsyncResponse(final long jobId, final BaseAsyncCmd cmd) {
        final AsyncJobResponse response = new AsyncJobResponse();

        final AsyncJob job = entityMgr.findByIdIncludingRemoved(AsyncJob.class, jobId);
        response.setJobId(job.getUuid());
        response.setResponseName(cmd.getCommandName());
        return ApiResponseSerializer.toSerializedString(response, cmd.getResponseType());
    }

    private String getBaseAsyncCreateResponse(final long jobId, final BaseAsyncCreateCmd cmd, final String objectUuid) {
        final CreateCmdResponse response = new CreateCmdResponse();
        final AsyncJob job = entityMgr.findByIdIncludingRemoved(AsyncJob.class, jobId);
        response.setJobId(job.getUuid());
        response.setId(objectUuid);
        response.setResponseName(cmd.getCommandName());
        return ApiResponseSerializer.toSerializedString(response, cmd.getResponseType());
    }

    private String queueCommand(final BaseCmd cmdObj, final Map<String, String> params, StringBuilder log) throws Exception {
        final CallContext ctx = CallContext.current();
        final Long callerUserId = ctx.getCallingUserId();
        final Account caller = ctx.getCallingAccount();

        // Queue command based on Cmd super class:
        // BaseCmd: cmd is dispatched to ApiDispatcher, executed, serialized and returned.
        // BaseAsyncCreateCmd: cmd params are processed and create() is called, then same workflow as BaseAsyncCmd.
        // BaseAsyncCmd: cmd is processed and submitted as an AsyncJob, job related info is serialized and returned.
        if (cmdObj instanceof BaseAsyncCmd) {
            Long objectId = null;
            String objectUuid = null;
            if (cmdObj instanceof BaseAsyncCreateCmd) {
                final BaseAsyncCreateCmd createCmd = (BaseAsyncCreateCmd)cmdObj;
                dispatcher.dispatchCreateCmd(createCmd, params);
                objectId = createCmd.getEntityId();
                objectUuid = createCmd.getEntityUuid();
                params.put("id", objectId.toString());
                Class entityClass = EventTypes.getEntityClassForEvent(createCmd.getEventType());
                if (entityClass != null)
                    ctx.putContextParameter(entityClass, objectUuid);
            } else {
                // Extract the uuid before params are processed and id reflects internal db id
                objectUuid = params.get(ApiConstants.ID);
                dispatchChainFactory.getStandardDispatchChain().dispatch(new DispatchTask(cmdObj, params));
            }

            final BaseAsyncCmd asyncCmd = (BaseAsyncCmd)cmdObj;

            if (callerUserId != null) {
                params.put("ctxUserId", callerUserId.toString());
            }
            if (caller != null) {
                params.put("ctxAccountId", String.valueOf(caller.getId()));
            }
            if (objectUuid != null) {
                params.put("uuid", objectUuid);
            }

            long startEventId = ctx.getStartEventId();
            asyncCmd.setStartEventId(startEventId);

            // save the scheduled event
            final Long eventId =
                    ActionEventUtils.onScheduledActionEvent((callerUserId == null) ? (Long)User.UID_SYSTEM : callerUserId, asyncCmd.getEntityOwnerId(), asyncCmd.getEventType(),
                            asyncCmd.getEventDescription(), asyncCmd.getApiResourceId(), asyncCmd.getApiResourceType().toString(), asyncCmd.isDisplay(), startEventId);
            if (startEventId == 0) {
                // There was no create event before, set current event id as start eventId
                startEventId = eventId;
            }

            params.put("ctxStartEventId", String.valueOf(startEventId));
            params.put("cmdEventType", asyncCmd.getEventType().toString());
            params.put("ctxDetails", ApiGsonHelper.getBuilder().create().toJson(ctx.getContextParameters()));
            if (asyncCmd.getHttpMethod() != null) {
                params.put(ApiConstants.HTTPMETHOD, asyncCmd.getHttpMethod().toString());
            }

            Long instanceId = (objectId == null) ? asyncCmd.getApiResourceId() : objectId;

            // users can provide the job id they want to use, so log as it is a uuid and is unique
            String injectedJobId = asyncCmd.getInjectedJobId();
            uuidMgr.checkUuidSimple(injectedJobId, AsyncJob.class);

            AsyncJobVO job = new AsyncJobVO("", callerUserId, caller.getId(), cmdObj.getClass().getName(),
                    ApiGsonHelper.getBuilder().create().toJson(params), instanceId,
                    asyncCmd.getApiResourceType() != null ? asyncCmd.getApiResourceType().toString() : null,
                            injectedJobId);
            job.setDispatcher(asyncDispatcher.getName());

            final long jobId = asyncMgr.submitAsyncJob(job);

            if (jobId == 0L) {
                final String errorMsg = "Unable to schedule async job for command " + job.getCmd();
                logger.warn(errorMsg);
                throw new ServerApiException(ApiErrorCode.INTERNAL_ERROR, errorMsg);
            }
            final String response;
            if (objectId != null) {
                final String objUuid = (objectUuid == null) ? objectId.toString() : objectUuid;
                response = getBaseAsyncCreateResponse(jobId, (BaseAsyncCreateCmd)asyncCmd, objUuid);
            } else {
                SerializationContext.current().setUuidTranslation(true);
                response = getBaseAsyncResponse(jobId, asyncCmd);
            }
            // Always log response for async for now, I don't think any sensitive data will be in here.
            // It might be nice to send this through scrubbing similar to how
            // ApiResponseSerializer.toSerializedStringWithSecureLogs works. For now, this gets jobid's
            // in the api logs.
            log.append(response);
            return response;

        } else {
            dispatcher.dispatch(cmdObj, params, false);

            // if the command is of the listXXXCommand, we will need to also return the
            // the job id and status if possible
            // For those listXXXCommand which we have already created DB views, this step is not needed since async job is joined in their db views.
            if (cmdObj instanceof BaseListCmd && !(cmdObj instanceof ListVMsCmd) && !(cmdObj instanceof ListRoutersCmd)
                    && !(cmdObj instanceof ListSecurityGroupsCmd) &&
                    !(cmdObj instanceof ListTagsCmd) && !(cmdObj instanceof ListEventsCmd) && !(cmdObj instanceof ListVMGroupsCmd) && !(cmdObj instanceof ListProjectsCmd) &&
                    !(cmdObj instanceof ListProjectAccountsCmd) && !(cmdObj instanceof ListProjectInvitationsCmd) && !(cmdObj instanceof ListHostsCmd) &&
                    !(cmdObj instanceof ListVolumesCmd) && !(cmdObj instanceof ListUsersCmd) && !(cmdObj instanceof ListAccountsCmd)
                    && !(cmdObj instanceof ListStoragePoolsCmd) && !(cmdObj instanceof ListDiskOfferingsCmd) && !(cmdObj instanceof ListServiceOfferingsCmd) &&
                    !(cmdObj instanceof ListZonesCmd)) {
                buildAsyncListResponse((BaseListCmd)cmdObj, caller);
            }

            SerializationContext.current().setUuidTranslation(true);
            return ApiResponseSerializer.toSerializedStringWithSecureLogs((ResponseObject)cmdObj.getResponseObject(), cmdObj.getResponseType(), log);
        }
    }

    @SuppressWarnings("unchecked")
    private void buildAsyncListResponse(final BaseListCmd command, final Account account) {
        final List<ResponseObject> responses = ((ListResponse)command.getResponseObject()).getResponses();
        if (responses != null && responses.size() > 0) {
            List<? extends AsyncJob> jobs = null;

            // list all jobs for ROOT admin
            if (accountMgr.isRootAdmin(account.getId())) {
                jobs = asyncMgr.findInstancePendingAsyncJobs(command.getApiResourceType().toString(), null);
            } else {
                jobs = asyncMgr.findInstancePendingAsyncJobs(command.getApiResourceType().toString(), account.getId());
            }

            if (jobs.size() == 0) {
                return;
            }

            final Map<String, AsyncJob> objectJobMap = new HashMap<String, AsyncJob>();
            for (final AsyncJob job : jobs) {
                if (job.getInstanceId() == null) {
                    continue;
                }
                final String instanceUuid = ApiDBUtils.findJobInstanceUuid(job);
                objectJobMap.put(instanceUuid, job);
            }

            for (final ResponseObject response : responses) {
                if (response.getObjectId() != null && objectJobMap.containsKey(response.getObjectId())) {
                    final AsyncJob job = objectJobMap.get(response.getObjectId());
                    response.setJobId(job.getUuid());
                    response.setJobStatus(job.getStatus().ordinal());
                }
            }
        }
    }

    private void buildAuditTrail(final StringBuilder auditTrailSb, final String command, final String result) {
        if (result == null) {
            return;
        }
        auditTrailSb.append(" " + HttpServletResponse.SC_OK + " ");
        if (command.equals("createSSHKeyPair")) {
            auditTrailSb.append("This result was not logged because it contains sensitive data.");
        } else {
            auditTrailSb.append(result);
        }
    }

    @Override
    public boolean verifyRequest(final Map<String, Object[]> requestParameters, final Long userId, InetAddress remoteAddress) throws ServerApiException {
        try {
            String apiKey = null;
            String secretKey = null;
            String signature = null;
            String unsignedRequest = null;

            final String[] command = (String[])requestParameters.get(ApiConstants.COMMAND);
            if (command == null) {
                logger.info("missing command, ignoring request...");
                return false;
            }

            final String commandName = command[0];

            // if userId not null, that mean that user is logged in
            if (userId != null) {
                final User user = ApiDBUtils.findUserById(userId);
                return commandAvailable(remoteAddress, commandName, user);
            } else {
                // check against every available command to see if the command exists or not
                if (!s_apiNameCmdClassMap.containsKey(commandName) && !commandName.equals("login") && !commandName.equals("logout")) {
                    final String errorMessage = "The given command " + commandName + " either does not exist, is not available" +
                            " for user, or not available from ip address '" + remoteAddress.getHostAddress() + "'.";
                    logger.debug(errorMessage);
                    return false;
                }
            }

            // - build a request string with sorted params, make sure it's all lowercase
            // - sign the request, verify the signature is the same
            final List<String> parameterNames = new ArrayList<String>();

            for (final Object paramNameObj : requestParameters.keySet()) {
                parameterNames.add((String)paramNameObj); // put the name in a list that we'll sort later
            }

            Collections.sort(parameterNames);

            String signatureVersion = null;
            String expires = null;

            for (final String paramName : parameterNames) {
                // parameters come as name/value pairs in the form String/String[]
                final String paramValue = ((String[])requestParameters.get(paramName))[0];

                if (ApiConstants.SIGNATURE.equalsIgnoreCase(paramName)) {
                    signature = paramValue;
                } else {
                    if (ApiConstants.API_KEY.equalsIgnoreCase(paramName)) {
                        apiKey = paramValue;
                    } else if (ApiConstants.SIGNATURE_VERSION.equalsIgnoreCase(paramName)) {
                        signatureVersion = paramValue;
                    } else if (ApiConstants.EXPIRES.equalsIgnoreCase(paramName)) {
                        expires = paramValue;
                    }

                    if (unsignedRequest == null) {
                        unsignedRequest = paramName + "=" + URLEncoder.encode(paramValue, HttpUtils.UTF_8).replaceAll("\\+", "%20");
                    } else {
                        unsignedRequest = unsignedRequest + "&" + paramName + "=" + URLEncoder.encode(paramValue, HttpUtils.UTF_8).replaceAll("\\+", "%20");
                    }
                }
            }

            // if api/secret key are passed to the parameters
            if ((signature == null) || (apiKey == null)) {
                logger.debug("Expired session, missing signature, or missing apiKey -- ignoring request. Signature: " + signature + ", apiKey: " + apiKey);
                return false; // no signature, bad request
            }

            Date expiresTS = null;
            // FIXME: Hard coded signature, why not have an enum
            if ("3".equals(signatureVersion)) {
                // New signature authentication. Check for expire parameter and its validity
                if (expires == null) {
                    logger.debug("Missing Expires parameter -- ignoring request.");
                    return false;
                }

                try {
                    expiresTS = DateUtil.parseTZDateString(expires);
                } catch (final ParseException pe) {
                    logger.debug("Incorrect date format for Expires parameter", pe);
                    return false;
                }

                final Date now = new Date(System.currentTimeMillis());
                if (expiresTS.before(now)) {
                    signature = signature.replaceAll(SANITIZATION_REGEX, "_");
                    apiKey = apiKey.replaceAll(SANITIZATION_REGEX, "_");
                    logger.debug(String.format("Request expired -- ignoring ...sig [%s], apiKey [%s].", signature, apiKey));
                    return false;
                }
            }

            final TransactionLegacy txn = TransactionLegacy.open(TransactionLegacy.CLOUD_DB);
            txn.close();
            User user = null;
            // verify there is a user with this api key
            final Ternary<User, Account, ApiKeyPair> keyPairTernary = accountMgr.findUserByApiKey(apiKey);
            if (keyPairTernary == null) {
                logger.debug("apiKey does not map to a valid user -- ignoring request, apiKey: " + apiKey);
                return false;
            }

            user = keyPairTernary.first();
            Account account = keyPairTernary.second();
            ApiKeyPair keyPair = keyPairTernary.third();

            if (user.getState() != Account.State.ENABLED || !account.getState().equals(Account.State.ENABLED)) {
                logger.info(String.format("Disabled or locked user accessing the api, userid = %d; name = %s; state: %s; accountState: %s",
                        user.getId(), user.getUsername(), user.getState(), account.getState()));
                return false;
            }

            if (!commandAvailable(remoteAddress, commandName, user)) {
                return false;
            }

            if (keyPair.getRemoved() != null) {
                logger.info(String.format("Invalid request, as used API keypair [%s] has been removed.", keyPair.getUuid()));
                return false;
            }

            keyPair.validateDate(true);

            secretKey = keyPair.getSecretKey();
            if (secretKey == null) {
                logger.info(String.format("User does not have a secret key associated with the API key -- ignoring request, username: [%s].", user.getUsername()));
                return false;
            }

            unsignedRequest = unsignedRequest.toLowerCase();

            final Mac mac = Mac.getInstance("HmacSHA1");
            final SecretKeySpec keySpec = new SecretKeySpec(secretKey.getBytes(), "HmacSHA1");
            mac.init(keySpec);
            mac.update(unsignedRequest.getBytes());

            final byte[] encryptedBytes = mac.doFinal();
            final String computedSignature = Base64.encodeBase64String(encryptedBytes);
            final boolean equalSig = ConstantTimeComparator.compareStrings(signature, computedSignature);

            if (!equalSig) {
                signature = signature.replaceAll(SANITIZATION_REGEX, "_");
                logger.info(String.format("User signature [%s] is not equaled to computed signature [%s].", signature, computedSignature));
                return false;
            }
            CallContext.register(user, account);

            List<ApiKeyPairPermission> keyPairPermissions = keyPairManager.findAllPermissionsByKeyPairId(keyPair.getId());

            if (commandAvailable(remoteAddress, commandName, user, keyPairPermissions.toArray(new ApiKeyPairPermission[0]))) {
                return true;
            }
        } catch (final ServerApiException ex) {
            throw ex;
        } catch (PermissionDeniedException ex) {
            logger.error(String.format("Permission denied for keypair, reason: %s", ex.getMessage()));
        } catch (final Exception ex) {
            logger.error("unable to verify request signature");
        }
        return false;
    }

    private boolean commandAvailable(final InetAddress remoteAddress, final String commandName, final User user, ApiKeyPairPermission ... rolePermissions) {
        try {
            checkCommandAvailable(user, commandName, remoteAddress, rolePermissions);
        } catch (final RequestLimitException ex) {
            logger.debug(ex.getMessage());
            throw new ServerApiException(ApiErrorCode.API_LIMIT_EXCEED, ex.getMessage());
        }  catch (final UnavailableCommandException ex) {
            logger.debug(ex.getMessage());
            throw new ServerApiException(ApiErrorCode.UNSUPPORTED_ACTION_ERROR, ex.getMessage());
        } catch (final PermissionDeniedException ex) {
            final String errorMessage = "The given command '" + commandName + "' either does not exist, is not available" +
                    " for user.";
            throw new ServerApiException(ApiErrorCode.UNAUTHORIZED , errorMessage);
        } catch (final OriginDeniedException ex) {
            // in this case we can remove the session with extreme prejudice
            final String errorMessage = "The user '" + user.getUsername() + "' is not allowed to execute commands from ip address '" + remoteAddress.getHostName() + "'.";
            logger.debug(errorMessage);
            return false;
        }
        return true;
    }

    @Override
    public Long fetchDomainId(final String domainUUID) {
        final Domain domain = domainMgr.getDomain(domainUUID);
        if (domain != null)
            return domain.getId();
        else
            return null;
    }

    private ResponseObject createLoginResponse(HttpSession session) {
        LoginCmdResponse response = new LoginCmdResponse();
        response.setTimeout(session.getMaxInactiveInterval());

        final String user_UUID = (String)session.getAttribute("user_UUID");
        response.setUserId(user_UUID);

        final String domain_UUID = (String)session.getAttribute("domain_UUID");
        response.setDomainId(domain_UUID);

        synchronized (session) {
            session.removeAttribute("user_UUID");
            session.removeAttribute("domain_UUID");
        }

        final Enumeration attrNames = session.getAttributeNames();
        if (attrNames != null) {
            while (attrNames.hasMoreElements()) {
                final String attrName = (String) attrNames.nextElement();
                final Object attrObj = session.getAttribute(attrName);
                if (ApiConstants.USERNAME.equalsIgnoreCase(attrName)) {
                    response.setUsername(attrObj.toString());
                }
                if (ApiConstants.ACCOUNT.equalsIgnoreCase(attrName)) {
                    response.setAccount(attrObj.toString());
                }
                if (ApiConstants.FIRSTNAME.equalsIgnoreCase(attrName)) {
                    response.setFirstName(attrObj.toString());
                }
                if (ApiConstants.LASTNAME.equalsIgnoreCase(attrName)) {
                    response.setLastName(attrObj.toString());
                }
                if (ApiConstants.TYPE.equalsIgnoreCase(attrName)) {
                    response.setType((attrObj.toString()));
                }
                if (ApiConstants.TIMEZONE.equalsIgnoreCase(attrName)) {
                    response.setTimeZone(attrObj.toString());
                }
                if (ApiConstants.TIMEZONEOFFSET.equalsIgnoreCase(attrName)) {
                    response.setTimeZoneOffset(attrObj.toString());
                }
                if (ApiConstants.REGISTERED.equalsIgnoreCase(attrName)) {
                    response.setRegistered(attrObj.toString());
                }
                if (ApiConstants.SESSIONKEY.equalsIgnoreCase(attrName)) {
                    response.setSessionKey(attrObj.toString());
                }
                if (ApiConstants.IS_2FA_ENABLED.equalsIgnoreCase(attrName)) {
                    response.set2FAenabled(attrObj.toString());
                }
                if (ApiConstants.IS_2FA_VERIFIED.equalsIgnoreCase(attrName)) {
                    response.set2FAverfied(attrObj.toString());
                }
                if (ApiConstants.PROVIDER_FOR_2FA.equalsIgnoreCase(attrName)) {
                    response.setProviderFor2FA(attrObj.toString());
                }
                if (ApiConstants.ISSUER_FOR_2FA.equalsIgnoreCase(attrName)) {
                    response.setIssuerFor2FA(attrObj.toString());
                }
            }
        }
        response.setResponseName("loginresponse");
        return response;
    }

    @Override
    public ResponseObject loginUser(final HttpSession session, final String username, final String password, Long domainId, final String domainPath, final InetAddress loginIpAddress,
            final Map<String, Object[]> requestParameters) throws CloudAuthenticationException {
        // We will always use domainId first. If that does not exist, we will use domain name. If THAT doesn't exist
        // we will default to ROOT
        final Domain userDomain = domainMgr.findDomainByIdOrPath(domainId, domainPath);
        if (userDomain == null || userDomain.getId() < 1L) {
            throw new CloudAuthenticationException("Unable to find the domain from the path " + domainPath);
        } else {
            domainId = userDomain.getId();
        }

        final UserAccount userAcct = accountMgr.authenticateUser(username, password, domainId, loginIpAddress, requestParameters);
        if (userAcct != null) {
            final String timezone = userAcct.getTimezone();
            float offsetInHrs = 0f;
            if (timezone != null) {
                final TimeZone t = TimeZone.getTimeZone(timezone);
                logger.info("Current user logged in under " + timezone + " timezone");

                final java.util.Date date = new java.util.Date();
                final long longDate = date.getTime();
                final float offsetInMs = (t.getOffset(longDate));
                offsetInHrs = offsetInMs / (1000 * 60 * 60);
                logger.info("Timezone offset from UTC is: " + offsetInHrs);
            }

            final Account account = accountMgr.getAccount(userAcct.getAccountId());

            // set the userId and account object for everyone
            session.setAttribute("userid", userAcct.getId());
            final UserVO user = (UserVO)accountMgr.getActiveUser(userAcct.getId());
            if (user.getUuid() != null) {
                session.setAttribute("user_UUID", user.getUuid());
            }

            session.setAttribute("username", userAcct.getUsername());
            session.setAttribute("firstname", userAcct.getFirstname());
            session.setAttribute("lastname", userAcct.getLastname());
            session.setAttribute("accountobj", account);
            session.setAttribute("account", account.getAccountName());

            session.setAttribute("domainid", account.getDomainId());
            final DomainVO domain = (DomainVO)domainMgr.getDomain(account.getDomainId());
            if (domain.getUuid() != null) {
                session.setAttribute("domain_UUID", domain.getUuid());
            }

            session.setAttribute("type", account.getType().ordinal());
            session.setAttribute("registrationtoken", userAcct.getRegistrationToken());
            session.setAttribute("registered", Boolean.toString(userAcct.isRegistered()));

            if (timezone != null) {
                session.setAttribute("timezone", timezone);
                session.setAttribute("timezoneoffset", Float.valueOf(offsetInHrs).toString());
            }

            boolean is2faEnabled = false;
            if (userAcct.isUser2faEnabled() || (Boolean.TRUE.equals(AccountManagerImpl.enableUserTwoFactorAuthentication.valueIn(userAcct.getDomainId())) && Boolean.TRUE.equals(AccountManagerImpl.mandateUserTwoFactorAuthentication.valueIn(userAcct.getDomainId())))) {
                is2faEnabled = true;
            }
            String issuerFor2FA = AccountManagerImpl.userTwoFactorAuthenticationIssuer.valueIn(userAcct.getDomainId());
            session.setAttribute(ApiConstants.IS_2FA_ENABLED, Boolean.toString(is2faEnabled));
            if (!is2faEnabled) {
                session.setAttribute(ApiConstants.IS_2FA_VERIFIED, true);
            } else {
                session.setAttribute(ApiConstants.IS_2FA_VERIFIED, false);
            }
            session.setAttribute(ApiConstants.PROVIDER_FOR_2FA, userAcct.getUser2faProvider());
            session.setAttribute(ApiConstants.ISSUER_FOR_2FA, issuerFor2FA);

            // (bug 5483) generate a session key that the user must submit on every request to prevent CSRF, add that
            // to the login response so that session-based authenticators know to send the key back
            final SecureRandom sesssionKeyRandom = new SecureRandom();
            final byte sessionKeyBytes[] = new byte[20];
            sesssionKeyRandom.nextBytes(sessionKeyBytes);
            final String sessionKey = Base64.encodeBase64URLSafeString(sessionKeyBytes);
            session.setAttribute(ApiConstants.SESSIONKEY, sessionKey);

            return createLoginResponse(session);
        }
        throw new CloudAuthenticationException("Failed to authenticate user " + username + " in domain " + domainId + "; please provide valid credentials");
    }

    @Override
    public void logoutUser(final long userId) {
        accountMgr.logoutUser(userId);
        return;
    }

    @Override
    public boolean verifyUser(final Long userId) {
        final User user = accountMgr.getUserIncludingRemoved(userId);
        Account account = null;
        if (user != null) {
            account = accountMgr.getAccount(user.getAccountId());
        }

        if ((user == null) || (user.getRemoved() != null) || !user.getState().equals(Account.State.ENABLED) || (account == null) ||
                !account.getState().equals(Account.State.ENABLED)) {
            logger.warn("Deleted/Disabled/Locked user with id=" + userId + " attempting to access public API");
            return false;
        }
        return true;
    }

<<<<<<< HEAD
    private void checkCommandAvailable(final User user, final String commandName, final InetAddress remoteAddress, ApiKeyPairPermission ... apiKeyPairPermissions)
            throws PermissionDeniedException {
=======
    @Override
    public boolean forgotPassword(UserAccount userAccount, Domain domain) {
        if (!UserPasswordResetEnabled.value()) {
            String errorMessage = String.format("%s is false. Password reset for the user is not allowed.",
                    UserPasswordResetEnabled.key());
            logger.error(errorMessage);
            throw new CloudRuntimeException(errorMessage);
        }
        if (StringUtils.isBlank(userAccount.getEmail())) {
            logger.error(String.format(
                    "Email is not set. username: %s account id: %d domain id: %d",
                    userAccount.getUsername(), userAccount.getAccountId(), userAccount.getDomainId()));
            throw new CloudRuntimeException("Email is not set for the user.");
        }

        if (!EnumUtils.getEnumIgnoreCase(Account.State.class, userAccount.getState()).equals(Account.State.ENABLED)) {
            logger.error(String.format(
                    "User is not enabled. username: %s account id: %d domain id: %s",
                    userAccount.getUsername(), userAccount.getAccountId(), domain.getUuid()));
            throw new CloudRuntimeException("User is not enabled.");
        }

        if (!EnumUtils.getEnumIgnoreCase(Account.State.class, userAccount.getAccountState()).equals(Account.State.ENABLED)) {
            logger.error(String.format(
                    "Account is not enabled. username: %s account id: %d domain id: %s",
                    userAccount.getUsername(), userAccount.getAccountId(), domain.getUuid()));
            throw new CloudRuntimeException("Account is not enabled.");
        }

        if (!domain.getState().equals(Domain.State.Active)) {
            logger.error(String.format(
                    "Domain is not active. username: %s account id: %d domain id: %s",
                    userAccount.getUsername(), userAccount.getAccountId(), domain.getUuid()));
            throw new CloudRuntimeException("Domain is not active.");
        }

        userPasswordResetManager.setResetTokenAndSend(userAccount);
        return true;
    }

    @Override
    public boolean resetPassword(UserAccount userAccount, String token, String password) {
        if (!UserPasswordResetEnabled.value()) {
            String errorMessage = String.format("%s is false. Password reset for the user is not allowed.",
                    UserPasswordResetEnabled.key());
            logger.error(errorMessage);
            throw new CloudRuntimeException(errorMessage);
        }
        return userPasswordResetManager.validateAndResetPassword(userAccount, token, password);
    }

    private void checkCommandAvailable(final User user, final String commandName, final InetAddress remoteAddress) throws PermissionDeniedException {
>>>>>>> b19c069a
        if (user == null) {
            throw new PermissionDeniedException("User is null for role based API access check for command" + commandName);
        }

        final Account account = accountMgr.getAccount(user.getAccountId());
        final String accessAllowedCidrs = ApiServiceConfiguration.ApiAllowedSourceCidrList.valueIn(account.getId()).replaceAll("\\s","");
        final Boolean apiSourceCidrChecksEnabled = ApiServiceConfiguration.ApiSourceCidrChecksEnabled.value();

        if (apiSourceCidrChecksEnabled) {
            logger.debug("CIDRs from which account '" + account.toString() + "' is allowed to perform API calls: " + accessAllowedCidrs);
            if (!NetUtils.isIpInCidrList(remoteAddress, accessAllowedCidrs.split(","))) {
                logger.warn("Request by account '" + account.toString() + "' was denied since " + remoteAddress + " does not match " + accessAllowedCidrs);
                throw new OriginDeniedException("Calls from disallowed origin", account, remoteAddress);
            }
        }

        for (final APIChecker apiChecker : apiAccessCheckers) {
            apiChecker.checkAccess(user, commandName, apiKeyPairPermissions);
        }
    }

    @Override
    public Class<?> getCmdClass(String cmdName) {
        List<Class<?>> cmdList = s_apiNameCmdClassMap.get(cmdName);
        if (cmdList == null || cmdList.size() == 0)
            return null;
        else if (cmdList.size() == 1)
            return cmdList.get(0);
        else {
            // determine the cmd class based on calling context
            ResponseView view = ResponseView.Restricted;
            if (CallContext.current() != null
                    && accountMgr.isRootAdmin(CallContext.current().getCallingAccount().getId())) {
                view = ResponseView.Full;
            }
            for (Class<?> cmdClass : cmdList) {
                APICommand at = cmdClass.getAnnotation(APICommand.class);
                if (at == null) {
                    throw new CloudRuntimeException(String.format("%s is claimed as a API command, but it doesn't have @APICommand annotation", cmdClass.getName()));
                }
                if (at.responseView() == null) {
                    throw new CloudRuntimeException(String.format(
                            "%s @APICommand annotation should specify responseView attribute to distinguish multiple command classes for a single api name", cmdClass.getName()));
                } else if (at.responseView() == view) {
                    return cmdClass;
                }
            }
            return null;
        }
    }

    // FIXME: rather than isError, we might was to pass in the status code to give more flexibility
    private void writeResponse(final HttpResponse resp, final String responseText, final int statusCode, final String responseType, final String reasonPhrase) {
        try {
            resp.setStatusCode(statusCode);
            resp.setReasonPhrase(reasonPhrase);

            final BasicHttpEntity body = new BasicHttpEntity();
            if (HttpUtils.RESPONSE_TYPE_JSON.equalsIgnoreCase(responseType)) {
                // JSON response
                body.setContentType(JSONcontentType.value());
                if (responseText == null) {
                    body.setContent(new ByteArrayInputStream("{ \"error\" : { \"description\" : \"Internal Server Error\" } }".getBytes(HttpUtils.UTF_8)));
                }
            } else {
                body.setContentType("text/xml");
                if (responseText == null) {
                    body.setContent(new ByteArrayInputStream("<error>Internal Server Error</error>".getBytes(HttpUtils.UTF_8)));
                }
            }

            if (responseText != null) {
                body.setContent(new ByteArrayInputStream(responseText.getBytes(HttpUtils.UTF_8)));
            }
            resp.setEntity(body);
        } catch (final Exception ex) {
            logger.error("error!", ex);
        }
    }

    // FIXME: the following two threads are copied from
    // http://svn.apache.org/repos/asf/httpcomponents/httpcore/trunk/httpcore/src/examples/org/apache/http/examples/ElementalHttpServer.java
    // we have to cite a license if we are using this code directly, so we need to add the appropriate citation or
    // modify the
    // code to be very specific to our needs
    static class ListenerThread extends Thread {

        private static Logger LOGGER = LogManager.getLogger(ListenerThread.class);
        private HttpService _httpService = null;
        private ServerSocket _serverSocket = null;
        private HttpParams _params = null;

        public ListenerThread(final ApiServer requestHandler, final int port) {
            try {
                _serverSocket = new ServerSocket(port);
            } catch (final IOException ioex) {
                LOGGER.error("error initializing api server", ioex);
                return;
            }

            _params = new BasicHttpParams();
            _params.setIntParameter(CoreConnectionPNames.SO_TIMEOUT, 30000)
            .setIntParameter(CoreConnectionPNames.SOCKET_BUFFER_SIZE, 8 * 1024)
            .setBooleanParameter(CoreConnectionPNames.STALE_CONNECTION_CHECK, false)
            .setBooleanParameter(CoreConnectionPNames.TCP_NODELAY, true)
            .setParameter(CoreProtocolPNames.ORIGIN_SERVER, "HttpComponents/1.1");

            // Set up the HTTP protocol processor
            final BasicHttpProcessor httpproc = new BasicHttpProcessor();
            httpproc.addInterceptor(new ResponseDate());
            httpproc.addInterceptor(new ResponseServer());
            httpproc.addInterceptor(new ResponseContent());
            httpproc.addInterceptor(new ResponseConnControl());

            // Set up request handlers
            final HttpRequestHandlerRegistry reqistry = new HttpRequestHandlerRegistry();
            reqistry.register("*", requestHandler);

            // Set up the HTTP service
            _httpService = new HttpService(httpproc, new NoConnectionReuseStrategy(), new DefaultHttpResponseFactory());
            _httpService.setParams(_params);
            _httpService.setHandlerResolver(reqistry);
        }

        @Override
        public void run() {
            LOGGER.info("ApiServer listening on port " + _serverSocket.getLocalPort());
            while (!Thread.interrupted()) {
                try {
                    // Set up HTTP connection
                    final Socket socket = _serverSocket.accept();
                    final DefaultHttpServerConnection conn = new DefaultHttpServerConnection();
                    conn.bind(socket, _params);

                    // Execute a new worker task to handle the request
                    s_executor.execute(new WorkerTask(_httpService, conn, s_workerCount++));
                } catch (final InterruptedIOException ex) {
                    break;
                } catch (final IOException e) {
                    LOGGER.error("I/O error initializing connection thread", e);
                    break;
                }
            }
        }
    }

    static class WorkerTask extends ManagedContextRunnable {
        private final HttpService _httpService;
        private final HttpServerConnection _conn;

        public WorkerTask(final HttpService httpService, final HttpServerConnection conn, final int count) {
            _httpService = httpService;
            _conn = conn;
        }

        @Override
        protected void runInContext() {
            final HttpContext context = new BasicHttpContext(null);
            try {
                while (!Thread.interrupted() && _conn.isOpen()) {
                    _httpService.handleRequest(_conn, context);
                    _conn.close();
                }
            } catch (final ConnectionClosedException ex) {
                if (logger.isTraceEnabled()) {
                    logger.trace("ApiServer:  Client closed connection");
                }
            } catch (final IOException ex) {
                if (logger.isTraceEnabled()) {
                    logger.trace("ApiServer:  IOException - " + ex);
                }
            } catch (final HttpException ex) {
                logger.warn("ApiServer:  Unrecoverable HTTP protocol violation" + ex);
            } finally {
                try {
                    _conn.shutdown();
                } catch (final IOException ignore) {
                }
            }
        }
    }

    @Override
    public String getSerializedApiError(final int errorCode, final String errorText, final Map<String, Object[]> apiCommandParams, final String responseType) {
        String responseName = null;
        Class<?> cmdClass = null;
        String responseText = null;

        try {
            if (apiCommandParams == null || apiCommandParams.isEmpty()) {
                responseName = "errorresponse";
            } else {
                final Object cmdObj = apiCommandParams.get(ApiConstants.COMMAND);
                // cmd name can be null when "command" parameter is missing in the request
                if (cmdObj != null) {
                    final String cmdName = ((String[])cmdObj)[0];
                    cmdClass = getCmdClass(cmdName);
                    if (cmdClass != null) {
                        responseName = ((BaseCmd)cmdClass.newInstance()).getCommandName();
                    } else {
                        responseName = "errorresponse";
                    }
                }
            }
            final ExceptionResponse apiResponse = new ExceptionResponse();
            apiResponse.setErrorCode(errorCode);
            apiResponse.setErrorText(errorText);
            apiResponse.setResponseName(responseName);
            SerializationContext.current().setUuidTranslation(true);
            responseText = ApiResponseSerializer.toSerializedString(apiResponse, responseType);

        } catch (final Exception e) {
            logger.error("Exception responding to http request", e);
        }
        return responseText;
    }

    @Override
    public String getSerializedApiError(final ServerApiException ex, final Map<String, Object[]> apiCommandParams, final String responseType) {
        String responseName = null;
        Class<?> cmdClass = null;
        String responseText = null;

        if (ex == null) {
            // this call should not be invoked with null exception
            return getSerializedApiError(HttpServletResponse.SC_INTERNAL_SERVER_ERROR, "Some internal error happened", apiCommandParams, responseType);
        }
        try {
            if (ex.getErrorCode() == ApiErrorCode.UNSUPPORTED_ACTION_ERROR || apiCommandParams == null || apiCommandParams.isEmpty()) {
                responseName = "errorresponse";
            } else {
                final Object cmdObj = apiCommandParams.get(ApiConstants.COMMAND);
                // cmd name can be null when "command" parameter is missing in
                // the request
                if (cmdObj != null) {
                    final String cmdName = ((String[])cmdObj)[0];
                    cmdClass = getCmdClass(cmdName);
                    if (cmdClass != null) {
                        responseName = ((BaseCmd)cmdClass.newInstance()).getCommandName();
                    } else {
                        responseName = "errorresponse";
                    }
                }
            }
            final ExceptionResponse apiResponse = new ExceptionResponse();
            apiResponse.setErrorCode(ex.getErrorCode().getHttpCode());
            apiResponse.setErrorText(ex.getDescription());
            apiResponse.setResponseName(responseName);
            final ArrayList<ExceptionProxyObject> idList = ex.getIdProxyList();
            if (idList != null) {
                for (int i = 0; i < idList.size(); i++) {
                    apiResponse.addProxyObject(idList.get(i));
                }
            }
            // Also copy over the cserror code and the function/layer in which
            // it was thrown.
            apiResponse.setCSErrorCode(ex.getCSErrorCode());

            SerializationContext.current().setUuidTranslation(true);
            responseText = ApiResponseSerializer.toSerializedString(apiResponse, responseType);

        } catch (final Exception e) {
            logger.error("Exception responding to http request", e);
        }
        return responseText;
    }

    @Inject
    public void setPluggableServices(final List<PluggableService> pluggableServices) {
        this.pluggableServices = pluggableServices;
    }

    @Inject
    public void setApiAccessCheckers(final List<APIChecker> apiAccessCheckers) {
        this.apiAccessCheckers = apiAccessCheckers;
    }

    public static boolean isEncodeApiResponse() {
        return ApiServer.encodeApiResponse;
    }

    private static void setEncodeApiResponse(final boolean encodeApiResponse) {
        ApiServer.encodeApiResponse = encodeApiResponse;
    }

    @Override
    public String getConfigComponentName() {
        return ApiServer.class.getSimpleName();
    }

    @Override
    public ConfigKey<?>[] getConfigKeys() {
        return new ConfigKey<?>[] {
                IntegrationAPIPort,
                ConcurrentSnapshotsThresholdPerHost,
                EncodeApiResponse,
                EnableSecureSessionCookie,
                JSONDefaultContentType,
                proxyForwardList,
                useForwardHeader,
                listOfForwardHeaders
        };
    }
}<|MERGE_RESOLUTION|>--- conflicted
+++ resolved
@@ -55,9 +55,7 @@
 import javax.servlet.http.HttpServletResponse;
 import javax.servlet.http.HttpSession;
 
-<<<<<<< HEAD
 import com.cloud.utils.Ternary;
-=======
 import com.cloud.user.Account;
 import com.cloud.user.AccountManager;
 import com.cloud.user.AccountManagerImpl;
@@ -65,7 +63,6 @@
 import com.cloud.user.User;
 import com.cloud.user.UserAccount;
 import com.cloud.user.UserVO;
->>>>>>> b19c069a
 import org.apache.cloudstack.acl.APIChecker;
 import org.apache.cloudstack.acl.ApiKeyPairManagerImpl;
 import org.apache.cloudstack.acl.apikeypair.ApiKeyPair;
@@ -1253,10 +1250,6 @@
         return true;
     }
 
-<<<<<<< HEAD
-    private void checkCommandAvailable(final User user, final String commandName, final InetAddress remoteAddress, ApiKeyPairPermission ... apiKeyPairPermissions)
-            throws PermissionDeniedException {
-=======
     @Override
     public boolean forgotPassword(UserAccount userAccount, Domain domain) {
         if (!UserPasswordResetEnabled.value()) {
@@ -1308,8 +1301,8 @@
         return userPasswordResetManager.validateAndResetPassword(userAccount, token, password);
     }
 
-    private void checkCommandAvailable(final User user, final String commandName, final InetAddress remoteAddress) throws PermissionDeniedException {
->>>>>>> b19c069a
+    private void checkCommandAvailable(final User user, final String commandName, final InetAddress remoteAddress, ApiKeyPairPermission ... apiKeyPairPermissions)
+            throws PermissionDeniedException {
         if (user == null) {
             throw new PermissionDeniedException("User is null for role based API access check for command" + commandName);
         }
