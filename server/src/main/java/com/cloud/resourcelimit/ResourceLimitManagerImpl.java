// Licensed to the Apache Software Foundation (ASF) under one
// or more contributor license agreements.  See the NOTICE file
// distributed with this work for additional information
// regarding copyright ownership.  The ASF licenses this file
// to you under the Apache License, Version 2.0 (the
// "License"); you may not use this file except in compliance
// with the License.  You may obtain a copy of the License at
//
//   http://www.apache.org/licenses/LICENSE-2.0
//
// Unless required by applicable law or agreed to in writing,
// software distributed under the License is distributed on an
// "AS IS" BASIS, WITHOUT WARRANTIES OR CONDITIONS OF ANY
// KIND, either express or implied.  See the License for the
// specific language governing permissions and limitations
// under the License.
package com.cloud.resourcelimit;

import java.util.ArrayList;
import java.util.Arrays;
import java.util.EnumMap;
import java.util.List;
import java.util.Map;
import java.util.Set;
import java.util.concurrent.Executors;
import java.util.concurrent.ScheduledExecutorService;
import java.util.concurrent.TimeUnit;

import javax.inject.Inject;
import javax.naming.ConfigurationException;

import org.apache.cloudstack.acl.SecurityChecker.AccessType;
import org.apache.cloudstack.context.CallContext;
import org.apache.cloudstack.engine.subsystem.api.storage.ObjectInDataStoreStateMachine;
import org.apache.cloudstack.framework.config.ConfigKey;
import org.apache.cloudstack.framework.config.Configurable;
import org.apache.cloudstack.framework.config.dao.ConfigurationDao;
import org.apache.cloudstack.managed.context.ManagedContextRunnable;
import org.apache.cloudstack.reservation.dao.ReservationDao;
import org.apache.cloudstack.storage.datastore.db.SnapshotDataStoreDao;
import org.apache.cloudstack.storage.datastore.db.SnapshotDataStoreVO;
import org.apache.cloudstack.storage.datastore.db.TemplateDataStoreDao;
import org.apache.cloudstack.storage.datastore.db.TemplateDataStoreVO;
import org.apache.cloudstack.user.ResourceReservation;
import org.apache.log4j.Logger;
import org.springframework.stereotype.Component;

import com.cloud.alert.AlertManager;
import com.cloud.api.query.dao.UserVmJoinDao;
import com.cloud.api.query.vo.UserVmJoinVO;
import com.cloud.configuration.Config;
import com.cloud.configuration.Resource;
import com.cloud.configuration.Resource.ResourceOwnerType;
import com.cloud.configuration.Resource.ResourceType;
import com.cloud.configuration.ResourceCount;
import com.cloud.configuration.ResourceCountVO;
import com.cloud.configuration.ResourceLimitVO;
import com.cloud.configuration.dao.ResourceCountDao;
import com.cloud.configuration.dao.ResourceLimitDao;
import com.cloud.dc.VlanVO;
import com.cloud.dc.dao.VlanDao;
import com.cloud.domain.Domain;
import com.cloud.domain.DomainVO;
import com.cloud.domain.dao.DomainDao;
import com.cloud.exception.InvalidParameterValueException;
import com.cloud.exception.PermissionDeniedException;
import com.cloud.exception.ResourceAllocationException;
import com.cloud.network.dao.IPAddressDao;
import com.cloud.network.dao.IPAddressVO;
import com.cloud.network.dao.NetworkDao;
import com.cloud.network.vpc.dao.VpcDao;
import com.cloud.projects.Project;
import com.cloud.projects.ProjectAccount.Role;
import com.cloud.projects.dao.ProjectAccountDao;
import com.cloud.projects.dao.ProjectDao;
import com.cloud.storage.DataStoreRole;
import com.cloud.storage.SnapshotVO;
import com.cloud.storage.VMTemplateStorageResourceAssoc.Status;
import com.cloud.storage.VMTemplateVO;
import com.cloud.storage.dao.SnapshotDao;
import com.cloud.storage.dao.VMTemplateDao;
import com.cloud.storage.dao.VolumeDao;
import com.cloud.storage.dao.VolumeDaoImpl.SumCount;
import com.cloud.user.Account;
import com.cloud.user.AccountManager;
import com.cloud.user.AccountVO;
import com.cloud.user.ResourceLimitService;
import com.cloud.user.dao.AccountDao;
import com.cloud.utils.component.ManagerBase;
import com.cloud.utils.concurrency.NamedThreadFactory;
import com.cloud.utils.db.DB;
import com.cloud.utils.db.EntityManager;
import com.cloud.utils.db.Filter;
import com.cloud.utils.db.GenericSearchBuilder;
import com.cloud.utils.db.JoinBuilder;
import com.cloud.utils.db.SearchBuilder;
import com.cloud.utils.db.SearchCriteria;
import com.cloud.utils.db.SearchCriteria.Func;
import com.cloud.utils.db.SearchCriteria.Op;
import com.cloud.utils.db.Transaction;
import com.cloud.utils.db.TransactionCallback;
import com.cloud.utils.db.TransactionCallbackNoReturn;
import com.cloud.utils.db.TransactionCallbackWithExceptionNoReturn;
import com.cloud.utils.db.TransactionStatus;
import com.cloud.utils.exception.CloudRuntimeException;
import com.cloud.vm.VirtualMachineManager;
import com.cloud.vm.VirtualMachine.State;
import com.cloud.vm.dao.UserVmDao;
import com.cloud.vm.dao.VMInstanceDao;

import static com.cloud.utils.NumbersUtil.toHumanReadableSize;

@Component
public class ResourceLimitManagerImpl extends ManagerBase implements ResourceLimitService, Configurable {
    public static final Logger s_logger = Logger.getLogger(ResourceLimitManagerImpl.class);

    @Inject
    private AccountManager _accountMgr;
    @Inject
    private AlertManager _alertMgr;
    @Inject
    private AccountDao _accountDao;
    @Inject
    private ConfigurationDao _configDao;
    @Inject
    private DomainDao _domainDao;
    @Inject
    private EntityManager _entityMgr;
    @Inject
    private IPAddressDao _ipAddressDao;
    @Inject
    private NetworkDao _networkDao;
    @Inject
    private ProjectDao _projectDao;
    @Inject
    private ProjectAccountDao _projectAccountDao;
    @Inject
    private ResourceCountDao _resourceCountDao;
    @Inject
    private ResourceLimitDao _resourceLimitDao;
    @Inject
    private ResourceLimitService resourceLimitService;
    @Inject
    private ReservationDao reservationDao;
    @Inject
    protected SnapshotDao _snapshotDao;
    @Inject
    private SnapshotDataStoreDao _snapshotDataStoreDao;
    @Inject
    private TemplateDataStoreDao _vmTemplateStoreDao;
    @Inject
    private UserVmDao _userVmDao;
    @Inject
    private UserVmJoinDao _userVmJoinDao;
    @Inject
    private VMInstanceDao _vmDao;
    @Inject
    protected VMTemplateDao _vmTemplateDao;
    @Inject
    private VolumeDao _volumeDao;
    @Inject
    private VpcDao _vpcDao;
    @Inject
    private VlanDao _vlanDao;

    protected GenericSearchBuilder<TemplateDataStoreVO, SumCount> templateSizeSearch;
    protected GenericSearchBuilder<SnapshotDataStoreVO, SumCount> snapshotSizeSearch;

    protected SearchBuilder<ResourceCountVO> ResourceCountSearch;
    ScheduledExecutorService _rcExecutor;
    long _resourceCountCheckInterval = 0;
    Map<ResourceType, Long> accountResourceLimitMap = new EnumMap<ResourceType, Long>(ResourceType.class);
    Map<ResourceType, Long> domainResourceLimitMap = new EnumMap<ResourceType, Long>(ResourceType.class);
    Map<ResourceType, Long> projectResourceLimitMap = new EnumMap<ResourceType, Long>(ResourceType.class);

    @Override
    public boolean start() {
        if (_resourceCountCheckInterval > 0) {
            _rcExecutor.scheduleAtFixedRate(new ResourceCountCheckTask(), _resourceCountCheckInterval, _resourceCountCheckInterval, TimeUnit.SECONDS);
        }
        return true;
    }

    @Override
    public boolean stop() {
        return true;
    }

    @Override
    public boolean configure(final String name, final Map<String, Object> params) throws ConfigurationException {

        ResourceCountSearch = _resourceCountDao.createSearchBuilder();
        ResourceCountSearch.and("id", ResourceCountSearch.entity().getId(), SearchCriteria.Op.IN);
        ResourceCountSearch.and("accountId", ResourceCountSearch.entity().getAccountId(), SearchCriteria.Op.EQ);
        ResourceCountSearch.and("domainId", ResourceCountSearch.entity().getDomainId(), SearchCriteria.Op.EQ);
        ResourceCountSearch.done();

        templateSizeSearch = _vmTemplateStoreDao.createSearchBuilder(SumCount.class);
        templateSizeSearch.select("sum", Func.SUM, templateSizeSearch.entity().getSize());
        templateSizeSearch.and("downloadState", templateSizeSearch.entity().getDownloadState(), Op.EQ);
        templateSizeSearch.and("destroyed", templateSizeSearch.entity().getDestroyed(), Op.EQ);
        SearchBuilder<VMTemplateVO> join1 = _vmTemplateDao.createSearchBuilder();
        join1.and("accountId", join1.entity().getAccountId(), Op.EQ);
        templateSizeSearch.join("templates", join1, templateSizeSearch.entity().getTemplateId(), join1.entity().getId(), JoinBuilder.JoinType.INNER);
        templateSizeSearch.done();

        snapshotSizeSearch = _snapshotDataStoreDao.createSearchBuilder(SumCount.class);
        snapshotSizeSearch.select("sum", Func.SUM, snapshotSizeSearch.entity().getPhysicalSize());
        snapshotSizeSearch.and("state", snapshotSizeSearch.entity().getState(), Op.EQ);
        snapshotSizeSearch.and("storeRole", snapshotSizeSearch.entity().getRole(), Op.EQ);
        SearchBuilder<SnapshotVO> join2 = _snapshotDao.createSearchBuilder();
        join2.and("accountId", join2.entity().getAccountId(), Op.EQ);
        snapshotSizeSearch.join("snapshots", join2, snapshotSizeSearch.entity().getSnapshotId(), join2.entity().getId(), JoinBuilder.JoinType.INNER);
        snapshotSizeSearch.done();

        _resourceCountCheckInterval = ResourceCountCheckInterval.value();
        if (_resourceCountCheckInterval > 0) {
            _rcExecutor = Executors.newScheduledThreadPool(1, new NamedThreadFactory("ResourceCountChecker"));
        }

        try {
            projectResourceLimitMap.put(Resource.ResourceType.public_ip, Long.parseLong(_configDao.getValue(Config.DefaultMaxProjectPublicIPs.key())));
            projectResourceLimitMap.put(Resource.ResourceType.snapshot, Long.parseLong(_configDao.getValue(Config.DefaultMaxProjectSnapshots.key())));
            projectResourceLimitMap.put(Resource.ResourceType.template, Long.parseLong(_configDao.getValue(Config.DefaultMaxProjectTemplates.key())));
            projectResourceLimitMap.put(Resource.ResourceType.user_vm, Long.parseLong(_configDao.getValue(Config.DefaultMaxProjectUserVms.key())));
            projectResourceLimitMap.put(Resource.ResourceType.volume, Long.parseLong(_configDao.getValue(Config.DefaultMaxProjectVolumes.key())));
            projectResourceLimitMap.put(Resource.ResourceType.network, Long.parseLong(_configDao.getValue(Config.DefaultMaxProjectNetworks.key())));
            projectResourceLimitMap.put(Resource.ResourceType.vpc, Long.parseLong(_configDao.getValue(Config.DefaultMaxProjectVpcs.key())));
            projectResourceLimitMap.put(Resource.ResourceType.cpu, Long.parseLong(_configDao.getValue(Config.DefaultMaxProjectCpus.key())));
            projectResourceLimitMap.put(Resource.ResourceType.memory, Long.parseLong(_configDao.getValue(Config.DefaultMaxProjectMemory.key())));
            projectResourceLimitMap.put(Resource.ResourceType.primary_storage, Long.parseLong(_configDao.getValue(Config.DefaultMaxProjectPrimaryStorage.key())));
            projectResourceLimitMap.put(Resource.ResourceType.secondary_storage, MaxProjectSecondaryStorage.value());

            accountResourceLimitMap.put(Resource.ResourceType.public_ip, Long.parseLong(_configDao.getValue(Config.DefaultMaxAccountPublicIPs.key())));
            accountResourceLimitMap.put(Resource.ResourceType.snapshot, Long.parseLong(_configDao.getValue(Config.DefaultMaxAccountSnapshots.key())));
            accountResourceLimitMap.put(Resource.ResourceType.template, Long.parseLong(_configDao.getValue(Config.DefaultMaxAccountTemplates.key())));
            accountResourceLimitMap.put(Resource.ResourceType.user_vm, Long.parseLong(_configDao.getValue(Config.DefaultMaxAccountUserVms.key())));
            accountResourceLimitMap.put(Resource.ResourceType.volume, Long.parseLong(_configDao.getValue(Config.DefaultMaxAccountVolumes.key())));
            accountResourceLimitMap.put(Resource.ResourceType.network, Long.parseLong(_configDao.getValue(Config.DefaultMaxAccountNetworks.key())));
            accountResourceLimitMap.put(Resource.ResourceType.vpc, Long.parseLong(_configDao.getValue(Config.DefaultMaxAccountVpcs.key())));
            accountResourceLimitMap.put(Resource.ResourceType.cpu, Long.parseLong(_configDao.getValue(Config.DefaultMaxAccountCpus.key())));
            accountResourceLimitMap.put(Resource.ResourceType.memory, Long.parseLong(_configDao.getValue(Config.DefaultMaxAccountMemory.key())));
            accountResourceLimitMap.put(Resource.ResourceType.primary_storage, Long.parseLong(_configDao.getValue(Config.DefaultMaxAccountPrimaryStorage.key())));
            accountResourceLimitMap.put(Resource.ResourceType.secondary_storage, MaxAccountSecondaryStorage.value());

            domainResourceLimitMap.put(Resource.ResourceType.public_ip, Long.parseLong(_configDao.getValue(Config.DefaultMaxDomainPublicIPs.key())));
            domainResourceLimitMap.put(Resource.ResourceType.snapshot, Long.parseLong(_configDao.getValue(Config.DefaultMaxDomainSnapshots.key())));
            domainResourceLimitMap.put(Resource.ResourceType.template, Long.parseLong(_configDao.getValue(Config.DefaultMaxDomainTemplates.key())));
            domainResourceLimitMap.put(Resource.ResourceType.user_vm, Long.parseLong(_configDao.getValue(Config.DefaultMaxDomainUserVms.key())));
            domainResourceLimitMap.put(Resource.ResourceType.volume, Long.parseLong(_configDao.getValue(Config.DefaultMaxDomainVolumes.key())));
            domainResourceLimitMap.put(Resource.ResourceType.network, Long.parseLong(_configDao.getValue(Config.DefaultMaxDomainNetworks.key())));
            domainResourceLimitMap.put(Resource.ResourceType.vpc, Long.parseLong(_configDao.getValue(Config.DefaultMaxDomainVpcs.key())));
            domainResourceLimitMap.put(Resource.ResourceType.cpu, Long.parseLong(_configDao.getValue(Config.DefaultMaxDomainCpus.key())));
            domainResourceLimitMap.put(Resource.ResourceType.memory, Long.parseLong(_configDao.getValue(Config.DefaultMaxDomainMemory.key())));
            domainResourceLimitMap.put(Resource.ResourceType.primary_storage, Long.parseLong(_configDao.getValue(Config.DefaultMaxDomainPrimaryStorage.key())));
            domainResourceLimitMap.put(Resource.ResourceType.secondary_storage, Long.parseLong(_configDao.getValue(Config.DefaultMaxDomainSecondaryStorage.key())));
        } catch (NumberFormatException e) {
            s_logger.error("NumberFormatException during configuration", e);
            throw new ConfigurationException("Configuration failed due to NumberFormatException, see log for the stacktrace");
        }

        return true;
    }

    @Override
    public void incrementResourceCount(long accountId, ResourceType type, Long... delta) {
        // don't upgrade resource count for system account
        if (accountId == Account.ACCOUNT_ID_SYSTEM) {
            s_logger.trace("Not incrementing resource count for system accounts, returning");
            return;
        }

        long numToIncrement = (delta.length == 0) ? 1 : delta[0].longValue();

        if (!updateResourceCountForAccount(accountId, type, true, numToIncrement)) {
            // we should fail the operation (resource creation) when failed to update the resource count
            throw new CloudRuntimeException("Failed to increment resource count of type " + type + " for account id=" + accountId);
        }
    }

    @Override
    public void decrementResourceCount(long accountId, ResourceType type, Long... delta) {
        // don't upgrade resource count for system account
        if (accountId == Account.ACCOUNT_ID_SYSTEM) {
            s_logger.trace("Not decrementing resource count for system accounts, returning");
            return;
        }
        long numToDecrement = (delta.length == 0) ? 1 : delta[0].longValue();

        if (!updateResourceCountForAccount(accountId, type, false, numToDecrement)) {
            _alertMgr.sendAlert(AlertManager.AlertType.ALERT_TYPE_UPDATE_RESOURCE_COUNT, 0L, 0L, "Failed to decrement resource count of type " + type + " for account id=" + accountId,
                    "Failed to decrement resource count of type " + type + " for account id=" + accountId + "; use updateResourceCount API to recalculate/fix the problem");
        }
    }

    @Override
    public long findCorrectResourceLimitForAccount(Account account, ResourceType type) {

        long max = Resource.RESOURCE_UNLIMITED; // if resource limit is not found, then we treat it as unlimited

        // No limits for Root Admin accounts
        if (_accountMgr.isRootAdmin(account.getId())) {
            return max;
        }

        ResourceLimitVO limit = _resourceLimitDao.findByOwnerIdAndType(account.getId(), ResourceOwnerType.Account, type);

        // Check if limit is configured for account
        if (limit != null) {
            max = limit.getMax().longValue();
        } else {
            // If the account has an no limit set, then return global default account limits
            Long value = null;
            if (account.getType() == Account.Type.PROJECT) {
                value = projectResourceLimitMap.get(type);
            } else {
                value = accountResourceLimitMap.get(type);
            }
            if (value != null) {
                if (value < 0) { // return unlimit if value is set to negative
                    return max;
                }
                // convert the value from GiB to bytes in case of primary or secondary storage.
                if (type == ResourceType.primary_storage || type == ResourceType.secondary_storage) {
                    value = value * ResourceType.bytesToGiB;
                }
                return value;
            }
        }

        return max;
    }

    @Override
    public long findCorrectResourceLimitForAccount(long accountId, Long limit, ResourceType type) {

        long max = Resource.RESOURCE_UNLIMITED; // if resource limit is not found, then we treat it as unlimited

        // No limits for Root Admin accounts
        if (_accountMgr.isRootAdmin(accountId)) {
            return max;
        }

        Account account = _accountDao.findById(accountId);
        if (account == null) {
            return max;
        }

        // Check if limit is configured for account
        if (limit != null) {
            max = limit.longValue();
        } else {
            // If the account has an no limit set, then return global default account limits
            Long value = null;
            if (account.getType() == Account.Type.PROJECT) {
                value = projectResourceLimitMap.get(type);
            } else {
                value = accountResourceLimitMap.get(type);
            }
            if (value != null) {
                if (value < 0) { // return unlimit if value is set to negative
                    return max;
                }
                if (type == ResourceType.primary_storage || type == ResourceType.secondary_storage) {
                    value = value * ResourceType.bytesToGiB;
                }
                return value;
            }
        }

        return max;
    }

    @Override
    public long findCorrectResourceLimitForDomain(Domain domain, ResourceType type) {
        long max = Resource.RESOURCE_UNLIMITED;

        // no limits on ROOT domain
        if (domain.getId() == Domain.ROOT_DOMAIN) {
            return Resource.RESOURCE_UNLIMITED;
        }
        // Check account
        ResourceLimitVO limit = _resourceLimitDao.findByOwnerIdAndType(domain.getId(), ResourceOwnerType.Domain, type);

        if (limit != null) {
            max = limit.getMax().longValue();
        } else {
            // check domain hierarchy
            Long domainId = domain.getParent();
            while ((domainId != null) && (limit == null)) {
                if (domainId == Domain.ROOT_DOMAIN) {
                    break;
                }
                limit = _resourceLimitDao.findByOwnerIdAndType(domainId, ResourceOwnerType.Domain, type);
                DomainVO tmpDomain = _domainDao.findById(domainId);
                domainId = tmpDomain.getParent();
            }

            if (limit != null) {
                max = limit.getMax().longValue();
            } else {
                Long value = null;
                value = domainResourceLimitMap.get(type);
                if (value != null) {
                    if (value < 0) { // return unlimit if value is set to negative
                        return max;
                    }
                    if (type == ResourceType.primary_storage || type == ResourceType.secondary_storage) {
                        value = value * ResourceType.bytesToGiB;
                    }
                    return value;
                }
            }
        }

        return max;
    }

    private void checkDomainResourceLimit(final Account account, final Project project, final ResourceType type, long numResources) throws ResourceAllocationException {
        // check all domains in the account's domain hierarchy
        Long domainId = null;
        if (project != null) {
            domainId = project.getDomainId();
        } else {
            domainId = account.getDomainId();
        }

        while (domainId != null) {
            DomainVO domain = _domainDao.findById(domainId);
            // no limit check if it is ROOT domain
            if (domainId != Domain.ROOT_DOMAIN) {
                long domainResourceLimit = findCorrectResourceLimitForDomain(domain, type);
                long currentDomainResourceCount = _resourceCountDao.getResourceCount(domainId, ResourceOwnerType.Domain, type);
                long currentResourceReservation = reservationDao.getDomainReservation(domainId, type);
                long requestedDomainResourceCount = currentDomainResourceCount + currentResourceReservation + numResources;

                String convDomainResourceLimit = String.valueOf(domainResourceLimit);
                String convCurrentDomainResourceCount = String.valueOf(currentDomainResourceCount);
                String convCurrentResourceReservation = String.valueOf(currentResourceReservation);
                String convNumResources = String.valueOf(numResources);

                if (type == ResourceType.secondary_storage || type == ResourceType.primary_storage){
                    convDomainResourceLimit = toHumanReadableSize(domainResourceLimit);
                    convCurrentDomainResourceCount = toHumanReadableSize(currentDomainResourceCount);
                    convCurrentResourceReservation = toHumanReadableSize(currentResourceReservation);
                    convNumResources = toHumanReadableSize(numResources);
                }

                String messageSuffix = String.format(
                        " domain resource limits of Type '%s' for Domain Id = %s is exceeded: Domain Resource Limit = %s, " +
                        "Current Domain Resource Amount = %s, Current Resource Reservation = %s, Requested Resource Amount = %s.",
                        type, domainId, convDomainResourceLimit,
                        convCurrentDomainResourceCount, convCurrentResourceReservation, convNumResources
                );

                if (s_logger.isDebugEnabled()) {
                    s_logger.debug("Checking if" + messageSuffix);
                }

                if (domainResourceLimit != Resource.RESOURCE_UNLIMITED && requestedDomainResourceCount > domainResourceLimit) {
                    String message = "Maximum" + messageSuffix;
                    ResourceAllocationException e = new ResourceAllocationException(message, type);
                    s_logger.error(message, e);
                    throw e;
                }
            }
            domainId = domain.getParent();
        }
    }

    private void checkAccountResourceLimit(final Account account, final Project project, final ResourceType type, long numResources) throws ResourceAllocationException {
        // Check account limits
        long accountResourceLimit = findCorrectResourceLimitForAccount(account, type);
        long currentResourceCount = _resourceCountDao.getResourceCount(account.getId(), ResourceOwnerType.Account, type);
        long currentResourceReservation = reservationDao.getAccountReservation(account.getId(), type);
        long requestedResourceCount = currentResourceCount + currentResourceReservation + numResources;

        String convertedAccountResourceLimit = String.valueOf(accountResourceLimit);
        String convertedCurrentResourceCount = String.valueOf(currentResourceCount);
        String convertedCurrentResourceReservation = String.valueOf(currentResourceReservation);
        String convertedNumResources = String.valueOf(numResources);

        if (type == ResourceType.secondary_storage || type == ResourceType.primary_storage){
            convertedAccountResourceLimit = toHumanReadableSize(accountResourceLimit);
            convertedCurrentResourceCount = toHumanReadableSize(currentResourceCount);
            convertedCurrentResourceReservation = toHumanReadableSize(currentResourceReservation);
            convertedNumResources = toHumanReadableSize(numResources);
        }

        String messageSuffix = String.format(
                " amount of resources of Type = '%s' for %s in Domain Id = %s is exceeded: " +
                "Account Resource Limit = %s, Current Account Resource Amount = %s, Current Account Resource Reservation = %s, Requested Resource Amount = %s.",
                type, (project == null ? "Account Name = " + account.getAccountName() : "Project Name = " + project.getName()), account.getDomainId(),
                convertedAccountResourceLimit, convertedCurrentResourceCount, convertedCurrentResourceReservation, convertedNumResources
        );

        if (s_logger.isDebugEnabled()) {
            s_logger.debug("Checking if" + messageSuffix);
        }

        if (accountResourceLimit != Resource.RESOURCE_UNLIMITED && requestedResourceCount > accountResourceLimit) {
            String message = "Maximum" + messageSuffix;
            ResourceAllocationException e = new ResourceAllocationException(message, type);
            s_logger.error(message, e);
            throw e;
        }
    }

    private List<ResourceCountVO> lockAccountAndOwnerDomainRows(long accountId, final ResourceType type) {
        Set<Long> rowIdsToLock = _resourceCountDao.listAllRowsToUpdate(accountId, ResourceOwnerType.Account, type);
        SearchCriteria<ResourceCountVO> sc = ResourceCountSearch.create();
        sc.setParameters("id", rowIdsToLock.toArray());
        return _resourceCountDao.lockRows(sc, null, true);
    }

    private List<ResourceCountVO> lockDomainRows(long domainId, final ResourceType type) {
        Set<Long> rowIdsToLock = _resourceCountDao.listAllRowsToUpdate(domainId, ResourceOwnerType.Domain, type);
        SearchCriteria<ResourceCountVO> sc = ResourceCountSearch.create();
        sc.setParameters("id", rowIdsToLock.toArray());
        return _resourceCountDao.lockRows(sc, null, true);
    }

    @Override
    public long findDefaultResourceLimitForDomain(ResourceType resourceType) {
        Long resourceLimit = null;
        resourceLimit = domainResourceLimitMap.get(resourceType);
        if (resourceLimit != null && (resourceType == ResourceType.primary_storage || resourceType == ResourceType.secondary_storage)) {
            if (! Long.valueOf(Resource.RESOURCE_UNLIMITED).equals(resourceLimit)) {
                resourceLimit = resourceLimit * ResourceType.bytesToGiB;
            }
        } else {
            resourceLimit = Long.valueOf(Resource.RESOURCE_UNLIMITED);
        }
        return resourceLimit;
    }

    @Override
    @DB
    public void checkResourceLimit(final Account account, final ResourceType type, long... count) throws ResourceAllocationException {
        final long numResources = ((count.length == 0) ? 1 : count[0]);
        Project project = null;

        // Don't place any limits on system or root admin accounts
        if (_accountMgr.isRootAdmin(account.getId())) {
            return;
        }

        if (account.getType() == Account.Type.PROJECT) {
            project = _projectDao.findByProjectAccountId(account.getId());
        }

        final Project projectFinal = project;
        Transaction.execute(new TransactionCallbackWithExceptionNoReturn<ResourceAllocationException>() {
            @Override
            public void doInTransactionWithoutResult(TransactionStatus status) throws ResourceAllocationException {
                // Lock all rows first so nobody else can read it
                lockAccountAndOwnerDomainRows(account.getId(), type);
                // Check account limits
                checkAccountResourceLimit(account, projectFinal, type, numResources);
                // check all domains in the account's domain hierarchy
                checkDomainResourceLimit(account, projectFinal, type, numResources);
            }
        });
    }

    @Override
    public List<ResourceLimitVO> searchForLimits(Long id, Long accountId, Long domainId, ResourceType resourceType, Long startIndex, Long pageSizeVal) {
        Account caller = CallContext.current().getCallingAccount();
        List<ResourceLimitVO> limits = new ArrayList<ResourceLimitVO>();
        boolean isAccount = true;

        if (!_accountMgr.isAdmin(caller.getId())) {
            accountId = caller.getId();
            domainId = null;
        } else {
            if (domainId != null) {
                // verify domain information and permissions
                Domain domain = _domainDao.findById(domainId);
                if (domain == null) {
                    // return empty set
                    return limits;
                }

                _accountMgr.checkAccess(caller, domain);

                if (accountId != null) {
                    // Verify account information and permissions
                    Account account = _accountDao.findById(accountId);
                    if (account == null) {
                        // return empty set
                        return limits;
                    }

                    _accountMgr.checkAccess(caller, null, true, account);
                    domainId = null;
                }
            }
        }

        // If id is passed in, get the record and return it if permission check has passed
        if (id != null) {
            ResourceLimitVO vo = _resourceLimitDao.findById(id);
            if (vo.getAccountId() != null) {
                _accountMgr.checkAccess(caller, null, true, _accountDao.findById(vo.getAccountId()));
                limits.add(vo);
            } else if (vo.getDomainId() != null) {
                _accountMgr.checkAccess(caller, _domainDao.findById(vo.getDomainId()));
                limits.add(vo);
            }

            return limits;
        }

        // If account is not specified, default it to caller account
        if (accountId == null) {
            if (domainId == null) {
                accountId = caller.getId();
                isAccount = true;
            } else {
                isAccount = false;
            }
        } else {
            isAccount = true;
        }

        SearchBuilder<ResourceLimitVO> sb = _resourceLimitDao.createSearchBuilder();
        sb.and("accountId", sb.entity().getAccountId(), SearchCriteria.Op.EQ);
        sb.and("domainId", sb.entity().getDomainId(), SearchCriteria.Op.EQ);
        sb.and("type", sb.entity().getType(), SearchCriteria.Op.EQ);

        SearchCriteria<ResourceLimitVO> sc = sb.create();
        Filter filter = new Filter(ResourceLimitVO.class, "id", true, startIndex, pageSizeVal);

        if (accountId != null) {
            sc.setParameters("accountId", accountId);
        }

        if (domainId != null) {
            sc.setParameters("domainId", domainId);
            sc.setParameters("accountId", (Object[])null);
        }

        if (resourceType != null) {
            sc.setParameters("type", resourceType);
        }

        List<ResourceLimitVO> foundLimits = _resourceLimitDao.search(sc, filter);

        if (resourceType != null) {
            if (foundLimits.isEmpty()) {
                if (isAccount) {
                    limits.add(new ResourceLimitVO(resourceType, findCorrectResourceLimitForAccount(_accountMgr.getAccount(accountId), resourceType), accountId, ResourceOwnerType.Account));
                } else {
                    limits.add(new ResourceLimitVO(resourceType, findCorrectResourceLimitForDomain(_domainDao.findById(domainId), resourceType), domainId, ResourceOwnerType.Domain));
                }
            } else {
                limits.addAll(foundLimits);
            }
        } else {
            limits.addAll(foundLimits);

            // see if any limits are missing from the table, and if yes - get it from the config table and add
            ResourceType[] resourceTypes = ResourceCount.ResourceType.values();
            if (foundLimits.size() != resourceTypes.length) {
                List<String> accountLimitStr = new ArrayList<String>();
                List<String> domainLimitStr = new ArrayList<String>();
                for (ResourceLimitVO foundLimit : foundLimits) {
                    if (foundLimit.getAccountId() != null) {
                        accountLimitStr.add(foundLimit.getType().toString());
                    } else {
                        domainLimitStr.add(foundLimit.getType().toString());
                    }
                }

                // get default from config values
                if (isAccount) {
                    if (accountLimitStr.size() < resourceTypes.length) {
                        for (ResourceType rt : resourceTypes) {
                            if (!accountLimitStr.contains(rt.toString())) {
                                limits.add(new ResourceLimitVO(rt, findCorrectResourceLimitForAccount(_accountMgr.getAccount(accountId), rt), accountId, ResourceOwnerType.Account));
                            }
                        }
                    }

                } else {
                    if (domainLimitStr.size() < resourceTypes.length) {
                        for (ResourceType rt : resourceTypes) {
                            if (!domainLimitStr.contains(rt.toString())) {
                                limits.add(new ResourceLimitVO(rt, findCorrectResourceLimitForDomain(_domainDao.findById(domainId), rt), domainId, ResourceOwnerType.Domain));
                            }
                        }
                    }
                }
            }
        }

        return limits;
    }

    @Override
    public ResourceLimitVO updateResourceLimit(Long accountId, Long domainId, Integer typeId, Long max) {
        Account caller = CallContext.current().getCallingAccount();

        if (max == null) {
            max = new Long(Resource.RESOURCE_UNLIMITED);
        } else if (max.longValue() < Resource.RESOURCE_UNLIMITED) {
            throw new InvalidParameterValueException("Please specify either '-1' for an infinite limit, or a limit that is at least '0'.");
        }

        // Map resource type
        ResourceType resourceType = null;
        if (typeId != null) {
            for (ResourceType type : Resource.ResourceType.values()) {
                if (type.getOrdinal() == typeId.intValue()) {
                    resourceType = type;
                }
            }
            if (resourceType == null) {
                throw new InvalidParameterValueException("Please specify valid resource type");
            }
        }

        //Convert max storage size from GiB to bytes
        if ((resourceType == ResourceType.primary_storage || resourceType == ResourceType.secondary_storage) && max >= 0) {
            max *= ResourceType.bytesToGiB;
        }

        ResourceOwnerType ownerType = null;
        Long ownerId = null;

        if (accountId != null) {
            Account account = _entityMgr.findById(Account.class, accountId);
            if (account == null) {
                throw new InvalidParameterValueException("Unable to find account " + accountId);
            }
            if (account.getId() == Account.ACCOUNT_ID_SYSTEM) {
                throw new InvalidParameterValueException("Can't update system account");
            }

            //only Unlimited value is accepted if account is  Root Admin
            if (_accountMgr.isRootAdmin(account.getId()) && max.shortValue() != Resource.RESOURCE_UNLIMITED) {
                throw new InvalidParameterValueException("Only " + Resource.RESOURCE_UNLIMITED + " limit is supported for Root Admin accounts");
            }

            if ((caller.getAccountId() == accountId.longValue()) && (_accountMgr.isDomainAdmin(caller.getId()) || caller.getType() == Account.Type.RESOURCE_DOMAIN_ADMIN)) {
                // If the admin is trying to update their own account, disallow.
                throw new PermissionDeniedException("Unable to update resource limit for their own account " + accountId + ", permission denied");
            }

            if (account.getType() == Account.Type.PROJECT) {
                _accountMgr.checkAccess(caller, AccessType.ModifyProject, true, account);
            } else {
                _accountMgr.checkAccess(caller, null, true, account);
            }

            ownerType = ResourceOwnerType.Account;
            ownerId = accountId;
        } else if (domainId != null) {
            Domain domain = _entityMgr.findById(Domain.class, domainId);

            _accountMgr.checkAccess(caller, domain);

            if (Domain.ROOT_DOMAIN == domainId.longValue()) {
                // no one can add limits on ROOT domain, disallow...
                throw new PermissionDeniedException("Cannot update resource limit for ROOT domain " + domainId + ", permission denied");
            }

            if ((caller.getDomainId() == domainId.longValue()) && caller.getType() == Account.Type.DOMAIN_ADMIN || caller.getType() == Account.Type.RESOURCE_DOMAIN_ADMIN) {
                // if the admin is trying to update their own domain, disallow...
                throw new PermissionDeniedException("Unable to update resource limit for domain " + domainId + ", permission denied");
            }
            Long parentDomainId = domain.getParent();
            if (parentDomainId != null) {
                DomainVO parentDomain = _domainDao.findById(parentDomainId);
                long parentMaximum = findCorrectResourceLimitForDomain(parentDomain, resourceType);
                if ((parentMaximum >= 0) && (max.longValue() > parentMaximum)) {
                    throw new InvalidParameterValueException("Domain " + domain.getName() + "(id: " + parentDomain.getId() + ") has maximum allowed resource limit " + parentMaximum + " for "
                            + resourceType + ", please specify a value less that or equal to " + parentMaximum);
                }
            }
            ownerType = ResourceOwnerType.Domain;
            ownerId = domainId;
        }

        if (ownerId == null) {
            throw new InvalidParameterValueException("AccountId or domainId have to be specified in order to update resource limit");
        }

        ResourceLimitVO limit = _resourceLimitDao.findByOwnerIdAndType(ownerId, ownerType, resourceType);
        if (limit != null) {
            // Update the existing limit
            _resourceLimitDao.update(limit.getId(), max);
            return _resourceLimitDao.findById(limit.getId());
        } else {
            return _resourceLimitDao.persist(new ResourceLimitVO(resourceType, max, ownerId, ownerType));
        }
    }

    @Override
    public List<ResourceCountVO> recalculateResourceCount(Long accountId, Long domainId, Integer typeId) throws InvalidParameterValueException, CloudRuntimeException, PermissionDeniedException {
        Account callerAccount = CallContext.current().getCallingAccount();
        long count = 0;
        List<ResourceCountVO> counts = new ArrayList<ResourceCountVO>();
        List<ResourceType> resourceTypes = new ArrayList<ResourceType>();

        ResourceType resourceType = null;

        if (typeId != null) {
            for (ResourceType type : Resource.ResourceType.values()) {
                if (type.getOrdinal() == typeId.intValue()) {
                    resourceType = type;
                }
            }
            if (resourceType == null) {
                throw new InvalidParameterValueException("Please specify valid resource type");
            }
        }

        DomainVO domain = _domainDao.findById(domainId);
        if (domain == null) {
            throw new InvalidParameterValueException("Please specify a valid domain ID.");
        }
        _accountMgr.checkAccess(callerAccount, domain);

        if (resourceType != null) {
            resourceTypes.add(resourceType);
        } else {
            resourceTypes = Arrays.asList(Resource.ResourceType.values());
        }

        for (ResourceType type : resourceTypes) {
            if (accountId != null) {
                count = recalculateAccountResourceCount(accountId, type);
                counts.add(new ResourceCountVO(type, count, accountId, ResourceOwnerType.Account));

            } else {
                count = recalculateDomainResourceCount(domainId, type);
                counts.add(new ResourceCountVO(type, count, domainId, ResourceOwnerType.Domain));
            }
        }

        return counts;
    }

    @DB
    protected boolean updateResourceCountForAccount(final long accountId, final ResourceType type, final boolean increment, final long delta) {
        if (s_logger.isDebugEnabled()) {
            String convertedDelta = String.valueOf(delta);
            if (type == ResourceType.secondary_storage || type == ResourceType.primary_storage){
                convertedDelta = toHumanReadableSize(delta);
            }
            s_logger.debug("Updating resource Type = " + type + " count for Account = " + accountId + " Operation = " + (increment ? "increasing" : "decreasing") + " Amount = " + convertedDelta);
        }
        try {
            return Transaction.execute(new TransactionCallback<Boolean>() {
                @Override
                public Boolean doInTransaction(TransactionStatus status) {
                    boolean result = true;
                    List<ResourceCountVO> rowsToUpdate = lockAccountAndOwnerDomainRows(accountId, type);
                    for (ResourceCountVO rowToUpdate : rowsToUpdate) {
                        if (!_resourceCountDao.updateById(rowToUpdate.getId(), increment, delta)) {
                            s_logger.trace("Unable to update resource count for the row " + rowToUpdate);
                            result = false;
                        }
                    }
                    return result;
                }
            });
        } catch (Exception ex) {
            s_logger.error("Failed to update resource count for account id=" + accountId);
            return false;
        }
    }

    /**
     * This will take care of re-calculation of resource counts for root and sub-domains
     * and accounts of the sub-domains also. so just loop through immediate children of root domain
     *
     * @param domainId the domain level to start at
     * @param type the resource type to do the recalculation for
     * @return the resulting new resource count
     */
    @DB
    protected long recalculateDomainResourceCount(final long domainId, final ResourceType type) {
        return Transaction.execute(new TransactionCallback<Long>() {
            @Override
            public Long doInTransaction(TransactionStatus status) {
                long newResourceCount = 0;
                lockDomainRows(domainId, type);
                ResourceCountVO domainRC = _resourceCountDao.findByOwnerAndType(domainId, ResourceOwnerType.Domain, type);
                long oldResourceCount = domainRC.getCount();

                List<DomainVO> domainChildren = _domainDao.findImmediateChildrenForParent(domainId);
                // for each child domain update the resource count

                // calculate project count here
                if (type == ResourceType.project) {
                    newResourceCount += _projectDao.countProjectsForDomain(domainId);
                }

                for (DomainVO childDomain : domainChildren) {
                    long childDomainResourceCount = recalculateDomainResourceCount(childDomain.getId(), type);
                    newResourceCount += childDomainResourceCount; // add the child domain count to parent domain count
                }

                List<AccountVO> accounts = _accountDao.findActiveAccountsForDomain(domainId);
                for (AccountVO account : accounts) {
                    long accountResourceCount = recalculateAccountResourceCount(account.getId(), type);
                    newResourceCount += accountResourceCount; // add account's resource count to parent domain count
                }

                _resourceCountDao.setResourceCount(domainId, ResourceOwnerType.Domain, type, newResourceCount);

                if (oldResourceCount != newResourceCount) {
                    s_logger.warn("Discrepency in the resource count has been detected " + "(original count = " + oldResourceCount + " correct count = " + newResourceCount + ") for Type = " + type
                            + " for Domain ID = " + domainId + " is fixed during resource count recalculation.");
                }

                return newResourceCount;
            }
        });
    }

    @DB
    protected long recalculateAccountResourceCount(final long accountId, final ResourceType type) {
        final Long newCount;
        if (type == Resource.ResourceType.user_vm) {
            newCount = _userVmDao.countAllocatedVMsForAccount(accountId, VirtualMachineManager.ResourceCountRunningVMsonly.value());
        } else if (type == Resource.ResourceType.volume) {
            long virtualRouterCount = _vmDao.findIdsOfAllocatedVirtualRoutersForAccount(accountId).size();
            newCount = _volumeDao.countAllocatedVolumesForAccount(accountId) - virtualRouterCount; // don't count the volumes of virtual router
        } else if (type == Resource.ResourceType.snapshot) {
            newCount = _snapshotDao.countSnapshotsForAccount(accountId);
        } else if (type == Resource.ResourceType.public_ip) {
            newCount = calculatePublicIpForAccount(accountId);
        } else if (type == Resource.ResourceType.template) {
            newCount = _vmTemplateDao.countTemplatesForAccount(accountId);
        } else if (type == Resource.ResourceType.project) {
            newCount = _projectAccountDao.countByAccountIdAndRole(accountId, Role.Admin);
        } else if (type == Resource.ResourceType.network) {
            newCount = _networkDao.countNetworksUserCanCreate(accountId);
        } else if (type == Resource.ResourceType.vpc) {
            newCount = _vpcDao.countByAccountId(accountId);
        } else if (type == Resource.ResourceType.cpu) {
            newCount = countCpusForAccount(accountId);
        } else if (type == Resource.ResourceType.memory) {
            newCount = calculateMemoryForAccount(accountId);
        } else if (type == Resource.ResourceType.primary_storage) {
            List<Long> virtualRouters = _vmDao.findIdsOfAllocatedVirtualRoutersForAccount(accountId);
            newCount = _volumeDao.primaryStorageUsedForAccount(accountId, virtualRouters);
        } else if (type == Resource.ResourceType.secondary_storage) {
            newCount = calculateSecondaryStorageForAccount(accountId);
        } else {
            throw new InvalidParameterValueException("Unsupported resource type " + type);
        }

        long oldCount = 0;
        final ResourceCountVO accountRC = _resourceCountDao.findByOwnerAndType(accountId, ResourceOwnerType.Account, type);
        if (accountRC != null) {
            oldCount = accountRC.getCount();
        }

        if (newCount == null || !newCount.equals(oldCount)) {
            Transaction.execute(new TransactionCallbackNoReturn() {
                @Override
                public void doInTransactionWithoutResult(TransactionStatus status) {
                    lockAccountAndOwnerDomainRows(accountId, type);
                    _resourceCountDao.setResourceCount(accountId, ResourceOwnerType.Account, type, (newCount == null) ? 0 : newCount);
                }
            });
        }

        // No need to log message for primary and secondary storage because both are recalculating the
        // resource count which will not lead to any discrepancy.
        if (newCount != null && !newCount.equals(oldCount) &&
                type != Resource.ResourceType.primary_storage && type != Resource.ResourceType.secondary_storage) {
            s_logger.warn("Discrepancy in the resource count " + "(original count=" + oldCount + " correct count = " + newCount + ") for type " + type +
                    " for account ID " + accountId + " is fixed during resource count recalculation.");
        }

        return (newCount == null) ? 0 : newCount;
    }

    public long countCpusForAccount(long accountId) {
        long cputotal = 0;
        // user vms
        SearchBuilder<UserVmJoinVO> userVmSearch = _userVmJoinDao.createSearchBuilder();
        userVmSearch.and("accountId", userVmSearch.entity().getAccountId(), Op.EQ);
        userVmSearch.and("state", userVmSearch.entity().getState(), SearchCriteria.Op.NIN);
        userVmSearch.and("displayVm", userVmSearch.entity().isDisplayVm(), Op.EQ);
        userVmSearch.groupBy(userVmSearch.entity().getId()); // select distinct
        userVmSearch.done();

        SearchCriteria<UserVmJoinVO> sc1 = userVmSearch.create();
        sc1.setParameters("accountId", accountId);
        if (VirtualMachineManager.ResourceCountRunningVMsonly.value())
            sc1.setParameters("state", new Object[] {State.Destroyed, State.Error, State.Expunging, State.Stopped});
        else
            sc1.setParameters("state", new Object[] {State.Destroyed, State.Error, State.Expunging});
        sc1.setParameters("displayVm", 1);
        List<UserVmJoinVO> userVms = _userVmJoinDao.search(sc1,null);
        for (UserVmJoinVO vm : userVms) {
            cputotal += Long.valueOf(vm.getCpu());
        }
        return cputotal;
    }

    public long calculateMemoryForAccount(long accountId) {
        long ramtotal = 0;
        // user vms
        SearchBuilder<UserVmJoinVO> userVmSearch = _userVmJoinDao.createSearchBuilder();
        userVmSearch.and("accountId", userVmSearch.entity().getAccountId(), Op.EQ);
        userVmSearch.and("state", userVmSearch.entity().getState(), SearchCriteria.Op.NIN);
        userVmSearch.and("displayVm", userVmSearch.entity().isDisplayVm(), Op.EQ);
        userVmSearch.groupBy(userVmSearch.entity().getId()); // select distinct
        userVmSearch.done();

        SearchCriteria<UserVmJoinVO> sc1 = userVmSearch.create();
        sc1.setParameters("accountId", accountId);
        if (VirtualMachineManager.ResourceCountRunningVMsonly.value())
            sc1.setParameters("state", new Object[] {State.Destroyed, State.Error, State.Expunging, State.Stopped});
        else
            sc1.setParameters("state", new Object[] {State.Destroyed, State.Error, State.Expunging});
        sc1.setParameters("displayVm", 1);
        List<UserVmJoinVO> userVms = _userVmJoinDao.search(sc1,null);
        for (UserVmJoinVO vm : userVms) {
            ramtotal += Long.valueOf(vm.getRamSize());
        }
        return ramtotal;
    }

    public long calculateSecondaryStorageForAccount(long accountId) {
        long totalVolumesSize = _volumeDao.secondaryStorageUsedForAccount(accountId);
        long totalSnapshotsSize = 0;
        long totalTemplatesSize = 0;

        SearchCriteria<SumCount> sc = templateSizeSearch.create();
        sc.setParameters("downloadState", Status.DOWNLOADED);
        sc.setParameters("destroyed", false);
        sc.setJoinParameters("templates", "accountId", accountId);
        List<SumCount> templates = _vmTemplateStoreDao.customSearch(sc, null);
        if (templates != null) {
            totalTemplatesSize = templates.get(0).sum;
        }

        SearchCriteria<SumCount> sc2 = snapshotSizeSearch.create();
        sc2.setParameters("state", ObjectInDataStoreStateMachine.State.Ready);
        sc2.setParameters("storeRole", DataStoreRole.Image);
        sc2.setJoinParameters("snapshots", "accountId", accountId);
        List<SumCount> snapshots = _snapshotDataStoreDao.customSearch(sc2, null);
        if (snapshots != null) {
            totalSnapshotsSize = snapshots.get(0).sum;
        }
        return totalVolumesSize + totalSnapshotsSize + totalTemplatesSize;
    }

    private long calculatePublicIpForAccount(long accountId) {
        Long dedicatedCount = 0L;
        Long allocatedCount = 0L;

        List<VlanVO> dedicatedVlans = _vlanDao.listDedicatedVlans(accountId);
        for (VlanVO dedicatedVlan : dedicatedVlans) {
            List<IPAddressVO> ips = _ipAddressDao.listByVlanId(dedicatedVlan.getId());
            dedicatedCount += new Long(ips.size());
        }
        allocatedCount = _ipAddressDao.countAllocatedIPsForAccount(accountId);
        if (dedicatedCount > allocatedCount) {
            return dedicatedCount;
        } else {
            return allocatedCount;
        }
    }

    @Override
    public long getResourceCount(Account account, ResourceType type) {
        return _resourceCountDao.getResourceCount(account.getId(), ResourceOwnerType.Account, type);
    }

    private boolean isDisplayFlagOn(Boolean displayResource) {

        // 1. If its null assume displayResource = 1
        // 2. If its not null then send true if displayResource = 1
        return ! Boolean.FALSE.equals(displayResource);
    }

    @Override
    public void checkResourceLimit(Account account, ResourceType type, Boolean displayResource, long... count) throws ResourceAllocationException {

        if (isDisplayFlagOn(displayResource)) {
            checkResourceLimit(account, type, count);
        }
    }

    @Override
    public void incrementResourceCount(long accountId, ResourceType type, Boolean displayResource, Long... delta) {

        if (isDisplayFlagOn(displayResource)) {
            incrementResourceCount(accountId, type, delta);
        }
    }

    @Override
    public void decrementResourceCount(long accountId, ResourceType type, Boolean displayResource, Long... delta) {

        if (isDisplayFlagOn(displayResource)) {
            decrementResourceCount(accountId, type, delta);
        }
    }

    @Override
    public void changeResourceCount(long accountId, ResourceType type, Boolean displayResource, Long... delta) {

        // meaning that the display flag is not changed so neither increment or decrement
        if (displayResource == null) {
            return;
        }

        // Increment because the display is turned on.
        if (displayResource) {
            incrementResourceCount(accountId, type, delta);
        } else {
            decrementResourceCount(accountId, type, delta);
        }
    }

    @Override
    public ResourceReservation getReservation(final Account account, final Boolean displayResource, final Resource.ResourceType type, final Long delta) throws ResourceAllocationException {
        if (! Boolean.FALSE.equals(displayResource)) {
            return new CheckedReservation(account, type, delta, reservationDao, resourceLimitService);
        }
        throw new CloudRuntimeException("no reservation needed for resources that display as false");
    }

    @Override
    public String getConfigComponentName() {
        return ResourceLimitManagerImpl.class.getName();
    }

    @Override
    public ConfigKey<?>[] getConfigKeys() {
        return new ConfigKey<?>[] {ResourceCountCheckInterval, MaxAccountSecondaryStorage, MaxProjectSecondaryStorage};
    }

    protected class ResourceCountCheckTask extends ManagedContextRunnable {
        public ResourceCountCheckTask() {

        }

        @Override
        protected void runInContext() {
            s_logger.info("Started resource counters recalculation periodic task.");
            List<DomainVO> domains;
            List<AccountVO> accounts;
            // try/catch task, otherwise it won't be rescheduled in case of exception
            try {
                domains = _domainDao.findImmediateChildrenForParent(Domain.ROOT_DOMAIN);
            } catch (Exception e) {
                s_logger.warn("Resource counters recalculation periodic task failed, unable to fetch immediate children for the domain " + Domain.ROOT_DOMAIN, e);
                // initialize domains as empty list to do best effort recalculation
                domains = new ArrayList<>();
            }
            // try/catch task, otherwise it won't be rescheduled in case of exception
            try {
                accounts = _accountDao.findActiveAccountsForDomain(Domain.ROOT_DOMAIN);
            } catch (Exception e) {
                s_logger.warn("Resource counters recalculation periodic task failed, unable to fetch active accounts for domain " + Domain.ROOT_DOMAIN, e);
                // initialize accounts as empty list to do best effort recalculation
                accounts = new ArrayList<>();
            }

            for (ResourceType type : ResourceType.values()) {
<<<<<<< HEAD
                recalculateDomainResourceCount(Domain.ROOT_DOMAIN, type);
                for (Domain domain : domains) {
                    recalculateDomainResourceCount(domain.getId(), type);
                }

                // run through the accounts in the root domain
                for (AccountVO account : accounts) {
                    recalculateAccountResourceCount(account.getId(), type);
=======
                if (type.supportsOwner(ResourceOwnerType.Domain)) {
                    recalculateDomainResourceCountInContext(Domain.ROOT_DOMAIN, type);
                    for (Domain domain : domains) {
                        recalculateDomainResourceCount(domain.getId(), type);
                    }
                }

                if (type.supportsOwner(ResourceOwnerType.Account)) {
                    // run through the accounts in the root domain
                    for (AccountVO account : accounts) {
                        recalculateAccountResourceCountInContext(account.getId(), type);
                    }
>>>>>>> 729e6d14
                }
            }
        }

        private void recalculateDomainResourceCountInContext(long domainId, ResourceType type) {
            try {
                recalculateDomainResourceCount(domainId, type);
            } catch (Exception e) {
                s_logger.warn("Resource counters recalculation periodic task failed for the domain " + domainId + " and the resource type " + type + " .", e);
            }
        }
        private void recalculateAccountResourceCountInContext(long accountId, ResourceType type) {
            try {
                recalculateAccountResourceCount(accountId, type);
            } catch (Exception e) {
                s_logger.warn("Resource counters recalculation periodic task failed for the account " + accountId + " and the resource type " + type + " .", e);
            }
        }
    }
}<|MERGE_RESOLUTION|>--- conflicted
+++ resolved
@@ -676,7 +676,7 @@
                 if (isAccount) {
                     if (accountLimitStr.size() < resourceTypes.length) {
                         for (ResourceType rt : resourceTypes) {
-                            if (!accountLimitStr.contains(rt.toString())) {
+                            if (!accountLimitStr.contains(rt.toString()) && rt.supportsOwner(ResourceOwnerType.Account)) {
                                 limits.add(new ResourceLimitVO(rt, findCorrectResourceLimitForAccount(_accountMgr.getAccount(accountId), rt), accountId, ResourceOwnerType.Account));
                             }
                         }
@@ -685,7 +685,7 @@
                 } else {
                     if (domainLimitStr.size() < resourceTypes.length) {
                         for (ResourceType rt : resourceTypes) {
-                            if (!domainLimitStr.contains(rt.toString())) {
+                            if (!domainLimitStr.contains(rt.toString()) && rt.supportsOwner(ResourceOwnerType.Domain)) {
                                 limits.add(new ResourceLimitVO(rt, findCorrectResourceLimitForDomain(_domainDao.findById(domainId), rt), domainId, ResourceOwnerType.Domain));
                             }
                         }
@@ -830,12 +830,16 @@
 
         for (ResourceType type : resourceTypes) {
             if (accountId != null) {
-                count = recalculateAccountResourceCount(accountId, type);
-                counts.add(new ResourceCountVO(type, count, accountId, ResourceOwnerType.Account));
+                if (type.supportsOwner(ResourceOwnerType.Account)) {
+                    count = recalculateAccountResourceCount(accountId, type);
+                    counts.add(new ResourceCountVO(type, count, accountId, ResourceOwnerType.Account));
+                }
 
             } else {
-                count = recalculateDomainResourceCount(domainId, type);
-                counts.add(new ResourceCountVO(type, count, domainId, ResourceOwnerType.Domain));
+                if (type.supportsOwner(ResourceOwnerType.Domain)) {
+                    count = recalculateDomainResourceCount(domainId, type);
+                    counts.add(new ResourceCountVO(type, count, domainId, ResourceOwnerType.Domain));
+                }
             }
         }
 
@@ -892,23 +896,26 @@
 
                 List<DomainVO> domainChildren = _domainDao.findImmediateChildrenForParent(domainId);
                 // for each child domain update the resource count
-
-                // calculate project count here
-                if (type == ResourceType.project) {
-                    newResourceCount += _projectDao.countProjectsForDomain(domainId);
-                }
-
-                for (DomainVO childDomain : domainChildren) {
-                    long childDomainResourceCount = recalculateDomainResourceCount(childDomain.getId(), type);
-                    newResourceCount += childDomainResourceCount; // add the child domain count to parent domain count
-                }
-
-                List<AccountVO> accounts = _accountDao.findActiveAccountsForDomain(domainId);
-                for (AccountVO account : accounts) {
-                    long accountResourceCount = recalculateAccountResourceCount(account.getId(), type);
-                    newResourceCount += accountResourceCount; // add account's resource count to parent domain count
-                }
-
+                if (type.supportsOwner(ResourceOwnerType.Domain)) {
+
+                    // calculate project count here
+                    if (type == ResourceType.project) {
+                        newResourceCount += _projectDao.countProjectsForDomain(domainId);
+                    }
+
+                    for (DomainVO childDomain : domainChildren) {
+                        long childDomainResourceCount = recalculateDomainResourceCount(childDomain.getId(), type);
+                        newResourceCount += childDomainResourceCount; // add the child domain count to parent domain count
+                    }
+                }
+
+                if (type.supportsOwner(ResourceOwnerType.Account)) {
+                    List<AccountVO> accounts = _accountDao.findActiveAccountsForDomain(domainId);
+                    for (AccountVO account : accounts) {
+                        long accountResourceCount = recalculateAccountResourceCount(account.getId(), type);
+                        newResourceCount += accountResourceCount; // add account's resource count to parent domain count
+                    }
+                }
                 _resourceCountDao.setResourceCount(domainId, ResourceOwnerType.Domain, type, newResourceCount);
 
                 if (oldResourceCount != newResourceCount) {
@@ -1169,29 +1176,14 @@
             }
 
             for (ResourceType type : ResourceType.values()) {
-<<<<<<< HEAD
-                recalculateDomainResourceCount(Domain.ROOT_DOMAIN, type);
+                recalculateDomainResourceCountInContext(Domain.ROOT_DOMAIN, type);
                 for (Domain domain : domains) {
                     recalculateDomainResourceCount(domain.getId(), type);
                 }
 
                 // run through the accounts in the root domain
                 for (AccountVO account : accounts) {
-                    recalculateAccountResourceCount(account.getId(), type);
-=======
-                if (type.supportsOwner(ResourceOwnerType.Domain)) {
-                    recalculateDomainResourceCountInContext(Domain.ROOT_DOMAIN, type);
-                    for (Domain domain : domains) {
-                        recalculateDomainResourceCount(domain.getId(), type);
-                    }
-                }
-
-                if (type.supportsOwner(ResourceOwnerType.Account)) {
-                    // run through the accounts in the root domain
-                    for (AccountVO account : accounts) {
-                        recalculateAccountResourceCountInContext(account.getId(), type);
-                    }
->>>>>>> 729e6d14
+                    recalculateAccountResourceCountInContext(account.getId(), type);
                 }
             }
         }
