--- conflicted
+++ resolved
@@ -47,12 +47,8 @@
 import org.apache.cloudstack.storage.datastore.db.TemplateDataStoreDao;
 import org.apache.cloudstack.storage.datastore.db.TemplateDataStoreVO;
 import org.apache.cloudstack.user.ResourceReservation;
-<<<<<<< HEAD
-=======
 import org.apache.cloudstack.utils.identity.ManagementServerNode;
 import org.apache.commons.collections.CollectionUtils;
-import org.apache.log4j.Logger;
->>>>>>> 55bef2b0
 import org.springframework.stereotype.Component;
 
 import com.cloud.alert.AlertManager;
@@ -1180,16 +1176,13 @@
 
         @Override
         protected void runInContext() {
-<<<<<<< HEAD
-            logger.info("Started resource counters recalculation periodic task.");
-=======
             GlobalLock lock = GlobalLock.getInternLock("ResourceCheckTask");
             try {
                 if (lock.lock(30)) {
                     try {
                         ManagementServerHostVO msHost = managementServerHostDao.findOneByLongestRuntime();
                         if (msHost == null || (msHost.getMsid() != ManagementServerNode.getManagementServerId())) {
-                            s_logger.trace("Skipping the resource counters recalculation task on this management server");
+                            logger.trace("Skipping the resource counters recalculation task on this management server");
                             return;
                         }
                         runResourceCheckTaskInternal();
@@ -1203,8 +1196,7 @@
         }
 
         private void runResourceCheckTaskInternal() {
-            s_logger.info("Started resource counters recalculation periodic task.");
->>>>>>> 55bef2b0
+            logger.info("Started resource counters recalculation periodic task.");
             List<DomainVO> domains;
             List<AccountVO> accounts;
             // try/catch task, otherwise it won't be rescheduled in case of exception
@@ -1238,7 +1230,7 @@
                     recalculateAccountResourceCountInContext(account.getId(), type);
                 }
             }
-            s_logger.info("Finished resource counters recalculation periodic task.");
+            logger.info("Finished resource counters recalculation periodic task.");
         }
 
         private void recalculateDomainResourceCountInContext(long domainId, ResourceType type) {
