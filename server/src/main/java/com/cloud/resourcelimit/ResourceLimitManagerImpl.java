--- conflicted
+++ resolved
@@ -442,11 +442,6 @@
             if (domainId != Domain.ROOT_DOMAIN) {
                 long domainResourceLimit = findCorrectResourceLimitForDomain(domain, type);
                 long currentDomainResourceCount = _resourceCountDao.getResourceCount(domainId, ResourceOwnerType.Domain, type);
-<<<<<<< HEAD
-                long requestedDomainResourceCount = currentDomainResourceCount + numResources;
-                String messageSuffix = " domain resource limits of Type '" + type + "'" + " for Domain Id = " + domainId + " is exceeded: Domain Resource Limit = " + toHumanReadableSize(domainResourceLimit)
-                        + ", Current Domain Resource Amount = " + toHumanReadableSize(currentDomainResourceCount) + ", Requested Resource Amount = " + toHumanReadableSize(numResources) + ".";
-=======
                 long currentResourceReservation = reservationDao.getDomainReservation(domainId, type);
                 long requestedDomainResourceCount = currentDomainResourceCount + currentResourceReservation + numResources;
 
@@ -468,7 +463,6 @@
                         type, domainId, convDomainResourceLimit,
                         convCurrentDomainResourceCount, convCurrentResourceReservation, convNumResources
                 );
->>>>>>> 2f309b57
 
                 if (s_logger.isDebugEnabled()) {
                     s_logger.debug("Checking if" + messageSuffix);
