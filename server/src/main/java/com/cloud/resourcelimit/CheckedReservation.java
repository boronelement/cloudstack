--- conflicted
+++ resolved
@@ -26,14 +26,10 @@
 import org.apache.cloudstack.reservation.ReservationVO;
 import org.apache.cloudstack.reservation.dao.ReservationDao;
 import org.apache.cloudstack.user.ResourceReservation;
-<<<<<<< HEAD
 import org.apache.commons.collections.CollectionUtils;
 import org.apache.commons.lang3.StringUtils;
-import org.apache.log4j.Logger;
-=======
 import org.apache.logging.log4j.LogManager;
 import org.apache.logging.log4j.Logger;
->>>>>>> 9b18243b
 import org.jetbrains.annotations.NotNull;
 
 import com.cloud.configuration.Resource.ResourceType;
@@ -44,13 +40,8 @@
 import com.cloud.utils.exception.CloudRuntimeException;
 
 
-<<<<<<< HEAD
 public class CheckedReservation  implements AutoCloseable {
-    private static final Logger LOG = Logger.getLogger(CheckedReservation.class);
-=======
-public class CheckedReservation  implements AutoCloseable, ResourceReservation {
     protected Logger logger = LogManager.getLogger(getClass());
->>>>>>> 9b18243b
 
     private static final int TRY_TO_GET_LOCK_TIME = 120;
     private GlobalLock quotaLimitLock;
@@ -122,13 +113,8 @@
                 throw new ResourceAllocationException(String.format("unable to acquire resource reservation \"%s\"", quotaLimitLock.getName()), resourceType);
             }
         } else {
-<<<<<<< HEAD
-            if(LOG.isDebugEnabled()){
-                LOG.debug(String.format("not reserving no amount of resources for %s in domain %d, type: %s, tag: %s", account.getAccountName(), account.getDomainId(), resourceType, getResourceLimitTagsAsString()));
-=======
-            if(logger.isDebugEnabled()){
-                logger.debug(String.format("not reserving no amount of resources for %s in domain %d, type: %s ", account.getAccountName(), account.getDomainId(), resourceType));
->>>>>>> 9b18243b
+            if(logger.isDebugEnabled()) {
+                logger.debug(String.format("not reserving no amount of resources for %s in domain %d, type: %s, tag: %s", account.getAccountName(), account.getDomainId(), resourceType, getResourceLimitTagsAsString()));
             }
         }
     }
