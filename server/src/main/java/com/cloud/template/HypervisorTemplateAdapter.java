// Licensed to the Apache Software Foundation (ASF) under one
// or more contributor license agreements.  See the NOTICE file
// distributed with this work for additional information
// regarding copyright ownership.  The ASF licenses this file
// to you under the Apache License, Version 2.0 (the
// "License"); you may not use this file except in compliance
// with the License.  You may obtain a copy of the License at
//
//   http://www.apache.org/licenses/LICENSE-2.0
//
// Unless required by applicable law or agreed to in writing,
// software distributed under the License is distributed on an
// "AS IS" BASIS, WITHOUT WARRANTIES OR CONDITIONS OF ANY
// KIND, either express or implied.  See the License for the
// specific language governing permissions and limitations
// under the License.
package com.cloud.template;

import java.util.ArrayList;
import java.util.Collections;
import java.util.Date;
import java.util.HashSet;
import java.util.LinkedList;
import java.util.List;
import java.util.Set;
import java.util.concurrent.ExecutionException;
import java.util.stream.Collectors;

import javax.inject.Inject;

import com.cloud.domain.Domain;
import com.cloud.vm.VMInstanceVO;
import com.cloud.vm.dao.VMInstanceDao;
import org.apache.cloudstack.agent.directdownload.CheckUrlAnswer;
import org.apache.cloudstack.agent.directdownload.CheckUrlCommand;
import org.apache.cloudstack.annotation.AnnotationService;
import org.apache.cloudstack.annotation.dao.AnnotationDao;
import org.apache.cloudstack.api.command.user.iso.DeleteIsoCmd;
import org.apache.cloudstack.api.command.user.iso.GetUploadParamsForIsoCmd;
import org.apache.cloudstack.api.command.user.iso.RegisterIsoCmd;
import org.apache.cloudstack.api.command.user.template.DeleteTemplateCmd;
import org.apache.cloudstack.api.command.user.template.GetUploadParamsForTemplateCmd;
import org.apache.cloudstack.api.command.user.template.RegisterTemplateCmd;
import org.apache.cloudstack.direct.download.DirectDownloadManager;
import org.apache.cloudstack.engine.subsystem.api.storage.DataObject;
import org.apache.cloudstack.engine.subsystem.api.storage.DataStore;
import org.apache.cloudstack.engine.subsystem.api.storage.DataStoreManager;
import org.apache.cloudstack.engine.subsystem.api.storage.EndPoint;
import org.apache.cloudstack.engine.subsystem.api.storage.EndPointSelector;
import org.apache.cloudstack.engine.subsystem.api.storage.Scope;
import org.apache.cloudstack.engine.subsystem.api.storage.TemplateDataFactory;
import org.apache.cloudstack.engine.subsystem.api.storage.TemplateInfo;
import org.apache.cloudstack.engine.subsystem.api.storage.TemplateService;
import org.apache.cloudstack.engine.subsystem.api.storage.TemplateService.TemplateApiResult;
import org.apache.cloudstack.engine.subsystem.api.storage.ZoneScope;
import org.apache.cloudstack.framework.async.AsyncCallFuture;
import org.apache.cloudstack.framework.async.AsyncCallbackDispatcher;
import org.apache.cloudstack.framework.async.AsyncCompletionCallback;
import org.apache.cloudstack.framework.async.AsyncRpcContext;
import org.apache.cloudstack.framework.messagebus.MessageBus;
import org.apache.cloudstack.framework.messagebus.PublishScope;
import org.apache.cloudstack.secstorage.heuristics.HeuristicType;
import org.apache.cloudstack.storage.command.TemplateOrVolumePostUploadCommand;
import org.apache.cloudstack.storage.datastore.db.TemplateDataStoreDao;
import org.apache.cloudstack.storage.datastore.db.TemplateDataStoreVO;
import org.apache.cloudstack.storage.heuristics.HeuristicRuleHelper;
import org.apache.cloudstack.storage.image.datastore.ImageStoreEntity;
import org.apache.cloudstack.utils.security.DigestHelper;
import org.apache.commons.collections.CollectionUtils;

import com.cloud.agent.AgentManager;
import com.cloud.agent.api.Answer;
import com.cloud.alert.AlertManager;
import com.cloud.configuration.Config;
import com.cloud.configuration.Resource.ResourceType;
import com.cloud.dc.DataCenterVO;
import com.cloud.dc.dao.DataCenterDao;
import com.cloud.deployasis.dao.TemplateDeployAsIsDetailsDao;
import com.cloud.event.EventTypes;
import com.cloud.event.UsageEventUtils;
import com.cloud.exception.InvalidParameterValueException;
import com.cloud.exception.ResourceAllocationException;
import com.cloud.host.HostVO;
import com.cloud.hypervisor.Hypervisor;
import com.cloud.org.Grouping;
import com.cloud.resource.ResourceManager;
import com.cloud.server.StatsCollector;
import com.cloud.storage.ScopeType;
import com.cloud.storage.Storage.ImageFormat;
import com.cloud.storage.Storage.TemplateType;
import com.cloud.storage.StorageManager;
import com.cloud.storage.TemplateProfile;
import com.cloud.storage.VMTemplateStorageResourceAssoc.Status;
import com.cloud.storage.VMTemplateVO;
import com.cloud.storage.VMTemplateZoneVO;
import com.cloud.storage.dao.VMTemplateDao;
import com.cloud.storage.dao.VMTemplateDetailsDao;
import com.cloud.storage.dao.VMTemplateZoneDao;
import com.cloud.storage.download.DownloadMonitor;
import com.cloud.template.VirtualMachineTemplate.State;
import com.cloud.user.Account;
import com.cloud.utils.Pair;
import com.cloud.utils.UriUtils;
import com.cloud.utils.db.DB;
import com.cloud.utils.db.EntityManager;
import com.cloud.utils.db.Transaction;
import com.cloud.utils.db.TransactionCallback;
import com.cloud.utils.db.TransactionStatus;
import com.cloud.utils.exception.CloudRuntimeException;

public class HypervisorTemplateAdapter extends TemplateAdapterBase {
    @Inject
    DownloadMonitor _downloadMonitor;
    @Inject
    AgentManager _agentMgr;
    @Inject
    StatsCollector _statsCollector;
    @Inject
    TemplateDataStoreDao templateDataStoreDao;
    @Inject
    DataStoreManager storeMgr;
    @Inject
    TemplateService imageService;
    @Inject
    TemplateDataFactory imageFactory;
    @Inject
    TemplateManager templateMgr;
    @Inject
    AlertManager alertMgr;
    @Inject
    VMTemplateZoneDao templateZoneDao;
    @Inject
    EndPointSelector _epSelector;
    @Inject
    DataCenterDao _dcDao;
    @Inject
    MessageBus _messageBus;
    @Inject
    ResourceManager resourceManager;
    @Inject
    VMTemplateDao templateDao;
    @Inject
    private VMTemplateDetailsDao templateDetailsDao;
    @Inject
    private TemplateDeployAsIsDetailsDao templateDeployAsIsDetailsDao;
    @Inject
    private AnnotationDao annotationDao;
    @Inject
    private HeuristicRuleHelper heuristicRuleHelper;
    @Inject
    VMInstanceDao _vmInstanceDao;

    @Override
    public String getName() {
        return TemplateAdapterType.Hypervisor.getName();
    }

    /**
     * Validate on random running host that URL is reachable
     * @param url url
     */
    private Long performDirectDownloadUrlValidation(final String format, final Hypervisor.HypervisorType hypervisor,
                                                    final String url, final List<Long> zoneIds, final boolean followRedirects) {
        HostVO host = null;
        if (zoneIds != null && !zoneIds.isEmpty()) {
            for (Long zoneId : zoneIds) {
                host = resourceManager.findOneRandomRunningHostByHypervisor(hypervisor, zoneId);
                if (host != null) {
                    break;
                }
            }
        } else {
            host = resourceManager.findOneRandomRunningHostByHypervisor(hypervisor, null);
        }

        if (host == null) {
            throw new CloudRuntimeException("Couldn't find a host to validate URL " + url);
        }
        Integer socketTimeout = DirectDownloadManager.DirectDownloadSocketTimeout.value();
        Integer connectRequestTimeout = DirectDownloadManager.DirectDownloadConnectionRequestTimeout.value();
        Integer connectTimeout = DirectDownloadManager.DirectDownloadConnectTimeout.value();
        CheckUrlCommand cmd = new CheckUrlCommand(format, url, connectTimeout, connectRequestTimeout, socketTimeout, followRedirects);
        logger.debug("Performing URL " + url + " validation on host " + host.getId());
        Answer answer = _agentMgr.easySend(host.getId(), cmd);
        if (answer == null || !answer.getResult()) {
            throw new CloudRuntimeException("URL: " + url + " validation failed on host id " + host.getId());
        }
        CheckUrlAnswer ans = (CheckUrlAnswer) answer;
        return ans.getTemplateSize();
    }

    protected void checkZoneImageStores(final VMTemplateVO template, final List<Long> zoneIdList) {
        if (template.isDirectDownload()) {
            return;
        }
        if (zoneIdList != null && CollectionUtils.isEmpty(storeMgr.getImageStoresByScope(new ZoneScope(zoneIdList.get(0))))) {
            throw new InvalidParameterValueException("Failed to find a secondary storage in the specified zone.");
        }
    }

    @Override
    public TemplateProfile prepare(RegisterIsoCmd cmd) throws ResourceAllocationException {
        TemplateProfile profile = super.prepare(cmd);
        String url = profile.getUrl();
<<<<<<< HEAD
        UriUtils.validateUrl(ImageFormat.ISO.getFileExtension(), url, !TemplateManager.getValidateUrlIsResolvableBeforeRegisteringTemplateValue(), false);
=======
        UriUtils.validateUrl(ImageFormat.ISO.getFileExtension(), url);
        boolean followRedirects = StorageManager.DataStoreDownloadFollowRedirects.value();
>>>>>>> 55b28d64
        if (cmd.isDirectDownload()) {
            DigestHelper.validateChecksumString(cmd.getChecksum());
            List<Long> zoneIds = null;
            if (cmd.getZoneId() != null) {
                zoneIds =  new ArrayList<>();
                zoneIds.add(cmd.getZoneId());
            }
            Long templateSize = performDirectDownloadUrlValidation(ImageFormat.ISO.getFileExtension(),
                    Hypervisor.HypervisorType.KVM, url, zoneIds, followRedirects);
            profile.setSize(templateSize);
        }
        profile.setUrl(url);
        // Check that the resource limit for secondary storage won't be exceeded
        _resourceLimitMgr.checkResourceLimit(_accountMgr.getAccount(cmd.getEntityOwnerId()),
                ResourceType.secondary_storage,
                UriUtils.getRemoteSize(url, followRedirects));
        return profile;
    }

    @Override
    public TemplateProfile prepare(GetUploadParamsForIsoCmd cmd) throws ResourceAllocationException {
        TemplateProfile profile = super.prepare(cmd);

        // Check that the resource limit for secondary storage won't be exceeded
        _resourceLimitMgr.checkResourceLimit(_accountMgr.getAccount(cmd.getEntityOwnerId()), ResourceType.secondary_storage);
        return profile;
    }

    @Override
    public TemplateProfile prepare(RegisterTemplateCmd cmd) throws ResourceAllocationException {
        TemplateProfile profile = super.prepare(cmd);
        String url = profile.getUrl();
        UriUtils.validateUrl(cmd.getFormat(), url, !TemplateManager.getValidateUrlIsResolvableBeforeRegisteringTemplateValue(), cmd.isDirectDownload());
        Hypervisor.HypervisorType hypervisor = Hypervisor.HypervisorType.getType(cmd.getHypervisor());
        boolean followRedirects = StorageManager.DataStoreDownloadFollowRedirects.value();
        if (cmd.isDirectDownload()) {
            DigestHelper.validateChecksumString(cmd.getChecksum());
            Long templateSize = performDirectDownloadUrlValidation(cmd.getFormat(),
                    hypervisor, url, cmd.getZoneIds(), followRedirects);
            profile.setSize(templateSize);
        }
        profile.setUrl(url);
        // Check that the resource limit for secondary storage won't be exceeded
        _resourceLimitMgr.checkResourceLimit(_accountMgr.getAccount(cmd.getEntityOwnerId()),
                ResourceType.secondary_storage,
                UriUtils.getRemoteSize(url, followRedirects));
        return profile;
    }

    @Override
    public TemplateProfile prepare(GetUploadParamsForTemplateCmd cmd) throws ResourceAllocationException {
        TemplateProfile profile = super.prepare(cmd);

        // Check that the resource limit for secondary storage won't be exceeded
        _resourceLimitMgr.checkResourceLimit(_accountMgr.getAccount(cmd.getEntityOwnerId()), ResourceType.secondary_storage);
        return profile;
    }

    /**
     * Persist template marking it for direct download to Primary Storage, skipping Secondary Storage
     */
    private void persistDirectDownloadTemplate(long templateId, Long size) {
        TemplateDataStoreVO directDownloadEntry = templateDataStoreDao.createTemplateDirectDownloadEntry(templateId, size);
        templateDataStoreDao.persist(directDownloadEntry);
    }

    @Override
    public VMTemplateVO create(TemplateProfile profile) {
        // persist entry in vm_template, vm_template_details and template_zone_ref tables, not that entry at template_store_ref is not created here, and created in createTemplateAsync.
        VMTemplateVO template = persistTemplate(profile, State.Active);

        if (template == null) {
            throw new CloudRuntimeException("Unable to persist the template " + profile.getTemplate());
        }

        if (!profile.isDirectDownload()) {
            createTemplateWithinZones(profile, template);
        } else {
            //KVM direct download templates bypassing Secondary Storage
            persistDirectDownloadTemplate(template.getId(), profile.getSize());
        }

        _resourceLimitMgr.incrementResourceCount(profile.getAccountId(), ResourceType.template);
        return template;
    }

    /**
     * For each zone ID in {@link TemplateProfile#zoneIdList}, verifies if there is active heuristic rules for allocating template and returns the
     * {@link DataStore} returned by the heuristic rule. If there is not an active heuristic rule, then allocate it to a random {@link DataStore}, if the ISO/template is private
     * or allocate it to all {@link DataStore} in the zone, if it is public.
     * @param profile
     * @param template
     */
    protected void createTemplateWithinZones(TemplateProfile profile, VMTemplateVO template) {
        List<Long> zonesIds = profile.getZoneIdList();

        if (zonesIds == null) {
            zonesIds = _dcDao.listAllZones().stream().map(DataCenterVO::getId).collect(Collectors.toList());
        }

        List<DataStore> imageStores = getImageStoresThrowsExceptionIfNotFound(zonesIds, profile);

        for (long zoneId : zonesIds) {
            DataStore imageStore = verifyHeuristicRulesForZone(template, zoneId);

            if (imageStore == null) {
                standardImageStoreAllocation(imageStores, template);
            } else {
                validateSecondaryStorageAndCreateTemplate(List.of(imageStore), template, null);
            }
        }
    }

    protected List<DataStore> getImageStoresThrowsExceptionIfNotFound(List<Long> zonesIds, TemplateProfile profile) {
        List<DataStore> imageStores = storeMgr.getImageStoresByZoneIds(zonesIds.toArray(new Long[0]));
        if (imageStores == null || imageStores.size() == 0) {
            throw new CloudRuntimeException(String.format("Unable to find image store to download the template [%s].", profile.getTemplate()));
        }
        return imageStores;
    }

    protected DataStore verifyHeuristicRulesForZone(VMTemplateVO template, Long zoneId) {
        HeuristicType heuristicType;
        if (ImageFormat.ISO.equals(template.getFormat())) {
            heuristicType = HeuristicType.ISO;
        } else {
            heuristicType = HeuristicType.TEMPLATE;
        }
        return heuristicRuleHelper.getImageStoreIfThereIsHeuristicRule(zoneId, heuristicType, template);
    }

    protected void standardImageStoreAllocation(List<DataStore> imageStores, VMTemplateVO template) {
        Set<Long> zoneSet = new HashSet<Long>();
        Collections.shuffle(imageStores);
        validateSecondaryStorageAndCreateTemplate(imageStores, template, zoneSet);
    }

    protected void validateSecondaryStorageAndCreateTemplate(List<DataStore> imageStores, VMTemplateVO template, Set<Long> zoneSet) {
        for (DataStore imageStore : imageStores) {
            Long zoneId = imageStore.getScope().getScopeId();

            if (!isZoneAndImageStoreAvailable(imageStore, zoneId, zoneSet, isPrivateTemplate(template))) {
                continue;
            }

            TemplateInfo tmpl = imageFactory.getTemplate(template.getId(), imageStore);
            CreateTemplateContext<TemplateApiResult> context = new CreateTemplateContext<>(null, tmpl);
            AsyncCallbackDispatcher<HypervisorTemplateAdapter, TemplateApiResult> caller = AsyncCallbackDispatcher.create(this);
            caller.setCallback(caller.getTarget().createTemplateAsyncCallBack(null, null));
            caller.setContext(context);
            imageService.createTemplateAsync(tmpl, imageStore, caller);
        }
    }

    protected boolean isZoneAndImageStoreAvailable(DataStore imageStore, Long zoneId, Set<Long> zoneSet, boolean isTemplatePrivate) {
        if (zoneId == null) {
            logger.warn(String.format("Zone ID is null, cannot allocate ISO/template in image store [%s].", imageStore));
            return false;
        }

        DataCenterVO zone = _dcDao.findById(zoneId);
        if (zone == null) {
            logger.warn(String.format("Unable to find zone by id [%s], so skip downloading template to its image store [%s].", zoneId, imageStore.getId()));
            return false;
        }

        if (Grouping.AllocationState.Disabled == zone.getAllocationState()) {
            logger.info(String.format("Zone [%s] is disabled. Skip downloading template to its image store [%s].", zoneId, imageStore.getId()));
            return false;
        }

        if (!_statsCollector.imageStoreHasEnoughCapacity(imageStore)) {
            logger.info(String.format("Image store doesn't have enough capacity. Skip downloading template to this image store [%s].", imageStore.getId()));
            return false;
        }

        if (zoneSet == null) {
            logger.info(String.format("Zone set is null; therefore, the ISO/template should be allocated in every secondary storage of zone [%s].", zone));
            return true;
        }

        if (isTemplatePrivate && zoneSet.contains(zoneId)) {
            logger.info(String.format("The template is private and it is already allocated in a secondary storage in zone [%s]; therefore, image store [%s] will be skipped.",
                    zone, imageStore));
            return false;
        }

        logger.info(String.format("Private template will be allocated in image store [%s] in zone [%s].", imageStore, zone));
        zoneSet.add(zoneId);
        return true;
    }

    @Override
    public List<TemplateOrVolumePostUploadCommand> createTemplateForPostUpload(final TemplateProfile profile) {
        // persist entry in vm_template, vm_template_details and template_zone_ref tables, not that entry at template_store_ref is not created here, and created in createTemplateAsync.
        return Transaction.execute(new TransactionCallback<List<TemplateOrVolumePostUploadCommand>>() {

            @Override
            public List<TemplateOrVolumePostUploadCommand> doInTransaction(TransactionStatus status) {

                VMTemplateVO template = persistTemplate(profile, State.NotUploaded);

                if (template == null) {
                    throw new CloudRuntimeException("Unable to persist the template " + profile.getTemplate());
                }

                List<Long> zoneIdList = profile.getZoneIdList();

                if (zoneIdList == null) {
                    throw new CloudRuntimeException("Zone ID is null, cannot upload ISO/template.");
                }

                if (zoneIdList.size() > 1)
                    throw new CloudRuntimeException("Operation is not supported for more than one zone id at a time.");

                Long zoneId = zoneIdList.get(0);
                DataStore imageStore = verifyHeuristicRulesForZone(template, zoneId);
                List<TemplateOrVolumePostUploadCommand> payloads = new LinkedList<>();

                if (imageStore == null) {
                    List<DataStore> imageStores = getImageStoresThrowsExceptionIfNotFound(List.of(zoneId), profile);
                    postUploadAllocation(imageStores, template, payloads);
                } else {
                    postUploadAllocation(List.of(imageStore), template, payloads);
                }

                if(payloads.isEmpty()) {
                    throw new CloudRuntimeException("unable to find zone or an image store with enough capacity");
                }
                _resourceLimitMgr.incrementResourceCount(profile.getAccountId(), ResourceType.template);
                return payloads;
            }
        });
    }

    /**
     * If the template/ISO is marked as private, then it is allocated to a random secondary storage; otherwise, allocates to every storage pool in every zone given by the
     * {@link TemplateProfile#zoneIdList}.
     */
    private void postUploadAllocation(List<DataStore> imageStores, VMTemplateVO template, List<TemplateOrVolumePostUploadCommand> payloads) {
        Set<Long> zoneSet = new HashSet<Long>();
        Collections.shuffle(imageStores);
        for (DataStore imageStore : imageStores) {
            Long zoneId_is = imageStore.getScope().getScopeId();

            if (!isZoneAndImageStoreAvailable(imageStore, zoneId_is, zoneSet, isPrivateTemplate(template))) {
                continue;
            }

            TemplateInfo tmpl = imageFactory.getTemplate(template.getId(), imageStore);

            // persist template_store_ref entry
            DataObject templateOnStore = imageStore.create(tmpl);

            // update template_store_ref and template state
            EndPoint ep = _epSelector.select(templateOnStore);
            if (ep == null) {
                String errMsg = "There is no secondary storage VM for downloading template to image store " + imageStore.getName();
                logger.warn(errMsg);
                throw new CloudRuntimeException(errMsg);
            }

            TemplateOrVolumePostUploadCommand payload = new TemplateOrVolumePostUploadCommand(template.getId(), template.getUuid(), tmpl.getInstallPath(), tmpl
                    .getChecksum(), tmpl.getType().toString(), template.getUniqueName(), template.getFormat().toString(), templateOnStore.getDataStore().getUri(),
                    templateOnStore.getDataStore().getRole().toString());
            //using the existing max template size configuration
            payload.setMaxUploadSize(_configDao.getValue(Config.MaxTemplateAndIsoSize.key()));

            Long accountId = template.getAccountId();
            Account account = _accountDao.findById(accountId);
            Domain domain = _domainDao.findById(account.getDomainId());

            payload.setDefaultMaxSecondaryStorageInGB(_resourceLimitMgr.findCorrectResourceLimitForAccountAndDomain(account, domain, ResourceType.secondary_storage, null));
            payload.setAccountId(accountId);
            payload.setRemoteEndPoint(ep.getPublicAddr());
            payload.setRequiresHvm(template.requiresHvm());
            payload.setDescription(template.getDisplayText());
            payloads.add(payload);
        }
    }

    private boolean isPrivateTemplate(VMTemplateVO template){

        // if public OR featured OR system template
        if(template.isPublicTemplate() || template.isFeatured() || template.getTemplateType() == TemplateType.SYSTEM)
            return false;
        else
            return true;
    }

    private class CreateTemplateContext<T> extends AsyncRpcContext<T> {
        final TemplateInfo template;

        public CreateTemplateContext(AsyncCompletionCallback<T> callback, TemplateInfo template) {
            super(callback);
            this.template = template;
        }
    }

    protected Void createTemplateAsyncCallBack(AsyncCallbackDispatcher<HypervisorTemplateAdapter, TemplateApiResult> callback,
        CreateTemplateContext<TemplateApiResult> context) {
        TemplateApiResult result = callback.getResult();
        TemplateInfo template = context.template;
        if (result.isSuccess()) {
            VMTemplateVO tmplt = _tmpltDao.findById(template.getId());
            // need to grant permission for public templates
            if (tmplt.isPublicTemplate()) {
                _messageBus.publish(_name, TemplateManager.MESSAGE_REGISTER_PUBLIC_TEMPLATE_EVENT, PublishScope.LOCAL, tmplt.getId());
            }
            long accountId = tmplt.getAccountId();
            if (template.getSize() != null) {
                // publish usage event
                String etype = EventTypes.EVENT_TEMPLATE_CREATE;
                if (tmplt.getFormat() == ImageFormat.ISO) {
                    etype = EventTypes.EVENT_ISO_CREATE;
                }
                // get physical size from template_store_ref table
                long physicalSize = 0;
                DataStore ds = template.getDataStore();
                TemplateDataStoreVO tmpltStore = _tmpltStoreDao.findByStoreTemplate(ds.getId(), template.getId());
                if (tmpltStore != null) {
                    physicalSize = tmpltStore.getPhysicalSize();
                } else {
                    logger.warn("No entry found in template_store_ref for template id: " + template.getId() + " and image store id: " + ds.getId() +
                        " at the end of registering template!");
                }
                Scope dsScope = ds.getScope();
                if (dsScope.getScopeType() == ScopeType.ZONE) {
                    if (dsScope.getScopeId() != null) {
                        UsageEventUtils.publishUsageEvent(etype, template.getAccountId(), dsScope.getScopeId(), template.getId(), template.getName(), null, null,
                            physicalSize, template.getSize(), VirtualMachineTemplate.class.getName(), template.getUuid());
                    } else {
                        logger.warn("Zone scope image store " + ds.getId() + " has a null scope id");
                    }
                } else if (dsScope.getScopeType() == ScopeType.REGION) {
                    // publish usage event for region-wide image store using a -1 zoneId for 4.2, need to revisit post-4.2
                    UsageEventUtils.publishUsageEvent(etype, template.getAccountId(), -1, template.getId(), template.getName(), null, null, physicalSize,
                        template.getSize(), VirtualMachineTemplate.class.getName(), template.getUuid());
                }
                _resourceLimitMgr.incrementResourceCount(accountId, ResourceType.secondary_storage, template.getSize());
            }
        }

        return null;
    }

    boolean cleanupTemplate(VMTemplateVO template, boolean success) {
        List<VMTemplateZoneVO> templateZones = templateZoneDao.listByTemplateId(template.getId());
        List<Long> zoneIds = templateZones.stream().map(VMTemplateZoneVO::getZoneId).collect(Collectors.toList());
        if (zoneIds.size() > 0) {
            return success;
        }
        template.setRemoved(new Date());
        template.setState(State.Inactive);
        templateDao.update(template.getId(), template);
        return success;
    }

    @Override
    @DB
    public boolean delete(TemplateProfile profile) {
        boolean success = false;

        VMTemplateVO template = profile.getTemplate();
        Account account = _accountDao.findByIdIncludingRemoved(template.getAccountId());

        if (profile.getZoneIdList() != null && profile.getZoneIdList().size() > 1)
            throw new CloudRuntimeException("Operation is not supported for more than one zone id at a time");

        Long zoneId = null;
        if (profile.getZoneIdList() != null)
            zoneId = profile.getZoneIdList().get(0);

        // find all eligible image stores for this template
        List<DataStore> imageStores = templateMgr.getImageStoreByTemplate(template.getId(),
                                            zoneId);

        if (imageStores == null || imageStores.size() == 0) {
            // already destroyed on image stores
            success = true;
            logger.info("Unable to find image store still having template: " + template.getName() + ", so just mark the template removed");
        } else {
            // Make sure the template is downloaded to all found image stores
            for (DataStore store : imageStores) {
                long storeId = store.getId();
                List<TemplateDataStoreVO> templateStores = _tmpltStoreDao.listByTemplateStore(template.getId(), storeId);
                for (TemplateDataStoreVO templateStore : templateStores) {
                    if (templateStore.getDownloadState() == Status.DOWNLOAD_IN_PROGRESS) {
                        String errorMsg = "Please specify a template that is not currently being downloaded.";
                        logger.debug("Template: " + template.getName() + " is currently being downloaded to secondary storage host: " + store.getName() + "; can't delete it.");
                        throw new CloudRuntimeException(errorMsg);
                    }
                }
            }

            String eventType = "";
            if (template.getFormat().equals(ImageFormat.ISO)) {
                eventType = EventTypes.EVENT_ISO_DELETE;
            } else {
                eventType = EventTypes.EVENT_TEMPLATE_DELETE;
            }

            for (DataStore imageStore : imageStores) {
                // publish zone-wide usage event
                Long sZoneId = ((ImageStoreEntity)imageStore).getDataCenterId();
                if (sZoneId != null) {
                    UsageEventUtils.publishUsageEvent(eventType, template.getAccountId(), sZoneId, template.getId(), null, VirtualMachineTemplate.class.getName(),
                            template.getUuid());
                }

                boolean dataDiskDeletetionResult = true;
                List<VMTemplateVO> dataDiskTemplates = templateDao.listByParentTemplatetId(template.getId());
                if (dataDiskTemplates != null && dataDiskTemplates.size() > 0) {
                    logger.info("Template: " + template.getId() + " has Datadisk template(s) associated with it. Delete Datadisk templates before deleting the template");
                    for (VMTemplateVO dataDiskTemplate : dataDiskTemplates) {
                        logger.info("Delete Datadisk template: " + dataDiskTemplate.getId() + " from image store: " + imageStore.getName());
                        AsyncCallFuture<TemplateApiResult> future = imageService.deleteTemplateAsync(imageFactory.getTemplate(dataDiskTemplate.getId(), imageStore));
                        try {
                            TemplateApiResult result = future.get();
                            dataDiskDeletetionResult = result.isSuccess();
                            if (!dataDiskDeletetionResult) {
                                logger.warn("Failed to delete datadisk template: " + dataDiskTemplate + " from image store: " + imageStore.getName() + " due to: "
                                        + result.getResult());
                                break;
                            }
                            // Remove from template_zone_ref
                            List<VMTemplateZoneVO> templateZones = templateZoneDao.listByZoneTemplate(sZoneId, dataDiskTemplate.getId());
                            if (templateZones != null) {
                                for (VMTemplateZoneVO templateZone : templateZones) {
                                    templateZoneDao.remove(templateZone.getId());
                                }
                            }
                            // Mark datadisk template as Inactive
                            List<DataStore> iStores = templateMgr.getImageStoreByTemplate(dataDiskTemplate.getId(), null);
                            if (iStores == null || iStores.size() == 0) {
                                dataDiskTemplate.setState(VirtualMachineTemplate.State.Inactive);
                                _tmpltDao.update(dataDiskTemplate.getId(), dataDiskTemplate);
                            }
                            // Decrement total secondary storage space used by the account
                            _resourceLimitMgr.recalculateResourceCount(dataDiskTemplate.getAccountId(), account.getDomainId(), ResourceType.secondary_storage.getOrdinal());
                        } catch (Exception e) {
                            logger.debug("Delete datadisk template failed", e);
                            throw new CloudRuntimeException("Delete datadisk template failed", e);
                        }
                    }
                }
                // remove from template_zone_ref
                if (dataDiskDeletetionResult) {
                    logger.info("Delete template: " + template.getId() + " from image store: " + imageStore.getName());
                    AsyncCallFuture<TemplateApiResult> future = imageService.deleteTemplateAsync(imageFactory.getTemplate(template.getId(), imageStore));
                    try {
                        TemplateApiResult result = future.get();
                        success = result.isSuccess();
                        if (!success) {
                            logger.warn("Failed to delete the template: " + template + " from the image store: " + imageStore.getName() + " due to: " + result.getResult());
                            break;
                        }

                        // remove from template_zone_ref
                        List<VMTemplateZoneVO> templateZones = templateZoneDao.listByZoneTemplate(sZoneId, template.getId());
                        if (templateZones != null) {
                            for (VMTemplateZoneVO templateZone : templateZones) {
                                templateZoneDao.remove(templateZone.getId());
                            }
                        }
                    } catch (InterruptedException|ExecutionException e) {
                        logger.debug("Delete template Failed", e);
                        throw new CloudRuntimeException("Delete template Failed", e);
                    }
                } else {
                    logger.warn("Template: " + template.getId() + " won't be deleted from image store: " + imageStore.getName() + " because deletion of one of the Datadisk"
                            + " templates that belonged to the template failed");
                }
            }

        }
        if (success) {
            if ((imageStores != null && imageStores.size() > 1) && (profile.getZoneIdList() != null)) {
                //if template is stored in more than one image stores, and the zone id is not null, then don't delete other templates.
                return cleanupTemplate(template, success);
            }

            // delete all cache entries for this template
            List<TemplateInfo> cacheTmpls = imageFactory.listTemplateOnCache(template.getId());
            for (TemplateInfo tmplOnCache : cacheTmpls) {
                logger.info("Delete template: " + tmplOnCache.getId() + " from image cache store: " + tmplOnCache.getDataStore().getName());
                tmplOnCache.delete();
            }

            // find all eligible image stores for this template
            List<DataStore> iStores = templateMgr.getImageStoreByTemplate(template.getId(), null);
            if (iStores == null || iStores.size() == 0) {
                // remove any references from template_zone_ref
                List<VMTemplateZoneVO> templateZones = templateZoneDao.listByTemplateId(template.getId());
                if (templateZones != null) {
                    for (VMTemplateZoneVO templateZone : templateZones) {
                        templateZoneDao.remove(templateZone.getId());
                    }
                }

                // Mark template as Inactive.
                template.setState(VirtualMachineTemplate.State.Inactive);
                _tmpltDao.remove(template.getId());
                _tmpltDao.update(template.getId(), template);

                    // Decrement the number of templates and total secondary storage
                    // space used by the account
                    _resourceLimitMgr.decrementResourceCount(template.getAccountId(), ResourceType.template);
                    _resourceLimitMgr.recalculateResourceCount(template.getAccountId(), account.getDomainId(), ResourceType.secondary_storage.getOrdinal());

            }

            // remove its related ACL permission
            Pair<Class<?>, Long> tmplt = new Pair<Class<?>, Long>(VirtualMachineTemplate.class, template.getId());
            _messageBus.publish(_name, EntityManager.MESSAGE_REMOVE_ENTITY_EVENT, PublishScope.LOCAL, tmplt);

            checkAndRemoveTemplateDetails(template);

            // Remove comments (if any)
            AnnotationService.EntityType entityType = template.getFormat().equals(ImageFormat.ISO) ?
                    AnnotationService.EntityType.ISO : AnnotationService.EntityType.TEMPLATE;
            annotationDao.removeByEntityType(entityType.name(), template.getUuid());

        }
        return success;
    }

    /**
     * removes details of the template and
     * if the template is registered as deploy as is,
     * then it also deletes the details related to deploy as is only if there are no VMs using the template
     * @param template
     */
    void checkAndRemoveTemplateDetails(VMTemplateVO template) {
        templateDetailsDao.removeDetails(template.getId());

        if (template.isDeployAsIs()) {
            List<VMInstanceVO> vmInstanceVOList = _vmInstanceDao.listNonExpungedByTemplate(template.getId());
            if (CollectionUtils.isEmpty(vmInstanceVOList)) {
                templateDeployAsIsDetailsDao.removeDetails(template.getId());
            }
        }
    }

    @Override
    public TemplateProfile prepareDelete(DeleteTemplateCmd cmd) {
        TemplateProfile profile = super.prepareDelete(cmd);
        VMTemplateVO template = profile.getTemplate();
        if (template.getTemplateType() == TemplateType.SYSTEM) {
            throw new InvalidParameterValueException("The DomR template cannot be deleted.");
        }
        checkZoneImageStores(profile.getTemplate(), profile.getZoneIdList());
        return profile;
    }

    @Override
    public TemplateProfile prepareDelete(DeleteIsoCmd cmd) {
        TemplateProfile profile = super.prepareDelete(cmd);
        checkZoneImageStores(profile.getTemplate(), profile.getZoneIdList());
        return profile;
    }
}<|MERGE_RESOLUTION|>--- conflicted
+++ resolved
@@ -202,12 +202,8 @@
     public TemplateProfile prepare(RegisterIsoCmd cmd) throws ResourceAllocationException {
         TemplateProfile profile = super.prepare(cmd);
         String url = profile.getUrl();
-<<<<<<< HEAD
         UriUtils.validateUrl(ImageFormat.ISO.getFileExtension(), url, !TemplateManager.getValidateUrlIsResolvableBeforeRegisteringTemplateValue(), false);
-=======
-        UriUtils.validateUrl(ImageFormat.ISO.getFileExtension(), url);
         boolean followRedirects = StorageManager.DataStoreDownloadFollowRedirects.value();
->>>>>>> 55b28d64
         if (cmd.isDirectDownload()) {
             DigestHelper.validateChecksumString(cmd.getChecksum());
             List<Long> zoneIds = null;
