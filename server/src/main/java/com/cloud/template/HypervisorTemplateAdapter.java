// Licensed to the Apache Software Foundation (ASF) under one
// or more contributor license agreements.  See the NOTICE file
// distributed with this work for additional information
// regarding copyright ownership.  The ASF licenses this file
// to you under the Apache License, Version 2.0 (the
// "License"); you may not use this file except in compliance
// with the License.  You may obtain a copy of the License at
//
//   http://www.apache.org/licenses/LICENSE-2.0
//
// Unless required by applicable law or agreed to in writing,
// software distributed under the License is distributed on an
// "AS IS" BASIS, WITHOUT WARRANTIES OR CONDITIONS OF ANY
// KIND, either express or implied.  See the License for the
// specific language governing permissions and limitations
// under the License.
package com.cloud.template;

import java.util.ArrayList;
import java.util.Collections;
import java.util.Date;
import java.util.HashSet;
import java.util.LinkedList;
import java.util.List;
import java.util.Set;
import java.util.concurrent.ExecutionException;
import java.util.stream.Collectors;

import javax.inject.Inject;

import com.cloud.domain.Domain;
import org.apache.cloudstack.agent.directdownload.CheckUrlAnswer;
import org.apache.cloudstack.agent.directdownload.CheckUrlCommand;
import org.apache.cloudstack.annotation.AnnotationService;
import org.apache.cloudstack.annotation.dao.AnnotationDao;
import org.apache.cloudstack.api.command.user.iso.DeleteIsoCmd;
import org.apache.cloudstack.api.command.user.iso.GetUploadParamsForIsoCmd;
import org.apache.cloudstack.api.command.user.iso.RegisterIsoCmd;
import org.apache.cloudstack.api.command.user.template.DeleteTemplateCmd;
import org.apache.cloudstack.api.command.user.template.GetUploadParamsForTemplateCmd;
import org.apache.cloudstack.api.command.user.template.RegisterTemplateCmd;
import org.apache.cloudstack.direct.download.DirectDownloadManager;
import org.apache.cloudstack.engine.subsystem.api.storage.DataObject;
import org.apache.cloudstack.engine.subsystem.api.storage.DataStore;
import org.apache.cloudstack.engine.subsystem.api.storage.DataStoreManager;
import org.apache.cloudstack.engine.subsystem.api.storage.EndPoint;
import org.apache.cloudstack.engine.subsystem.api.storage.EndPointSelector;
import org.apache.cloudstack.engine.subsystem.api.storage.Scope;
import org.apache.cloudstack.engine.subsystem.api.storage.TemplateDataFactory;
import org.apache.cloudstack.engine.subsystem.api.storage.TemplateInfo;
import org.apache.cloudstack.engine.subsystem.api.storage.TemplateService;
import org.apache.cloudstack.engine.subsystem.api.storage.TemplateService.TemplateApiResult;
import org.apache.cloudstack.engine.subsystem.api.storage.ZoneScope;
import org.apache.cloudstack.framework.async.AsyncCallFuture;
import org.apache.cloudstack.framework.async.AsyncCallbackDispatcher;
import org.apache.cloudstack.framework.async.AsyncCompletionCallback;
import org.apache.cloudstack.framework.async.AsyncRpcContext;
import org.apache.cloudstack.framework.messagebus.MessageBus;
import org.apache.cloudstack.framework.messagebus.PublishScope;
import org.apache.cloudstack.storage.command.TemplateOrVolumePostUploadCommand;
import org.apache.cloudstack.storage.datastore.db.TemplateDataStoreDao;
import org.apache.cloudstack.storage.datastore.db.TemplateDataStoreVO;
import org.apache.cloudstack.storage.image.datastore.ImageStoreEntity;
import org.apache.cloudstack.utils.security.DigestHelper;
import org.apache.commons.collections.CollectionUtils;

import com.cloud.agent.AgentManager;
import com.cloud.agent.api.Answer;
import com.cloud.alert.AlertManager;
import com.cloud.configuration.Config;
import com.cloud.configuration.Resource.ResourceType;
import com.cloud.dc.DataCenterVO;
import com.cloud.dc.dao.DataCenterDao;
import com.cloud.deployasis.dao.TemplateDeployAsIsDetailsDao;
import com.cloud.event.EventTypes;
import com.cloud.event.UsageEventUtils;
import com.cloud.exception.InvalidParameterValueException;
import com.cloud.exception.ResourceAllocationException;
import com.cloud.host.HostVO;
import com.cloud.hypervisor.Hypervisor;
import com.cloud.org.Grouping;
import com.cloud.resource.ResourceManager;
import com.cloud.server.StatsCollector;
import com.cloud.storage.ScopeType;
import com.cloud.storage.Storage.ImageFormat;
import com.cloud.storage.Storage.TemplateType;
import com.cloud.storage.TemplateProfile;
import com.cloud.storage.VMTemplateStorageResourceAssoc.Status;
import com.cloud.storage.VMTemplateVO;
import com.cloud.storage.VMTemplateZoneVO;
import com.cloud.storage.dao.VMTemplateDao;
import com.cloud.storage.dao.VMTemplateDetailsDao;
import com.cloud.storage.dao.VMTemplateZoneDao;
import com.cloud.storage.download.DownloadMonitor;
import com.cloud.template.VirtualMachineTemplate.State;
import com.cloud.user.Account;
import com.cloud.utils.Pair;
import com.cloud.utils.UriUtils;
import com.cloud.utils.db.DB;
import com.cloud.utils.db.EntityManager;
import com.cloud.utils.db.Transaction;
import com.cloud.utils.db.TransactionCallback;
import com.cloud.utils.db.TransactionStatus;
import com.cloud.utils.exception.CloudRuntimeException;

public class HypervisorTemplateAdapter extends TemplateAdapterBase {
    @Inject
    DownloadMonitor _downloadMonitor;
    @Inject
    AgentManager _agentMgr;
    @Inject
    StatsCollector _statsCollector;
    @Inject
    TemplateDataStoreDao templateDataStoreDao;
    @Inject
    DataStoreManager storeMgr;
    @Inject
    TemplateService imageService;
    @Inject
    TemplateDataFactory imageFactory;
    @Inject
    TemplateManager templateMgr;
    @Inject
    AlertManager alertMgr;
    @Inject
    VMTemplateZoneDao templateZoneDao;
    @Inject
    EndPointSelector _epSelector;
    @Inject
    DataCenterDao _dcDao;
    @Inject
    MessageBus _messageBus;
    @Inject
    ResourceManager resourceManager;
    @Inject
    VMTemplateDao templateDao;
    @Inject
    private VMTemplateDetailsDao templateDetailsDao;
    @Inject
    private TemplateDeployAsIsDetailsDao templateDeployAsIsDetailsDao;
    @Inject
    private AnnotationDao annotationDao;

    @Override
    public String getName() {
        return TemplateAdapterType.Hypervisor.getName();
    }

    /**
     * Validate on random running host that URL is reachable
     * @param url url
     */
    private Long performDirectDownloadUrlValidation(final String format, final Hypervisor.HypervisorType hypervisor,
                                                    final String url, final List<Long> zoneIds) {
        HostVO host = null;
        if (zoneIds != null && !zoneIds.isEmpty()) {
            for (Long zoneId : zoneIds) {
                host = resourceManager.findOneRandomRunningHostByHypervisor(hypervisor, zoneId);
                if (host != null) {
                    break;
                }
            }
        } else {
            host = resourceManager.findOneRandomRunningHostByHypervisor(hypervisor, null);
        }

        if (host == null) {
            throw new CloudRuntimeException("Couldn't find a host to validate URL " + url);
        }
<<<<<<< HEAD
        CheckUrlCommand cmd = new CheckUrlCommand(format, url);
        logger.debug("Performing URL " + url + " validation on host " + host.getId());
=======
        Integer socketTimeout = DirectDownloadManager.DirectDownloadSocketTimeout.value();
        Integer connectRequestTimeout = DirectDownloadManager.DirectDownloadConnectionRequestTimeout.value();
        Integer connectTimeout = DirectDownloadManager.DirectDownloadConnectTimeout.value();
        CheckUrlCommand cmd = new CheckUrlCommand(format, url, connectTimeout, connectRequestTimeout, socketTimeout);
        s_logger.debug("Performing URL " + url + " validation on host " + host.getId());
>>>>>>> 31e2b629
        Answer answer = _agentMgr.easySend(host.getId(), cmd);
        if (answer == null || !answer.getResult()) {
            throw new CloudRuntimeException("URL: " + url + " validation failed on host id " + host.getId());
        }
        CheckUrlAnswer ans = (CheckUrlAnswer) answer;
        return ans.getTemplateSize();
    }

    protected void checkZoneImageStores(final VMTemplateVO template, final List<Long> zoneIdList) {
        if (template.isDirectDownload()) {
            return;
        }
        if (zoneIdList != null && CollectionUtils.isEmpty(storeMgr.getImageStoresByScope(new ZoneScope(zoneIdList.get(0))))) {
            throw new InvalidParameterValueException("Failed to find a secondary storage in the specified zone.");
        }
    }

    @Override
    public TemplateProfile prepare(RegisterIsoCmd cmd) throws ResourceAllocationException {
        TemplateProfile profile = super.prepare(cmd);
        String url = profile.getUrl();
        UriUtils.validateUrl(ImageFormat.ISO.getFileExtension(), url);
        if (cmd.isDirectDownload()) {
            DigestHelper.validateChecksumString(cmd.getChecksum());
            List<Long> zoneIds = null;
            if (cmd.getZoneId() != null) {
                zoneIds =  new ArrayList<>();
                zoneIds.add(cmd.getZoneId());
            }
            Long templateSize = performDirectDownloadUrlValidation(ImageFormat.ISO.getFileExtension(),
                    Hypervisor.HypervisorType.KVM, url, zoneIds);
            profile.setSize(templateSize);
        }
        profile.setUrl(url);
        // Check that the resource limit for secondary storage won't be exceeded
        _resourceLimitMgr.checkResourceLimit(_accountMgr.getAccount(cmd.getEntityOwnerId()), ResourceType.secondary_storage, UriUtils.getRemoteSize(url));
        return profile;
    }

    @Override
    public TemplateProfile prepare(GetUploadParamsForIsoCmd cmd) throws ResourceAllocationException {
        TemplateProfile profile = super.prepare(cmd);

        // Check that the resource limit for secondary storage won't be exceeded
        _resourceLimitMgr.checkResourceLimit(_accountMgr.getAccount(cmd.getEntityOwnerId()), ResourceType.secondary_storage);
        return profile;
    }

    @Override
    public TemplateProfile prepare(RegisterTemplateCmd cmd) throws ResourceAllocationException {
        TemplateProfile profile = super.prepare(cmd);
        String url = profile.getUrl();
        UriUtils.validateUrl(cmd.getFormat(), url, cmd.isDirectDownload());
        Hypervisor.HypervisorType hypervisor = Hypervisor.HypervisorType.getType(cmd.getHypervisor());
        if (cmd.isDirectDownload()) {
            DigestHelper.validateChecksumString(cmd.getChecksum());
            Long templateSize = performDirectDownloadUrlValidation(cmd.getFormat(),
                    hypervisor, url, cmd.getZoneIds());
            profile.setSize(templateSize);
        }
        profile.setUrl(url);
        // Check that the resource limit for secondary storage won't be exceeded
        _resourceLimitMgr.checkResourceLimit(_accountMgr.getAccount(cmd.getEntityOwnerId()), ResourceType.secondary_storage, UriUtils.getRemoteSize(url));
        return profile;
    }

    @Override
    public TemplateProfile prepare(GetUploadParamsForTemplateCmd cmd) throws ResourceAllocationException {
        TemplateProfile profile = super.prepare(cmd);

        // Check that the resource limit for secondary storage won't be exceeded
        _resourceLimitMgr.checkResourceLimit(_accountMgr.getAccount(cmd.getEntityOwnerId()), ResourceType.secondary_storage);
        return profile;
    }

    /**
     * Persist template marking it for direct download to Primary Storage, skipping Secondary Storage
     */
    private void persistDirectDownloadTemplate(long templateId, Long size) {
        TemplateDataStoreVO directDownloadEntry = templateDataStoreDao.createTemplateDirectDownloadEntry(templateId, size);
        templateDataStoreDao.persist(directDownloadEntry);
    }

    @Override
    public VMTemplateVO create(TemplateProfile profile) {
        // persist entry in vm_template, vm_template_details and template_zone_ref tables, not that entry at template_store_ref is not created here, and created in createTemplateAsync.
        VMTemplateVO template = persistTemplate(profile, State.Active);

        if (template == null) {
            throw new CloudRuntimeException("Unable to persist the template " + profile.getTemplate());
        }

        if (!profile.isDirectDownload()) {
            List<Long> zones = profile.getZoneIdList();

            //zones is null when this template is to be registered to all zones
            if (zones == null){
                createTemplateWithinZone(null, profile, template);
            }
            else {
                for (Long zId : zones) {
                    createTemplateWithinZone(zId, profile, template);
                }
            }
        } else {
            //KVM direct download templates bypassing Secondary Storage
            persistDirectDownloadTemplate(template.getId(), profile.getSize());
        }

        _resourceLimitMgr.incrementResourceCount(profile.getAccountId(), ResourceType.template);
        return template;
    }

    private void createTemplateWithinZone(Long zId, TemplateProfile profile, VMTemplateVO template) {
        // find all eligible image stores for this zone scope
        List<DataStore> imageStores = storeMgr.getImageStoresByScopeExcludingReadOnly(new ZoneScope(zId));
        if (imageStores == null || imageStores.size() == 0) {
            throw new CloudRuntimeException("Unable to find image store to download template " + profile.getTemplate());
        }

        Set<Long> zoneSet = new HashSet<Long>();
        Collections.shuffle(imageStores);
        // For private templates choose a random store. TODO - Have a better algorithm based on size, no. of objects, load etc.
        for (DataStore imageStore : imageStores) {
            // skip data stores for a disabled zone
            Long zoneId = imageStore.getScope().getScopeId();
            if (zoneId != null) {
                DataCenterVO zone = _dcDao.findById(zoneId);
                if (zone == null) {
                    logger.warn("Unable to find zone by id " + zoneId + ", so skip downloading template to its image store " + imageStore.getId());
                    continue;
                }

                // Check if zone is disabled
                if (Grouping.AllocationState.Disabled == zone.getAllocationState()) {
                    logger.info("Zone " + zoneId + " is disabled. Skip downloading template to its image store " + imageStore.getId());
                    continue;
                }

                // Check if image store has enough capacity for template
                if (!_statsCollector.imageStoreHasEnoughCapacity(imageStore)) {
                    logger.info("Image store doesn't have enough capacity. Skip downloading template to this image store " + imageStore.getId());
                    continue;
                }
                // We want to download private template to one of the image store in a zone
                if (isPrivateTemplate(template) && zoneSet.contains(zoneId)) {
                    continue;
                } else {
                    zoneSet.add(zoneId);
                }
            }
            TemplateInfo tmpl = imageFactory.getTemplate(template.getId(), imageStore);
            CreateTemplateContext<TemplateApiResult> context = new CreateTemplateContext<TemplateApiResult>(null, tmpl);
            AsyncCallbackDispatcher<HypervisorTemplateAdapter, TemplateApiResult> caller = AsyncCallbackDispatcher.create(this);
            caller.setCallback(caller.getTarget().createTemplateAsyncCallBack(null, null));
            caller.setContext(context);
            imageService.createTemplateAsync(tmpl, imageStore, caller);
        }
    }

    @Override
    public List<TemplateOrVolumePostUploadCommand> createTemplateForPostUpload(final TemplateProfile profile) {
        // persist entry in vm_template, vm_template_details and template_zone_ref tables, not that entry at template_store_ref is not created here, and created in createTemplateAsync.
        return Transaction.execute(new TransactionCallback<List<TemplateOrVolumePostUploadCommand>>() {

            @Override
            public List<TemplateOrVolumePostUploadCommand> doInTransaction(TransactionStatus status) {

                VMTemplateVO template = persistTemplate(profile, State.NotUploaded);

                if (template == null) {
                    throw new CloudRuntimeException("Unable to persist the template " + profile.getTemplate());
                }

                if (profile.getZoneIdList() != null && profile.getZoneIdList().size() > 1)
                    throw new CloudRuntimeException("Operation is not supported for more than one zone id at a time");

                Long zoneId = null;
                if (profile.getZoneIdList() != null)
                    zoneId = profile.getZoneIdList().get(0);

                // find all eligible image stores for this zone scope
                List<DataStore> imageStores = storeMgr.getImageStoresByScopeExcludingReadOnly(new ZoneScope(zoneId));
                if (imageStores == null || imageStores.size() == 0) {
                    throw new CloudRuntimeException("Unable to find image store to download template " + profile.getTemplate());
                }

                List<TemplateOrVolumePostUploadCommand> payloads = new LinkedList<>();
                Set<Long> zoneSet = new HashSet<Long>();
                Collections.shuffle(imageStores); // For private templates choose a random store. TODO - Have a better algorithm based on size, no. of objects, load etc.
                for (DataStore imageStore : imageStores) {
                    // skip data stores for a disabled zone
                    Long zoneId_is = imageStore.getScope().getScopeId();
                    if (zoneId != null) {
                        DataCenterVO zone = _dcDao.findById(zoneId_is);
                        if (zone == null) {
                            logger.warn("Unable to find zone by id " + zoneId_is +
                                        ", so skip downloading template to its image store " + imageStore.getId());
                            continue;
                        }

                        // Check if zone is disabled
                        if (Grouping.AllocationState.Disabled == zone.getAllocationState()) {
                            logger.info("Zone " + zoneId_is +
                                    " is disabled, so skip downloading template to its image store " + imageStore.getId());
                            continue;
                        }

                        // We want to download private template to one of the image store in a zone
                        if (isPrivateTemplate(template) && zoneSet.contains(zoneId_is)) {
                            continue;
                        } else {
                            zoneSet.add(zoneId_is);
                        }

                    }

                    TemplateInfo tmpl = imageFactory.getTemplate(template.getId(), imageStore);
                    //imageService.createTemplateAsync(tmpl, imageStore, caller);

                    // persist template_store_ref entry
                    DataObject templateOnStore = imageStore.create(tmpl);
                    // update template_store_ref and template state

                    EndPoint ep = _epSelector.select(templateOnStore);
                    if (ep == null) {
                        String errMsg = "There is no secondary storage VM for downloading template to image store " + imageStore.getName();
                        logger.warn(errMsg);
                        throw new CloudRuntimeException(errMsg);
                    }

                    TemplateOrVolumePostUploadCommand payload = new TemplateOrVolumePostUploadCommand(template.getId(), template.getUuid(), tmpl.getInstallPath(), tmpl
                            .getChecksum(), tmpl.getType().toString(), template.getUniqueName(), template.getFormat().toString(), templateOnStore.getDataStore().getUri(),
                            templateOnStore.getDataStore().getRole().toString());
                    //using the existing max template size configuration
                    payload.setMaxUploadSize(_configDao.getValue(Config.MaxTemplateAndIsoSize.key()));

                    Long accountId = template.getAccountId();
                    Account account = _accountDao.findById(accountId);
                    Domain domain = _domainDao.findById(account.getDomainId());

                    payload.setDefaultMaxSecondaryStorageInGB(_resourceLimitMgr.findCorrectResourceLimitForAccountAndDomain(account, domain, ResourceType.secondary_storage));
                    payload.setAccountId(accountId);
                    payload.setRemoteEndPoint(ep.getPublicAddr());
                    payload.setRequiresHvm(template.requiresHvm());
                    payload.setDescription(template.getDisplayText());
                    payloads.add(payload);
                }
                if(payloads.isEmpty()) {
                    throw new CloudRuntimeException("unable to find zone or an image store with enough capacity");
                }
                _resourceLimitMgr.incrementResourceCount(profile.getAccountId(), ResourceType.template);
                return payloads;
            }
        });
    }

    private boolean isPrivateTemplate(VMTemplateVO template){

        // if public OR featured OR system template
        if(template.isPublicTemplate() || template.isFeatured() || template.getTemplateType() == TemplateType.SYSTEM)
            return false;
        else
            return true;
    }

    private class CreateTemplateContext<T> extends AsyncRpcContext<T> {
        final TemplateInfo template;

        public CreateTemplateContext(AsyncCompletionCallback<T> callback, TemplateInfo template) {
            super(callback);
            this.template = template;
        }
    }

    protected Void createTemplateAsyncCallBack(AsyncCallbackDispatcher<HypervisorTemplateAdapter, TemplateApiResult> callback,
        CreateTemplateContext<TemplateApiResult> context) {
        TemplateApiResult result = callback.getResult();
        TemplateInfo template = context.template;
        if (result.isSuccess()) {
            VMTemplateVO tmplt = _tmpltDao.findById(template.getId());
            // need to grant permission for public templates
            if (tmplt.isPublicTemplate()) {
                _messageBus.publish(_name, TemplateManager.MESSAGE_REGISTER_PUBLIC_TEMPLATE_EVENT, PublishScope.LOCAL, tmplt.getId());
            }
            long accountId = tmplt.getAccountId();
            if (template.getSize() != null) {
                // publish usage event
                String etype = EventTypes.EVENT_TEMPLATE_CREATE;
                if (tmplt.getFormat() == ImageFormat.ISO) {
                    etype = EventTypes.EVENT_ISO_CREATE;
                }
                // get physical size from template_store_ref table
                long physicalSize = 0;
                DataStore ds = template.getDataStore();
                TemplateDataStoreVO tmpltStore = _tmpltStoreDao.findByStoreTemplate(ds.getId(), template.getId());
                if (tmpltStore != null) {
                    physicalSize = tmpltStore.getPhysicalSize();
                } else {
                    logger.warn("No entry found in template_store_ref for template id: " + template.getId() + " and image store id: " + ds.getId() +
                        " at the end of registering template!");
                }
                Scope dsScope = ds.getScope();
                if (dsScope.getScopeType() == ScopeType.ZONE) {
                    if (dsScope.getScopeId() != null) {
                        UsageEventUtils.publishUsageEvent(etype, template.getAccountId(), dsScope.getScopeId(), template.getId(), template.getName(), null, null,
                            physicalSize, template.getSize(), VirtualMachineTemplate.class.getName(), template.getUuid());
                    } else {
                        logger.warn("Zone scope image store " + ds.getId() + " has a null scope id");
                    }
                } else if (dsScope.getScopeType() == ScopeType.REGION) {
                    // publish usage event for region-wide image store using a -1 zoneId for 4.2, need to revisit post-4.2
                    UsageEventUtils.publishUsageEvent(etype, template.getAccountId(), -1, template.getId(), template.getName(), null, null, physicalSize,
                        template.getSize(), VirtualMachineTemplate.class.getName(), template.getUuid());
                }
                _resourceLimitMgr.incrementResourceCount(accountId, ResourceType.secondary_storage, template.getSize());
            }
        }

        return null;
    }

    boolean cleanupTemplate(VMTemplateVO template, boolean success) {
        List<VMTemplateZoneVO> templateZones = templateZoneDao.listByTemplateId(template.getId());
        List<Long> zoneIds = templateZones.stream().map(VMTemplateZoneVO::getZoneId).collect(Collectors.toList());
        if (zoneIds.size() > 0) {
            return success;
        }
        template.setRemoved(new Date());
        template.setState(State.Inactive);
        templateDao.update(template.getId(), template);
        return success;
    }

    @Override
    @DB
    public boolean delete(TemplateProfile profile) {
        boolean success = false;

        VMTemplateVO template = profile.getTemplate();
        Account account = _accountDao.findByIdIncludingRemoved(template.getAccountId());

        if (profile.getZoneIdList() != null && profile.getZoneIdList().size() > 1)
            throw new CloudRuntimeException("Operation is not supported for more than one zone id at a time");

        Long zoneId = null;
        if (profile.getZoneIdList() != null)
            zoneId = profile.getZoneIdList().get(0);

        // find all eligible image stores for this template
        List<DataStore> imageStores = templateMgr.getImageStoreByTemplate(template.getId(),
                                            zoneId);

        if (imageStores == null || imageStores.size() == 0) {
            // already destroyed on image stores
            success = true;
            logger.info("Unable to find image store still having template: " + template.getName() + ", so just mark the template removed");
        } else {
            // Make sure the template is downloaded to all found image stores
            for (DataStore store : imageStores) {
                long storeId = store.getId();
                List<TemplateDataStoreVO> templateStores = _tmpltStoreDao.listByTemplateStore(template.getId(), storeId);
                for (TemplateDataStoreVO templateStore : templateStores) {
                    if (templateStore.getDownloadState() == Status.DOWNLOAD_IN_PROGRESS) {
                        String errorMsg = "Please specify a template that is not currently being downloaded.";
                        logger.debug("Template: " + template.getName() + " is currently being downloaded to secondary storage host: " + store.getName() + "; can't delete it.");
                        throw new CloudRuntimeException(errorMsg);
                    }
                }
            }

            String eventType = "";
            if (template.getFormat().equals(ImageFormat.ISO)) {
                eventType = EventTypes.EVENT_ISO_DELETE;
            } else {
                eventType = EventTypes.EVENT_TEMPLATE_DELETE;
            }

            for (DataStore imageStore : imageStores) {
                // publish zone-wide usage event
                Long sZoneId = ((ImageStoreEntity)imageStore).getDataCenterId();
                if (sZoneId != null) {
                    UsageEventUtils.publishUsageEvent(eventType, template.getAccountId(), sZoneId, template.getId(), null, VirtualMachineTemplate.class.getName(),
                            template.getUuid());
                }

                boolean dataDiskDeletetionResult = true;
                List<VMTemplateVO> dataDiskTemplates = templateDao.listByParentTemplatetId(template.getId());
                if (dataDiskTemplates != null && dataDiskTemplates.size() > 0) {
                    logger.info("Template: " + template.getId() + " has Datadisk template(s) associated with it. Delete Datadisk templates before deleting the template");
                    for (VMTemplateVO dataDiskTemplate : dataDiskTemplates) {
                        logger.info("Delete Datadisk template: " + dataDiskTemplate.getId() + " from image store: " + imageStore.getName());
                        AsyncCallFuture<TemplateApiResult> future = imageService.deleteTemplateAsync(imageFactory.getTemplate(dataDiskTemplate.getId(), imageStore));
                        try {
                            TemplateApiResult result = future.get();
                            dataDiskDeletetionResult = result.isSuccess();
                            if (!dataDiskDeletetionResult) {
                                logger.warn("Failed to delete datadisk template: " + dataDiskTemplate + " from image store: " + imageStore.getName() + " due to: "
                                        + result.getResult());
                                break;
                            }
                            // Remove from template_zone_ref
                            List<VMTemplateZoneVO> templateZones = templateZoneDao.listByZoneTemplate(sZoneId, dataDiskTemplate.getId());
                            if (templateZones != null) {
                                for (VMTemplateZoneVO templateZone : templateZones) {
                                    templateZoneDao.remove(templateZone.getId());
                                }
                            }
                            // Mark datadisk template as Inactive
                            List<DataStore> iStores = templateMgr.getImageStoreByTemplate(dataDiskTemplate.getId(), null);
                            if (iStores == null || iStores.size() == 0) {
                                dataDiskTemplate.setState(VirtualMachineTemplate.State.Inactive);
                                _tmpltDao.update(dataDiskTemplate.getId(), dataDiskTemplate);
                            }
                            // Decrement total secondary storage space used by the account
                            _resourceLimitMgr.recalculateResourceCount(dataDiskTemplate.getAccountId(), account.getDomainId(), ResourceType.secondary_storage.getOrdinal());
                        } catch (Exception e) {
                            logger.debug("Delete datadisk template failed", e);
                            throw new CloudRuntimeException("Delete datadisk template failed", e);
                        }
                    }
                }
                // remove from template_zone_ref
                if (dataDiskDeletetionResult) {
                    logger.info("Delete template: " + template.getId() + " from image store: " + imageStore.getName());
                    AsyncCallFuture<TemplateApiResult> future = imageService.deleteTemplateAsync(imageFactory.getTemplate(template.getId(), imageStore));
                    try {
                        TemplateApiResult result = future.get();
                        success = result.isSuccess();
                        if (!success) {
                            logger.warn("Failed to delete the template: " + template + " from the image store: " + imageStore.getName() + " due to: " + result.getResult());
                            break;
                        }

                        // remove from template_zone_ref
                        List<VMTemplateZoneVO> templateZones = templateZoneDao.listByZoneTemplate(sZoneId, template.getId());
                        if (templateZones != null) {
                            for (VMTemplateZoneVO templateZone : templateZones) {
                                templateZoneDao.remove(templateZone.getId());
                            }
                        }
                    } catch (InterruptedException|ExecutionException e) {
                        logger.debug("Delete template Failed", e);
                        throw new CloudRuntimeException("Delete template Failed", e);
                    }
                } else {
                    logger.warn("Template: " + template.getId() + " won't be deleted from image store: " + imageStore.getName() + " because deletion of one of the Datadisk"
                            + " templates that belonged to the template failed");
                }
            }

        }
        if (success) {
            if ((imageStores != null && imageStores.size() > 1) && (profile.getZoneIdList() != null)) {
                //if template is stored in more than one image stores, and the zone id is not null, then don't delete other templates.
                return cleanupTemplate(template, success);
            }

            // delete all cache entries for this template
            List<TemplateInfo> cacheTmpls = imageFactory.listTemplateOnCache(template.getId());
            for (TemplateInfo tmplOnCache : cacheTmpls) {
                logger.info("Delete template: " + tmplOnCache.getId() + " from image cache store: " + tmplOnCache.getDataStore().getName());
                tmplOnCache.delete();
            }

            // find all eligible image stores for this template
            List<DataStore> iStores = templateMgr.getImageStoreByTemplate(template.getId(), null);
            if (iStores == null || iStores.size() == 0) {
                // remove any references from template_zone_ref
                List<VMTemplateZoneVO> templateZones = templateZoneDao.listByTemplateId(template.getId());
                if (templateZones != null) {
                    for (VMTemplateZoneVO templateZone : templateZones) {
                        templateZoneDao.remove(templateZone.getId());
                    }
                }

                // Mark template as Inactive.
                template.setState(VirtualMachineTemplate.State.Inactive);
                _tmpltDao.remove(template.getId());
                _tmpltDao.update(template.getId(), template);

                    // Decrement the number of templates and total secondary storage
                    // space used by the account
                    _resourceLimitMgr.decrementResourceCount(template.getAccountId(), ResourceType.template);
                    _resourceLimitMgr.recalculateResourceCount(template.getAccountId(), account.getDomainId(), ResourceType.secondary_storage.getOrdinal());

            }

            // remove its related ACL permission
            Pair<Class<?>, Long> tmplt = new Pair<Class<?>, Long>(VirtualMachineTemplate.class, template.getId());
            _messageBus.publish(_name, EntityManager.MESSAGE_REMOVE_ENTITY_EVENT, PublishScope.LOCAL, tmplt);

            // Remove template details
            templateDetailsDao.removeDetails(template.getId());

            // Remove deploy-as-is details (if any)
            templateDeployAsIsDetailsDao.removeDetails(template.getId());

            // Remove comments (if any)
            AnnotationService.EntityType entityType = template.getFormat().equals(ImageFormat.ISO) ?
                    AnnotationService.EntityType.ISO : AnnotationService.EntityType.TEMPLATE;
            annotationDao.removeByEntityType(entityType.name(), template.getUuid());

        }
        return success;
    }

    @Override
    public TemplateProfile prepareDelete(DeleteTemplateCmd cmd) {
        TemplateProfile profile = super.prepareDelete(cmd);
        VMTemplateVO template = profile.getTemplate();
        if (template.getTemplateType() == TemplateType.SYSTEM) {
            throw new InvalidParameterValueException("The DomR template cannot be deleted.");
        }
        checkZoneImageStores(profile.getTemplate(), profile.getZoneIdList());
        return profile;
    }

    @Override
    public TemplateProfile prepareDelete(DeleteIsoCmd cmd) {
        TemplateProfile profile = super.prepareDelete(cmd);
        checkZoneImageStores(profile.getTemplate(), profile.getZoneIdList());
        return profile;
    }
}<|MERGE_RESOLUTION|>--- conflicted
+++ resolved
@@ -167,16 +167,11 @@
         if (host == null) {
             throw new CloudRuntimeException("Couldn't find a host to validate URL " + url);
         }
-<<<<<<< HEAD
-        CheckUrlCommand cmd = new CheckUrlCommand(format, url);
-        logger.debug("Performing URL " + url + " validation on host " + host.getId());
-=======
         Integer socketTimeout = DirectDownloadManager.DirectDownloadSocketTimeout.value();
         Integer connectRequestTimeout = DirectDownloadManager.DirectDownloadConnectionRequestTimeout.value();
         Integer connectTimeout = DirectDownloadManager.DirectDownloadConnectTimeout.value();
         CheckUrlCommand cmd = new CheckUrlCommand(format, url, connectTimeout, connectRequestTimeout, socketTimeout);
-        s_logger.debug("Performing URL " + url + " validation on host " + host.getId());
->>>>>>> 31e2b629
+        logger.debug("Performing URL " + url + " validation on host " + host.getId());
         Answer answer = _agentMgr.easySend(host.getId(), cmd);
         if (answer == null || !answer.getResult()) {
             throw new CloudRuntimeException("URL: " + url + " validation failed on host id " + host.getId());
