--- conflicted
+++ resolved
@@ -273,12 +273,12 @@
         List<Long> zoneId = cmd.getZoneIds();
         // ignore passed zoneId if we are using region wide image store or system template type
         List<ImageStoreVO> stores = _imgStoreDao.findRegionImageStores();
-        if ((stores != null && stores.size() > 0) || templateType.equals(TemplateType.SYSTEM)){
+        if ((stores != null && stores.size() > 0) || templateType.equals(TemplateType.SYSTEM)) {
             zoneId = null;
         }
 
         HypervisorType hypervisorType = HypervisorType.getType(cmd.getHypervisor());
-        if(hypervisorType == HypervisorType.None) {
+        if (hypervisorType == HypervisorType.None) {
             throw new InvalidParameterValueException("Hypervisor Type: " + cmd.getHypervisor() + " is invalid. Supported Hypervisor types are "
                     + EnumUtils.listValues(HypervisorType.values()).replace("None, ", ""));
         }
@@ -286,22 +286,6 @@
         return prepare(false, CallContext.current().getCallingUserId(), cmd.getTemplateName(), cmd.getDisplayText(), cmd.getBits(), cmd.isPasswordEnabled(), cmd.getRequiresHvm(),
                 cmd.getUrl(), cmd.isPublic(), cmd.isFeatured(), cmd.isExtractable(), cmd.getFormat(), cmd.getOsTypeId(), zoneId, hypervisorType, cmd.getChecksum(), true,
                 cmd.getTemplateTag(), owner, cmd.getDetails(), cmd.isSshKeyEnabled(), null, cmd.isDynamicallyScalable(), templateType, cmd.isDirectDownload());
-<<<<<<< HEAD
-=======
-
-    }
-
-    private TemplateType getTemplateType(RegisterTemplateCmd cmd) {
-        boolean isRouting = (cmd.isRoutingType() == null) ? false : cmd.isRoutingType();
->>>>>>> 5d0ee934
-
-        if (cmd.isSystem()) {
-            return TemplateType.SYSTEM;
-        } else if (isRouting) {
-            return TemplateType.ROUTING;
-        } else {
-            return TemplateType.USER;
-        }
     }
 
     private TemplateType getTemplateType(RegisterTemplateCmd cmd) {
