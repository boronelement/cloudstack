// Licensed to the Apache Software Foundation (ASF) under one
// or more contributor license agreements.  See the NOTICE file
// distributed with this work for additional information
// regarding copyright ownership.  The ASF licenses this file
// to you under the Apache License, Version 2.0 (the
// "License"); you may not use this file except in compliance
// with the License.  You may obtain a copy of the License at
//
//   http://www.apache.org/licenses/LICENSE-2.0
//
// Unless required by applicable law or agreed to in writing,
// software distributed under the License is distributed on an
// "AS IS" BASIS, WITHOUT WARRANTIES OR CONDITIONS OF ANY
// KIND, either express or implied.  See the License for the
// specific language governing permissions and limitations
// under the License.
package com.cloud.template;

import java.util.ArrayList;
import java.util.Arrays;
import java.util.HashMap;
import java.util.List;
import java.util.Map;

import javax.inject.Inject;

import com.cloud.cpu.CPU;
import com.cloud.deployasis.DeployAsIsConstants;
import com.cloud.storage.upload.params.IsoUploadParams;
import com.cloud.storage.upload.params.TemplateUploadParams;
import com.cloud.storage.upload.params.UploadParams;
import com.cloud.vm.VmDetailConstants;
import org.apache.cloudstack.api.command.user.iso.GetUploadParamsForIsoCmd;
import org.apache.cloudstack.api.command.user.template.GetUploadParamsForTemplateCmd;
import org.apache.commons.collections.CollectionUtils;
import org.apache.commons.collections.MapUtils;
import org.apache.commons.lang3.BooleanUtils;

import org.apache.cloudstack.api.ApiConstants;
import org.apache.cloudstack.api.command.user.iso.DeleteIsoCmd;
import org.apache.cloudstack.api.command.user.iso.RegisterIsoCmd;
import org.apache.cloudstack.api.command.user.template.DeleteTemplateCmd;
import org.apache.cloudstack.api.command.user.template.ExtractTemplateCmd;
import org.apache.cloudstack.api.command.user.template.RegisterTemplateCmd;
import org.apache.cloudstack.context.CallContext;
import org.apache.cloudstack.framework.config.dao.ConfigurationDao;
import org.apache.cloudstack.storage.datastore.db.ImageStoreDao;
import org.apache.cloudstack.storage.datastore.db.ImageStoreVO;
import org.apache.cloudstack.storage.datastore.db.TemplateDataStoreDao;

import com.cloud.api.ApiDBUtils;
import com.cloud.configuration.Config;
import com.cloud.configuration.Resource.ResourceType;
import com.cloud.dc.DataCenterVO;
import com.cloud.dc.dao.DataCenterDao;
import com.cloud.domain.dao.DomainDao;
import com.cloud.event.dao.UsageEventDao;
import com.cloud.exception.InvalidParameterValueException;
import com.cloud.exception.PermissionDeniedException;
import com.cloud.exception.ResourceAllocationException;
import com.cloud.host.dao.HostDao;
import com.cloud.hypervisor.Hypervisor;
import com.cloud.hypervisor.Hypervisor.HypervisorType;
import com.cloud.org.Grouping;
import com.cloud.projects.ProjectManager;
import com.cloud.server.ConfigurationServer;
import com.cloud.storage.GuestOS;
import com.cloud.storage.Storage.ImageFormat;
import com.cloud.storage.Storage.TemplateType;
import com.cloud.storage.TemplateProfile;
import com.cloud.storage.VMTemplateVO;
import com.cloud.storage.dao.GuestOSHypervisorDao;
import com.cloud.storage.dao.VMTemplateDao;
import com.cloud.storage.dao.VMTemplateZoneDao;
import com.cloud.user.Account;
import com.cloud.user.AccountManager;
import com.cloud.user.ResourceLimitService;
import com.cloud.user.UserVO;
import com.cloud.user.dao.AccountDao;
import com.cloud.user.dao.UserDao;
import com.cloud.utils.EnumUtils;
import com.cloud.utils.component.AdapterBase;
import com.cloud.utils.exception.CloudRuntimeException;
import com.cloud.vm.UserVmVO;
import com.cloud.vm.dao.UserVmDao;
import org.apache.commons.lang3.StringUtils;

public abstract class TemplateAdapterBase extends AdapterBase implements TemplateAdapter {
    protected @Inject
    DomainDao _domainDao;
    protected @Inject
    AccountDao _accountDao;
    protected @Inject
    ConfigurationDao _configDao;
    protected @Inject
    UserDao _userDao;
    protected @Inject
    AccountManager _accountMgr;
    protected @Inject
    DataCenterDao _dcDao;
    protected @Inject
    VMTemplateDao _tmpltDao;
    protected @Inject
    TemplateDataStoreDao _tmpltStoreDao;
    protected @Inject
    VMTemplateZoneDao _tmpltZoneDao;
    protected @Inject
    UsageEventDao _usageEventDao;
    protected @Inject
    HostDao _hostDao;
    protected @Inject
    UserVmDao _userVmDao;
    protected @Inject
    GuestOSHypervisorDao _osHyperDao;
    protected @Inject
    ResourceLimitService _resourceLimitMgr;
    protected @Inject
    ImageStoreDao _imgStoreDao;
    @Inject
    TemplateManager templateMgr;
    @Inject
    ConfigurationServer _configServer;
    @Inject
    ProjectManager _projectMgr;
    @Inject
    private TemplateDataStoreDao templateDataStoreDao;

    @Override
    public boolean stop() {
        return true;
    }

    @Override
<<<<<<< HEAD
    public TemplateProfile prepare(boolean isIso, Long userId, String name, String displayText, Integer bits, Boolean passwordEnabled, Boolean requiresHVM, String url,
        Boolean isPublic, Boolean featured, Boolean isExtractable, String format, Long guestOSId, List<Long> zoneId, HypervisorType hypervisorType, String accountName,
        Long domainId, String chksum, Boolean bootable, Map details, boolean directDownload, boolean deployAsIs) throws ResourceAllocationException {
        return prepare(isIso, userId, name, displayText, bits, passwordEnabled, requiresHVM, url, isPublic, featured, isExtractable, format, guestOSId, zoneId,
            hypervisorType, chksum, bootable, null, null, details, false, null, false, TemplateType.USER, directDownload, deployAsIs, false);
    }

    @Override
    public TemplateProfile prepare(boolean isIso, long userId, String name, String displayText, Integer bits, Boolean passwordEnabled, Boolean requiresHVM, String url,
        Boolean isPublic, Boolean featured, Boolean isExtractable, String format, Long guestOSId, List<Long> zoneIdList, HypervisorType hypervisorType, String chksum,
        Boolean bootable, String templateTag, Account templateOwner, Map details, Boolean sshkeyEnabled, String imageStoreUuid, Boolean isDynamicallyScalable,
        TemplateType templateType, boolean directDownload, boolean deployAsIs, boolean forCks) throws ResourceAllocationException {
=======
    public TemplateProfile prepare(boolean isIso, Long userId, String name, String displayText, CPU.CPUArch arch, Integer bits, Boolean passwordEnabled, Boolean requiresHVM, String url,
                                   Boolean isPublic, Boolean featured, Boolean isExtractable, String format, Long guestOSId, List<Long> zoneId, HypervisorType hypervisorType, String accountName,
                                   Long domainId, String chksum, Boolean bootable, Map details, boolean directDownload, boolean deployAsIs) throws ResourceAllocationException {
        return prepare(isIso, userId, name, displayText, arch, bits, passwordEnabled, requiresHVM, url, isPublic, featured, isExtractable, format, guestOSId, zoneId,
            hypervisorType, chksum, bootable, null, null, details, false, null, false, TemplateType.USER, directDownload, deployAsIs);
    }

    @Override
    public TemplateProfile prepare(boolean isIso, long userId, String name, String displayText, CPU.CPUArch arch, Integer bits, Boolean passwordEnabled, Boolean requiresHVM, String url,
                                   Boolean isPublic, Boolean featured, Boolean isExtractable, String format, Long guestOSId, List<Long> zoneIdList, HypervisorType hypervisorType, String chksum,
                                   Boolean bootable, String templateTag, Account templateOwner, Map details, Boolean sshkeyEnabled, String imageStoreUuid, Boolean isDynamicallyScalable,
                                   TemplateType templateType, boolean directDownload, boolean deployAsIs) throws ResourceAllocationException {
>>>>>>> 046870ef
        //Long accountId = null;
        // parameters verification

        if (isPublic == null) {
            isPublic = Boolean.FALSE;
        }

        if (isIso) {
            if (bootable == null) {
                bootable = Boolean.TRUE;
            }
            GuestOS noneGuestOs = ApiDBUtils.findGuestOSByDisplayName(ApiConstants.ISO_GUEST_OS_NONE);
            if ((guestOSId == null || guestOSId == noneGuestOs.getId()) && bootable == true) {
                throw new InvalidParameterValueException("Please pass a valid GuestOS Id");
            }
            if (bootable == false) {
                guestOSId = noneGuestOs.getId(); //Guest os id of None.
            }
        } else {
            if (bits == null) {
                bits = Integer.valueOf(64);
            }
            if (passwordEnabled == null) {
                passwordEnabled = false;
            }
            if (requiresHVM == null) {
                requiresHVM = true;
            }
            if (deployAsIs) {
                logger.info("Setting default guest OS for deploy-as-is template while the template registration is not completed");
                guestOSId = getDefaultDeployAsIsGuestOsId();
            }
        }

        if (isExtractable == null) {
            isExtractable = Boolean.FALSE;
        }
        if (sshkeyEnabled == null) {
            sshkeyEnabled = Boolean.FALSE;
        }

        boolean isAdmin = _accountMgr.isRootAdmin(templateOwner.getId());
        boolean isRegionStore = false;
        List<ImageStoreVO> stores = _imgStoreDao.findRegionImageStores();
        if (stores != null && stores.size() > 0) {
            isRegionStore = true;
        }

        if (!isAdmin && zoneIdList == null && !isRegionStore ) {
            // domain admin and user should also be able to register template on a region store
            throw new InvalidParameterValueException("Please specify a valid zone Id. Only admins can create templates in all zones.");
        }

        // check for the url format only when url is not null. url can be null incase of form based upload
        if (url != null && url.toLowerCase().contains("file://")) {
            throw new InvalidParameterValueException("File:// type urls are currently unsupported");
        }

        // check whether owner can create public templates
        boolean allowPublicUserTemplates = TemplateManager.AllowPublicUserTemplates.valueIn(templateOwner.getId());
        if (!isAdmin && !allowPublicUserTemplates && isPublic) {
            throw new InvalidParameterValueException("Only private templates/ISO can be created.");
        }

        if (!isAdmin || featured == null) {
            featured = Boolean.FALSE;
        }

        ImageFormat imgfmt;
        try {
            imgfmt = ImageFormat.valueOf(format.toUpperCase());
        } catch (IllegalArgumentException e) {
            logger.debug("ImageFormat IllegalArgumentException: " + e.getMessage());
            throw new IllegalArgumentException("Image format: " + format + " is incorrect. Supported formats are " + EnumUtils.listValues(ImageFormat.values()));
        }

        // Check that the resource limit for templates/ISOs won't be exceeded
        UserVO user = _userDao.findById(userId);
        if (user == null) {
            throw new IllegalArgumentException("Unable to find user with id " + userId);
        }

        _resourceLimitMgr.checkResourceLimit(templateOwner, ResourceType.template);

        // If a zoneId is specified, make sure it is valid
        if (zoneIdList != null) {
            for (Long zoneId :zoneIdList) {
                DataCenterVO zone = _dcDao.findById(zoneId);
                if (zone == null) {
                    throw new IllegalArgumentException("Please specify a valid zone.");
                }
                Account caller = CallContext.current().getCallingAccount();
                if (Grouping.AllocationState.Disabled == zone.getAllocationState() && !_accountMgr.isRootAdmin(caller.getId())) {
                    throw new PermissionDeniedException("Cannot perform this operation, Zone is currently disabled: " + zoneId);
                }
            }
        }

        List<VMTemplateVO> systemvmTmplts = _tmpltDao.listAllSystemVMTemplates();
        for (VMTemplateVO template : systemvmTmplts) {
            if (template.getName().equalsIgnoreCase(name) || template.getDisplayText().equalsIgnoreCase(displayText)) {
                throw new IllegalArgumentException("Cannot use reserved names for templates");
            }
        }

        if (hypervisorType.equals(Hypervisor.HypervisorType.XenServer)) {
            if (details == null || !details.containsKey("hypervisortoolsversion") || details.get("hypervisortoolsversion") == null ||
                ((String)details.get("hypervisortoolsversion")).equalsIgnoreCase("none")) {
                String hpvs = _configDao.getValue(Config.XenServerPVdriverVersion.key());
                if (hpvs != null) {
                    if (details == null) {
                        details = new HashMap<String, String>();
                    }
                    details.put("hypervisortoolsversion", hpvs);
                }
            }
        }

        Long id = _tmpltDao.getNextInSequence(Long.class, "id");
        CallContext.current().setEventDetails("Id: " + id + " name: " + name);
<<<<<<< HEAD
        TemplateProfile profile = new TemplateProfile(id, userId, name, displayText, bits, passwordEnabled, requiresHVM, url, isPublic, featured, isExtractable, imgfmt, guestOSId, zoneIdList,
=======
        return new TemplateProfile(id, userId, name, displayText, arch, bits, passwordEnabled, requiresHVM, url, isPublic, featured, isExtractable, imgfmt, guestOSId, zoneIdList,
>>>>>>> 046870ef
            hypervisorType, templateOwner.getAccountName(), templateOwner.getDomainId(), templateOwner.getAccountId(), chksum, bootable, templateTag, details,
            sshkeyEnabled, null, isDynamicallyScalable, templateType, directDownload, deployAsIs);
        profile.setForCks(forCks);
        return profile;

    }

    @Override
    public TemplateProfile prepare(RegisterTemplateCmd cmd) throws ResourceAllocationException {
        //check if the caller can operate with the template owner
        Account caller = CallContext.current().getCallingAccount();
        Account owner = _accountMgr.getAccount(cmd.getEntityOwnerId());
        _accountMgr.checkAccess(caller, null, true, owner);

        TemplateType templateType = templateMgr.validateTemplateType(cmd, _accountMgr.isAdmin(caller.getAccountId()),
                CollectionUtils.isEmpty(cmd.getZoneIds()));

        List<Long> zoneId = cmd.getZoneIds();
        // ignore passed zoneId if we are using region wide image store
        List<ImageStoreVO> stores = _imgStoreDao.findRegionImageStores();
        if (stores != null && stores.size() > 0) {
            zoneId = null;
        }

        HypervisorType hypervisorType = HypervisorType.getType(cmd.getHypervisor());
        if(hypervisorType == HypervisorType.None) {
            throw new InvalidParameterValueException(String.format(
                    "Hypervisor Type: %s is invalid. Supported Hypervisor types are: %s",
                    cmd.getHypervisor(),
                    StringUtils.join(Arrays.stream(HypervisorType.values()).filter(h -> h != HypervisorType.None).map(HypervisorType::name).toArray(), ", ")));
        }

        Map details = cmd.getDetails();
        if (cmd.isDeployAsIs()) {
            if (MapUtils.isNotEmpty(details)) {
                if (details.containsKey(VmDetailConstants.ROOT_DISK_CONTROLLER)) {
                    logger.info("Ignoring the rootDiskController detail provided, as we honour what is defined in the template");
                    details.remove(VmDetailConstants.ROOT_DISK_CONTROLLER);
                }
                if (details.containsKey(VmDetailConstants.NIC_ADAPTER)) {
                    logger.info("Ignoring the nicAdapter detail provided, as we honour what is defined in the template");
                    details.remove(VmDetailConstants.NIC_ADAPTER);
                }
            }
        }
        return prepare(false, CallContext.current().getCallingUserId(), cmd.getTemplateName(), cmd.getDisplayText(), cmd.getArch(), cmd.getBits(), cmd.isPasswordEnabled(), cmd.getRequiresHvm(),
                cmd.getUrl(), cmd.isPublic(), cmd.isFeatured(), cmd.isExtractable(), cmd.getFormat(), cmd.getOsTypeId(), zoneId, hypervisorType, cmd.getChecksum(), true,
                cmd.getTemplateTag(), owner, details, cmd.isSshKeyEnabled(), null, cmd.isDynamicallyScalable(), templateType,
                cmd.isDirectDownload(), cmd.isDeployAsIs(), cmd.isForCks());

    }

    /**
     * Prepare upload parameters internal method for templates and ISOs local upload
     */
    private TemplateProfile prepareUploadParamsInternal(UploadParams params) throws ResourceAllocationException {
        //check if the caller can operate with the template owner
        Account caller = CallContext.current().getCallingAccount();
        Account owner = _accountMgr.getAccount(params.getTemplateOwnerId());
        _accountMgr.checkAccess(caller, null, true, owner);

        List<Long> zoneList = null;
        // ignore passed zoneId if we are using region wide image store
        List<ImageStoreVO> stores = _imgStoreDao.findRegionImageStores();
        if (!(stores != null && stores.size() > 0)) {
            zoneList = new ArrayList<>();
            zoneList.add(params.getZoneId());
        }

        if(!params.isIso() && params.getHypervisorType() == HypervisorType.None) {
            throw new InvalidParameterValueException(String.format(
                    "Hypervisor Type: %s is invalid. Supported Hypervisor types are: %s",
                    params.getHypervisorType(),
                    StringUtils.join(Arrays.stream(HypervisorType.values()).filter(h -> h != HypervisorType.None).map(HypervisorType::name).toArray(), ", ")));
        }

        return prepare(params.isIso(), params.getUserId(), params.getName(), params.getDisplayText(), params.getArch(), params.getBits(),
                params.isPasswordEnabled(), params.requiresHVM(), params.getUrl(), params.isPublic(), params.isFeatured(),
                params.isExtractable(), params.getFormat(), params.getGuestOSId(), zoneList,
                params.getHypervisorType(), params.getChecksum(), params.isBootable(), params.getTemplateTag(), owner,
                params.getDetails(), params.isSshKeyEnabled(), params.getImageStoreUuid(),
                params.isDynamicallyScalable(), params.isRoutingType() ? TemplateType.ROUTING : TemplateType.USER, params.isDirectDownload(), params.isDeployAsIs(), false);
    }

    private Long getDefaultDeployAsIsGuestOsId() {
        GuestOS deployAsIsGuestOs = ApiDBUtils.findGuestOSByDisplayName(DeployAsIsConstants.DEFAULT_GUEST_OS_DEPLOY_AS_IS);
        return deployAsIsGuestOs.getId();
    }

    @Override
    public TemplateProfile prepare(GetUploadParamsForTemplateCmd cmd) throws ResourceAllocationException {
        Long osTypeId = cmd.getOsTypeId();
        if (osTypeId == null) {
            logger.info("Setting the default guest OS for deploy-as-is templates while the template upload is not completed");
            osTypeId = getDefaultDeployAsIsGuestOsId();
        }
        UploadParams params = new TemplateUploadParams(CallContext.current().getCallingUserId(), cmd.getName(),
                cmd.getDisplayText(), cmd.getArch(), cmd.getBits(), BooleanUtils.toBoolean(cmd.isPasswordEnabled()),
                BooleanUtils.toBoolean(cmd.getRequiresHvm()), BooleanUtils.toBoolean(cmd.isPublic()),
                BooleanUtils.toBoolean(cmd.isFeatured()), BooleanUtils.toBoolean(cmd.isExtractable()), cmd.getFormat(), osTypeId,
                cmd.getZoneId(), HypervisorType.getType(cmd.getHypervisor()), cmd.getChecksum(),
                cmd.getTemplateTag(), cmd.getEntityOwnerId(), cmd.getDetails(), BooleanUtils.toBoolean(cmd.isSshKeyEnabled()),
                BooleanUtils.toBoolean(cmd.isDynamicallyScalable()), BooleanUtils.toBoolean(cmd.isRoutingType()), cmd.isDeployAsIs(), cmd.isForCks());
        return prepareUploadParamsInternal(params);
    }

    @Override
    public TemplateProfile prepare(GetUploadParamsForIsoCmd cmd) throws ResourceAllocationException {
        UploadParams params = new IsoUploadParams(CallContext.current().getCallingUserId(), cmd.getName(),
                cmd.getDisplayText(), BooleanUtils.toBoolean(cmd.isPublic()), BooleanUtils.toBoolean(cmd.isFeatured()),
                BooleanUtils.toBoolean(cmd.isExtractable()), cmd.getOsTypeId(),
                cmd.getZoneId(), BooleanUtils.toBoolean(cmd.isBootable()), cmd.getEntityOwnerId());
        return prepareUploadParamsInternal(params);
    }

    @Override
    public TemplateProfile prepare(RegisterIsoCmd cmd) throws ResourceAllocationException {
        //check if the caller can operate with the template owner
        Account caller = CallContext.current().getCallingAccount();
        Account owner = _accountMgr.getAccount(cmd.getEntityOwnerId());
        _accountMgr.checkAccess(caller, null, true, owner);

        List<Long> zoneList = null;
        Long zoneId = cmd.getZoneId();
        // ignore passed zoneId if we are using region wide image store
        List<ImageStoreVO> stores = _imgStoreDao.findRegionImageStores();
        if (CollectionUtils.isEmpty(stores) && zoneId != null && zoneId > 0L) {
            zoneList = new ArrayList<>();
            zoneList.add(zoneId);
        }

        return prepare(true, CallContext.current().getCallingUserId(), cmd.getIsoName(), cmd.getDisplayText(), cmd.getArch(), 64, cmd.isPasswordEnabled(), true, cmd.getUrl(), cmd.isPublic(),
            cmd.isFeatured(), cmd.isExtractable(), ImageFormat.ISO.toString(), cmd.getOsTypeId(), zoneList, HypervisorType.None, cmd.getChecksum(), cmd.isBootable(), null,
            owner, null, false, cmd.getImageStoreUuid(), cmd.isDynamicallyScalable(), TemplateType.USER, cmd.isDirectDownload(), false, false);
    }

    protected VMTemplateVO persistTemplate(TemplateProfile profile, VirtualMachineTemplate.State initialState) {
        List<Long> zoneIdList = profile.getZoneIdList();
        VMTemplateVO template =
            new VMTemplateVO(profile.getTemplateId(), profile.getName(), profile.getFormat(), profile.isPublic(), profile.isFeatured(), profile.isExtractable(),
                profile.getTemplateType(), profile.getUrl(), profile.isRequiresHVM(), profile.getBits(), profile.getAccountId(), profile.getCheckSum(),
                profile.getDisplayText(), profile.isPasswordEnabled(), profile.getGuestOsId(), profile.isBootable(), profile.getHypervisorType(),
                profile.getTemplateTag(), profile.getDetails(), profile.isSshKeyEnabled(), profile.IsDynamicallyScalable(), profile.isDirectDownload(), profile.isDeployAsIs(), profile.getArch());
        template.setState(initialState);
        template.setForCks(profile.isForCks());

        if (profile.isDirectDownload()) {
            template.setSize(profile.getSize());
        }

        if (zoneIdList == null) {
            List<DataCenterVO> dcs = _dcDao.listAll();

            if (dcs.isEmpty()) {
                throw new CloudRuntimeException("No zones are present in the system, can't add template");
            }

            template.setCrossZones(true);
            for (DataCenterVO dc : dcs) {
                _tmpltDao.addTemplateToZone(template, dc.getId());
            }

        } else {
            for (Long zoneId: zoneIdList) {
                _tmpltDao.addTemplateToZone(template, zoneId);
            }
        }
        return _tmpltDao.findById(template.getId());
    }

    private Long accountAndUserValidation(Account account, long userId, UserVmVO vmInstanceCheck, VMTemplateVO template, String msg) throws PermissionDeniedException {

        if (account != null) {
            if (!_accountMgr.isAdmin(account.getId())) {
                if ((vmInstanceCheck != null) && (account.getId() != vmInstanceCheck.getAccountId())) {
                    throw new PermissionDeniedException(msg + ". Permission denied.");
                }

                if ((template != null) &&
                    (!template.isPublicTemplate() && (account.getId() != template.getAccountId()) && (template.getTemplateType() != TemplateType.PERHOST))) {
                    //special handling for the project case
                    Account owner = _accountMgr.getAccount(template.getAccountId());
                    if (owner.getType() == Account.Type.PROJECT) {
                        if (!_projectMgr.canAccessProjectAccount(account, owner.getId())) {
                            throw new PermissionDeniedException(msg + ". Permission denied. The caller can't access project's template");
                        }
                    } else {
                        throw new PermissionDeniedException(msg + ". Permission denied.");
                    }
                }
            } else {
                if ((vmInstanceCheck != null) && !_domainDao.isChildDomain(account.getDomainId(), vmInstanceCheck.getDomainId())) {
                    throw new PermissionDeniedException(msg + ". Permission denied.");
                }
                // FIXME: if template/ISO owner is null we probably need to
                // throw some kind of exception

                if (template != null) {
                    Account templateOwner = _accountDao.findById(template.getAccountId());
                    if ((templateOwner != null) && !_domainDao.isChildDomain(account.getDomainId(), templateOwner.getDomainId())) {
                        throw new PermissionDeniedException(msg + ". Permission denied.");
                    }
                }
            }
        }

        return userId;
    }

    @Override
    public TemplateProfile prepareDelete(DeleteTemplateCmd cmd) {
        Long templateId = cmd.getId();
        Long userId = CallContext.current().getCallingUserId();
        Account account = CallContext.current().getCallingAccount();
        Long zoneId = cmd.getZoneId();

        VMTemplateVO template = _tmpltDao.findById(templateId);
        if (template == null) {
            throw new InvalidParameterValueException("unable to find template with id " + templateId);
        }

        userId = accountAndUserValidation(account, userId, null, template, "Unable to delete template ");

        UserVO user = _userDao.findById(userId);
        if (user == null) {
            throw new InvalidParameterValueException("Please specify a valid user.");
        }

        if (template.getFormat() == ImageFormat.ISO) {
            throw new InvalidParameterValueException("Please specify a valid template.");
        }

        if (template.getState() == VirtualMachineTemplate.State.NotUploaded || template.getState() == VirtualMachineTemplate.State.UploadInProgress) {
            throw new InvalidParameterValueException("The template is either getting uploaded or it may be initiated shortly, please wait for it to be completed");
        }

        return new TemplateProfile(userId, template, zoneId);
    }

    @Override
    public TemplateProfile prepareExtractTemplate(ExtractTemplateCmd cmd) {
        Long templateId = cmd.getId();
        Long userId = CallContext.current().getCallingUserId();
        Long zoneId = cmd.getZoneId();

        VMTemplateVO template = _tmpltDao.findById(templateId);
        if (template == null) {
            throw new InvalidParameterValueException("unable to find template with id " + templateId);
        }
        return new TemplateProfile(userId, template, zoneId);
    }

    @Override
    public TemplateProfile prepareDelete(DeleteIsoCmd cmd) {
        Long templateId = cmd.getId();
        Long userId = CallContext.current().getCallingUserId();
        Account account = CallContext.current().getCallingAccount();
        Long zoneId = cmd.getZoneId();

        VMTemplateVO template = _tmpltDao.findById(templateId);
        if (template == null) {
            throw new InvalidParameterValueException("unable to find iso with id " + templateId);
        }

        userId = accountAndUserValidation(account, userId, null, template, "Unable to delete iso ");

        UserVO user = _userDao.findById(userId);
        if (user == null) {
            throw new InvalidParameterValueException("Please specify a valid user.");
        }

        if (template.getFormat() != ImageFormat.ISO) {
            throw new InvalidParameterValueException("Please specify a valid iso.");
        }

        if (template.getState() == VirtualMachineTemplate.State.NotUploaded || template.getState() == VirtualMachineTemplate.State.UploadInProgress) {
            throw new InvalidParameterValueException("The iso is either getting uploaded or it may be initiated shortly, please wait for it to be completed");
        }

        return new TemplateProfile(userId, template, zoneId);
    }

    @Override
    abstract public VMTemplateVO create(TemplateProfile profile);

    @Override
    abstract public boolean delete(TemplateProfile profile);
}<|MERGE_RESOLUTION|>--- conflicted
+++ resolved
@@ -131,33 +131,18 @@
     }
 
     @Override
-<<<<<<< HEAD
-    public TemplateProfile prepare(boolean isIso, Long userId, String name, String displayText, Integer bits, Boolean passwordEnabled, Boolean requiresHVM, String url,
-        Boolean isPublic, Boolean featured, Boolean isExtractable, String format, Long guestOSId, List<Long> zoneId, HypervisorType hypervisorType, String accountName,
-        Long domainId, String chksum, Boolean bootable, Map details, boolean directDownload, boolean deployAsIs) throws ResourceAllocationException {
-        return prepare(isIso, userId, name, displayText, bits, passwordEnabled, requiresHVM, url, isPublic, featured, isExtractable, format, guestOSId, zoneId,
-            hypervisorType, chksum, bootable, null, null, details, false, null, false, TemplateType.USER, directDownload, deployAsIs, false);
-    }
-
-    @Override
-    public TemplateProfile prepare(boolean isIso, long userId, String name, String displayText, Integer bits, Boolean passwordEnabled, Boolean requiresHVM, String url,
-        Boolean isPublic, Boolean featured, Boolean isExtractable, String format, Long guestOSId, List<Long> zoneIdList, HypervisorType hypervisorType, String chksum,
-        Boolean bootable, String templateTag, Account templateOwner, Map details, Boolean sshkeyEnabled, String imageStoreUuid, Boolean isDynamicallyScalable,
-        TemplateType templateType, boolean directDownload, boolean deployAsIs, boolean forCks) throws ResourceAllocationException {
-=======
     public TemplateProfile prepare(boolean isIso, Long userId, String name, String displayText, CPU.CPUArch arch, Integer bits, Boolean passwordEnabled, Boolean requiresHVM, String url,
                                    Boolean isPublic, Boolean featured, Boolean isExtractable, String format, Long guestOSId, List<Long> zoneId, HypervisorType hypervisorType, String accountName,
                                    Long domainId, String chksum, Boolean bootable, Map details, boolean directDownload, boolean deployAsIs) throws ResourceAllocationException {
         return prepare(isIso, userId, name, displayText, arch, bits, passwordEnabled, requiresHVM, url, isPublic, featured, isExtractable, format, guestOSId, zoneId,
-            hypervisorType, chksum, bootable, null, null, details, false, null, false, TemplateType.USER, directDownload, deployAsIs);
+            hypervisorType, chksum, bootable, null, null, details, false, null, false, TemplateType.USER, directDownload, deployAsIs, false);
     }
 
     @Override
     public TemplateProfile prepare(boolean isIso, long userId, String name, String displayText, CPU.CPUArch arch, Integer bits, Boolean passwordEnabled, Boolean requiresHVM, String url,
                                    Boolean isPublic, Boolean featured, Boolean isExtractable, String format, Long guestOSId, List<Long> zoneIdList, HypervisorType hypervisorType, String chksum,
                                    Boolean bootable, String templateTag, Account templateOwner, Map details, Boolean sshkeyEnabled, String imageStoreUuid, Boolean isDynamicallyScalable,
-                                   TemplateType templateType, boolean directDownload, boolean deployAsIs) throws ResourceAllocationException {
->>>>>>> 046870ef
+                                   TemplateType templateType, boolean directDownload, boolean deployAsIs, boolean forCks) throws ResourceAllocationException {
         //Long accountId = null;
         // parameters verification
 
@@ -278,11 +263,7 @@
 
         Long id = _tmpltDao.getNextInSequence(Long.class, "id");
         CallContext.current().setEventDetails("Id: " + id + " name: " + name);
-<<<<<<< HEAD
-        TemplateProfile profile = new TemplateProfile(id, userId, name, displayText, bits, passwordEnabled, requiresHVM, url, isPublic, featured, isExtractable, imgfmt, guestOSId, zoneIdList,
-=======
-        return new TemplateProfile(id, userId, name, displayText, arch, bits, passwordEnabled, requiresHVM, url, isPublic, featured, isExtractable, imgfmt, guestOSId, zoneIdList,
->>>>>>> 046870ef
+        TemplateProfile profile = new TemplateProfile(id, userId, name, displayText, arch, bits, passwordEnabled, requiresHVM, url, isPublic, featured, isExtractable, imgfmt, guestOSId, zoneIdList,
             hypervisorType, templateOwner.getAccountName(), templateOwner.getDomainId(), templateOwner.getAccountId(), chksum, bootable, templateTag, details,
             sshkeyEnabled, null, isDynamicallyScalable, templateType, directDownload, deployAsIs);
         profile.setForCks(forCks);
