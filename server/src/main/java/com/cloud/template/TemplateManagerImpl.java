// Licensed to the Apache Software Foundation (ASF) under one
// or more contributor license agreements.  See the NOTICE file
// distributed with this work for additional information
// regarding copyright ownership.  The ASF licenses this file
// to you under the Apache License, Version 2.0 (the
// "License"); you may not use this file except in compliance
// with the License.  You may obtain a copy of the License at
//
//   http://www.apache.org/licenses/LICENSE-2.0
//
// Unless required by applicable law or agreed to in writing,
// software distributed under the License is distributed on an
// "AS IS" BASIS, WITHOUT WARRANTIES OR CONDITIONS OF ANY
// KIND, either express or implied.  See the License for the
// specific language governing permissions and limitations
// under the License.
package com.cloud.template;

import java.net.MalformedURLException;
import java.net.URISyntaxException;
import java.net.URL;
import java.util.ArrayList;
import java.util.Arrays;
import java.util.Date;
import java.util.HashMap;
import java.util.List;
import java.util.Map;
import java.util.UUID;
import java.util.concurrent.ExecutionException;
import java.util.concurrent.ExecutorService;
import java.util.concurrent.Executors;
import java.util.stream.Collectors;

import javax.inject.Inject;
import javax.naming.ConfigurationException;

import com.cloud.cpu.CPU;
<<<<<<< HEAD
=======
import com.cloud.vm.VirtualMachine;
>>>>>>> f8fd8e03
import org.apache.cloudstack.acl.SecurityChecker.AccessType;
import org.apache.cloudstack.api.ApiConstants;
import org.apache.cloudstack.api.BaseCmd;
import org.apache.cloudstack.api.BaseListTemplateOrIsoPermissionsCmd;
import org.apache.cloudstack.api.BaseUpdateTemplateOrIsoCmd;
import org.apache.cloudstack.api.BaseUpdateTemplateOrIsoPermissionsCmd;
import org.apache.cloudstack.api.command.user.iso.DeleteIsoCmd;
import org.apache.cloudstack.api.command.user.iso.ExtractIsoCmd;
import org.apache.cloudstack.api.command.user.iso.GetUploadParamsForIsoCmd;
import org.apache.cloudstack.api.command.user.iso.ListIsoPermissionsCmd;
import org.apache.cloudstack.api.command.user.iso.RegisterIsoCmd;
import org.apache.cloudstack.api.command.user.iso.UpdateIsoCmd;
import org.apache.cloudstack.api.command.user.iso.UpdateIsoPermissionsCmd;
import org.apache.cloudstack.api.command.user.template.CopyTemplateCmd;
import org.apache.cloudstack.api.command.user.template.CreateTemplateCmd;
import org.apache.cloudstack.api.command.user.template.DeleteTemplateCmd;
import org.apache.cloudstack.api.command.user.template.ExtractTemplateCmd;
import org.apache.cloudstack.api.command.user.template.GetUploadParamsForTemplateCmd;
import org.apache.cloudstack.api.command.user.template.ListTemplatePermissionsCmd;
import org.apache.cloudstack.api.command.user.template.RegisterTemplateCmd;
import org.apache.cloudstack.api.command.user.template.RegisterVnfTemplateCmd;
import org.apache.cloudstack.api.command.user.template.UpdateTemplateCmd;
import org.apache.cloudstack.api.command.user.template.UpdateTemplatePermissionsCmd;
import org.apache.cloudstack.api.command.user.template.UpdateVnfTemplateCmd;
import org.apache.cloudstack.api.command.user.userdata.LinkUserDataToTemplateCmd;
import org.apache.cloudstack.api.response.GetUploadParamsResponse;
import org.apache.cloudstack.context.CallContext;
import org.apache.cloudstack.engine.orchestration.service.VolumeOrchestrationService;
import org.apache.cloudstack.engine.subsystem.api.storage.DataStore;
import org.apache.cloudstack.engine.subsystem.api.storage.DataStoreManager;
import org.apache.cloudstack.engine.subsystem.api.storage.EndPoint;
import org.apache.cloudstack.engine.subsystem.api.storage.EndPointSelector;
import org.apache.cloudstack.engine.subsystem.api.storage.PrimaryDataStore;
import org.apache.cloudstack.engine.subsystem.api.storage.Scope;
import org.apache.cloudstack.engine.subsystem.api.storage.SnapshotDataFactory;
import org.apache.cloudstack.engine.subsystem.api.storage.SnapshotInfo;
import org.apache.cloudstack.engine.subsystem.api.storage.StorageCacheManager;
import org.apache.cloudstack.engine.subsystem.api.storage.StorageStrategyFactory;
import org.apache.cloudstack.engine.subsystem.api.storage.TemplateDataFactory;
import org.apache.cloudstack.engine.subsystem.api.storage.TemplateInfo;
import org.apache.cloudstack.engine.subsystem.api.storage.TemplateService;
import org.apache.cloudstack.engine.subsystem.api.storage.TemplateService.TemplateApiResult;
import org.apache.cloudstack.engine.subsystem.api.storage.VolumeDataFactory;
import org.apache.cloudstack.engine.subsystem.api.storage.VolumeInfo;
import org.apache.cloudstack.engine.subsystem.api.storage.ZoneScope;
import org.apache.cloudstack.framework.async.AsyncCallFuture;
import org.apache.cloudstack.framework.config.ConfigKey;
import org.apache.cloudstack.framework.config.Configurable;
import org.apache.cloudstack.framework.config.dao.ConfigurationDao;
import org.apache.cloudstack.framework.messagebus.MessageBus;
import org.apache.cloudstack.framework.messagebus.PublishScope;
import org.apache.cloudstack.managed.context.ManagedContextRunnable;
import org.apache.cloudstack.secstorage.dao.SecondaryStorageHeuristicDao;
import org.apache.cloudstack.secstorage.heuristics.HeuristicType;
import org.apache.cloudstack.snapshot.SnapshotHelper;
import org.apache.cloudstack.storage.command.AttachCommand;
import org.apache.cloudstack.storage.command.CommandResult;
import org.apache.cloudstack.storage.command.DettachCommand;
import org.apache.cloudstack.storage.command.TemplateOrVolumePostUploadCommand;
import org.apache.cloudstack.storage.datastore.db.ImageStoreDao;
import org.apache.cloudstack.storage.datastore.db.ImageStoreVO;
import org.apache.cloudstack.storage.datastore.db.PrimaryDataStoreDao;
import org.apache.cloudstack.storage.datastore.db.SnapshotDataStoreDao;
import org.apache.cloudstack.storage.datastore.db.StoragePoolVO;
import org.apache.cloudstack.storage.datastore.db.TemplateDataStoreDao;
import org.apache.cloudstack.storage.datastore.db.TemplateDataStoreVO;
import org.apache.cloudstack.storage.heuristics.HeuristicRuleHelper;
import org.apache.cloudstack.storage.image.datastore.ImageStoreEntity;
import org.apache.cloudstack.storage.template.VnfTemplateManager;
import org.apache.cloudstack.storage.template.VnfTemplateUtils;
import org.apache.cloudstack.storage.to.TemplateObjectTO;
import org.apache.cloudstack.utils.imagestore.ImageStoreUtil;
import org.apache.commons.collections.CollectionUtils;
import org.apache.commons.collections.MapUtils;
import org.joda.time.DateTime;
import org.joda.time.DateTimeZone;

import com.cloud.agent.AgentManager;
import com.cloud.agent.api.Answer;
import com.cloud.agent.api.Command;
import com.cloud.agent.api.ComputeChecksumCommand;
import com.cloud.agent.api.storage.DestroyCommand;
import com.cloud.agent.api.to.DataTO;
import com.cloud.agent.api.to.DatadiskTO;
import com.cloud.agent.api.to.DiskTO;
import com.cloud.agent.api.to.NfsTO;
import com.cloud.agent.api.to.VirtualMachineTO;
import com.cloud.api.ApiDBUtils;
import com.cloud.api.query.dao.UserVmJoinDao;
import com.cloud.api.query.vo.UserVmJoinVO;
import com.cloud.configuration.Config;
import com.cloud.configuration.Resource.ResourceType;
import com.cloud.dc.DataCenter;
import com.cloud.dc.DataCenterVO;
import com.cloud.dc.dao.DataCenterDao;
import com.cloud.deploy.DeployDestination;
import com.cloud.domain.Domain;
import com.cloud.domain.dao.DomainDao;
import com.cloud.event.ActionEvent;
import com.cloud.event.EventTypes;
import com.cloud.event.UsageEventUtils;
import com.cloud.event.UsageEventVO;
import com.cloud.event.dao.UsageEventDao;
import com.cloud.exception.InvalidParameterValueException;
import com.cloud.exception.PermissionDeniedException;
import com.cloud.exception.ResourceAllocationException;
import com.cloud.exception.StorageUnavailableException;
import com.cloud.host.HostVO;
import com.cloud.host.dao.HostDao;
import com.cloud.hypervisor.Hypervisor;
import com.cloud.hypervisor.Hypervisor.HypervisorType;
import com.cloud.hypervisor.HypervisorGuru;
import com.cloud.hypervisor.HypervisorGuruManager;
import com.cloud.projects.Project;
import com.cloud.projects.ProjectManager;
import com.cloud.storage.DataStoreRole;
import com.cloud.storage.GuestOSVO;
import com.cloud.storage.ImageStoreUploadMonitorImpl;
import com.cloud.storage.LaunchPermissionVO;
import com.cloud.storage.Snapshot;
import com.cloud.storage.SnapshotVO;
import com.cloud.storage.Storage;
import com.cloud.storage.Storage.ImageFormat;
import com.cloud.storage.Storage.TemplateType;
import com.cloud.storage.StorageManager;
import com.cloud.storage.StoragePool;
import com.cloud.storage.StoragePoolHostVO;
import com.cloud.storage.StoragePoolStatus;
import com.cloud.storage.TemplateProfile;
import com.cloud.storage.Upload;
import com.cloud.storage.VMTemplateStoragePoolVO;
import com.cloud.storage.VMTemplateStorageResourceAssoc;
import com.cloud.storage.VMTemplateStorageResourceAssoc.Status;
import com.cloud.storage.VMTemplateVO;
import com.cloud.storage.VMTemplateZoneVO;
import com.cloud.storage.Volume;
import com.cloud.storage.VolumeApiService;
import com.cloud.storage.VolumeVO;
import com.cloud.storage.dao.GuestOSDao;
import com.cloud.storage.dao.LaunchPermissionDao;
import com.cloud.storage.dao.SnapshotDao;
import com.cloud.storage.dao.StoragePoolHostDao;
import com.cloud.storage.dao.VMTemplateDao;
import com.cloud.storage.dao.VMTemplateDetailsDao;
import com.cloud.storage.dao.VMTemplatePoolDao;
import com.cloud.storage.dao.VMTemplateZoneDao;
import com.cloud.storage.dao.VolumeDao;
import com.cloud.template.TemplateAdapter.TemplateAdapterType;
import com.cloud.template.VirtualMachineTemplate.BootloaderType;
import com.cloud.user.Account;
import com.cloud.user.AccountManager;
import com.cloud.user.AccountService;
import com.cloud.user.AccountVO;
import com.cloud.user.ResourceLimitService;
import com.cloud.user.User;
import com.cloud.user.UserData;
import com.cloud.user.dao.AccountDao;
import com.cloud.uservm.UserVm;
import com.cloud.utils.DateUtil;
import com.cloud.utils.EncryptionUtil;
import com.cloud.utils.EnumUtils;
import com.cloud.utils.Pair;
import com.cloud.utils.StringUtils;
import com.cloud.utils.component.AdapterBase;
import com.cloud.utils.component.ManagerBase;
import com.cloud.utils.concurrency.NamedThreadFactory;
import com.cloud.utils.db.DB;
import com.cloud.utils.db.EntityManager;
import com.cloud.utils.db.SearchCriteria;
import com.cloud.utils.db.Transaction;
import com.cloud.utils.db.TransactionCallbackNoReturn;
import com.cloud.utils.db.TransactionStatus;
import com.cloud.utils.exception.CloudRuntimeException;
import com.cloud.vm.UserVmManager;
import com.cloud.vm.UserVmVO;
import com.cloud.vm.VMInstanceVO;
import com.cloud.vm.VirtualMachine.State;
import com.cloud.vm.VirtualMachineProfile;
import com.cloud.vm.VirtualMachineProfileImpl;
import com.cloud.vm.VmDetailConstants;
import com.cloud.vm.dao.UserVmDao;
import com.cloud.vm.dao.VMInstanceDao;
import com.google.common.base.Joiner;
import com.google.gson.Gson;
import com.google.gson.GsonBuilder;

public class TemplateManagerImpl extends ManagerBase implements TemplateManager, TemplateApiService, Configurable {

    @Inject
    private VMTemplateDao _tmpltDao;
    @Inject
    private TemplateDataStoreDao _tmplStoreDao;
    @Inject
    private VMTemplatePoolDao _tmpltPoolDao;
    @Inject
    private VMTemplateZoneDao _tmpltZoneDao;
    @Inject
    private VMInstanceDao _vmInstanceDao;
    @Inject
    private PrimaryDataStoreDao _poolDao;
    @Inject
    private StoragePoolHostDao _poolHostDao;
    @Inject
    private AccountDao _accountDao;
    @Inject
    private AgentManager _agentMgr;
    @Inject
    private AccountManager _accountMgr;
    @Inject
    private HostDao _hostDao;
    @Inject
    private DataCenterDao _dcDao;
    @Inject
    private UserVmDao _userVmDao;
    @Inject
    private VolumeDao _volumeDao;
    @Inject
    private SnapshotDao _snapshotDao;
    @Inject
    private ConfigurationDao _configDao;
    @Inject
    private DomainDao _domainDao;
    @Inject
    private GuestOSDao _guestOSDao;
    @Inject
    private StorageManager _storageMgr;
    @Inject
    private UsageEventDao _usageEventDao;
    @Inject
    private AccountService _accountService;
    @Inject
    private ResourceLimitService _resourceLimitMgr;
    @Inject
    private LaunchPermissionDao _launchPermissionDao;
    @Inject
    private ProjectManager _projectMgr;
    @Inject
    private VolumeDataFactory _volFactory;
    @Inject
    private TemplateDataFactory _tmplFactory;
    @Inject
    private SnapshotDataFactory _snapshotFactory;
    @Inject
    StorageStrategyFactory _storageStrategyFactory;
    @Inject
    private TemplateService _tmpltSvr;
    @Inject
    private DataStoreManager _dataStoreMgr;
    @Inject
    private VolumeOrchestrationService _volumeMgr;
    @Inject
    private EndPointSelector _epSelector;
    @Inject
    private UserVmJoinDao _userVmJoinDao;
    @Inject
    private SnapshotDataStoreDao _snapshotStoreDao;
    @Inject
    private ImageStoreDao _imgStoreDao;
    @Inject
    MessageBus _messageBus;
    @Inject
    private VMTemplateDetailsDao _tmpltDetailsDao;
    @Inject
    private HypervisorGuruManager _hvGuruMgr;

    private List<TemplateAdapter> _adapters;

    ExecutorService _preloadExecutor;

    @Inject
    private StorageCacheManager cacheMgr;
    @Inject
    private EndPointSelector selector;

    @Inject
    protected SnapshotHelper snapshotHelper;
    @Inject
    VnfTemplateManager vnfTemplateManager;

    @Inject
    private SecondaryStorageHeuristicDao secondaryStorageHeuristicDao;

    @Inject
    private HeuristicRuleHelper heuristicRuleHelper;

    private TemplateAdapter getAdapter(HypervisorType type) {
        TemplateAdapter adapter = null;
        if (type == HypervisorType.BareMetal) {
            adapter = AdapterBase.getAdapterByName(_adapters, TemplateAdapterType.BareMetal.getName());
        } else {
            // Get template adapter according to hypervisor
            adapter = AdapterBase.getAdapterByName(_adapters, type.name());
            // Otherwise, default to generic hypervisor template adapter
            if (adapter == null) {
                adapter = AdapterBase.getAdapterByName(_adapters, TemplateAdapterType.Hypervisor.getName());
            }
        }

        if (adapter == null) {
            throw new CloudRuntimeException("Cannot find template adapter for " + type.toString());
        }

        return adapter;
    }

    @Override
    @ActionEvent(eventType = EventTypes.EVENT_ISO_CREATE, eventDescription = "creating iso")
    public VirtualMachineTemplate registerIso(RegisterIsoCmd cmd) throws ResourceAllocationException {
        TemplateAdapter adapter = getAdapter(HypervisorType.None);
        TemplateProfile profile = adapter.prepare(cmd);
        VMTemplateVO template = adapter.create(profile);

        if (template != null) {
            CallContext.current().putContextParameter(VirtualMachineTemplate.class, template.getUuid());
            return template;
        } else {
            throw new CloudRuntimeException("Failed to create ISO");
        }
    }

    @Override
    @ActionEvent(eventType = EventTypes.EVENT_TEMPLATE_CREATE, eventDescription = "creating template")
    public VirtualMachineTemplate registerTemplate(RegisterTemplateCmd cmd) throws URISyntaxException, ResourceAllocationException {
        Account account = CallContext.current().getCallingAccount();
        if (cmd.getTemplateTag() != null) {
            if (!_accountService.isRootAdmin(account.getId())) {
                throw new PermissionDeniedException("Parameter templatetag can only be specified by a Root Admin, permission denied");
            }
        }
        if (cmd.isRoutingType() != null) {
            if (!_accountService.isRootAdmin(account.getId())) {
                throw new PermissionDeniedException("Parameter isrouting can only be specified by a Root Admin, permission denied");
            }
        }

        TemplateAdapter adapter = getAdapter(HypervisorType.getType(cmd.getHypervisor()));
        TemplateProfile profile = adapter.prepare(cmd);
        VMTemplateVO template = adapter.create(profile);

        if (template != null) {
            CallContext.current().putContextParameter(VirtualMachineTemplate.class, template.getUuid());
            if (cmd instanceof RegisterVnfTemplateCmd) {
                vnfTemplateManager.persistVnfTemplate(template.getId(), (RegisterVnfTemplateCmd) cmd);
            }
            return template;
        } else {
            throw new CloudRuntimeException("Failed to create a template");
        }
    }

    /**
     * Internal register template or ISO method - post local upload
     * @param adapter
     * @param profile
     */
    private GetUploadParamsResponse registerPostUploadInternal(TemplateAdapter adapter,
                                                               TemplateProfile profile) throws MalformedURLException {

        List<TemplateOrVolumePostUploadCommand> payload = adapter.createTemplateForPostUpload(profile);

        if(CollectionUtils.isNotEmpty(payload)) {
            GetUploadParamsResponse response = new GetUploadParamsResponse();

            /*
             * There can be one or more commands depending on the number of secondary stores the template needs to go to. Taking the first one to do the url upload. The
             * template will be propagated to the rest through copy by management server commands.
             */
            TemplateOrVolumePostUploadCommand firstCommand = payload.get(0);

            String ssvmUrlDomain = _configDao.getValue(Config.SecStorageSecureCopyCert.key());
            String protocol = VolumeApiService.UseHttpsToUpload.value() ? "https" : "http";

            String url = ImageStoreUtil.generatePostUploadUrl(ssvmUrlDomain, firstCommand.getRemoteEndPoint(), firstCommand.getEntityUUID(), protocol);
            response.setPostURL(new URL(url));

            // set the post url, this is used in the monitoring thread to determine the SSVM
            TemplateDataStoreVO templateStore = _tmplStoreDao.findByTemplate(firstCommand.getEntityId(), DataStoreRole.getRole(firstCommand.getDataToRole()));
            if (templateStore != null) {
                templateStore.setExtractUrl(url);
                _tmplStoreDao.persist(templateStore);
            }

            response.setId(UUID.fromString(firstCommand.getEntityUUID()));

            int timeout = ImageStoreUploadMonitorImpl.getUploadOperationTimeout();
            DateTime currentDateTime = new DateTime(DateTimeZone.UTC);
            String expires = currentDateTime.plusMinutes(timeout).toString();
            response.setTimeout(expires);

            String key = _configDao.getValue(Config.SSVMPSK.key());
            /*
             * encoded metadata using the post upload config ssh key
             */
            Gson gson = new GsonBuilder().create();
            String metadata = EncryptionUtil.encodeData(gson.toJson(firstCommand), key);
            response.setMetadata(metadata);

            /*
             * signature calculated on the url, expiry, metadata.
             */
            response.setSignature(EncryptionUtil.generateSignature(metadata + url + expires, key));

            return response;
        } else {
            throw new CloudRuntimeException("Unable to register template.");
        }
    }

    @Override
    @ActionEvent(eventType = EventTypes.EVENT_ISO_CREATE, eventDescription = "creating post upload iso")
    public GetUploadParamsResponse registerIsoForPostUpload(GetUploadParamsForIsoCmd cmd) throws ResourceAllocationException, MalformedURLException {
        TemplateAdapter adapter = getAdapter(HypervisorType.None);
        TemplateProfile profile = adapter.prepare(cmd);
        return registerPostUploadInternal(adapter, profile);
    }

    @Override
    @ActionEvent(eventType = EventTypes.EVENT_TEMPLATE_CREATE, eventDescription = "creating post upload template")
    public GetUploadParamsResponse registerTemplateForPostUpload(GetUploadParamsForTemplateCmd cmd) throws ResourceAllocationException, MalformedURLException {
        TemplateAdapter adapter = getAdapter(HypervisorType.getType(cmd.getHypervisor()));
        TemplateProfile profile = adapter.prepare(cmd);
        return registerPostUploadInternal(adapter, profile);
    }

    @Override
    public DataStore getImageStore(String storeUuid, Long zoneId, VolumeVO volume) {
        DataStore imageStore = null;
        if (storeUuid != null) {
            imageStore = _dataStoreMgr.getDataStore(storeUuid, DataStoreRole.Image);
        } else {
            imageStore = heuristicRuleHelper.getImageStoreIfThereIsHeuristicRule(zoneId, HeuristicType.VOLUME, volume);
            if (imageStore == null) {
                imageStore = _dataStoreMgr.getImageStoreWithFreeCapacity(zoneId);
            }
        }

        if (imageStore == null) {
            throw new CloudRuntimeException(String.format("Cannot find an image store for zone [%s].", zoneId));
        }

        return imageStore;
    }

    @Override
    @ActionEvent(eventType = EventTypes.EVENT_ISO_EXTRACT, eventDescription = "extracting ISO", async = true)
    public String extract(ExtractIsoCmd cmd) {
        Account account = CallContext.current().getCallingAccount();
        Long templateId = cmd.getId();
        Long zoneId = cmd.getZoneId();
        String url = cmd.getUrl();
        String mode = cmd.getMode();
        Long eventId = cmd.getStartEventId();

        return extract(account, templateId, url, zoneId, mode, eventId, true);
    }

    @Override
    @ActionEvent(eventType = EventTypes.EVENT_TEMPLATE_EXTRACT, eventDescription = "extracting template", async = true)
    public String extract(ExtractTemplateCmd cmd) {
        Account caller = CallContext.current().getCallingAccount();
        Long templateId = cmd.getId();
        Long zoneId = cmd.getZoneId();
        String url = cmd.getUrl();
        String mode = cmd.getMode();
        Long eventId = cmd.getStartEventId();

        VirtualMachineTemplate template = _tmpltDao.findById(templateId);
        if (template == null) {
            throw new InvalidParameterValueException("unable to find template with id " + templateId);
        }

        return extract(caller, templateId, url, zoneId, mode, eventId, false);
    }

    @Override
    public VirtualMachineTemplate prepareTemplate(long templateId, long zoneId, Long storageId) {

        VMTemplateVO vmTemplate = _tmpltDao.findById(templateId);
        if (vmTemplate == null) {
            throw new InvalidParameterValueException("Unable to find template id=" + templateId);
        }

        _accountMgr.checkAccess(CallContext.current().getCallingAccount(), AccessType.OperateEntry, true, vmTemplate);

        if (storageId != null) {
            StoragePoolVO pool = _poolDao.findById(storageId);
            if (pool != null) {
                if (pool.getStatus() == StoragePoolStatus.Up && pool.getDataCenterId() == zoneId) {
                    prepareTemplateInOneStoragePool(vmTemplate, pool);
                } else {
                    logger.warn("Skip loading template " + vmTemplate.getId() + " into primary storage " + pool.getId() + " as either the pool zone "
                            + pool.getDataCenterId() + " is different from the requested zone " + zoneId + " or the pool is currently not available.");
                }
            }
        } else {
            prepareTemplateInAllStoragePools(vmTemplate, zoneId);
        }
        return vmTemplate;
    }

    private String extract(Account caller, Long templateId, String url, Long zoneId, String mode, Long eventId, boolean isISO) {
        String desc = Upload.Type.TEMPLATE.toString();
        if (isISO) {
            desc = Upload.Type.ISO.toString();
        }
        if (!_accountMgr.isRootAdmin(caller.getId()) && ApiDBUtils.isExtractionDisabled()) {
            throw new PermissionDeniedException("Extraction has been disabled by admin");
        }

        VMTemplateVO template = _tmpltDao.findById(templateId);
        if (template == null || template.getRemoved() != null) {
            throw new InvalidParameterValueException("Unable to find " + desc + " with id " + templateId);
        }

        if (template.getTemplateType() == Storage.TemplateType.PERHOST) {
            throw new InvalidParameterValueException("Unable to extract the " + desc + " " + template.getName() + " as it resides on host and not on SSVM");
        }

        if (isISO) {
            if (template.getFormat() != ImageFormat.ISO) {
                throw new InvalidParameterValueException("Unsupported format, could not extract the ISO");
            }
        } else {
            if (template.getFormat() == ImageFormat.ISO) {
                throw new InvalidParameterValueException("Unsupported format, could not extract the template");
            }
        }

        if (zoneId != null && _dcDao.findById(zoneId) == null) {
            throw new IllegalArgumentException("Please specify a valid zone.");
        }

        if (!_accountMgr.isRootAdmin(caller.getId()) && !template.isExtractable()) {
            throw new InvalidParameterValueException("Unable to extract template id=" + templateId + " as it's not extractable");
        }

        _accountMgr.checkAccess(caller, AccessType.OperateEntry, true, template);

        List<DataStore> ssStores = _dataStoreMgr.getImageStoresByScope(new ZoneScope(null));

        TemplateDataStoreVO tmpltStoreRef = null;
        ImageStoreEntity tmpltStore = null;
        if (ssStores != null) {
            for (DataStore store : ssStores) {
                tmpltStoreRef = _tmplStoreDao.findByStoreTemplate(store.getId(), templateId);
                if (tmpltStoreRef != null) {
                    if (tmpltStoreRef.getDownloadState() == com.cloud.storage.VMTemplateStorageResourceAssoc.Status.DOWNLOADED) {
                        tmpltStore = (ImageStoreEntity)store;
                        if (tmpltStoreRef.getExtractUrl() != null) {
                            return tmpltStoreRef.getExtractUrl();
                        }
                        break;
                    }
                }
            }
        }

        if (tmpltStore == null) {
            throw new InvalidParameterValueException("The " + desc + " has not been downloaded ");
        }

        // Check if the url already exists
        if(tmpltStoreRef.getExtractUrl() != null){
            return tmpltStoreRef.getExtractUrl();
        }

        // Handle NFS to S3 object store migration case, we trigger template sync from NFS to S3 during extract template or copy template
        _tmpltSvr.syncTemplateToRegionStore(templateId, tmpltStore);

        TemplateInfo templateObject = _tmplFactory.getTemplate(templateId, tmpltStore);
        String extractUrl = tmpltStore.createEntityExtractUrl(templateObject.getInstallPath(), template.getFormat(), templateObject);
        tmpltStoreRef.setExtractUrl(extractUrl);
        tmpltStoreRef.setExtractUrlCreated(DateUtil.now());
        _tmplStoreDao.update(tmpltStoreRef.getId(), tmpltStoreRef);
        return extractUrl;
    }

    @Override
    public void prepareIsoForVmProfile(VirtualMachineProfile profile, DeployDestination dest) {
        UserVmVO vm = _userVmDao.findById(profile.getId());
        if (vm.getIsoId() != null) {
            Map<Volume, StoragePool> storageForDisks = dest.getStorageForDisks();
            Long poolId = null;
            TemplateInfo template;
            if (MapUtils.isNotEmpty(storageForDisks)) {
                for (StoragePool storagePool : storageForDisks.values()) {
                    if (poolId != null && storagePool.getId() != poolId) {
                        throw new CloudRuntimeException("Cannot determine where to download iso");
                    }
                    poolId = storagePool.getId();
                }
            }
            template = prepareIso(vm.getIsoId(), vm.getDataCenterId(), dest.getHost().getId(), poolId);

            if (template == null){
                logger.error("Failed to prepare ISO on secondary or cache storage");
                throw new CloudRuntimeException("Failed to prepare ISO on secondary or cache storage");
            }
            if (template.isBootable()) {
                profile.setBootLoaderType(BootloaderType.CD);
            }

            GuestOSVO guestOS = _guestOSDao.findById(template.getGuestOSId());
            String displayName = null;
            if (guestOS != null) {
                displayName = guestOS.getDisplayName();
            }

            TemplateObjectTO iso = (TemplateObjectTO)template.getTO();
            iso.setDirectDownload(template.isDirectDownload());
            iso.setGuestOsType(displayName);
            DiskTO disk = new DiskTO(iso, 3L, null, Volume.Type.ISO);
            profile.addDisk(disk);
        } else {
            TemplateObjectTO iso = new TemplateObjectTO();
            iso.setFormat(ImageFormat.ISO);
            DiskTO disk = new DiskTO(iso, 3L, null, Volume.Type.ISO);
            profile.addDisk(disk);
        }
    }

    private void prepareTemplateInOneStoragePool(final VMTemplateVO template, final StoragePoolVO pool) {
        logger.info("Schedule to preload template " + template.getId() + " into primary storage " + pool.getId());
        if (pool.getPoolType() == Storage.StoragePoolType.DatastoreCluster) {
            List<StoragePoolVO> childDataStores = _poolDao.listChildStoragePoolsInDatastoreCluster(pool.getId());
            logger.debug("Schedule to preload template " + template.getId() + " into child datastores of DataStore cluster: " + pool.getId());
            for (StoragePoolVO childDataStore :  childDataStores) {
                prepareTemplateInOneStoragePoolInternal(template, childDataStore);
            }
        } else {
            prepareTemplateInOneStoragePoolInternal(template, pool);
        }
    }

    private void prepareTemplateInOneStoragePoolInternal(final VMTemplateVO template, final StoragePoolVO pool) {
        _preloadExecutor.execute(new ManagedContextRunnable() {
            @Override
            protected void runInContext() {
                try {
                    reallyRun();
                } catch (Throwable e) {
                    logger.warn("Unexpected exception ", e);
                }
            }

            private void reallyRun() {
                logger.info("Start to preload template " + template.getId() + " into primary storage " + pool.getId());
                StoragePool pol = (StoragePool)_dataStoreMgr.getPrimaryDataStore(pool.getId());
                prepareTemplateForCreate(template, pol);
                logger.info("End of preloading template " + template.getId() + " into primary storage " + pool.getId());
            }
        });
    }

    public void prepareTemplateInAllStoragePools(final VMTemplateVO template, long zoneId) {
        List<StoragePoolVO> pools = _poolDao.listByStatus(StoragePoolStatus.Up);
        for (final StoragePoolVO pool : pools) {
            if (pool.getDataCenterId() == zoneId) {
                prepareTemplateInOneStoragePool(template, pool);
            } else {
                logger.info("Skip loading template " + template.getId() + " into primary storage " + pool.getId() + " as pool zone " + pool.getDataCenterId() +
                        " is different from the requested zone " + zoneId);
            }
        }
    }

    @Override
    @DB
    public VMTemplateStoragePoolVO prepareTemplateForCreate(VMTemplateVO templ, StoragePool pool) {
        VMTemplateVO template = _tmpltDao.findById(templ.getId(), true);

        long poolId = pool.getId();
        long templateId = template.getId();
        VMTemplateStoragePoolVO templateStoragePoolRef = null;
        TemplateDataStoreVO templateStoreRef = null;

        templateStoragePoolRef = _tmpltPoolDao.findByPoolTemplate(poolId, templateId, null);
        if (templateStoragePoolRef != null) {
            templateStoragePoolRef.setMarkedForGC(false);
            _tmpltPoolDao.update(templateStoragePoolRef.getId(), templateStoragePoolRef);

            if (templateStoragePoolRef.getDownloadState() == Status.DOWNLOADED) {
                if (logger.isDebugEnabled()) {
                    logger.debug("Template " + templateId + " has already been downloaded to pool " + poolId);
                }

                return templateStoragePoolRef;
            }
        }

        templateStoreRef = _tmplStoreDao.findByTemplateZoneDownloadStatus(templateId, pool.getDataCenterId(), VMTemplateStorageResourceAssoc.Status.DOWNLOADED);
        if (templateStoreRef == null) {
            logger.error("Unable to find a secondary storage host who has completely downloaded the template.");
            return null;
        }

        List<StoragePoolHostVO> vos = _poolHostDao.listByHostStatus(poolId, com.cloud.host.Status.Up);
        if (vos == null || vos.isEmpty()) {
            throw new CloudRuntimeException("Cannot download " + templateId + " to poolId " + poolId + " since there is no host in the Up state connected to this pool");
        }

        if (templateStoragePoolRef == null) {
            if (logger.isDebugEnabled()) {
                logger.debug("Downloading template " + templateId + " to pool " + poolId);
            }
            DataStore srcSecStore = _dataStoreMgr.getDataStore(templateStoreRef.getDataStoreId(), DataStoreRole.Image);
            TemplateInfo srcTemplate = _tmplFactory.getTemplate(templateId, srcSecStore);

            AsyncCallFuture<TemplateApiResult> future = _tmpltSvr.prepareTemplateOnPrimary(srcTemplate, pool);
            try {
                TemplateApiResult result = future.get();
                if (result.isFailed()) {
                    logger.debug("prepare template failed:" + result.getResult());
                    return null;
                }

                return _tmpltPoolDao.findByPoolTemplate(poolId, templateId, null);
            } catch (Exception ex) {
                logger.debug("failed to copy template from image store:" + srcSecStore.getName() + " to primary storage");
            }
        }

        return null;
    }

    @Override
    public String getChecksum(DataStore store, String templatePath, String algorithm) {
        EndPoint ep = _epSelector.select(store);
        ComputeChecksumCommand cmd = new ComputeChecksumCommand(store.getTO(), templatePath, algorithm);
        Answer answer = null;
        if (ep == null) {
            String errMsg = "No remote endpoint to send command, check if host or ssvm is down?";
            logger.error(errMsg);
            answer = new Answer(cmd, false, errMsg);
        } else {
            answer = ep.sendMessage(cmd);
        }
        if (answer != null && answer.getResult()) {
            return answer.getDetails();
        }
        return null;
    }

    @Override
    @DB
    public boolean resetTemplateDownloadStateOnPool(long templateStoragePoolRefId) {
        // have to use the same lock that prepareTemplateForCreate use to
        // maintain state consistency
        VMTemplateStoragePoolVO templateStoragePoolRef = _tmpltPoolDao.acquireInLockTable(templateStoragePoolRefId, 1200);

        if (templateStoragePoolRef == null) {
            logger.warn("resetTemplateDownloadStateOnPool failed - unable to lock TemplateStorgePoolRef " + templateStoragePoolRefId);
            return false;
        }

        try {
            templateStoragePoolRef.setTemplateSize(0);
            templateStoragePoolRef.setDownloadState(VMTemplateStorageResourceAssoc.Status.NOT_DOWNLOADED);

            _tmpltPoolDao.update(templateStoragePoolRefId, templateStoragePoolRef);
        } finally {
            _tmpltPoolDao.releaseFromLockTable(templateStoragePoolRefId);
        }

        return true;
    }

    @Override
    @DB
    public boolean copy(long userId, VMTemplateVO template, DataStore srcSecStore, DataCenterVO dstZone) throws StorageUnavailableException, ResourceAllocationException {
        long tmpltId = template.getId();
        long dstZoneId = dstZone.getId();
        // find all eligible image stores for the destination zone
        List<DataStore> dstSecStores = _dataStoreMgr.getImageStoresByScopeExcludingReadOnly(new ZoneScope(dstZoneId));
        if (dstSecStores == null || dstSecStores.isEmpty()) {
            throw new StorageUnavailableException("Destination zone is not ready, no image store associated", DataCenter.class, dstZone.getId());
        }
        AccountVO account = _accountDao.findById(template.getAccountId());
        // find the size of the template to be copied
        TemplateDataStoreVO srcTmpltStore = _tmplStoreDao.findByStoreTemplate(srcSecStore.getId(), tmpltId);

        _resourceLimitMgr.checkResourceLimit(account, ResourceType.template);
        _resourceLimitMgr.checkResourceLimit(account, ResourceType.secondary_storage, new Long(srcTmpltStore.getSize()).longValue());

        // Event details
        String copyEventType;
        if (template.getFormat().equals(ImageFormat.ISO)) {
            copyEventType = EventTypes.EVENT_ISO_COPY;
        } else {
            copyEventType = EventTypes.EVENT_TEMPLATE_COPY;
        }

        TemplateInfo srcTemplate = _tmplFactory.getTemplate(template.getId(), srcSecStore);
        // Copy will just find one eligible image store for the destination zone
        // and copy template there, not propagate to all image stores
        // for that zone
        for (DataStore dstSecStore : dstSecStores) {
            TemplateDataStoreVO dstTmpltStore = _tmplStoreDao.findByStoreTemplate(dstSecStore.getId(), tmpltId);
            if (dstTmpltStore != null && dstTmpltStore.getDownloadState() == Status.DOWNLOADED) {
                return true; // already downloaded on this image store
            }
            if (dstTmpltStore != null && dstTmpltStore.getDownloadState() != Status.DOWNLOAD_IN_PROGRESS) {
                _tmplStoreDao.removeByTemplateStore(tmpltId, dstSecStore.getId());
            }

            AsyncCallFuture<TemplateApiResult> future = _tmpltSvr.copyTemplate(srcTemplate, dstSecStore);
            try {
                TemplateApiResult result = future.get();
                if (result.isFailed()) {
                    logger.debug("copy template failed for image store " + dstSecStore.getName() + ":" + result.getResult());
                    continue; // try next image store
                }

                _tmpltDao.addTemplateToZone(template, dstZoneId);

                if (account.getId() != Account.ACCOUNT_ID_SYSTEM) {
                    UsageEventUtils.publishUsageEvent(copyEventType, account.getId(), dstZoneId, tmpltId, null, null, null, srcTmpltStore.getPhysicalSize(),
                            srcTmpltStore.getSize(), template.getClass().getName(), template.getUuid());
                }

                // Copy every Datadisk template that belongs to the template to Destination zone
                List<VMTemplateVO> dataDiskTemplates = _tmpltDao.listByParentTemplatetId(template.getId());
                if (dataDiskTemplates != null && !dataDiskTemplates.isEmpty()) {
                    for (VMTemplateVO dataDiskTemplate : dataDiskTemplates) {
                        logger.debug("Copying " + dataDiskTemplates.size() + " for source template " + template.getId() + ". Copy all Datadisk templates to destination datastore " + dstSecStore.getName());
                        TemplateInfo srcDataDiskTemplate = _tmplFactory.getTemplate(dataDiskTemplate.getId(), srcSecStore);
                        AsyncCallFuture<TemplateApiResult> dataDiskCopyFuture = _tmpltSvr.copyTemplate(srcDataDiskTemplate, dstSecStore);
                        try {
                            TemplateApiResult dataDiskCopyResult = dataDiskCopyFuture.get();
                            if (dataDiskCopyResult.isFailed()) {
                                logger.error("Copy of datadisk template: " + srcDataDiskTemplate.getId() + " to image store: " + dstSecStore.getName()
                                        + " failed with error: " + dataDiskCopyResult.getResult() + " , will try copying the next one");
                                continue; // Continue to copy next Datadisk template
                            }
                            _tmpltDao.addTemplateToZone(dataDiskTemplate, dstZoneId);
                            _resourceLimitMgr.incrementResourceCount(dataDiskTemplate.getAccountId(), ResourceType.secondary_storage, dataDiskTemplate.getSize());
                        } catch (Exception ex) {
                            logger.error("Failed to copy datadisk template: " + srcDataDiskTemplate.getId() + " to image store: " + dstSecStore.getName()
                                    + " , will try copying the next one");
                        }
                    }
                }
            } catch (Exception ex) {
                logger.debug("failed to copy template to image store:" + dstSecStore.getName() + " ,will try next one");
            }
        }
        return true;

    }

    @Override
    @ActionEvent(eventType = EventTypes.EVENT_TEMPLATE_COPY, eventDescription = "copying template", async = true)
    public VirtualMachineTemplate copyTemplate(CopyTemplateCmd cmd) throws StorageUnavailableException, ResourceAllocationException {
        Long templateId = cmd.getId();
        Long userId = CallContext.current().getCallingUserId();
        Long sourceZoneId = cmd.getSourceZoneId();
        List<Long> destZoneIds = cmd.getDestinationZoneIds();
        Account caller = CallContext.current().getCallingAccount();

        // Verify parameters
        VMTemplateVO template = _tmpltDao.findById(templateId);
        if (template == null || template.getRemoved() != null) {
            throw new InvalidParameterValueException("Unable to find template with id");
        }

        // Verify template is not Datadisk template
        if (template.getTemplateType().equals(TemplateType.DATADISK)) {
            throw new InvalidParameterValueException("Template " + template.getId() + " is of type Datadisk. Cannot copy Datadisk templates.");
        }

        if (sourceZoneId != null) {
            if (destZoneIds!= null && destZoneIds.contains(sourceZoneId)) {
                throw new InvalidParameterValueException("Please specify different source and destination zones.");
            }

            DataCenterVO sourceZone = _dcDao.findById(sourceZoneId);
            if (sourceZone == null) {
                throw new InvalidParameterValueException("Please specify a valid source zone.");
            }
        }

        Map<Long, DataCenterVO> dataCenterVOs = new HashMap();

        for (Long destZoneId: destZoneIds) {
            DataCenterVO dstZone = _dcDao.findById(destZoneId);
            if (dstZone == null) {
                throw new InvalidParameterValueException("Please specify a valid destination zone.");
            }
            dataCenterVOs.put(destZoneId, dstZone);
        }

        _accountMgr.checkAccess(caller, AccessType.OperateEntry, true, template);

        List<String> failedZones = new ArrayList<>();

        boolean success = false;
        if (template.getHypervisorType() == HypervisorType.BareMetal) {
            if (template.isCrossZones()) {
                logger.debug("Template " + templateId + " is cross-zone, don't need to copy");
                return template;
            }
            for (Long destZoneId: destZoneIds) {
                if (!addTemplateToZone(template, destZoneId, sourceZoneId)) {
                    failedZones.add(dataCenterVOs.get(destZoneId).getName());
                }
            }
        } else {
            DataStore srcSecStore = null;
            if (sourceZoneId != null) {
                // template is on zone-wide secondary storage
                srcSecStore = getImageStore(sourceZoneId, templateId);
            } else {
                // template is on region store
                srcSecStore = getImageStore(templateId);
            }

            if (srcSecStore == null) {
                throw new InvalidParameterValueException("There is no template " + templateId + " ready on image store.");
            }

            if (template.isCrossZones()) {
                // sync template from cache store to region store if it is not there, for cases where we are going to migrate existing NFS to S3.
                _tmpltSvr.syncTemplateToRegionStore(templateId, srcSecStore);
            }
            for (Long destZoneId : destZoneIds) {
                DataStore dstSecStore = getImageStore(destZoneId, templateId);
                if (dstSecStore != null) {
                    logger.debug("There is template " + templateId + " in secondary storage " + dstSecStore.getName() +
                            " in zone " + destZoneId + " , don't need to copy");
                    continue;
                }
                if (!copy(userId, template, srcSecStore, dataCenterVOs.get(destZoneId))) {
                    failedZones.add(dataCenterVOs.get(destZoneId).getName());
                }
                else{
                    if (template.getSize() != null) {
                        // increase resource count
                        long accountId = template.getAccountId();
                        _resourceLimitMgr.incrementResourceCount(accountId, ResourceType.secondary_storage, template.getSize());
                    }
                }
            }
        }

        if ((destZoneIds != null) && (destZoneIds.size() > failedZones.size())){
            if (!failedZones.isEmpty()) {
                logger.debug("There were failures when copying template to zones: " +
                        StringUtils.listToCsvTags(failedZones));
            }
            return template;
        } else {
            throw new CloudRuntimeException("Failed to copy template");
        }
    }

    private boolean addTemplateToZone(VMTemplateVO template, long dstZoneId, long sourceZoneid) throws ResourceAllocationException{
        long tmpltId = template.getId();
        DataCenterVO dstZone = _dcDao.findById(dstZoneId);
        DataCenterVO sourceZone = _dcDao.findById(sourceZoneid);

        AccountVO account = _accountDao.findById(template.getAccountId());


        _resourceLimitMgr.checkResourceLimit(account, ResourceType.template);

        try {
            _tmpltDao.addTemplateToZone(template, dstZoneId);
            return true;
        } catch (Exception ex) {
            logger.debug("failed to copy template from Zone: " + sourceZone.getUuid() + " to Zone: " + dstZone.getUuid());
        }
        return false;
    }

    @Override
    public boolean delete(long userId, long templateId, Long zoneId) {
        VMTemplateVO template = _tmpltDao.findById(templateId);
        if (template == null || template.getRemoved() != null) {
            throw new InvalidParameterValueException("Please specify a valid template.");
        }

        TemplateAdapter adapter = getAdapter(template.getHypervisorType());
        return adapter.delete(new TemplateProfile(userId, template, zoneId));
    }

    @Override
    public List<VMTemplateStoragePoolVO> getUnusedTemplatesInPool(StoragePoolVO pool) {
        List<VMTemplateStoragePoolVO> unusedTemplatesInPool = new ArrayList<VMTemplateStoragePoolVO>();
        List<VMTemplateStoragePoolVO> allTemplatesInPool = _tmpltPoolDao.listByPoolId(pool.getId());

        for (VMTemplateStoragePoolVO templatePoolVO : allTemplatesInPool) {
            VMTemplateVO template = _tmpltDao.findByIdIncludingRemoved(templatePoolVO.getTemplateId());

            // If this is a routing template, consider it in use
            if (template.getTemplateType() == TemplateType.SYSTEM) {
                continue;
            }

            // If the template is not yet downloaded to the pool, consider it in
            // use
            if (templatePoolVO.getDownloadState() != Status.DOWNLOADED) {
                continue;
            }

            if (template.getFormat() != ImageFormat.ISO && !_volumeDao.isAnyVolumeActivelyUsingTemplateOnPool(template.getId(), pool.getId())) {
                unusedTemplatesInPool.add(templatePoolVO);
            }
        }

        return unusedTemplatesInPool;
    }

    @Override
    @DB
    public void evictTemplateFromStoragePool(VMTemplateStoragePoolVO templatePoolVO) {
        // Need to hold the lock; otherwise, another thread may create a volume from the template at the same time.
        // Assumption here is that we will hold the same lock during create volume from template.
        VMTemplateStoragePoolVO templatePoolRef = _tmpltPoolDao.acquireInLockTable(templatePoolVO.getId());

        if (templatePoolRef == null) {
            logger.debug("Can't aquire the lock for template pool ref: " + templatePoolVO.getId());

            return;
        }

        PrimaryDataStore pool = (PrimaryDataStore)_dataStoreMgr.getPrimaryDataStore(templatePoolVO.getPoolId());
        TemplateInfo template = _tmplFactory.getTemplateOnPrimaryStorage(templatePoolRef.getTemplateId(), pool, templatePoolRef.getDeploymentOption());

        try {
            if (logger.isDebugEnabled()) {
                logger.debug("Evicting " + templatePoolVO);
            }

            if (pool.isManaged()) {
                // For managed store, just delete the template volume.
                AsyncCallFuture<TemplateApiResult> future = _tmpltSvr.deleteTemplateOnPrimary(template, pool);
                TemplateApiResult result = future.get();

                if (result.isFailed()) {
                    logger.debug("Failed to delete template " + template.getId() + " from storage pool " + pool.getId());
                } else {
                    // Remove the templatePoolVO.
                    if (_tmpltPoolDao.remove(templatePoolVO.getId())) {
                        logger.debug("Successfully evicted template " + template.getName() + " from storage pool " + pool.getName());
                    }
                }
            } else {
                DestroyCommand cmd = new DestroyCommand(pool, templatePoolVO);
                Answer answer = _storageMgr.sendToPool(pool, cmd);

                if (answer != null && answer.getResult()) {
                    // Remove the templatePoolVO.
                    if (_tmpltPoolDao.remove(templatePoolVO.getId())) {
                        logger.debug("Successfully evicted template " + template.getName() + " from storage pool " + pool.getName());
                    }
                } else {
                    logger.info("Will retry evict template " + template.getName() + " from storage pool " + pool.getName());
                }
            }
        } catch (StorageUnavailableException | InterruptedException | ExecutionException e) {
            logger.info("Storage is unavailable currently. Will retry evicte template " + template.getName() + " from storage pool " + pool.getName());
        } finally {
            _tmpltPoolDao.releaseFromLockTable(templatePoolRef.getId());
        }
    }

    @Override
    public boolean start() {
        return true;
    }

    @Override
    public boolean stop() {
        return true;
    }

    @Override
    public boolean configure(String name, Map<String, Object> params) throws ConfigurationException {
        _preloadExecutor = Executors.newFixedThreadPool(TemplatePreloaderPoolSize.value(), new NamedThreadFactory("Template-Preloader"));

        return true;
    }

    protected TemplateManagerImpl() {
    }

    @Override
    public boolean templateIsDeleteable(long templateId) {
        List<UserVmJoinVO> userVmUsingIso = _userVmJoinDao.listActiveByIsoId(templateId);
        // check if there is any Vm using this ISO. We only need to check the
        // case where templateId is an ISO since
        // VM can be launched from ISO in secondary storage, while template will
        // always be copied to
        // primary storage before deploying VM.
        if (!userVmUsingIso.isEmpty()) {
            logger.debug("ISO " + templateId + " is not deleteable because it is attached to " + userVmUsingIso.size() + " VMs");
            return false;
        }

        return true;
    }

    @Override
    @ActionEvent(eventType = EventTypes.EVENT_ISO_DETACH, eventDescription = "detaching ISO", async = true)
    public boolean detachIso(long vmId, Long isoParamId, Boolean... extraParams) {
        Account caller = CallContext.current().getCallingAccount();
        Long userId = CallContext.current().getCallingUserId();

        boolean forced = extraParams != null && extraParams.length > 0 ? extraParams[0] : false;
        boolean isVirtualRouter = extraParams != null && extraParams.length > 1 ? extraParams[1] : false;

        // Verify input parameters
        VirtualMachine virtualMachine = !isVirtualRouter ? _userVmDao.findById(vmId) : _vmInstanceDao.findById(vmId);
        if (virtualMachine == null || (isVirtualRouter && virtualMachine.getType() != VirtualMachine.Type.DomainRouter)) {
            throw new InvalidParameterValueException("Please specify a valid VM.");
        }

        _accountMgr.checkAccess(caller, null, true, virtualMachine);

        Long isoId = !isVirtualRouter ? ((UserVm) virtualMachine).getIsoId() : isoParamId;
        if (isoId == null) {
            throw new InvalidParameterValueException("The specified VM has no ISO attached to it.");
        }
        CallContext.current().setEventDetails("Vm Id: " + virtualMachine.getUuid() + " ISO Id: " + isoId);

        State vmState = virtualMachine.getState();
        if (vmState != State.Running && vmState != State.Stopped) {
            throw new InvalidParameterValueException("Please specify a VM that is either Stopped or Running.");
        }

        boolean result = attachISOToVM(vmId, userId, isoId, false, forced, isVirtualRouter); // attach=false
        // => detach
        if (result) {
            return result;
        } else {
            throw new CloudRuntimeException("Failed to detach iso");
        }
    }

    @Override
    @ActionEvent(eventType = EventTypes.EVENT_ISO_ATTACH, eventDescription = "attaching ISO", async = true)
    public boolean attachIso(long isoId, long vmId, Boolean... extraParams) {
        Account caller = CallContext.current().getCallingAccount();
        Long userId = CallContext.current().getCallingUserId();

        boolean forced = extraParams != null && extraParams.length > 0 ? extraParams[0] : false;
        boolean isVirtualRouter = extraParams != null && extraParams.length > 1 ? extraParams[1] : false;

        // Verify input parameters
        VirtualMachine vm = _userVmDao.findById(vmId);
        if (vm == null) {
            if (isVirtualRouter) {
                vm = _vmInstanceDao.findById(vmId);
                if (vm == null) {
                    throw new InvalidParameterValueException("Unable to find a virtual machine with id " + vmId);
                } else if (vm.getType() != VirtualMachine.Type.DomainRouter) {
                    throw new InvalidParameterValueException("Unable to find a virtual router with id " + vmId);
                }
            } else {
                throw new InvalidParameterValueException("Unable to find a virtual machine with id " + vmId);
            }
        }
        if (vm instanceof UserVm && UserVmManager.SHAREDFSVM.equals(((UserVm) vm).getUserVmType())) {
            throw new InvalidParameterValueException("Operation not supported on Shared FileSystem Instance");
        }
        if (UserVmManager.SHAREDFSVM.equals(vm.getUserVmType())) {
            throw new InvalidParameterValueException("Operation not supported on Shared FileSystem Instance");
        }

        VMTemplateVO iso = _tmpltDao.findById(isoId);
        if (iso == null || iso.getRemoved() != null) {
            throw new InvalidParameterValueException("Unable to find an ISO with id " + isoId);
        }

        if (!TemplateType.PERHOST.equals(iso.getTemplateType())) {
            VMTemplateZoneVO exists = _tmpltZoneDao.findByZoneTemplate(vm.getDataCenterId(), isoId);
            if (null == exists) {
                throw new InvalidParameterValueException("ISO is not available in the zone the VM is in.");
            }
        }

        // check permissions
        // check if caller has access to VM and ISO
        // and also check if the VM's owner has access to the ISO.

        _accountMgr.checkAccess(caller, null, false, iso, vm);

        Account vmOwner = _accountDao.findById(vm.getAccountId());
        _accountMgr.checkAccess(vmOwner, null, false, iso, vm);

        State vmState = vm.getState();
        if (vmState != State.Running && vmState != State.Stopped) {
            throw new InvalidParameterValueException("Please specify a VM that is either Stopped or Running.");
        }

        if (XS_TOOLS_ISO.equals(iso.getUniqueName()) && vm.getHypervisorType() != Hypervisor.HypervisorType.XenServer) {
            throw new InvalidParameterValueException("Cannot attach Xenserver PV drivers to incompatible hypervisor " + vm.getHypervisorType());
        }

        if (VMWARE_TOOLS_ISO.equals(iso.getUniqueName()) && vm.getHypervisorType() != Hypervisor.HypervisorType.VMware) {
            throw new InvalidParameterValueException("Cannot attach VMware tools drivers to incompatible hypervisor " + vm.getHypervisorType());
        }
        boolean result = attachISOToVM(vmId, userId, isoId, true, forced, isVirtualRouter);
        if (result) {
            return result;
        } else {
            throw new CloudRuntimeException("Failed to attach iso");
        }
    }

    // for ISO, we need to consider whether to copy to cache storage or not if it is not on NFS, since our hypervisor resource always assumes that they are in NFS
    @Override
    public TemplateInfo prepareIso(long isoId, long dcId, Long hostId, Long poolId) {
        TemplateInfo tmplt;
        boolean bypassed = false;
        if (_tmplFactory.isTemplateMarkedForDirectDownload(isoId)) {
            tmplt = _tmplFactory.getReadyBypassedTemplateOnPrimaryStore(isoId, poolId, hostId);
            bypassed = true;
        } else {
            tmplt = _tmplFactory.getReadyTemplateOnImageStore(isoId, dcId);
        }

        if (tmplt == null || tmplt.getFormat() != ImageFormat.ISO) {
            logger.warn("ISO: " + isoId + " does not exist in vm_template table");
            return null;
        }

        if (!bypassed && tmplt.getDataStore() != null && !(tmplt.getDataStore().getTO() instanceof NfsTO)) {
            // if it is s3, need to download into cache storage first
            Scope destScope = new ZoneScope(dcId);
            TemplateInfo cacheData = (TemplateInfo)cacheMgr.createCacheObject(tmplt, destScope);
            if (cacheData == null) {
                logger.error("Failed in copy iso from S3 to cache storage");
                return null;
            }
            return cacheData;
        } else {
            return tmplt;
        }
    }

    private boolean attachISOToVM(long vmId, long isoId, boolean attach, boolean forced, boolean isVirtualRouter) {
        VirtualMachine vm = !isVirtualRouter ? _userVmDao.findById(vmId) : _vmInstanceDao.findById(vmId);

        if (vm == null || (isVirtualRouter && vm.getType() != VirtualMachine.Type.DomainRouter)) {
            return false;
        } else if (vm.getState() != State.Running) {
            return true;
        }

        // prepare ISO ready to mount on hypervisor resource level
        TemplateInfo tmplt = prepareIso(isoId, vm.getDataCenterId(), vm.getHostId(), null);
        if (tmplt == null) {
            logger.error("Failed to prepare ISO ready to mount on hypervisor resource level");
            throw new CloudRuntimeException("Failed to prepare ISO ready to mount on hypervisor resource level");
        }
        String vmName = vm.getInstanceName();

        HostVO host = _hostDao.findById(vm.getHostId());
        if (host == null) {
            logger.warn("Host: " + vm.getHostId() + " does not exist");
            return false;
        }

        DataTO isoTO = tmplt.getTO();
        DiskTO disk = new DiskTO(isoTO, null, null, Volume.Type.ISO);

        HypervisorGuru hvGuru = _hvGuruMgr.getGuru(vm.getHypervisorType());
        VirtualMachineProfile profile = new VirtualMachineProfileImpl(vm);
        VirtualMachineTO vmTO = hvGuru.implement(profile);

        Command cmd = null;
        if (attach) {
            cmd = new AttachCommand(disk, vmName, vmTO.getDetails());
            ((AttachCommand)cmd).setForced(forced);
        } else {
            cmd = new DettachCommand(disk, vmName, vmTO.getDetails());
            ((DettachCommand)cmd).setForced(forced);
        }
        Answer a = _agentMgr.easySend(vm.getHostId(), cmd);
        return (a != null && a.getResult());
    }

    private boolean attachISOToVM(long vmId, long userId, long isoId, boolean attach, boolean forced, boolean isVirtualRouter) {
        UserVmVO vm = _userVmDao.findById(vmId);
        VMTemplateVO iso = _tmpltDao.findById(isoId);

        boolean success = attachISOToVM(vmId, isoId, attach, forced, isVirtualRouter);
        if (success && attach && !isVirtualRouter) {
            vm.setIsoId(iso.getId());
            _userVmDao.update(vmId, vm);
        }
        if (success && !attach && !isVirtualRouter) {
            vm.setIsoId(null);
            _userVmDao.update(vmId, vm);
        }
        return success;
    }

    @Override
    @ActionEvent(eventType = EventTypes.EVENT_TEMPLATE_DELETE, eventDescription = "deleting template", async = true)
    public boolean deleteTemplate(DeleteTemplateCmd cmd) {
        Long templateId = cmd.getId();
        Account caller = CallContext.current().getCallingAccount();

        VMTemplateVO template = _tmpltDao.findById(templateId);
        if (template == null) {
            throw new InvalidParameterValueException("unable to find template with id " + templateId);
        }

        List<VMInstanceVO> vmInstanceVOList;
        if(cmd.getZoneId() != null) {
            vmInstanceVOList = _vmInstanceDao.listNonExpungedByZoneAndTemplate(cmd.getZoneId(), templateId);
        }
        else {
            vmInstanceVOList = _vmInstanceDao.listNonExpungedByTemplate(templateId);
        }
        if(!cmd.isForced() && CollectionUtils.isNotEmpty(vmInstanceVOList)) {
            final String message = String.format("Unable to delete template with id: %1$s because VM instances: [%2$s] are using it.",  templateId, Joiner.on(",").join(vmInstanceVOList));
            logger.warn(message);
            throw new InvalidParameterValueException(message);
        }

        _accountMgr.checkAccess(caller, AccessType.OperateEntry, true, template);

        if (template.getFormat() == ImageFormat.ISO) {
            throw new InvalidParameterValueException("Please specify a valid template.");
        }

        VnfTemplateUtils.validateApiCommandParams(cmd, template);

        TemplateAdapter adapter = getAdapter(template.getHypervisorType());
        TemplateProfile profile = adapter.prepareDelete(cmd);
        return adapter.delete(profile);
    }

    @Override
    @ActionEvent(eventType = EventTypes.EVENT_ISO_DELETE, eventDescription = "deleting iso", async = true)
    public boolean deleteIso(DeleteIsoCmd cmd) {
        Long templateId = cmd.getId();
        Account caller = CallContext.current().getCallingAccount();
        Long zoneId = cmd.getZoneId();

        VMTemplateVO template = _tmpltDao.findById(templateId);
        if (template == null) {
            throw new InvalidParameterValueException("unable to find iso with id " + templateId);
        }

        _accountMgr.checkAccess(caller, AccessType.OperateEntry, true, template);

        if (template.getFormat() != ImageFormat.ISO) {
            throw new InvalidParameterValueException("Please specify a valid iso.");
        }

        // check if there is any VM using this ISO.
        if (!templateIsDeleteable(templateId)) {
            throw new InvalidParameterValueException("Unable to delete iso, as it's used by other vms");
        }

        if (zoneId != null && (_dataStoreMgr.getImageStoreWithFreeCapacity(zoneId) == null)) {
            throw new InvalidParameterValueException("Failed to find a secondary storage store in the specified zone.");
        }

        TemplateAdapter adapter = getAdapter(template.getHypervisorType());
        TemplateProfile profile = adapter.prepareDelete(cmd);
        boolean result = adapter.delete(profile);
        if (result) {
            return true;
        } else {
            throw new CloudRuntimeException("Failed to delete ISO");
        }
    }

    @Override
    public List<String> listTemplatePermissions(BaseListTemplateOrIsoPermissionsCmd cmd) {
        Account caller = CallContext.current().getCallingAccount();
        Long id = cmd.getId();

        if (id.equals(Long.valueOf(1))) {
            throw new PermissionDeniedException("unable to list permissions for " + cmd.getMediaType() + " with id " + id);
        }

        VirtualMachineTemplate template = _tmpltDao.findById(id);
        if (template == null) {
            throw new InvalidParameterValueException("unable to find " + cmd.getMediaType() + " with id " + id);
        }

        if (cmd instanceof ListTemplatePermissionsCmd) {
            if (template.getFormat().equals(ImageFormat.ISO)) {
                throw new InvalidParameterValueException("Please provide a valid template");
            }
        } else if (cmd instanceof ListIsoPermissionsCmd) {
            if (!template.getFormat().equals(ImageFormat.ISO)) {
                throw new InvalidParameterValueException("Please provide a valid iso");
            }
        }

        if (!template.isPublicTemplate()) {
            _accountMgr.checkAccess(caller, null, true, template);
        }

        List<String> accountNames = new ArrayList<String>();
        List<LaunchPermissionVO> permissions = _launchPermissionDao.findByTemplate(id);
        if ((permissions != null) && !permissions.isEmpty()) {
            for (LaunchPermissionVO permission : permissions) {
                Account acct = _accountDao.findById(permission.getAccountId());
                accountNames.add(acct.getAccountName());
            }
        }

        // also add the owner if not public
        if (!template.isPublicTemplate()) {
            Account templateOwner = _accountDao.findById(template.getAccountId());
            accountNames.add(templateOwner.getAccountName());
        }

        return accountNames;
    }

    @DB
    @Override
    public boolean updateTemplateOrIsoPermissions(BaseUpdateTemplateOrIsoPermissionsCmd cmd) {
        // Input validation
        final Long id = cmd.getId();
        final Account caller = CallContext.current().getCallingAccount();
        final User user = CallContext.current().getCallingUser();
        List<String> accountNames = cmd.getAccountNames();
        List<Long> projectIds = cmd.getProjectIds();
        Boolean isFeatured = cmd.isFeatured();
        Boolean isPublic = cmd.isPublic();
        Boolean isExtractable = cmd.isExtractable();
        String operation = cmd.getOperation();
        String mediaType = "";

        VMTemplateVO template = _tmpltDao.findById(id);

        if (template == null) {
            throw new InvalidParameterValueException("unable to find " + mediaType + " with id " + id);
        }

        if (cmd instanceof UpdateTemplatePermissionsCmd) {
            mediaType = "template";
            if (template.getFormat().equals(ImageFormat.ISO)) {
                throw new InvalidParameterValueException("Please provide a valid template");
            }
        }
        if (cmd instanceof UpdateIsoPermissionsCmd) {
            mediaType = "iso";
            if (!template.getFormat().equals(ImageFormat.ISO)) {
                throw new InvalidParameterValueException("Please provide a valid iso");
            }
        }

        // convert projectIds to accountNames
        if (projectIds != null) {
            // CS-17842, initialize accountNames list
            if (accountNames == null) {
                accountNames = new ArrayList<String>();
            }
            for (Long projectId : projectIds) {
                Project project = _projectMgr.getProject(projectId);
                if (project == null) {
                    throw new InvalidParameterValueException("Unable to find project by id " + projectId);
                }

                if (!_projectMgr.canAccessProjectAccount(caller, project.getProjectAccountId())) {
                    throw new InvalidParameterValueException("Account " + caller + " can't access project id=" + projectId);
                }
                accountNames.add(_accountMgr.getAccount(project.getProjectAccountId()).getAccountName());
            }
        }

        //_accountMgr.checkAccess(caller, AccessType.ModifyEntry, true, template);
        _accountMgr.checkAccess(caller, AccessType.OperateEntry, true, template); //TODO: should we replace all ModifyEntry as OperateEntry?

        // If the template is removed throw an error.
        if (template.getRemoved() != null) {
            logger.error("unable to update permissions for " + mediaType + " with id " + id + " as it is removed  ");
            throw new InvalidParameterValueException("unable to update permissions for " + mediaType + " with id " + id + " as it is removed ");
        }

        if (id.equals(Long.valueOf(1))) {
            throw new InvalidParameterValueException("unable to update permissions for " + mediaType + " with id " + id);
        }

        Long ownerId = template.getAccountId();
        Account owner = _accountMgr.getAccount(ownerId);
        if (ownerId == null) {
            // if there is no owner of the template then it's probably already a
            // public template (or domain private template) so
            // publishing to individual users is irrelevant
            throw new InvalidParameterValueException("Update template permissions is an invalid operation on template " + template.getName());
        }

        if (owner.getType() == Account.Type.PROJECT) {
            // if it is a project owned template/iso, the user must at least have access to be allowed to share it.
            _accountMgr.checkAccess(user, template);
        }

        // check configuration parameter(allow.public.user.templates) value for
        // the template owner
        boolean isAdmin = _accountMgr.isAdmin(caller.getId());
        boolean allowPublicUserTemplates = AllowPublicUserTemplates.valueIn(template.getAccountId());
        if (!isAdmin && !allowPublicUserTemplates && isPublic != null && isPublic) {
            throw new InvalidParameterValueException("Only private " + mediaType + "s can be created.");
        }

        if (accountNames != null) {
            if ((operation == null) || (!operation.equalsIgnoreCase("add") && !operation.equalsIgnoreCase("remove") && !operation.equalsIgnoreCase("reset"))) {
                throw new InvalidParameterValueException(
                    "Invalid operation on accounts, the operation must be either 'add' or 'remove' in order to modify launch permissions." + "  Given operation is: '" +
                        operation + "'");
            }
        }

        //Only admin or owner of the template should be able to change its permissions
        if (caller.getId() != ownerId && !isAdmin) {
            throw new InvalidParameterValueException("Unable to grant permission to account " + caller.getAccountName() + " as it is neither admin nor owner or the template");
        }

        VMTemplateVO updatedTemplate = _tmpltDao.createForUpdate();

        if (isPublic != null) {
            updatedTemplate.setPublicTemplate(isPublic.booleanValue());
        }

        if (isFeatured != null) {
            updatedTemplate.setFeatured(isFeatured.booleanValue());
        }

        if (isExtractable != null) {
            // Only Root admins and owners are allowed to change it for templates
            if (!template.getFormat().equals(ImageFormat.ISO) && caller.getId() != ownerId && !isAdmin) {
                throw new InvalidParameterValueException("Only ROOT admins and template owners are allowed to modify isExtractable attribute.");
            } else {
                // For Isos normal user can change it, as their are no derivatives.
                updatedTemplate.setExtractable(isExtractable.booleanValue());
            }
        }

        _tmpltDao.update(template.getId(), updatedTemplate);

        //when operation is add/remove, accountNames can not be null
        if (("add".equalsIgnoreCase(operation) || "remove".equalsIgnoreCase(operation)) && accountNames == null) {
            throw new InvalidParameterValueException("Operation " + operation + " requires accounts or projectIds to be passed in");
        }

        //Derive the domain id from the template owner as updateTemplatePermissions is not cross domain operation
        final Domain domain = _domainDao.findById(owner.getDomainId());
        if ("add".equalsIgnoreCase(operation)) {
            final List<String> accountNamesFinal = accountNames;
            final List<Long> accountIds = new ArrayList<Long>();
            Transaction.execute(new TransactionCallbackNoReturn() {
                @Override
                public void doInTransactionWithoutResult(TransactionStatus status) {
                    for (String accountName : accountNamesFinal) {
                        Account permittedAccount = _accountDao.findActiveAccount(accountName, domain.getId());
                        if (permittedAccount != null) {
                            if (permittedAccount.getId() == caller.getId()) {
                                continue; // don't grant permission to the template
                                // owner, they implicitly have permission
                            }
                            accountIds.add(permittedAccount.getId());
                            LaunchPermissionVO existingPermission = _launchPermissionDao.findByTemplateAndAccount(id, permittedAccount.getId());
                            if (existingPermission == null) {
                                LaunchPermissionVO launchPermission = new LaunchPermissionVO(id, permittedAccount.getId());
                                _launchPermissionDao.persist(launchPermission);
                            }
                        } else {
                            throw new InvalidParameterValueException("Unable to grant a launch permission to account " + accountName + " in domain id=" +
                                domain.getUuid() + ", account not found.  " + "No permissions updated, please verify the account names and retry.");
                }
            }
                }
            });

            // add ACL permission in IAM
            Map<String, Object> permit = new HashMap<String, Object>();
            permit.put(ApiConstants.ENTITY_TYPE, VirtualMachineTemplate.class);
            permit.put(ApiConstants.ENTITY_ID, id);
            permit.put(ApiConstants.ACCESS_TYPE, AccessType.UseEntry);
            permit.put(ApiConstants.ACCOUNTS, accountIds);
            _messageBus.publish(_name, EntityManager.MESSAGE_GRANT_ENTITY_EVENT, PublishScope.LOCAL, permit);
        } else if ("remove".equalsIgnoreCase(operation)) {
            List<Long> accountIds = new ArrayList<Long>();
            for (String accountName : accountNames) {
                Account permittedAccount = _accountDao.findActiveAccount(accountName, domain.getId());
                if (permittedAccount != null) {
                    accountIds.add(permittedAccount.getId());
                }
            }
            _launchPermissionDao.removePermissions(id, accountIds);
            // remove ACL permission in IAM
            Map<String, Object> permit = new HashMap<String, Object>();
            permit.put(ApiConstants.ENTITY_TYPE, VirtualMachineTemplate.class);
            permit.put(ApiConstants.ENTITY_ID, id);
            permit.put(ApiConstants.ACCESS_TYPE, AccessType.UseEntry);
            permit.put(ApiConstants.ACCOUNTS, accountIds);
            _messageBus.publish(_name, EntityManager.MESSAGE_REVOKE_ENTITY_EVENT, PublishScope.LOCAL, permit);
        } else if ("reset".equalsIgnoreCase(operation)) {
            // do we care whether the owning account is an admin? if the
            // owner is an admin, will we still set public to false?
            updatedTemplate = _tmpltDao.createForUpdate();
            updatedTemplate.setPublicTemplate(false);
            updatedTemplate.setFeatured(false);
            _tmpltDao.update(template.getId(), updatedTemplate);
            _launchPermissionDao.removeAllPermissions(id);
            _messageBus.publish(_name, TemplateManager.MESSAGE_RESET_TEMPLATE_PERMISSION_EVENT, PublishScope.LOCAL, template.getId());
        }
        return true;
    }

    @Override
    @DB
    @ActionEvent(eventType = EventTypes.EVENT_TEMPLATE_CREATE, eventDescription = "creating template", async = true)
    public VirtualMachineTemplate createPrivateTemplate(CreateTemplateCmd command) throws CloudRuntimeException {
        final long templateId = command.getEntityId();
        Long volumeId = command.getVolumeId();
        Long snapshotId = command.getSnapshotId();
        VMTemplateVO privateTemplate = null;
        final Long accountId = CallContext.current().getCallingAccountId();
        SnapshotVO snapshot = null;
        VolumeVO volume = null;
        Account caller = CallContext.current().getCallingAccount();
        boolean kvmSnapshotOnlyInPrimaryStorage = false;
        SnapshotInfo snapInfo = null;

        try {
            TemplateInfo tmplInfo = _tmplFactory.getTemplate(templateId, DataStoreRole.Image);
            long zoneId = 0;
            if (snapshotId != null) {
                snapshot = _snapshotDao.findById(snapshotId);
                if (command.getZoneId() == null) {
                    VolumeVO snapshotVolume = _volumeDao.findByIdIncludingRemoved(snapshot.getVolumeId());
                    zoneId = snapshotVolume.getDataCenterId();
                } else {
                    zoneId = command.getZoneId();
                }
            } else if (volumeId != null) {
                volume = _volumeDao.findById(volumeId);
                zoneId = volume.getDataCenterId();
            }
            DataStore store = _dataStoreMgr.getImageStoreWithFreeCapacity(zoneId);
            if (store == null) {
                throw new CloudRuntimeException("cannot find an image store for zone " + zoneId);
            }
            AsyncCallFuture<TemplateApiResult> future = null;

            if (snapshotId != null) {
                DataStoreRole dataStoreRole = snapshotHelper.getDataStoreRole(snapshot);
                kvmSnapshotOnlyInPrimaryStorage = snapshotHelper.isKvmSnapshotOnlyInPrimaryStorage(snapshot, dataStoreRole);

                snapInfo = _snapshotFactory.getSnapshotWithRoleAndZone(snapshotId, dataStoreRole, zoneId);
                if (dataStoreRole == DataStoreRole.Image || kvmSnapshotOnlyInPrimaryStorage) {
                    snapInfo = snapshotHelper.backupSnapshotToSecondaryStorageIfNotExists(snapInfo, dataStoreRole, snapshot, kvmSnapshotOnlyInPrimaryStorage);
                    _accountMgr.checkAccess(caller, null, true, snapInfo);
                    DataStore snapStore = snapInfo.getDataStore();

                    if (snapStore != null) {
                        store = snapStore; // pick snapshot image store to create template
                    }
                }

                future = _tmpltSvr.createTemplateFromSnapshotAsync(snapInfo, tmplInfo, store);
            } else if (volumeId != null) {
                VolumeInfo volInfo = _volFactory.getVolume(volumeId);
                if (volInfo == null) {
                    throw new InvalidParameterValueException("No such volume exist");
                }

                _accountMgr.checkAccess(caller, null, true, volInfo);
                future = _tmpltSvr.createTemplateFromVolumeAsync(volInfo, tmplInfo, store);
            } else {
                throw new CloudRuntimeException("Creating private Template need to specify snapshotId or volumeId");
            }

            CommandResult result = null;

            try {
                result = future.get();

                if (result.isFailed()) {
                    privateTemplate = null;
                    logger.debug("Failed to create template" + result.getResult());
                    throw new CloudRuntimeException("Failed to create template" + result.getResult());
                }

                // create entries in template_zone_ref table
                if (_dataStoreMgr.isRegionStore(store)) {
                    // template created on region store
                    _tmpltSvr.associateTemplateToZone(templateId, null);
                } else {
                    VMTemplateZoneVO templateZone = new VMTemplateZoneVO(zoneId, templateId, new Date());
                    _tmpltZoneDao.persist(templateZone);
                }

                privateTemplate = _tmpltDao.findById(templateId);
                TemplateDataStoreVO srcTmpltStore = _tmplStoreDao.findByStoreTemplate(store.getId(), templateId);
                UsageEventVO usageEvent =
                        new UsageEventVO(EventTypes.EVENT_TEMPLATE_CREATE, privateTemplate.getAccountId(), zoneId, privateTemplate.getId(), privateTemplate.getName(), null,
                                privateTemplate.getSourceTemplateId(), srcTmpltStore.getPhysicalSize(), privateTemplate.getSize());
                _usageEventDao.persist(usageEvent);
            } catch (InterruptedException e) {
                logger.debug("Failed to create template", e);
                throw new CloudRuntimeException("Failed to create template", e);
            } catch (ExecutionException e) {
                logger.debug("Failed to create template", e);
                throw new CloudRuntimeException("Failed to create template", e);
            }

        } finally {
            if (privateTemplate == null) {
                final VolumeVO volumeFinal = volume;
                final SnapshotVO snapshotFinal = snapshot;
                Transaction.execute(new TransactionCallbackNoReturn() {
                    @Override
                    public void doInTransactionWithoutResult(TransactionStatus status) {
                        // template_store_ref entries should have been removed using our
                        // DataObject.processEvent command in case of failure, but clean
                        // it up here to avoid
                        // some leftovers which will cause removing template from
                        // vm_template table fail.
                        _tmplStoreDao.deletePrimaryRecordsForTemplate(templateId);
                        // Remove the template_zone_ref record
                        _tmpltZoneDao.deletePrimaryRecordsForTemplate(templateId);
                        // Remove the template record
                        _tmpltDao.expunge(templateId);

                        // decrement resource count
                        if (accountId != null) {
                            _resourceLimitMgr.decrementResourceCount(accountId, ResourceType.template);
                            _resourceLimitMgr.decrementResourceCount(accountId, ResourceType.secondary_storage, new Long(volumeFinal != null ? volumeFinal.getSize()
                                    : snapshotFinal.getSize()));
                        }
                    }
                });

            }

            if (snapshotId != null) {
                snapshotHelper.expungeTemporarySnapshot(kvmSnapshotOnlyInPrimaryStorage, snapInfo);
            }
        }

        if (privateTemplate != null) {
            return privateTemplate;
        } else {
            throw new CloudRuntimeException("Failed to create a template");
        }
    }

    @Override
    @ActionEvent(eventType = EventTypes.EVENT_TEMPLATE_CREATE, eventDescription = "creating template", create = true)
    public VMTemplateVO createPrivateTemplateRecord(CreateTemplateCmd cmd, Account templateOwner) throws ResourceAllocationException {
        Account caller = CallContext.current().getCallingAccount();
        boolean isAdmin = (_accountMgr.isAdmin(caller.getId()));

        _accountMgr.checkAccess(caller, null, true, templateOwner);

        String name = cmd.getTemplateName();
        if ((org.apache.commons.lang3.StringUtils.isBlank(name)
                || (name.length() > VirtualMachineTemplate.MAXIMUM_TEMPLATE_NAME_LENGTH))) {
            throw new InvalidParameterValueException(String.format("Template name cannot be null and cannot be more %s characters", VirtualMachineTemplate.MAXIMUM_TEMPLATE_NAME_LENGTH));
        }

        if (cmd.getTemplateTag() != null) {
            if (!_accountService.isRootAdmin(caller.getId())) {
                throw new PermissionDeniedException("Parameter templatetag can only be specified by a Root Admin, permission denied");
            }
        }

        // do some parameter defaulting
        Integer bits = cmd.getBits();
        Boolean requiresHvm = cmd.getRequiresHvm();
        Boolean passwordEnabled = cmd.isPasswordEnabled();
        Boolean sshKeyEnabled = cmd.isSshKeyEnabled();
        Boolean isPublic = cmd.isPublic();
        Boolean featured = cmd.isFeatured();
        int bitsValue = ((bits == null) ? 64 : bits.intValue());
        boolean requiresHvmValue = ((requiresHvm == null) ? true : requiresHvm.booleanValue());
        boolean passwordEnabledValue = ((passwordEnabled == null) ? false : passwordEnabled.booleanValue());
        boolean sshKeyEnabledValue = ((sshKeyEnabled == null) ? false : sshKeyEnabled.booleanValue());
        if (isPublic == null) {
            isPublic = Boolean.FALSE;
        }
        boolean isDynamicScalingEnabled = cmd.isDynamicallyScalable();
        // check whether template owner can create public templates
        boolean allowPublicUserTemplates = AllowPublicUserTemplates.valueIn(templateOwner.getId());
        final Long zoneId = cmd.getZoneId();
        if (!isAdmin && !allowPublicUserTemplates && isPublic) {
            throw new PermissionDeniedException("Failed to create template " + name + ", only private templates can be created.");
        }

        Long volumeId = cmd.getVolumeId();
        Long snapshotId = cmd.getSnapshotId();
        if (zoneId != null && snapshotId == null) {
            throw new InvalidParameterValueException("Failed to create private template record, zone ID can only be specified together with snapshot ID.");
        }
        if ((volumeId == null) && (snapshotId == null)) {
            throw new InvalidParameterValueException("Failed to create private template record, neither volume ID nor snapshot ID were specified.");
        }
        if ((volumeId != null) && (snapshotId != null)) {
            throw new InvalidParameterValueException("Failed to create private template record, please specify only one of volume ID (" + volumeId +
                    ") and snapshot ID (" + snapshotId + ")");
        }

        HypervisorType hyperType;
        VolumeVO volume = null;
        SnapshotVO snapshot = null;
        VMTemplateVO privateTemplate = null;
        if (volumeId != null) { // create template from volume
            volume = _volumeDao.findById(volumeId);
            if (volume == null) {
                throw new InvalidParameterValueException("Failed to create private template record, unable to find volume " + volumeId);
            }
            // check permissions
            _accountMgr.checkAccess(caller, null, true, volume);

            // Don't support creating templates from encrypted volumes (yet)
            if (volume.getPassphraseId() != null) {
                throw new UnsupportedOperationException("Cannot create templates from encrypted volumes");
            }

            // If private template is created from Volume, check that the volume
            // will not be active when the private template is
            // created
            if (!_volumeMgr.volumeInactive(volume)) {
                String msg = "Unable to create private template for volume: " + volume.getName() + "; volume is attached to a non-stopped VM, please stop the VM first";
                if (logger.isInfoEnabled()) {
                    logger.info(msg);
                }
                throw new CloudRuntimeException(msg);
            }

            hyperType = _volumeDao.getHypervisorType(volumeId);
            if (HypervisorType.LXC.equals(hyperType)) {
                throw new InvalidParameterValueException("Template creation is not supported for LXC volume: " + volumeId);
            }
        } else { // create template from snapshot
            snapshot = _snapshotDao.findById(snapshotId);
            if (snapshot == null) {
                throw new InvalidParameterValueException("Failed to create private template record, unable to find snapshot " + snapshotId);
            }
            // Volume could be removed so find including removed to record source template id.
            volume = _volumeDao.findByIdIncludingRemoved(snapshot.getVolumeId());

            // Don't support creating templates from encrypted volumes (yet)
            if (volume != null && volume.getPassphraseId() != null) {
                throw new UnsupportedOperationException("Cannot create templates from snapshots of encrypted volumes");
            }

            // check permissions
            _accountMgr.checkAccess(caller, null, true, snapshot);

            if (snapshot.getState() != Snapshot.State.BackedUp) {
                throw new InvalidParameterValueException("Snapshot id=" + snapshotId + " is not in " + Snapshot.State.BackedUp +
                        " state yet and can't be used for template creation");
            }

            /*
             * // bug #11428. Operation not supported if vmware and snapshots
             * parent volume = ROOT if(snapshot.getHypervisorType() ==
             * HypervisorType.VMware && snapshotVolume.getVolumeType() ==
             * Type.DATADISK){ throw new UnsupportedServiceException(
             * "operation not supported, snapshot with id " + snapshotId +
             * " is created from Data Disk"); }
             */

            hyperType = snapshot.getHypervisorType();
        }

        if (zoneId != null) {
            DataCenterVO zone = _dcDao.findById(zoneId);
            if (zone == null) {
                throw new InvalidParameterValueException("Failed to create private template record, invalid zone specified");
            }
            if (DataCenter.Type.Edge.equals(zone.getType())) {
                throw new InvalidParameterValueException("Failed to create private template record, Edge zones do not support template creation from snapshots");
            }
        }

        _resourceLimitMgr.checkResourceLimit(templateOwner, ResourceType.template);
        _resourceLimitMgr.checkResourceLimit(templateOwner, ResourceType.secondary_storage, new Long(volume != null ? volume.getSize() : snapshot.getSize()).longValue());

        if (!isAdmin || featured == null) {
            featured = Boolean.FALSE;
        }
        Long guestOSId = cmd.getOsTypeId();
        GuestOSVO guestOS = _guestOSDao.findById(guestOSId);
        if (guestOS == null) {
            throw new InvalidParameterValueException("GuestOS with ID: " + guestOSId + " does not exist.");
        }

        Long nextTemplateId = _tmpltDao.getNextInSequence(Long.class, "id");
        String description = cmd.getDisplayText();
        boolean isExtractable = false;
        Long sourceTemplateId = null;
        CPU.CPUArch arch = CPU.CPUArch.amd64;
        if (volume != null) {
            VMTemplateVO template = ApiDBUtils.findTemplateById(volume.getTemplateId());
            isExtractable = template != null && template.isExtractable() && template.getTemplateType() != Storage.TemplateType.SYSTEM;
            if (template != null) {
                arch = template.getArch();
            }
            if (volume.getIsoId() != null && volume.getIsoId() != 0) {
                sourceTemplateId = volume.getIsoId();
            } else if (volume.getTemplateId() != null) {
                sourceTemplateId = volume.getTemplateId();
            }
        }
        String templateTag = cmd.getTemplateTag();
        if (templateTag != null) {
            if (logger.isDebugEnabled()) {
                logger.debug("Adding template tag: " + templateTag);
            }
        }
        privateTemplate = new VMTemplateVO(nextTemplateId, name, ImageFormat.RAW, isPublic, featured, isExtractable,
                TemplateType.USER, null, requiresHvmValue, bitsValue, templateOwner.getId(), null, description,
                passwordEnabledValue, guestOS.getId(), true, hyperType, templateTag, cmd.getDetails(), sshKeyEnabledValue, isDynamicScalingEnabled, false, false, arch);

        if (sourceTemplateId != null) {
            if (logger.isDebugEnabled()) {
                logger.debug("This template is getting created from other template, setting source template Id to: " + sourceTemplateId);
            }
        }


        // for region wide storage, set cross zones flag
        List<ImageStoreVO> stores = _imgStoreDao.findRegionImageStores();
        if (!CollectionUtils.isEmpty(stores)) {
            privateTemplate.setCrossZones(true);
        }

        privateTemplate.setSourceTemplateId(sourceTemplateId);

        VMTemplateVO template = _tmpltDao.persist(privateTemplate);
        // Increment the number of templates
        if (template != null) {
            Map<String, String> details = new HashMap<String, String>();

            if (sourceTemplateId != null) {
                VMTemplateVO sourceTemplate = _tmpltDao.findById(sourceTemplateId);
                if (sourceTemplate != null && sourceTemplate.getDetails() != null) {
                    details.putAll(sourceTemplate.getDetails());
                }
            }

            if (volume != null) {
                Long vmId = volume.getInstanceId();
                if (vmId != null) {
                    UserVmVO userVm = _userVmDao.findById(vmId);
                    if (userVm != null) {
                        _userVmDao.loadDetails(userVm);
                        Map<String, String> vmDetails = userVm.getDetails();
                        vmDetails = vmDetails.entrySet()
                                .stream()
                                .filter(map -> map.getValue() != null)
                                .collect(Collectors.toMap(map -> map.getKey(), map -> map.getValue()));
                        details.putAll(vmDetails);
                    }
                }
            }
            if (cmd.getDetails() != null) {
                details.remove(VmDetailConstants.ENCRYPTED_PASSWORD); // new password will be generated during vm deployment from password enabled template
                details.putAll(cmd.getDetails());
            }
            if (!details.isEmpty()) {
                privateTemplate.setDetails(details);
                _tmpltDao.saveDetails(privateTemplate);
            }

            _resourceLimitMgr.incrementResourceCount(templateOwner.getId(), ResourceType.template);
            _resourceLimitMgr.incrementResourceCount(templateOwner.getId(), ResourceType.secondary_storage,
                    new Long(volume != null ? volume.getSize() : snapshot.getSize()));
        }

        if (template != null) {
            CallContext.current().putContextParameter(VirtualMachineTemplate.class, template.getUuid());
            return template;
        } else {
            throw new CloudRuntimeException("Failed to create a template");
        }

    }

    @Override
    public Pair<String, String> getAbsoluteIsoPath(long templateId, long dataCenterId) {
        TemplateDataStoreVO templateStoreRef = _tmplStoreDao.findByTemplateZoneDownloadStatus(templateId, dataCenterId, VMTemplateStorageResourceAssoc.Status.DOWNLOADED);
        if (templateStoreRef == null) {
            throw new CloudRuntimeException("Template " + templateId + " has not been completely downloaded to zone " + dataCenterId);
        }
        DataStore store = _dataStoreMgr.getDataStore(templateStoreRef.getDataStoreId(), DataStoreRole.Image);
        String isoPath = store.getUri() + "/" + templateStoreRef.getInstallPath();
        return new Pair<String, String>(isoPath, store.getUri());
    }

    @Override
    public String getSecondaryStorageURL(long zoneId) {
        DataStore secStore = _dataStoreMgr.getImageStoreWithFreeCapacity(zoneId);
        if (secStore == null) {
            return null;
        }

        return secStore.getUri();
    }

    // get the image store where a template in a given zone is downloaded to,
    // just pick one is enough.
    @Override
    public DataStore getImageStore(long zoneId, long tmpltId) {
        TemplateDataStoreVO tmpltStore = _tmplStoreDao.findByTemplateZoneDownloadStatus(tmpltId, zoneId, VMTemplateStorageResourceAssoc.Status.DOWNLOADED);
        if (tmpltStore != null) {
            return _dataStoreMgr.getDataStore(tmpltStore.getDataStoreId(), DataStoreRole.Image);
        }

        return null;
    }

    // get the region wide image store where a template is READY on,
    // just pick one is enough.
    @Override
    public DataStore getImageStore(long tmpltId) {
        TemplateDataStoreVO tmpltStore = _tmplStoreDao.findReadyByTemplate(tmpltId, DataStoreRole.Image);
        if (tmpltStore != null) {
            return _dataStoreMgr.getDataStore(tmpltStore.getDataStoreId(), DataStoreRole.Image);
        }

        return null;
    }

    @Override
    public Long getTemplateSize(long templateId, long zoneId) {
        if (_tmplStoreDao.isTemplateMarkedForDirectDownload(templateId)) {
            // check if template is marked for direct download
            return _tmplStoreDao.getReadyBypassedTemplate(templateId).getSize();
        }
        TemplateDataStoreVO templateStoreRef = _tmplStoreDao.findByTemplateZoneDownloadStatus(templateId, zoneId, VMTemplateStorageResourceAssoc.Status.DOWNLOADED);
        if (templateStoreRef == null) {
            // check if it is ready on image cache stores
            templateStoreRef = _tmplStoreDao.findByTemplateZoneStagingDownloadStatus(templateId, zoneId,
                    VMTemplateStorageResourceAssoc.Status.DOWNLOADED);
            if (templateStoreRef == null) {
                throw new CloudRuntimeException("Template " + templateId + " has not been completely downloaded to zone " + zoneId);
            }
        }
        return templateStoreRef.getSize();

    }

    // find image store where this template is located
    @Override
    public List<DataStore> getImageStoreByTemplate(long templateId, Long zoneId) {
        // find all eligible image stores for this zone scope
        List<DataStore> imageStores = _dataStoreMgr.getImageStoresByScope(new ZoneScope(zoneId));
        if (imageStores == null || imageStores.size() == 0) {
            return null;
        }
        List<DataStore> stores = new ArrayList<DataStore>();
        for (DataStore store : imageStores) {
            // check if the template is stored there
            List<TemplateDataStoreVO> storeTmpl = _tmplStoreDao.listByTemplateStore(templateId, store.getId());
            if (storeTmpl != null && storeTmpl.size() > 0) {
                stores.add(store);
            }
        }
        return stores;
    }

    @Override
    @ActionEvent(eventType = EventTypes.EVENT_ISO_UPDATE, eventDescription = "updating iso", async = false)
    public VMTemplateVO updateTemplate(UpdateIsoCmd cmd) {
        return updateTemplateOrIso(cmd);
    }

    @Override
    @ActionEvent(eventType = EventTypes.EVENT_TEMPLATE_UPDATE, eventDescription = "updating template", async = false)
    public VMTemplateVO updateTemplate(UpdateTemplateCmd cmd) {
        return updateTemplateOrIso(cmd);
    }

    private VMTemplateVO updateTemplateOrIso(BaseUpdateTemplateOrIsoCmd cmd) {
        Long id = cmd.getId();
        String name = cmd.getTemplateName();
        String displayText = cmd.getDisplayText();
        String format = cmd.getFormat();
        Long guestOSId = cmd.getOsTypeId();
        Boolean passwordEnabled = cmd.getPasswordEnabled();
        Boolean sshKeyEnabled = cmd.isSshKeyEnabled();
        Boolean isDynamicallyScalable = cmd.isDynamicallyScalable();
        Boolean isRoutingTemplate = cmd.isRoutingType();
        Boolean bootable = cmd.getBootable();
        Boolean requiresHvm = cmd.getRequiresHvm();
        Integer sortKey = cmd.getSortKey();
        Map details = cmd.getDetails();
        Account account = CallContext.current().getCallingAccount();
        boolean cleanupDetails = cmd.isCleanupDetails();
<<<<<<< HEAD
=======
        boolean forCks = cmd instanceof UpdateTemplateCmd && ((UpdateTemplateCmd) cmd).getForCks();
>>>>>>> f8fd8e03
        CPU.CPUArch arch = cmd.getCPUArch();

        // verify that template exists
        VMTemplateVO template = _tmpltDao.findById(id);
        if (template == null || template.getRemoved() != null) {
            InvalidParameterValueException ex = new InvalidParameterValueException("unable to find template/iso with specified id");
            ex.addProxyObject(String.valueOf(id), "templateId");
            throw ex;
        }
        long oldGuestOSId = template.getGuestOSId();

        verifyTemplateId(id);

        // do a permission check
        _accountMgr.checkAccess(account, AccessType.OperateEntry, true, template);
        if (cmd.isRoutingType() != null) {
            if (!_accountService.isRootAdmin(account.getId())) {
                throw new PermissionDeniedException("Parameter isrouting can only be specified by a Root Admin, permission denied");
            }
        }

        // update template type
        TemplateType templateType = null;
        String templateTag = null;
        if (cmd instanceof UpdateTemplateCmd) {
            boolean isAdmin = _accountMgr.isAdmin(account.getId());
            templateType = validateTemplateType(cmd, isAdmin, template.isCrossZones());
            if (cmd instanceof UpdateVnfTemplateCmd) {
                VnfTemplateUtils.validateApiCommandParams(cmd, template);
                vnfTemplateManager.updateVnfTemplate(template.getId(), (UpdateVnfTemplateCmd) cmd);
            }
            templateTag = ((UpdateTemplateCmd)cmd).getTemplateTag();
        }

        // update is needed if any of the fields below got filled by the user
        boolean updateNeeded =
                !(name == null &&
                  displayText == null &&
                  format == null &&
                  guestOSId == null &&
                  passwordEnabled == null &&
                  bootable == null &&
                  sshKeyEnabled == null &&
                  requiresHvm == null &&
                  sortKey == null &&
                  isDynamicallyScalable == null &&
                  isRoutingTemplate == null &&
                  templateType == null &&
                  templateTag == null &&
                  arch == null &&
                  (! cleanupDetails && details == null) //update details in every case except this one
                  );
        if (!updateNeeded) {
            return template;
        }

        template = _tmpltDao.findById(id);

        if (name != null) {
            template.setName(name);
        }

        if (displayText != null) {
            template.setDisplayText(displayText);
        }

        if (sortKey != null) {
            template.setSortKey(sortKey);
        }

        ImageFormat imageFormat = null;
        if (format != null) {
            try {
                imageFormat = ImageFormat.valueOf(format.toUpperCase());
            } catch (IllegalArgumentException e) {
                throw new InvalidParameterValueException("Image format: " + format + " is incorrect. Supported formats are " + EnumUtils.listValues(ImageFormat.values()));
            }

            template.setFormat(imageFormat);
        }

        if (guestOSId != null) {
            GuestOSVO guestOS = _guestOSDao.findById(guestOSId);

            if (guestOS == null) {
                throw new InvalidParameterValueException("Please specify a valid guest OS ID.");
            } else {
                template.setGuestOSId(guestOSId);
            }

            if (guestOSId != oldGuestOSId) { // vm guest os type need to be updated if template guest os id changes.
                SearchCriteria<VMInstanceVO> sc = _vmInstanceDao.createSearchCriteria();
                sc.addAnd("templateId", SearchCriteria.Op.EQ, id);
                sc.addAnd("state", SearchCriteria.Op.NEQ, State.Expunging);
                List<VMInstanceVO> vms = _vmInstanceDao.search(sc, null);
                if (vms != null && !vms.isEmpty()) {
                    for (VMInstanceVO vm: vms) {
                        vm.setGuestOSId(guestOSId);
                        _vmInstanceDao.update(vm.getId(), vm);
                    }
                }
            }
        }

        if (passwordEnabled != null) {
            template.setEnablePassword(passwordEnabled);
        }

        if (sshKeyEnabled != null) {
            template.setEnableSshKey(sshKeyEnabled);
        }

        if (bootable != null) {
            template.setBootable(bootable);
        }

        if (requiresHvm != null) {
            template.setRequiresHvm(requiresHvm);
        }

        if (isDynamicallyScalable != null) {
            template.setDynamicallyScalable(isDynamicallyScalable);
        }

        if (arch != null) {
            template.setArch(arch);
        }

        if (isRoutingTemplate != null) {
            if (isRoutingTemplate) {
                template.setTemplateType(TemplateType.ROUTING);
            } else if (templateType != null) {
                template.setTemplateType(templateType);
            } else {
                template.setTemplateType(TemplateType.USER);
            }
        } else if (templateType != null) {
            template.setTemplateType(templateType);
        }
        if (templateTag != null) {
            template.setTemplateTag(org.apache.commons.lang3.StringUtils.trimToNull(templateTag));
        }

        validateDetails(template, details);

        if (cleanupDetails) {
            template.setDetails(null);
            _tmpltDetailsDao.removeDetails(id);
        }
        else if (details != null && !details.isEmpty()) {
            template.setDetails(details);
            _tmpltDao.saveDetails(template);
        }
        template.setForCks(forCks);

        _tmpltDao.update(id, template);

        return _tmpltDao.findById(id);
    }

    @Override
    public TemplateType validateTemplateType(BaseCmd cmd, boolean isAdmin, boolean isCrossZones) {
        if (!(cmd instanceof UpdateTemplateCmd) && !(cmd instanceof RegisterTemplateCmd)) {
            return null;
        }
        TemplateType templateType = null;
        String newType = null;
        Boolean isRoutingType = null;
        if (cmd instanceof UpdateTemplateCmd) {
            newType = ((UpdateTemplateCmd)cmd).getTemplateType();
            isRoutingType = ((UpdateTemplateCmd)cmd).isRoutingType();
        } else if (cmd instanceof RegisterTemplateCmd) {
            newType = ((RegisterTemplateCmd)cmd).getTemplateType();
            isRoutingType = ((RegisterTemplateCmd)cmd).isRoutingType();
        }
        if (newType != null) {
            try {
                templateType = TemplateType.valueOf(newType.toUpperCase());
            } catch (IllegalArgumentException ex) {
                throw new InvalidParameterValueException(String.format("Please specify a valid templatetype: %s",
                        org.apache.commons.lang3.StringUtils.join(",", TemplateType.values())));
            }
        }
        if (templateType != null) {
            if (isRoutingType != null && (TemplateType.ROUTING.equals(templateType) != isRoutingType)) {
                throw new InvalidParameterValueException("Please specify a valid templatetype (consistent with isrouting parameter).");
            } else if ((templateType == TemplateType.SYSTEM || templateType == TemplateType.BUILTIN) && !isCrossZones) {
                throw new InvalidParameterValueException("System and Builtin templates must be cross zone.");
            } else if ((cmd instanceof RegisterVnfTemplateCmd || cmd instanceof UpdateVnfTemplateCmd) && !TemplateType.VNF.equals(templateType)) {
                throw new InvalidParameterValueException("The template type must be VNF for VNF templates, but the actual type is " + templateType);
            }
        } else if (cmd instanceof RegisterTemplateCmd) {
            boolean isRouting = Boolean.TRUE.equals(isRoutingType);
            templateType = (cmd instanceof RegisterVnfTemplateCmd) ? TemplateType.VNF : (isRouting ? TemplateType.ROUTING : TemplateType.USER);
        }
        if (templateType != null && !isAdmin && !Arrays.asList(TemplateType.USER, TemplateType.VNF).contains(templateType)) {
            if (cmd instanceof RegisterTemplateCmd) {
                throw new InvalidParameterValueException(String.format("Users can not register template with template type %s.", templateType));
            } else if (cmd instanceof UpdateTemplateCmd) {
                throw new InvalidParameterValueException(String.format("Users can not update template to template type %s.", templateType));
            }
        }
        return templateType;
    }

    void validateDetails(VMTemplateVO template, Map<String, String> details) {
        if (MapUtils.isEmpty(details)) {
            return;
        }
        String bootMode = details.get(ApiConstants.BootType.UEFI.toString());
        if (bootMode == null) {
            return;
        }
        if (template.isDeployAsIs()) {
            String msg = String.format("Deploy-as-is template %s [%s] can not have the UEFI setting. Settings are read directly from the template",
                template.getName(), template.getUuid());
            throw new InvalidParameterValueException(msg);
        }
        try {
            String mode = bootMode.trim().toUpperCase();
            ApiConstants.BootMode.valueOf(mode);
            details.put(ApiConstants.BootType.UEFI.toString(), mode);
            return;
        } catch (IllegalArgumentException e) {
            String msg = String.format("Invalid %s: %s specified. Valid values are: %s",
                ApiConstants.BOOT_MODE, bootMode, Arrays.toString(ApiConstants.BootMode.values()));
            logger.error(msg);
            throw new InvalidParameterValueException(msg);
        }
    }

    void verifyTemplateId(Long id) {
        // Don't allow to modify system template
        if (id.equals(Long.valueOf(1))) {
            InvalidParameterValueException ex = new InvalidParameterValueException("Unable to update template/iso of specified id");
            ex.addProxyObject(String.valueOf(id), "templateId");
            throw ex;
        }
    }

    @Override
    public String getConfigComponentName() {
        return TemplateManager.class.getSimpleName();
    }

    @Override
    public ConfigKey<?>[] getConfigKeys() {
        return new ConfigKey<?>[] {AllowPublicUserTemplates, TemplatePreloaderPoolSize, ValidateUrlIsResolvableBeforeRegisteringTemplate};
    }

    public List<TemplateAdapter> getTemplateAdapters() {
        return _adapters;
    }

    @Inject
    public void setTemplateAdapters(List<TemplateAdapter> adapters) {
        _adapters = adapters;
    }

    @Override
    public List<DatadiskTO> getTemplateDisksOnImageStore(Long templateId, DataStoreRole role, String configurationId) {
        TemplateInfo templateObject = _tmplFactory.getTemplate(templateId, role);
        if (templateObject == null) {
            String msg = String.format("Could not find template %s downloaded on store with role %s", templateId, role.toString());
            logger.error(msg);
            throw new CloudRuntimeException(msg);
        }
        return _tmpltSvr.getTemplateDatadisksOnImageStore(templateObject, configurationId);
    }

    @Override
    public VirtualMachineTemplate linkUserDataToTemplate(LinkUserDataToTemplateCmd cmd) {
        Long templateId = cmd.getTemplateId();
        Long isoId = cmd.getIsoId();
        Long userDataId = cmd.getUserdataId();
        UserData.UserDataOverridePolicy overridePolicy = cmd.getUserdataPolicy();
        Account caller = CallContext.current().getCallingAccount();

        if (templateId != null && isoId != null) {
            throw new InvalidParameterValueException("Both template ID and ISO ID are passed, API accepts only one");
        }
        if (templateId == null && isoId == null) {
            throw new InvalidParameterValueException("Atleast one of template ID or ISO ID needs to be passed");
        }

        VMTemplateVO template = null;
        if (templateId != null) {
            template = _tmpltDao.findById(templateId);
        } else {
            template = _tmpltDao.findById(isoId);
        }
        if (template == null) {
            throw new InvalidParameterValueException(String.format("unable to find template/ISO with id %s", templateId == null? isoId : templateId));
        }

        _accountMgr.checkAccess(caller, AccessType.OperateEntry, true, template);

        template.setUserDataId(userDataId);
        if (userDataId != null) {
            template.setUserDataLinkPolicy(overridePolicy);
        } else {
            template.setUserDataLinkPolicy(null);
        }
        _tmpltDao.update(template.getId(), template);

        return _tmpltDao.findById(template.getId());
    }
}<|MERGE_RESOLUTION|>--- conflicted
+++ resolved
@@ -35,10 +35,7 @@
 import javax.naming.ConfigurationException;
 
 import com.cloud.cpu.CPU;
-<<<<<<< HEAD
-=======
 import com.cloud.vm.VirtualMachine;
->>>>>>> f8fd8e03
 import org.apache.cloudstack.acl.SecurityChecker.AccessType;
 import org.apache.cloudstack.api.ApiConstants;
 import org.apache.cloudstack.api.BaseCmd;
@@ -1204,9 +1201,6 @@
         if (vm instanceof UserVm && UserVmManager.SHAREDFSVM.equals(((UserVm) vm).getUserVmType())) {
             throw new InvalidParameterValueException("Operation not supported on Shared FileSystem Instance");
         }
-        if (UserVmManager.SHAREDFSVM.equals(vm.getUserVmType())) {
-            throw new InvalidParameterValueException("Operation not supported on Shared FileSystem Instance");
-        }
 
         VMTemplateVO iso = _tmpltDao.findById(isoId);
         if (iso == null || iso.getRemoved() != null) {
@@ -2135,10 +2129,7 @@
         Map details = cmd.getDetails();
         Account account = CallContext.current().getCallingAccount();
         boolean cleanupDetails = cmd.isCleanupDetails();
-<<<<<<< HEAD
-=======
         boolean forCks = cmd instanceof UpdateTemplateCmd && ((UpdateTemplateCmd) cmd).getForCks();
->>>>>>> f8fd8e03
         CPU.CPUArch arch = cmd.getCPUArch();
 
         // verify that template exists
