--- conflicted
+++ resolved
@@ -34,11 +34,8 @@
 import javax.inject.Inject;
 import javax.naming.ConfigurationException;
 
-<<<<<<< HEAD
+import com.cloud.cpu.CPU;
 import com.cloud.vm.VirtualMachine;
-=======
-import com.cloud.cpu.CPU;
->>>>>>> 046870ef
 import org.apache.cloudstack.acl.SecurityChecker.AccessType;
 import org.apache.cloudstack.api.ApiConstants;
 import org.apache.cloudstack.api.BaseCmd;
@@ -1201,7 +1198,7 @@
                 throw new InvalidParameterValueException("Unable to find a virtual machine with id " + vmId);
             }
         }
-        if (UserVmManager.SHAREDFSVM.equals(vm.getUserVmType())) {
+        if (vm instanceof UserVm && UserVmManager.SHAREDFSVM.equals(((UserVm) vm).getUserVmType())) {
             throw new InvalidParameterValueException("Operation not supported on Shared FileSystem Instance");
         }
 
@@ -2132,11 +2129,8 @@
         Map details = cmd.getDetails();
         Account account = CallContext.current().getCallingAccount();
         boolean cleanupDetails = cmd.isCleanupDetails();
-<<<<<<< HEAD
         boolean forCks = cmd instanceof UpdateTemplateCmd && ((UpdateTemplateCmd) cmd).getForCks();
-=======
         CPU.CPUArch arch = cmd.getCPUArch();
->>>>>>> 046870ef
 
         // verify that template exists
         VMTemplateVO template = _tmpltDao.findById(id);
