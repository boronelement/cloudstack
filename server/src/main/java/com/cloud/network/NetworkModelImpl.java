--- conflicted
+++ resolved
@@ -1671,29 +1671,8 @@
             if (networkOwner == null)
                 throw new PermissionDeniedException("Unable to use network with id= " + ((NetworkVO)network).getUuid() +
                     ", network does not have an owner");
-<<<<<<< HEAD
-            if (owner.getType() != Account.ACCOUNT_TYPE_PROJECT && networkOwner.getType() == Account.ACCOUNT_TYPE_PROJECT) {
+            if (owner.getType() != Account.Type.PROJECT && networkOwner.getType() == Account.Type.PROJECT) {
                 checkProjectNetworkPermissions(owner, networkOwner, network);
-=======
-            if (owner.getType() != Account.Type.PROJECT && networkOwner.getType() == Account.Type.PROJECT) {
-                User user = CallContext.current().getCallingUser();
-                Project project = projectDao.findByProjectAccountId(network.getAccountId());
-                if (project == null) {
-                    throw new CloudRuntimeException("Unable to find project to which the network belongs to");
-                }
-                ProjectAccount projectAccountUser = _projectAccountDao.findByProjectIdUserId(project.getId(), user.getAccountId(), user.getId());
-                if (projectAccountUser != null) {
-                    if (!_projectAccountDao.canUserAccessProjectAccount(user.getAccountId(), user.getId(), network.getAccountId())) {
-                        throw new PermissionDeniedException("Unable to use network with id= " + ((NetworkVO)network).getUuid() +
-                                ", permission denied");
-                    }
-                } else {
-                    if (!_projectAccountDao.canAccessProjectAccount(owner.getAccountId(), network.getAccountId())) {
-                        throw new PermissionDeniedException("Unable to use network with id= " + ((NetworkVO) network).getUuid() +
-                                ", permission denied");
-                    }
-                }
->>>>>>> 5f07ddac
             } else {
                 List<NetworkVO> networkMap = _networksDao.listBy(owner.getId(), network.getId());
                 NetworkPermissionVO networkPermission = _networkPermissionDao.findByNetworkAndAccount(network.getId(), owner.getId());
