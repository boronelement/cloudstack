// Licensed to the Apache Software Foundation (ASF) under one
// or more contributor license agreements.  See the NOTICE file
// distributed with this work for additional information
// regarding copyright ownership.  The ASF licenses this file
// to you under the Apache License, Version 2.0 (the
// "License"); you may not use this file except in compliance
// with the License.  You may obtain a copy of the License at
//
//   http://www.apache.org/licenses/LICENSE-2.0
//
// Unless required by applicable law or agreed to in writing,
// software distributed under the License is distributed on an
// "AS IS" BASIS, WITHOUT WARRANTIES OR CONDITIONS OF ANY
// KIND, either express or implied.  See the License for the
// specific language governing permissions and limitations
// under the License.
package com.cloud.network.firewall;

import java.util.ArrayList;
import java.util.Arrays;
import java.util.Collection;
import java.util.Collections;
import java.util.HashSet;
import java.util.List;
import java.util.Locale;
import java.util.Map;
import java.util.Objects;
import java.util.Set;

import javax.inject.Inject;
import javax.naming.ConfigurationException;

import com.cloud.dc.DataCenter;
import com.cloud.network.dao.NsxProviderDao;
import com.cloud.network.element.NsxProviderVO;
import com.cloud.utils.db.EntityManager;
import org.apache.cloudstack.api.command.user.firewall.IListFirewallRulesCmd;
import org.apache.cloudstack.api.command.user.ipv6.ListIpv6FirewallRulesCmd;
import org.apache.cloudstack.context.CallContext;
import org.apache.cloudstack.engine.orchestration.service.NetworkOrchestrationService;
import org.apache.cloudstack.framework.config.dao.ConfigurationDao;
import org.apache.log4j.Logger;
import org.springframework.stereotype.Component;

import com.cloud.configuration.Config;
import com.cloud.domain.dao.DomainDao;
import com.cloud.event.ActionEvent;
import com.cloud.event.EventTypes;
import com.cloud.event.UsageEventUtils;
import com.cloud.event.dao.EventDao;
import com.cloud.event.dao.UsageEventDao;
import com.cloud.exception.InvalidParameterValueException;
import com.cloud.exception.NetworkRuleConflictException;
import com.cloud.exception.ResourceUnavailableException;
import com.cloud.network.IpAddress;
import com.cloud.network.IpAddressManager;
import com.cloud.network.Network;
import com.cloud.network.Network.Capability;
import com.cloud.network.Network.Service;
import com.cloud.network.NetworkModel;
import com.cloud.network.NetworkRuleApplier;
import com.cloud.network.dao.FirewallRulesCidrsDao;
import com.cloud.network.dao.FirewallRulesDao;
import com.cloud.network.dao.FirewallRulesDcidrsDao;
import com.cloud.network.dao.IPAddressDao;
import com.cloud.network.dao.IPAddressVO;
import com.cloud.network.dao.NetworkDao;
import com.cloud.network.dao.NetworkVO;
import com.cloud.network.element.FirewallServiceProvider;
import com.cloud.network.element.NetworkACLServiceProvider;
import com.cloud.network.element.PortForwardingServiceProvider;
import com.cloud.network.element.StaticNatServiceProvider;
import com.cloud.network.rules.FirewallManager;
import com.cloud.network.rules.FirewallRule;
import com.cloud.network.rules.FirewallRule.FirewallRuleType;
import com.cloud.network.rules.FirewallRule.Purpose;
import com.cloud.network.rules.FirewallRule.State;
import com.cloud.network.rules.FirewallRuleVO;
import com.cloud.network.rules.PortForwardingRule;
import com.cloud.network.rules.PortForwardingRuleVO;
import com.cloud.network.rules.dao.PortForwardingRulesDao;
import com.cloud.network.vpc.VpcManager;
import com.cloud.projects.Project.ListProjectResourcesCriteria;
import com.cloud.server.ResourceTag.ResourceObjectType;
import com.cloud.tags.ResourceTagVO;
import com.cloud.tags.dao.ResourceTagDao;
import com.cloud.user.Account;
import com.cloud.user.AccountManager;
import com.cloud.user.DomainManager;
import com.cloud.utils.Pair;
import com.cloud.utils.Ternary;
import com.cloud.utils.component.ManagerBase;
import com.cloud.utils.db.DB;
import com.cloud.utils.db.Filter;
import com.cloud.utils.db.JoinBuilder;
import com.cloud.utils.db.SearchBuilder;
import com.cloud.utils.db.SearchCriteria;
import com.cloud.utils.db.SearchCriteria.Op;
import com.cloud.utils.db.Transaction;
import com.cloud.utils.db.TransactionCallbackNoReturn;
import com.cloud.utils.db.TransactionCallbackWithException;
import com.cloud.utils.db.TransactionStatus;
import com.cloud.utils.exception.CloudRuntimeException;
import com.cloud.utils.net.NetUtils;
import com.cloud.vm.UserVmVO;
import com.cloud.vm.dao.UserVmDao;

@Component
public class FirewallManagerImpl extends ManagerBase implements FirewallService, FirewallManager, NetworkRuleApplier {
    private static final Logger s_logger = Logger.getLogger(FirewallManagerImpl.class);

    @Inject
    FirewallRulesDao _firewallDao;
    @Inject
    IPAddressDao _ipAddressDao;
    @Inject
    EventDao _eventDao;
    @Inject
    DomainDao _domainDao;
    @Inject
    FirewallRulesCidrsDao _firewallCidrsDao;
    @Inject
    FirewallRulesDcidrsDao _firewallDcidrsDao;
    @Inject
    AccountManager _accountMgr;
    @Inject
    NetworkOrchestrationService _networkMgr;
    @Inject
    NetworkModel _networkModel;
    @Inject
    UsageEventDao _usageEventDao;
    @Inject
    ConfigurationDao _configDao;
    @Inject
    DomainManager _domainMgr;
    @Inject
    PortForwardingRulesDao _pfRulesDao;
    @Inject
    UserVmDao _vmDao;
    @Inject
    ResourceTagDao _resourceTagDao;
    @Inject
    NetworkDao _networkDao;
    @Inject
    VpcManager _vpcMgr;
    @Inject
    EntityManager entityManager;
    @Inject
    NsxProviderDao nsxProviderDao;
    List<FirewallServiceProvider> _firewallElements;

    List<PortForwardingServiceProvider> _pfElements;

    List<StaticNatServiceProvider> _staticNatElements;

    List<NetworkACLServiceProvider> _networkAclElements;
    @Inject
    IpAddressManager _ipAddrMgr;
    @Inject
    EntityManager entityManager;
    @Inject
    NsxProviderDao nsxProviderDao;

    private boolean _elbEnabled = false;
    static Boolean rulesContinueOnErrFlag = true;

    @Override
    public boolean configure(String name, Map<String, Object> params) throws ConfigurationException {
        _name = name;
        String elbEnabledString = _configDao.getValue(Config.ElasticLoadBalancerEnabled.key());
        _elbEnabled = Boolean.parseBoolean(elbEnabledString);
        if (_ipAddrMgr.RulesContinueOnError.value() != null) {
            rulesContinueOnErrFlag = _ipAddrMgr.RulesContinueOnError.value();
        }
        return true;
    }

    @Override
    public boolean start() {
        s_logger.info("Firewall provider list is " + _firewallElements.iterator().next());
        return super.start();
    }

    @Override
    @ActionEvent(eventType = EventTypes.EVENT_FIREWALL_EGRESS_OPEN, eventDescription = "creating egress firewall rule for network", create = true)
    public FirewallRule createEgressFirewallRule(FirewallRule rule) throws NetworkRuleConflictException {
        Account caller = CallContext.current().getCallingAccount();

        Network network = _networkDao.findById(rule.getNetworkId());
        if (network.getGuestType() == Network.GuestType.Shared) {
            throw new InvalidParameterValueException("Egress firewall rules are not supported for " + network.getGuestType() + "  networks");
        }

        List<String> sourceCidrs = rule.getSourceCidrList();
        if (sourceCidrs != null && !sourceCidrs.isEmpty())
        Collections.replaceAll(sourceCidrs, "0.0.0.0/0", network.getCidr());

        return createFirewallRule(null, caller, rule.getXid(), rule.getSourcePortStart(), rule.getSourcePortEnd(), rule.getProtocol(), sourceCidrs, rule.getDestinationCidrList(),
                rule.getIcmpCode(), rule.getIcmpType(), null, rule.getType(), rule.getNetworkId(), rule.getTrafficType(), rule.isDisplay());
    }

    @Override
    @ActionEvent(eventType = EventTypes.EVENT_FIREWALL_OPEN, eventDescription = "creating firewall rule", create = true)
    public FirewallRule createIngressFirewallRule(FirewallRule rule) throws NetworkRuleConflictException {
         Account caller = CallContext.current().getCallingAccount();
        Long sourceIpAddressId = rule.getSourceIpAddressId();

        return createFirewallRule(sourceIpAddressId, caller, rule.getXid(), rule.getSourcePortStart(), rule.getSourcePortEnd(), rule.getProtocol(),
            rule.getSourceCidrList(), null, rule.getIcmpCode(), rule.getIcmpType(), null, rule.getType(), rule.getNetworkId(), rule.getTrafficType(), rule.isDisplay());
    }
    //Destination CIDR capability is currently implemented for egress rules only. For others, the field is passed as null.
    @DB
    protected FirewallRule createFirewallRule(final Long ipAddrId, Account caller, final String xId, final Integer portStart, final Integer portEnd,
        final String protocol, final List<String> sourceCidrList, final List<String> destCidrList, final Integer icmpCode, final Integer icmpType, final Long relatedRuleId,
 final FirewallRule.FirewallRuleType type,
            final Long networkId, final FirewallRule.TrafficType trafficType, final Boolean forDisplay) throws NetworkRuleConflictException {

        IPAddressVO ipAddress = null;
        if (ipAddrId != null) {
            // this for ingress firewall rule, for egress id is null
             ipAddress = _ipAddressDao.findById(ipAddrId);
        // Validate ip address
        if (ipAddress == null && type == FirewallRule.FirewallRuleType.User) {
                throw new InvalidParameterValueException("Unable to create firewall rule; " + "couldn't locate IP address by id in the system");
        }
        _networkModel.checkIpForService(ipAddress, Service.Firewall, null);
        }

        validateFirewallRule(caller, ipAddress, portStart, portEnd, protocol, Purpose.Firewall, type, networkId, trafficType);

        // icmp code and icmp type can't be passed in for any other protocol rather than icmp
        if (!protocol.equalsIgnoreCase(NetUtils.ICMP_PROTO) && (icmpCode != null || icmpType != null)) {
            throw new InvalidParameterValueException("Can specify icmpCode and icmpType for ICMP protocol only");
        }

        if (protocol.equalsIgnoreCase(NetUtils.ICMP_PROTO) && (portStart != null || portEnd != null)) {
            throw new InvalidParameterValueException("Can't specify start/end port when protocol is ICMP");
        }

        Long accountId = null;
        Long domainId = null;

        if (ipAddress != null) {
            //Ingress firewall rule
            accountId = ipAddress.getAllocatedToAccountId();
            domainId = ipAddress.getAllocatedInDomainId();
        } else if (networkId != null) {
            //egress firewall rule
                Network network = _networkModel.getNetwork(networkId);
                accountId = network.getAccountId();
                domainId = network.getDomainId();
        }

        final Long accountIdFinal = accountId;
        final Long domainIdFinal = domainId;
        return Transaction.execute(new TransactionCallbackWithException<FirewallRuleVO, NetworkRuleConflictException>() {
            @Override
            public FirewallRuleVO doInTransaction(TransactionStatus status) throws NetworkRuleConflictException {
                FirewallRuleVO newRule =
                        new FirewallRuleVO(xId, ipAddrId, portStart, portEnd, protocol.toLowerCase(), networkId, accountIdFinal, domainIdFinal, Purpose.Firewall,
                                sourceCidrList, destCidrList, icmpCode, icmpType, relatedRuleId, trafficType);
                newRule.setType(type);
                if (forDisplay != null) {
                    newRule.setDisplay(forDisplay);
                }
                newRule = _firewallDao.persist(newRule);

                if (type == FirewallRuleType.User)
                    detectRulesConflict(newRule);

                if (!_firewallDao.setStateToAdd(newRule)) {
                    throw new CloudRuntimeException("Unable to update the state to add for " + newRule);
                }
                CallContext.current().setEventDetails("Rule Id: " + newRule.getId());
                CallContext.current().putContextParameter(FirewallRule.class, newRule.getId());

                return newRule;
            }
        });
    }

    @Override
    public Pair<List<? extends FirewallRule>, Integer> listFirewallRules(IListFirewallRulesCmd cmd) {
        Long ipId = cmd.getIpAddressId();
        Long id = cmd.getId();
        Long networkId = cmd.getNetworkId();
        Map<String, String> tags = cmd.getTags();
        FirewallRule.TrafficType trafficType = cmd.getTrafficType();
        Boolean display = cmd.getDisplay();

        Account caller = CallContext.current().getCallingAccount();
        List<Long> permittedAccounts = new ArrayList<Long>();

        if (ipId != null) {
            IPAddressVO ipAddressVO = _ipAddressDao.findById(ipId);
            if (ipAddressVO == null || !ipAddressVO.readyToUse()) {
                throw new InvalidParameterValueException("Ip address id=" + ipId + " not ready for firewall rules yet");
            }
            _accountMgr.checkAccess(caller, null, true, ipAddressVO);
        }

        Ternary<Long, Boolean, ListProjectResourcesCriteria> domainIdRecursiveListProject = new Ternary<Long, Boolean, ListProjectResourcesCriteria>(cmd.getDomainId(), cmd.isRecursive(), null);
        _accountMgr.buildACLSearchParameters(caller, id, cmd.getAccountName(), cmd.getProjectId(), permittedAccounts, domainIdRecursiveListProject, cmd.listAll(), false);
        Long domainId = domainIdRecursiveListProject.first();
        Boolean isRecursive = domainIdRecursiveListProject.second();
        ListProjectResourcesCriteria listProjectResourcesCriteria = domainIdRecursiveListProject.third();

        Filter filter = new Filter(FirewallRuleVO.class, "id", false, cmd.getStartIndex(), cmd.getPageSizeVal());
        SearchBuilder<FirewallRuleVO> sb = _firewallDao.createSearchBuilder();
        _accountMgr.buildACLSearchBuilder(sb, domainId, isRecursive, permittedAccounts, listProjectResourcesCriteria);

        sb.and("id", sb.entity().getId(), Op.EQ);
        sb.and("trafficType", sb.entity().getTrafficType(), Op.EQ);
            sb.and("networkId", sb.entity().getNetworkId(), Op.EQ);
        sb.and("ip", sb.entity().getSourceIpAddressId(), Op.EQ);
        sb.and("purpose", sb.entity().getPurpose(), Op.EQ);
        sb.and("display", sb.entity().isDisplay(), Op.EQ);

        if (tags != null && !tags.isEmpty()) {
            SearchBuilder<ResourceTagVO> tagSearch = _resourceTagDao.createSearchBuilder();
            for (int count = 0; count < tags.size(); count++) {
                tagSearch.or().op("key" + String.valueOf(count), tagSearch.entity().getKey(), SearchCriteria.Op.EQ);
                tagSearch.and("value" + String.valueOf(count), tagSearch.entity().getValue(), SearchCriteria.Op.EQ);
                tagSearch.cp();
            }
            tagSearch.and("resourceType", tagSearch.entity().getResourceType(), SearchCriteria.Op.EQ);
            sb.groupBy(sb.entity().getId());
            sb.join("tagSearch", tagSearch, sb.entity().getId(), tagSearch.entity().getResourceId(), JoinBuilder.JoinType.INNER);
        }

        SearchCriteria<FirewallRuleVO> sc = sb.create();
        _accountMgr.buildACLSearchCriteria(sc, domainId, isRecursive, permittedAccounts, listProjectResourcesCriteria);

        if (id != null) {
            sc.setParameters("id", id);
        }

        if (tags != null && !tags.isEmpty()) {
            int count = 0;
            sc.setJoinParameters("tagSearch", "resourceType", ResourceObjectType.FirewallRule.toString());
            for (String key : tags.keySet()) {
                sc.setJoinParameters("tagSearch", "key" + String.valueOf(count), key);
                sc.setJoinParameters("tagSearch", "value" + String.valueOf(count), tags.get(key));
                count++;
            }
        }

        if (display != null) {
            sc.setParameters("display", display);
        }

        if (ipId != null) {
            sc.setParameters("ip", ipId);
        }

        if (networkId != null) {
            sc.setParameters("networkId", networkId);
        }

        if (cmd instanceof ListIpv6FirewallRulesCmd) {
            sc.setParameters("purpose", Purpose.Ipv6Firewall);
        } else {
            sc.setParameters("purpose", Purpose.Firewall);
        }

        if (trafficType != null) {
            sc.setParameters("trafficType", trafficType);
        }

        Pair<List<FirewallRuleVO>, Integer> result = _firewallDao.searchAndCount(sc, filter);
        return new Pair<List<? extends FirewallRule>, Integer>(result.first(), result.second());
    }

    //Intermediate function used in detectRulesConflict to check for the conflicting cidrs in the rules already applied and the newRule being applied.
    boolean detectConflictingCidrs(List<String> cidrList1, List<String> cidrList2){
        if(cidrList1.isEmpty() && cidrList2.isEmpty()){
            return true;
        }

        Collection<String> similar = new HashSet<String>(cidrList1);
        similar.retainAll(cidrList2);
        return (similar.size()>0);
    }

    @Override
    public void detectRulesConflict(FirewallRule newRule) throws NetworkRuleConflictException {
        List<FirewallRuleVO> rules;
        if (newRule.getSourceIpAddressId() != null) {
             rules = _firewallDao.listByIpAndPurposeAndNotRevoked(newRule.getSourceIpAddressId(), null);
            assert (rules.size() >= 1) : "For network rules, we now always first persist the rule and then check for "
                + "network conflicts so we should at least have one rule at this point.";
        } else {
            // fetches only firewall egress rules.
            rules = _firewallDao.listByNetworkPurposeTrafficTypeAndNotRevoked(newRule.getNetworkId(), Purpose.Firewall, newRule.getTrafficType());
            assert (rules.size() >= 1);
        }

        for (FirewallRuleVO rule : rules) {
            if (rule.getId() == newRule.getId()) {
                continue; // Skips my own rule.
            }

            boolean oneOfRulesIsFirewall =
                ((rule.getPurpose() == Purpose.Firewall || newRule.getPurpose() == Purpose.Firewall) && ((newRule.getPurpose() != rule.getPurpose()) || (!newRule.getProtocol()
                            .equalsIgnoreCase(rule.getProtocol()))));

            // if both rules are firewall and their cidrs are different, we can skip port ranges verification
            boolean bothRulesFirewall = (rule.getPurpose() == newRule.getPurpose() && rule.getPurpose() == Purpose.Firewall);
            boolean duplicatedCidrs = false;
            if (bothRulesFirewall) {
                _firewallDao.loadSourceCidrs(rule);
                _firewallDao.loadSourceCidrs((FirewallRuleVO)newRule);

                _firewallDao.loadDestinationCidrs(rule);
                _firewallDao.loadDestinationCidrs((FirewallRuleVO) newRule);

                if (rule.getSourceCidrList() == null || newRule.getSourceCidrList() == null) {
                    continue;
                }
                duplicatedCidrs = (detectConflictingCidrs(rule.getSourceCidrList(), newRule.getSourceCidrList()) && detectConflictingCidrs(rule.getDestinationCidrList(), newRule.getDestinationCidrList()));
            }

            if (!oneOfRulesIsFirewall) {
                if (rule.getPurpose() == Purpose.StaticNat && newRule.getPurpose() != Purpose.StaticNat) {
                    throw new NetworkRuleConflictException("There is 1 to 1 Nat rule specified for the ip address id=" + newRule.getSourceIpAddressId());
                } else if (rule.getPurpose() != Purpose.StaticNat && newRule.getPurpose() == Purpose.StaticNat) {
                    throw new NetworkRuleConflictException("There is already firewall rule specified for the ip address id=" + newRule.getSourceIpAddressId());
                }
            }

            // Checking if the rule applied is to the same network that is passed in the rule.
            if (rule.getNetworkId() != newRule.getNetworkId() && rule.getState() != State.Revoke) {
                throw new NetworkRuleConflictException("New rule is for a different network than what's specified in rule " + rule.getXid());
            }

            //Check for the ICMP protocol. This has to be done separately from other protocols as we need to check the ICMP codes and ICMP type also.
            if (newRule.getProtocol().equalsIgnoreCase(NetUtils.ICMP_PROTO) && newRule.getProtocol().equalsIgnoreCase(rule.getProtocol())) {
                if (newRule.getIcmpCode().longValue() == rule.getIcmpCode().longValue() && newRule.getIcmpType().longValue() == rule.getIcmpType().longValue() &&
                    newRule.getProtocol().equalsIgnoreCase(rule.getProtocol()) && duplicatedCidrs) {
                    throw new InvalidParameterValueException("New rule conflicts with existing rule id=" + rule.getId());
                }
            }

            boolean notNullPorts =
                (newRule.getSourcePortStart() != null && newRule.getSourcePortEnd() != null && rule.getSourcePortStart() != null && rule.getSourcePortEnd() != null);
            boolean nullPorts =
                (newRule.getSourcePortStart() == null && newRule.getSourcePortEnd() == null && rule.getSourcePortStart() == null && rule.getSourcePortEnd() == null);

            // If ports are not specified and cidrs are same and protocol is also same(NOT ICMP as it is separately checked above)
            if(nullPorts && duplicatedCidrs && (rule.getProtocol().equalsIgnoreCase(newRule.getProtocol())) && !newRule.getProtocol().equalsIgnoreCase(NetUtils.ICMP_PROTO)) {
                throw new NetworkRuleConflictException("There is already a firewall rule specified with protocol = " +newRule.getProtocol()+ " and no ports");
            }

            if (!notNullPorts) {
                continue;
            } else if (!oneOfRulesIsFirewall &&
                !(bothRulesFirewall && !duplicatedCidrs) &&
                ((rule.getSourcePortStart().intValue() <= newRule.getSourcePortStart().intValue() &&
                    rule.getSourcePortEnd().intValue() >= newRule.getSourcePortStart().intValue()) ||
                    (rule.getSourcePortStart().intValue() <= newRule.getSourcePortEnd().intValue() &&
                    rule.getSourcePortEnd().intValue() >= newRule.getSourcePortEnd().intValue()) ||
                    (newRule.getSourcePortStart().intValue() <= rule.getSourcePortStart().intValue() &&
                    newRule.getSourcePortEnd().intValue() >= rule.getSourcePortStart().intValue()) ||
                (newRule.getSourcePortStart().intValue() <= rule.getSourcePortEnd().intValue() &&
                newRule.getSourcePortEnd().intValue() >= rule.getSourcePortEnd().intValue()))) {
                //Above else if conditions checks for the conflicting port ranges.

                // we allow port forwarding rules with the same parameters but different protocols
                boolean allowPf =
                    (rule.getPurpose() == Purpose.PortForwarding && newRule.getPurpose() == Purpose.PortForwarding && !newRule.getProtocol().equalsIgnoreCase(
                        rule.getProtocol())) || (rule.getPurpose() == Purpose.Vpn && newRule.getPurpose() == Purpose.PortForwarding && !newRule.getProtocol().equalsIgnoreCase(
                            rule.getProtocol()));
                boolean allowStaticNat =
                    (rule.getPurpose() == Purpose.StaticNat && newRule.getPurpose() == Purpose.StaticNat && !newRule.getProtocol().equalsIgnoreCase(rule.getProtocol()));

                boolean allowVpnPf =
                        (rule.getPurpose() == Purpose.PortForwarding && newRule.getPurpose() == Purpose.Vpn && !newRule.getProtocol().equalsIgnoreCase(rule.getProtocol()));

                boolean allowVpnLb =
                        (rule.getPurpose() == Purpose.LoadBalancing && newRule.getPurpose() == Purpose.Vpn && !newRule.getProtocol().equalsIgnoreCase(rule.getProtocol()));

                if (!(allowPf || allowStaticNat || oneOfRulesIsFirewall || allowVpnPf || allowVpnLb)) {
                    throw new NetworkRuleConflictException("The range specified, " + newRule.getSourcePortStart() + "-" + newRule.getSourcePortEnd() +
                        ", conflicts with rule " + rule.getId() + " which has " + rule.getSourcePortStart() + "-" + rule.getSourcePortEnd());
                }
            }
        }

        if (s_logger.isDebugEnabled()) {
            s_logger.debug("No network rule conflicts detected for " + newRule + " against " + (rules.size() - 1) + " existing rules");
        }
    }

    @Override
    public void validateFirewallRule(Account caller, IPAddressVO ipAddress, Integer portStart, Integer portEnd, String proto, Purpose purpose, FirewallRuleType type,
        Long networkId, FirewallRule.TrafficType trafficType) {
        if (portStart != null && !NetUtils.isValidPort(portStart)) {
            throw new InvalidParameterValueException("publicPort is an invalid value: " + portStart);
        }
        if (portEnd != null && !NetUtils.isValidPort(portEnd)) {
            throw new InvalidParameterValueException("Public port range is an invalid value: " + portEnd);
        }

        // start port can't be bigger than end port
        if (portStart != null && portEnd != null && portStart > portEnd) {
            throw new InvalidParameterValueException("Start port can't be bigger than end port");
        }

        if (ipAddress == null && type == FirewallRuleType.System) {
            return;
        }

        if (ipAddress != null) {
            if (ipAddress.getAssociatedWithNetworkId() == null) {
                    throw new InvalidParameterValueException("Unable to create firewall rule ; ip with specified id is not associated with any network");
            } else {
                networkId = ipAddress.getAssociatedWithNetworkId();
            }

            // Validate ip address
            _accountMgr.checkAccess(caller, null, true, ipAddress);
        }

        //network id either has to be passed explicitly, or implicitly as a part of ipAddress object
        if (networkId == null) {
            throw new InvalidParameterValueException("Unable to retrieve network id to validate the rule");
        }

        Network network = _networkModel.getNetwork(networkId);
        assert network != null : "Can't create rule as network associated with public ip address is null?";

        if (trafficType == FirewallRule.TrafficType.Egress) {
            _accountMgr.checkAccess(caller, null, true, network);
        }

        // Verify that the network guru supports the protocol specified
        Map<Network.Capability, String> caps = null;

        if (purpose == Purpose.LoadBalancing) {
            if (!_elbEnabled) {
                caps = _networkModel.getNetworkServiceCapabilities(network.getId(), Service.Lb);
            }
        } else if (purpose == Purpose.PortForwarding) {
            caps = _networkModel.getNetworkServiceCapabilities(network.getId(), Service.PortForwarding);
        } else if (purpose == Purpose.Firewall) {
            caps = _networkModel.getNetworkServiceCapabilities(network.getId(), Service.Firewall);
        }

        if (caps != null) {
            String supportedProtocols;
            String supportedTrafficTypes = null;
            if (purpose == FirewallRule.Purpose.Firewall) {
                supportedTrafficTypes = caps.get(Capability.SupportedTrafficDirection).toLowerCase();
            }

            if (purpose == FirewallRule.Purpose.Firewall && trafficType == FirewallRule.TrafficType.Egress) {
                supportedProtocols = caps.get(Capability.SupportedEgressProtocols).toLowerCase();
            } else {
                supportedProtocols = caps.get(Capability.SupportedProtocols).toLowerCase();
            }

            if (!supportedProtocols.contains(proto.toLowerCase())) {
                throw new InvalidParameterValueException("Protocol " + proto + " is not supported in zone " + network.getDataCenterId());
            } else if (proto.equalsIgnoreCase(NetUtils.ICMP_PROTO) && purpose != Purpose.Firewall) {
                throw new InvalidParameterValueException("Protocol " + proto + " is currently supported only for rules with purpose " + Purpose.Firewall);
            } else if (purpose == Purpose.Firewall && !supportedTrafficTypes.contains(trafficType.toString().toLowerCase())) {
                throw new InvalidParameterValueException("Traffic Type " + trafficType + " is currently supported by Firewall in network " + networkId);
            }
        }

    }

    @Override
    public boolean applyRules(List<? extends FirewallRule> rules, boolean continueOnError, boolean updateRulesInDB) throws ResourceUnavailableException {
        boolean success = true;
        if (rules == null || rules.size() == 0) {
            s_logger.debug("There are no rules to forward to the network elements");
            return true;
        }
        Purpose purpose = rules.get(0).getPurpose();
        boolean applied;
        if (purpose.equals(Purpose.Ipv6Firewall)) {
            Network network = _networkDao.findById(rules.get(0).getNetworkId());
            applied = applyRules(network, purpose, rules);
        } else {
            applied = _ipAddrMgr.applyRules(rules, purpose, this, continueOnError);
        }
        if (!applied) {
            s_logger.warn("Rules are not completely applied");
            return false;
        } else {
            if (updateRulesInDB) {
                for (FirewallRule rule : rules) {
                    if (rule.getState() == FirewallRule.State.Revoke) {
                        FirewallRuleVO relatedRule = _firewallDao.findByRelatedId(rule.getId());
                        if (relatedRule != null) {
                            s_logger.warn("Can't remove the firewall rule id=" + rule.getId() + " as it has related firewall rule id=" + relatedRule.getId() +
                                "; leaving it in Revoke state");
                            success = false;
                        } else {
                            removeRule(rule);
                            if (rule.getSourceIpAddressId() != null) {
                                //if the rule is the last one for the ip address assigned to VPC, unassign it from the network
                                IpAddress ip = _ipAddressDao.findById(rule.getSourceIpAddressId());
                                _vpcMgr.unassignIPFromVpcNetwork(ip.getId(), rule.getNetworkId());
                            }
                        }
                    } else if (rule.getState() == FirewallRule.State.Add) {
                        FirewallRuleVO ruleVO = _firewallDao.findById(rule.getId());
                        ruleVO.setState(FirewallRule.State.Active);
                        _firewallDao.update(ruleVO.getId(), ruleVO);
                    }
                }
            }
        }

        return success;
    }

    @Override
    public boolean applyRules(Network network, Purpose purpose, List<? extends FirewallRule> rules) throws ResourceUnavailableException {
        boolean handled = false;
        switch (purpose) {
        /* StaticNatRule would be applied by Firewall provider, since the incompatible of two object */
        case StaticNat:
        case Firewall:
        case Ipv6Firewall:
            for (FirewallServiceProvider fwElement : _firewallElements) {
                Network.Provider provider = fwElement.getProvider();
                boolean  isFwProvider = _networkModel.isProviderSupportServiceInNetwork(network.getId(), Service.Firewall, provider);
                if (!isFwProvider) {
                    continue;
                }
                handled = fwElement.applyFWRules(network, rules);
                if (handled)
                    break;
            }
            break;
        case PortForwarding:
                for (PortForwardingServiceProvider element : _pfElements) {
                Network.Provider provider = element.getProvider();
                boolean  isPfProvider = _networkModel.isProviderSupportServiceInNetwork(network.getId(), Service.PortForwarding, provider);
                if (!isPfProvider) {
                    continue;
                }
                    handled = element.applyPFRules(network, (List<PortForwardingRule>)rules);
                if (handled)
                    break;
            }
            break;
            /*        case NetworkACL:
            for (NetworkACLServiceProvider element: _networkAclElements) {
                Network.Provider provider = element.getProvider();
                boolean  isAclProvider = _networkModel.isProviderSupportServiceInNetwork(network.getId(), Service.NetworkACL, provider);
                if (!isAclProvider) {
                    continue;
                }
                handled = element.applyNetworkACLs(network, rules);
                if (handled)
                    break;
            }
            break;*/
        default:
                assert (false) : "Unexpected fall through in applying rules to the network elements";
            s_logger.error("FirewallManager cannot process rules of type " + purpose);
            throw new CloudRuntimeException("FirewallManager cannot process rules of type " + purpose);
        }
        return handled;
    }

    @Override
    public void removeRule(FirewallRule rule) {

        //remove the rule
        _firewallDao.remove(rule.getId());
    }

    @Override
    @ActionEvent(eventType = EventTypes.EVENT_FIREWALL_OPEN, eventDescription = "creating firewall rule", async = true)
    public boolean applyIngressFwRules(long ipId, Account caller) throws ResourceUnavailableException {
        return applyIngressFirewallRules(ipId, caller);
    }

    @Override
    public boolean applyIngressFirewallRules(long ipId, Account caller) throws ResourceUnavailableException {
        List<FirewallRuleVO> rules = _firewallDao.listByIpAndPurpose(ipId, Purpose.Firewall);
        return applyFirewallRules(rules, false, caller);
    }

    @Override
    @ActionEvent(eventType = EventTypes.EVENT_FIREWALL_EGRESS_OPEN, eventDescription = "creating egress firewall rule", async = true)
    public boolean applyEgressFirewallRules(FirewallRule rule, Account caller) throws ResourceUnavailableException {
        List<FirewallRuleVO> rules = _firewallDao.listByNetworkPurposeTrafficType(rule.getNetworkId(), Purpose.Firewall, FirewallRule.TrafficType.Egress);
        return applyFirewallRules(rules, false, caller);
    }

    @Override
    public boolean applyFirewallRules(List<FirewallRuleVO> rules, boolean continueOnError, Account caller) {

        if (rules.size() == 0) {
            s_logger.debug("There are no firewall rules to apply");
            return true;
        }

        for (FirewallRuleVO rule : rules) {
            // validate rule - for NSX
            long networkId = rule.getNetworkId();
            validateNsxConstraints(networkId, rule.getProtocol(), rule.getIcmpType(), rule.getIcmpCode());
            // load cidrs if any
            long networkId = rule.getNetworkId();
            validateNsxConstraints(networkId, rule.getProtocol(), rule);
            rule.setSourceCidrList(_firewallCidrsDao.getSourceCidrs(rule.getId()));
            rule.setDestinationCidrsList(_firewallDcidrsDao.getDestCidrs(rule.getId()));
        }

        if (caller != null) {
            _accountMgr.checkAccess(caller, null, true, rules.toArray(new FirewallRuleVO[rules.size()]));
        }

        try {
            if (!applyRules(rules, continueOnError, true)) {
                return false;
            }
        } catch (ResourceUnavailableException ex) {
            s_logger.warn("Failed to apply firewall rules due to : "+ ex.getMessage());
            return false;
        }

        return true;
    }

<<<<<<< HEAD
    private void validateNsxConstraints(long networkId, String protocol, FirewallRuleVO rule) {
=======
    private void validateNsxConstraints(long networkId, String protocol, Integer icpmType, Integer icmpCode) {
>>>>>>> e518f193
        final Network network = entityManager.findById(Network.class, networkId);
        final DataCenter dc = entityManager.findById(DataCenter.class, network.getDataCenterId());
        final NsxProviderVO nsxProvider = nsxProviderDao.findByZoneId(dc.getId());
        if (Objects.isNull(nsxProvider)) {
            return;
        }
<<<<<<< HEAD
        if (NetUtils.ICMP_PROTO.equals(protocol.toLowerCase(Locale.ROOT)) && (rule.getIcmpType() == -1 || rule.getIcmpCode() == -1)) {
=======
        if (NetUtils.ICMP_PROTO.equals(protocol.toLowerCase(Locale.ROOT)) && (icpmType == -1 || icmpCode == -1)) {
>>>>>>> e518f193
            String errorMsg = "Passing -1 for ICMP type is not supported for NSX enabled zones";
            s_logger.error(errorMsg);
            throw new InvalidParameterValueException(errorMsg);
        }
<<<<<<< HEAD

        if (List.of(NetUtils.TCP_PROTO, NetUtils.UDP_PROTO).contains(protocol.toLowerCase(Locale.ROOT)) &&
                (Objects.isNull(rule.getSourcePortStart()) || Objects.isNull(rule.getSourcePortEnd())) &&
            State.Add.equals(rule.getState())) {
            String errorMsg = "Source start and end ports are required to be passed";
            s_logger.error(errorMsg);
            throw new InvalidParameterValueException(errorMsg);
        }
=======
>>>>>>> e518f193
    }

    @Override
    public boolean applyDefaultEgressFirewallRule(Long networkId, boolean defaultPolicy, boolean add) throws ResourceUnavailableException {

        s_logger.debug("applying default firewall egress rules ");

        NetworkVO network = _networkDao.findById(networkId);
        List<String> sourceCidr = new ArrayList<String>();
        List<String> destCidr = new ArrayList<String>();


        sourceCidr.add(network.getCidr());
        destCidr.add(NetUtils.ALL_IP4_CIDRS);

        FirewallRuleVO ruleVO =
            new FirewallRuleVO(null, null, null, null, "all", networkId, network.getAccountId(), network.getDomainId(), Purpose.Firewall, sourceCidr, destCidr, null, null, null,
                FirewallRule.TrafficType.Egress, FirewallRuleType.System);
        ruleVO.setState(add ? State.Add : State.Revoke);
        List<FirewallRuleVO> rules = new ArrayList<FirewallRuleVO>();
        rules.add(ruleVO);

        try {
            //this is not required to store in db because we don't to add this rule along with the normal rules
            if (!applyRules(rules, false, false)) {
                return  false;
            }
        } catch (ResourceUnavailableException ex) {
            s_logger.warn("Failed to apply default egress rules for guest network due to ", ex);
            return false;
        }
        return true;
    }

    protected boolean revokeFirewallRule(long ruleId, boolean apply, Account caller, long userId) {
        FirewallRuleVO rule = _firewallDao.findById(ruleId);
        if (rule == null || !Arrays.asList(Purpose.Firewall, Purpose.Ipv6Firewall).contains(rule.getPurpose())) {
            throw new InvalidParameterValueException("Unable to find " + ruleId + " having purpose " + Arrays.asList(Purpose.Firewall, Purpose.Ipv6Firewall));
        }

        if (rule.getType() == FirewallRuleType.System && !_accountMgr.isRootAdmin(caller.getId())) {
            throw new InvalidParameterValueException("Only root admin can delete the system wide firewall rule");
        }

        _accountMgr.checkAccess(caller, null, true, rule);

        revokeRule(rule, caller, userId, false);

        boolean success = false;
        Long networkId = rule.getNetworkId();

        if (apply) {
            // ingress firewall rule
            if (rule.getSourceIpAddressId() != null) {
                //feteches ingress firewall, ingress firewall rules associated with the ip
                List<FirewallRuleVO> rules = _firewallDao.listByIpAndPurpose(rule.getSourceIpAddressId(), Purpose.Firewall);
                return applyFirewallRules(rules, false, caller);
                //egress firewall rule
            } else if (networkId != null) {
                boolean isIpv6 = Purpose.Ipv6Firewall.equals(rule.getPurpose());
                List<FirewallRuleVO> rules = _firewallDao.listByNetworkPurposeTrafficType(rule.getNetworkId(), rule.getPurpose(), FirewallRule.TrafficType.Egress);
                if (isIpv6) {
                    rules.addAll(_firewallDao.listByNetworkPurposeTrafficType(rule.getNetworkId(), Purpose.Ipv6Firewall, FirewallRule.TrafficType.Ingress));
                }
                return applyFirewallRules(rules, false, caller);
            }
        } else {
            success = true;
        }

        return success;
    }

    @Override
    @ActionEvent(eventType = EventTypes.EVENT_FIREWALL_CLOSE, eventDescription = "revoking firewall rule", async = true)
    public boolean revokeIngressFwRule(long ruleId, boolean apply) {
        return revokeIngressFirewallRule(ruleId, apply);
    }


    @Override
    public boolean revokeIngressFirewallRule(long ruleId, boolean apply) {
        Account caller = CallContext.current().getCallingAccount();
        long userId = CallContext.current().getCallingUserId();
        return revokeFirewallRule(ruleId, apply, caller, userId);
    }

    @Override
    @ActionEvent(eventType = EventTypes.EVENT_FIREWALL_EGRESS_CLOSE, eventDescription = "revoking egress firewall rule", async = true)
    public boolean revokeEgressFirewallRule(long ruleId, boolean apply) {
        Account caller = CallContext.current().getCallingAccount();
        long userId = CallContext.current().getCallingUserId();
        return revokeFirewallRule(ruleId, apply, caller, userId);
    }

    @Override
    @ActionEvent(eventType = EventTypes.EVENT_FIREWALL_UPDATE, eventDescription = "updating firewall rule", async = true)
    public FirewallRule updateIngressFirewallRule(long ruleId, String customId, Boolean forDisplay) {
        Account caller = CallContext.current().getCallingAccount();
        return updateFirewallRule(ruleId, customId, caller, forDisplay);
    }

    @Override
    @ActionEvent(eventType = EventTypes.EVENT_FIREWALL_EGRESS_UPDATE, eventDescription = "updating egress firewall rule", async = true)
    public FirewallRule updateEgressFirewallRule(long ruleId, String customId, Boolean forDisplay) {
        Account caller = CallContext.current().getCallingAccount();
        return updateFirewallRule(ruleId, customId, caller, forDisplay);
    }

    protected FirewallRule updateFirewallRule(long ruleId, String customId, Account caller, Boolean forDisplay) {
        FirewallRuleVO rule = _firewallDao.findById(ruleId);
        if (rule == null || rule.getPurpose() != Purpose.Firewall) {
            throw new InvalidParameterValueException("Unable to find " + ruleId + " having purpose " + Purpose.Firewall);
        }

        if (rule.getType() == FirewallRuleType.System && caller.getType() != Account.Type.ADMIN) {
            throw new InvalidParameterValueException("Only root admin can update the system wide firewall rule");
        }

        _accountMgr.checkAccess(caller, null, true, rule);

        if (customId != null) {
            rule.setUuid(customId);
        }

        if (forDisplay != null) {
            rule.setDisplay(forDisplay);
        }

        _firewallDao.update(ruleId, rule);

        return _firewallDao.findById(ruleId);
    }

    @Override
    @DB
    public void revokeRule(final FirewallRuleVO rule, Account caller, long userId, final boolean needUsageEvent) {
        if (caller != null) {
            _accountMgr.checkAccess(caller, null, true, rule);
        }

        Transaction.execute(new TransactionCallbackNoReturn() {
            @Override
            public void doInTransactionWithoutResult(TransactionStatus status) {
        boolean generateUsageEvent = false;

        if (rule.getState() == State.Staged) {
            if (s_logger.isDebugEnabled()) {
                s_logger.debug("Found a rule that is still in stage state so just removing it: " + rule);
            }
            removeRule(rule);
            generateUsageEvent = true;
        } else if (rule.getState() == State.Add || rule.getState() == State.Active) {
            rule.setState(State.Revoke);
            _firewallDao.update(rule.getId(), rule);
            generateUsageEvent = true;
        }

        if (generateUsageEvent && needUsageEvent) {
                    UsageEventUtils.publishUsageEvent(EventTypes.EVENT_NET_RULE_DELETE, rule.getAccountId(), 0, rule.getId(), null, rule.getClass().getName(),
                        rule.getUuid());
        }
            }
        });
    }

    @Override
    public FirewallRule getFirewallRule(long ruleId) {
        return _firewallDao.findById(ruleId);
    }

    @Override
    @ActionEvent(eventType = EventTypes.EVENT_FIREWALL_CLOSE, eventDescription = "revoking firewall rule", async = true)
    public boolean revokeFirewallRulesForIp(long ipId, long userId, Account caller) throws ResourceUnavailableException {
        List<FirewallRule> rules = new ArrayList<FirewallRule>();

        List<FirewallRuleVO> fwRules = _firewallDao.listByIpAndPurposeAndNotRevoked(ipId, Purpose.Firewall);
        if (s_logger.isDebugEnabled()) {
            s_logger.debug("Releasing " + fwRules.size() + " firewall rules for ip id=" + ipId);
        }

        for (FirewallRuleVO rule : fwRules) {
            // Mark all Firewall rules as Revoke, but don't revoke them yet - we have to revoke all rules for ip, no
            // need to send them one by one
            revokeFirewallRule(rule.getId(), false, caller, Account.ACCOUNT_ID_SYSTEM);
        }

        // now send everything to the backend
        List<FirewallRuleVO> rulesToApply = _firewallDao.listByIpAndPurpose(ipId, Purpose.Firewall);
        //apply rules
        if (!applyFirewallRules(rulesToApply, rulesContinueOnErrFlag, caller)) {
            if (!rulesContinueOnErrFlag) {
                return false;
            }
        }
        // Now we check again in case more rules have been inserted.
        rules.addAll(_firewallDao.listByIpAndPurposeAndNotRevoked(ipId, Purpose.Firewall));

        if (s_logger.isDebugEnabled()) {
            s_logger.debug("Successfully released firewall rules for ip id=" + ipId + " and # of rules now = " + rules.size());
        }

        return rules.size() == 0;
    }

    @Override
    @ActionEvent(eventType = EventTypes.EVENT_FIREWALL_OPEN, eventDescription = "creating firewall rule", create = true)
    public FirewallRule createRuleForAllCidrs(long ipAddrId, Account caller, Integer startPort, Integer endPort, String protocol, Integer icmpCode, Integer icmpType,
        Long relatedRuleId, long networkId) throws NetworkRuleConflictException {

        // If firwallRule for this port range already exists, return it
        List<FirewallRuleVO> rules = _firewallDao.listByIpPurposeAndProtocolAndNotRevoked(ipAddrId, startPort, endPort, protocol, Purpose.Firewall);
        if (!rules.isEmpty()) {
            return rules.get(0);
        }

        List<String> oneCidr = new ArrayList<String>();
        oneCidr.add(NetUtils.ALL_IP4_CIDRS);
        return createFirewallRule(ipAddrId, caller, null, startPort, endPort, protocol, oneCidr, null, icmpCode, icmpType, relatedRuleId, FirewallRule.FirewallRuleType.User,
            networkId, FirewallRule.TrafficType.Ingress, true);
    }

    @Override
    @ActionEvent(eventType = EventTypes.EVENT_FIREWALL_CLOSE, eventDescription = "revoking firewall rule", async = true)
    public boolean revokeAllFirewallRulesForNetwork(long networkId, long userId, Account caller) throws ResourceUnavailableException {
        List<FirewallRule> rules = new ArrayList<FirewallRule>();

        List<FirewallRuleVO> fwRules = _firewallDao.listByNetworkAndPurposeAndNotRevoked(networkId, Purpose.Firewall);
        if (s_logger.isDebugEnabled()) {
            s_logger.debug("Releasing " + fwRules.size() + " firewall rules for network id=" + networkId);
        }

        for (FirewallRuleVO rule : fwRules) {
            // Mark all Firewall rules as Revoke, but don't revoke them yet - we have to revoke all rules for ip, no
            // need to send them one by one
            revokeFirewallRule(rule.getId(), false, caller, Account.ACCOUNT_ID_SYSTEM);
        }

        // now send everything to the backend
        List<FirewallRuleVO> rulesToApply = _firewallDao.listByNetworkAndPurpose(networkId, Purpose.Firewall);
        boolean success = applyFirewallRules(rulesToApply, true, caller);

        // Now we check again in case more rules have been inserted.
        rules.addAll(_firewallDao.listByNetworkAndPurposeAndNotRevoked(networkId, Purpose.Firewall));

        if (s_logger.isDebugEnabled()) {
            s_logger.debug("Successfully released firewall rules for network id=" + networkId + " and # of rules now = " + rules.size());
        }

        return success && rules.size() == 0;
    }

    @Override
    public boolean revokeRelatedFirewallRule(long ruleId, boolean apply) {
        FirewallRule fwRule = _firewallDao.findByRelatedId(ruleId);

        if (fwRule == null) {
            s_logger.trace("No related firewall rule exists for rule id=" + ruleId + " so returning true here");
            return true;
        }

        s_logger.debug("Revoking Firewall rule id=" + fwRule.getId() + " as a part of rule delete id=" + ruleId + " with apply=" + apply);
        return revokeIngressFirewallRule(fwRule.getId(), apply);

    }

    @Override
    @ActionEvent(eventType = EventTypes.EVENT_FIREWALL_CLOSE, eventDescription = "revoking firewall rule", async = true)
    public boolean revokeFirewallRulesForVm(long vmId) {
        boolean success = true;
        UserVmVO vm = _vmDao.findByIdIncludingRemoved(vmId);
        if (vm == null) {
            return false;
        }

        List<PortForwardingRuleVO> pfRules = _pfRulesDao.listByVm(vmId);
        List<FirewallRuleVO> staticNatRules = _firewallDao.listStaticNatByVmId(vm.getId());
        List<FirewallRuleVO> firewallRules = new ArrayList<FirewallRuleVO>();

        // Make a list of firewall rules to reprogram
        for (PortForwardingRuleVO pfRule : pfRules) {
            FirewallRuleVO relatedRule = _firewallDao.findByRelatedId(pfRule.getId());
            if (relatedRule != null) {
                firewallRules.add(relatedRule);
            }
        }

        for (FirewallRuleVO staticNatRule : staticNatRules) {
            FirewallRuleVO relatedRule = _firewallDao.findByRelatedId(staticNatRule.getId());
            if (relatedRule != null) {
                firewallRules.add(relatedRule);
            }
        }

        Set<Long> ipsToReprogram = new HashSet<Long>();

        if (firewallRules.isEmpty()) {
            s_logger.debug("No firewall rules are found for vm id=" + vmId);
            return true;
        } else {
            s_logger.debug("Found " + firewallRules.size() + " to cleanup for vm id=" + vmId);
        }

        for (FirewallRuleVO rule : firewallRules) {
            // Mark firewall rules as Revoked, but don't revoke it yet (apply=false)
            revokeFirewallRule(rule.getId(), false, _accountMgr.getSystemAccount(), Account.ACCOUNT_ID_SYSTEM);
            ipsToReprogram.add(rule.getSourceIpAddressId());
        }

        // apply rules for all ip addresses
        for (Long ipId : ipsToReprogram) {
            s_logger.debug("Applying firewall rules for ip address id=" + ipId + " as a part of vm expunge");
            try {
                success = success && applyIngressFirewallRules(ipId, _accountMgr.getSystemAccount());
            } catch (ResourceUnavailableException ex) {
                s_logger.warn("Failed to apply firewall rules for ip id=" + ipId);
                success = false;
            }
        }

        return success;
    }

    @Override
    @ActionEvent(eventType = EventTypes.EVENT_FIREWALL_OPEN, eventDescription = "creating firewall rule", create = true)
    public boolean addSystemFirewallRules(IPAddressVO ip, Account acct) {
        List<FirewallRuleVO> systemRules = _firewallDao.listSystemRules();
        for (FirewallRuleVO rule : systemRules) {
            try {
                if (rule.getSourceCidrList() == null && (rule.getPurpose() == Purpose.Firewall || rule.getPurpose() == Purpose.NetworkACL)) {
                    _firewallDao.loadSourceCidrs(rule);
                }
                createFirewallRule(ip.getId(), acct, rule.getXid(), rule.getSourcePortStart(), rule.getSourcePortEnd(), rule.getProtocol(), rule.getSourceCidrList(),null,
                        rule.getIcmpCode(), rule.getIcmpType(), rule.getRelated(), FirewallRuleType.System, rule.getNetworkId(), rule.getTrafficType(), true);
            } catch (Exception e) {
                s_logger.debug("Failed to add system wide firewall rule, due to:" + e.toString());
            }
        }
        return true;
    }

    public List<FirewallServiceProvider> getFirewallElements() {
        return _firewallElements;
    }

    @Inject
    public void setFirewallElements(List<FirewallServiceProvider> firewallElements) {
        _firewallElements = firewallElements;
    }

    public List<PortForwardingServiceProvider> getPfElements() {
        return _pfElements;
    }

    @Inject
    public void setPfElements(List<PortForwardingServiceProvider> pfElements) {
        _pfElements = pfElements;
    }

    public List<StaticNatServiceProvider> getStaticNatElements() {
        return _staticNatElements;
    }

    @Inject
    public void setStaticNatElements(List<StaticNatServiceProvider> staticNatElements) {
        _staticNatElements = staticNatElements;
    }

    public List<NetworkACLServiceProvider> getNetworkAclElements() {
        return _networkAclElements;
    }

    @Inject
    public void setNetworkAclElements(List<NetworkACLServiceProvider> networkAclElements) {
        _networkAclElements = networkAclElements;
    }

}<|MERGE_RESOLUTION|>--- conflicted
+++ resolved
@@ -156,10 +156,6 @@
     List<NetworkACLServiceProvider> _networkAclElements;
     @Inject
     IpAddressManager _ipAddrMgr;
-    @Inject
-    EntityManager entityManager;
-    @Inject
-    NsxProviderDao nsxProviderDao;
 
     private boolean _elbEnabled = false;
     static Boolean rulesContinueOnErrFlag = true;
@@ -705,10 +701,8 @@
         for (FirewallRuleVO rule : rules) {
             // validate rule - for NSX
             long networkId = rule.getNetworkId();
-            validateNsxConstraints(networkId, rule.getProtocol(), rule.getIcmpType(), rule.getIcmpCode());
+            validateNsxConstraints(networkId, rule);
             // load cidrs if any
-            long networkId = rule.getNetworkId();
-            validateNsxConstraints(networkId, rule.getProtocol(), rule);
             rule.setSourceCidrList(_firewallCidrsDao.getSourceCidrs(rule.getId()));
             rule.setDestinationCidrsList(_firewallDcidrsDao.getDestCidrs(rule.getId()));
         }
@@ -729,27 +723,20 @@
         return true;
     }
 
-<<<<<<< HEAD
-    private void validateNsxConstraints(long networkId, String protocol, FirewallRuleVO rule) {
-=======
-    private void validateNsxConstraints(long networkId, String protocol, Integer icpmType, Integer icmpCode) {
->>>>>>> e518f193
+    private void validateNsxConstraints(long networkId, FirewallRuleVO rule) {
+        String protocol = rule.getProtocol();
         final Network network = entityManager.findById(Network.class, networkId);
         final DataCenter dc = entityManager.findById(DataCenter.class, network.getDataCenterId());
         final NsxProviderVO nsxProvider = nsxProviderDao.findByZoneId(dc.getId());
         if (Objects.isNull(nsxProvider)) {
             return;
         }
-<<<<<<< HEAD
+
         if (NetUtils.ICMP_PROTO.equals(protocol.toLowerCase(Locale.ROOT)) && (rule.getIcmpType() == -1 || rule.getIcmpCode() == -1)) {
-=======
-        if (NetUtils.ICMP_PROTO.equals(protocol.toLowerCase(Locale.ROOT)) && (icpmType == -1 || icmpCode == -1)) {
->>>>>>> e518f193
             String errorMsg = "Passing -1 for ICMP type is not supported for NSX enabled zones";
             s_logger.error(errorMsg);
             throw new InvalidParameterValueException(errorMsg);
         }
-<<<<<<< HEAD
 
         if (List.of(NetUtils.TCP_PROTO, NetUtils.UDP_PROTO).contains(protocol.toLowerCase(Locale.ROOT)) &&
                 (Objects.isNull(rule.getSourcePortStart()) || Objects.isNull(rule.getSourcePortEnd())) &&
@@ -758,8 +745,6 @@
             s_logger.error(errorMsg);
             throw new InvalidParameterValueException(errorMsg);
         }
-=======
->>>>>>> e518f193
     }
 
     @Override
