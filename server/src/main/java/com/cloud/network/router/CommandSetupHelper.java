// Licensed to the Apache Software Foundation (ASF) under one
// or more contributor license agreements.  See the NOTICE file
// distributed with this work for additional information
// regarding copyright ownership.  The ASF licenses this file
// to you under the Apache License, Version 2.0 (the
// "License"); you may not use this file except in compliance
// with the License.  You may obtain a copy of the License at
//
//   http://www.apache.org/licenses/LICENSE-2.0
//
// Unless required by applicable law or agreed to in writing,
// software distributed under the License is distributed on an
// "AS IS" BASIS, WITHOUT WARRANTIES OR CONDITIONS OF ANY
// KIND, either express or implied.  See the License for the
// specific language governing permissions and limitations
// under the License.
package com.cloud.network.router;

import java.net.URI;
import java.util.ArrayList;
import java.util.Collections;
import java.util.Comparator;
import java.util.HashMap;
import java.util.List;
import java.util.Map;
import java.util.Objects;
import java.util.Set;

import javax.inject.Inject;

import com.cloud.agent.api.HandleCksIsoCommand;
import org.apache.cloudstack.api.ApiConstants;
import org.apache.cloudstack.engine.orchestration.service.NetworkOrchestrationService;
import org.apache.cloudstack.framework.config.dao.ConfigurationDao;
import org.apache.cloudstack.network.BgpPeer;
import org.apache.cloudstack.network.BgpPeerTO;
import org.apache.cloudstack.network.dao.BgpPeerDetailsDao;
import org.apache.logging.log4j.Logger;
import org.apache.logging.log4j.LogManager;
import org.springframework.beans.factory.annotation.Autowired;
import org.springframework.beans.factory.annotation.Qualifier;

import com.cloud.agent.api.SetupGuestNetworkCommand;
import com.cloud.agent.api.routing.CreateIpAliasCommand;
import com.cloud.agent.api.routing.DeleteIpAliasCommand;
import com.cloud.agent.api.routing.DhcpEntryCommand;
import com.cloud.agent.api.routing.DnsMasqConfigCommand;
import com.cloud.agent.api.routing.IpAliasTO;
import com.cloud.agent.api.routing.IpAssocCommand;
import com.cloud.agent.api.routing.IpAssocVpcCommand;
import com.cloud.agent.api.routing.LoadBalancerConfigCommand;
import com.cloud.agent.api.routing.NetworkElementCommand;
import com.cloud.agent.api.routing.RemoteAccessVpnCfgCommand;
import com.cloud.agent.api.routing.SavePasswordCommand;
import com.cloud.agent.api.routing.SetBgpPeersCommand;
import com.cloud.agent.api.routing.SetFirewallRulesCommand;
import com.cloud.agent.api.routing.SetIpv6FirewallRulesCommand;
import com.cloud.agent.api.routing.SetNetworkACLCommand;
import com.cloud.agent.api.routing.SetPortForwardingRulesCommand;
import com.cloud.agent.api.routing.SetPortForwardingRulesVpcCommand;
import com.cloud.agent.api.routing.SetSourceNatCommand;
import com.cloud.agent.api.routing.SetStaticNatRulesCommand;
import com.cloud.agent.api.routing.SetStaticRouteCommand;
import com.cloud.agent.api.routing.Site2SiteVpnCfgCommand;
import com.cloud.agent.api.routing.UpdateNetworkCommand;
import com.cloud.agent.api.routing.VmDataCommand;
import com.cloud.agent.api.routing.VpnUsersCfgCommand;
import com.cloud.agent.api.to.DhcpTO;
import com.cloud.agent.api.to.FirewallRuleTO;
import com.cloud.agent.api.to.IpAddressTO;
import com.cloud.agent.api.to.LoadBalancerTO;
import com.cloud.agent.api.to.NetworkACLTO;
import com.cloud.agent.api.to.NicTO;
import com.cloud.agent.api.to.PortForwardingRuleTO;
import com.cloud.agent.api.to.StaticNatRuleTO;
import com.cloud.agent.manager.Commands;
import com.cloud.configuration.Config;
import com.cloud.configuration.ConfigurationManager;
import com.cloud.dc.ASNumberVO;
import com.cloud.dc.DataCenter;
import com.cloud.dc.DataCenter.NetworkType;
import com.cloud.dc.DataCenterVO;
import com.cloud.dc.dao.ASNumberDao;
import com.cloud.dc.dao.DataCenterDao;
import com.cloud.dc.dao.VlanDao;
import com.cloud.domain.Domain;
import com.cloud.domain.dao.DomainDao;
import com.cloud.host.Host;
import com.cloud.host.dao.HostDao;
import com.cloud.hypervisor.Hypervisor;
import com.cloud.network.IpAddress;
import com.cloud.network.Ipv6Service;
import com.cloud.network.Network;
import com.cloud.network.Network.Provider;
import com.cloud.network.Network.Service;
import com.cloud.network.NetworkModel;
import com.cloud.network.Networks.BroadcastDomainType;
import com.cloud.network.Networks.TrafficType;
import com.cloud.network.PublicIpAddress;
import com.cloud.network.RemoteAccessVpn;
import com.cloud.network.Site2SiteVpnConnection;
import com.cloud.network.VpnUser;
import com.cloud.network.VpnUserVO;
import com.cloud.network.dao.FirewallRulesDao;
import com.cloud.network.dao.IPAddressDao;
import com.cloud.network.dao.IPAddressVO;
import com.cloud.network.dao.NetworkDao;
import com.cloud.network.dao.NetworkDetailVO;
import com.cloud.network.dao.NetworkDetailsDao;
import com.cloud.network.dao.NetworkVO;
import com.cloud.network.dao.Site2SiteCustomerGatewayDao;
import com.cloud.network.dao.Site2SiteCustomerGatewayVO;
import com.cloud.network.dao.Site2SiteVpnGatewayDao;
import com.cloud.network.dao.Site2SiteVpnGatewayVO;
import com.cloud.network.dao.VirtualRouterProviderDao;
import com.cloud.network.dao.VpnUserDao;
import com.cloud.network.lb.LoadBalancingRule;
import com.cloud.network.lb.LoadBalancingRule.LbDestination;
import com.cloud.network.lb.LoadBalancingRule.LbStickinessPolicy;
import com.cloud.network.rules.FirewallRule;
import com.cloud.network.rules.FirewallRule.Purpose;
import com.cloud.network.rules.FirewallRuleVO;
import com.cloud.network.rules.PortForwardingRule;
import com.cloud.network.rules.StaticNat;
import com.cloud.network.rules.StaticNatRule;
import com.cloud.network.vpc.NetworkACLItem;
import com.cloud.network.vpc.PrivateIpAddress;
import com.cloud.network.vpc.StaticRouteProfile;
import com.cloud.network.vpc.Vpc;
import com.cloud.network.vpc.VpcGateway;
import com.cloud.network.vpc.VpcVO;
import com.cloud.network.vpc.dao.VpcDao;
import com.cloud.offering.NetworkOffering;
import com.cloud.offerings.NetworkOfferingVO;
import com.cloud.offerings.dao.NetworkOfferingDao;
import com.cloud.offerings.dao.NetworkOfferingDetailsDao;
import com.cloud.service.dao.ServiceOfferingDao;
import com.cloud.user.Account;
import com.cloud.uservm.UserVm;
import com.cloud.utils.Pair;
import com.cloud.utils.StringUtils;
import com.cloud.utils.db.EntityManager;
import com.cloud.utils.net.NetUtils;
import com.cloud.vm.DomainRouterVO;
import com.cloud.vm.Nic;
import com.cloud.vm.NicIpAlias;
import com.cloud.vm.NicProfile;
import com.cloud.vm.NicVO;
import com.cloud.vm.UserVmVO;
import com.cloud.vm.VirtualMachine;
import com.cloud.vm.VirtualMachineManager;
import com.cloud.vm.VirtualMachineProfile;
import com.cloud.vm.VmDetailConstants;
import com.cloud.vm.dao.DomainRouterDao;
import com.cloud.vm.dao.NicDao;
import com.cloud.vm.dao.NicIpAliasDao;
import com.cloud.vm.dao.NicIpAliasVO;
import com.cloud.vm.dao.UserVmDao;

public class CommandSetupHelper {

    protected Logger logger = LogManager.getLogger(getClass());

    @Inject
    private EntityManager _entityMgr;

    @Inject
    private DomainDao domainDao;
    @Inject
    private NicDao _nicDao;
    @Inject
    private NetworkDao _networkDao;
    @Inject
    private DomainRouterDao _routerDao;
    @Inject
    private NetworkModel _networkModel;
    @Inject
    private VirtualMachineManager _itMgr;
    @Inject
    private DataCenterDao _dcDao;
    @Inject
    private NicIpAliasDao _nicIpAliasDao;
    @Inject
    private FirewallRulesDao _rulesDao;
    @Inject
    private NetworkOfferingDao _networkOfferingDao;
    @Inject
    private ConfigurationDao _configDao;
    @Inject
    private ServiceOfferingDao _serviceOfferingDao;
    @Inject
    private UserVmDao _userVmDao;
    @Inject
    private VpnUserDao _vpnUsersDao;
    @Inject
    private Site2SiteCustomerGatewayDao _s2sCustomerGatewayDao;
    @Inject
    private Site2SiteVpnGatewayDao _s2sVpnGatewayDao;
    @Inject
    private VpcDao _vpcDao;
    @Inject
    private VlanDao _vlanDao;
    @Inject
    private IPAddressDao _ipAddressDao;
    @Inject
    private RouterControlHelper _routerControlHelper;
    @Inject
    private HostDao _hostDao;
    @Inject
    ConfigurationManager _configMgr;
    @Inject
    private NetworkOfferingDetailsDao networkOfferingDetailsDao;
    @Inject
    private NetworkDetailsDao networkDetailsDao;
    @Inject
    Ipv6Service ipv6Service;
    @Inject
    VirtualRouterProviderDao vrProviderDao;
    @Inject
    ASNumberDao asNumberDao;
    @Inject
    BgpPeerDetailsDao bgpPeerDetailsDao;

    @Autowired
    @Qualifier("networkHelper")
    protected NetworkHelper _networkHelper;

    public void createVmDataCommand(final VirtualRouter router, final UserVm vm, final NicVO nic, final String publicKey, final Commands cmds) {
        if (vm != null && router != null && nic != null) {
            final String serviceOffering = _serviceOfferingDao.findByIdIncludingRemoved(vm.getId(), vm.getServiceOfferingId()).getDisplayText();
            final String zoneName = _dcDao.findById(router.getDataCenterId()).getName();
            final IPAddressVO staticNatIp = _ipAddressDao.findByVmIdAndNetworkId(nic.getNetworkId(), vm.getId());

            Host host = _hostDao.findById(vm.getHostId());
            String destHostname = VirtualMachineManager.getHypervisorHostname(host != null ? host.getName() : "");
            VmDataCommand vmDataCommand = generateVmDataCommand(router, nic.getIPv4Address(), vm.getUserData(), vm.getUserDataDetails(), serviceOffering, zoneName,
                    staticNatIp == null || staticNatIp.getState() != IpAddress.State.Allocated ? null : staticNatIp.getAddress().addr(), vm.getHostName(), vm.getInstanceName(),
                    vm.getId(), vm.getUuid(), publicKey, nic.getNetworkId(), destHostname);

            Domain domain = domainDao.findById(vm.getDomainId());
            if (domain != null && VirtualMachineManager.AllowExposeDomainInMetadata.valueIn(domain.getId())) {
                logger.debug("Adding domain info to cloud metadata");
                vmDataCommand.addVmData(NetworkModel.METATDATA_DIR, NetworkModel.CLOUD_DOMAIN_FILE, domain.getName());
                vmDataCommand.addVmData(NetworkModel.METATDATA_DIR, NetworkModel.CLOUD_DOMAIN_ID_FILE, domain.getUuid());
            }

            String customCloudName = VirtualMachineManager.MetadataCustomCloudName.valueIn(vm.getDataCenterId());
            if (org.apache.commons.lang3.StringUtils.isNotBlank(customCloudName)) {
                vmDataCommand.addVmData(NetworkModel.METATDATA_DIR, NetworkModel.CLOUD_NAME_FILE, customCloudName);
            }

            cmds.addCommand("vmdata", vmDataCommand);
        }
    }

    public void createApplyVpnUsersCommand(final List<? extends VpnUser> users, final VirtualRouter router, final Commands cmds) {
        final List<VpnUser> addUsers = new ArrayList<VpnUser>();
        final List<VpnUser> removeUsers = new ArrayList<VpnUser>();
        for (final VpnUser user : users) {
            if (user.getState() == VpnUser.State.Add || user.getState() == VpnUser.State.Active) {
                addUsers.add(user);
            } else if (user.getState() == VpnUser.State.Revoke) {
                removeUsers.add(user);
            }
        }

        final VpnUsersCfgCommand cmd = new VpnUsersCfgCommand(addUsers, removeUsers);
        cmd.setAccessDetail(NetworkElementCommand.ACCOUNT_ID, String.valueOf(router.getAccountId()));
        cmd.setAccessDetail(NetworkElementCommand.ROUTER_IP, _routerControlHelper.getRouterControlIp(router.getId()));
        cmd.setAccessDetail(NetworkElementCommand.ROUTER_NAME, router.getInstanceName());
        final DataCenterVO dcVo = _dcDao.findById(router.getDataCenterId());
        cmd.setAccessDetail(NetworkElementCommand.ZONE_NETWORK_TYPE, dcVo.getNetworkType().toString());

        cmds.addCommand("users", cmd);
    }

    public void createDhcpEntryCommand(final VirtualRouter router, final UserVm vm, final NicVO nic, boolean remove, final Commands cmds) {
        final DhcpEntryCommand dhcpCommand = new DhcpEntryCommand(nic.getMacAddress(), nic.getIPv4Address(), vm.getHostName(), nic.getIPv6Address(),
                _networkModel.getExecuteInSeqNtwkElmtCmd());

        String gatewayIp = nic.getIPv4Gateway();

        final DataCenterVO dcVo = _dcDao.findById(router.getDataCenterId());

        dhcpCommand.setDefaultRouter(gatewayIp);
        dhcpCommand.setIp6Gateway(nic.getIPv6Gateway());
        String ipaddress = null;
        final NicVO domrDefaultNic = findDefaultDnsIp(vm.getId());
        if (domrDefaultNic != null) {
            ipaddress = domrDefaultNic.getIPv4Address();
        }
        dhcpCommand.setDefaultDns(ipaddress);
        dhcpCommand.setDuid(NetUtils.getDuidLL(nic.getMacAddress()));
        dhcpCommand.setDefault(nic.isDefaultNic());
        dhcpCommand.setRemove(remove);

        dhcpCommand.setAccessDetail(NetworkElementCommand.ROUTER_IP, _routerControlHelper.getRouterControlIp(router.getId()));
        dhcpCommand.setAccessDetail(NetworkElementCommand.ROUTER_NAME, router.getInstanceName());
        dhcpCommand.setAccessDetail(NetworkElementCommand.ROUTER_GUEST_IP, _routerControlHelper.getRouterIpInNetwork(nic.getNetworkId(), router.getId()));
        dhcpCommand.setAccessDetail(NetworkElementCommand.ZONE_NETWORK_TYPE, dcVo.getNetworkType().toString());

        cmds.addCommand("dhcp", dhcpCommand);
    }

    public void createIpAlias(final VirtualRouter router, final List<IpAliasTO> ipAliasTOs, final Long networkid, final Commands cmds) {

        final String routerip = _routerControlHelper.getRouterIpInNetwork(networkid, router.getId());
        final DataCenterVO dcVo = _dcDao.findById(router.getDataCenterId());
        final CreateIpAliasCommand ipaliasCmd = new CreateIpAliasCommand(routerip, ipAliasTOs);
        ipaliasCmd.setAccessDetail(NetworkElementCommand.ROUTER_IP, _routerControlHelper.getRouterControlIp(router.getId()));
        ipaliasCmd.setAccessDetail(NetworkElementCommand.ROUTER_NAME, router.getInstanceName());
        ipaliasCmd.setAccessDetail(NetworkElementCommand.ROUTER_GUEST_IP, routerip);
        ipaliasCmd.setAccessDetail(NetworkElementCommand.ZONE_NETWORK_TYPE, dcVo.getNetworkType().toString());

        cmds.addCommand("ipalias", ipaliasCmd);
    }

    public void configDnsMasq(final VirtualRouter router, final Network network, final Commands cmds) {
        final DataCenterVO dcVo = _dcDao.findById(router.getDataCenterId());
        final List<NicIpAliasVO> ipAliasVOList = _nicIpAliasDao.listByNetworkIdAndState(network.getId(), NicIpAlias.State.active);
        final List<DhcpTO> ipList = new ArrayList<DhcpTO>();

        final NicVO router_guest_nic = _nicDao.findByNtwkIdAndInstanceId(network.getId(), router.getId());
        final String cidr = NetUtils.getCidrFromGatewayAndNetmask(router_guest_nic.getIPv4Gateway(), router_guest_nic.getIPv4Netmask());
        final String[] cidrPair = cidr.split("\\/");
        final String cidrAddress = cidrPair[0];
        final long cidrSize = Long.parseLong(cidrPair[1]);
        final String startIpOfSubnet = NetUtils.getIpRangeStartIpFromCidr(cidrAddress, cidrSize);

        ipList.add(new DhcpTO(router_guest_nic.getIPv4Address(), router_guest_nic.getIPv4Gateway(), router_guest_nic.getIPv4Netmask(), startIpOfSubnet));
        for (final NicIpAliasVO ipAliasVO : ipAliasVOList) {
            final DhcpTO DhcpTO = new DhcpTO(ipAliasVO.getIp4Address(), ipAliasVO.getGateway(), ipAliasVO.getNetmask(), ipAliasVO.getStartIpOfSubnet());
            if (logger.isTraceEnabled()) {
                logger.trace("configDnsMasq : adding ip {" + DhcpTO.getGateway() + ", " + DhcpTO.getNetmask() + ", " + DhcpTO.getRouterIp() + ", " + DhcpTO.getStartIpOfSubnet()
                        + "}");
            }
            ipList.add(DhcpTO);
            ipAliasVO.setVmId(router.getId());
        }
        _dcDao.findById(router.getDataCenterId());
        final DnsMasqConfigCommand dnsMasqConfigCmd = new DnsMasqConfigCommand(ipList);
        dnsMasqConfigCmd.setAccessDetail(NetworkElementCommand.ROUTER_IP, _routerControlHelper.getRouterControlIp(router.getId()));
        dnsMasqConfigCmd.setAccessDetail(NetworkElementCommand.ROUTER_NAME, router.getInstanceName());
        dnsMasqConfigCmd.setAccessDetail(NetworkElementCommand.ROUTER_GUEST_IP, _routerControlHelper.getRouterIpInNetwork(network.getId(), router.getId()));
        dnsMasqConfigCmd.setAccessDetail(NetworkElementCommand.ZONE_NETWORK_TYPE, dcVo.getNetworkType().toString());
        cmds.addCommand("dnsMasqConfig", dnsMasqConfigCmd);
    }

    public void createApplyLoadBalancingRulesCommands(final List<LoadBalancingRule> rules, final VirtualRouter router, final Commands cmds, final long guestNetworkId) {
        final LoadBalancerTO[] lbs = new LoadBalancerTO[rules.size()];
        int i = 0;
        // We don't support VR to be inline currently
        final boolean inline = false;
        for (final LoadBalancingRule rule : rules) {
            final boolean revoked = rule.getState().equals(FirewallRule.State.Revoke);
            final String protocol = rule.getProtocol();
            final String lb_protocol = rule.getLbProtocol();
            final String algorithm = rule.getAlgorithm();
            final String uuid = rule.getUuid();

            final String srcIp = rule.getSourceIp().addr();
            final int srcPort = rule.getSourcePortStart();
            final List<LbDestination> destinations = rule.getDestinations();
            final List<LbStickinessPolicy> stickinessPolicies = rule.getStickinessPolicies();
            final LoadBalancerTO lb = new LoadBalancerTO(uuid, srcIp, srcPort, protocol, algorithm, revoked, false, inline, destinations, stickinessPolicies);
            lb.setCidrList(rule.getCidrList());
            lb.setLbProtocol(lb_protocol);
            lbs[i++] = lb;
        }
        String routerPublicIp = null;

        if (router instanceof DomainRouterVO) {
            final DomainRouterVO domr = _routerDao.findById(router.getId());
            routerPublicIp = domr.getPublicIpAddress();
            if (routerPublicIp == null) {
                routerPublicIp = router.getPublicIpAddress();
            }
        }

        final Network guestNetwork = _networkModel.getNetwork(guestNetworkId);
        final Nic nic = _nicDao.findByNtwkIdAndInstanceId(guestNetwork.getId(), router.getId());
        final NicProfile nicProfile = new NicProfile(nic, guestNetwork, nic.getBroadcastUri(), nic.getIsolationUri(), _networkModel.getNetworkRate(guestNetwork.getId(),
                router.getId()), _networkModel.isSecurityGroupSupportedInNetwork(guestNetwork), _networkModel.getNetworkTag(router.getHypervisorType(), guestNetwork));
        final NetworkOffering offering = _networkOfferingDao.findById(guestNetwork.getNetworkOfferingId());
        String maxconn = null;
        if (offering.getConcurrentConnections() == null) {
            maxconn = _configDao.getValue(Config.NetworkLBHaproxyMaxConn.key());
        } else {
            maxconn = offering.getConcurrentConnections().toString();
        }

        final LoadBalancerConfigCommand cmd = new LoadBalancerConfigCommand(lbs, routerPublicIp, _routerControlHelper.getRouterIpInNetwork(guestNetworkId, router.getId()),
                router.getPrivateIpAddress(), _itMgr.toNicTO(nicProfile, router.getHypervisorType()), router.getVpcId(), maxconn, offering.isKeepAliveEnabled());

        cmd.lbStatsVisibility = _configDao.getValue(Config.NetworkLBHaproxyStatsVisbility.key());
        cmd.lbStatsUri = _configDao.getValue(Config.NetworkLBHaproxyStatsUri.key());
        cmd.lbStatsAuth = _configDao.getValue(Config.NetworkLBHaproxyStatsAuth.key());
        cmd.lbStatsPort = _configDao.getValue(Config.NetworkLBHaproxyStatsPort.key());

        cmd.setAccessDetail(NetworkElementCommand.ROUTER_IP, _routerControlHelper.getRouterControlIp(router.getId()));
        cmd.setAccessDetail(NetworkElementCommand.ROUTER_GUEST_IP, _routerControlHelper.getRouterIpInNetwork(guestNetworkId, router.getId()));
        cmd.setAccessDetail(NetworkElementCommand.ROUTER_NAME, router.getInstanceName());
        final DataCenterVO dcVo = _dcDao.findById(router.getDataCenterId());
        cmd.setAccessDetail(NetworkElementCommand.ZONE_NETWORK_TYPE, dcVo.getNetworkType().toString());
        cmds.addCommand(cmd);
    }

    public void createApplyPortForwardingRulesCommands(final List<? extends PortForwardingRule> rules, final VirtualRouter router, final Commands cmds, final long guestNetworkId) {
        final List<PortForwardingRuleTO> rulesTO = new ArrayList<PortForwardingRuleTO>();
        if (rules != null) {
            for (final PortForwardingRule rule : rules) {
                final IpAddress sourceIp = _networkModel.getIp(rule.getSourceIpAddressId());
                final PortForwardingRuleTO ruleTO = new PortForwardingRuleTO(rule, null, sourceIp.getAddress().addr());
                rulesTO.add(ruleTO);
            }
        }

        SetPortForwardingRulesCommand cmd = null;

        if (router.getVpcId() != null) {
            cmd = new SetPortForwardingRulesVpcCommand(rulesTO);
        } else {
            cmd = new SetPortForwardingRulesCommand(rulesTO);
        }

        cmd.setAccessDetail(NetworkElementCommand.ROUTER_IP, _routerControlHelper.getRouterControlIp(router.getId()));
        cmd.setAccessDetail(NetworkElementCommand.ROUTER_GUEST_IP, _routerControlHelper.getRouterIpInNetwork(guestNetworkId, router.getId()));
        cmd.setAccessDetail(NetworkElementCommand.ROUTER_NAME, router.getInstanceName());
        final DataCenterVO dcVo = _dcDao.findById(router.getDataCenterId());
        cmd.setAccessDetail(NetworkElementCommand.ZONE_NETWORK_TYPE, dcVo.getNetworkType().toString());

        cmds.addCommand(cmd);
    }

    public void createApplyStaticNatRulesCommands(final List<? extends StaticNatRule> rules, final VirtualRouter router, final Commands cmds, final long guestNetworkId) {
        final List<StaticNatRuleTO> rulesTO = new ArrayList<StaticNatRuleTO>();
        if (rules != null) {
            for (final StaticNatRule rule : rules) {
                final IpAddress sourceIp = _networkModel.getIp(rule.getSourceIpAddressId());
                final StaticNatRuleTO ruleTO = new StaticNatRuleTO(rule, null, sourceIp.getAddress().addr(), rule.getDestIpAddress());
                rulesTO.add(ruleTO);
            }
        }

        final SetStaticNatRulesCommand cmd = new SetStaticNatRulesCommand(rulesTO, router.getVpcId());
        cmd.setAccessDetail(NetworkElementCommand.ROUTER_IP, _routerControlHelper.getRouterControlIp(router.getId()));
        cmd.setAccessDetail(NetworkElementCommand.ROUTER_GUEST_IP, _routerControlHelper.getRouterIpInNetwork(guestNetworkId, router.getId()));
        cmd.setAccessDetail(NetworkElementCommand.ROUTER_NAME, router.getInstanceName());
        final DataCenterVO dcVo = _dcDao.findById(router.getDataCenterId());
        cmd.setAccessDetail(NetworkElementCommand.ZONE_NETWORK_TYPE, dcVo.getNetworkType().toString());
        cmds.addCommand(cmd);
    }

    public void createApplyFirewallRulesCommands(final List<? extends FirewallRule> rules, final VirtualRouter router, final Commands cmds, final long guestNetworkId) {
        final List<FirewallRuleTO> rulesTO = new ArrayList<FirewallRuleTO>();
        String systemRule = null;
        Boolean defaultEgressPolicy = false;
        if (rules != null) {
            if (rules.size() > 0) {
                if (rules.get(0).getTrafficType() == FirewallRule.TrafficType.Egress && rules.get(0).getType() == FirewallRule.FirewallRuleType.System) {
                    systemRule = String.valueOf(FirewallRule.FirewallRuleType.System);
                }
            }
            for (final FirewallRule rule : rules) {
                _rulesDao.loadSourceCidrs((FirewallRuleVO) rule);
                final FirewallRule.TrafficType traffictype = rule.getTrafficType();
                if (traffictype == FirewallRule.TrafficType.Ingress) {
                    String srcIp = null;
                    if (rule.getSourceIpAddressId() != null) {
                        final IpAddress sourceIp = _networkModel.getIp(rule.getSourceIpAddressId());
                        srcIp = sourceIp.getAddress().addr();
                    }
                    final FirewallRuleTO ruleTO = new FirewallRuleTO(rule, null, srcIp, Purpose.Firewall, traffictype);
                    rulesTO.add(ruleTO);
                } else if (rule.getTrafficType() == FirewallRule.TrafficType.Egress) {
                    final NetworkVO network = _networkDao.findById(guestNetworkId);
                    final NetworkOfferingVO offering = _networkOfferingDao.findById(network.getNetworkOfferingId());
                    defaultEgressPolicy = offering.isEgressDefaultPolicy();
                    assert rule.getSourceIpAddressId() == null : "ipAddressId should be null for egress firewall rule. ";
                    final FirewallRuleTO ruleTO = new FirewallRuleTO(rule, null, "", Purpose.Firewall, traffictype, defaultEgressPolicy);
                    rulesTO.add(ruleTO);
                }
            }
        }

        final SetFirewallRulesCommand cmd = new SetFirewallRulesCommand(rulesTO);
        cmd.setAccessDetail(NetworkElementCommand.ROUTER_IP, _routerControlHelper.getRouterControlIp(router.getId()));
        cmd.setAccessDetail(NetworkElementCommand.ROUTER_GUEST_IP, _routerControlHelper.getRouterIpInNetwork(guestNetworkId, router.getId()));
        cmd.setAccessDetail(NetworkElementCommand.ROUTER_NAME, router.getInstanceName());
        final DataCenterVO dcVo = _dcDao.findById(router.getDataCenterId());
        cmd.setAccessDetail(NetworkElementCommand.ZONE_NETWORK_TYPE, dcVo.getNetworkType().toString());
        if (systemRule != null) {
            cmd.setAccessDetail(NetworkElementCommand.FIREWALL_EGRESS_DEFAULT, systemRule);
        } else {
            cmd.setAccessDetail(NetworkElementCommand.FIREWALL_EGRESS_DEFAULT, String.valueOf(defaultEgressPolicy));
        }

        cmds.addCommand(cmd);
    }

    public void createApplyIpv6FirewallRulesCommands(final List<? extends FirewallRule> rules, final VirtualRouter router, final Commands cmds, final long guestNetworkId) {
        final List<FirewallRuleTO> rulesTO = new ArrayList<>();
        String systemRule = null;
        final NetworkVO network = _networkDao.findById(guestNetworkId);
        final NetworkOfferingVO offering = _networkOfferingDao.findById(network.getNetworkOfferingId());
        Boolean defaultEgressPolicy = offering.isEgressDefaultPolicy();;
        if (rules != null) {
            if (rules.size() > 0) {
                if (rules.get(0).getTrafficType() == FirewallRule.TrafficType.Egress && rules.get(0).getType() == FirewallRule.FirewallRuleType.System) {
                    systemRule = String.valueOf(FirewallRule.FirewallRuleType.System);
                }
            }
            for (final FirewallRule rule : rules) {
                _rulesDao.loadSourceCidrs((FirewallRuleVO)rule);
                _rulesDao.loadDestinationCidrs((FirewallRuleVO)rule);
                final FirewallRule.TrafficType trafficType = rule.getTrafficType();
                if (trafficType == FirewallRule.TrafficType.Ingress) {
                    final FirewallRuleTO ruleTO = new FirewallRuleTO(rule, null, null, Purpose.Ipv6Firewall, trafficType, defaultEgressPolicy);
                    rulesTO.add(ruleTO);
                } else if (rule.getTrafficType() == FirewallRule.TrafficType.Egress) {
                    final FirewallRuleTO ruleTO = new FirewallRuleTO(rule, null, "", Purpose.Ipv6Firewall, trafficType, defaultEgressPolicy);
                    rulesTO.add(ruleTO);
                }
            }
        }

        final SetIpv6FirewallRulesCommand cmd = new SetIpv6FirewallRulesCommand(rulesTO, network.getIp6Cidr());
        cmd.setAccessDetail(NetworkElementCommand.ROUTER_IP, _routerControlHelper.getRouterControlIp(router.getId()));
        cmd.setAccessDetail(NetworkElementCommand.ROUTER_GUEST_IP, _routerControlHelper.getRouterIpInNetwork(guestNetworkId, router.getId()));
        cmd.setAccessDetail(NetworkElementCommand.ROUTER_NAME, router.getInstanceName());
        final DataCenterVO dcVo = _dcDao.findById(router.getDataCenterId());
        cmd.setAccessDetail(NetworkElementCommand.ZONE_NETWORK_TYPE, dcVo.getNetworkType().toString());
        if (systemRule != null) {
            cmd.setAccessDetail(NetworkElementCommand.FIREWALL_EGRESS_DEFAULT, systemRule);
        } else {
            cmd.setAccessDetail(NetworkElementCommand.FIREWALL_EGRESS_DEFAULT, String.valueOf(defaultEgressPolicy));
        }

        cmds.addCommand(cmd);
    }

    public void createFirewallRulesCommands(final List<? extends FirewallRule> rules, final VirtualRouter router, final Commands cmds, final long guestNetworkId) {
        final List<FirewallRuleTO> rulesTO = new ArrayList<FirewallRuleTO>();
        String systemRule = null;
        Boolean defaultEgressPolicy = false;
        if (rules != null) {
            if (rules.size() > 0) {
                if (rules.get(0).getTrafficType() == FirewallRule.TrafficType.Egress && rules.get(0).getType() == FirewallRule.FirewallRuleType.System) {
                    systemRule = String.valueOf(FirewallRule.FirewallRuleType.System);
                }
            }
            for (final FirewallRule rule : rules) {
                _rulesDao.loadSourceCidrs((FirewallRuleVO) rule);
                _rulesDao.loadDestinationCidrs((FirewallRuleVO)rule);
                final FirewallRule.TrafficType traffictype = rule.getTrafficType();
                if (traffictype == FirewallRule.TrafficType.Ingress) {
                    String srcIp = null;
                    if (rule.getSourceIpAddressId() != null) {
                        final IpAddress sourceIp = _networkModel.getIp(rule.getSourceIpAddressId());
                        srcIp = sourceIp.getAddress().addr();
                    }
                    final FirewallRuleTO ruleTO = new FirewallRuleTO(rule, null, srcIp, Purpose.Firewall, traffictype);
                    rulesTO.add(ruleTO);
                } else if (rule.getTrafficType() == FirewallRule.TrafficType.Egress) {
                    final NetworkVO network = _networkDao.findById(guestNetworkId);
                    final NetworkOfferingVO offering = _networkOfferingDao.findById(network.getNetworkOfferingId());
                    defaultEgressPolicy = offering.isEgressDefaultPolicy();
                    assert rule.getSourceIpAddressId() == null : "ipAddressId should be null for egress firewall rule. ";
                    final FirewallRuleTO ruleTO = new FirewallRuleTO(rule, null, "", Purpose.Firewall, traffictype, defaultEgressPolicy);
                    rulesTO.add(ruleTO);
                }
            }
        }

        final SetFirewallRulesCommand cmd = new SetFirewallRulesCommand(rulesTO);
        cmd.setAccessDetail(NetworkElementCommand.ROUTER_IP, _routerControlHelper.getRouterControlIp(router.getId()));
        cmd.setAccessDetail(NetworkElementCommand.ROUTER_GUEST_IP, _routerControlHelper.getRouterIpInNetwork(guestNetworkId, router.getId()));
        cmd.setAccessDetail(NetworkElementCommand.ROUTER_NAME, router.getInstanceName());
        final DataCenterVO dcVo = _dcDao.findById(router.getDataCenterId());
        cmd.setAccessDetail(NetworkElementCommand.ZONE_NETWORK_TYPE, dcVo.getNetworkType().toString());
        if (systemRule != null) {
            cmd.setAccessDetail(NetworkElementCommand.FIREWALL_EGRESS_DEFAULT, systemRule);
        } else {
            cmd.setAccessDetail(NetworkElementCommand.FIREWALL_EGRESS_DEFAULT, String.valueOf(defaultEgressPolicy));
        }

        cmds.addCommand(cmd);
    }

    public void createIpv6FirewallRulesCommands(final List<? extends FirewallRule> rules, final VirtualRouter router, final Commands cmds, final long guestNetworkId) {
        final List<FirewallRuleTO> rulesTO = new ArrayList<>();
        String systemRule = null;
        final NetworkVO network = _networkDao.findById(guestNetworkId);
        final NetworkOfferingVO offering = _networkOfferingDao.findById(network.getNetworkOfferingId());
        Boolean defaultEgressPolicy = offering.isEgressDefaultPolicy();
        if (rules != null) {
            if (rules.size() > 0) {
                if (rules.get(0).getTrafficType() == FirewallRule.TrafficType.Egress && rules.get(0).getType() == FirewallRule.FirewallRuleType.System) {
                    systemRule = String.valueOf(FirewallRule.FirewallRuleType.System);
                }
            }
            for (final FirewallRule rule : rules) {
                _rulesDao.loadSourceCidrs((FirewallRuleVO)rule);
                _rulesDao.loadDestinationCidrs((FirewallRuleVO)rule);
                final FirewallRule.TrafficType traffictype = rule.getTrafficType();
                if (traffictype == FirewallRule.TrafficType.Ingress) {
                    final FirewallRuleTO ruleTO = new FirewallRuleTO(rule, null, null, Purpose.Ipv6Firewall, traffictype, defaultEgressPolicy);
                    rulesTO.add(ruleTO);
                } else if (rule.getTrafficType() == FirewallRule.TrafficType.Egress) {
                    final FirewallRuleTO ruleTO = new FirewallRuleTO(rule, null, "", Purpose.Ipv6Firewall, traffictype, defaultEgressPolicy);
                    rulesTO.add(ruleTO);
                }
            }
        }

        final SetIpv6FirewallRulesCommand cmd = new SetIpv6FirewallRulesCommand(rulesTO, network.getIp6Cidr());
        cmd.setAccessDetail(NetworkElementCommand.ROUTER_IP, _routerControlHelper.getRouterControlIp(router.getId()));
        cmd.setAccessDetail(NetworkElementCommand.ROUTER_GUEST_IP, _routerControlHelper.getRouterIpInNetwork(guestNetworkId, router.getId()));
        cmd.setAccessDetail(NetworkElementCommand.ROUTER_NAME, router.getInstanceName());
        final DataCenterVO dcVo = _dcDao.findById(router.getDataCenterId());
        cmd.setAccessDetail(NetworkElementCommand.ZONE_NETWORK_TYPE, dcVo.getNetworkType().toString());
        if (systemRule != null) {
            cmd.setAccessDetail(NetworkElementCommand.FIREWALL_EGRESS_DEFAULT, systemRule);
        } else {
            cmd.setAccessDetail(NetworkElementCommand.FIREWALL_EGRESS_DEFAULT, String.valueOf(defaultEgressPolicy));
        }

        cmds.addCommand(cmd);
    }

    public void createAssociateIPCommands(final VirtualRouter router, final List<? extends PublicIpAddress> ips, final Commands cmds, final long vmId) {
        final String ipAssocCommand = "IPAssocCommand";
        createRedundantAssociateIPCommands(router, ips, cmds, ipAssocCommand, false);
    }

    public void createNetworkACLsCommands(final List<? extends NetworkACLItem> rules, final VirtualRouter router, final Commands cmds, final long guestNetworkId,
            final boolean privateGateway) {
        final List<NetworkACLTO> rulesTO = new ArrayList<NetworkACLTO>();
        String guestVlan = null;
        final Network guestNtwk = _networkDao.findById(guestNetworkId);
        final URI uri = guestNtwk.getBroadcastUri();
        if (uri != null) {
            guestVlan = BroadcastDomainType.getValue(uri);
        }

        if (rules != null) {
            for (final NetworkACLItem rule : rules) {
                final NetworkACLTO ruleTO = new NetworkACLTO(rule, guestVlan, rule.getTrafficType());
                rulesTO.add(ruleTO);
            }
        }

        NicTO nicTO = _networkHelper.getNicTO(router, guestNetworkId, null);
        final SetNetworkACLCommand cmd = new SetNetworkACLCommand(rulesTO, nicTO);
        cmd.setAccessDetail(NetworkElementCommand.ROUTER_IP, _routerControlHelper.getRouterControlIp(router.getId()));
        cmd.setAccessDetail(NetworkElementCommand.ROUTER_GUEST_IP, _routerControlHelper.getRouterIpInNetwork(guestNetworkId, router.getId()));
        cmd.setAccessDetail(NetworkElementCommand.GUEST_VLAN_TAG, guestVlan);
        cmd.setAccessDetail(NetworkElementCommand.ROUTER_NAME, router.getInstanceName());
        final DataCenterVO dcVo = _dcDao.findById(router.getDataCenterId());
        cmd.setAccessDetail(NetworkElementCommand.ZONE_NETWORK_TYPE, dcVo.getNetworkType().toString());
        if (privateGateway) {
            cmd.setAccessDetail(NetworkElementCommand.VPC_PRIVATE_GATEWAY, String.valueOf(VpcGateway.Type.Private));
        }

        cmds.addCommand(cmd);
    }

    public void createPasswordCommand(final VirtualRouter router, final VirtualMachineProfile profile, final NicVO nic, final Commands cmds) {
        final String password = (String) profile.getParameter(VirtualMachineProfile.Param.VmPassword);
        final DataCenterVO dcVo = _dcDao.findById(router.getDataCenterId());

        // password should be set only on default network element
        if (password != null && nic.isDefaultNic()) {
            final SavePasswordCommand cmd = new SavePasswordCommand(password, nic.getIPv4Address(), profile.getVirtualMachine().getHostName(),
                    _networkModel.getExecuteInSeqNtwkElmtCmd());
            cmd.setAccessDetail(NetworkElementCommand.ROUTER_IP, _routerControlHelper.getRouterControlIp(router.getId()));
            cmd.setAccessDetail(NetworkElementCommand.ROUTER_GUEST_IP, _routerControlHelper.getRouterIpInNetwork(nic.getNetworkId(), router.getId()));
            cmd.setAccessDetail(NetworkElementCommand.ROUTER_NAME, router.getInstanceName());
            cmd.setAccessDetail(NetworkElementCommand.ZONE_NETWORK_TYPE, dcVo.getNetworkType().toString());

            cmds.addCommand("password", cmd);
        }

    }

    public void createApplyStaticNatCommands(final List<? extends StaticNat> rules, final VirtualRouter router, final Commands cmds, final long guestNetworkId) {
        final List<StaticNatRuleTO> rulesTO = new ArrayList<StaticNatRuleTO>();
        if (rules != null) {
            for (final StaticNat rule : rules) {
                final IpAddress sourceIp = _networkModel.getIp(rule.getSourceIpAddressId());
                final StaticNatRuleTO ruleTO = new StaticNatRuleTO(0, sourceIp.getAddress().addr(), null, null, rule.getDestIpAddress(), null, null, null, rule.isForRevoke(),
                        false);
                rulesTO.add(ruleTO);
            }
        }

        final SetStaticNatRulesCommand cmd = new SetStaticNatRulesCommand(rulesTO, router.getVpcId());
        cmd.setAccessDetail(NetworkElementCommand.ROUTER_IP, _routerControlHelper.getRouterControlIp(router.getId()));
        cmd.setAccessDetail(NetworkElementCommand.ROUTER_GUEST_IP, _routerControlHelper.getRouterIpInNetwork(guestNetworkId, router.getId()));
        cmd.setAccessDetail(NetworkElementCommand.ROUTER_NAME, router.getInstanceName());

        final DataCenterVO dcVo = _dcDao.findById(router.getDataCenterId());
        cmd.setAccessDetail(NetworkElementCommand.ZONE_NETWORK_TYPE, dcVo.getNetworkType().toString());
        cmds.addCommand(cmd);
    }

    public void createStaticRouteCommands(final List<StaticRouteProfile> staticRoutes, final VirtualRouter router, final Commands cmds) {
        final SetStaticRouteCommand cmd = new SetStaticRouteCommand(staticRoutes);
        cmd.setAccessDetail(NetworkElementCommand.ROUTER_IP, _routerControlHelper.getRouterControlIp(router.getId()));
        cmd.setAccessDetail(NetworkElementCommand.ROUTER_NAME, router.getInstanceName());
        final DataCenterVO dcVo = _dcDao.findById(router.getDataCenterId());
        cmd.setAccessDetail(NetworkElementCommand.ZONE_NETWORK_TYPE, dcVo.getNetworkType().toString());
        cmds.addCommand(cmd);
    }

    public void createApplyVpnCommands(final boolean isCreate, final RemoteAccessVpn vpn, final VirtualRouter router, final Commands cmds) {
        final List<VpnUserVO> vpnUsers = _vpnUsersDao.listByAccount(vpn.getAccountId());

        createApplyVpnUsersCommand(vpnUsers, router, cmds);

        final IpAddress ip = _networkModel.getIp(vpn.getServerAddressId());

        // This block is needed due to the line 206 of the
        // RemoteAccessVpnManagenerImpl:
        // TODO: assumes one virtual network / domr per account per zone
        final String cidr;
        final Network network = _networkDao.findById(vpn.getNetworkId());
        if (network == null) {
            final Vpc vpc = _vpcDao.findById(vpn.getVpcId());
            cidr = vpc.getCidr();
        } else {
            cidr = network.getCidr();
        }

        final RemoteAccessVpnCfgCommand startVpnCmd = new RemoteAccessVpnCfgCommand(isCreate, ip.getAddress().addr(), vpn.getLocalIp(), vpn.getIpRange(),
                vpn.getIpsecPresharedKey(), vpn.getVpcId() != null);
        startVpnCmd.setLocalCidr(cidr);
        startVpnCmd.setAccessDetail(NetworkElementCommand.ROUTER_IP, _routerControlHelper.getRouterControlIp(router.getId()));
        startVpnCmd.setAccessDetail(NetworkElementCommand.ROUTER_NAME, router.getInstanceName());
        final DataCenterVO dcVo = _dcDao.findById(router.getDataCenterId());
        startVpnCmd.setAccessDetail(NetworkElementCommand.ZONE_NETWORK_TYPE, dcVo.getNetworkType().toString());

        cmds.addCommand("startVpn", startVpnCmd);
    }

    public void createVmDataCommandForVMs(final DomainRouterVO router, final Commands cmds, final long guestNetworkId) {
        final List<UserVmVO> vms = _userVmDao.listByNetworkIdAndStates(guestNetworkId, VirtualMachine.State.Running, VirtualMachine.State.Migrating, VirtualMachine.State.Stopping);
        final DataCenterVO dc = _dcDao.findById(router.getDataCenterId());
        for (final UserVmVO vm : vms) {
            boolean createVmData = true;
            if (dc.getNetworkType() == NetworkType.Basic && router.getPodIdToDeployIn().longValue() != vm.getPodIdToDeployIn().longValue()) {
                createVmData = false;
            }

            if (createVmData) {
                final NicVO nic = _nicDao.findByNtwkIdAndInstanceId(guestNetworkId, vm.getId());
                if (nic != null) {
                    logger.debug("Creating user data entry for vm " + vm + " on domR " + router);

                    _userVmDao.loadDetails(vm);
                    createVmDataCommand(router, vm, nic, vm.getDetail("SSH.PublicKey"), cmds);
                }
            }
        }
    }

    public void createDhcpEntryCommandsForVMs(final DomainRouterVO router, final Commands cmds, final long guestNetworkId) {
        final List<UserVmVO> vms = _userVmDao.listByNetworkIdAndStates(guestNetworkId, VirtualMachine.State.Running, VirtualMachine.State.Migrating, VirtualMachine.State.Stopping);
        final DataCenterVO dc = _dcDao.findById(router.getDataCenterId());
        String dnsBasicZoneUpdates = _configDao.getValue(Config.DnsBasicZoneUpdates.key());
        for (final UserVmVO vm : vms) {
            if (dc.getNetworkType() == NetworkType.Basic && router.getPodIdToDeployIn().longValue() != vm.getPodIdToDeployIn().longValue()
                    && dnsBasicZoneUpdates.equalsIgnoreCase("pod")) {
                continue;
            }

            final NicVO nic = _nicDao.findByNtwkIdAndInstanceId(guestNetworkId, vm.getId());
            if (nic != null) {
                logger.debug("Creating dhcp entry for vm " + vm + " on domR " + router + ".");
                createDhcpEntryCommand(router, vm, nic, false, cmds);
            }
        }
    }

    public void createDeleteIpAliasCommand(final DomainRouterVO router, final List<IpAliasTO> deleteIpAliasTOs, final List<IpAliasTO> createIpAliasTos, final long networkId,
            final Commands cmds) {
        final String routerip = _routerControlHelper.getRouterIpInNetwork(networkId, router.getId());
        final DataCenterVO dcVo = _dcDao.findById(router.getDataCenterId());
        final DeleteIpAliasCommand deleteIpaliasCmd = new DeleteIpAliasCommand(routerip, deleteIpAliasTOs, createIpAliasTos);
        deleteIpaliasCmd.setAccessDetail(NetworkElementCommand.ROUTER_IP, _routerControlHelper.getRouterControlIp(router.getId()));
        deleteIpaliasCmd.setAccessDetail(NetworkElementCommand.ROUTER_NAME, router.getInstanceName());
        deleteIpaliasCmd.setAccessDetail(NetworkElementCommand.ROUTER_GUEST_IP, routerip);
        deleteIpaliasCmd.setAccessDetail(NetworkElementCommand.ZONE_NETWORK_TYPE, dcVo.getNetworkType().toString());

        cmds.addCommand("deleteIpalias", deleteIpaliasCmd);
    }

    public void createVpcAssociatePublicIPCommands(final VirtualRouter router, final List<? extends PublicIpAddress> ips, final Commands cmds,
            final Map<String, String> vlanMacAddress) {

        final String ipAssocCommand = "IPAssocVpcCommand";
        if (router.getIsRedundantRouter()) {
            createRedundantAssociateIPCommands(router, ips, cmds, ipAssocCommand, true);
            return;
        }

        Pair<IpAddressTO, Long> sourceNatIpAdd = null;
        Boolean addSourceNat = null;
        // Ensure that in multiple vlans case we first send all ip addresses of
        // vlan1, then all ip addresses of vlan2, etc..
        final Map<String, ArrayList<PublicIpAddress>> vlanIpMap = new HashMap<String, ArrayList<PublicIpAddress>>();
        for (final PublicIpAddress ipAddress : ips) {
            String vlanTag = ipAddress.getVlanTag();
            if (Objects.isNull(vlanTag)) {
                vlanTag = "nsx-"+ipAddress.getAddress().addr();
            }
            ArrayList<PublicIpAddress> ipList = vlanIpMap.get(vlanTag);
            if (ipList == null) {
                ipList = new ArrayList<PublicIpAddress>();
            }
            // VR doesn't support release for sourceNat IP address; so reset the
            // state
            if (ipAddress.isSourceNat() && ipAddress.getState() == IpAddress.State.Releasing) {
                ipAddress.setState(IpAddress.State.Allocated);
            }
            ipList.add(ipAddress);
            vlanIpMap.put(vlanTag, ipList);
        }

        Long guestNetworkId = null;
        final List<NicVO> nics = _nicDao.listByVmId(router.getId());
        for (final NicVO nic : nics) {
            final NetworkVO nw = _networkDao.findById(nic.getNetworkId());
            if (nw.getTrafficType() == TrafficType.Guest) {
                guestNetworkId = nw.getId();
                break;
            }
        }

        Map<String, Boolean> vlanLastIpMap = getVlanLastIpMap(router.getVpcId(), guestNetworkId);

        for (final Map.Entry<String, ArrayList<PublicIpAddress>> vlanAndIp : vlanIpMap.entrySet()) {
            final String vlanTagKey = vlanAndIp.getKey();
            final List<PublicIpAddress> ipAddrList = vlanAndIp.getValue();

            // Source nat ip address should always be sent first
            Collections.sort(ipAddrList, new Comparator<PublicIpAddress>() {
                @Override
                public int compare(final PublicIpAddress o1, final PublicIpAddress o2) {
                    final boolean s1 = o1.isSourceNat();
                    final boolean s2 = o2.isSourceNat();
                    return s1 ^ s2 ? s1 ^ true ? 1 : -1 : 0;
                }
            });


            // Get network rate - required for IpAssoc
            final Integer networkRate = _networkModel.getNetworkRate(ipAddrList.get(0).getNetworkId(), router.getId());
            final Network network = _networkModel.getNetwork(ipAddrList.get(0).getNetworkId());

            final IpAddressTO[] ipsToSend = new IpAddressTO[ipAddrList.size()];
            int i = 0;
            boolean firstIP = true;

            for (final PublicIpAddress ipAddr : ipAddrList) {
                final boolean add = ipAddr.getState() == IpAddress.State.Releasing ? false : true;
                String vlanTag = ipAddr.getVlanTag();
                String key = null;
                if (Objects.isNull(vlanTag)) {
                    key = "nsx-" + ipAddr.getAddress().addr();
                } else {
                    key = BroadcastDomainType.getValue(BroadcastDomainType.fromString(ipAddr.getVlanTag()));
                }

                final String macAddress = vlanMacAddress.get(key);

                final IpAddressTO ip = new IpAddressTO(ipAddr.getAccountId(), ipAddr.getAddress().addr(), add, firstIP, ipAddr.isSourceNat(),
                        Objects.isNull(vlanTag) ? null : BroadcastDomainType.fromString(ipAddr.getVlanTag()).toString(), ipAddr.getGateway(),
                        ipAddr.getNetmask(), macAddress, networkRate, ipAddr.isOneToOneNat());
                setIpAddressNetworkParams(ip, network, router);
                if (network.getPublicMtu() != null) {
                    ip.setMtu(network.getPublicMtu());
                }
                if (router.getVpcId() != null) {
                    VpcVO vpc = _vpcDao.findById(router.getVpcId());
                    if (vpc != null) {
                        ip.setMtu(vpc.getPublicMtu());
                    }
                }
                ipsToSend[i++] = ip;
                if (ipAddr.isSourceNat()) {
                    sourceNatIpAdd = new Pair<IpAddressTO, Long>(ip, ipAddr.getNetworkId());
                    addSourceNat = add;
                }

                //for additional public subnet on delete it is not sure which ip is set to first ip. So on delete we
                //want to set sourcenat to true for all ips to delete source nat rules.
                if (!firstIP || add) {
                    firstIP = false;
                }
            }
            final IpAssocVpcCommand cmd = new IpAssocVpcCommand(ipsToSend);
            cmd.setAccessDetail(NetworkElementCommand.ROUTER_IP, _routerControlHelper.getRouterControlIp(router.getId()));
            cmd.setAccessDetail(NetworkElementCommand.ROUTER_GUEST_IP, _routerControlHelper.getRouterIpInNetwork(ipAddrList.get(0).getNetworkId(), router.getId()));
            cmd.setAccessDetail(NetworkElementCommand.ROUTER_NAME, router.getInstanceName());
            final DataCenterVO dcVo = _dcDao.findById(router.getDataCenterId());
            cmd.setAccessDetail(NetworkElementCommand.ZONE_NETWORK_TYPE, dcVo.getNetworkType().toString());

            setAccessDetailNetworkLastPublicIp(vlanLastIpMap, vlanTagKey, cmd);

            cmds.addCommand(ipAssocCommand, cmd);
        }

        // set source nat ip
        if (sourceNatIpAdd != null) {
            final IpAddressTO sourceNatIp = sourceNatIpAdd.first();
            final SetSourceNatCommand cmd = new SetSourceNatCommand(sourceNatIp, addSourceNat);
            cmd.setAccessDetail(NetworkElementCommand.ROUTER_IP, _routerControlHelper.getRouterControlIp(router.getId()));
            cmd.setAccessDetail(NetworkElementCommand.ROUTER_NAME, router.getInstanceName());
            final DataCenterVO dcVo = _dcDao.findById(router.getDataCenterId());
            cmd.setAccessDetail(NetworkElementCommand.ZONE_NETWORK_TYPE, dcVo.getNetworkType().toString());
            cmds.addCommand("SetSourceNatCommand", cmd);
        }
    }

    public void createRedundantAssociateIPCommands(final VirtualRouter router, final List<? extends PublicIpAddress> ips, final Commands cmds, final String ipAssocCommand, final boolean isVPC) {

        // Ensure that in multiple vlans case we first send all ip addresses of
        // vlan1, then all ip addresses of vlan2, etc..
        final Map<String, ArrayList<PublicIpAddress>> vlanIpMap = new HashMap<String, ArrayList<PublicIpAddress>>();
        for (final PublicIpAddress ipAddress : ips) {
            final String vlanTag = ipAddress.getVlanTag();
            ArrayList<PublicIpAddress> ipList = vlanIpMap.get(vlanTag);
            if (ipList == null) {
                ipList = new ArrayList<PublicIpAddress>();
            }
            // domR doesn't support release for sourceNat IP address; so reset
            // the state
            if (ipAddress.isSourceNat() && ipAddress.getState() == IpAddress.State.Releasing) {
                ipAddress.setState(IpAddress.State.Allocated);
            }
            ipList.add(ipAddress);
            vlanIpMap.put(vlanTag, ipList);
        }

        final List<NicVO> nics = _nicDao.listByVmId(router.getId());
        String baseMac = null;
        Map<String, String> vlanMacAddress = new HashMap<String, String>();;
        Long guestNetworkId = null;
        for (final NicVO nic : nics) {
            final NetworkVO nw = _networkDao.findById(nic.getNetworkId());
            if (nw.getTrafficType() == TrafficType.Public) {
                if (baseMac == null) {
                    baseMac = nic.getMacAddress();
                }
                final String vlanTag = BroadcastDomainType.getValue(nic.getBroadcastUri());
                vlanMacAddress.put(vlanTag, nic.getMacAddress());
            } else if (nw.getTrafficType() == TrafficType.Guest && guestNetworkId == null) {
                guestNetworkId = nw.getId();
            }
        }

        Map<String, Boolean> vlanLastIpMap = getVlanLastIpMap(router.getVpcId(), guestNetworkId);

        for (final Map.Entry<String, ArrayList<PublicIpAddress>> vlanAndIp : vlanIpMap.entrySet()) {
            final String vlanTagKey = vlanAndIp.getKey();
            final List<PublicIpAddress> ipAddrList = vlanAndIp.getValue();
            // Source nat ip address should always be sent first
            Collections.sort(ipAddrList, new Comparator<PublicIpAddress>() {
                @Override
                public int compare(final PublicIpAddress o1, final PublicIpAddress o2) {
                    final boolean s1 = o1.isSourceNat();
                    final boolean s2 = o2.isSourceNat();
                    return s1 ^ s2 ? s1 ^ true ? 1 : -1 : 0;
                }
            });

            // Get network rate - required for IpAssoc
            final Integer networkRate = _networkModel.getNetworkRate(ipAddrList.get(0).getNetworkId(), router.getId());
            final Network network = _networkModel.getNetwork(ipAddrList.get(0).getNetworkId());

            final IpAddressTO[] ipsToSend = new IpAddressTO[ipAddrList.size()];
            int i = 0;
            boolean firstIP = true;

            for (final PublicIpAddress ipAddr : ipAddrList) {

                final boolean add = ipAddr.getState() == IpAddress.State.Releasing ? false : true;
                boolean sourceNat = ipAddr.isSourceNat();
                /* enable sourceNAT for the first ip of the public interface */
                if (firstIP) {
                    sourceNat = true;
                }
                final String vlanId = ipAddr.getVlanTag();
                final String vlanGateway = ipAddr.getGateway();
                final String vlanNetmask = ipAddr.getNetmask();
                String vifMacAddress = null;
                final String vlanTag = BroadcastDomainType.getValue(BroadcastDomainType.fromString(ipAddr.getVlanTag()));
                if (vlanMacAddress.containsKey(vlanTag)) {
                    vifMacAddress = vlanMacAddress.get(vlanTag);
                } else {
                    if (ipAddr.getVlanId() != 0) {
                        vifMacAddress = NetUtils.generateMacOnIncrease(baseMac, ipAddr.getVlanId());
                    } else {
                        vifMacAddress = ipAddr.getMacAddress();
                    }
                    vlanMacAddress.put(vlanTag, vifMacAddress);
                }

                final IpAddressTO ip = new IpAddressTO(ipAddr.getAccountId(), ipAddr.getAddress().addr(), add, firstIP, sourceNat, vlanId, vlanGateway, vlanNetmask,
                        vifMacAddress, networkRate, ipAddr.isOneToOneNat());
                NetworkVO networkVO = _networkDao.findById(ipAddr.getAssociatedWithNetworkId());
                if (networkVO != null && networkVO.getPublicMtu() != null) {
                    ip.setMtu(networkVO.getPublicMtu());
                } else if (router.getVpcId() != null) {
                    VpcVO vpc = _vpcDao.findById(router.getVpcId());
                    if (vpc != null) {
                        ip.setMtu(vpc.getPublicMtu());
                    }
                }

                setIpAddressNetworkParams(ip, network, router);
                if (router.getHypervisorType() == Hypervisor.HypervisorType.VMware) {
                    Map<String, String> details = new HashMap<>();
                    String defaultSystemVmNicAdapterType = _configDao.getValue(Config.VmwareSystemVmNicDeviceType.key());
                    if (defaultSystemVmNicAdapterType == null) {
                        defaultSystemVmNicAdapterType = Config.VmwareSystemVmNicDeviceType.getDefaultValue();
                    }
                    details.put(VmDetailConstants.NIC_ADAPTER, defaultSystemVmNicAdapterType);
                    ip.setDetails(details);
                }
                ipsToSend[i++] = ip;
                /*
                 * send the firstIP = true for the first Add, this is to create
                 * primary on interface
                 */
                if (!firstIP || add) {
                    firstIP = false;
                }
            }

            final IpAssocCommand cmd;
            if (router.getVpcId() != null) {
                cmd = new IpAssocVpcCommand(ipsToSend);
            } else {
                cmd = new IpAssocCommand(ipsToSend);
            }
            cmd.setAccessDetail(NetworkElementCommand.ROUTER_IP, _routerControlHelper.getRouterControlIp(router.getId()));
            cmd.setAccessDetail(NetworkElementCommand.ROUTER_GUEST_IP, _routerControlHelper.getRouterIpInNetwork(ipAddrList.get(0).getNetworkId(), router.getId()));
            cmd.setAccessDetail(NetworkElementCommand.ROUTER_NAME, router.getInstanceName());
            final DataCenterVO dcVo = _dcDao.findById(router.getDataCenterId());
            cmd.setAccessDetail(NetworkElementCommand.ZONE_NETWORK_TYPE, dcVo.getNetworkType().toString());

            setAccessDetailNetworkLastPublicIp(vlanLastIpMap, vlanTagKey, cmd);

            cmds.addCommand(ipAssocCommand, cmd);
        }
    }

    private void setAccessDetailNetworkLastPublicIp(Map<String, Boolean> vlanLastIpMap, String vlanTagKey, IpAssocCommand cmd) {
        // if public ip is the last ip in the vlan which is used for static nat or has active rules,
        // it will be checked for remove at the resource
        Boolean lastIp = vlanLastIpMap.get(vlanTagKey);
        if (lastIp == null) {
            cmd.setAccessDetail(NetworkElementCommand.NETWORK_PUB_LAST_IP, "true");
        } else {
            cmd.setAccessDetail(NetworkElementCommand.NETWORK_PUB_LAST_IP, "false");
        }
    }

    private Map<String, Boolean> getVlanLastIpMap(Long vpcId, Long guestNetworkId) {
        // for network if the ips does not have any rules, then only last ip
        final Map<String, Boolean> vlanLastIpMap = new HashMap<String, Boolean>();
        final List<IPAddressVO> userIps;
        if (vpcId != null) {
            userIps = _ipAddressDao.listByAssociatedVpc(vpcId, null);
        } else {
            userIps = _ipAddressDao.listByAssociatedNetwork(guestNetworkId, null);
        }
        for (IPAddressVO ip : userIps) {
            String vlanTag = _vlanDao.findById(ip.getVlanId()).getVlanTag();
            if (Objects.isNull(vlanTag)) {
                vlanTag = "nsx-" + ip.getAddress().addr();
            }
            Boolean lastIp = vlanLastIpMap.get(vlanTag);
            if (lastIp != null && !lastIp) {
                continue;
            }
            if (ip.isSourceNat()
                    || _rulesDao.countRulesByIpIdAndState(ip.getId(), FirewallRule.State.Active) > 0
                    || (ip.isOneToOneNat() && ip.getRuleState() == null)) {
                vlanLastIpMap.put(vlanTag, false);
            }
        }
        return vlanLastIpMap;
    }

    public void createStaticRouteCommands(final List<StaticRouteProfile> staticRoutes, final DomainRouterVO router, final Commands cmds) {
        final SetStaticRouteCommand cmd = new SetStaticRouteCommand(staticRoutes);
        cmd.setAccessDetail(NetworkElementCommand.ROUTER_IP, _routerControlHelper.getRouterControlIp(router.getId()));
        cmd.setAccessDetail(NetworkElementCommand.ROUTER_NAME, router.getInstanceName());
        final DataCenterVO dcVo = _dcDao.findById(router.getDataCenterId());
        cmd.setAccessDetail(NetworkElementCommand.ZONE_NETWORK_TYPE, dcVo.getNetworkType().toString());
        cmds.addCommand(cmd);
    }

    public void createSite2SiteVpnCfgCommands(final Site2SiteVpnConnection conn, final boolean isCreate, final VirtualRouter router, final Commands cmds) {
        final Site2SiteCustomerGatewayVO gw = _s2sCustomerGatewayDao.findById(conn.getCustomerGatewayId());
        final Site2SiteVpnGatewayVO vpnGw = _s2sVpnGatewayDao.findById(conn.getVpnGatewayId());
        final IpAddress ip = _ipAddressDao.findById(vpnGw.getAddrId());
        final Vpc vpc = _vpcDao.findById(ip.getVpcId());
        final String localPublicIp = ip.getAddress().toString();
        final String localGuestCidr = vpc.getCidr();
        final String localPublicGateway = _vlanDao.findById(ip.getVlanId()).getVlanGateway();
        final String peerGatewayIp = gw.getGatewayIp();
        final String peerGuestCidrList = gw.getGuestCidrList();
        final String ipsecPsk = gw.getIpsecPsk();
        final String ikePolicy = gw.getIkePolicy();
        final String espPolicy = gw.getEspPolicy();
        final Long ikeLifetime = gw.getIkeLifetime();
        final Long espLifetime = gw.getEspLifetime();
        final Boolean dpd = gw.getDpd();
        final Boolean encap = gw.getEncap();
        final Boolean splitConnections = gw.getSplitConnections();
        final String ikeVersion = gw.getIkeVersion();

        final Site2SiteVpnCfgCommand cmd = new Site2SiteVpnCfgCommand(isCreate, localPublicIp, localPublicGateway, localGuestCidr, peerGatewayIp, peerGuestCidrList, ikePolicy,
                espPolicy, ipsecPsk, ikeLifetime, espLifetime, dpd, conn.isPassive(), encap, splitConnections, ikeVersion);
        cmd.setAccessDetail(NetworkElementCommand.ROUTER_IP, _routerControlHelper.getRouterControlIp(router.getId()));
        cmd.setAccessDetail(NetworkElementCommand.ROUTER_IP, _routerControlHelper.getRouterControlIp(router.getId()));
        cmd.setAccessDetail(NetworkElementCommand.ROUTER_NAME, router.getInstanceName());
        final DataCenterVO dcVo = _dcDao.findById(router.getDataCenterId());
        cmd.setAccessDetail(NetworkElementCommand.ZONE_NETWORK_TYPE, dcVo.getNetworkType().toString());
        cmds.addCommand("applyS2SVpn", cmd);
    }

    public void createVpcAssociatePrivateIPCommands(final VirtualRouter router, final List<PrivateIpAddress> ips, final Commands cmds, final boolean add) {

        // Ensure that in multiple vlans case we first send all ip addresses of
        // vlan1, then all ip addresses of vlan2, etc..
        final Map<String, ArrayList<PrivateIpAddress>> vlanIpMap = new HashMap<String, ArrayList<PrivateIpAddress>>();
        for (final PrivateIpAddress ipAddress : ips) {
            final String vlanTag = ipAddress.getBroadcastUri();
            ArrayList<PrivateIpAddress> ipList = vlanIpMap.get(vlanTag);
            if (ipList == null) {
                ipList = new ArrayList<PrivateIpAddress>();
            }

            ipList.add(ipAddress);
            vlanIpMap.put(vlanTag, ipList);
        }

        for (final Map.Entry<String, ArrayList<PrivateIpAddress>> vlanAndIp : vlanIpMap.entrySet()) {
            final List<PrivateIpAddress> ipAddrList = vlanAndIp.getValue();
            final IpAddressTO[] ipsToSend = new IpAddressTO[ipAddrList.size()];
            int i = 0;

            for (final PrivateIpAddress ipAddr : ipAddrList) {
                final Network network = _networkModel.getNetwork(ipAddr.getNetworkId());
                final IpAddressTO ip = new IpAddressTO(Account.ACCOUNT_ID_SYSTEM, ipAddr.getIpAddress(), add, false, ipAddr.getSourceNat(), ipAddr.getBroadcastUri(),
                        ipAddr.getGateway(), ipAddr.getNetmask(), ipAddr.getMacAddress(), null, false);
                if (network.getPrivateMtu() != null) {
                    ip.setMtu(network.getPublicMtu());
                }
                setIpAddressNetworkParams(ip, network, router);
                ipsToSend[i++] = ip;

            }
            final IpAssocVpcCommand cmd = new IpAssocVpcCommand(ipsToSend);
            cmd.setAccessDetail(NetworkElementCommand.ROUTER_IP, _routerControlHelper.getRouterControlIp(router.getId()));
            cmd.setAccessDetail(NetworkElementCommand.ROUTER_GUEST_IP, _routerControlHelper.getRouterIpInNetwork(ipAddrList.get(0).getNetworkId(), router.getId()));
            cmd.setAccessDetail(NetworkElementCommand.ROUTER_NAME, router.getInstanceName());
            final DataCenterVO dcVo = _dcDao.findById(router.getDataCenterId());
            cmd.setAccessDetail(NetworkElementCommand.ZONE_NETWORK_TYPE, dcVo.getNetworkType().toString());

            cmds.addCommand("IPAssocVpcCommand", cmd);
        }
    }

    public SetupGuestNetworkCommand createSetupGuestNetworkCommand(final DomainRouterVO router, final boolean add, final NicProfile guestNic) {
        final Network network = _networkModel.getNetwork(guestNic.getNetworkId());
        final NetworkOfferingVO networkOfferingVO = _networkOfferingDao.findById(network.getNetworkOfferingId());
        String defaultDns1 = null;
        String defaultDns2 = null;
        String defaultIp6Dns1 = null;
        String defaultIp6Dns2 = null;

        final boolean dnsProvided = _networkModel.isProviderSupportServiceInNetwork(network.getId(), Service.Dns, Provider.VPCVirtualRouter);
        final boolean dhcpProvided = _networkModel.isProviderSupportServiceInNetwork(network.getId(), Service.Dhcp, Provider.VPCVirtualRouter);

        final boolean setupDns = dnsProvided || dhcpProvided;

        if (setupDns) {
            final DataCenterVO dcVo = _dcDao.findById(router.getDataCenterId());
            defaultDns1 = guestNic.getIPv4Dns1();
            defaultDns2 = guestNic.getIPv4Dns2();
            if (org.apache.commons.lang3.StringUtils.isAllBlank(guestNic.getIPv4Dns1(), guestNic.getIPv4Dns2())) {
                Pair<String, String> dns = _networkModel.getNetworkIp4Dns(network, dcVo);
                defaultDns1 = dns.first();
                defaultDns2 = dns.second();
            }
            defaultIp6Dns1 = guestNic.getIPv6Dns1();
            defaultIp6Dns2 = guestNic.getIPv6Dns2();
            if (org.apache.commons.lang3.StringUtils.isAllBlank(guestNic.getIPv6Dns1(), guestNic.getIPv6Dns2())) {
                Pair<String, String> dns = _networkModel.getNetworkIp6Dns(network, dcVo);
                defaultIp6Dns1 = dns.first();
                defaultIp6Dns2 = dns.second();
            }
        }

        final Nic nic = _nicDao.findByNtwkIdAndInstanceId(network.getId(), router.getId());
        final String networkDomain = network.getNetworkDomain();
        final String dhcpRange = getGuestDhcpRange(guestNic, network, _entityMgr.findById(DataCenter.class, network.getDataCenterId()));

        final NicProfile nicProfile = _networkModel.getNicProfile(router, nic.getNetworkId(), null);
        final SetupGuestNetworkCommand setupCmd = new SetupGuestNetworkCommand(dhcpRange, networkDomain, router.getIsRedundantRouter(), defaultDns1, defaultDns2, add, _itMgr.toNicTO(nicProfile,
                router.getHypervisorType()));

        setupCmd.setVrGuestGateway(networkOfferingVO.isForNsx());
        NicVO publicNic = _nicDao.findDefaultNicForVM(router.getId());
        if (publicNic != null) {
            updateSetupGuestNetworkCommandIpv6(setupCmd, network, publicNic, defaultIp6Dns1, defaultIp6Dns2);
        }

        final String brd = NetUtils.long2Ip(NetUtils.ip2Long(guestNic.getIPv4Address()) | ~NetUtils.ip2Long(guestNic.getIPv4Netmask()));
        setupCmd.setAccessDetail(NetworkElementCommand.ROUTER_IP, _routerControlHelper.getRouterControlIp(router.getId()));
        setupCmd.setAccessDetail(NetworkElementCommand.ROUTER_GUEST_IP, _routerControlHelper.getRouterIpInNetwork(network.getId(), router.getId()));

        setupCmd.setAccessDetail(NetworkElementCommand.GUEST_NETWORK_GATEWAY, network.getGateway());
        setupCmd.setAccessDetail(NetworkElementCommand.GUEST_BRIDGE, brd);
        setupCmd.setAccessDetail(NetworkElementCommand.ROUTER_NAME, router.getInstanceName());

        if (network.getBroadcastDomainType() == BroadcastDomainType.Vlan && network.getBroadcastUri() != null) {
            final long guestVlanTag = Long.parseLong(BroadcastDomainType.Vlan.getValueFrom(network.getBroadcastUri()));
            setupCmd.setAccessDetail(NetworkElementCommand.GUEST_VLAN_TAG, String.valueOf(guestVlanTag));
        }

        return setupCmd;
    }

    private void updateSetupGuestNetworkCommandIpv6(SetupGuestNetworkCommand setupCmd, Network network, Nic nic, String defaultIp6Dns1, String defaultIp6Dns2) {
        boolean isIpv6Supported = _networkOfferingDao.isIpv6Supported(network.getNetworkOfferingId());
        if (isIpv6Supported) {
            setupCmd.setDefaultIp6Dns1(defaultIp6Dns1);
            setupCmd.setDefaultIp6Dns2(defaultIp6Dns2);
            Nic updatedNic = ipv6Service.assignPublicIpv6ToNetwork(network, nic);
            setupCmd.setRouterIpv6(updatedNic.getIPv6Address());
            setupCmd.setRouterIpv6Gateway(updatedNic.getIPv6Gateway());
            setupCmd.setRouterIpv6Cidr(updatedNic.getIPv6Cidr());
        }
    }

    private VmDataCommand generateVmDataCommand(final VirtualRouter router, final String vmPrivateIpAddress, final String userData, String userDataDetails, final String serviceOffering,
                                                final String zoneName, final String publicIpAddress, final String vmName, final String vmInstanceName, final long vmId, final String vmUuid, final String publicKey,
                                                final long guestNetworkId, String hostname) {
        final VmDataCommand cmd = new VmDataCommand(vmPrivateIpAddress, vmName, _networkModel.getExecuteInSeqNtwkElmtCmd());

        cmd.setAccessDetail(NetworkElementCommand.ROUTER_IP, _routerControlHelper.getRouterControlIp(router.getId()));
        cmd.setAccessDetail(NetworkElementCommand.ROUTER_GUEST_IP, _routerControlHelper.getRouterIpInNetwork(guestNetworkId, router.getId()));
        cmd.setAccessDetail(NetworkElementCommand.ROUTER_NAME, router.getInstanceName());

        final DataCenterVO dcVo = _dcDao.findById(router.getDataCenterId());
        cmd.setAccessDetail(NetworkElementCommand.ZONE_NETWORK_TYPE, dcVo.getNetworkType().toString());

        cmd.addVmData("userdata", "user-data", userData);
        cmd.addVmData("metadata", "service-offering", StringUtils.unicodeEscape(serviceOffering));
        cmd.addVmData("metadata", "availability-zone", StringUtils.unicodeEscape(zoneName));
        cmd.addVmData("metadata", "local-ipv4", vmPrivateIpAddress);
        cmd.addVmData("metadata", "local-hostname", StringUtils.unicodeEscape(vmName));

        addUserDataDetailsToCommand(cmd, userDataDetails);

        Network network = _networkDao.findById(guestNetworkId);
        if (dcVo.getNetworkType() == NetworkType.Basic || network.getGuestType() == Network.GuestType.Shared) {
            cmd.addVmData("metadata", "public-ipv4", vmPrivateIpAddress);
            cmd.addVmData("metadata", "public-hostname", StringUtils.unicodeEscape(vmName));
        } else {
            if (publicIpAddress != null) {
                cmd.addVmData("metadata", "public-ipv4", publicIpAddress);
                cmd.addVmData("metadata", "public-hostname", publicIpAddress);
            } else if (router.getPublicIpAddress() != null) {
                cmd.addVmData("metadata", "public-ipv4", router.getPublicIpAddress());
                cmd.addVmData("metadata", "public-hostname", router.getPublicIpAddress());
            }
        }
        if (vmUuid == null) {
            cmd.addVmData("metadata", "instance-id", vmInstanceName);
            cmd.addVmData("metadata", "vm-id", String.valueOf(vmId));
        } else {
            cmd.addVmData("metadata", "instance-id", vmUuid);
            cmd.addVmData("metadata", "vm-id", vmUuid);
        }
        cmd.addVmData("metadata", "public-keys", publicKey);

        String cloudIdentifier = _configDao.getValue("cloud.identifier");
        if (cloudIdentifier == null) {
            cloudIdentifier = "";
        } else {
            cloudIdentifier = "CloudStack-{" + cloudIdentifier + "}";
        }
        cmd.addVmData("metadata", "cloud-identifier", cloudIdentifier);

        cmd.addVmData("metadata", "hypervisor-host-name", hostname);
        return cmd;
    }

    protected void addUserDataDetailsToCommand(VmDataCommand cmd, String userDataDetails) {
        if(userDataDetails != null && !userDataDetails.isEmpty()) {
            userDataDetails = userDataDetails.substring(1, userDataDetails.length()-1);
            String[] keyValuePairs = userDataDetails.split(",");
            for(String pair : keyValuePairs)
            {
                final Pair<String, String> keyValue = StringUtils.getKeyValuePairWithSeparator(pair, "=");
                cmd.addVmData("metadata", keyValue.first(), keyValue.second());
            }
        }
    }

    private NicVO findGatewayIp(final long userVmId) {
        final NicVO defaultNic = _nicDao.findDefaultNicForVM(userVmId);
        return defaultNic;
    }

    private NicVO findDefaultDnsIp(final long userVmId) {
        final NicVO defaultNic = _nicDao.findDefaultNicForVM(userVmId);

        // check if DNS provider is the domR
        if (defaultNic == null || !_networkModel.isProviderSupportServiceInNetwork(defaultNic.getNetworkId(), Service.Dns, Provider.VirtualRouter)) {
            return null;
        }

        final NetworkOffering offering = _networkOfferingDao.findById(_networkDao.findById(defaultNic.getNetworkId()).getNetworkOfferingId());
        if (offering.isRedundantRouter()) {
            return findGatewayIp(userVmId);
        }

        final DataCenter dc = _dcDao.findById(_networkModel.getNetwork(defaultNic.getNetworkId()).getDataCenterId());
        final boolean isZoneBasic = dc.getNetworkType() == NetworkType.Basic;

        // find domR's nic in the network
        NicVO domrDefaultNic;
        if (isZoneBasic) {
            domrDefaultNic = _nicDao.findByNetworkIdTypeAndGateway(defaultNic.getNetworkId(), VirtualMachine.Type.DomainRouter, defaultNic.getIPv4Gateway());
        } else {
            domrDefaultNic = _nicDao.findByNetworkIdAndType(defaultNic.getNetworkId(), VirtualMachine.Type.DomainRouter);
        }
        return domrDefaultNic;
    }

    protected String getGuestDhcpRange(final NicProfile guestNic, final Network guestNetwork, final DataCenter dc) {
        String dhcpRange = null;
        // setup dhcp range
        if (dc.getNetworkType() == NetworkType.Basic) {
            final long cidrSize = NetUtils.getCidrSize(guestNic.getIPv4Netmask());
            final String cidr = NetUtils.getCidrSubNet(guestNic.getIPv4Gateway(), cidrSize);
            if (cidr != null) {
                dhcpRange = NetUtils.getIpRangeStartIpFromCidr(cidr, cidrSize);
            }
        } else if (dc.getNetworkType() == NetworkType.Advanced) {
            final String cidr = guestNetwork.getCidr();
            if (cidr != null) {
                dhcpRange = NetUtils.getDhcpRange(cidr);
            }
        }
        return dhcpRange;
    }

    private void setIpAddressNetworkParams(IpAddressTO ipAddress, final Network network, final VirtualRouter router) {
        if (_networkModel.isPrivateGateway(network.getId())) {
            logger.debug("network " + network.getId() + " (name: " + network.getName() + " ) is a vpc private gateway, set traffic type to Public");
            ipAddress.setTrafficType(TrafficType.Public);
            ipAddress.setPrivateGateway(true);
        } else {
            ipAddress.setTrafficType(network.getTrafficType());
            ipAddress.setPrivateGateway(false);
        }
        ipAddress.setNetworkName(_networkModel.getNetworkTag(router.getHypervisorType(), network));
        final NetworkOfferingVO networkOfferingVO = _networkOfferingDao.findById(network.getNetworkOfferingId());
        NicTO nicTO = new NicTO();
        nicTO.setMac(ipAddress.getVifMacAddress());
        nicTO.setType(ipAddress.getTrafficType());
        nicTO.setGateway(ipAddress.getVlanGateway());
        URI broadcastUri = ipAddress.getBroadcastUri() != null ? BroadcastDomainType.fromString(ipAddress.getBroadcastUri()) : null;
        nicTO.setBroadcastUri(broadcastUri);
        nicTO.setType(network.getTrafficType());
        nicTO.setName(_networkModel.getNetworkTag(router.getHypervisorType(), network));
        nicTO.setBroadcastType(network.getBroadcastDomainType());
        nicTO.setIsolationuri(network.getBroadcastUri());
        nicTO.setNetworkRateMbps(_configMgr.getNetworkOfferingNetworkRate(networkOfferingVO.getId(), network.getDataCenterId()));
        nicTO.setSecurityGroupEnabled(_networkModel.isSecurityGroupSupportedInNetwork(network));
        nicTO.setDetails(getNicDetails(network));

        ipAddress.setNicTO(nicTO);
    }

    private Map<NetworkOffering.Detail, String> getNicDetails(Network network) {
        if (network == null) {
            logger.debug("Unable to get NIC details as the network is null");
            return null;
        }
        Map<NetworkOffering.Detail, String> details = networkOfferingDetailsDao.getNtwkOffDetails(network.getNetworkOfferingId());
        if (details != null) {
            details.putIfAbsent(NetworkOffering.Detail.PromiscuousMode, NetworkOrchestrationService.PromiscuousMode.value().toString());
            details.putIfAbsent(NetworkOffering.Detail.MacAddressChanges, NetworkOrchestrationService.MacAddressChanges.value().toString());
            details.putIfAbsent(NetworkOffering.Detail.ForgedTransmits, NetworkOrchestrationService.ForgedTransmits.value().toString());
            details.putIfAbsent(NetworkOffering.Detail.MacLearning, NetworkOrchestrationService.MacLearning.value().toString());
        }
        NetworkDetailVO pvlantypeDetail = networkDetailsDao.findDetail(network.getId(), ApiConstants.ISOLATED_PVLAN_TYPE);
        if (pvlantypeDetail != null) {
            details.putIfAbsent(NetworkOffering.Detail.pvlanType, pvlantypeDetail.getValue());
        }
        return details;
    }

    public void setupUpdateNetworkCommands(final VirtualRouter router, final Set<IpAddressTO> ips, Commands cmds) {
        IpAddressTO[] ipsToSend = ips.toArray(new IpAddressTO[0]);
        if (!ips.isEmpty()) {
            UpdateNetworkCommand cmd = new UpdateNetworkCommand(ipsToSend);
            cmd.setAccessDetail(NetworkElementCommand.ROUTER_IP, _routerControlHelper.getRouterControlIp(router.getId()));
            cmd.setAccessDetail(NetworkElementCommand.ROUTER_NAME, router.getInstanceName());
            final DataCenterVO dcVo = _dcDao.findById(router.getDataCenterId());
            cmd.setAccessDetail(NetworkElementCommand.ZONE_NETWORK_TYPE, dcVo.getNetworkType().toString());
            cmds.addCommand("updateNetwork", cmd);
        }
    }

<<<<<<< HEAD
=======
    public void createHandleCksIsoCommand(final VirtualRouter router, final boolean mount, Commands cmds) {
        HandleCksIsoCommand command = new HandleCksIsoCommand(mount);
        command.setAccessDetail(NetworkElementCommand.ROUTER_IP, _routerControlHelper.getRouterControlIp(router.getId()));
        command.setAccessDetail(NetworkElementCommand.ROUTER_NAME, router.getInstanceName());
        cmds.addCommand("handleCksIso", command);
    }

>>>>>>> f8fd8e03
    public void createBgpPeersCommands(final List<? extends BgpPeer> bgpPeers, final VirtualRouter router, final Commands cmds, final Network network) {
        List<BgpPeerTO> bgpPeerTOs = new ArrayList<>();

        ASNumberVO asNumberVO = router.getVpcId() != null ?
                asNumberDao.findByZoneAndVpcId(router.getDataCenterId(), router.getVpcId()) :
                asNumberDao.findByZoneAndNetworkId(router.getDataCenterId(), network.getId());
        if (asNumberVO == null) {
            logger.debug("No AS number found for the guest network or VPC, skipping.");
            return;
        }

        List<Network> guestNetworks = new ArrayList<>();
        if (router.getVpcId() != null) {
            List<NetworkVO> networks = _networkDao.listByVpc(router.getVpcId());
            for (NetworkVO networkVO : networks) {
                final NetworkOfferingVO offering = _networkOfferingDao.findByIdIncludingRemoved(networkVO.getNetworkOfferingId());
                if (NetworkOffering.RoutingMode.Dynamic.equals(offering.getRoutingMode())) {
                    guestNetworks.add(networkVO);
                }
            }
        } else {
            guestNetworks.add(network);
        }
        for (BgpPeer bgpPeer: bgpPeers) {
            Map<BgpPeer.Detail, String> bgpPeerDetails = bgpPeerDetailsDao.getBgpPeerDetails(bgpPeer.getId());
            for (Network guestNetwork : guestNetworks) {
                bgpPeerTOs.add(new BgpPeerTO(bgpPeer.getId(), bgpPeer.getIp4Address(), bgpPeer.getIp6Address(), bgpPeer.getAsNumber(), bgpPeer.getPassword(),
                        guestNetwork.getId(), asNumberVO.getAsNumber(), guestNetwork.getCidr(), guestNetwork.getIp6Cidr(), bgpPeerDetails));
            }
        }

        final SetBgpPeersCommand cmd = new SetBgpPeersCommand(bgpPeerTOs);
        cmd.setAccessDetail(NetworkElementCommand.ROUTER_IP, _routerControlHelper.getRouterControlIp(router.getId()));
        cmd.setAccessDetail(NetworkElementCommand.ROUTER_NAME, router.getInstanceName());
        final DataCenterVO dcVo = _dcDao.findById(router.getDataCenterId());
        cmd.setAccessDetail(NetworkElementCommand.ZONE_NETWORK_TYPE, dcVo.getNetworkType().toString());
        cmds.addCommand("bgpPeersCommand", cmd);
    }
}<|MERGE_RESOLUTION|>--- conflicted
+++ resolved
@@ -1424,8 +1424,6 @@
         }
     }
 
-<<<<<<< HEAD
-=======
     public void createHandleCksIsoCommand(final VirtualRouter router, final boolean mount, Commands cmds) {
         HandleCksIsoCommand command = new HandleCksIsoCommand(mount);
         command.setAccessDetail(NetworkElementCommand.ROUTER_IP, _routerControlHelper.getRouterControlIp(router.getId()));
@@ -1433,7 +1431,6 @@
         cmds.addCommand("handleCksIso", command);
     }
 
->>>>>>> f8fd8e03
     public void createBgpPeersCommands(final List<? extends BgpPeer> bgpPeers, final VirtualRouter router, final Commands cmds, final Network network) {
         List<BgpPeerTO> bgpPeerTOs = new ArrayList<>();
 
