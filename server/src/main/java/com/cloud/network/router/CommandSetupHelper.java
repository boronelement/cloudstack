--- conflicted
+++ resolved
@@ -191,15 +191,13 @@
     @Inject
     private HostDao _hostDao;
     @Inject
-<<<<<<< HEAD
-    private Ipv6Service ipv6Service;
-=======
     ConfigurationManager _configMgr;
     @Inject
     private NetworkOfferingDetailsDao networkOfferingDetailsDao;
     @Inject
     private NetworkDetailsDao networkDetailsDao;
->>>>>>> 2c111715
+    @Inject
+    Ipv6Service ipv6Service;
 
     @Autowired
     @Qualifier("networkHelper")
