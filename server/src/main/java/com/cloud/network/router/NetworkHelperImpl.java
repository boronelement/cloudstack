--- conflicted
+++ resolved
@@ -36,13 +36,9 @@
 import org.apache.cloudstack.framework.config.dao.ConfigurationDao;
 import org.apache.cloudstack.network.router.deployment.RouterDeploymentDefinition;
 import org.apache.cloudstack.utils.CloudStackVersion;
-<<<<<<< HEAD
+import org.apache.commons.collections.CollectionUtils;
 import org.apache.logging.log4j.Logger;
 import org.apache.logging.log4j.LogManager;
-=======
-import org.apache.commons.collections.CollectionUtils;
-import org.apache.log4j.Logger;
->>>>>>> 40d7da67
 
 import com.cloud.agent.AgentManager;
 import com.cloud.agent.api.Answer;
@@ -558,13 +554,8 @@
                 reallocateRouterNetworks(routerDeploymentDefinition, router, template, null);
                 router = _routerDao.findById(router.getId());
             } catch (final InsufficientCapacityException ex) {
-<<<<<<< HEAD
-                if (allocateRetry < 2 && iter.hasNext()) {
+                if (iter.hasNext()) {
                     logger.debug("Failed to allocate the VR with hypervisor type " + hType + ", retrying one more time");
-=======
-                if (iter.hasNext()) {
-                    s_logger.debug("Failed to allocate the VR with hypervisor type " + hType + ", retrying one more time");
->>>>>>> 40d7da67
                     continue;
                 } else {
                     throw ex;
@@ -576,13 +567,8 @@
                     router = startVirtualRouter(router, _accountMgr.getSystemUser(), _accountMgr.getSystemAccount(), routerDeploymentDefinition.getParams());
                     break;
                 } catch (final InsufficientCapacityException ex) {
-<<<<<<< HEAD
-                    if (startRetry < 2 && iter.hasNext()) {
+                    if (iter.hasNext()) {
                         logger.debug("Failed to start the VR  " + router + " with hypervisor type " + hType + ", " + "destroying it and recreating one more time");
-=======
-                    if (iter.hasNext()) {
-                        s_logger.debug("Failed to start the VR  " + router + " with hypervisor type " + hType + ", " + "destroying it and recreating one more time");
->>>>>>> 40d7da67
                         // destroy the router
                         destroyRouter(router.getId(), _accountMgr.getAccount(Account.ACCOUNT_ID_SYSTEM), User.UID_SYSTEM);
                         continue;
