// Licensed to the Apache Software Foundation (ASF) under one
// or more contributor license agreements.  See the NOTICE file
// distributed with this work for additional information
// regarding copyright ownership.  The ASF licenses this file
// to you under the Apache License, Version 2.0 (the
// "License"); you may not use this file except in compliance
// with the License.  You may obtain a copy of the License at
//
//   http://www.apache.org/licenses/LICENSE-2.0
//
// Unless required by applicable law or agreed to in writing,
// software distributed under the License is distributed on an
// "AS IS" BASIS, WITHOUT WARRANTIES OR CONDITIONS OF ANY
// KIND, either express or implied.  See the License for the
// specific language governing permissions and limitations
// under the License.

package com.cloud.network.router;

import static com.cloud.utils.NumbersUtil.toHumanReadableSize;

import java.lang.reflect.Type;
import java.math.BigInteger;
import java.nio.charset.Charset;
import java.security.MessageDigest;
import java.security.NoSuchAlgorithmException;
import java.text.ParseException;
import java.text.SimpleDateFormat;
import java.util.ArrayList;
import java.util.Arrays;
import java.util.Calendar;
import java.util.Collections;
import java.util.Date;
import java.util.HashMap;
import java.util.HashSet;
import java.util.List;
import java.util.Map;
import java.util.Set;
import java.util.TimeZone;
import java.util.concurrent.BlockingQueue;
import java.util.concurrent.ExecutorService;
import java.util.concurrent.Executors;
import java.util.concurrent.LinkedBlockingQueue;
import java.util.concurrent.ScheduledExecutorService;
import java.util.concurrent.TimeUnit;
import java.util.regex.Pattern;

import javax.inject.Inject;
import javax.naming.ConfigurationException;

import org.apache.cloudstack.alert.AlertService;
import org.apache.cloudstack.alert.AlertService.AlertType;
import org.apache.cloudstack.api.ApiCommandResourceType;
import org.apache.cloudstack.api.command.admin.router.RebootRouterCmd;
import org.apache.cloudstack.api.command.admin.router.UpgradeRouterCmd;
import org.apache.cloudstack.api.command.admin.router.UpgradeRouterTemplateCmd;
import org.apache.cloudstack.config.ApiServiceConfiguration;
import org.apache.cloudstack.context.CallContext;
import org.apache.cloudstack.engine.orchestration.service.NetworkOrchestrationService;
import org.apache.cloudstack.framework.config.ConfigKey;
import org.apache.cloudstack.framework.config.Configurable;
import org.apache.cloudstack.framework.config.dao.ConfigurationDao;
import org.apache.cloudstack.framework.jobs.AsyncJobManager;
import org.apache.cloudstack.framework.jobs.impl.AsyncJobVO;
import org.apache.cloudstack.lb.ApplicationLoadBalancerRuleVO;
import org.apache.cloudstack.lb.dao.ApplicationLoadBalancerRuleDao;
import org.apache.cloudstack.managed.context.ManagedContextRunnable;
import org.apache.cloudstack.network.topology.NetworkTopology;
import org.apache.cloudstack.network.topology.NetworkTopologyContext;
import org.apache.cloudstack.utils.CloudStackVersion;
import org.apache.cloudstack.utils.identity.ManagementServerNode;
import org.apache.cloudstack.utils.usage.UsageUtils;
import org.apache.commons.lang3.ObjectUtils;
import org.apache.commons.lang3.StringUtils;
import org.springframework.beans.factory.annotation.Autowired;
import org.springframework.beans.factory.annotation.Qualifier;

import com.cloud.agent.AgentManager;
import com.cloud.agent.Listener;
import com.cloud.agent.api.AgentControlAnswer;
import com.cloud.agent.api.AgentControlCommand;
import com.cloud.agent.api.Answer;
import com.cloud.agent.api.CheckRouterAnswer;
import com.cloud.agent.api.CheckRouterCommand;
import com.cloud.agent.api.CheckS2SVpnConnectionsAnswer;
import com.cloud.agent.api.CheckS2SVpnConnectionsCommand;
import com.cloud.agent.api.Command;
import com.cloud.agent.api.GetDomRVersionAnswer;
import com.cloud.agent.api.GetDomRVersionCmd;
import com.cloud.agent.api.GetRouterAlertsAnswer;
import com.cloud.agent.api.NetworkUsageAnswer;
import com.cloud.agent.api.NetworkUsageCommand;
import com.cloud.agent.api.StartupCommand;
import com.cloud.agent.api.check.CheckSshCommand;
import com.cloud.agent.api.routing.AggregationControlCommand;
import com.cloud.agent.api.routing.AggregationControlCommand.Action;
import com.cloud.agent.api.routing.GetRouterAlertsCommand;
import com.cloud.agent.api.routing.GetRouterMonitorResultsAnswer;
import com.cloud.agent.api.routing.GetRouterMonitorResultsCommand;
import com.cloud.agent.api.routing.GroupAnswer;
import com.cloud.agent.api.routing.IpAliasTO;
import com.cloud.agent.api.routing.NetworkElementCommand;
import com.cloud.agent.api.routing.SetMonitorServiceCommand;
import com.cloud.agent.api.to.MonitorServiceTO;
import com.cloud.agent.manager.Commands;
import com.cloud.alert.AlertManager;
import com.cloud.api.ApiAsyncJobDispatcher;
import com.cloud.api.ApiGsonHelper;
import com.cloud.api.query.dao.DomainRouterJoinDao;
import com.cloud.api.query.dao.UserVmJoinDao;
import com.cloud.api.query.vo.DomainRouterJoinVO;
import com.cloud.api.query.vo.UserVmJoinVO;
import com.cloud.cluster.ManagementServerHostVO;
import com.cloud.cluster.dao.ManagementServerHostDao;
import com.cloud.configuration.Config;
import com.cloud.configuration.ZoneConfig;
import com.cloud.dc.DataCenter;
import com.cloud.dc.DataCenter.NetworkType;
import com.cloud.dc.DataCenterVO;
import com.cloud.dc.HostPodVO;
import com.cloud.dc.dao.DataCenterDao;
import com.cloud.dc.dao.HostPodDao;
import com.cloud.dc.dao.VlanDao;
import com.cloud.deploy.DeployDestination;
import com.cloud.domain.Domain;
import com.cloud.event.ActionEvent;
import com.cloud.event.ActionEventUtils;
import com.cloud.event.EventTypes;
import com.cloud.exception.AgentUnavailableException;
import com.cloud.exception.ConcurrentOperationException;
import com.cloud.exception.ConnectionException;
import com.cloud.exception.InsufficientCapacityException;
import com.cloud.exception.InvalidParameterValueException;
import com.cloud.exception.OperationTimedoutException;
import com.cloud.exception.ResourceUnavailableException;
import com.cloud.host.Host;
import com.cloud.host.HostVO;
import com.cloud.host.Status;
import com.cloud.host.dao.HostDao;
import com.cloud.hypervisor.Hypervisor.HypervisorType;
import com.cloud.network.IpAddress;
import com.cloud.network.MonitoringService;
import com.cloud.network.Network;
import com.cloud.network.Network.GuestType;
import com.cloud.network.Network.Provider;
import com.cloud.network.Network.Service;
import com.cloud.network.NetworkModel;
import com.cloud.network.NetworkService;
import com.cloud.network.Networks.TrafficType;
import com.cloud.network.PublicIpAddress;
import com.cloud.network.RemoteAccessVpn;
import com.cloud.network.RouterHealthCheckResult;
import com.cloud.network.Site2SiteCustomerGateway;
import com.cloud.network.Site2SiteVpnConnection;
import com.cloud.network.SshKeysDistriMonitor;
import com.cloud.network.VirtualNetworkApplianceService;
import com.cloud.network.VirtualRouterProvider;
import com.cloud.network.addr.PublicIp;
import com.cloud.network.dao.FirewallRulesDao;
import com.cloud.network.dao.IPAddressDao;
import com.cloud.network.dao.IPAddressVO;
import com.cloud.network.dao.LBStickinessPolicyDao;
import com.cloud.network.dao.LBStickinessPolicyVO;
import com.cloud.network.dao.LoadBalancerDao;
import com.cloud.network.dao.LoadBalancerVMMapDao;
import com.cloud.network.dao.LoadBalancerVMMapVO;
import com.cloud.network.dao.LoadBalancerVO;
import com.cloud.network.dao.MonitoringServiceDao;
import com.cloud.network.dao.MonitoringServiceVO;
import com.cloud.network.dao.NetworkDao;
import com.cloud.network.dao.NetworkServiceMapDao;
import com.cloud.network.dao.NetworkVO;
import com.cloud.network.dao.OpRouterMonitorServiceDao;
import com.cloud.network.dao.OpRouterMonitorServiceVO;
import com.cloud.network.dao.RemoteAccessVpnDao;
import com.cloud.network.dao.RouterHealthCheckResultDao;
import com.cloud.network.dao.RouterHealthCheckResultVO;
import com.cloud.network.dao.Site2SiteCustomerGatewayDao;
import com.cloud.network.dao.Site2SiteVpnConnectionDao;
import com.cloud.network.dao.Site2SiteVpnConnectionVO;
import com.cloud.network.dao.VirtualRouterProviderDao;
import com.cloud.network.lb.LoadBalancingRule;
import com.cloud.network.lb.LoadBalancingRule.LbDestination;
import com.cloud.network.lb.LoadBalancingRule.LbHealthCheckPolicy;
import com.cloud.network.lb.LoadBalancingRule.LbSslCert;
import com.cloud.network.lb.LoadBalancingRule.LbStickinessPolicy;
import com.cloud.network.lb.LoadBalancingRulesManager;
import com.cloud.network.router.VirtualRouter.RedundantState;
import com.cloud.network.router.VirtualRouter.Role;
import com.cloud.network.rules.FirewallRule;
import com.cloud.network.rules.FirewallRule.Purpose;
import com.cloud.network.rules.FirewallRuleVO;
import com.cloud.network.rules.LoadBalancerContainer.Scheme;
import com.cloud.network.rules.PortForwardingRule;
import com.cloud.network.rules.PortForwardingRuleVO;
import com.cloud.network.rules.RulesManager;
import com.cloud.network.rules.StaticNat;
import com.cloud.network.rules.StaticNatImpl;
import com.cloud.network.rules.StaticNatRule;
import com.cloud.network.rules.dao.PortForwardingRulesDao;
import com.cloud.network.vpc.Vpc;
import com.cloud.network.vpc.VpcService;
import com.cloud.network.vpc.dao.VpcDao;
import com.cloud.network.vpn.Site2SiteVpnManager;
import com.cloud.offering.DiskOffering;
import com.cloud.offering.NetworkOffering;
import com.cloud.offering.ServiceOffering;
import com.cloud.offerings.NetworkOfferingVO;
import com.cloud.offerings.dao.NetworkOfferingDao;
import com.cloud.serializer.GsonHelper;
import com.cloud.server.ManagementServer;
import com.cloud.service.ServiceOfferingVO;
import com.cloud.service.dao.ServiceOfferingDao;
import com.cloud.storage.Storage.ProvisioningType;
import com.cloud.user.Account;
import com.cloud.user.AccountManager;
import com.cloud.user.User;
import com.cloud.user.UserStatisticsVO;
import com.cloud.user.UserStatsLogVO;
import com.cloud.user.UserVO;
import com.cloud.user.dao.UserDao;
import com.cloud.user.dao.UserStatisticsDao;
import com.cloud.user.dao.UserStatsLogDao;
import com.cloud.utils.NumbersUtil;
import com.cloud.utils.Pair;
import com.cloud.utils.component.ComponentContext;
import com.cloud.utils.component.ManagerBase;
import com.cloud.utils.concurrency.NamedThreadFactory;
import com.cloud.utils.db.DB;
import com.cloud.utils.db.EntityManager;
import com.cloud.utils.db.Filter;
import com.cloud.utils.db.GlobalLock;
import com.cloud.utils.db.QueryBuilder;
import com.cloud.utils.db.SearchBuilder;
import com.cloud.utils.db.SearchCriteria;
import com.cloud.utils.db.Transaction;
import com.cloud.utils.db.TransactionCallbackNoReturn;
import com.cloud.utils.db.TransactionStatus;
import com.cloud.utils.exception.CloudRuntimeException;
import com.cloud.utils.fsm.StateListener;
import com.cloud.utils.fsm.StateMachine2;
import com.cloud.utils.net.Ip;
import com.cloud.utils.net.MacAddress;
import com.cloud.utils.net.NetUtils;
import com.cloud.vm.DomainRouterVO;
import com.cloud.vm.Nic;
import com.cloud.vm.NicIpAlias;
import com.cloud.vm.NicProfile;
import com.cloud.vm.NicVO;
import com.cloud.vm.ReservationContext;
import com.cloud.vm.ReservationContextImpl;
import com.cloud.vm.VirtualMachine;
import com.cloud.vm.VirtualMachineGuru;
import com.cloud.vm.VirtualMachineManager;
import com.cloud.vm.VirtualMachineProfile;
import com.cloud.vm.VirtualMachineProfile.Param;
import com.cloud.vm.dao.DomainRouterDao;
import com.cloud.vm.dao.NicDao;
import com.cloud.vm.dao.NicIpAliasDao;
import com.cloud.vm.dao.NicIpAliasVO;
import com.cloud.vm.dao.UserVmDetailsDao;
import com.google.gson.JsonSyntaxException;
import com.google.gson.reflect.TypeToken;

/**
 * VirtualNetworkApplianceManagerImpl manages the different types of virtual
 * network appliances available in the Cloud Stack.
 */
public class VirtualNetworkApplianceManagerImpl extends ManagerBase implements VirtualNetworkApplianceManager, VirtualNetworkApplianceService, VirtualMachineGuru, Listener,
Configurable, StateListener<VirtualMachine.State, VirtualMachine.Event, VirtualMachine> {
    private static final String CONNECTIVITY_TEST = "connectivity.test";
    private static final String FILESYSTEM_WRITABLE_TEST = "filesystem.writable.test";
    private static final String READONLY_FILESYSTEM_ERROR = "Read-only file system";
    private static final String BACKUP_ROUTER_EXCLUDED_TESTS = "gateways_check.py";
    /**
     * Used regex to ensure that the value that will be passed to the VR is an acceptable value
     */
    public static final String loggerROTATE_REGEX = "((?i)(hourly)|(daily)|(monthly))|(\\*|\\d{2})\\:(\\*|\\d{2})\\:(\\*|\\d{2})";

    @Inject private EntityManager _entityMgr;
    @Inject private DataCenterDao _dcDao;
    @Inject protected VlanDao _vlanDao;
    @Inject private FirewallRulesDao _rulesDao;
    @Inject private LoadBalancerDao _loadBalancerDao;
    @Inject private LoadBalancerVMMapDao _loadBalancerVMMapDao;
    @Inject protected IPAddressDao _ipAddressDao;
    @Inject protected DomainRouterDao _routerDao;
    @Inject private UserDao _userDao;
    @Inject protected UserStatisticsDao _userStatsDao;
    @Inject private HostDao _hostDao;
    @Inject private ConfigurationDao _configDao;
    @Inject private HostPodDao _podDao;
    @Inject private UserStatsLogDao _userStatsLogDao;
    @Inject protected AgentManager _agentMgr;
    @Inject private AlertManager _alertMgr;
    @Inject private AccountManager _accountMgr;
    @Inject protected ServiceOfferingDao _serviceOfferingDao;
    @Inject private NetworkOfferingDao _networkOfferingDao;
    @Inject protected NetworkOrchestrationService _networkMgr;
    @Inject protected NetworkModel _networkModel;
    @Inject protected VirtualMachineManager _itMgr;
    @Inject private RulesManager _rulesMgr;
    @Inject protected NetworkDao _networkDao;
    @Inject private LoadBalancingRulesManager _lbMgr;
    @Inject private PortForwardingRulesDao _pfRulesDao;
    @Inject protected RemoteAccessVpnDao _vpnDao;
    @Inject protected NicDao _nicDao;
    @Inject private NicIpAliasDao _nicIpAliasDao;
    @Inject private UserVmDetailsDao _vmDetailsDao;
    @Inject protected VirtualRouterProviderDao _vrProviderDao;
    @Inject private ManagementServerHostDao _msHostDao;
    @Inject private Site2SiteCustomerGatewayDao _s2sCustomerGatewayDao;
    @Inject private Site2SiteVpnConnectionDao _s2sVpnConnectionDao;
    @Inject private Site2SiteVpnManager _s2sVpnMgr;
    @Inject private NetworkService _networkSvc;
    @Inject protected MonitoringServiceDao _monitorServiceDao;
    @Inject private AsyncJobManager _asyncMgr;
    @Inject protected VpcDao _vpcDao;
    @Inject protected ApiAsyncJobDispatcher _asyncDispatcher;
    @Inject private OpRouterMonitorServiceDao _opRouterMonitorServiceDao;

    @Inject protected NetworkTopologyContext _networkTopologyContext;

    @Inject private UserVmJoinDao userVmJoinDao;
    @Inject private DomainRouterJoinDao domainRouterJoinDao;
    @Inject private PortForwardingRulesDao portForwardingDao;
    @Inject private ApplicationLoadBalancerRuleDao applicationLoadBalancerRuleDao;
    @Inject private RouterHealthCheckResultDao routerHealthCheckResultDao;
    @Inject private LBStickinessPolicyDao lbStickinessPolicyDao;
    @Inject private NetworkServiceMapDao _ntwkSrvcDao;

    @Inject private NetworkService networkService;
    @Inject private VpcService vpcService;

    @Autowired
    @Qualifier("networkHelper")
    protected NetworkHelper _nwHelper;

    @Inject protected RouterControlHelper _routerControlHelper;

    @Inject protected CommandSetupHelper _commandSetupHelper;
    @Inject private ManagementServer mgr;

    private int _routerRamSize;
    private int _routerCpuMHz;
    private String _mgmtCidr;

    private int _routerStatsInterval = 300;
    private int _routerCheckInterval = 30;
    private int _rvrStatusUpdatePoolSize = 10;
    private String _dnsBasicZoneUpdates = "all";
    private final Set<String> _guestOSNeedGatewayOnNonDefaultNetwork = new HashSet<>();

    private boolean _disableRpFilter = false;
    private int _routerExtraPublicNics = 2;
    private int _usageAggregationRange = 1440;
    private String _usageTimeZone = "GMT";
    private final long mgmtSrvrId = MacAddress.getMacAddress().toLong();
    private static final int ACQUIRE_GLOBAL_LOCK_TIMEOUT_FOR_COOPERATION = 5; // 5 seconds
    private boolean _dailyOrHourly = false;

    private ScheduledExecutorService _executor;
    private ScheduledExecutorService _checkExecutor;
    private ScheduledExecutorService _networkStatsUpdateExecutor;
    private ExecutorService _rvrStatusUpdateExecutor;

    private BlockingQueue<Long> _vrUpdateQueue;

    @Override
    public VirtualRouter destroyRouter(final long routerId, final Account caller, final Long callerUserId) throws ResourceUnavailableException, ConcurrentOperationException {
        return _nwHelper.destroyRouter(routerId, caller, callerUserId);
    }

    @Override
    @DB
    public VirtualRouter upgradeRouter(final UpgradeRouterCmd cmd) {
        final Long routerId = cmd.getId();
        final Long serviceOfferingId = cmd.getServiceOfferingId();
        final Account caller = CallContext.current().getCallingAccount();

        final DomainRouterVO router = _routerDao.findById(routerId);
        if (router == null) {
            throw new InvalidParameterValueException("Unable to find router with id " + routerId);
        }

        _accountMgr.checkAccess(caller, null, true, router);

        if (router.getServiceOfferingId() == serviceOfferingId) {
            logger.debug("Router: " + routerId + "already has service offering: " + serviceOfferingId);
            return _routerDao.findById(routerId);
        }

        final ServiceOffering newServiceOffering = _entityMgr.findById(ServiceOffering.class, serviceOfferingId);
        if (newServiceOffering == null) {
            throw new InvalidParameterValueException("Unable to find service offering with id " + serviceOfferingId);
        }
        DiskOffering newDiskOffering = _entityMgr.findById(DiskOffering.class, newServiceOffering.getDiskOfferingId());
        if (newDiskOffering == null) {
            throw new InvalidParameterValueException("Unable to find disk offering: " + newServiceOffering.getDiskOfferingId());
        }

        // check if it is a system service offering, if yes return with error as
        // it cannot be used for user vms
        if (!newServiceOffering.isSystemUse()) {
            throw new InvalidParameterValueException("Cannot upgrade router vm to a non system service offering " + serviceOfferingId);
        }

        // Check that the router is stopped
        if (!router.getState().equals(VirtualMachine.State.Stopped)) {
            logger.warn("Unable to upgrade router " + router.toString() + " in state " + router.getState());
            throw new InvalidParameterValueException("Unable to upgrade router " + router.toString() + " in state " + router.getState()
                    + "; make sure the router is stopped and not in an error state before upgrading.");
        }

        final ServiceOfferingVO currentServiceOffering = _serviceOfferingDao.findById(router.getServiceOfferingId());

        // Check that the service offering being upgraded to has the same
        // storage pool preference as the VM's current service
        // offering
        if (_itMgr.isRootVolumeOnLocalStorage(routerId) != newDiskOffering.isUseLocalStorage()) {
            throw new InvalidParameterValueException("Can't upgrade, due to new local storage status : " + newDiskOffering.isUseLocalStorage() + " is different from "
                    + "current local storage status of router " +  routerId);
        }

        router.setServiceOfferingId(serviceOfferingId);
        if (_routerDao.update(routerId, router)) {
            return _routerDao.findById(routerId);
        } else {
            throw new CloudRuntimeException("Unable to upgrade router " + routerId);
        }

    }

    @ActionEvent(eventType = EventTypes.EVENT_ROUTER_STOP, eventDescription = "stopping router Vm", async = true)
    @Override
    public VirtualRouter stopRouter(final long routerId, final boolean forced) throws ResourceUnavailableException, ConcurrentOperationException {
        final CallContext context = CallContext.current();
        final Account account = context.getCallingAccount();

        // verify parameters
        final DomainRouterVO router = _routerDao.findById(routerId);
        if (router == null) {
            throw new InvalidParameterValueException("Unable to find router by id " + routerId + ".");
        }

        _accountMgr.checkAccess(account, null, true, router);

        final UserVO user = _userDao.findById(CallContext.current().getCallingUserId());

        final VirtualRouter virtualRouter = stop(router, forced, user, account);
        if (virtualRouter == null) {
            throw new CloudRuntimeException("Failed to stop router with id " + routerId);
        }

        // Clear stop pending flag after stopped successfully
        if (router.isStopPending()) {
            logger.info("Clear the stop pending flag of router " + router.getHostName() + " after stop router successfully");
            router.setStopPending(false);
            _routerDao.persist(router);
            virtualRouter.setStopPending(false);
        }
        return virtualRouter;
    }

    @DB
    public void processStopOrRebootAnswer(final DomainRouterVO router, final Answer answer) {
        Transaction.execute(new TransactionCallbackNoReturn() {
            @Override
            public void doInTransactionWithoutResult(final TransactionStatus status) {
                // FIXME!!! - UserStats command should grab bytesSent/Received
                // for all guest interfaces of the VR
                final List<Long> routerGuestNtwkIds = _routerDao.getRouterNetworks(router.getId());
                for (final Long guestNtwkId : routerGuestNtwkIds) {
                    final UserStatisticsVO userStats = _userStatsDao.lock(router.getAccountId(), router.getDataCenterId(), guestNtwkId, null, router.getId(), router.getType()
                            .toString());
                    if (userStats != null) {
                        final long currentBytesRcvd = userStats.getCurrentBytesReceived();
                        userStats.setCurrentBytesReceived(0);
                        userStats.setNetBytesReceived(userStats.getNetBytesReceived() + currentBytesRcvd);

                        final long currentBytesSent = userStats.getCurrentBytesSent();
                        userStats.setCurrentBytesSent(0);
                        userStats.setNetBytesSent(userStats.getNetBytesSent() + currentBytesSent);
                        _userStatsDao.update(userStats.getId(), userStats);
                        logger.debug("Successfully updated user statistics as a part of domR " + router + " reboot/stop");
                    } else {
                        logger.warn("User stats were not created for account " + router.getAccountId() + " and dc " + router.getDataCenterId());
                    }
                }
            }
        });
    }

    @Override
    @ActionEvent(eventType = EventTypes.EVENT_ROUTER_REBOOT, eventDescription = "rebooting router Vm", async = true)
    public VirtualRouter rebootRouter(final long routerId, final boolean reprogramNetwork, final boolean forced) throws ConcurrentOperationException, ResourceUnavailableException,
    InsufficientCapacityException {
        final Account caller = CallContext.current().getCallingAccount();

        // verify parameters
        final DomainRouterVO router = _routerDao.findById(routerId);
        if (router == null) {
            throw new InvalidParameterValueException("Unable to find domain router with id " + routerId + ".");
        }

        _accountMgr.checkAccess(caller, null, true, router);

        // Can reboot domain router only in Running state
        if (router == null || router.getState() != VirtualMachine.State.Running) {
            logger.warn("Unable to reboot, virtual router is not in the right state " + router.getState());
            throw new ResourceUnavailableException("Unable to reboot domR, it is not in right state " + router.getState(), DataCenter.class, router.getDataCenterId());
        }

        final UserVO user = _userDao.findById(CallContext.current().getCallingUserId());
        logger.debug("Stopping and starting router " + router + " as a part of router reboot");

        if (stop(router, forced, user, caller) != null) {
            return startRouter(routerId, reprogramNetwork);
        } else {
            throw new CloudRuntimeException("Failed to reboot router " + router);
        }
    }

    @Override
    public boolean configure(final String name, final Map<String, Object> params) throws ConfigurationException {

        _executor = Executors.newScheduledThreadPool(1, new NamedThreadFactory("RouterMonitor"));
        _checkExecutor = Executors.newScheduledThreadPool(1, new NamedThreadFactory("RouterStatusMonitor"));
        _networkStatsUpdateExecutor = Executors.newScheduledThreadPool(1, new NamedThreadFactory("NetworkStatsUpdater"));

        VirtualMachine.State.getStateMachine().registerListener(this);

        final Map<String, String> configs = _configDao.getConfiguration("AgentManager", params);

        _routerRamSize = NumbersUtil.parseInt(configs.get("router.ram.size"), DEFAULT_ROUTER_VM_RAMSIZE);
        _routerCpuMHz = NumbersUtil.parseInt(configs.get("router.cpu.mhz"), DEFAULT_ROUTER_CPU_MHZ);

        _routerExtraPublicNics = NumbersUtil.parseInt(_configDao.getValue(Config.RouterExtraPublicNics.key()), 2);

        final String guestOSString = configs.get("network.dhcp.nondefaultnetwork.setgateway.guestos");
        if (guestOSString != null) {
            final String[] guestOSList = guestOSString.split(",");
            for (final String os : guestOSList) {
                _guestOSNeedGatewayOnNonDefaultNetwork.add(os);
            }
        }

        String value = configs.get("router.stats.interval");
        _routerStatsInterval = NumbersUtil.parseInt(value, 300);

        value = configs.get("router.check.interval");
        _routerCheckInterval = NumbersUtil.parseInt(value, 30);

        value = configs.get("router.check.poolsize");
        _rvrStatusUpdatePoolSize = NumbersUtil.parseInt(value, 10);

        /*
         * We assume that one thread can handle 20 requests in 1 minute in
         * normal situation, so here we give the queue size up to 50 minutes.
         * It's mostly for buffer, since each time CheckRouterTask running, it
         * would add all the redundant networks in the queue immediately
         */
        _vrUpdateQueue = new LinkedBlockingQueue<Long>(_rvrStatusUpdatePoolSize * 1000);

        _rvrStatusUpdateExecutor = Executors.newFixedThreadPool(_rvrStatusUpdatePoolSize, new NamedThreadFactory("RedundantRouterStatusMonitor"));

        String instance = configs.get("instance.name");
        if (instance == null) {
            instance = "DEFAULT";
        }

        NetworkHelperImpl.setVMInstanceName(instance);

        final String rpValue = configs.get("network.disable.rpfilter");
        if (rpValue != null && rpValue.equalsIgnoreCase("true")) {
            _disableRpFilter = true;
        }

        _dnsBasicZoneUpdates = String.valueOf(_configDao.getValue(Config.DnsBasicZoneUpdates.key()));

        logger.info("Router configurations: " + "ramsize=" + _routerRamSize);

        _agentMgr.registerForHostEvents(new SshKeysDistriMonitor(_agentMgr, _hostDao, _configDao), true, false, false);

        final List<ServiceOfferingVO> offerings = _serviceOfferingDao.createSystemServiceOfferings("System Offering For Software Router",
                ServiceOffering.routerDefaultOffUniqueName, 1, _routerRamSize, _routerCpuMHz, null,
                null, true, null, ProvisioningType.THIN, true, null, true, VirtualMachine.Type.DomainRouter, true);
        // this can sometimes happen, if DB is manually or programmatically manipulated
        if (offerings == null || offerings.size() < 2) {
            final String msg = "Data integrity problem : System Offering For Software router VM has been removed?";
            logger.error(msg);
            throw new ConfigurationException(msg);
        }

        NetworkHelperImpl.setSystemAccount(_accountMgr.getSystemAccount());

        final String aggregationRange = configs.get("usage.stats.job.aggregation.range");
        _usageAggregationRange = NumbersUtil.parseInt(aggregationRange, 1440);
        _usageTimeZone = configs.get("usage.aggregation.timezone");
        if (_usageTimeZone == null) {
            _usageTimeZone = "GMT";
        }

        _agentMgr.registerForHostEvents(this, true, false, false);

        logger.info("DomainRouterManager is configured.");

        return true;
    }

    @Override
    public boolean start() {
        if (_routerStatsInterval > 0) {
            _executor.scheduleAtFixedRate(new NetworkUsageTask(), _routerStatsInterval, _routerStatsInterval, TimeUnit.SECONDS);
        } else {
            logger.debug("router.stats.interval - " + _routerStatsInterval + " so not scheduling the router stats thread");
        }

        //Schedule Network stats update task
        //Network stats aggregation should align with aggregation range
        //For daily aggregation, update stats at the end of the day
        //For hourly aggregation, update stats at the end of the hour
        final TimeZone usageTimezone = TimeZone.getTimeZone(_usageTimeZone);
        final Calendar cal = Calendar.getInstance(usageTimezone);
        cal.setTime(new Date());
        //aggDate is the time in millis when the aggregation should happen
        long aggDate = 0;
        final int HOURLY_TIME = 60;
        final int DAILY_TIME = 60 * 24;
        if (_usageAggregationRange == DAILY_TIME) {
            cal.set(Calendar.HOUR_OF_DAY, 0);
            cal.set(Calendar.MINUTE, 0);
            cal.set(Calendar.SECOND, 0);
            cal.set(Calendar.MILLISECOND, 0);
            cal.roll(Calendar.DAY_OF_YEAR, true);
            cal.add(Calendar.MILLISECOND, -1);
            aggDate = cal.getTime().getTime();
            _dailyOrHourly = true;
        } else if (_usageAggregationRange == HOURLY_TIME) {
            cal.set(Calendar.MINUTE, 0);
            cal.set(Calendar.SECOND, 0);
            cal.set(Calendar.MILLISECOND, 0);
            cal.roll(Calendar.HOUR_OF_DAY, true);
            cal.add(Calendar.MILLISECOND, -1);
            aggDate = cal.getTime().getTime();
            _dailyOrHourly = true;
        } else {
            aggDate = cal.getTime().getTime();
            _dailyOrHourly = false;
        }

        if (_usageAggregationRange < UsageUtils.USAGE_AGGREGATION_RANGE_MIN) {
            logger.warn("Usage stats job aggregation range is to small, using the minimum value of " + UsageUtils.USAGE_AGGREGATION_RANGE_MIN);
            _usageAggregationRange = UsageUtils.USAGE_AGGREGATION_RANGE_MIN;
        }

        // We cannot schedule a job at specific time. Provide initial delay instead, from current time, so that the job runs at desired time
        final long initialDelay = aggDate - System.currentTimeMillis();

        if( initialDelay < 0){
            logger.warn("Initial delay for network usage stats update task is incorrect. Stats update task will run immediately");
        }

        _networkStatsUpdateExecutor.scheduleAtFixedRate(new NetworkStatsUpdateTask(), initialDelay, _usageAggregationRange * 60 * 1000,
                TimeUnit.MILLISECONDS);

        if (_routerCheckInterval > 0) {
            _checkExecutor.scheduleAtFixedRate(new CheckRouterTask(), _routerCheckInterval, _routerCheckInterval, TimeUnit.SECONDS);
            for (int i = 0; i < _rvrStatusUpdatePoolSize; i++) {
                _rvrStatusUpdateExecutor.execute(new RvRStatusUpdateTask());
            }
        } else {
            logger.debug("router.check.interval - " + _routerCheckInterval + " so not scheduling the redundant router checking thread");
        }

        final int routerAlertsCheckInterval = RouterAlertsCheckInterval.value();
        if (routerAlertsCheckInterval > 0) {
            _checkExecutor.scheduleAtFixedRate(new CheckRouterAlertsTask(), routerAlertsCheckInterval, routerAlertsCheckInterval, TimeUnit.SECONDS);
        } else {
            logger.debug(RouterAlertsCheckIntervalCK + "=" + routerAlertsCheckInterval + " so not scheduling the router alerts checking thread");
        }

        final int routerHealthCheckConfigRefreshInterval = RouterHealthChecksConfigRefreshInterval.value();
        if (routerHealthCheckConfigRefreshInterval > 0) {
            _checkExecutor.scheduleAtFixedRate(new UpdateRouterHealthChecksConfigTask(), routerHealthCheckConfigRefreshInterval, routerHealthCheckConfigRefreshInterval, TimeUnit.MINUTES);
        } else {
            logger.debug(RouterHealthChecksConfigRefreshIntervalCK + "=" + routerHealthCheckConfigRefreshInterval + " so not scheduling the router health check data thread");
        }

        final int routerHealthChecksFetchInterval = RouterHealthChecksResultFetchInterval.value();
        if (routerHealthChecksFetchInterval > 0) {
            _checkExecutor.scheduleAtFixedRate(new FetchRouterHealthChecksResultTask(), routerHealthChecksFetchInterval, routerHealthChecksFetchInterval, TimeUnit.MINUTES);
        } else {
            logger.debug(RouterHealthChecksResultFetchIntervalCK + "=" + routerHealthChecksFetchInterval + " so not scheduling the router checks fetching thread");
        }

        return true;
    }

    @Override
    public boolean stop() {
        return true;
    }

    protected VirtualNetworkApplianceManagerImpl() {
    }

    protected class NetworkUsageTask extends ManagedContextRunnable {

        public NetworkUsageTask() {
        }

        @Override
        protected void runInContext() {
            try {
                final List<DomainRouterVO> routers = _routerDao.listByStateAndNetworkType(VirtualMachine.State.Running, GuestType.Isolated, mgmtSrvrId);
                logger.debug("Found " + routers.size() + " running routers. ");

                for (final DomainRouterVO router : routers) {
                    collectNetworkStatistics(router, null);
                }
            } catch (final Exception e) {
                logger.warn("Error while collecting network stats", e);
            }
        }
    }

    protected class NetworkStatsUpdateTask extends ManagedContextRunnable {

        public NetworkStatsUpdateTask() {
        }

        @Override
        protected void runInContext() {
            final GlobalLock scanLock = GlobalLock.getInternLock("network.stats");
            try {
                if (scanLock.lock(ACQUIRE_GLOBAL_LOCK_TIMEOUT_FOR_COOPERATION)) {
                    // Check for ownership
                    // msHost in UP state with min id should run the job
                    final ManagementServerHostVO msHost = _msHostDao.findOneInUpState(new Filter(ManagementServerHostVO.class, "id", false, 0L, 1L));
                    if (msHost == null || msHost.getMsid() != mgmtSrvrId) {
                        logger.debug("Skipping aggregate network stats update");
                        scanLock.unlock();
                        return;
                    }
                    try {
                        Transaction.execute(new TransactionCallbackNoReturn() {
                            @Override
                            public void doInTransactionWithoutResult(final TransactionStatus status) {
                                // get all stats with delta > 0
                                final List<UserStatisticsVO> updatedStats = _userStatsDao.listUpdatedStats();
                                final Date updatedTime = new Date();
                                for (final UserStatisticsVO stat : updatedStats) {
                                    // update agg bytes
                                    stat.setAggBytesReceived(stat.getCurrentBytesReceived() + stat.getNetBytesReceived());
                                    stat.setAggBytesSent(stat.getCurrentBytesSent() + stat.getNetBytesSent());
                                    _userStatsDao.update(stat.getId(), stat);
                                    // insert into op_user_stats_log
                                    final UserStatsLogVO statsLog = new UserStatsLogVO(stat.getId(), stat.getNetBytesReceived(), stat.getNetBytesSent(), stat
                                            .getCurrentBytesReceived(), stat.getCurrentBytesSent(), stat.getAggBytesReceived(), stat.getAggBytesSent(), updatedTime);
                                    _userStatsLogDao.persist(statsLog);
                                }
                                logger.debug("Successfully updated aggregate network stats");
                            }
                        });
                    } catch (final Exception e) {
                        logger.debug("Failed to update aggregate network stats", e);
                    } finally {
                        scanLock.unlock();
                    }
                }
            } catch (final Exception e) {
                logger.debug("Exception while trying to acquire network stats lock", e);
            } finally {
                scanLock.releaseRef();
            }
        }
    }

    @DB
    protected void updateSite2SiteVpnConnectionState(final List<DomainRouterVO> routers) {
        for (final DomainRouterVO router : routers) {
            if (router.getRole() == Role.INTERNAL_LB_VM) {
                continue;
            }

            final List<Site2SiteVpnConnectionVO> conns = _s2sVpnMgr.getConnectionsForRouter(router);
            if (conns == null || conns.isEmpty()) {
                continue;
            }
            if (router.getIsRedundantRouter() && router.getRedundantState() != RedundantState.PRIMARY){
                continue;
            }
            if (router.getState() != VirtualMachine.State.Running) {
                for (final Site2SiteVpnConnectionVO conn : conns) {
                    if (conn.getState() != Site2SiteVpnConnection.State.Error) {
                        conn.setState(Site2SiteVpnConnection.State.Disconnected);
                        _s2sVpnConnectionDao.persist(conn);
                    }
                }
                continue;
            }
            final List<String> ipList = new ArrayList<String>();
            for (final Site2SiteVpnConnectionVO conn : conns) {
                if (conn.getState() != Site2SiteVpnConnection.State.Connected && conn.getState() != Site2SiteVpnConnection.State.Disconnected
                    && conn.getState() != Site2SiteVpnConnection.State.Connecting) {
                    continue;
                }
                final Site2SiteCustomerGateway gw = _s2sCustomerGatewayDao.findById(conn.getCustomerGatewayId());
                ipList.add(gw.getGatewayIp());
            }
            final String privateIP = router.getPrivateIpAddress();
            final HostVO host = _hostDao.findById(router.getHostId());
            if (host == null || host.getState() != Status.Up) {
                continue;
            } else if (host.getManagementServerId() != ManagementServerNode.getManagementServerId()) {
                /* Only cover hosts managed by this management server */
                continue;
            } else if (privateIP != null) {
                final CheckS2SVpnConnectionsCommand command = new CheckS2SVpnConnectionsCommand(ipList);
                command.setAccessDetail(NetworkElementCommand.ROUTER_IP, _routerControlHelper.getRouterControlIp(router.getId()));
                command.setAccessDetail(NetworkElementCommand.ROUTER_NAME, router.getInstanceName());
                command.setWait(30);
                final Answer origAnswer = _agentMgr.easySend(router.getHostId(), command);
                CheckS2SVpnConnectionsAnswer answer = null;
                if (origAnswer instanceof CheckS2SVpnConnectionsAnswer) {
                    answer = (CheckS2SVpnConnectionsAnswer) origAnswer;
                } else {
                    logger.warn("Unable to update router " + router.getHostName() + "'s VPN connection status");
                    continue;
                }
                if (!answer.getResult()) {
                    logger.warn("Unable to update router " + router.getHostName() + "'s VPN connection status");
                    continue;
                }
                for (final Site2SiteVpnConnectionVO conn : conns) {
                    final Site2SiteVpnConnectionVO lock = _s2sVpnConnectionDao.acquireInLockTable(conn.getId());
                    if (lock == null) {
                        throw new CloudRuntimeException("Unable to acquire lock for site to site vpn connection id " + conn.getId());
                    }
                    try {
                        if (conn.getState() != Site2SiteVpnConnection.State.Connected && conn.getState() != Site2SiteVpnConnection.State.Disconnected && conn.getState() != Site2SiteVpnConnection.State.Connecting) {
                            continue;
                        }
                        final Site2SiteVpnConnection.State oldState = conn.getState();
                        final Site2SiteCustomerGateway gw = _s2sCustomerGatewayDao.findById(conn.getCustomerGatewayId());

                        if (answer.isIPPresent(gw.getGatewayIp())) {
                            if (answer.isConnected(gw.getGatewayIp())) {
                                conn.setState(Site2SiteVpnConnection.State.Connected);
                            } else {
                                conn.setState(Site2SiteVpnConnection.State.Disconnected);
                            }
                            _s2sVpnConnectionDao.persist(conn);
                            if (oldState != conn.getState()) {
                                final String title = "Site-to-site Vpn Connection to " + gw.getName() + " just switched from " + oldState + " to " + conn.getState();
                                final String context =
                                        "Site-to-site Vpn Connection to " + gw.getName() + " on router " + router.getHostName() + "(id: " + router.getId() + ") " +
                                                " just switched from " + oldState + " to " + conn.getState();
                                logger.info(context);
                                _alertMgr.sendAlert(AlertManager.AlertType.ALERT_TYPE_DOMAIN_ROUTER, router.getDataCenterId(), router.getPodIdToDeployIn(), title, context);
                            }
                        }
                    } finally {
                        _s2sVpnConnectionDao.releaseFromLockTable(lock.getId());
                    }
                }
            }
        }
    }

    protected void updateRoutersRedundantState(final List<DomainRouterVO> routers) {
        boolean updated;
        for (final DomainRouterVO router : routers) {
            updated = false;
            if (!router.getIsRedundantRouter()) {
                continue;
            }
            final RedundantState prevState = router.getRedundantState();
            if (router.getState() != VirtualMachine.State.Running) {
                router.setRedundantState(RedundantState.UNKNOWN);
                updated = true;
            } else {
                final String privateIP = router.getPrivateIpAddress();
                final HostVO host = _hostDao.findById(router.getHostId());
                if (host == null || host.getState() != Status.Up) {
                    router.setRedundantState(RedundantState.UNKNOWN);
                    updated = true;
                } else if (privateIP != null) {
                    final CheckRouterCommand command = new CheckRouterCommand();
                    command.setAccessDetail(NetworkElementCommand.ROUTER_IP, _routerControlHelper.getRouterControlIp(router.getId()));
                    command.setAccessDetail(NetworkElementCommand.ROUTER_NAME, router.getInstanceName());
                    command.setWait(30);
                    final Answer origAnswer = _agentMgr.easySend(router.getHostId(), command);
                    CheckRouterAnswer answer = null;
                    if (origAnswer instanceof CheckRouterAnswer) {
                        answer = (CheckRouterAnswer) origAnswer;
                    } else {
                        logger.warn("Unable to update router " + router.getHostName() + "'s status");
                    }
                    RedundantState state = RedundantState.UNKNOWN;
                    if (answer != null) {
                        if (answer.getResult()) {
                            state = answer.getState();
                        } else {
                            logger.info("Agent response doesn't seem to be correct ==> " + answer.getResult());
                        }
                    }
                    router.setRedundantState(state);
                    updated = true;
                }
            }
            if (updated) {
                _routerDao.update(router.getId(), router);
            }
            final RedundantState currState = router.getRedundantState();
            if (prevState != currState) {
                final String title = "Redundant virtual router " + router.getInstanceName() + " just switch from " + prevState + " to " + currState;
                final String context = "Redundant virtual router (name: " + router.getHostName() + ", id: " + router.getId() + ") " + " just switch from " + prevState + " to "
                        + currState;
                logger.info(context);
                if (currState == RedundantState.PRIMARY) {
                    _alertMgr.sendAlert(AlertManager.AlertType.ALERT_TYPE_DOMAIN_ROUTER, router.getDataCenterId(), router.getPodIdToDeployIn(), title, context);
                }
            }
        }
    }

    // Ensure router status is update to date before execute this function. The
    // function would try best to recover all routers except PRIMARY
    protected void recoverRedundantNetwork(final DomainRouterVO primaryRouter, final DomainRouterVO backupRouter) {
        if (primaryRouter.getState() == VirtualMachine.State.Running && backupRouter.getState() == VirtualMachine.State.Running) {
            final HostVO primaryHost = _hostDao.findById(primaryRouter.getHostId());
            final HostVO backupHost = _hostDao.findById(backupRouter.getHostId());
            if (primaryHost.getState() == Status.Up && backupHost.getState() == Status.Up) {
                final String title = "Reboot " + backupRouter.getInstanceName() + " to ensure redundant virtual routers work";
                if (logger.isDebugEnabled()) {
                    logger.debug(title);
                }
                _alertMgr.sendAlert(AlertManager.AlertType.ALERT_TYPE_DOMAIN_ROUTER, backupRouter.getDataCenterId(), backupRouter.getPodIdToDeployIn(), title, title);
                try {
                    rebootRouter(backupRouter.getId(), true, false);
                } catch (final ConcurrentOperationException e) {
                    logger.warn("Fail to reboot " + backupRouter.getInstanceName(), e);
                } catch (final ResourceUnavailableException e) {
                    logger.warn("Fail to reboot " + backupRouter.getInstanceName(), e);
                } catch (final InsufficientCapacityException e) {
                    logger.warn("Fail to reboot " + backupRouter.getInstanceName(), e);
                }
            }
        }
    }

    protected class RvRStatusUpdateTask extends ManagedContextRunnable {

        /*
         * In order to make fail-over works well at any time, we have to ensure:
         * 1. Backup router's priority = Primary's priority - DELTA + 1
         */
        private void checkSanity(final List<DomainRouterVO> routers) {
            final Set<Long> checkedNetwork = new HashSet<Long>();
            for (final DomainRouterVO router : routers) {
                if (!router.getIsRedundantRouter()) {
                    continue;
                }

                final List<Long> routerGuestNtwkIds = _routerDao.getRouterNetworks(router.getId());

                for (final Long routerGuestNtwkId : routerGuestNtwkIds) {
                    if (checkedNetwork.contains(routerGuestNtwkId)) {
                        continue;
                    }
                    checkedNetwork.add(routerGuestNtwkId);

                    final List<DomainRouterVO> checkingRouters;
                    final Long vpcId = router.getVpcId();
                    if (vpcId != null) {
                        checkingRouters = _routerDao.listByVpcId(vpcId);
                    } else {
                        checkingRouters = _routerDao.listByNetworkAndRole(routerGuestNtwkId, Role.VIRTUAL_ROUTER);
                    }

                    if (checkingRouters.size() != 2) {
                        continue;
                    }

                    DomainRouterVO primaryRouter = null;
                    DomainRouterVO backupRouter = null;
                    for (final DomainRouterVO r : checkingRouters) {
                        if (r.getRedundantState() == RedundantState.PRIMARY) {
                            if (primaryRouter == null) {
                                primaryRouter = r;
                            } else {
                                // Wilder Rodrigues (wrodrigues@schubergphilis.com
                                // Force a restart in order to fix the conflict
                                // recoverRedundantNetwork(primaryRouter, r);
                                break;
                            }
                        } else if (r.getRedundantState() == RedundantState.BACKUP) {
                            if (backupRouter == null) {
                                backupRouter = r;
                            } else {
                                // Wilder Rodrigues (wrodrigues@schubergphilis.com
                                // Do we have 2 routers in Backup state? Perhaps a restart of 1 router is needed.
                                // recoverRedundantNetwork(backupRouter, r);
                                break;
                            }
                        }
                    }
                }
            }
        }

        private void checkDuplicatePrimary(final List<DomainRouterVO> routers) {
            final Map<Long, DomainRouterVO> networkRouterMaps = new HashMap<Long, DomainRouterVO>();
            for (final DomainRouterVO router : routers) {
                final List<Long> routerGuestNtwkIds = _routerDao.getRouterNetworks(router.getId());

                final Long vpcId = router.getVpcId();
                if (vpcId != null || routerGuestNtwkIds.size() > 0) {
                    Long routerGuestNtwkId = vpcId != null ? vpcId : routerGuestNtwkIds.get(0);
                    if (router.getRedundantState() == RedundantState.PRIMARY) {
                        if (networkRouterMaps.containsKey(routerGuestNtwkId)) {
                            final DomainRouterVO dupRouter = networkRouterMaps.get(routerGuestNtwkId);
                            final String title = "More than one redundant virtual router is in PRIMARY state! Router " + router.getHostName() + " and router "
                                    + dupRouter.getHostName();
                            final String context = "Virtual router (name: " + router.getHostName() + ", id: " + router.getId() + " and router (name: " + dupRouter.getHostName()
                                    + ", id: " + router.getId() + ") are both in PRIMARY state! If the problem persist, restart both of routers. ";
                            _alertMgr.sendAlert(AlertManager.AlertType.ALERT_TYPE_DOMAIN_ROUTER, router.getDataCenterId(), router.getPodIdToDeployIn(), title, context);
                            logger.warn(context);
                        } else {
                            networkRouterMaps.put(routerGuestNtwkId, router);
                        }
                    }
                }
            }
        }

        @Override
        protected void runInContext() {
            while (true) {
                try {
                    final Long networkId = _vrUpdateQueue.take(); // This is a blocking call so this thread won't run all the time if no work item in queue.

                    final NetworkVO network = _networkDao.findById(networkId);
                    final Long vpcId = network.getVpcId();

                    final List<DomainRouterVO> routers;
                    if (vpcId != null) {
                        routers = _routerDao.listByVpcId(vpcId);
                    } else {
                        routers = _routerDao.listByNetworkAndRole(networkId, Role.VIRTUAL_ROUTER);
                    }

                    if (routers.size() != 2) {
                        continue;
                    }
                    /*
                     * We update the router pair which the lower id router owned
                     * by this mgmt server, in order to prevent duplicate update
                     * of router status from cluster mgmt servers
                     */
                    final DomainRouterVO router0 = routers.get(0);
                    final DomainRouterVO router1 = routers.get(1);

                    if (router0.getState() != VirtualMachine.State.Running || router1.getState() != VirtualMachine.State.Running) {
                        updateRoutersRedundantState(routers);
                        // Wilder Rodrigues (wrodrigues@schubergphilis.com) - One of the routers is not running,
                        // so we don't have to continue here since the host will be null any way. Also, there is no need
                        // To check either for sanity of duplicate primary. Thus, just update the state and get lost.
                        continue;
                    }

                    DomainRouterVO router = router0;
                    if (router0.getId() < router1.getId()) {
                        router = router0;
                    } else {
                        router = router1;
                    }
                    // && router.getState() == VirtualMachine.State.Stopped
                    if (router.getHostId() == null && router.getState() == VirtualMachine.State.Running) {
                        logger.debug("Skip router pair (" + router0.getInstanceName() + "," + router1.getInstanceName() + ") due to can't find host");
                        continue;
                    }
                    final HostVO host = _hostDao.findById(router.getHostId());
                    if (host == null || host.getManagementServerId() == null || host.getManagementServerId() != ManagementServerNode.getManagementServerId()) {
                        logger.debug("Skip router pair (" + router0.getInstanceName() + "," + router1.getInstanceName() + ") due to not belong to this mgmt server");
                        continue;
                    }
                    updateRoutersRedundantState(routers);
                    checkDuplicatePrimary(routers);
                    checkSanity(routers);
                } catch (final Exception ex) {
                    logger.error("Fail to complete the RvRStatusUpdateTask! ", ex);
                }
            }
        }
    }

    protected class CheckRouterTask extends ManagedContextRunnable {

        public CheckRouterTask() {
        }

        @Override
        protected void runInContext() {
            try {
                final List<DomainRouterVO> routers = _routerDao.listIsolatedByHostId(null);
                logger.debug("Found " + routers.size() + " routers to update status. ");

                updateSite2SiteVpnConnectionState(routers);

                List<NetworkVO> networks = new ArrayList<>();
                for (Vpc vpc : _vpcDao.listAll()) {
                    List<NetworkVO> vpcNetworks = _networkDao.listByVpc(vpc.getId());
                    if (vpcNetworks.size() > 0) {
                        networks.add(vpcNetworks.get(0));
                    }
                }
                logger.debug("Found " + networks.size() + " VPC's to update Redundant State. ");
                pushToUpdateQueue(networks);

                networks = _networkDao.listRedundantNetworks();
                logger.debug("Found " + networks.size() + " networks to update RvR status. ");
                pushToUpdateQueue(networks);
            } catch (final Exception ex) {
                logger.error("Fail to complete the CheckRouterTask! ", ex);
            }
        }

        protected void pushToUpdateQueue(final List<NetworkVO> networks) throws InterruptedException {
            for (final NetworkVO network : networks) {
                if (!_vrUpdateQueue.offer(network.getId(), 500, TimeUnit.MILLISECONDS)) {
                    logger.warn("Cannot insert into virtual router update queue! Adjustment of router.check.interval and router.check.poolsize maybe needed.");
                    break;
                }
            }
        }
    }

    protected class FetchRouterHealthChecksResultTask extends ManagedContextRunnable {
        public FetchRouterHealthChecksResultTask() {
        }

        @Override
        protected void runInContext() {
            try {
                final List<DomainRouterVO> routers = _routerDao.listByStateAndManagementServer(VirtualMachine.State.Running, mgmtSrvrId);
                logger.info("Found " + routers.size() + " running routers. Fetching, analysing and updating DB for the health checks.");
                if (!RouterHealthChecksEnabled.value()) {
                    logger.debug("Skipping fetching of router health check results as router.health.checks.enabled is disabled");
                    return;
                }

                for (final DomainRouterVO router : routers) {
                    GetRouterMonitorResultsAnswer answer = fetchAndUpdateRouterHealthChecks(router, false);
                    List<String> failingChecks = getFailingChecks(router, answer);
                    handleFailingChecks(router, failingChecks);
                }
            } catch (final Exception ex) {
                logger.error("Fail to complete the FetchRouterHealthChecksResultTask! ", ex);
                ex.printStackTrace();
            }
        }
    }

    private List<String> getFailingChecks(DomainRouterVO router, GetRouterMonitorResultsAnswer answer) {

        if (answer == null) {
            logger.warn("Unable to fetch monitor results for router " + router);
            resetRouterHealthChecksAndConnectivity(router.getId(), false, false, "Communication failed");
            return Arrays.asList(CONNECTIVITY_TEST);
        } else if (!answer.getResult()) {
            logger.warn("Failed to fetch monitor results from router " + router + " with details: " + answer.getDetails());
            if (StringUtils.isNotBlank(answer.getDetails()) && answer.getDetails().equalsIgnoreCase(READONLY_FILESYSTEM_ERROR)) {
                resetRouterHealthChecksAndConnectivity(router.getId(), true, false, "Failed to write: " + answer.getDetails());
                return Arrays.asList(FILESYSTEM_WRITABLE_TEST);
            } else {
                resetRouterHealthChecksAndConnectivity(router.getId(), false, false, "Failed to fetch results with details: " + answer.getDetails());
                return Arrays.asList(CONNECTIVITY_TEST);
            }
        } else {
            resetRouterHealthChecksAndConnectivity(router.getId(), true, true, "Successfully fetched data");
            updateDbHealthChecksFromRouterResponse(router.getId(), answer.getMonitoringResults());
            return answer.getFailingChecks();
        }
    }

    private void handleFailingChecks(DomainRouterVO router, List<String> failingChecks) {
        if (failingChecks == null || failingChecks.size() == 0) {
            return;
        }

        String alertMessage = String.format("Health checks failed: %d failing checks on router %s / %s", failingChecks.size(), router.getName(), router.getUuid());
        _alertMgr.sendAlert(AlertType.ALERT_TYPE_DOMAIN_ROUTER, router.getDataCenterId(), router.getPodIdToDeployIn(),
                alertMessage, alertMessage);
        logger.warn(alertMessage + ". Checking failed health checks to see if router needs recreate");

        String checkFailsToRecreateVr = RouterHealthChecksFailuresToRecreateVr.valueIn(router.getDataCenterId());
        StringBuilder failingChecksEvent = new StringBuilder();
        boolean recreateRouter = false;
        for (int i = 0; i < failingChecks.size(); i++) {
            String failedCheck = failingChecks.get(i);
            if (i == 0) {
                failingChecksEvent.append("Router ")
                        .append(router.getName())
                        .append(" / ")
                        .append(router.getUuid())
                        .append(" has failing checks: ");
            }

            failingChecksEvent.append(failedCheck);
            if (i < failingChecks.size() - 1) {
                failingChecksEvent.append(", ");
            }

            if (StringUtils.isNotBlank(checkFailsToRecreateVr) && checkFailsToRecreateVr.contains(failedCheck)) {
                recreateRouter = true;
            }
        }

        ActionEventUtils.onActionEvent(User.UID_SYSTEM, Account.ACCOUNT_ID_SYSTEM,
                Domain.ROOT_DOMAIN, EventTypes.EVENT_ROUTER_HEALTH_CHECKS, failingChecksEvent.toString(), router.getId(), ApiCommandResourceType.DomainRouter.toString());

        if (recreateRouter) {
            logger.warn("Health Check Alert: Found failing checks in " +
                    RouterHealthChecksFailuresToRecreateVrCK + ", attempting recreating router.");
            recreateRouter(router.getId());
        }
    }

    private DomainRouterJoinVO getAnyRouterJoinWithVpc(long routerId) {
        List<DomainRouterJoinVO> routerJoinVOs = domainRouterJoinDao.searchByIds(routerId);
        for (DomainRouterJoinVO router : routerJoinVOs) {
            if (router.getRemoved() == null && router.getVpcId() != 0) {
                return router;
            }
        }
        return null;
    }

    private boolean restartVpcInDomainRouter(DomainRouterJoinVO router, User user) {
        try {
            logger.debug("Attempting restart VPC " + router.getVpcName() + " for router recreation " + router.getUuid());
            ActionEventUtils.onActionEvent(User.UID_SYSTEM, Account.ACCOUNT_ID_SYSTEM,
                    Domain.ROOT_DOMAIN, EventTypes.EVENT_ROUTER_HEALTH_CHECKS,
                    "Recreating router " + router.getUuid() + " by restarting VPC " + router.getVpcUuid(), router.getId(), ApiCommandResourceType.DomainRouter.toString());
            return vpcService.restartVpc(router.getVpcId(), true, false, false, user);
        } catch (Exception e) {
            logger.error("Failed to restart VPC for router recreation " +
                    router.getVpcName() + " ,router " + router.getUuid(), e);
            return false;
        }
    }

    private DomainRouterJoinVO getAnyRouterJoinWithGuestTraffic(long routerId) {
        List<DomainRouterJoinVO> routerJoinVOs = domainRouterJoinDao.searchByIds(routerId);
        for (DomainRouterJoinVO router : routerJoinVOs) {
            if (router.getRemoved() == null && router.getTrafficType() == TrafficType.Guest) {
                return router;
            }
        }
        return null;
    }

    private boolean restartGuestNetworkInDomainRouter(DomainRouterJoinVO router, User user) {
        try {
            logger.info("Attempting restart network " + router.getNetworkName() + " for router recreation " + router.getUuid());
            ActionEventUtils.onActionEvent(User.UID_SYSTEM, Account.ACCOUNT_ID_SYSTEM,
                    Domain.ROOT_DOMAIN, EventTypes.EVENT_ROUTER_HEALTH_CHECKS,
                    "Recreating router " + router.getUuid() + " by restarting network " + router.getNetworkUuid(), router.getId(), ApiCommandResourceType.DomainRouter.toString());
            return networkService.restartNetwork(router.getNetworkId(), true, false, false, user);
        } catch (Exception e) {
            logger.error("Failed to restart network " + router.getNetworkName() +
                    " for router recreation " + router.getNetworkName(), e);
            return false;
        }
    }

    /**
     * Attempts recreation of router by restarting with cleanup a VPC if any or a guest network associated in case no VPC.
     * @param routerId - the id of the router to be recreated.
     * @return true if successfully restart is attempted else false.
     */
    private boolean recreateRouter(long routerId) {
        User systemUser = _userDao.getUser(User.UID_SYSTEM);

        // Find any VPC containing router join VO, restart it and return
        DomainRouterJoinVO routerJoinToRestart = getAnyRouterJoinWithVpc(routerId);
        if (routerJoinToRestart != null) {
            return restartVpcInDomainRouter(routerJoinToRestart, systemUser);
        }

        // If no VPC containing router join VO was found we look for a guest network traffic containing join VO and restart that.
        routerJoinToRestart = getAnyRouterJoinWithGuestTraffic(routerId);
        if (routerJoinToRestart != null) {
            return restartGuestNetworkInDomainRouter(routerJoinToRestart, systemUser);
        }

        logger.warn("Unable to find a valid guest network or VPC to restart for recreating router id " + routerId);
        return false;
    }

    private Map<String, Map<String, RouterHealthCheckResultVO>> getHealthChecksFromDb(long routerId) {
        List<RouterHealthCheckResultVO> healthChecksList = routerHealthCheckResultDao.getHealthCheckResults(routerId);
        Map<String, Map<String, RouterHealthCheckResultVO>> healthCheckResults = new HashMap<>();
        if (healthChecksList.isEmpty()) {
            return healthCheckResults;
        }

        for (RouterHealthCheckResultVO healthCheck : healthChecksList) {
            if (!healthCheckResults.containsKey(healthCheck.getCheckType())) {
                healthCheckResults.put(healthCheck.getCheckType(), new HashMap<>());
            }
            healthCheckResults.get(healthCheck.getCheckType()).put(healthCheck.getCheckName(), healthCheck);
        }

        return healthCheckResults;
    }

    private void resetRouterHealthChecksAndConnectivity(final long routerId, boolean connected, boolean writable, String message) {
        routerHealthCheckResultDao.expungeHealthChecks(routerId);
        updateRouterHealthCheckResult(routerId, CONNECTIVITY_TEST, "basic", connected, connected ? "Successfully connected to router" : message);
        updateRouterHealthCheckResult(routerId, FILESYSTEM_WRITABLE_TEST, "basic", writable, writable ? "Successfully written to file system" : message);
    }

    private void updateRouterHealthCheckResult(final long routerId, String checkName, String checkType, boolean checkResult, String checkMessage) {
        boolean newHealthCheckEntry = false;
        RouterHealthCheckResultVO connectivityVO = routerHealthCheckResultDao.getRouterHealthCheckResult(routerId, checkName, checkType);
        if (connectivityVO == null) {
            connectivityVO = new RouterHealthCheckResultVO(routerId, checkName, checkType);
            newHealthCheckEntry = true;
        }

        connectivityVO.setCheckResult(checkResult);
        connectivityVO.setLastUpdateTime(new Date());
        if (StringUtils.isNotEmpty(checkMessage)) {
            connectivityVO.setCheckDetails(checkMessage.getBytes(com.cloud.utils.StringUtils.getPreferredCharset()));
        }

        if (newHealthCheckEntry) {
            routerHealthCheckResultDao.persist(connectivityVO);
        } else {
            routerHealthCheckResultDao.update(connectivityVO.getId(), connectivityVO);
        }
    }

    private RouterHealthCheckResultVO parseHealthCheckVOFromJson(final long routerId,
            final String checkName, final String checkType, final Map<String, String> checkData,
            final Map<String, Map<String, RouterHealthCheckResultVO>> checksInDb) {
        boolean success = Boolean.parseBoolean(checkData.get("success"));
        Date lastUpdate = new Date(Long.parseLong(checkData.get("lastUpdate")));
        double lastRunDuration = Double.parseDouble(checkData.get("lastRunDuration"));
        String message = checkData.get("message");
        final RouterHealthCheckResultVO hcVo;
        boolean newEntry = false;
        if (checksInDb.containsKey(checkType) && checksInDb.get(checkType).containsKey(checkName)) {
            hcVo = checksInDb.get(checkType).get(checkName);
        } else {
            hcVo = new RouterHealthCheckResultVO(routerId, checkName, checkType);
            newEntry = true;
        }

        hcVo.setCheckResult(success);
        hcVo.setLastUpdateTime(lastUpdate);
        if (StringUtils.isNotEmpty(message)) {
            hcVo.setCheckDetails(message.getBytes(com.cloud.utils.StringUtils.getPreferredCharset()));
        }

        if (newEntry) {
            routerHealthCheckResultDao.persist(hcVo);
        } else {
            routerHealthCheckResultDao.update(hcVo.getId(), hcVo);
        }
        logger.info("Found health check " + hcVo + " which took running duration (ms) " + lastRunDuration);
        return hcVo;
    }

    /**
     *
     * @param checksJson JSON expected is
     *                   {
     *                      checkType1: {
     *                          checkName1: {
     *                              success: true/false,
     *                              lastUpdate: date string,
     *                              lastRunDuration: ms spent on test,
     *                              message: detailed message from check execution
     *                          },
     *                          checkType2: .....
     *                      },
     *                      checkType2: ......
     *                   }
     * @return converts the above JSON into list of RouterHealthCheckResult.
     */
    private List<RouterHealthCheckResult> parseHealthCheckResults(
            final Map<String, Map<String, Map<String, String>>> checksJson, final long routerId) {
        final Map<String, Map<String, RouterHealthCheckResultVO>> checksInDb = getHealthChecksFromDb(routerId);
        List<RouterHealthCheckResult> healthChecks = new ArrayList<>();
        final String lastRunKey = "lastRun";
        for (String checkType : checksJson.keySet()) {
            if (checksJson.get(checkType).containsKey(lastRunKey)) { // Log last run of this check type run info
                Map<String, String> lastRun = checksJson.get(checkType).get(lastRunKey);
                logger.info("Found check types executed on VR " + checkType + ", start: " + lastRun.get("start") +
                        ", end: " + lastRun.get("end") + ", duration: " + lastRun.get("duration"));
            }

            for (String checkName : checksJson.get(checkType).keySet()) {
                if (lastRunKey.equals(checkName)) {
                    continue;
                }

                try {
                    final RouterHealthCheckResultVO hcVo = parseHealthCheckVOFromJson(
                            routerId, checkName, checkType, checksJson.get(checkType).get(checkName), checksInDb);
                    healthChecks.add(hcVo);
                } catch (Exception ex) {
                    logger.error("Skipping health check: Exception while parsing check result data for router id " + routerId +
                            ", check type: " + checkType + ", check name: " + checkName + ":" + ex.getLocalizedMessage(), ex);
                }
            }
        }
        return healthChecks;
    }

    private List<RouterHealthCheckResult> updateDbHealthChecksFromRouterResponse(final long routerId, final String monitoringResult) {
        if (StringUtils.isBlank(monitoringResult)) {
            logger.warn("Attempted parsing empty monitoring results string for router " + routerId);
            return Collections.emptyList();
        }

        try {
            logger.debug("Parsing and updating DB health check data for router: " + routerId + " with data: " + monitoringResult) ;
            final Type t = new TypeToken<Map<String, Map<String, Map<String, String>>>>() {}.getType();
            final Map<String, Map<String, Map<String, String>>> checks = GsonHelper.getGson().fromJson(monitoringResult, t);
            return parseHealthCheckResults(checks, routerId);
        } catch (JsonSyntaxException ex) {
            logger.error("Unable to parse the result of health checks due to " + ex.getLocalizedMessage(), ex);
        }
        return Collections.emptyList();
    }

    private GetRouterMonitorResultsAnswer fetchAndUpdateRouterHealthChecks(DomainRouterVO router, boolean performFreshChecks) {
        if (!RouterHealthChecksEnabled.value()) {
            return null;
        }

        String controlIP = _routerControlHelper.getRouterControlIp(router.getId());
        if (StringUtils.isNotBlank(controlIP) && !controlIP.equals("0.0.0.0")) {
            final GetRouterMonitorResultsCommand command = new GetRouterMonitorResultsCommand(performFreshChecks, false);
            command.setAccessDetail(NetworkElementCommand.ROUTER_IP, controlIP);
            command.setAccessDetail(NetworkElementCommand.ROUTER_NAME, router.getInstanceName());
            try {
                final Answer answer = _agentMgr.easySend(router.getHostId(), command);

                if (answer == null) {
                    logger.warn("Unable to fetch monitoring results data from router " + router.getHostName());
                    return null;
                }
                if (answer instanceof GetRouterMonitorResultsAnswer) {
                    return (GetRouterMonitorResultsAnswer) answer;
                } else {
                    logger.warn("Unable to fetch health checks results to router " + router.getHostName() + " Received answer " + answer.getDetails());
                    return new GetRouterMonitorResultsAnswer(command, false, null, answer.getDetails());
                }
            } catch (final Exception e) {
                logger.warn("Error while collecting alerts from router: " + router.getInstanceName(), e);
                return null;
            }
        }

        return null;
    }

    private GetRouterMonitorResultsAnswer performBasicTestsOnRouter(DomainRouterVO router) {
        if (!RouterHealthChecksEnabled.value()) {
            return null;
        }

        String controlIP = _routerControlHelper.getRouterControlIp(router.getId());
        if (StringUtils.isNotBlank(controlIP) && !controlIP.equals("0.0.0.0")) {
            final GetRouterMonitorResultsCommand command = new GetRouterMonitorResultsCommand(false, true);
            command.setAccessDetail(NetworkElementCommand.ROUTER_IP, controlIP);
            command.setAccessDetail(NetworkElementCommand.ROUTER_NAME, router.getInstanceName());
            try {
                final Answer answer = _agentMgr.easySend(router.getHostId(), command);

                if (answer == null) {
                    logger.warn("Unable to fetch basic router test results data from router " + router.getHostName());
                    return null;
                }
                if (answer instanceof GetRouterMonitorResultsAnswer) {
                    return (GetRouterMonitorResultsAnswer) answer;
                } else {
                    logger.warn("Unable to fetch basic router test results from router " + router.getHostName() + " Received answer " + answer.getDetails());
                    return new GetRouterMonitorResultsAnswer(command, false, null, answer.getDetails());
                }
            } catch (final Exception e) {
                logger.warn("Error while performing basic tests on router: " + router.getInstanceName(), e);
                return null;
            }
        }

        return null;
    }

    @Override
    public Pair<Boolean, String> performRouterHealthChecks(long routerId) {
        DomainRouterVO router = _routerDao.findById(routerId);

        if (router == null) {
            throw new CloudRuntimeException("Unable to find router with id " + routerId);
        }

        if (!RouterHealthChecksEnabled.value()) {
            throw new CloudRuntimeException("Router health checks are not enabled for router: " + router);
        }

        logger.info("Running health check results for router " + router.getUuid());

        GetRouterMonitorResultsAnswer answer = null;
        String resultDetails = "";
        boolean success = true;

        // Step 1: Perform basic tests to check the connectivity and file system on router
        answer = performBasicTestsOnRouter(router);
        if (answer == null) {
            logger.debug("No results received for the basic tests on router: " + router);
            resultDetails = "Basic tests results unavailable";
            success = false;
        } else if (!answer.getResult()) {
            logger.debug("Basic tests failed on router: " + router);
            resultDetails = "Basic tests failed - " + answer.getMonitoringResults();
            success = false;
        } else {
            // Step 2: Update health check data on router and perform and retrieve health checks on router
            if (!updateRouterHealthChecksConfig(router)) {
                logger.warn("Unable to update health check config for fresh run successfully for router: " + router + ", so trying to fetch last result.");
                success = false;
                answer = fetchAndUpdateRouterHealthChecks(router, false);
            } else {
                logger.info("Successfully updated health check config for fresh run successfully for router: " + router);
                answer = fetchAndUpdateRouterHealthChecks(router, true);
            }

            if (answer == null) {
                resultDetails = "Failed to fetch and update health checks";
                success = false;
            } else if (!answer.getResult()) {
                resultDetails = "Get health checks failed - " + answer.getMonitoringResults();
                success = false;
            }
        }

        // Step 3: Update health checks values in database. We do this irrespective of new health check config.
        List<String> failingChecks = getFailingChecks(router, answer);
        handleFailingChecks(router, failingChecks);

        return new Pair<Boolean, String>(success, resultDetails);
    }

    protected class UpdateRouterHealthChecksConfigTask extends ManagedContextRunnable {
        public UpdateRouterHealthChecksConfigTask() {
        }

        @Override
        protected void runInContext() {
            try {
                final List<DomainRouterVO> routers = _routerDao.listByStateAndManagementServer(VirtualMachine.State.Running, mgmtSrvrId);
                logger.debug("Found " + routers.size() + " running routers. ");

                for (final DomainRouterVO router : routers) {
                    GetRouterMonitorResultsAnswer answer = performBasicTestsOnRouter(router);
                    if (answer != null && answer.getResult()) {
                        updateRouterHealthChecksConfig(router);
                    } else {
                        String resultDetails = (answer == null) ? "" : ", " + answer.getMonitoringResults();
                        logger.debug("Couldn't update health checks config on router: " + router + " as basic tests didn't succeed" + resultDetails);
                    }
                }
            } catch (final Exception ex) {
                logger.error("Fail to complete the UpdateRouterHealthChecksConfigTask! ", ex);
            }
        }
    }

    private SetMonitorServiceCommand createMonitorServiceCommand(DomainRouterVO router, List<MonitorServiceTO> services,
                                                                 boolean reconfigure, boolean deleteFromProcessedCache) {
        final SetMonitorServiceCommand command = new SetMonitorServiceCommand(services);
        command.setAccessDetail(NetworkElementCommand.ROUTER_IP, _routerControlHelper.getRouterControlIp(router.getId()));
        command.setAccessDetail(NetworkElementCommand.ROUTER_NAME, router.getInstanceName());
        command.setAccessDetail(SetMonitorServiceCommand.ROUTER_HEALTH_CHECKS_ENABLED, RouterHealthChecksEnabled.value().toString());
        command.setAccessDetail(SetMonitorServiceCommand.ROUTER_HEALTH_CHECKS_BASIC_INTERVAL, RouterHealthChecksBasicInterval.value().toString());
        command.setAccessDetail(SetMonitorServiceCommand.ROUTER_HEALTH_CHECKS_ADVANCED_INTERVAL, RouterHealthChecksAdvancedInterval.value().toString());
        String excludedTests = RouterHealthChecksToExclude.valueIn(router.getDataCenterId());
        if (router.getIsRedundantRouter()) {
            // Disable gateway check if VPC has no tiers or no active VM's in it
            final List<Long> routerGuestNtwkIds = _routerDao.getRouterNetworks(router.getId());
            if (RedundantState.BACKUP.equals(router.getRedundantState()) ||
                    routerGuestNtwkIds == null || routerGuestNtwkIds.isEmpty()) {
                excludedTests = excludedTests.isEmpty() ? BACKUP_ROUTER_EXCLUDED_TESTS : excludedTests + "," + BACKUP_ROUTER_EXCLUDED_TESTS;
            }
        }

        command.setAccessDetail(SetMonitorServiceCommand.ROUTER_HEALTH_CHECKS_EXCLUDED, excludedTests);
        command.setHealthChecksConfig(getRouterHealthChecksConfig(router));
        command.setReconfigureAfterUpdate(reconfigure);
        command.setDeleteFromProcessedCache(deleteFromProcessedCache); // As part of updating
        return command;
    }

    /**
     * Updates router health check config to the virtual router that it uses for health checks.
     * @param router - the router ID that data needs to be sent to.
     * @return success of whether data was sent or not
     */
    private boolean updateRouterHealthChecksConfig(DomainRouterVO router) {
        if (!RouterHealthChecksEnabled.value()) {
            return false;
        }

        String controlIP = _routerControlHelper.getRouterControlIp(router.getId());
        if (StringUtils.isBlank(controlIP) || controlIP.equals("0.0.0.0")) {
            logger.debug("Skipping update data on router " + router.getUuid() + " because controlIp is not correct.");
            return false;
        }

        logger.info("Updating data for router health checks for router " + router.getUuid());
        Answer origAnswer = null;
        try {
            SetMonitorServiceCommand command = createMonitorServiceCommand(router, null, true, true);
            origAnswer = _agentMgr.easySend(router.getHostId(), command);
        } catch (final Exception e) {
            logger.error("Error while sending update data for health check to router: " + router.getInstanceName(), e);
            return false;
        }

        if (origAnswer == null) {
            logger.error("Unable to update health checks data to router " + router.getHostName());
            return false;
        }

        GroupAnswer answer = null;
        if (origAnswer instanceof GroupAnswer) {
            answer = (GroupAnswer) origAnswer;
        } else {
            logger.error("Unable to update health checks data to router " + router.getHostName() + " Received answer " + origAnswer.getDetails());
            return false;
        }

        if (!answer.getResult()) {
            logger.error("Unable to update health checks data to router " + router.getHostName() + ", details : " + answer.getDetails());
        }

        return answer.getResult();
    }

    private String getSystemThresholdsHealthChecksData(final DomainRouterVO router) {
        return new StringBuilder()
                .append("minDiskNeeded=" + RouterHealthChecksFreeDiskSpaceThreshold.valueIn(router.getDataCenterId()))
                .append(",maxCpuUsage=" + RouterHealthChecksMaxCpuUsageThreshold.valueIn(router.getDataCenterId()))
                .append(",maxMemoryUsage=" + RouterHealthChecksMaxMemoryUsageThreshold.valueIn(router.getDataCenterId()) + ";")
                .toString();
    }

    private String getRouterVersionHealthChecksData(final DomainRouterVO router) {
        if (router.getTemplateVersion() != null && router.getScriptsVersion() != null) {
            StringBuilder routerVersion = new StringBuilder()
                    .append("templateVersion=" + router.getTemplateVersion())
                    .append(",scriptsVersion=" + router.getScriptsVersion());
            return routerVersion.toString();
        }
        return null;
    }

    private void updateWithPortForwardingRules(final DomainRouterJoinVO routerJoinVO, final UserVmJoinVO vm, final StringBuilder portData) {
        SearchBuilder<PortForwardingRuleVO> sbpf = portForwardingDao.createSearchBuilder();
        sbpf.and("networkId", sbpf.entity().getNetworkId(), SearchCriteria.Op.EQ);
        sbpf.and("instanceId", sbpf.entity().getVirtualMachineId(), SearchCriteria.Op.EQ);
        SearchCriteria<PortForwardingRuleVO> scpf = sbpf.create();
        scpf.setParameters("networkId", routerJoinVO.getNetworkId());
        scpf.setParameters("instanceId", vm.getId());
        List<PortForwardingRuleVO> portForwardingRules = portForwardingDao.search(scpf, null);
        for (PortForwardingRuleVO portForwardingRule : portForwardingRules) {
            portData.append("sourceIp=").append(_ipAddressDao.findById(portForwardingRule.getSourceIpAddressId()).getAddress().toString())
                    .append(",sourcePortStart=").append(portForwardingRule.getSourcePortStart())
                    .append(",sourcePortEnd=").append(portForwardingRule.getSourcePortEnd())
                    .append(",destIp=").append(portForwardingRule.getDestinationIpAddress())
                    .append(",destPortStart=").append(portForwardingRule.getDestinationPortStart())
                    .append(",destPortEnd=").append(portForwardingRule.getDestinationPortEnd()).append(";");
        }
    }

    private String getStickinessPolicies(long loadBalancingRuleId) {
        List<LBStickinessPolicyVO> stickinessPolicyVOs = lbStickinessPolicyDao.listByLoadBalancerId(loadBalancingRuleId, false);
        if (stickinessPolicyVOs != null && stickinessPolicyVOs.size() > 0) {
            StringBuilder stickiness = new StringBuilder();
            for (LBStickinessPolicyVO stickinessVO : stickinessPolicyVOs) {
                stickiness.append(stickinessVO.getMethodName()).append(" ");
            }
            return stickiness.toString().trim();
        }
        return "None";
    }

    private void updateWithLbRules(final DomainRouterJoinVO routerJoinVO, final StringBuilder loadBalancingData) {
        List<? extends FirewallRuleVO> loadBalancerVOs = this.getLBRules(routerJoinVO);
        for (FirewallRuleVO firewallRuleVO : loadBalancerVOs) {
            List<LoadBalancerVMMapVO> vmMapVOs = _loadBalancerVMMapDao.listByLoadBalancerId(firewallRuleVO.getId(), false);
            if (vmMapVOs.size() > 0) {

                final NetworkOffering offering = _networkOfferingDao.findById(_networkDao.findById(routerJoinVO.getNetworkId()).getNetworkOfferingId());
                if (offering.getConcurrentConnections() == null) {
                    loadBalancingData.append("maxconn=").append(_configDao.getValue(Config.NetworkLBHaproxyMaxConn.key()));
                } else {
                    loadBalancingData.append("maxconn=").append(offering.getConcurrentConnections().toString());
                }

                loadBalancingData.append(",sourcePortStart=").append(firewallRuleVO.getSourcePortStart())
                        .append(",sourcePortEnd=").append(firewallRuleVO.getSourcePortEnd());
                if (firewallRuleVO instanceof LoadBalancerVO) {
                    LoadBalancerVO loadBalancerVO = (LoadBalancerVO) firewallRuleVO;
                    loadBalancingData.append(",sourceIp=").append(_ipAddressDao.findById(loadBalancerVO.getSourceIpAddressId()).getAddress().toString())
                            .append(",destPortStart=").append(loadBalancerVO.getDefaultPortStart())
                            .append(",destPortEnd=").append(loadBalancerVO.getDefaultPortEnd())
                            .append(",algorithm=").append(loadBalancerVO.getAlgorithm())
                            .append(",protocol=").append(loadBalancerVO.getLbProtocol());
                } else if (firewallRuleVO instanceof ApplicationLoadBalancerRuleVO) {
                    ApplicationLoadBalancerRuleVO appLoadBalancerVO = (ApplicationLoadBalancerRuleVO) firewallRuleVO;
                    loadBalancingData.append(",sourceIp=").append(appLoadBalancerVO.getSourceIp())
                            .append(",destPortStart=").append(appLoadBalancerVO.getDefaultPortStart())
                            .append(",destPortEnd=").append(appLoadBalancerVO.getDefaultPortEnd())
                            .append(",algorithm=").append(appLoadBalancerVO.getAlgorithm())
                            .append(",protocol=").append(appLoadBalancerVO.getLbProtocol());
                }
                loadBalancingData.append(",stickiness=").append(getStickinessPolicies(firewallRuleVO.getId()));
                loadBalancingData.append(",keepAliveEnabled=").append(offering.isKeepAliveEnabled()).append(",vmIps=");
                for (LoadBalancerVMMapVO vmMapVO : vmMapVOs) {
                    loadBalancingData.append(vmMapVO.getInstanceIp()).append(" ");
                }
                loadBalancingData.setCharAt(loadBalancingData.length() - 1, ';');
            }
        }
    }

    private Map<String, String> getRouterHealthChecksConfig(final DomainRouterVO router) {
        Map<String, String> data = new HashMap<>();
        List<DomainRouterJoinVO> routerJoinVOs = domainRouterJoinDao.searchByIds(router.getId());
        StringBuilder vmsData = new StringBuilder();
        StringBuilder portData = new StringBuilder();
        StringBuilder loadBalancingData = new StringBuilder();
        StringBuilder gateways = new StringBuilder();
        gateways.append("gatewaysIps=");
        for (DomainRouterJoinVO routerJoinVO : routerJoinVOs) {
            if (StringUtils.isNotBlank(routerJoinVO.getGateway())) {
                gateways.append(routerJoinVO.getGateway() + " ");
            }
            SearchBuilder<UserVmJoinVO> sbvm = userVmJoinDao.createSearchBuilder();
            sbvm.and("networkId", sbvm.entity().getNetworkId(), SearchCriteria.Op.EQ);
            SearchCriteria<UserVmJoinVO> scvm = sbvm.create();
            scvm.setParameters("networkId", routerJoinVO.getNetworkId());
            List<UserVmJoinVO> vms = userVmJoinDao.search(scvm, null);
            boolean isDhcpSupported = _ntwkSrvcDao.areServicesSupportedInNetwork(routerJoinVO.getNetworkId(), Service.Dhcp);
            boolean isDnsSupported = _ntwkSrvcDao.areServicesSupportedInNetwork(routerJoinVO.getNetworkId(), Service.Dns);
            for (UserVmJoinVO vm : vms) {
                if (vm.getState() != VirtualMachine.State.Running) {
                    continue;
                }

                vmsData.append("vmName=").append(vm.getName())
                        .append(",macAddress=").append(vm.getMacAddress())
                        .append(",ip=").append(vm.getIpAddress())
                        .append(",dhcp=").append(isDhcpSupported)
                        .append(",dns=").append(isDnsSupported).append(";");
                updateWithPortForwardingRules(routerJoinVO, vm, portData);
            }
            updateWithLbRules(routerJoinVO, loadBalancingData);
        }

        String routerVersion = getRouterVersionHealthChecksData(router);
        data.put("virtualMachines", vmsData.toString());
        data.put("gateways", gateways.toString());
        data.put("portForwarding", portData.toString());
        data.put("haproxyData", loadBalancingData.toString());
        data.put("systemThresholds", getSystemThresholdsHealthChecksData(router));
        if (routerVersion != null) {
            data.put("routerVersion", routerVersion);
        }
        return data;
    }

    private List<? extends FirewallRuleVO> getLBRules(final DomainRouterJoinVO router) {
        if (router.getRole() == Role.VIRTUAL_ROUTER) {
            SearchBuilder<LoadBalancerVO> sblb = _loadBalancerDao.createSearchBuilder();
            sblb.and("networkId", sblb.entity().getNetworkId(), SearchCriteria.Op.EQ);
            sblb.and("sourceIpAddressId", sblb.entity().getSourceIpAddressId(), SearchCriteria.Op.NNULL);
            SearchCriteria<LoadBalancerVO> sclb = sblb.create();
            sclb.setParameters("networkId", router.getNetworkId());
            return _loadBalancerDao.search(sclb, null);
        } else if (router.getRole() == Role.INTERNAL_LB_VM) {
            SearchBuilder<ApplicationLoadBalancerRuleVO> sbalb = applicationLoadBalancerRuleDao.createSearchBuilder();
            sbalb.and("networkId", sbalb.entity().getNetworkId(), SearchCriteria.Op.EQ);
            sbalb.and("sourceIpAddress", sbalb.entity().getSourceIp(), SearchCriteria.Op.NNULL);
            SearchCriteria<ApplicationLoadBalancerRuleVO> sclb = sbalb.create();
            sclb.setParameters("networkId", router.getNetworkId());
            return applicationLoadBalancerRuleDao.search(sclb, null);
        }
        return Collections.emptyList();
    }

    protected class CheckRouterAlertsTask extends ManagedContextRunnable {
        public CheckRouterAlertsTask() {
        }

        @Override
        protected void runInContext() {
            try {
                getRouterAlerts();
            } catch (final Exception ex) {
                logger.error("Fail to complete the CheckRouterAlertsTask! ", ex);
            }
        }
    }

    protected void getRouterAlerts() {
        try {
            final List<DomainRouterVO> routers = _routerDao.listByStateAndManagementServer(VirtualMachine.State.Running, mgmtSrvrId);

            logger.debug("Found " + routers.size() + " running routers. ");
            for (final DomainRouterVO router : routers) {
                final Boolean serviceMonitoringFlag = SetServiceMonitor.valueIn(router.getDataCenterId());
                // Skip the routers in VPC network or skip the routers where
                // Monitor service is not enabled in the corresponding Zone
                if (serviceMonitoringFlag == null || !serviceMonitoringFlag) {
                    continue;
                }
                String controlIP = _routerControlHelper.getRouterControlIp(router.getId());

                if (controlIP != null && !controlIP.equals("0.0.0.0")) {
                    OpRouterMonitorServiceVO opRouterMonitorServiceVO = _opRouterMonitorServiceDao.findById(router.getId());

                    GetRouterAlertsCommand command = null;
                    if (opRouterMonitorServiceVO == null) {
                        command = new GetRouterAlertsCommand(new String("1970-01-01 00:00:00")); // To
                        // avoid
                        // sending
                        // null
                        // value
                    } else {
                        command = new GetRouterAlertsCommand(opRouterMonitorServiceVO.getLastAlertTimestamp());
                    }

                    command.setAccessDetail(NetworkElementCommand.ROUTER_IP, controlIP);

                    try {
                        final Answer origAnswer = _agentMgr.easySend(router.getHostId(), command);
                        GetRouterAlertsAnswer answer = null;

                        if (origAnswer == null) {
                            logger.warn("Unable to get alerts from router " + router.getHostName());
                            continue;
                        }
                        if (origAnswer instanceof GetRouterAlertsAnswer) {
                            answer = (GetRouterAlertsAnswer) origAnswer;
                        } else {
                            logger.warn("Unable to get alerts from router " + router.getHostName());
                            continue;
                        }
                        if (!answer.getResult()) {
                            logger.warn("Unable to get alerts from router " + router.getHostName() + " " + answer.getDetails());
                            continue;
                        }

                        final String alerts[] = answer.getAlerts();
                        if (alerts != null) {
                            final String lastAlertTimeStamp = answer.getTimeStamp();
                            final SimpleDateFormat sdfrmt = new SimpleDateFormat("yyyy-MM-dd HH:mm:ss");
                            sdfrmt.setLenient(false);
                            try {
                                sdfrmt.parse(lastAlertTimeStamp);
                            } catch (final ParseException e) {
                                logger.warn("Invalid last alert timestamp received while collecting alerts from router: " + router.getInstanceName());
                                continue;
                            }
                            for (final String alert : alerts) {
                                _alertMgr.sendAlert(AlertType.ALERT_TYPE_DOMAIN_ROUTER, router.getDataCenterId(), router.getPodIdToDeployIn(), "Monitoring Service on VR "
                                        + router.getInstanceName(), alert);
                            }
                            if (opRouterMonitorServiceVO == null) {
                                opRouterMonitorServiceVO = new OpRouterMonitorServiceVO(router.getId(), router.getHostName(), lastAlertTimeStamp);
                                _opRouterMonitorServiceDao.persist(opRouterMonitorServiceVO);
                            } else {
                                opRouterMonitorServiceVO.setLastAlertTimestamp(lastAlertTimeStamp);
                                _opRouterMonitorServiceDao.update(opRouterMonitorServiceVO.getId(), opRouterMonitorServiceVO);
                            }
                        }
                    } catch (final Exception e) {
                        logger.warn("Error while collecting alerts from router: " + router.getInstanceName(), e);
                        continue;
                    }
                }
            }
        } catch (final Exception e) {
            logger.warn("Error while collecting alerts from router", e);
        }
    }

    @Override
    public boolean finalizeVirtualMachineProfile(final VirtualMachineProfile profile, final DeployDestination dest, final ReservationContext context) {

        boolean dnsProvided = true;
        boolean dhcpProvided = true;
        boolean publicNetwork = false;
        final DataCenterVO dc = _dcDao.findById(dest.getDataCenter().getId());
        _dcDao.loadDetails(dc);

        // 1) Set router details
        final DomainRouterVO router = _routerDao.findById(profile.getVirtualMachine().getId());
        final Map<String, String> details = _vmDetailsDao.listDetailsKeyPairs(router.getId());
        router.setDetails(details);

        // 2) Prepare boot loader elements related with Control network

        final StringBuilder buf = profile.getBootArgsBuilder();
        buf.append(" template=domP");
        buf.append(" name=").append(profile.getHostName());

        if (Boolean.valueOf(_configDao.getValue("system.vm.random.password"))) {
            buf.append(" vmpassword=").append(_configDao.getValue("system.vm.password"));
        }
        String msPublicKey = _configDao.getValue("ssh.publickey");
        buf.append(" authorized_key=").append(VirtualMachineGuru.getEncodedMsPublicKey(msPublicKey));

        NicProfile controlNic = null;
        String defaultDns1 = null;
        String defaultDns2 = null;
        String defaultIp6Dns1 = null;
        String defaultIp6Dns2 = null;
        for (final NicProfile nic : profile.getNics()) {
            final int deviceId = nic.getDeviceId();
            boolean ipv4 = false, ipv6 = false;
            if (nic.getIPv4Address() != null) {
                ipv4 = true;
                buf.append(" eth").append(deviceId).append("ip=").append(nic.getIPv4Address());
                buf.append(" eth").append(deviceId).append("mask=").append(nic.getIPv4Netmask());
            }
            if (nic.getIPv6Address() != null) {
                ipv6 = true;
                buf.append(" eth").append(deviceId).append("ip6=").append(nic.getIPv6Address());
                buf.append(" eth").append(deviceId).append("ip6prelen=").append(NetUtils.getIp6CidrSize(nic.getIPv6Cidr()));
            }

            if (nic.isDefaultNic()) {
                if (ipv4) {
                    buf.append(" gateway=").append(nic.getIPv4Gateway());
                }
                if (ipv6) {
                    defaultIp6Dns1 = nic.getIPv6Dns1();
                    defaultIp6Dns2 = nic.getIPv6Dns2();
                    buf.append(" ip6gateway=").append(nic.getIPv6Gateway());
                }
                defaultDns1 = nic.getIPv4Dns1();
                defaultDns2 = nic.getIPv4Dns2();
            }

            if (nic.getTrafficType() == TrafficType.Management) {
                buf.append(" localgw=").append(dest.getPod().getGateway());
            } else if (nic.getTrafficType() == TrafficType.Control) {
                controlNic = nic;
                buf.append(createRedundantRouterArgs(controlNic, router));

                // DOMR control command is sent over management server in VMware
                if (dest.getHost().getHypervisorType() == HypervisorType.VMware || dest.getHost().getHypervisorType() == HypervisorType.Hyperv) {
                    logger.info("Check if we need to add management server explicit route to DomR. pod cidr: " + dest.getPod().getCidrAddress() + "/"
                            + dest.getPod().getCidrSize() + ", pod gateway: " + dest.getPod().getGateway() + ", management host: "
                            + ApiServiceConfiguration.ManagementServerAddresses.value());

                    if (logger.isInfoEnabled()) {
                        logger.info("Add management server explicit route to DomR.");
                    }

                    // always add management explicit route, for basic
                    // networking setup, DomR may have two interfaces while both
                    // are on the same subnet
                    _mgmtCidr = _configDao.getValue(Config.ManagementNetwork.key());
                    if (NetUtils.isValidIp4Cidr(_mgmtCidr)) {
                        buf.append(" mgmtcidr=").append(_mgmtCidr);
                        buf.append(" localgw=").append(dest.getPod().getGateway());
                    }

                    if (dc.getNetworkType() == NetworkType.Basic) {
                        // ask domR to setup SSH on guest network
                        if (profile.getHypervisorType() == HypervisorType.VMware) {
                            buf.append(" sshonguest=false");
                        } else {
                            buf.append(" sshonguest=true");
                        }
                    }

                }
            } else if (nic.getTrafficType() == TrafficType.Guest) {
                logger.info("Guest IP : " + nic.getIPv4Address());
                dnsProvided = _networkModel.isProviderSupportServiceInNetwork(nic.getNetworkId(), Service.Dns, Provider.VirtualRouter);
                dhcpProvided = _networkModel.isProviderSupportServiceInNetwork(nic.getNetworkId(), Service.Dhcp, Provider.VirtualRouter);
                buf.append(" privateMtu=").append(nic.getMtu());
                // build bootloader parameter for the guest
                buf.append(createGuestBootLoadArgs(nic, defaultDns1, defaultDns2, router));
            } else if (nic.getTrafficType() == TrafficType.Public) {
                logger.info("Public IP : " + nic.getIPv4Address());
                publicNetwork = true;
                buf.append(" publicMtu=").append(nic.getMtu());
            }
        }

        if (controlNic == null) {
            throw new CloudRuntimeException("Didn't start a control port");
        }

        final String rpValue = _configDao.getValue(Config.NetworkRouterRpFilter.key());
        if (rpValue != null && rpValue.equalsIgnoreCase("true")) {
            _disableRpFilter = true;
        } else {
            _disableRpFilter = false;
        }

        String rpFilter = " ";
        String type = null;
        if (router.getVpcId() != null) {
            type = "vpcrouter";
            if (_disableRpFilter) {
                rpFilter = " disable_rp_filter=true";
            }
        } else if (!publicNetwork) {
            type = "dhcpsrvr";
        } else {
            type = "router";
            if (_disableRpFilter) {
                rpFilter = " disable_rp_filter=true";
            }
        }

        if (_disableRpFilter) {
            rpFilter = " disable_rp_filter=true";
        }

        buf.append(" type=" + type + rpFilter);

        final String domain_suffix = dc.getDetail(ZoneConfig.DnsSearchOrder.getName());
        if (domain_suffix != null) {
            buf.append(" dnssearchorder=").append(domain_suffix);
        }

        if (profile.getHypervisorType() == HypervisorType.Hyperv) {
            buf.append(" extra_pubnics=" + _routerExtraPublicNics);
        }

        /*
         * If virtual router didn't provide DNS service but provide DHCP
         * service, we need to override the DHCP response to return DNS server
         * rather than virtual router itself.
         */
        if (dnsProvided || dhcpProvided) {
            if (defaultDns1 != null) {
                buf.append(" dns1=").append(defaultDns1);
            }
            if (defaultDns2 != null) {
                buf.append(" dns2=").append(defaultDns2);
            }
            if (defaultIp6Dns1 != null) {
                buf.append(" ip6dns1=").append(defaultIp6Dns1);
            }
            if (defaultIp6Dns2 != null) {
                buf.append(" ip6dns2=").append(defaultIp6Dns2);
            }

            boolean useExtDns = !dnsProvided;
            /* For backward compatibility */
            useExtDns = useExtDns || UseExternalDnsServers.valueIn(dc.getId());

            if (useExtDns) {
                buf.append(" useextdns=true");
            }
        }

        if (Boolean.TRUE.equals(ExposeDnsAndBootpServer.valueIn(dc.getId()))) {
            buf.append(" exposedns=true");
        }

        if (Boolean.valueOf(_configDao.getValue(Config.BaremetalProvisionDoneNotificationEnabled.key()))) {
            final QueryBuilder<UserVO> acntq = QueryBuilder.create(UserVO.class);
            acntq.and(acntq.entity().getUsername(), SearchCriteria.Op.EQ, "baremetal-system-account");
            final UserVO user = acntq.find();
            if (user == null) {
                logger.warn(String
                        .format("global setting[baremetal.provision.done.notification] is enabled but user baremetal-system-account is not found. Baremetal provision done notification will not be enabled"));
            } else {
                buf.append(String.format(" baremetalnotificationsecuritykey=%s", user.getSecretKey()));
                buf.append(String.format(" baremetalnotificationapikey=%s", user.getApiKey()));
                buf.append(" host=").append(ApiServiceConfiguration.ManagementServerAddresses.value());
                buf.append(" port=").append(_configDao.getValue(Config.BaremetalProvisionDoneNotificationPort.key()));
            }
        }

        String routerLogrotateFrequency = RouterLogrotateFrequency.valueIn(router.getDataCenterId());
        if (!checkLogrotateTimerPattern(routerLogrotateFrequency)) {
            logger.debug(String.format("Setting [%s] with value [%s] do not match with the used regex [%s], or any acceptable value ('hourly', 'daily', 'monthly'); " +
                            "therefore, we will use the default value [%s] to configure the logrotate service on the virtual router.",RouterLogrotateFrequency.key(),
                    routerLogrotateFrequency, loggerROTATE_REGEX, RouterLogrotateFrequency.defaultValue()));
            routerLogrotateFrequency = RouterLogrotateFrequency.defaultValue();
        }
        logger.debug(String.format("The setting [%s] with value [%s] for the zone with UUID [%s], will be used to configure the logrotate service frequency" +
                " on the virtual router.", RouterLogrotateFrequency.key(), routerLogrotateFrequency, dc.getUuid()));
        buf.append(String.format(" logrotatefrequency=%s", routerLogrotateFrequency));

        if (logger.isDebugEnabled()) {
            logger.debug("Boot Args for " + profile + ": " + buf.toString());
        }

        return true;
    }

    /**
     * @param routerLogrotateFrequency The string to be checked if matches with any acceptable values.
     * Checks if the value in the global configuration is an acceptable value to be informed to the Virtual Router.
     * @return true if the passed value match with any acceptable value based on the regex ((?i)(hourly)|(daily)|(monthly))|(\*|\d{2})\:(\*|\d{2})\:(\*|\d{2})
     */
    protected boolean checkLogrotateTimerPattern(String routerLogrotateFrequency) {
        if (Pattern.matches(loggerROTATE_REGEX, routerLogrotateFrequency)) {
            return true;
        }
        return false;
    }

    protected StringBuilder createGuestBootLoadArgs(final NicProfile guestNic, final String defaultDns1, final String defaultDns2, final DomainRouterVO router) {
        final long guestNetworkId = guestNic.getNetworkId();
        final NetworkVO guestNetwork = _networkDao.findById(guestNetworkId);
        String dhcpRange = null;
        final DataCenterVO dc = _dcDao.findById(guestNetwork.getDataCenterId());

        final StringBuilder buf = new StringBuilder();

        boolean isIpv6Supported = _networkOfferingDao.isIpv6Supported(guestNetwork.getNetworkOfferingId());
        if (isIpv6Supported) {
            buf.append(" ip6firewall=true");
        }

        final boolean isRedundant = router.getIsRedundantRouter();
        if (isRedundant) {
            buf.append(createRedundantRouterArgs(guestNic, router));
            final Network net = _networkModel.getNetwork(guestNic.getNetworkId());
            buf.append(" guestgw=").append(net.getGateway());
            if (ObjectUtils.allNotNull(net.getIp6Gateway(), guestNic.getIPv6Cidr())) {
                buf.append(" guestgw6=").append(net.getIp6Gateway());
                buf.append(" guestcidr6size=").append(NetUtils.getIp6CidrSize(guestNic.getIPv6Cidr()));
            }
            final String brd = NetUtils.long2Ip(NetUtils.ip2Long(guestNic.getIPv4Address()) | ~NetUtils.ip2Long(guestNic.getIPv4Netmask()));
            buf.append(" guestbrd=").append(brd);
            buf.append(" guestcidrsize=").append(NetUtils.getCidrSize(guestNic.getIPv4Netmask()));

            final int advertInt = NumbersUtil.parseInt(_configDao.getValue(Config.RedundantRouterVrrpInterval.key()), 1);
            buf.append(" advert_int=").append(advertInt);
        }

        // setup network domain
        final String domain = guestNetwork.getNetworkDomain();
        if (domain != null) {
            buf.append(" domain=" + domain);
        }

        long cidrSize = 0;

        // setup dhcp range
        if (dc.getNetworkType() == NetworkType.Basic) {
            if (guestNic.isDefaultNic()) {
                cidrSize = NetUtils.getCidrSize(guestNic.getIPv4Netmask());
                final String cidr = NetUtils.getCidrSubNet(guestNic.getIPv4Gateway(), cidrSize);
                if (cidr != null) {
                    dhcpRange = NetUtils.getIpRangeStartIpFromCidr(cidr, cidrSize);
                }
            }
        } else if (dc.getNetworkType() == NetworkType.Advanced) {
            final String cidr = _networkModel.getValidNetworkCidr(guestNetwork);
            if (cidr != null) {
                cidrSize = NetUtils.getCidrSize(NetUtils.getCidrNetmask(cidr));
                dhcpRange = NetUtils.getDhcpRange(cidr);
            }
        }

        if (dhcpRange != null) {
            // To limit DNS to the cidr range
            buf.append(" cidrsize=" + String.valueOf(cidrSize));
            buf.append(" dhcprange=" + dhcpRange);
        }

        return buf;
    }

    protected StringBuilder createRedundantRouterArgs(final NicProfile nic, final DomainRouterVO router) {
        final StringBuilder buf = new StringBuilder();

        final boolean isRedundant = router.getIsRedundantRouter();
        if (isRedundant) {
            buf.append(" redundant_router=1");

            final int advertInt = NumbersUtil.parseInt(_configDao.getValue(Config.RedundantRouterVrrpInterval.key()), 1);
            buf.append(" advert_int=").append(advertInt);

            final Long vpcId = router.getVpcId();
            final List<DomainRouterVO> routers;
            if (vpcId != null) {
                routers = _routerDao.listByVpcId(vpcId);
                // For a redundant VPC router, both shall have the same router id. It will be used by the VRRP virtural_router_id attribute.
                // So we use the VPC id to avoid group problems.
                buf.append(" router_id=").append(vpcId);

                // Will build the routers password based on the VPC ID and UUID.
                final Vpc vpc = _vpcDao.findById(vpcId);

                try {
                    final MessageDigest digest = MessageDigest.getInstance("SHA-512");
                    final byte [] rawDigest = vpc.getUuid().getBytes(Charset.defaultCharset());
                    digest.update(rawDigest);

                    final BigInteger password = new BigInteger(1, digest.digest());
                    buf.append(" router_password=").append(password);

                } catch (final NoSuchAlgorithmException e) {
                    logger.error("Failed to pssword! Will use the plan B instead.");
                    buf.append(" router_password=").append(vpc.getUuid());
                }

            } else {
                routers = _routerDao.listByNetworkAndRole(nic.getNetworkId(), Role.VIRTUAL_ROUTER);
            }

            String redundantState = RedundantState.BACKUP.toString();
            router.setRedundantState(RedundantState.BACKUP);
            if (routers.size() == 0) {
                redundantState = RedundantState.PRIMARY.toString();
                router.setRedundantState(RedundantState.PRIMARY);
            } else {
                final DomainRouterVO router0 = routers.get(0);
                if (router.getId() == router0.getId()) {
                    redundantState = RedundantState.PRIMARY.toString();
                    router.setRedundantState(RedundantState.PRIMARY);
                }
            }

            buf.append(" redundant_state=").append(redundantState);
        }

        return buf;
    }

    @Override
    public boolean finalizeDeployment(final Commands cmds, final VirtualMachineProfile profile, final DeployDestination dest, final ReservationContext context)
            throws ResourceUnavailableException {
        final DomainRouterVO router = _routerDao.findById(profile.getId());

        final List<NicProfile> nics = profile.getNics();
        for (final NicProfile nic : nics) {
            if (nic.getTrafficType() == TrafficType.Public) {
                router.setPublicIpAddress(nic.getIPv4Address());
                router.setPublicNetmask(nic.getIPv4Netmask());
                router.setPublicMacAddress(nic.getMacAddress());
            } else if (nic.getTrafficType() == TrafficType.Control) {
                router.setPrivateIpAddress(nic.getIPv4Address());
                router.setPrivateMacAddress(nic.getMacAddress());
            }
        }
        _routerDao.update(router.getId(), router);

        finalizeCommandsOnStart(cmds, profile);
        return true;
    }

    private Provider getVrProvider(DomainRouterVO router) {
        final VirtualRouterProvider vrProvider = _vrProviderDao.findById(router.getElementId());
        if (vrProvider == null) {
            throw new CloudRuntimeException("Cannot find related virtual router provider of router: " + router.getHostName());
        }
        final Provider provider = Network.Provider.getProvider(vrProvider.getType().toString());
        if (provider == null) {
            throw new CloudRuntimeException("Cannot find related provider of virtual router provider: " + vrProvider.getType().toString());
        }
        return provider;
    }

    @Override
    public boolean finalizeCommandsOnStart(final Commands cmds, final VirtualMachineProfile profile) {
        final DomainRouterVO router = _routerDao.findById(profile.getId());
        final NicProfile controlNic = getControlNic(profile);

        if (controlNic == null) {
            logger.error("Control network doesn't exist for the router " + router);
            return false;
        }

        finalizeSshAndVersionAndNetworkUsageOnStart(cmds, profile, router, controlNic);

        // restart network if restartNetwork = false is not specified in profile
        // parameters
        boolean reprogramGuestNtwks = true;
        if (profile.getParameter(Param.ReProgramGuestNetworks) != null && (Boolean) profile.getParameter(Param.ReProgramGuestNetworks) == false) {
            reprogramGuestNtwks = false;
        }

        final Provider provider = getVrProvider(router);

        final List<Long> routerGuestNtwkIds = _routerDao.getRouterNetworks(router.getId());
        for (final Long guestNetworkId : routerGuestNtwkIds) {
            final AggregationControlCommand startCmd = new AggregationControlCommand(Action.Start, router.getInstanceName(), controlNic.getIPv4Address(), _routerControlHelper.getRouterIpInNetwork(
                    guestNetworkId, router.getId()));
            cmds.addCommand(startCmd);

            if (reprogramGuestNtwks) {
                finalizeIpAssocForNetwork(cmds, router, provider, guestNetworkId, null);
                finalizeNetworkRulesForNetwork(cmds, router, provider, guestNetworkId);
                finalizeMonitorService(cmds, profile, router, provider, guestNetworkId, true);
            }

            finalizeUserDataAndDhcpOnStart(cmds, router, provider, guestNetworkId);

            final AggregationControlCommand finishCmd = new AggregationControlCommand(Action.Finish, router.getInstanceName(), controlNic.getIPv4Address(), _routerControlHelper.getRouterIpInNetwork(
                    guestNetworkId, router.getId()));
            cmds.addCommand(finishCmd);
        }

        return true;
    }

    protected void finalizeMonitorService(final Commands cmds, final VirtualMachineProfile profile, final DomainRouterVO router, final Provider provider,
                                          final long networkId, boolean onStart) {
        final NetworkOffering offering = _networkOfferingDao.findById(_networkDao.findById(networkId).getNetworkOfferingId());
        if (offering.isRedundantRouter()) {
            // service monitoring is currently not added in RVR
            return;
        }

        final String serviceMonitoringSet = _configDao.getValue(Config.EnableServiceMonitoring.key());
        final Boolean isMonitoringServicesEnabled = serviceMonitoringSet != null && serviceMonitoringSet.equalsIgnoreCase("true");
        final NetworkVO network = _networkDao.findById(networkId);

        logger.debug("Creating  monitoring services on " + router + " start...");

        // get the list of sevices for this network to monitor
        final List<MonitoringServiceVO> services = new ArrayList<MonitoringServiceVO>();
        if (_networkModel.isProviderSupportServiceInNetwork(network.getId(), Service.Dhcp, provider)
                || _networkModel.isProviderSupportServiceInNetwork(network.getId(), Service.Dns, provider)) {
            final MonitoringServiceVO dhcpService = _monitorServiceDao.getServiceByName(MonitoringService.Service.Dhcp.toString());
            if (dhcpService != null) {
                services.add(dhcpService);
            }
        }

        if (_networkModel.isProviderSupportServiceInNetwork(network.getId(), Service.Lb, provider)) {
            final MonitoringServiceVO lbService = _monitorServiceDao.getServiceByName(MonitoringService.Service.LoadBalancing.toString());
            if (lbService != null) {
                services.add(lbService);
            }
        }

        services.addAll(getDefaultServicesToMonitor(network));

        final List<MonitorServiceTO> servicesTO = new ArrayList<MonitorServiceTO>();
        for (final MonitoringServiceVO service : services) {
            final MonitorServiceTO serviceTO = new MonitorServiceTO(service.getService(), service.getProcessName(), service.getServiceName(), service.getServicePath(),
                    service.getServicePidFile(), service.isDefaultService());
            servicesTO.add(serviceTO);
        }

        // TODO : This is a hacking fix
        // at VR startup time, information in VirtualMachineProfile may not
        // updated to DB yet,
        // getRouterControlIp() may give wrong IP under basic network mode in
        // VMware environment
        final NicProfile controlNic = getControlNic(profile);
        if (controlNic == null) {
            throw new CloudRuntimeException("VirtualMachine " + profile.getInstanceName() + " doesn't have a control interface");
        }

        // As part of aggregate command we don't need to reconfigure if onStart and persist in processed cache. Subsequent updates are not needed.
        SetMonitorServiceCommand command = createMonitorServiceCommand(router, servicesTO, !onStart, false);
        command.setAccessDetail(NetworkElementCommand.ROUTER_GUEST_IP, _routerControlHelper.getRouterIpInNetwork(networkId, router.getId()));
        if (!isMonitoringServicesEnabled) {
            command.setAccessDetail(SetMonitorServiceCommand.ROUTER_MONITORING_ENABLED, isMonitoringServicesEnabled.toString());
        }

        cmds.addCommand("monitor", command);
    }

    protected List<MonitoringServiceVO> getDefaultServicesToMonitor(final NetworkVO network) {
        return _monitorServiceDao.listDefaultServices(true);
    }

    protected NicProfile getControlNic(final VirtualMachineProfile profile) {
        final DomainRouterVO router = _routerDao.findById(profile.getId());
        final DataCenterVO dcVo = _dcDao.findById(router.getDataCenterId());
        NicProfile controlNic = null;
        for (final NicProfile nic : profile.getNics()) {
            if (nic.getTrafficType() == TrafficType.Control && nic.getIPv4Address() != null) {
                controlNic = nic;
            }
        }
        return controlNic;
    }

    protected void finalizeSshAndVersionAndNetworkUsageOnStart(final Commands cmds, final VirtualMachineProfile profile, final DomainRouterVO router, final NicProfile controlNic) {
        final DomainRouterVO vr = _routerDao.findById(profile.getId());
        cmds.addCommand("checkSsh", new CheckSshCommand(profile.getInstanceName(), controlNic.getIPv4Address(), 3922));

        // Update router template/scripts version
        final GetDomRVersionCmd command = new GetDomRVersionCmd();
        command.setAccessDetail(NetworkElementCommand.ROUTER_IP, controlNic.getIPv4Address());
        command.setAccessDetail(NetworkElementCommand.ROUTER_NAME, router.getInstanceName());
        cmds.addCommand("getDomRVersion", command);

        // Network usage command to create iptables rules
        final boolean forVpc = vr.getVpcId() != null;
        if (!forVpc) {
            cmds.addCommand("networkUsage", new NetworkUsageCommand(controlNic.getIPv4Address(), router.getHostName(), "create", forVpc));
        }
    }

    protected void finalizeUserDataAndDhcpOnStart(final Commands cmds, final DomainRouterVO router, final Provider provider, final Long guestNetworkId) {
        if (_networkModel.isProviderSupportServiceInNetwork(guestNetworkId, Service.Dhcp, provider)
                || _networkModel.isProviderSupportServiceInNetwork(guestNetworkId, Service.Dns, provider)) {
            // Resend dhcp
            logger.debug("Reapplying dhcp entries as a part of domR " + router + " start...");
            _commandSetupHelper.createDhcpEntryCommandsForVMs(router, cmds, guestNetworkId);
        }

        if (_networkModel.isProviderSupportServiceInNetwork(guestNetworkId, Service.UserData, provider)) {
            // Resend user data
            logger.debug("Reapplying vm data (userData and metaData) entries as a part of domR " + router + " start...");
            _commandSetupHelper.createVmDataCommandForVMs(router, cmds, guestNetworkId);
        }
    }

    protected void finalizeNetworkRulesForNetwork(final Commands cmds, final DomainRouterVO router, final Provider provider, final Long guestNetworkId) {
        logger.debug("Resending ipAssoc, port forwarding, load balancing rules as a part of Virtual router start");

        final ArrayList<? extends PublicIpAddress> publicIps = getPublicIpsToApply(router, provider, guestNetworkId);
        final List<FirewallRule> firewallRulesEgress = new ArrayList<FirewallRule>();
        final List<FirewallRule> ipv6firewallRules = new ArrayList<>();

        // Fetch firewall Egress rules.
        if (_networkModel.isProviderSupportServiceInNetwork(guestNetworkId, Service.Firewall, provider)) {
            firewallRulesEgress.addAll(_rulesDao.listByNetworkPurposeTrafficType(guestNetworkId, Purpose.Firewall, FirewallRule.TrafficType.Egress));
            //create egress default rule for VR
            createDefaultEgressFirewallRule(firewallRulesEgress, guestNetworkId);

            createDefaultEgressIpv6FirewallRule(ipv6firewallRules, guestNetworkId);
            ipv6firewallRules.addAll(_rulesDao.listByNetworkPurposeTrafficType(guestNetworkId, Purpose.Ipv6Firewall, FirewallRule.TrafficType.Egress));
            ipv6firewallRules.addAll(_rulesDao.listByNetworkPurposeTrafficType(guestNetworkId, Purpose.Ipv6Firewall, FirewallRule.TrafficType.Ingress));
        }

        // Re-apply firewall Egress rules
        logger.debug("Found " + firewallRulesEgress.size() + " firewall Egress rule(s) to apply as a part of domR " + router + " start.");
        if (!firewallRulesEgress.isEmpty()) {
            _commandSetupHelper.createFirewallRulesCommands(firewallRulesEgress, router, cmds, guestNetworkId);
        }

        logger.debug(String.format("Found %d Ipv6 firewall rule(s) to apply as a part of domR %s start.", ipv6firewallRules.size(), router));
        if (!ipv6firewallRules.isEmpty()) {
            _commandSetupHelper.createIpv6FirewallRulesCommands(ipv6firewallRules, router, cmds, guestNetworkId);
        }

        if (publicIps != null && !publicIps.isEmpty()) {
            final List<RemoteAccessVpn> vpns = new ArrayList<RemoteAccessVpn>();
            final List<PortForwardingRule> pfRules = new ArrayList<PortForwardingRule>();
            final List<FirewallRule> staticNatFirewallRules = new ArrayList<FirewallRule>();
            final List<StaticNat> staticNats = new ArrayList<StaticNat>();
            final List<FirewallRule> firewallRulesIngress = new ArrayList<FirewallRule>();

            // Get information about all the rules (StaticNats and
            // StaticNatRules; PFVPN to reapply on domR start)
            for (final PublicIpAddress ip : publicIps) {
                if (_networkModel.isProviderSupportServiceInNetwork(guestNetworkId, Service.PortForwarding, provider)) {
                    pfRules.addAll(_pfRulesDao.listForApplication(ip.getId()));
                }
                if (_networkModel.isProviderSupportServiceInNetwork(guestNetworkId, Service.StaticNat, provider)) {
                    staticNatFirewallRules.addAll(_rulesDao.listByIpAndPurpose(ip.getId(), Purpose.StaticNat));
                }
                if (_networkModel.isProviderSupportServiceInNetwork(guestNetworkId, Service.Firewall, provider)) {
                    firewallRulesIngress.addAll(_rulesDao.listByIpAndPurpose(ip.getId(), Purpose.Firewall));
                }

                if (_networkModel.isProviderSupportServiceInNetwork(guestNetworkId, Service.Vpn, provider)) {
                    final RemoteAccessVpn vpn = _vpnDao.findByPublicIpAddress(ip.getId());
                    if (vpn != null) {
                        vpns.add(vpn);
                    }
                }

                if (_networkModel.isProviderSupportServiceInNetwork(guestNetworkId, Service.StaticNat, provider)) {
                    if (ip.isOneToOneNat()) {

                        boolean revoke = false;
                        if (ip.getState() == IpAddress.State.Releasing ) {
                            // for ips got struck in releasing state we need to delete the rule not add.
                            logger.debug("Rule revoke set to true for the ip " + ip.getAddress() +" because it is in releasing state");
                            revoke = true;
                        }
                        final StaticNatImpl staticNat = new StaticNatImpl(ip.getAccountId(), ip.getDomainId(), guestNetworkId, ip.getId(), ip.getVmIp(), revoke);

                        staticNats.add(staticNat);
                    }
                }
            }

            // Re-apply static nats
            logger.debug("Found " + staticNats.size() + " static nat(s) to apply as a part of domR " + router + " start.");
            if (!staticNats.isEmpty()) {
                _commandSetupHelper.createApplyStaticNatCommands(staticNats, router, cmds, guestNetworkId);
            }

            // Re-apply firewall Ingress rules
            logger.debug("Found " + firewallRulesIngress.size() + " firewall Ingress rule(s) to apply as a part of domR " + router + " start.");
            if (!firewallRulesIngress.isEmpty()) {
                _commandSetupHelper.createFirewallRulesCommands(firewallRulesIngress, router, cmds, guestNetworkId);
            }

            // Re-apply port forwarding rules
            logger.debug("Found " + pfRules.size() + " port forwarding rule(s) to apply as a part of domR " + router + " start.");
            if (!pfRules.isEmpty()) {
                _commandSetupHelper.createApplyPortForwardingRulesCommands(pfRules, router, cmds, guestNetworkId);
            }

            // Re-apply static nat rules
            logger.debug("Found " + staticNatFirewallRules.size() + " static nat rule(s) to apply as a part of domR " + router + " start.");
            if (!staticNatFirewallRules.isEmpty()) {
                final List<StaticNatRule> staticNatRules = new ArrayList<StaticNatRule>();
                for (final FirewallRule rule : staticNatFirewallRules) {
                    staticNatRules.add(_rulesMgr.buildStaticNatRule(rule, false));
                }
                _commandSetupHelper.createApplyStaticNatRulesCommands(staticNatRules, router, cmds, guestNetworkId);
            }

            // Re-apply vpn rules
            logger.debug("Found " + vpns.size() + " vpn(s) to apply as a part of domR " + router + " start.");
            if (!vpns.isEmpty()) {
                for (final RemoteAccessVpn vpn : vpns) {
                    _commandSetupHelper.createApplyVpnCommands(true, vpn, router, cmds);
                }
            }

            final List<LoadBalancerVO> lbs = _loadBalancerDao.listByNetworkIdAndScheme(guestNetworkId, Scheme.Public);
            final List<LoadBalancingRule> lbRules = new ArrayList<LoadBalancingRule>();
            if (_networkModel.isProviderSupportServiceInNetwork(guestNetworkId, Service.Lb, provider)) {
                // Re-apply load balancing rules
                for (final LoadBalancerVO lb : lbs) {
                    final List<LbDestination> dstList = _lbMgr.getExistingDestinations(lb.getId());
                    final List<LbStickinessPolicy> policyList = _lbMgr.getStickinessPolicies(lb.getId());
                    final List<LbHealthCheckPolicy> hcPolicyList = _lbMgr.getHealthCheckPolicies(lb.getId());
                    final Ip sourceIp = _networkModel.getPublicIpAddress(lb.getSourceIpAddressId()).getAddress();
                    final LbSslCert sslCert = _lbMgr.getLbSslCert(lb.getId());
                    final LoadBalancingRule loadBalancing = new LoadBalancingRule(lb, dstList, policyList, hcPolicyList, sourceIp, sslCert, lb.getLbProtocol());
                    lbRules.add(loadBalancing);
                }
            }

            logger.debug("Found " + lbRules.size() + " load balancing rule(s) to apply as a part of domR " + router + " start.");
            if (!lbRules.isEmpty()) {
                _commandSetupHelper.createApplyLoadBalancingRulesCommands(lbRules, router, cmds, guestNetworkId);
            }
        }
        // Reapply dhcp and dns configuration.
        final Network guestNetwork = _networkDao.findById(guestNetworkId);
        if (guestNetwork.getGuestType() == GuestType.Shared && _networkModel.isProviderSupportServiceInNetwork(guestNetworkId, Service.Dhcp, provider)) {
            final Map<Network.Capability, String> dhcpCapabilities = _networkSvc.getNetworkOfferingServiceCapabilities(
                    _networkOfferingDao.findById(_networkDao.findById(guestNetworkId).getNetworkOfferingId()), Service.Dhcp);
            final String supportsMultipleSubnets = dhcpCapabilities.get(Network.Capability.DhcpAccrossMultipleSubnets);
            if (supportsMultipleSubnets != null && Boolean.valueOf(supportsMultipleSubnets)) {
                final List<NicIpAliasVO> revokedIpAliasVOs = _nicIpAliasDao.listByNetworkIdAndState(guestNetworkId, NicIpAlias.State.revoked);
                logger.debug("Found" + revokedIpAliasVOs.size() + "ip Aliases to revoke on the router as a part of dhcp configuration");
                removeRevokedIpAliasFromDb(revokedIpAliasVOs);

                final List<NicIpAliasVO> aliasVOs = _nicIpAliasDao.listByNetworkIdAndState(guestNetworkId, NicIpAlias.State.active);
                logger.debug("Found" + aliasVOs.size() + "ip Aliases to apply on the router as a part of dhcp configuration");
                final List<IpAliasTO> activeIpAliasTOs = new ArrayList<IpAliasTO>();
                for (final NicIpAliasVO aliasVO : aliasVOs) {
                    activeIpAliasTOs.add(new IpAliasTO(aliasVO.getIp4Address(), aliasVO.getNetmask(), aliasVO.getAliasCount().toString()));
                }
                if (activeIpAliasTOs.size() != 0) {
                    _commandSetupHelper.createIpAlias(router, activeIpAliasTOs, guestNetworkId, cmds);
                    _commandSetupHelper.configDnsMasq(router, _networkDao.findById(guestNetworkId), cmds);
                }
            }
        }
    }

    private void createDefaultEgressFirewallRule(final List<FirewallRule> rules, final long networkId) {
        final NetworkVO network = _networkDao.findById(networkId);
        final NetworkOfferingVO offering = _networkOfferingDao.findById(network.getNetworkOfferingId());
        final Boolean defaultEgressPolicy = offering.isEgressDefaultPolicy();

        // The default on the router is set to Deny all. So, if the default configuration in the offering is set to true (Allow), we change the Egress here
        if (defaultEgressPolicy) {
            final List<String> sourceCidr = new ArrayList<String>();
            final List<String> destCidr = new ArrayList<String>();

            sourceCidr.add(network.getCidr());
            destCidr.add(NetUtils.ALL_IP4_CIDRS);

            final FirewallRule rule = new FirewallRuleVO(null, null, null, null, NetUtils.ALL_PROTO, networkId, network.getAccountId(), network.getDomainId(), Purpose.Firewall, sourceCidr,
                    destCidr, null, null, null, FirewallRule.TrafficType.Egress, FirewallRule.FirewallRuleType.System);

            rules.add(rule);
        } else {
            logger.debug("Egress policy for the Network " + networkId + " is already defined as Deny. So, no need to default the rule to Allow. ");
        }
    }

    private void createDefaultEgressIpv6FirewallRule(final List<FirewallRule> rules, final long networkId) {
        final NetworkVO network = _networkDao.findById(networkId);
        if(!_networkOfferingDao.isIpv6Supported(network.getNetworkOfferingId())) {
            return;
        }
        // Since not all networks will IPv6 supported, add a system rule for IPv6 networks
        final List<String> sourceCidr = new ArrayList<String>();
        final List<String> destCidr = new ArrayList<String>();
        sourceCidr.add(network.getIp6Cidr());
        destCidr.add(NetUtils.ALL_IP6_CIDRS);
        final FirewallRule rule = new FirewallRuleVO(null, null, null, null, NetUtils.ALL_PROTO, networkId, network.getAccountId(), network.getDomainId(), Purpose.Ipv6Firewall, sourceCidr,
                destCidr, null, null, null, FirewallRule.TrafficType.Egress, FirewallRule.FirewallRuleType.System);
        rules.add(rule);
    }

    private void removeRevokedIpAliasFromDb(final List<NicIpAliasVO> revokedIpAliasVOs) {
        for (final NicIpAliasVO ipalias : revokedIpAliasVOs) {
            _nicIpAliasDao.expunge(ipalias.getId());
        }
    }

    protected void finalizeIpAssocForNetwork(final Commands cmds, final VirtualRouter router, final Provider provider, final Long guestNetworkId,
            final Map<String, String> vlanMacAddress) {

        final ArrayList<? extends PublicIpAddress> publicIps = getPublicIpsToApply(router, provider, guestNetworkId);

        if (publicIps != null && !publicIps.isEmpty()) {
            logger.debug("Found " + publicIps.size() + " ip(s) to apply as a part of domR " + router + " start.");
            // Re-apply public ip addresses - should come before PF/LB/VPN
            if (_networkModel.isProviderSupportServiceInNetwork(guestNetworkId, Service.Firewall, provider)) {
                _commandSetupHelper.createAssociateIPCommands(router, publicIps, cmds, 0);
            }
        }
    }

    protected ArrayList<? extends PublicIpAddress> getPublicIpsToApply(final VirtualRouter router, final Provider provider, final Long guestNetworkId,
            final com.cloud.network.IpAddress.State... skipInStates) {
        final long ownerId = router.getAccountId();
        final List<? extends IpAddress> userIps;

        final Network guestNetwork = _networkDao.findById(guestNetworkId);
        if (guestNetwork.getGuestType() == GuestType.Shared) {
            // ignore the account id for the shared network
            userIps = _networkModel.listPublicIpsAssignedToGuestNtwk(guestNetworkId, null);
        } else {
            userIps = _networkModel.listPublicIpsAssignedToGuestNtwk(ownerId, guestNetworkId, null);
        }

        final List<PublicIp> allPublicIps = new ArrayList<PublicIp>();
        if (userIps != null && !userIps.isEmpty()) {
            boolean addIp = true;
            for (final IpAddress userIp : userIps) {
                if (skipInStates != null) {
                    for (final IpAddress.State stateToSkip : skipInStates) {
                        if (userIp.getState() == stateToSkip) {
                            logger.debug("Skipping ip address " + userIp + " in state " + userIp.getState());
                            addIp = false;
                            break;
                        }
                    }
                }

                if (addIp) {
                    final IPAddressVO ipVO = _ipAddressDao.findById(userIp.getId());
                    final PublicIp publicIp = PublicIp.createFromAddrAndVlan(ipVO, _vlanDao.findById(userIp.getVlanId()));
                    allPublicIps.add(publicIp);
                }
            }
        }

        // Get public Ips that should be handled by router
        final Network network = _networkDao.findById(guestNetworkId);
        final Map<PublicIpAddress, Set<Service>> ipToServices = _networkModel.getIpToServices(allPublicIps, false, true);
        final Map<Provider, ArrayList<PublicIpAddress>> providerToIpList = _networkModel.getProviderToIpList(network, ipToServices);
        // Only cover virtual router for now, if ELB use it this need to be
        // modified

        final ArrayList<PublicIpAddress> publicIps = providerToIpList.get(provider);
        return publicIps;
    }

    @Override
    public boolean finalizeStart(final VirtualMachineProfile profile, final long hostId, final Commands cmds, final ReservationContext context) {
        final DomainRouterVO router = _routerDao.findById(profile.getId());

        // process all the answers
        for (final Answer answer : cmds.getAnswers()) {
            // handle any command failures
            if (!answer.getResult()) {
                final String cmdClassName = answer.getClass().getCanonicalName().replace("Answer", "Command");
                final String errorMessage = "Command: " + cmdClassName + " failed while starting virtual router";
                final String errorDetails = "Details: " + answer.getDetails() + " " + answer.toString();
                // add alerts for the failed commands
                _alertMgr.sendAlert(AlertService.AlertType.ALERT_TYPE_DOMAIN_ROUTER, router.getDataCenterId(), router.getPodIdToDeployIn(), errorMessage, errorDetails);
                logger.error(answer.getDetails());
                logger.warn(errorMessage);
                // Stop the router if any of the commands failed
                return false;
            }
        }

        // at this point, all the router command are successful.
        boolean result = true;
        // Get guest networks info
        final List<Network> guestNetworks = new ArrayList<Network>();

        final GetDomRVersionAnswer versionAnswer = (GetDomRVersionAnswer) cmds.getAnswer("getDomRVersion");
        router.setTemplateVersion(versionAnswer.getTemplateVersion());
        router.setScriptsVersion(versionAnswer.getScriptsVersion());
        String codeVersion = mgr.getVersion();
        if (StringUtils.isNotEmpty(codeVersion)) {
            codeVersion = CloudStackVersion.parse(codeVersion).toString();
        }
        router.setSoftwareVersion(codeVersion);
        _routerDao.persist(router, guestNetworks);

        final List<? extends Nic> routerNics = _nicDao.listByVmId(profile.getId());
        for (final Nic nic : routerNics) {
            final Network network = _networkModel.getNetwork(nic.getNetworkId());

            final DataCenterVO dcVO = _dcDao.findById(network.getDataCenterId());

            if (network.getTrafficType() == TrafficType.Guest) {
                guestNetworks.add(network);
                if (nic.getBroadcastUri().getScheme().equals("pvlan")) {
                    final NicProfile nicProfile = new NicProfile(nic, network, nic.getBroadcastUri(), nic.getIsolationUri(), 0, false, "pvlan-nic");

                    final NetworkTopology networkTopology = _networkTopologyContext.retrieveNetworkTopology(dcVO);
                    try {
                        result = networkTopology.setupDhcpForPvlan(true, router, router.getHostId(), nicProfile);
                    } catch (final ResourceUnavailableException e) {
                        logger.debug("ERROR in finalizeStart: ", e);
                    }
                }
            }
        }

        if (result) {
            for (Network guestNetwork : guestNetworks) {
                _routerDao.addRouterToGuestNetwork(router, guestNetwork);
            }
        }

        return result;
    }

    @Override
    public void finalizeStop(final VirtualMachineProfile profile, final Answer answer) {
        if (answer != null) {
            final VirtualMachine vm = profile.getVirtualMachine();
            final DomainRouterVO domR = _routerDao.findById(vm.getId());
            processStopOrRebootAnswer(domR, answer);
<<<<<<< HEAD
            final List<? extends Nic> routerNics = _nicDao.listByVmId(profile.getId());
            for (final Nic nic : routerNics) {
                final Network network = _networkModel.getNetwork(nic.getNetworkId());
                final DataCenterVO dcVO = _dcDao.findById(network.getDataCenterId());

                if (network.getTrafficType() == TrafficType.Guest && nic.getBroadcastUri() != null && nic.getBroadcastUri().getScheme().equals("pvlan")) {
                    final NicProfile nicProfile = new NicProfile(nic, network, nic.getBroadcastUri(), nic.getIsolationUri(), 0, false, "pvlan-nic");

                    final NetworkTopology networkTopology = _networkTopologyContext.retrieveNetworkTopology(dcVO);
                    try {
                        networkTopology.setupDhcpForPvlan(false, domR, domR.getHostId(), nicProfile);
                    } catch (final ResourceUnavailableException e) {
                        logger.debug("ERROR in finalizeStop: ", e);
                    }
                }
=======
            if (Boolean.TRUE.equals(RemoveControlIpOnStop.valueIn(profile.getVirtualMachine().getDataCenterId()))) {
                removeNics(vm, domR);
>>>>>>> a0e592e9
            }
        }
    }

    @Override
    public void finalizeExpunge(final VirtualMachine vm) {
        if (Boolean.FALSE.equals(RemoveControlIpOnStop.valueIn(vm.getDataCenterId()))) {
            final DomainRouterVO domR = _routerDao.findById(vm.getId());
            s_logger.info(String.format("removing nics for VR [%s]", vm));
            removeNics(vm, domR);
        }
    }

    private void removeNics(VirtualMachine vm, DomainRouterVO domR) {
        final List<? extends Nic> routerNics = _nicDao.listByVmId(vm.getId());
        final DataCenterVO dcVO = _dcDao.findById(vm.getDataCenterId());

        for (final Nic nic : routerNics) {
            final Network network = _networkModel.getNetwork(nic.getNetworkId());

            removeDhcpRulesForPvLan(domR, nic, network, dcVO);
        }
    }

    private void removeDhcpRulesForPvLan(DomainRouterVO domR, Nic nic, Network network, DataCenterVO dcVO) {
        if (network.getTrafficType() == TrafficType.Guest && nic.getBroadcastUri() != null && nic.getBroadcastUri().getScheme().equals("pvlan")) {
            final NicProfile nicProfile = new NicProfile(nic, network, nic.getBroadcastUri(), nic.getIsolationUri(), 0, false, "pvlan-nic");

            final NetworkTopology networkTopology = _networkTopologyContext.retrieveNetworkTopology(dcVO);
            try {
                networkTopology.setupDhcpForPvlan(false, domR, domR.getHostId(), nicProfile);
            } catch (final ResourceUnavailableException e) {
                s_logger.debug("ERROR in finalizeStop: ", e);
            }
        }
    }

    @Override
    public boolean startRemoteAccessVpn(final Network network, final RemoteAccessVpn vpn, final List<? extends VirtualRouter> routers) throws ResourceUnavailableException {
        if (routers == null || routers.isEmpty()) {
            logger.warn("Failed to start remote access VPN: no router found for account and zone");
            throw new ResourceUnavailableException("Failed to start remote access VPN: no router found for account and zone", DataCenter.class, network.getDataCenterId());
        }

        for (final VirtualRouter router : routers) {
            if (router.getState() != VirtualMachine.State.Running) {
                logger.warn("Failed to start remote access VPN: router not in right state " + router.getState());
                throw new ResourceUnavailableException("Failed to start remote access VPN: router not in right state " + router.getState(), DataCenter.class,
                        network.getDataCenterId());
            }

            final Commands cmds = new Commands(Command.OnError.Stop);
            _commandSetupHelper.createApplyVpnCommands(true, vpn, router, cmds);

            if (!_nwHelper.sendCommandsToRouter(router, cmds)) {
                throw new AgentUnavailableException("Unable to send commands to virtual router ", router.getHostId());
            }

            Answer answer = cmds.getAnswer("users");
            if (answer == null) {
                logger.error("Unable to start vpn: unable add users to vpn in zone " + router.getDataCenterId() + " for account " + vpn.getAccountId() + " on domR: "
                        + router.getInstanceName() + " due to null answer");
                throw new ResourceUnavailableException("Unable to start vpn in zone " + router.getDataCenterId() + " for account " + vpn.getAccountId() + " on domR: "
                        + router.getInstanceName() + " due to null answer", DataCenter.class, router.getDataCenterId());
            }
            if (!answer.getResult()) {
                logger.error("Unable to start vpn: unable add users to vpn in zone " + router.getDataCenterId() + " for account " + vpn.getAccountId() + " on domR: "
                        + router.getInstanceName() + " due to " + answer.getDetails());
                throw new ResourceUnavailableException("Unable to start vpn: Unable to add users to vpn in zone " + router.getDataCenterId() + " for account "
                        + vpn.getAccountId() + " on domR: " + router.getInstanceName() + " due to " + answer.getDetails(), DataCenter.class, router.getDataCenterId());
            }
            answer = cmds.getAnswer("startVpn");
            if (!answer.getResult()) {
                logger.error("Unable to start vpn in zone " + router.getDataCenterId() + " for account " + vpn.getAccountId() + " on domR: " + router.getInstanceName()
                        + " due to " + answer.getDetails());
                throw new ResourceUnavailableException("Unable to start vpn in zone " + router.getDataCenterId() + " for account " + vpn.getAccountId() + " on domR: "
                        + router.getInstanceName() + " due to " + answer.getDetails(), DataCenter.class, router.getDataCenterId());
            }

        }
        return true;
    }

    @Override
    public boolean deleteRemoteAccessVpn(final Network network, final RemoteAccessVpn vpn, final List<? extends VirtualRouter> routers) throws ResourceUnavailableException {
        if (routers == null || routers.isEmpty()) {
            logger.warn("Failed to delete remote access VPN: no router found for account and zone");
            throw new ResourceUnavailableException("Failed to delete remote access VPN", DataCenter.class, network.getDataCenterId());
        }

        boolean result = true;
        for (final VirtualRouter router : routers) {
            if (router.getState() == VirtualMachine.State.Running) {
                final Commands cmds = new Commands(Command.OnError.Continue);
                _commandSetupHelper.createApplyVpnCommands(false, vpn, router, cmds);
                result = result && _nwHelper.sendCommandsToRouter(router, cmds);
            } else if (router.getState() == VirtualMachine.State.Stopped) {
                logger.debug("Router " + router + " is in Stopped state, not sending deleteRemoteAccessVpn command to it");
                continue;
            } else {
                logger.warn("Failed to delete remote access VPN: domR " + router + " is not in right state " + router.getState());
                throw new ResourceUnavailableException("Failed to delete remote access VPN: domR is not in right state " + router.getState(), DataCenter.class,
                        network.getDataCenterId());
            }
        }

        return result;
    }

    @Override
    public DomainRouterVO stop(final VirtualRouter router, final boolean forced, final User user, final Account caller) throws ConcurrentOperationException,
    ResourceUnavailableException {
        logger.debug("Stopping router " + router);
        try {
            _itMgr.advanceStop(router.getUuid(), forced);
            return _routerDao.findById(router.getId());
        } catch (final OperationTimedoutException e) {
            throw new CloudRuntimeException("Unable to stop " + router, e);
        }
    }

    @Override
    public boolean removeDhcpSupportForSubnet(final Network network, final List<DomainRouterVO> routers) throws ResourceUnavailableException {
        if (routers == null || routers.isEmpty()) {
            logger.warn("Failed to add/remove VPN users: no router found for account and zone");
            throw new ResourceUnavailableException("Unable to assign ip addresses, domR doesn't exist for network " + network.getId(), DataCenter.class, network.getDataCenterId());
        }

        for (final DomainRouterVO router : routers) {
            if (router.getState() != VirtualMachine.State.Running) {
                logger.warn("Failed to add/remove VPN users: router not in running state");
                throw new ResourceUnavailableException("Unable to assign ip addresses, domR is not in right state " + router.getState(), DataCenter.class,
                        network.getDataCenterId());
            }

            final Commands cmds = new Commands(Command.OnError.Continue);
            final List<NicIpAliasVO> revokedIpAliasVOs = _nicIpAliasDao.listByNetworkIdAndState(network.getId(), NicIpAlias.State.revoked);
            logger.debug("Found" + revokedIpAliasVOs.size() + "ip Aliases to revoke on the router as a part of dhcp configuration");
            final List<IpAliasTO> revokedIpAliasTOs = new ArrayList<IpAliasTO>();
            for (final NicIpAliasVO revokedAliasVO : revokedIpAliasVOs) {
                revokedIpAliasTOs.add(new IpAliasTO(revokedAliasVO.getIp4Address(), revokedAliasVO.getNetmask(), revokedAliasVO.getAliasCount().toString()));
            }
            final List<NicIpAliasVO> aliasVOs = _nicIpAliasDao.listByNetworkIdAndState(network.getId(), NicIpAlias.State.active);
            logger.debug("Found" + aliasVOs.size() + "ip Aliases to apply on the router as a part of dhcp configuration");
            final List<IpAliasTO> activeIpAliasTOs = new ArrayList<IpAliasTO>();
            for (final NicIpAliasVO aliasVO : aliasVOs) {
                activeIpAliasTOs.add(new IpAliasTO(aliasVO.getIp4Address(), aliasVO.getNetmask(), aliasVO.getAliasCount().toString()));
            }
            _commandSetupHelper.createDeleteIpAliasCommand(router, revokedIpAliasTOs, activeIpAliasTOs, network.getId(), cmds);
            _commandSetupHelper.configDnsMasq(router, network, cmds);
            final boolean result = _nwHelper.sendCommandsToRouter(router, cmds);
            if (result) {
                Transaction.execute(new TransactionCallbackNoReturn() {
                    @Override
                    public void doInTransactionWithoutResult(final TransactionStatus status) {
                        for (final NicIpAliasVO revokedAliasVO : revokedIpAliasVOs) {
                            _nicIpAliasDao.expunge(revokedAliasVO.getId());
                        }
                    }
                });
                return true;
            }
        }
        return false;
    }

    @Override
    @ActionEvent(eventType = EventTypes.EVENT_ROUTER_START, eventDescription = "starting router Vm", async = true)
    public VirtualRouter startRouter(final long id) throws ResourceUnavailableException, InsufficientCapacityException, ConcurrentOperationException {
        return startRouter(id, true);
    }

    @Override
    public VirtualRouter startRouter(final long routerId, final boolean reprogramNetwork) throws ResourceUnavailableException, InsufficientCapacityException,
    ConcurrentOperationException {
        final Account caller = CallContext.current().getCallingAccount();
        final User callerUser = _accountMgr.getActiveUser(CallContext.current().getCallingUserId());

        // verify parameters
        DomainRouterVO router = _routerDao.findById(routerId);
        //clean up the update_state feild
        if(router.getUpdateState()== VirtualRouter.UpdateState.UPDATE_FAILED){
            router.setUpdateState(null);
            _routerDao.update(router.getId(),router);
        }
        if (router == null) {
            throw new InvalidParameterValueException("Unable to find router by id " + routerId + ".");
        }
        _accountMgr.checkAccess(caller, null, true, router);

        final Account owner = _accountMgr.getAccount(router.getAccountId());

        // Check if all networks are implemented for the domR; if not -
        // implement them
        final DataCenter dc = _dcDao.findById(router.getDataCenterId());
        HostPodVO pod = null;
        if (router.getPodIdToDeployIn() != null) {
            pod = _podDao.findById(router.getPodIdToDeployIn());
        }
        final DeployDestination dest = new DeployDestination(dc, pod, null, null);

        final ReservationContext context = new ReservationContextImpl(null, null, callerUser, owner);

        final List<NicVO> nics = _nicDao.listByVmId(routerId);

        for (final NicVO nic : nics) {
            if (!_networkMgr.startNetwork(nic.getNetworkId(), dest, context)) {
                logger.warn("Failed to start network id=" + nic.getNetworkId() + " as a part of domR start");
                throw new CloudRuntimeException("Failed to start network id=" + nic.getNetworkId() + " as a part of domR start");
            }
        }

        // After start network, check if it's already running
        router = _routerDao.findById(routerId);
        if (router.getState() == VirtualMachine.State.Running) {
            return router;
        }

        final UserVO user = _userDao.findById(CallContext.current().getCallingUserId());
        final Map<Param, Object> params = new HashMap<Param, Object>();
        if (reprogramNetwork) {
            params.put(Param.ReProgramGuestNetworks, true);
        } else {
            params.put(Param.ReProgramGuestNetworks, false);
        }
        final VirtualRouter virtualRouter = _nwHelper.startVirtualRouter(router, user, caller, params);
        if (virtualRouter == null) {
            throw new CloudRuntimeException("Failed to start router with id " + routerId);
        }
        return virtualRouter;
    }

    @Override
    public List<VirtualRouter> getRoutersForNetwork(final long networkId) {
        final List<DomainRouterVO> routers = _routerDao.findByNetwork(networkId);
        final List<VirtualRouter> vrs = new ArrayList<VirtualRouter>(routers.size());
        for (final DomainRouterVO router : routers) {
            vrs.add(router);
        }
        return vrs;
    }

    @Override
    public String getDnsBasicZoneUpdate() {
        return _dnsBasicZoneUpdates;
    }

    @Override
    public int getTimeout() {
        return -1;
    }

    @Override
    public boolean isRecurring() {
        return false;
    }

    @Override
    public boolean processAnswers(final long agentId, final long seq, final Answer[] answers) {
        return false;
    }

    @Override
    public boolean processCommands(final long agentId, final long seq, final Command[] commands) {
        return false;
    }

    @Override
    public void processHostAdded(long hostId) {
    }

    @Override
    public void processConnect(final Host host, final StartupCommand cmd, final boolean forRebalance) throws ConnectionException {
        final List<DomainRouterVO> routers = _routerDao.listIsolatedByHostId(host.getId());
        for (DomainRouterVO router : routers) {
            if (router.isStopPending()) {
                logger.info("Stopping router " + router.getInstanceName() + " due to stop pending flag found!");
                final VirtualMachine.State state = router.getState();
                if (state != VirtualMachine.State.Stopped && state != VirtualMachine.State.Destroyed) {
                    try {
                        stopRouter(router.getId(), false);
                    } catch (final ResourceUnavailableException e) {
                        logger.warn("Fail to stop router " + router.getInstanceName(), e);
                        throw new ConnectionException(false, "Fail to stop router " + router.getInstanceName());
                    } catch (final ConcurrentOperationException e) {
                        logger.warn("Fail to stop router " + router.getInstanceName(), e);
                        throw new ConnectionException(false, "Fail to stop router " + router.getInstanceName());
                    }
                }
                router.setStopPending(false);
                router = _routerDao.persist(router);
            }
        }
    }

    @Override
    public AgentControlAnswer processControlCommand(final long agentId, final AgentControlCommand cmd) {
        return null;
    }

    @Override
    public boolean processDisconnect(final long agentId, final Status state) {
        return false;
    }

    @Override
    public void processHostAboutToBeRemoved(long hostId) {
    }

    @Override
    public void processHostRemoved(long hostId, long clusterId) {
    }

    @Override
    public boolean processTimeout(final long agentId, final long seq) {
        return false;
    }

    @Override
    public void prepareStop(final VirtualMachineProfile profile) {
        // Collect network usage before stopping Vm

        final DomainRouterVO router = _routerDao.findById(profile.getVirtualMachine().getId());
        collectNetworkStatistics(router, null);
    }

    @Override
    public <T extends VirtualRouter> void collectNetworkStatistics(final T router, final Nic nic) {
        if (router == null) {
            return;
        }

        final String privateIP = router.getPrivateIpAddress();

        if (privateIP != null) {
            final boolean forVpc = router.getVpcId() != null;
            List<Nic> routerNics = new ArrayList<Nic>();
            if (nic != null) {
                routerNics.add(nic);
            } else {
                routerNics.addAll(_nicDao.listByVmId(router.getId()));
            }
            for (final Nic routerNic : routerNics) {
                final Network network = _networkModel.getNetwork(routerNic.getNetworkId());
                // Send network usage command for public nic in VPC VR
                // Send network usage command for isolated guest nic of non VPC
                // VR

                //[TODO] Avoiding the NPE now, but I have to find out what is going on with the network. - Wilder Rodrigues
                if (network == null) {
                    logger.error("Could not find a network with ID => " + routerNic.getNetworkId() + ". It might be a problem!");
                    continue;
                }
                if (forVpc && network.getTrafficType() == TrafficType.Public || !forVpc && network.getTrafficType() == TrafficType.Guest
                        && network.getGuestType() == Network.GuestType.Isolated) {
                    final NetworkUsageCommand usageCmd = new NetworkUsageCommand(privateIP, router.getHostName(), forVpc, routerNic.getIPv4Address());
                    final String routerType = router.getType().toString();
                    final UserStatisticsVO previousStats = _userStatsDao.findBy(router.getAccountId(), router.getDataCenterId(), network.getId(),
                            forVpc ? routerNic.getIPv4Address() : null, router.getId(), routerType);
                    NetworkUsageAnswer answer = null;
                    try {
                        answer = (NetworkUsageAnswer) _agentMgr.easySend(router.getHostId(), usageCmd);
                    } catch (final Exception e) {
                        logger.warn("Error while collecting network stats from router: " + router.getInstanceName() + " from host: " + router.getHostId(), e);
                        continue;
                    }

                    if (answer != null) {
                        if (!answer.getResult()) {
                            logger.warn("Error while collecting network stats from router: " + router.getInstanceName() + " from host: " + router.getHostId() + "; details: "
                                    + answer.getDetails());
                            continue;
                        }
                        try {
                            if (answer.getBytesReceived() == 0 && answer.getBytesSent() == 0) {
                                logger.debug("Recieved and Sent bytes are both 0. Not updating user_statistics");
                                continue;
                            }

                            final NetworkUsageAnswer answerFinal = answer;
                            Transaction.execute(new TransactionCallbackNoReturn() {
                                @Override
                                public void doInTransactionWithoutResult(final TransactionStatus status) {
                                    final UserStatisticsVO stats = _userStatsDao.lock(router.getAccountId(), router.getDataCenterId(), network.getId(),
                                            forVpc ? routerNic.getIPv4Address() : null, router.getId(), routerType);
                                    if (stats == null) {
                                        logger.warn("unable to find stats for account: " + router.getAccountId());
                                        return;
                                    }

                                    if (previousStats != null
                                            && (previousStats.getCurrentBytesReceived() != stats.getCurrentBytesReceived() || previousStats.getCurrentBytesSent() != stats
                                            .getCurrentBytesSent())) {
                                        logger.debug("Router stats changed from the time NetworkUsageCommand was sent. " + "Ignoring current answer. Router: "
                                                + answerFinal.getRouterName() + " Rcvd: " + answerFinal.getBytesReceived() + "Sent: " + answerFinal.getBytesSent());
                                        return;
                                    }

                                    if (stats.getCurrentBytesReceived() > answerFinal.getBytesReceived()) {
                                        if (logger.isDebugEnabled()) {
                                            logger.debug("Received # of bytes that's less than the last one.  " + "Assuming something went wrong and persisting it. Router: "
                                                    + answerFinal.getRouterName() + " Reported: " + toHumanReadableSize(answerFinal.getBytesReceived()) + " Stored: " + toHumanReadableSize(stats.getCurrentBytesReceived()));
                                        }
                                        stats.setNetBytesReceived(stats.getNetBytesReceived() + stats.getCurrentBytesReceived());
                                    }
                                    stats.setCurrentBytesReceived(answerFinal.getBytesReceived());
                                    if (stats.getCurrentBytesSent() > answerFinal.getBytesSent()) {
                                        if (logger.isDebugEnabled()) {
                                            logger.debug("Received # of bytes that's less than the last one.  " + "Assuming something went wrong and persisting it. Router: "
                                                    + answerFinal.getRouterName() + " Reported: " + toHumanReadableSize(answerFinal.getBytesSent()) + " Stored: " + toHumanReadableSize(stats.getCurrentBytesSent()));
                                        }
                                        stats.setNetBytesSent(stats.getNetBytesSent() + stats.getCurrentBytesSent());
                                    }
                                    stats.setCurrentBytesSent(answerFinal.getBytesSent());
                                    if (!_dailyOrHourly) {
                                        // update agg bytes
                                        stats.setAggBytesSent(stats.getNetBytesSent() + stats.getCurrentBytesSent());
                                        stats.setAggBytesReceived(stats.getNetBytesReceived() + stats.getCurrentBytesReceived());
                                    }
                                    _userStatsDao.update(stats.getId(), stats);
                                }
                            });
                        } catch (final Exception e) {
                            logger.warn("Unable to update user statistics for account: " + router.getAccountId() + " Rx: " + toHumanReadableSize(answer.getBytesReceived()) + "; Tx: "
                                    + toHumanReadableSize(answer.getBytesSent()));
                        }
                    }
                }
            }
        }
    }

    @Override
    public void finalizeUnmanage(VirtualMachine vm) {
    }

    @Override
    public VirtualRouter findRouter(final long routerId) {
        return _routerDao.findById(routerId);
    }

    @Override
    public List<Long> upgradeRouterTemplate(final UpgradeRouterTemplateCmd cmd) {

        List<DomainRouterVO> routers = new ArrayList<DomainRouterVO>();
        int params = 0;

        final Long routerId = cmd.getId();
        if (routerId != null) {
            params++;
            final DomainRouterVO router = _routerDao.findById(routerId);
            if (router != null) {
                routers.add(router);
            }
        }

        final Long domainId = cmd.getDomainId();
        if (domainId != null) {
            final String accountName = cmd.getAccount();
            // List by account, if account Name is specified along with domainId
            if (accountName != null) {
                final Account account = _accountMgr.getActiveAccountByName(accountName, domainId);
                if (account == null) {
                    throw new InvalidParameterValueException("Account :" + accountName + " does not exist in domain: " + domainId);
                }
                routers = _routerDao.listRunningByAccountId(account.getId());
            } else {
                // List by domainId, account name not specified
                routers = _routerDao.listRunningByDomain(domainId);
            }
            params++;
        }

        final Long clusterId = cmd.getClusterId();
        if (clusterId != null) {
            params++;
            routers = _routerDao.listRunningByClusterId(clusterId);
        }

        final Long podId = cmd.getPodId();
        if (podId != null) {
            params++;
            routers = _routerDao.listRunningByPodId(podId);
        }

        final Long zoneId = cmd.getZoneId();
        if (zoneId != null) {
            params++;
            routers = _routerDao.listRunningByDataCenter(zoneId);
        }

        if (params > 1) {
            throw new InvalidParameterValueException("Multiple parameters not supported. Specify only one among routerId/zoneId/podId/clusterId/accountId/domainId");
        }

        if (routers != null) {
            return rebootRouters(routers);
        }

        return null;
    }

    private List<Long> rebootRouters(final List<DomainRouterVO> routers) {
        final List<Long> jobIds = new ArrayList<Long>();
        for (final DomainRouterVO router : routers) {
            if (!_nwHelper.checkRouterTemplateVersion(router)) {
                logger.debug("Upgrading template for router: " + router.getId());
                final Map<String, String> params = new HashMap<String, String>();
                params.put("ctxUserId", "1");
                params.put("ctxAccountId", "" + router.getAccountId());

                final RebootRouterCmd cmd = new RebootRouterCmd();
                ComponentContext.inject(cmd);
                params.put("id", "" + router.getId());
                params.put("ctxStartEventId", "1");
                final AsyncJobVO job = new AsyncJobVO("", User.UID_SYSTEM, router.getAccountId(), RebootRouterCmd.class.getName(), ApiGsonHelper.getBuilder().create().toJson(params),
                        router.getId(), cmd.getApiResourceType() != null ? cmd.getApiResourceType().toString() : null, null);
                job.setDispatcher(_asyncDispatcher.getName());
                final long jobId = _asyncMgr.submitAsyncJob(job);
                jobIds.add(jobId);
            } else {
                logger.debug("Router: " + router.getId() + " is already at the latest version. No upgrade required");
            }
        }
        return jobIds;
    }

    @Override
    public String getConfigComponentName() {
        return VirtualNetworkApplianceManagerImpl.class.getSimpleName();
    }

    @Override
    public ConfigKey<?>[] getConfigKeys() {
        return new ConfigKey<?>[] {
                RouterTemplateKvm,
                RouterTemplateVmware,
                RouterTemplateHyperV,
                RouterTemplateLxc,
                RouterTemplateOvm3,
                UseExternalDnsServers,
                RouterVersionCheckEnabled,
                SetServiceMonitor,
                VirtualRouterServiceOffering,
                RouterAlertsCheckInterval,
                RouterHealthChecksEnabled,
                RouterHealthChecksBasicInterval,
                RouterHealthChecksAdvancedInterval,
                RouterHealthChecksConfigRefreshInterval,
                RouterHealthChecksResultFetchInterval,
                RouterHealthChecksFailuresToRecreateVr,
                RouterHealthChecksToExclude,
                RouterHealthChecksFreeDiskSpaceThreshold,
                RouterHealthChecksMaxCpuUsageThreshold,
                RouterHealthChecksMaxMemoryUsageThreshold,
                ExposeDnsAndBootpServer,
                RouterLogrotateFrequency,
                RemoveControlIpOnStop
        };
    }

    @Override
    public boolean preStateTransitionEvent(final VirtualMachine.State oldState, final VirtualMachine.Event event, final VirtualMachine.State newState, final VirtualMachine vo, final boolean status,
            final Object opaque) {
        return true;
    }

    @Override
    public boolean postStateTransitionEvent(final StateMachine2.Transition<VirtualMachine.State, VirtualMachine.Event> transition, final VirtualMachine vo, final boolean status, final Object opaque) {
        final VirtualMachine.State newState = transition.getToState();
        final VirtualMachine.Event event = transition.getEvent();
        if (vo.getType() == VirtualMachine.Type.DomainRouter &&
                event == VirtualMachine.Event.FollowAgentPowerOnReport &&
                newState == VirtualMachine.State.Running &&
                isOutOfBandMigrated(opaque)) {
            logger.debug("Virtual router " + vo.getInstanceName() + " is powered-on out-of-band");
        }

        return true;
    }

    private boolean isOutOfBandMigrated(final Object opaque) {
        // opaque -> <hostId, powerHostId>
        if (opaque != null && opaque instanceof Pair<?, ?>) {
            final Pair<?, ?> pair = (Pair<?, ?>)opaque;
            final Object first = pair.first();
            final Object second = pair.second();
            // powerHostId cannot be null in case of out-of-band VM movement
            if (second != null && second instanceof Long) {
                final Long powerHostId = (Long)second;
                Long hostId = null;
                if (first != null && first instanceof Long) {
                    hostId = (Long)first;
                }
                // The following scenarios are due to out-of-band VM movement
                // 1. If VM is in stopped state in CS due to 'PowerMissing' report from old host (hostId is null) and then there is a 'PowerOn' report from new host
                // 2. If VM is in running state in CS and there is a 'PowerOn' report from new host
                if (hostId == null || hostId.longValue() != powerHostId.longValue()) {
                    return true;
                }
            }
        }
        return false;
    }

    protected boolean aggregationExecution(final AggregationControlCommand.Action action, final Network network, final List<DomainRouterVO> routers)
            throws AgentUnavailableException, ResourceUnavailableException {

        int errors = 0;

        for (final DomainRouterVO router : routers) {

            final String routerControlIp = _routerControlHelper.getRouterControlIp(router.getId());
            final String routerIpInNetwork = _routerControlHelper.getRouterIpInNetwork(network.getId(), router.getId());

            if (routerIpInNetwork == null) {
                // Nic hasn't been created in this router yet. Try to configure the next one.
                logger.warn("The Network is not configured in the router " + router.getHostName() + " yet. Try the next router!");
                errors++;
                continue;
            }

            final AggregationControlCommand cmd = new AggregationControlCommand(action, router.getInstanceName(), routerControlIp, routerIpInNetwork);
            final Commands cmds = new Commands(cmd);
            if (!_nwHelper.sendCommandsToRouter(router, cmds)) {
                return false;
            }
        }
        if (errors == routers.size()) {
            logger.error("aggregationExecution() on " + getClass().getName() + " failed! Network is not configured in any router.");
            return false;
        }
        return true;
    }

    @Override
    public boolean prepareAggregatedExecution(final Network network, final List<DomainRouterVO> routers) throws AgentUnavailableException, ResourceUnavailableException {
        return aggregationExecution(Action.Start, network, routers);
    }

    @Override
    public boolean completeAggregatedExecution(final Network network, final List<DomainRouterVO> routers) throws AgentUnavailableException, ResourceUnavailableException {
        return aggregationExecution(Action.Finish, network, routers);
    }
}<|MERGE_RESOLUTION|>--- conflicted
+++ resolved
@@ -2764,26 +2764,8 @@
             final VirtualMachine vm = profile.getVirtualMachine();
             final DomainRouterVO domR = _routerDao.findById(vm.getId());
             processStopOrRebootAnswer(domR, answer);
-<<<<<<< HEAD
-            final List<? extends Nic> routerNics = _nicDao.listByVmId(profile.getId());
-            for (final Nic nic : routerNics) {
-                final Network network = _networkModel.getNetwork(nic.getNetworkId());
-                final DataCenterVO dcVO = _dcDao.findById(network.getDataCenterId());
-
-                if (network.getTrafficType() == TrafficType.Guest && nic.getBroadcastUri() != null && nic.getBroadcastUri().getScheme().equals("pvlan")) {
-                    final NicProfile nicProfile = new NicProfile(nic, network, nic.getBroadcastUri(), nic.getIsolationUri(), 0, false, "pvlan-nic");
-
-                    final NetworkTopology networkTopology = _networkTopologyContext.retrieveNetworkTopology(dcVO);
-                    try {
-                        networkTopology.setupDhcpForPvlan(false, domR, domR.getHostId(), nicProfile);
-                    } catch (final ResourceUnavailableException e) {
-                        logger.debug("ERROR in finalizeStop: ", e);
-                    }
-                }
-=======
             if (Boolean.TRUE.equals(RemoveControlIpOnStop.valueIn(profile.getVirtualMachine().getDataCenterId()))) {
                 removeNics(vm, domR);
->>>>>>> a0e592e9
             }
         }
     }
@@ -2792,7 +2774,7 @@
     public void finalizeExpunge(final VirtualMachine vm) {
         if (Boolean.FALSE.equals(RemoveControlIpOnStop.valueIn(vm.getDataCenterId()))) {
             final DomainRouterVO domR = _routerDao.findById(vm.getId());
-            s_logger.info(String.format("removing nics for VR [%s]", vm));
+            logger.info(String.format("removing nics for VR [%s]", vm));
             removeNics(vm, domR);
         }
     }
@@ -2816,7 +2798,7 @@
             try {
                 networkTopology.setupDhcpForPvlan(false, domR, domR.getHostId(), nicProfile);
             } catch (final ResourceUnavailableException e) {
-                s_logger.debug("ERROR in finalizeStop: ", e);
+                logger.debug("ERROR in finalizeStop: ", e);
             }
         }
     }
