--- conflicted
+++ resolved
@@ -73,11 +73,7 @@
             "If true, router minimum required version is checked before sending command", false);
     ConfigKey<Boolean> UseExternalDnsServers = new ConfigKey<>(Boolean.class, "use.external.dns", "Advanced", "false",
             "Bypass internal dns, use external dns1 and dns2", true, ConfigKey.Scope.Zone, null);
-<<<<<<< HEAD
-    ConfigKey<Boolean> ExposeDnsAndBootpServer = new ConfigKey<>(Boolean.class, "expose.dns.externally", "Advanced", "true",
-=======
-    static final ConfigKey<Boolean> ExposeDnsAndBootpServer = new ConfigKey<Boolean>(Boolean.class, "expose.dns.externally", "Advanced", "false",
->>>>>>> 9d748f08
+    ConfigKey<Boolean> ExposeDnsAndBootpServer = new ConfigKey<>(Boolean.class, "expose.dns.externally", "Advanced", "false",
             "open dns, dhcp and bootp on the public interface", true, ConfigKey.Scope.Zone, null);
 
     ConfigKey<String> VirtualRouterServiceOffering = new ConfigKey<>(String.class, VirtualRouterServiceOfferingCK, "Advanced", "",
