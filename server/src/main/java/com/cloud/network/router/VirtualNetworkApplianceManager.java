--- conflicted
+++ resolved
@@ -36,24 +36,6 @@
  */
 public interface VirtualNetworkApplianceManager extends Manager, VirtualNetworkApplianceService {
 
-<<<<<<< HEAD
-    static final String RouterTemplateXenCK = "router.template.xenserver";
-    static final String RouterTemplateKvmCK = "router.template.kvm";
-    static final String RouterTemplateVmwareCK = "router.template.vmware";
-    static final String RouterTemplateHyperVCK = "router.template.hyperv";
-    static final String RouterTemplateLxcCK = "router.template.lxc";
-    static final String RouterTemplateOvm3CK = "router.template.ovm3";
-    static final String SetServiceMonitorCK = "network.router.EnableServiceMonitoring";
-    static final String RouterAlertsCheckIntervalCK = "router.alerts.check.interval";
-    static final String VirtualRouterServiceOfferingCK = "router.service.offering";
-    static final String NetworkVirtualRouterServiceOfferingCK = "network.router.service.offering";
-
-    static final String RouterHealthChecksConfigRefreshIntervalCK = "router.health.checks.config.refresh.interval";
-    static final String RouterHealthChecksResultFetchIntervalCK = "router.health.checks.results.fetch.interval";
-    static final String RouterHealthChecksFailuresToRecreateVrCK = "router.health.checks.failures.to.recreate.vr";
-
-    static final ConfigKey<String> RouterTemplateXen = new ConfigKey<String>(String.class, RouterTemplateXenCK, "Advanced", "SystemVM Template (XenServer)",
-=======
     String RouterTemplateXenCK = "router.template.xenserver";
     String RouterTemplateKvmCK = "router.template.kvm";
     String RouterTemplateVmwareCK = "router.template.vmware";
@@ -63,6 +45,7 @@
     String SetServiceMonitorCK = "network.router.EnableServiceMonitoring";
     String RouterAlertsCheckIntervalCK = "router.alerts.check.interval";
     String VirtualRouterServiceOfferingCK = "router.service.offering";
+    String NetworkVirtualRouterServiceOfferingCK = "network.router.service.offering";
 
     String RouterHealthChecksConfigRefreshIntervalCK = "router.health.checks.config.refresh.interval";
     String RouterHealthChecksResultFetchIntervalCK = "router.health.checks.results.fetch.interval";
@@ -70,7 +53,6 @@
     String RemoveControlIpOnStopCK = "systemvm.release.control.ip.on.stop";
 
     ConfigKey<String> RouterTemplateXen = new ConfigKey<>(String.class, RouterTemplateXenCK, "Advanced", "SystemVM Template (XenServer)",
->>>>>>> e9ff2707
             "Name of the default router template on Xenserver.", true, ConfigKey.Scope.Zone, null);
     ConfigKey<String> RouterTemplateKvm = new ConfigKey<>(String.class, RouterTemplateKvmCK, "Advanced", "SystemVM Template (KVM)",
             "Name of the default router template on KVM.", true, ConfigKey.Scope.Zone, null);
@@ -97,7 +79,7 @@
 
     ConfigKey<String> VirtualRouterServiceOffering = new ConfigKey<>(String.class, VirtualRouterServiceOfferingCK, "Advanced", "",
             "Uuid of the service offering used by virtual routers; if NULL - system offering will be used", true, ConfigKey.Scope.Account, null);
-    static final ConfigKey<String> NetworkVirtualRouterServiceOffering = new ConfigKey<String>(String.class, NetworkVirtualRouterServiceOfferingCK, "Advanced", "",
+    ConfigKey<String> NetworkVirtualRouterServiceOffering = new ConfigKey<String>(String.class, NetworkVirtualRouterServiceOfferingCK, "Advanced", "",
             "Uuid of the service offering used by virtual routers of this network; if NULL - account/system offering will be used", true, ConfigKey.Scope.Network, null);
 
     // Health checks
