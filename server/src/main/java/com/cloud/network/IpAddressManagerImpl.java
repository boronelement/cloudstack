--- conflicted
+++ resolved
@@ -953,21 +953,6 @@
                 addrs = new ArrayList<>(_ipAddressDao.search(sc, null));
             }
 
-<<<<<<< HEAD
-                if (lockOneRow) {
-                    assert (addrs.size() == 1) : "Return size is incorrect: " + addrs.size();
-                    IpAddress ipAddress = addrs.get(0);
-                    boolean ipCanBeAllocated = canPublicIpAddressBeAllocated(ipAddress, owner);
-
-                    if (!ipCanBeAllocated) {
-                        throw new InsufficientAddressCapacityException(String.format("Failed to allocate public IP address [%s] as it is in quarantine.", ipAddress.getAddress()),
-                                DataCenter.class, dcId);
-                    }
-                }
-                if (assign) {
-                    assignAndAllocateIpAddressEntry(owner, vlanUse, guestNetworkId, sourceNat, allocate,
-                            isSystem,vpcId, displayIp, fetchFromDedicatedRange, addrs);
-=======
             // If all the dedicated IPs of the owner are in use fetch an IP from the system pool
             if ((!lockOneRow || (lockOneRow && addrs.size() == 0)) && fetchFromDedicatedRange && vlanUse == VlanType.VirtualNetwork) {
                 // Verify if account is allowed to acquire IPs from the system
@@ -981,7 +966,6 @@
                     } else {
                         addrs.addAll(_ipAddressDao.search(sc, null));
                     }
->>>>>>> d58d60cd
                 }
             }
         }
@@ -1001,6 +985,13 @@
 
         if (lockOneRow) {
             assert (addrs.size() == 1) : "Return size is incorrect: " + addrs.size();
+            IpAddress ipAddress = addrs.get(0);
+            boolean ipCanBeAllocated = canPublicIpAddressBeAllocated(ipAddress, owner);
+
+            if (!ipCanBeAllocated) {
+                throw new InsufficientAddressCapacityException(String.format("Failed to allocate public IP address [%s] as it is in quarantine.", ipAddress.getAddress()),
+                        DataCenter.class, dcId);
+            }
         }
 
         if (assign && !fetchFromDedicatedRange && VlanType.VirtualNetwork.equals(vlanUse)) {
@@ -2376,12 +2367,8 @@
 
     @Override
     public ConfigKey<?>[] getConfigKeys() {
-<<<<<<< HEAD
-        return new ConfigKey<?>[] {UseSystemPublicIps, RulesContinueOnError, SystemVmPublicIpReservationModeStrictness, VrouterRedundantTiersPlacement,
+        return new ConfigKey<?>[] {UseSystemPublicIps, RulesContinueOnError, SystemVmPublicIpReservationModeStrictness, VrouterRedundantTiersPlacement, AllowUserListAvailableIpsOnSharedNetwork,
                 PUBLIC_IP_ADDRESS_QUARANTINE_DURATION};
-=======
-        return new ConfigKey<?>[] {UseSystemPublicIps, RulesContinueOnError, SystemVmPublicIpReservationModeStrictness, VrouterRedundantTiersPlacement, AllowUserListAvailableIpsOnSharedNetwork};
->>>>>>> d58d60cd
     }
 
     /**
