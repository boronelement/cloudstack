--- conflicted
+++ resolved
@@ -2381,7 +2381,6 @@
     }
 
     @Override
-<<<<<<< HEAD
     public boolean canPublicIpAddressBeAllocated(IpAddress ip, Account newOwner) {
         PublicIpQuarantineVO publicIpQuarantineVO = publicIpQuarantineDao.findByPublicIpAddressId(ip.getId());
 
@@ -2470,7 +2469,8 @@
         publicIpQuarantineDao.persist(publicIpQuarantineVO);
         return publicIpQuarantineVO;
     }
-=======
+
+    @Override
     public void updateSourceNatIpAddress(IPAddressVO requestedIp, List<IPAddressVO> userIps) throws Exception{
         Transaction.execute((TransactionCallbackWithException<IpAddress, Exception>) status -> {
             // update all other IPs to not be sourcenat, should be at most one
@@ -2484,5 +2484,4 @@
         });
     }
 
->>>>>>> 27b0a64b
 }