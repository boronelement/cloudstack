--- conflicted
+++ resolved
@@ -744,13 +744,9 @@
             if (ip.isPortable()) {
                 releasePortableIpAddress(addrId);
             }
-<<<<<<< HEAD
             logger.debug("Released a public ip id=" + addrId);
-=======
-            s_logger.debug("Released a public ip id=" + addrId);
         } else if (publicIpQuarantine != null) {
             removePublicIpAddressFromQuarantine(publicIpQuarantine.getId(), "Public IP address removed from quarantine as there was an error while disassociating it.");
->>>>>>> 0735b910
         }
 
         return success;
