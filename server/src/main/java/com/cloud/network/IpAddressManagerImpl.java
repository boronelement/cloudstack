// Licensed to the Apache Software Foundation (ASF) under one
// or more contributor license agreements.  See the NOTICE file
// distributed with this work for additional information
// regarding copyright ownership.  The ASF licenses this file
// to you under the Apache License, Version 2.0 (the
// "License"); you may not use this file except in compliance
// with the License.  You may obtain a copy of the License at
//
//   http://www.apache.org/licenses/LICENSE-2.0
//
// Unless required by applicable law or agreed to in writing,
// software distributed under the License is distributed on an
// "AS IS" BASIS, WITHOUT WARRANTIES OR CONDITIONS OF ANY
// KIND, either express or implied.  See the License for the
// specific language governing permissions and limitations
// under the License.
package com.cloud.network;

import java.util.ArrayList;
import java.util.Arrays;
import java.util.Date;
import java.util.HashMap;
import java.util.HashSet;
import java.util.List;
import java.util.Map;
import java.util.Random;
import java.util.Set;
import java.util.UUID;
import java.util.Collections;
import java.util.stream.Collectors;

import javax.inject.Inject;

import org.apache.cloudstack.acl.ControlledEntity.ACLType;
import org.apache.cloudstack.acl.SecurityChecker.AccessType;
import org.apache.cloudstack.annotation.AnnotationService;
import org.apache.cloudstack.annotation.dao.AnnotationDao;
import org.apache.cloudstack.api.ApiCommandResourceType;
import org.apache.cloudstack.api.ApiConstants;
import org.apache.cloudstack.api.response.AcquirePodIpCmdResponse;
import org.apache.cloudstack.context.CallContext;
import org.apache.cloudstack.engine.orchestration.service.NetworkOrchestrationService;
import org.apache.cloudstack.framework.config.ConfigKey;
import org.apache.cloudstack.framework.config.Configurable;
import org.apache.cloudstack.framework.config.dao.ConfigurationDao;
import org.apache.cloudstack.region.PortableIp;
import org.apache.cloudstack.region.PortableIpDao;
import org.apache.cloudstack.region.PortableIpVO;
import org.apache.cloudstack.region.Region;
import org.apache.commons.collections.CollectionUtils;
import org.apache.log4j.Logger;

import com.cloud.agent.AgentManager;
import com.cloud.alert.AlertManager;
import com.cloud.api.ApiDBUtils;
import com.cloud.configuration.ConfigurationManager;
import com.cloud.configuration.Resource.ResourceType;
import com.cloud.dc.AccountVlanMapVO;
import com.cloud.dc.DataCenter;
import com.cloud.dc.DataCenter.NetworkType;
import com.cloud.dc.DataCenterIpAddressVO;
import com.cloud.dc.DomainVlanMapVO;
import com.cloud.dc.HostPodVO;
import com.cloud.dc.Pod;
import com.cloud.dc.PodVlanMapVO;
import com.cloud.dc.Vlan.VlanType;
import com.cloud.dc.VlanVO;
import com.cloud.dc.dao.AccountVlanMapDao;
import com.cloud.dc.dao.DataCenterDao;
import com.cloud.dc.dao.DataCenterIpAddressDao;
import com.cloud.dc.dao.DataCenterVnetDao;
import com.cloud.dc.dao.DomainVlanMapDao;
import com.cloud.dc.dao.HostPodDao;
import com.cloud.dc.dao.PodVlanMapDao;
import com.cloud.dc.dao.VlanDao;
import com.cloud.deploy.DeployDestination;
import com.cloud.domain.Domain;
import com.cloud.domain.dao.DomainDao;
import com.cloud.event.ActionEventUtils;
import com.cloud.event.EventTypes;
import com.cloud.event.UsageEventUtils;
import com.cloud.event.dao.UsageEventDao;
import com.cloud.exception.AccountLimitException;
import com.cloud.exception.ConcurrentOperationException;
import com.cloud.exception.InsufficientAddressCapacityException;
import com.cloud.exception.InsufficientCapacityException;
import com.cloud.exception.InsufficientVirtualNetworkCapacityException;
import com.cloud.exception.InvalidParameterValueException;
import com.cloud.exception.PermissionDeniedException;
import com.cloud.exception.ResourceAllocationException;
import com.cloud.exception.ResourceUnavailableException;
import com.cloud.host.dao.HostDao;
import com.cloud.network.IpAddress.State;
import com.cloud.network.Network.Capability;
import com.cloud.network.Network.GuestType;
import com.cloud.network.Network.Provider;
import com.cloud.network.Network.Service;
import com.cloud.network.Networks.AddressFormat;
import com.cloud.network.Networks.BroadcastDomainType;
import com.cloud.network.Networks.IsolationType;
import com.cloud.network.Networks.TrafficType;
import com.cloud.network.addr.PublicIp;
import com.cloud.network.dao.AccountGuestVlanMapDao;
import com.cloud.network.dao.FirewallRulesDao;
import com.cloud.network.dao.IPAddressDao;
import com.cloud.network.dao.IPAddressVO;
import com.cloud.network.dao.LoadBalancerDao;
import com.cloud.network.dao.NetworkAccountDao;
import com.cloud.network.dao.NetworkDao;
import com.cloud.network.dao.NetworkDetailsDao;
import com.cloud.network.dao.NetworkDetailVO;
import com.cloud.network.dao.NetworkDomainDao;
import com.cloud.network.dao.NetworkServiceMapDao;
import com.cloud.network.dao.PhysicalNetworkDao;
import com.cloud.network.dao.PhysicalNetworkServiceProviderDao;
import com.cloud.network.dao.PhysicalNetworkTrafficTypeDao;
import com.cloud.network.dao.UserIpv6AddressDao;
import com.cloud.network.element.IpDeployer;
import com.cloud.network.element.IpDeployingRequester;
import com.cloud.network.element.NetworkElement;
import com.cloud.network.element.StaticNatServiceProvider;
import com.cloud.network.guru.NetworkGuru;
import com.cloud.network.lb.LoadBalancingRulesManager;
import com.cloud.network.rules.FirewallManager;
import com.cloud.network.rules.FirewallRule;
import com.cloud.network.rules.FirewallRule.Purpose;
import com.cloud.network.rules.FirewallRuleVO;
import com.cloud.network.rules.RulesManager;
import com.cloud.network.rules.StaticNat;
import com.cloud.network.rules.dao.PortForwardingRulesDao;
import com.cloud.network.vpc.NetworkACLManager;
import com.cloud.network.vpc.VpcManager;
import com.cloud.network.vpc.VpcVO;
import com.cloud.network.vpc.dao.PrivateIpDao;
import com.cloud.network.vpc.dao.VpcDao;
import com.cloud.network.vpc.dao.VpcOfferingDao;
import com.cloud.network.vpn.RemoteAccessVpnService;
import com.cloud.offering.NetworkOffering;
import com.cloud.offering.NetworkOffering.Availability;
import com.cloud.offerings.NetworkOfferingVO;
import com.cloud.offerings.dao.NetworkOfferingDao;
import com.cloud.offerings.dao.NetworkOfferingDetailsDao;
import com.cloud.offerings.dao.NetworkOfferingServiceMapDao;
import com.cloud.org.Grouping;
import com.cloud.user.Account;
import com.cloud.user.AccountManager;
import com.cloud.user.ResourceLimitService;
import com.cloud.user.User;
import com.cloud.user.UserVO;
import com.cloud.user.dao.AccountDao;
import com.cloud.user.dao.UserDao;
import com.cloud.utils.Journal;
import com.cloud.utils.Pair;
import com.cloud.utils.Ternary;
import com.cloud.utils.component.ManagerBase;
import com.cloud.utils.db.DB;
import com.cloud.utils.db.EntityManager;
import com.cloud.utils.db.Filter;
import com.cloud.utils.db.GlobalLock;
import com.cloud.utils.db.JoinBuilder.JoinType;
import com.cloud.utils.db.SearchBuilder;
import com.cloud.utils.db.SearchCriteria;
import com.cloud.utils.db.SearchCriteria.Op;
import com.cloud.utils.db.Transaction;
import com.cloud.utils.db.TransactionCallback;
import com.cloud.utils.db.TransactionCallbackNoReturn;
import com.cloud.utils.db.TransactionCallbackWithException;
import com.cloud.utils.db.TransactionCallbackWithExceptionNoReturn;
import com.cloud.utils.db.TransactionStatus;
import com.cloud.utils.exception.CloudRuntimeException;
import com.cloud.utils.exception.ExceptionUtil;
import com.cloud.utils.net.Ip;
import com.cloud.utils.net.NetUtils;
import com.cloud.vm.Nic;
import com.cloud.vm.NicProfile;
import com.cloud.vm.ReservationContext;
import com.cloud.vm.ReservationContextImpl;
import com.cloud.vm.VirtualMachine;
import com.cloud.vm.VirtualMachineProfile;
import com.cloud.vm.dao.NicDao;
import com.cloud.vm.dao.NicIpAliasDao;
import com.cloud.vm.dao.NicSecondaryIpDao;
import com.cloud.vm.dao.UserVmDao;
import com.cloud.vm.dao.VMInstanceDao;

public class IpAddressManagerImpl extends ManagerBase implements IpAddressManager, Configurable {
    private static final Logger s_logger = Logger.getLogger(IpAddressManagerImpl.class);

    @Inject
    NetworkOrchestrationService _networkMgr;
    @Inject
    EntityManager _entityMgr;
    @Inject
    DataCenterDao _dcDao;
    @Inject
    VlanDao _vlanDao;
    @Inject
    IPAddressDao _ipAddressDao;
    @Inject
    AccountDao _accountDao;
    @Inject
    DomainDao _domainDao;
    @Inject
    UserDao _userDao;
    @Inject
    ConfigurationDao _configDao;
    @Inject
    UserVmDao _userVmDao;
    @Inject
    AlertManager _alertMgr;
    @Inject
    AccountManager _accountMgr;
    @Inject
    ConfigurationManager _configMgr;
    @Inject
    AccountVlanMapDao _accountVlanMapDao;
    @Inject
    DomainVlanMapDao _domainVlanMapDao;
    @Inject
    NetworkOfferingDao _networkOfferingDao;
    @Inject
    NetworkDao _networksDao;
    @Inject
    NetworkDetailsDao _networkDetailsDao;
    @Inject
    NicDao _nicDao;
    @Inject
    RulesManager _rulesMgr;
    @Inject
    LoadBalancingRulesManager _lbMgr;
    @Inject
    RemoteAccessVpnService _vpnMgr;
    @Inject
    PodVlanMapDao _podVlanMapDao;
    @Inject
    NetworkOfferingDetailsDao _ntwkOffDetailsDao;
    @Inject
    AccountGuestVlanMapDao _accountGuestVlanMapDao;
    @Inject
    DataCenterVnetDao _datacenterVnetDao;
    @Inject
    NetworkAccountDao _networkAccountDao;
    @Inject
    protected NicIpAliasDao _nicIpAliasDao;
    @Inject
    protected IPAddressDao _publicIpAddressDao;
    @Inject
    NetworkDomainDao _networkDomainDao;
    @Inject
    VMInstanceDao _vmDao;
    @Inject
    FirewallManager _firewallMgr;
    @Inject
    FirewallRulesDao _firewallDao;
    @Inject
    ResourceLimitService _resourceLimitMgr;

    @Inject
    NetworkOfferingServiceMapDao _ntwkOfferingSrvcDao;
    @Inject
    PhysicalNetworkDao _physicalNetworkDao;
    @Inject
    PhysicalNetworkServiceProviderDao _pNSPDao;
    @Inject
    PortForwardingRulesDao _portForwardingRulesDao;
    @Inject
    LoadBalancerDao _lbDao;
    @Inject
    PhysicalNetworkTrafficTypeDao _pNTrafficTypeDao;
    @Inject
    AgentManager _agentMgr;
    @Inject
    HostDao _hostDao;
    @Inject
    NetworkServiceMapDao _ntwkSrvcDao;
    @Inject
    StorageNetworkManager _stnwMgr;
    @Inject
    VpcManager _vpcMgr;
    @Inject
    PrivateIpDao _privateIpDao;
    @Inject
    NetworkACLManager _networkACLMgr;
    @Inject
    UsageEventDao _usageEventDao;
    @Inject
    NetworkModel _networkModel;
    @Inject
    NicSecondaryIpDao _nicSecondaryIpDao;
    @Inject
    UserIpv6AddressDao _ipv6Dao;
    @Inject
    Ipv6AddressManager _ipv6Mgr;
    @Inject
    PortableIpDao _portableIpDao;
    @Inject
    VpcDao _vpcDao;
    @Inject
    VpcOfferingDao vpcOfferingDao;
    @Inject
    DataCenterIpAddressDao _privateIPAddressDao;
    @Inject
    HostPodDao _hpDao;
    @Inject
    private AnnotationDao annotationDao;

    SearchBuilder<IPAddressVO> AssignIpAddressSearch;
    SearchBuilder<IPAddressVO> AssignIpAddressFromPodVlanSearch;
    private static final Object allocatedLock = new Object();

    static Boolean rulesContinueOnErrFlag = true;

    private static final ConfigKey<Boolean> SystemVmPublicIpReservationModeStrictness = new ConfigKey<Boolean>("Advanced",
            Boolean.class, "system.vm.public.ip.reservation.mode.strictness", "false",
            "If enabled, the use of System VMs public IP reservation is strict, preferred if not.", true, ConfigKey.Scope.Global);

    private Random rand = new Random(System.currentTimeMillis());

    private List<Long> getIpv6SupportingVlanRangeIds(long dcId) throws InsufficientAddressCapacityException {
        List<VlanVO> vlans = _vlanDao.listIpv6SupportingVlansByZone(dcId);
        if (CollectionUtils.isEmpty(vlans)) {
            s_logger.error("Unable to find VLAN IP range that support both IPv4 and IPv6");
            InsufficientAddressCapacityException ex = new InsufficientAddressCapacityException("Insufficient address capacity", DataCenter.class, dcId);
            ex.addProxyObject(ApiDBUtils.findZoneById(dcId).getUuid());
            throw ex;
        }
        return vlans.stream().map(VlanVO::getId).collect(Collectors.toList());
    }

    @DB
    private IPAddressVO assignAndAllocateIpAddressEntry(final Account owner, final VlanType vlanUse, final Long guestNetworkId,
                                                        final boolean sourceNat, final boolean allocate, final boolean isSystem,
                                                        final Long vpcId, final Boolean displayIp, final boolean fetchFromDedicatedRange,
                                                        final List<IPAddressVO> addressVOS) throws CloudRuntimeException {
        return Transaction.execute((TransactionCallbackWithException<IPAddressVO, CloudRuntimeException>) status -> {
            IPAddressVO finalAddress = null;
            if (!fetchFromDedicatedRange && VlanType.VirtualNetwork.equals(vlanUse)) {
                // Check that the maximum number of public IPs for the given accountId will not be exceeded
                try {
                    _resourceLimitMgr.checkResourceLimit(owner, ResourceType.public_ip);
                } catch (ResourceAllocationException ex) {
                    s_logger.warn("Failed to allocate resource of type " + ex.getResourceType() + " for account " + owner);
                    throw new AccountLimitException("Maximum number of public IP addresses for account: " + owner.getAccountName() + " has been exceeded.");
                }
            }

            for (IPAddressVO possibleAddr : addressVOS) {
                if (possibleAddr.getState() != State.Free) {
                    continue;
                }
                possibleAddr.setSourceNat(sourceNat);
                possibleAddr.setAllocatedTime(new Date());
                possibleAddr.setAllocatedInDomainId(owner.getDomainId());
                possibleAddr.setAllocatedToAccountId(owner.getId());
                possibleAddr.setSystem(isSystem);

                if (displayIp != null) {
                    possibleAddr.setDisplay(displayIp);
                }

                if (vlanUse != VlanType.DirectAttached) {
                    possibleAddr.setAssociatedWithNetworkId(guestNetworkId);
                    possibleAddr.setVpcId(vpcId);
                }
                if (_ipAddressDao.lockRow(possibleAddr.getId(), true) != null) {
                    final IPAddressVO userIp = _ipAddressDao.findById(possibleAddr.getId());
                    if (userIp.getState() == State.Free) {
                        possibleAddr.setState(State.Allocating);
                        if (_ipAddressDao.update(possibleAddr.getId(), possibleAddr)) {
                            finalAddress = possibleAddr;
                            break;
                        }
                    }
                }
            }

            if (finalAddress == null) {
                s_logger.error("Failed to fetch any free public IP address");
                throw new CloudRuntimeException("Failed to fetch any free public IP address");
            }

            if (allocate) {
                markPublicIpAsAllocated(finalAddress);
            }

            final State expectedAddressState = allocate ? State.Allocated : State.Allocating;
            if (finalAddress.getState() != expectedAddressState) {
                s_logger.error("Failed to fetch new public IP and get in expected state=" + expectedAddressState);
                throw new CloudRuntimeException("Failed to fetch new public IP with expected state " + expectedAddressState);
            }
            return finalAddress;
        });
    }

    @Override
    public boolean configure(String name, Map<String, Object> params) {
        // populate providers
        Map<Network.Service, Set<Network.Provider>> defaultSharedNetworkOfferingProviders = new HashMap<Network.Service, Set<Network.Provider>>();
        Set<Network.Provider> defaultProviders = new HashSet<Network.Provider>();

        defaultProviders.add(Network.Provider.VirtualRouter);
        defaultSharedNetworkOfferingProviders.put(Service.Dhcp, defaultProviders);
        defaultSharedNetworkOfferingProviders.put(Service.Dns, defaultProviders);
        defaultSharedNetworkOfferingProviders.put(Service.UserData, defaultProviders);

        Map<Network.Service, Set<Network.Provider>> defaultIsolatedNetworkOfferingProviders = defaultSharedNetworkOfferingProviders;
        defaultIsolatedNetworkOfferingProviders.put(Service.Dhcp, defaultProviders);
        defaultIsolatedNetworkOfferingProviders.put(Service.Dns, defaultProviders);
        defaultIsolatedNetworkOfferingProviders.put(Service.UserData, defaultProviders);
        defaultIsolatedNetworkOfferingProviders.put(Service.Firewall, defaultProviders);
        defaultIsolatedNetworkOfferingProviders.put(Service.Gateway, defaultProviders);
        defaultIsolatedNetworkOfferingProviders.put(Service.Lb, defaultProviders);
        defaultIsolatedNetworkOfferingProviders.put(Service.StaticNat, defaultProviders);
        defaultIsolatedNetworkOfferingProviders.put(Service.PortForwarding, defaultProviders);
        defaultIsolatedNetworkOfferingProviders.put(Service.Vpn, defaultProviders);

        Map<Network.Service, Set<Network.Provider>> defaultSharedSGEnabledNetworkOfferingProviders = new HashMap<Network.Service, Set<Network.Provider>>();
        defaultSharedSGEnabledNetworkOfferingProviders.put(Service.Dhcp, defaultProviders);
        defaultSharedSGEnabledNetworkOfferingProviders.put(Service.Dns, defaultProviders);
        defaultSharedSGEnabledNetworkOfferingProviders.put(Service.UserData, defaultProviders);
        Set<Provider> sgProviders = new HashSet<Provider>();
        sgProviders.add(Provider.SecurityGroupProvider);
        defaultSharedSGEnabledNetworkOfferingProviders.put(Service.SecurityGroup, sgProviders);

        Map<Network.Service, Set<Network.Provider>> defaultIsolatedSourceNatEnabledNetworkOfferingProviders = new HashMap<Network.Service, Set<Network.Provider>>();
        defaultProviders.clear();
        defaultProviders.add(Network.Provider.VirtualRouter);
        defaultIsolatedSourceNatEnabledNetworkOfferingProviders.put(Service.Dhcp, defaultProviders);
        defaultIsolatedSourceNatEnabledNetworkOfferingProviders.put(Service.Dns, defaultProviders);
        defaultIsolatedSourceNatEnabledNetworkOfferingProviders.put(Service.UserData, defaultProviders);
        defaultIsolatedSourceNatEnabledNetworkOfferingProviders.put(Service.Firewall, defaultProviders);
        defaultIsolatedSourceNatEnabledNetworkOfferingProviders.put(Service.Gateway, defaultProviders);
        defaultIsolatedSourceNatEnabledNetworkOfferingProviders.put(Service.Lb, defaultProviders);
        defaultIsolatedSourceNatEnabledNetworkOfferingProviders.put(Service.SourceNat, defaultProviders);
        defaultIsolatedSourceNatEnabledNetworkOfferingProviders.put(Service.StaticNat, defaultProviders);
        defaultIsolatedSourceNatEnabledNetworkOfferingProviders.put(Service.PortForwarding, defaultProviders);
        defaultIsolatedSourceNatEnabledNetworkOfferingProviders.put(Service.Vpn, defaultProviders);

        Map<Network.Service, Set<Network.Provider>> defaultVPCOffProviders = new HashMap<Network.Service, Set<Network.Provider>>();
        defaultProviders.clear();
        defaultProviders.add(Network.Provider.VirtualRouter);
        defaultVPCOffProviders.put(Service.Dhcp, defaultProviders);
        defaultVPCOffProviders.put(Service.Dns, defaultProviders);
        defaultVPCOffProviders.put(Service.UserData, defaultProviders);
        defaultVPCOffProviders.put(Service.NetworkACL, defaultProviders);
        defaultVPCOffProviders.put(Service.Gateway, defaultProviders);
        defaultVPCOffProviders.put(Service.Lb, defaultProviders);
        defaultVPCOffProviders.put(Service.SourceNat, defaultProviders);
        defaultVPCOffProviders.put(Service.StaticNat, defaultProviders);
        defaultVPCOffProviders.put(Service.PortForwarding, defaultProviders);
        defaultVPCOffProviders.put(Service.Vpn, defaultProviders);

        //#8 - network offering with internal lb service
        Map<Network.Service, Set<Network.Provider>> internalLbOffProviders = new HashMap<Network.Service, Set<Network.Provider>>();
        Set<Network.Provider> defaultVpcProvider = new HashSet<Network.Provider>();
        defaultVpcProvider.add(Network.Provider.VPCVirtualRouter);

        Set<Network.Provider> defaultInternalLbProvider = new HashSet<Network.Provider>();
        defaultInternalLbProvider.add(Network.Provider.InternalLbVm);

        internalLbOffProviders.put(Service.Dhcp, defaultVpcProvider);
        internalLbOffProviders.put(Service.Dns, defaultVpcProvider);
        internalLbOffProviders.put(Service.UserData, defaultVpcProvider);
        internalLbOffProviders.put(Service.NetworkACL, defaultVpcProvider);
        internalLbOffProviders.put(Service.Gateway, defaultVpcProvider);
        internalLbOffProviders.put(Service.Lb, defaultInternalLbProvider);
        internalLbOffProviders.put(Service.SourceNat, defaultVpcProvider);

        Map<Network.Service, Set<Network.Provider>> netscalerServiceProviders = new HashMap<Network.Service, Set<Network.Provider>>();
        Set<Network.Provider> vrProvider = new HashSet<Network.Provider>();
        vrProvider.add(Provider.VirtualRouter);
        Set<Network.Provider> sgProvider = new HashSet<Network.Provider>();
        sgProvider.add(Provider.SecurityGroupProvider);
        Set<Network.Provider> nsProvider = new HashSet<Network.Provider>();
        nsProvider.add(Provider.Netscaler);
        netscalerServiceProviders.put(Service.Dhcp, vrProvider);
        netscalerServiceProviders.put(Service.Dns, vrProvider);
        netscalerServiceProviders.put(Service.UserData, vrProvider);
        netscalerServiceProviders.put(Service.SecurityGroup, sgProvider);
        netscalerServiceProviders.put(Service.StaticNat, nsProvider);
        netscalerServiceProviders.put(Service.Lb, nsProvider);

        Map<Service, Map<Capability, String>> serviceCapabilityMap = new HashMap<Service, Map<Capability, String>>();
        Map<Capability, String> elb = new HashMap<Capability, String>();
        elb.put(Capability.ElasticLb, "true");
        Map<Capability, String> eip = new HashMap<Capability, String>();
        eip.put(Capability.ElasticIp, "true");
        serviceCapabilityMap.put(Service.Lb, elb);
        serviceCapabilityMap.put(Service.StaticNat, eip);

        AssignIpAddressSearch = _ipAddressDao.createSearchBuilder();
        AssignIpAddressSearch.and("dc", AssignIpAddressSearch.entity().getDataCenterId(), Op.EQ);
        AssignIpAddressSearch.and("allocated", AssignIpAddressSearch.entity().getAllocatedTime(), Op.NULL);
        AssignIpAddressSearch.and("vlanId", AssignIpAddressSearch.entity().getVlanId(), Op.IN);
        if (SystemVmPublicIpReservationModeStrictness.value()) {
            AssignIpAddressSearch.and("forSystemVms", AssignIpAddressSearch.entity().isForSystemVms(), Op.EQ);
        }
        SearchBuilder<VlanVO> vlanSearch = _vlanDao.createSearchBuilder();
        vlanSearch.and("type", vlanSearch.entity().getVlanType(), Op.EQ);
        vlanSearch.and("networkId", vlanSearch.entity().getNetworkId(), Op.EQ);
        vlanSearch.and("vlanGateway", vlanSearch.entity().getVlanGateway(), Op.EQ);
        AssignIpAddressSearch.join("vlan", vlanSearch, vlanSearch.entity().getId(), AssignIpAddressSearch.entity().getVlanId(), JoinType.INNER);
        AssignIpAddressSearch.done();

        AssignIpAddressFromPodVlanSearch = _ipAddressDao.createSearchBuilder();
        AssignIpAddressFromPodVlanSearch.and("dc", AssignIpAddressFromPodVlanSearch.entity().getDataCenterId(), Op.EQ);
        AssignIpAddressFromPodVlanSearch.and("allocated", AssignIpAddressFromPodVlanSearch.entity().getAllocatedTime(), Op.NULL);
        AssignIpAddressFromPodVlanSearch.and("vlanId", AssignIpAddressFromPodVlanSearch.entity().getVlanId(), Op.IN);

        SearchBuilder<VlanVO> podVlanSearch = _vlanDao.createSearchBuilder();
        podVlanSearch.and("type", podVlanSearch.entity().getVlanType(), Op.EQ);
        podVlanSearch.and("networkId", podVlanSearch.entity().getNetworkId(), Op.EQ);
        podVlanSearch.and("vlanGateway", podVlanSearch.entity().getVlanGateway(), Op.EQ);
        SearchBuilder<PodVlanMapVO> podVlanMapSB = _podVlanMapDao.createSearchBuilder();
        podVlanMapSB.and("podId", podVlanMapSB.entity().getPodId(), Op.EQ);
        AssignIpAddressFromPodVlanSearch.join("podVlanMapSB", podVlanMapSB, podVlanMapSB.entity().getVlanDbId(), AssignIpAddressFromPodVlanSearch.entity().getVlanId(),
                JoinType.INNER);
        AssignIpAddressFromPodVlanSearch.join("vlan", podVlanSearch, podVlanSearch.entity().getId(), AssignIpAddressFromPodVlanSearch.entity().getVlanId(), JoinType.INNER);
        AssignIpAddressFromPodVlanSearch.done();

        Network.State.getStateMachine().registerListener(new NetworkStateListener(_configDao));

        if (RulesContinueOnError.value() != null) {
            rulesContinueOnErrFlag = RulesContinueOnError.value();
        }

        s_logger.info("IPAddress Manager is configured.");

        return true;
    }

    private IpAddress allocateIP(Account ipOwner, boolean isSystem, long zoneId) throws ResourceAllocationException, InsufficientAddressCapacityException,
            ConcurrentOperationException {
        Account caller = CallContext.current().getCallingAccount();
        long callerUserId = CallContext.current().getCallingUserId();
        // check permissions
        _accountMgr.checkAccess(caller, null, false, ipOwner);

        DataCenter zone = _entityMgr.findById(DataCenter.class, zoneId);

        return allocateIp(ipOwner, isSystem, caller, callerUserId, zone, null, null);
    }

    // An IP association is required in below cases
    //  1.there is at least one public IP associated with the network on which first rule (PF/static NAT/LB) is being applied.
    //  2.last rule (PF/static NAT/LB) on the public IP has been revoked. So the public IP should not be associated with any provider
    boolean checkIfIpAssocRequired(Network network, boolean postApplyRules, List<PublicIp> publicIps) {

        if (network.getState() == Network.State.Implementing) {
            return true;
        }

        for (PublicIp ip : publicIps) {
            if (ip.isSourceNat()) {
                continue;
            } else if (ip.isOneToOneNat()) {
                continue;
            } else {
                Long totalCount = null;
                Long revokeCount = null;
                Long activeCount = null;
                Long addCount = null;

                totalCount = _firewallDao.countRulesByIpId(ip.getId());
                if (postApplyRules) {
                    revokeCount = _firewallDao.countRulesByIpIdAndState(ip.getId(), FirewallRule.State.Revoke);
                } else {
                    activeCount = _firewallDao.countRulesByIpIdAndState(ip.getId(), FirewallRule.State.Active);
                    addCount = _firewallDao.countRulesByIpIdAndState(ip.getId(), FirewallRule.State.Add);
                }

                if (totalCount == null || totalCount.longValue() == 0L) {
                    continue;
                }

                if (postApplyRules) {

                    if (revokeCount != null && revokeCount.longValue() == totalCount.longValue()) {
                        s_logger.trace("All rules are in Revoke state, have to dis-assiciate IP from the backend");
                        return true;
                    }
                } else {
                    if (activeCount != null && activeCount > 0) {
                        if (network.getVpcId() != null) {
                            // If there are more than one ip in the vpc tier network and services configured on it.
                            // restart network with cleanup case, on network reprogramming this needs to be return true
                            // because on the VR ips has removed. In VPC case restart tier network with cleanup will not
                            // reboot the VR. So ipassoc is needed.
                            return true;
                        }
                        continue;
                    } else if (addCount != null && addCount.longValue() == totalCount.longValue()) {
                        s_logger.trace("All rules are in Add state, have to assiciate IP with the backend");
                        return true;
                    } else {
                        continue;
                    }
                }
            }
        }

        // there are no IP's corresponding to this network that need to be associated with provider
        return false;
    }

    @Override
    public boolean applyRules(List<? extends FirewallRule> rules, FirewallRule.Purpose purpose, NetworkRuleApplier applier, boolean continueOnError)
            throws ResourceUnavailableException {
        if (rules == null || rules.size() == 0) {
            s_logger.debug("There are no rules to forward to the network elements");
            return true;
        }

        boolean success = true;
        Network network = _networksDao.findById(rules.get(0).getNetworkId());
        FirewallRuleVO.TrafficType trafficType = rules.get(0).getTrafficType();
        List<PublicIp> publicIps = new ArrayList<PublicIp>();

        if (!(rules.get(0).getPurpose() == FirewallRule.Purpose.Firewall && trafficType == FirewallRule.TrafficType.Egress)) {
            // get the list of public ip's owned by the network
            List<IPAddressVO> userIps = _ipAddressDao.listByAssociatedNetwork(network.getId(), null);
            if (userIps != null && !userIps.isEmpty()) {
                for (IPAddressVO userIp : userIps) {
                    PublicIp publicIp = PublicIp.createFromAddrAndVlan(userIp, _vlanDao.findById(userIp.getVlanId()));
                    publicIps.add(publicIp);
                }
            }
        }
        // rules can not programmed unless IP is associated with network service provider, so run IP assoication for
        // the network so as to ensure IP is associated before applying rules (in add state)
        if (checkIfIpAssocRequired(network, false, publicIps)) {
            applyIpAssociations(network, false, continueOnError, publicIps);
        }

        try {
            applier.applyRules(network, purpose, rules);
        } catch (ResourceUnavailableException e) {
            if (!continueOnError) {
                throw e;
            }
            s_logger.warn("Problems with applying " + purpose + " rules but pushing on", e);
            success = false;
        }

        // if there are no active rules associated with a public IP, then public IP need not be associated with a provider.
        // This IPAssoc ensures, public IP is dis-associated after last active rule is revoked.
        if (checkIfIpAssocRequired(network, true, publicIps)) {
            applyIpAssociations(network, true, continueOnError, publicIps);
        }

        return success;
    }

    protected boolean cleanupIpResources(long ipId, long userId, Account caller) {
        boolean success = true;

        // Revoke all firewall rules for the ip
        try {
            s_logger.debug("Revoking all " + Purpose.Firewall + "rules as a part of public IP id=" + ipId + " release...");
            if (!_firewallMgr.revokeFirewallRulesForIp(ipId, userId, caller)) {
                s_logger.warn("Unable to revoke all the firewall rules for ip id=" + ipId + " as a part of ip release");
                success = false;
            }
        } catch (ResourceUnavailableException e) {
            s_logger.warn("Unable to revoke all firewall rules for ip id=" + ipId + " as a part of ip release", e);
            success = false;
        }

        // Revoke all PF/Static nat rules for the ip
        try {
            s_logger.debug("Revoking all " + Purpose.PortForwarding + "/" + Purpose.StaticNat + " rules as a part of public IP id=" + ipId + " release...");
            if (!_rulesMgr.revokeAllPFAndStaticNatRulesForIp(ipId, userId, caller)) {
                s_logger.warn("Unable to revoke all the port forwarding rules for ip id=" + ipId + " as a part of ip release");
                success = false;
            }
        } catch (ResourceUnavailableException e) {
            s_logger.warn("Unable to revoke all the port forwarding rules for ip id=" + ipId + " as a part of ip release", e);
            success = false;
        }

        s_logger.debug("Revoking all " + Purpose.LoadBalancing + " rules as a part of public IP id=" + ipId + " release...");
        if (!_lbMgr.removeAllLoadBalanacersForIp(ipId, caller, userId)) {
            s_logger.warn("Unable to revoke all the load balancer rules for ip id=" + ipId + " as a part of ip release");
            success = false;
        }

        // remote access vpn can be enabled only for static nat ip, so this part should never be executed under normal
        // conditions
        // only when ip address failed to be cleaned up as a part of account destroy and was marked as Releasing, this part of
        // the code would be triggered
        s_logger.debug("Cleaning up remote access vpns as a part of public IP id=" + ipId + " release...");
        try {
            _vpnMgr.destroyRemoteAccessVpnForIp(ipId, caller,false);
        } catch (ResourceUnavailableException e) {
            s_logger.warn("Unable to destroy remote access vpn for ip id=" + ipId + " as a part of ip release", e);
            success = false;
        }

        return success;
    }

    @Override
    @DB
    public boolean disassociatePublicIpAddress(long addrId, long userId, Account caller) {

        boolean success = true;
        // Cleanup all ip address resources - PF/LB/Static nat rules
        if (!cleanupIpResources(addrId, userId, caller)) {
            success = false;
            s_logger.warn("Failed to release resources for ip address id=" + addrId);
        }

        IPAddressVO ip = markIpAsUnavailable(addrId);
        if (ip == null) {
            return true;
        }

        if (s_logger.isDebugEnabled()) {
            s_logger.debug("Releasing ip id=" + addrId + "; sourceNat = " + ip.isSourceNat());
        }

        if (ip.getAssociatedWithNetworkId() != null) {
            Network network = _networksDao.findById(ip.getAssociatedWithNetworkId());
            try {
                if (!applyIpAssociations(network, rulesContinueOnErrFlag)) {
                    s_logger.warn("Unable to apply ip address associations for " + network);
                    success = false;
                }
            } catch (ResourceUnavailableException e) {
                throw new CloudRuntimeException("We should never get to here because we used true when applyIpAssociations", e);
            }
        } else {
            if (ip.getState() == IpAddress.State.Releasing) {
                _ipAddressDao.unassignIpAddress(ip.getId());
            }
        }

        annotationDao.removeByEntityType(AnnotationService.EntityType.PUBLIC_IP_ADDRESS.name(), ip.getUuid());

        if (success) {
            if (ip.isPortable()) {
                releasePortableIpAddress(addrId);
            }
            s_logger.debug("Released a public ip id=" + addrId);
        }

        return success;
    }

    @DB
    @Override
    public boolean releasePortableIpAddress(final long addrId) {
        final GlobalLock portableIpLock = GlobalLock.getInternLock("PortablePublicIpRange");

        try {
            return Transaction.execute(new TransactionCallback<Boolean>() {
                @Override
                public Boolean doInTransaction(TransactionStatus status) {
                    portableIpLock.lock(5);
                    IPAddressVO ip = _ipAddressDao.findById(addrId);

                    // unassign portable IP
                    PortableIpVO portableIp = _portableIpDao.findByIpAddress(ip.getAddress().addr());
                    _portableIpDao.unassignIpAddress(portableIp.getId());

                    // removed the provisioned vlan
                    VlanVO vlan = _vlanDao.findById(ip.getVlanId());
                    _vlanDao.remove(vlan.getId());

                    // remove the provisioned public ip address
                    _ipAddressDao.remove(ip.getId());

                    return true;
                }
            });
        } finally {
            portableIpLock.releaseRef();
        }
    }

    @Override
    public PublicIp assignPublicIpAddress(long dcId, Long podId, Account owner, VlanType type, Long networkId, String requestedIp, boolean isSystem, boolean forSystemVms)
            throws InsufficientAddressCapacityException {
        return fetchNewPublicIp(dcId, podId, null, owner, type, networkId, false, true, requestedIp, null, isSystem, null, null, forSystemVms);
    }

    @Override
    public PublicIp assignPublicIpAddressFromVlans(long dcId, Long podId, Account owner, VlanType type, List<Long> vlanDbIds, Long networkId, String requestedIp, String requestedGateway, boolean isSystem)
            throws InsufficientAddressCapacityException {
        return fetchNewPublicIp(dcId, podId, vlanDbIds, owner, type, networkId, false, true, requestedIp, requestedGateway, isSystem, null, null, false);
    }

    @Override
    public PublicIp getAvailablePublicIpAddressFromVlans(long dcId, Long podId, Account owner, VlanType type, List<Long> vlanDbIds, Long networkId, String requestedIp, boolean isSystem)
            throws InsufficientAddressCapacityException {
        return fetchNewPublicIp(dcId, podId, vlanDbIds, owner, type, networkId, false, false, false, requestedIp, null, isSystem, null, null, false);
    }

    @DB
    public PublicIp fetchNewPublicIp(final long dcId, final Long podId, final List<Long> vlanDbIds, final Account owner, final VlanType vlanUse, final Long guestNetworkId,
                                     final boolean sourceNat, final boolean allocate, final String requestedIp, final String requestedGateway, final boolean isSystem, final Long vpcId, final Boolean displayIp, final boolean forSystemVms)
            throws InsufficientAddressCapacityException {
        return fetchNewPublicIp(dcId, podId, vlanDbIds, owner, vlanUse, guestNetworkId,
                sourceNat, true, allocate, requestedIp, requestedGateway, isSystem, vpcId, displayIp, forSystemVms);
    }

    @DB
    public PublicIp fetchNewPublicIp(final long dcId, final Long podId, final List<Long> vlanDbIds, final Account owner, final VlanType vlanUse, final Long guestNetworkId,
            final boolean sourceNat, final boolean assign, final boolean allocate, final String requestedIp, final String requestedGateway, final boolean isSystem, final Long vpcId, final Boolean displayIp, final boolean forSystemVms)
                    throws InsufficientAddressCapacityException {
        List<IPAddressVO> addrs = listAvailablePublicIps(dcId, podId, vlanDbIds, owner, vlanUse, guestNetworkId, sourceNat, assign, allocate, requestedIp, requestedGateway, isSystem, vpcId, displayIp, forSystemVms, true);
        IPAddressVO addr = addrs.get(0);
        if (vlanUse == VlanType.VirtualNetwork) {
            _firewallMgr.addSystemFirewallRules(addr, owner);
        }

        return PublicIp.createFromAddrAndVlan(addr, _vlanDao.findById(addr.getVlanId()));
    }

    @Override
    public List<IPAddressVO> listAvailablePublicIps(final long dcId, final Long podId, final List<Long> vlanDbIds, final Account owner, final VlanType vlanUse, final Long guestNetworkId,
                                                    final boolean sourceNat, final boolean assign, final boolean allocate, final String requestedIp, final String requestedGateway, final boolean isSystem,
                                                    final Long vpcId, final Boolean displayIp, final boolean forSystemVms, final boolean lockOneRow) throws InsufficientAddressCapacityException {
        return Transaction.execute(new TransactionCallbackWithException<List<IPAddressVO>, InsufficientAddressCapacityException>() {
            @Override
            public List<IPAddressVO> doInTransaction(TransactionStatus status) throws InsufficientAddressCapacityException {
                StringBuilder errorMessage = new StringBuilder("Unable to get ip address in ");
                boolean fetchFromDedicatedRange = false;
                List<Long> dedicatedVlanDbIds = new ArrayList<Long>();
                List<Long> nonDedicatedVlanDbIds = new ArrayList<Long>();
                DataCenter zone = _entityMgr.findById(DataCenter.class, dcId);

                SearchCriteria<IPAddressVO> sc = null;
                if (podId != null) {
                    sc = AssignIpAddressFromPodVlanSearch.create();
                    sc.setJoinParameters("podVlanMapSB", "podId", podId);
                    errorMessage.append(" pod id=" + podId);
                } else {
                    sc = AssignIpAddressSearch.create();
                    errorMessage.append(" zone id=" + dcId);
                }

                // If owner has dedicated Public IP ranges, fetch IP from the dedicated range
                // Otherwise fetch IP from the system pool
                Network network = _networksDao.findById(guestNetworkId);
                //Checking if network is null in the case of system VM's. At the time of allocation of IP address to systemVm, no network is present.
                if(network == null || !(network.getGuestType() == GuestType.Shared && zone.getNetworkType() == NetworkType.Advanced)) {
                    List<AccountVlanMapVO> maps = _accountVlanMapDao.listAccountVlanMapsByAccount(owner.getId());
                    for (AccountVlanMapVO map : maps) {
                        if (vlanDbIds == null || vlanDbIds.contains(map.getVlanDbId()))
                            dedicatedVlanDbIds.add(map.getVlanDbId());
                    }
                }
                List<DomainVlanMapVO> domainMaps = _domainVlanMapDao.listDomainVlanMapsByDomain(owner.getDomainId());
                for (DomainVlanMapVO map : domainMaps) {
                    if (vlanDbIds == null || vlanDbIds.contains(map.getVlanDbId()))
                        dedicatedVlanDbIds.add(map.getVlanDbId());
                }
                List<VlanVO> nonDedicatedVlans = _vlanDao.listZoneWideNonDedicatedVlans(dcId);
                for (VlanVO nonDedicatedVlan : nonDedicatedVlans) {
                    if (vlanDbIds == null || vlanDbIds.contains(nonDedicatedVlan.getId()))
                        nonDedicatedVlanDbIds.add(nonDedicatedVlan.getId());
                }

                if (vlanUse == VlanType.VirtualNetwork) {
                    if (!dedicatedVlanDbIds.isEmpty()) {
                        fetchFromDedicatedRange = true;
                        sc.setParameters("vlanId", dedicatedVlanDbIds.toArray());
                        errorMessage.append(", vlanId id=" + Arrays.toString(dedicatedVlanDbIds.toArray()));
                    } else if (!nonDedicatedVlanDbIds.isEmpty()) {
                        sc.setParameters("vlanId", nonDedicatedVlanDbIds.toArray());
                        errorMessage.append(", vlanId id=" + Arrays.toString(nonDedicatedVlanDbIds.toArray()));
                    } else {
                        if (podId != null) {
                            InsufficientAddressCapacityException ex = new InsufficientAddressCapacityException("Insufficient address capacity", Pod.class, podId);
                            ex.addProxyObject(ApiDBUtils.findPodById(podId).getUuid());
                            throw ex;
                        }
                        s_logger.warn(errorMessage.toString());
                        InsufficientAddressCapacityException ex = new InsufficientAddressCapacityException("Insufficient address capacity", DataCenter.class, dcId);
                        ex.addProxyObject(ApiDBUtils.findZoneById(dcId).getUuid());
                        throw ex;
                    }
                }

                sc.setParameters("dc", dcId);

                // for direct network take ip addresses only from the vlans belonging to the network
                if (vlanUse == VlanType.DirectAttached) {
                    sc.setJoinParameters("vlan", "networkId", guestNetworkId);
                    errorMessage.append(", network id=" + guestNetworkId);
                }
                if (requestedGateway != null) {
                    sc.setJoinParameters("vlan", "vlanGateway", requestedGateway);
                    errorMessage.append(", requested gateway=" + requestedGateway);
                }
                sc.setJoinParameters("vlan", "type", vlanUse);
                String routerIpAddress = null;
                if (network != null) {
                    NetworkDetailVO routerIpDetail = _networkDetailsDao.findDetail(network.getId(), ApiConstants.ROUTER_IP);
                    routerIpAddress = routerIpDetail != null ? routerIpDetail.getValue() : null;
                }
                if (requestedIp != null) {
                    sc.addAnd("address", SearchCriteria.Op.EQ, requestedIp);
                    errorMessage.append(": requested ip " + requestedIp + " is not available");
                } else if (routerIpAddress != null) {
                    sc.addAnd("address", Op.NEQ, routerIpAddress);
                }

                boolean ascOrder = ! forSystemVms;
                Filter filter = new Filter(IPAddressVO.class, "forSystemVms", ascOrder, 0l, 1l);
                if (SystemVmPublicIpReservationModeStrictness.value()) {
                    sc.setParameters("forSystemVms", forSystemVms);
                }

                filter.addOrderBy(IPAddressVO.class,"vlanId", true);

                List<IPAddressVO> addrs;

                if (lockOneRow) {
                    addrs = _ipAddressDao.lockRows(sc, filter, true);
                } else {
                    addrs = new ArrayList<>(_ipAddressDao.search(sc, null));
                }

                // If all the dedicated IPs of the owner are in use fetch an IP from the system pool
                if ((!lockOneRow || (lockOneRow && addrs.size() == 0)) && fetchFromDedicatedRange && vlanUse == VlanType.VirtualNetwork) {
                    // Verify if account is allowed to acquire IPs from the system
                    boolean useSystemIps = UseSystemPublicIps.valueIn(owner.getId());
                    if (useSystemIps && !nonDedicatedVlanDbIds.isEmpty()) {
                        fetchFromDedicatedRange = false;
                        sc.setParameters("vlanId", nonDedicatedVlanDbIds.toArray());
                        errorMessage.append(", vlanId id=" + Arrays.toString(nonDedicatedVlanDbIds.toArray()));
                        if (lockOneRow) {
                            addrs = _ipAddressDao.lockRows(sc, filter, true);
                        } else {
                            addrs.addAll(_ipAddressDao.search(sc, null));
                        }
                    }
                }

                if (lockOneRow && addrs.size() == 0) {
                    if (podId != null) {
                        InsufficientAddressCapacityException ex = new InsufficientAddressCapacityException("Insufficient address capacity", Pod.class, podId);
                        // for now, we hardcode the table names, but we should ideally do a lookup for the tablename from the VO object.
                        ex.addProxyObject(ApiDBUtils.findPodById(podId).getUuid());
                        throw ex;
                    }
                    s_logger.warn(errorMessage.toString());
                    InsufficientAddressCapacityException ex = new InsufficientAddressCapacityException("Insufficient address capacity", DataCenter.class, dcId);
                    ex.addProxyObject(ApiDBUtils.findZoneById(dcId).getUuid());
                    throw ex;
                }

                if (lockOneRow) {
                    assert (addrs.size() == 1) : "Return size is incorrect: " + addrs.size();
                }
                if (assign) {
                    assignAndAllocateIpAddressEntry(owner, vlanUse, guestNetworkId, sourceNat, allocate,
                            isSystem,vpcId, displayIp, fetchFromDedicatedRange, addrs);
                }
                return addrs;
            }
        });
    }

    @DB
    @Override
    public void markPublicIpAsAllocated(final IPAddressVO addr) {
        synchronized (allocatedLock) {
            Transaction.execute(new TransactionCallbackNoReturn() {
                @Override
                public void doInTransactionWithoutResult(TransactionStatus status) {
                    Account owner = _accountMgr.getAccount(addr.getAllocatedToAccountId());
                    if (_ipAddressDao.lockRow(addr.getId(), true) != null) {
                        final IPAddressVO userIp = _ipAddressDao.findById(addr.getId());
                        if (userIp.getState() == IpAddress.State.Allocating || addr.getState() == IpAddress.State.Free) {
                            addr.setState(IpAddress.State.Allocated);
                            if (_ipAddressDao.update(addr.getId(), addr)) {
                                // Save usage event
                                if (owner.getAccountId() != Account.ACCOUNT_ID_SYSTEM) {
                                    VlanVO vlan = _vlanDao.findById(addr.getVlanId());
                                    String guestType = vlan.getVlanType().toString();
                                    if (!isIpDedicated(addr)) {
                                        final boolean usageHidden = isUsageHidden(addr);
                                        UsageEventUtils.publishUsageEvent(EventTypes.EVENT_NET_IP_ASSIGN, owner.getId(), addr.getDataCenterId(), addr.getId(),
                                                addr.getAddress().toString(), addr.isSourceNat(), guestType, addr.getSystem(), usageHidden,
                                                addr.getClass().getName(), addr.getUuid());
                                    }
                                    if (updateIpResourceCount(addr)) {
                                        _resourceLimitMgr.incrementResourceCount(owner.getId(), ResourceType.public_ip);
                                    }
                                }
                            } else {
                                s_logger.error("Failed to mark public IP as allocated with id=" + addr.getId() + " address=" + addr.getAddress());
                            }
                        }
                    } else {
                        s_logger.error("Failed to acquire row lock to mark public IP as allocated with id=" + addr.getId() + " address=" + addr.getAddress());
                    }
                }
            });
        }
    }

    private boolean isIpDedicated(IPAddressVO addr) {
        List<AccountVlanMapVO> maps = _accountVlanMapDao.listAccountVlanMapsByVlan(addr.getVlanId());
        if (maps != null && !maps.isEmpty())
            return true;
        return false;
    }

    @Override
    public PublicIp assignSourceNatIpAddressToGuestNetwork(Account owner, Network guestNetwork) throws InsufficientAddressCapacityException, ConcurrentOperationException {
        assert(guestNetwork.getTrafficType() != null) : "You're asking for a source nat but your network "
                + "can't participate in source nat.  What do you have to say for yourself?";
        long dcId = guestNetwork.getDataCenterId();

        IPAddressVO sourceNatIp = getExistingSourceNatInNetwork(owner.getId(), guestNetwork.getId());

        PublicIp ipToReturn = null;
        if (sourceNatIp != null) {
            ipToReturn = PublicIp.createFromAddrAndVlan(sourceNatIp, _vlanDao.findById(sourceNatIp.getVlanId()));
        } else {
            ipToReturn = assignDedicateIpAddress(owner, guestNetwork.getId(), null, dcId, true);
        }

        return ipToReturn;
    }

    @DB
    @Override
    public PublicIp assignDedicateIpAddress(Account owner, final Long guestNtwkId, final Long vpcId, final long dcId, final boolean isSourceNat)
            throws ConcurrentOperationException, InsufficientAddressCapacityException {

        final long ownerId = owner.getId();

        PublicIp ip = null;
        try {
            ip = Transaction.execute(new TransactionCallbackWithException<PublicIp, InsufficientAddressCapacityException>() {
                @Override
                public PublicIp doInTransaction(TransactionStatus status) throws InsufficientAddressCapacityException {
                    Account owner = _accountDao.acquireInLockTable(ownerId);

                    if (owner == null) {
                        // this ownerId comes from owner or type Account. See the class "AccountVO" and the annotations in that class
                        // to get the table name and field name that is queried to fill this ownerid.
                        ConcurrentOperationException ex = new ConcurrentOperationException("Unable to lock account");
                        throw ex;
                    }
                    if (s_logger.isDebugEnabled()) {
                        s_logger.debug("lock account " + ownerId + " is acquired");
                    }
                    List<Long> vlanDbIds = null;
                    boolean displayIp = true;
                    if (guestNtwkId != null) {
                        Network ntwk = _networksDao.findById(guestNtwkId);
                        if (_networkOfferingDao.isIpv6Supported(ntwk.getNetworkOfferingId())) {
                            vlanDbIds = getIpv6SupportingVlanRangeIds(dcId);
                        }
                        displayIp = ntwk.getDisplayNetwork();
                    } else if (vpcId != null) {
                        VpcVO vpc = _vpcDao.findById(vpcId);
                        if (vpcOfferingDao.isIpv6Supported(vpc.getVpcOfferingId())) {
                            vlanDbIds = getIpv6SupportingVlanRangeIds(dcId);
                        }
                        displayIp = vpc.isDisplay();
                    }
                    return fetchNewPublicIp(dcId, null, vlanDbIds, owner, VlanType.VirtualNetwork, guestNtwkId, isSourceNat, true, null, null, false, vpcId, displayIp, false);
                }
            });
            if (ip.getState() != State.Allocated) {
                s_logger.error("Failed to fetch new IP and allocate it for ip with id=" + ip.getId() + ", address=" + ip.getAddress());
            }
            return ip;
        } finally {
            if (owner != null) {
                if (s_logger.isDebugEnabled()) {
                    s_logger.debug("Releasing lock account " + ownerId);
                }

                _accountDao.releaseFromLockTable(ownerId);
            }
            if (ip == null) {
                s_logger.error("Unable to get source nat ip address for account " + ownerId);
            }
        }
    }

    @Override
    public boolean applyIpAssociations(Network network, boolean continueOnError) throws ResourceUnavailableException {
        List<IPAddressVO> userIps = _ipAddressDao.listByAssociatedNetwork(network.getId(), null);
        boolean success = true;
        // CloudStack will take a lazy approach to associate an acquired public IP to a network service provider as
        // it will not know what service an acquired IP will be used for. An IP is actually associated with a provider when first
        // rule is applied. Similarly when last rule on the acquired IP is revoked, IP is not associated with any provider
        // but still be associated with the account. At this point just mark IP as allocated or released.
        for (IPAddressVO addr : userIps) {
            if (addr.getState() == IpAddress.State.Allocating) {
                addr.setAssociatedWithNetworkId(network.getId());
                markPublicIpAsAllocated(addr);
            } else if (addr.getState() == IpAddress.State.Releasing) {
                // Cleanup all the resources for ip address if there are any, and only then un-assign ip in the system
                if (cleanupIpResources(addr.getId(), Account.ACCOUNT_ID_SYSTEM, _accountMgr.getSystemAccount())) {
                    _ipAddressDao.unassignIpAddress(addr.getId());
                } else {
                    success = false;
                    s_logger.warn("Failed to release resources for ip address id=" + addr.getId());
                }
            }
        }
        return success;
    }

    // CloudStack will take a lazy approach to associate an acquired public IP to a network service provider as
    // it will not know what a acquired IP will be used for. An IP is actually associated with a provider when first
    // rule is applied. Similarly when last rule on the acquired IP is revoked, IP is not associated with any provider
    // but still be associated with the account. Its up to caller of this function to decide when to invoke IPAssociation
    @Override
    public boolean applyIpAssociations(Network network, boolean postApplyRules, boolean continueOnError, List<? extends PublicIpAddress> publicIps)
            throws ResourceUnavailableException {
        boolean success = true;

        Map<PublicIpAddress, Set<Service>> ipToServices = _networkModel.getIpToServices(publicIps, postApplyRules, true);
        Map<Provider, ArrayList<PublicIpAddress>> providerToIpList = _networkModel.getProviderToIpList(network, ipToServices);

        for (Provider provider : providerToIpList.keySet()) {
            try {
                ArrayList<PublicIpAddress> ips = providerToIpList.get(provider);
                if (ips == null || ips.isEmpty()) {
                    continue;
                }
                IpDeployer deployer = null;
                NetworkElement element = _networkModel.getElementImplementingProvider(provider.getName());
                if (!(element instanceof IpDeployingRequester)) {
                    throw new CloudRuntimeException("Element " + element + " is not a IpDeployingRequester!");
                }
                deployer = ((IpDeployingRequester)element).getIpDeployer(network);
                if (deployer == null) {
                    throw new CloudRuntimeException("Fail to get ip deployer for element: " + element);
                }
                Set<Service> services = new HashSet<Service>();
                for (PublicIpAddress ip : ips) {
                    if (!ipToServices.containsKey(ip)) {
                        continue;
                    }
                    services.addAll(ipToServices.get(ip));
                }
                deployer.applyIps(network, ips, services);
            } catch (ResourceUnavailableException e) {
                success = false;
                if (!continueOnError) {
                    throw e;
                } else {
                    s_logger.debug("Resource is not available: " + provider.getName(), e);
                }
            }
        }

        return success;
    }

    private String generateErrorMessageForOperationOnDisabledZone(String operation, DataCenter zone) {
        return String.format("Cannot %s, %s is currently disabled.", operation, zone);
    }

    @DB
    @Override
    public AcquirePodIpCmdResponse allocatePodIp(String zoneId, String podId) throws ConcurrentOperationException, ResourceAllocationException {

        DataCenter zone = _entityMgr.findByUuid(DataCenter.class, zoneId);
        Account caller = CallContext.current().getCallingAccount();
        if (Grouping.AllocationState.Disabled == zone.getAllocationState() && !_accountMgr.isRootAdmin(caller.getId())) {
            ResourceAllocationException ex = new ResourceAllocationException(
                    generateErrorMessageForOperationOnDisabledZone("allocate Pod IP addresses", zone), ResourceType.network);
            throw ex;
        }

        DataCenterIpAddressVO vo = null;
        if (podId == null)
            throw new ResourceAllocationException("Please do not provide NULL podId", ResourceType.network);
        HostPodVO podvo = null;
        podvo = _hpDao.findByUuid(podId);
        if (podvo == null)
            throw new ResourceAllocationException("No such pod exists", ResourceType.network);

        vo = _privateIPAddressDao.takeIpAddress(zone.getId(), podvo.getId(), 0, caller.getId() + "", false);
        if(vo == null)
            throw new ResourceAllocationException("Unable to allocate IP from this Pod", ResourceType.network);
        if (vo.getIpAddress() == null)
            throw new ResourceAllocationException("Unable to allocate IP from this Pod", ResourceType.network);

        HostPodVO pod_vo = _hpDao.findById(vo.getPodId());
        AcquirePodIpCmdResponse ret = new AcquirePodIpCmdResponse();
        ret.setCidrAddress(pod_vo.getCidrAddress());
        ret.setGateway(pod_vo.getGateway());
        ret.setInstanceId(vo.getInstanceId());
        ret.setIpAddress(vo.getIpAddress());
        ret.setMacAddress(vo.getMacAddress());
        ret.setPodId(vo.getPodId());
        ret.setId(vo.getId());

        return ret;
    }

    @DB
    @Override
    public void releasePodIp(Long id) throws CloudRuntimeException {

        // Verify input parameters
        DataCenterIpAddressVO ipVO = _privateIPAddressDao.findById(id);
        if (ipVO == null) {
            throw new CloudRuntimeException("Unable to find ip address by id:" + id);
        }

        if (ipVO.getTakenAt() == null) {
            s_logger.debug("Ip Address with id= " + id + " is not allocated, so do nothing.");
            throw new CloudRuntimeException("Ip Address  with id= " + id + " is not allocated, so do nothing.");
        }
        // Verify permission
        DataCenter zone = _entityMgr.findById(DataCenter.class, ipVO.getDataCenterId());
        Account caller = CallContext.current().getCallingAccount();
        if (Grouping.AllocationState.Disabled == zone.getAllocationState() && !_accountMgr.isRootAdmin(caller.getId())) {
            throw new CloudRuntimeException(generateErrorMessageForOperationOnDisabledZone("release Pod IP", zone));
        }
        try {
            _privateIPAddressDao.releasePodIpAddress(id);
        } catch (Exception e) {
            new CloudRuntimeException(e.getMessage());
        }
    }

    @DB
    @Override
    public IpAddress allocateIp(final Account ipOwner, final boolean isSystem, Account caller, long callerUserId, final DataCenter zone, final Boolean displayIp, final String ipaddress)
            throws ConcurrentOperationException,
            ResourceAllocationException, InsufficientAddressCapacityException {

        final VlanType vlanType = VlanType.VirtualNetwork;
        final boolean assign = false;

        if (Grouping.AllocationState.Disabled == zone.getAllocationState() && !_accountMgr.isRootAdmin(caller.getId())) {
            // zone is of type DataCenter. See DataCenterVO.java.
            PermissionDeniedException ex = new PermissionDeniedException(generateErrorMessageForOperationOnDisabledZone("allocate IP addresses", zone));
            ex.addProxyObject(zone.getUuid(), "zoneId");
            throw ex;
        }

        PublicIp ip = null;

        Account accountToLock = null;
        try {
            if (s_logger.isDebugEnabled()) {
                s_logger.debug("Associate IP address called by the user " + callerUserId + " account " + ipOwner.getId());
            }
            accountToLock = _accountDao.acquireInLockTable(ipOwner.getId());
            if (accountToLock == null) {
                s_logger.warn("Unable to lock account: " + ipOwner.getId());
                throw new ConcurrentOperationException("Unable to acquire account lock");
            }

            if (s_logger.isDebugEnabled()) {
                s_logger.debug("Associate IP address lock acquired");
            }

            if (ipaddress != null) {
                IPAddressVO ipAddr = _ipAddressDao.findByAccountIdAndZoneIdAndStateAndIpAddress(ipOwner.getId(), zone.getId(), State.Reserved, ipaddress);
                if (ipAddr != null) {
                    return PublicIp.createFromAddrAndVlan(ipAddr, _vlanDao.findById(ipAddr.getVlanId()));
                }
            }

            ip = Transaction.execute(new TransactionCallbackWithException<PublicIp, InsufficientAddressCapacityException>() {
                @Override
                public PublicIp doInTransaction(TransactionStatus status) throws InsufficientAddressCapacityException {
                    PublicIp ip = fetchNewPublicIp(zone.getId(), null, null, ipOwner, vlanType, null, false, assign, ipaddress, null, isSystem, null, displayIp, false);

                    if (ip == null) {
                        InsufficientAddressCapacityException ex = new InsufficientAddressCapacityException("Unable to find available public IP addresses", DataCenter.class, zone
                                .getId());
                        ex.addProxyObject(ApiDBUtils.findZoneById(zone.getId()).getUuid());
                        throw ex;

                    }
                    CallContext.current().setEventDetails("Ip Id: " + ip.getId());
                    Ip ipAddress = ip.getAddress();

                    s_logger.debug("Got " + ipAddress + " to assign for account " + ipOwner.getId() + " in zone " + zone.getId());

                    return ip;
                }
            });

        } finally {
            if (accountToLock != null) {
                if (s_logger.isDebugEnabled()) {
                    s_logger.debug("Releasing lock account " + ipOwner);
                }
                _accountDao.releaseFromLockTable(ipOwner.getId());
                s_logger.debug("Associate IP address lock released");
            }
        }
        return ip;
    }

    @Override
    @DB
    public IpAddress allocatePortableIp(final Account ipOwner, Account caller, final long dcId, final Long networkId, final Long vpcID)
            throws ConcurrentOperationException,
            ResourceAllocationException, InsufficientAddressCapacityException {

        GlobalLock portableIpLock = GlobalLock.getInternLock("PortablePublicIpRange");
        IPAddressVO ipaddr;

        try {
            portableIpLock.lock(5);

            ipaddr = Transaction.execute(new TransactionCallbackWithException<IPAddressVO, InsufficientAddressCapacityException>() {
                @Override
                public IPAddressVO doInTransaction(TransactionStatus status) throws InsufficientAddressCapacityException {
                    PortableIpVO allocatedPortableIp;

                    List<PortableIpVO> portableIpVOs = _portableIpDao.listByRegionIdAndState(1, PortableIp.State.Free);
                    if (portableIpVOs == null || portableIpVOs.isEmpty()) {
                        InsufficientAddressCapacityException ex = new InsufficientAddressCapacityException("Unable to find available portable IP addresses", Region.class,
                                new Long(1));
                        throw ex;
                    }

                    // allocate first portable IP to the user
                    allocatedPortableIp = portableIpVOs.get(0);
                    allocatedPortableIp.setAllocatedTime(new Date());
                    allocatedPortableIp.setAllocatedToAccountId(ipOwner.getAccountId());
                    allocatedPortableIp.setAllocatedInDomainId(ipOwner.getDomainId());
                    allocatedPortableIp.setState(PortableIp.State.Allocated);
                    _portableIpDao.update(allocatedPortableIp.getId(), allocatedPortableIp);

                    // To make portable IP available as a zone level resource we need to emulate portable IP's (which are
                    // provisioned at region level) as public IP provisioned in a zone. user_ip_address and vlan combo give the
                    // identity of a public IP in zone. Create entry for portable ip in these tables.

                    // provision portable IP range VLAN into the zone
                    long physicalNetworkId = _networkModel.getDefaultPhysicalNetworkByZoneAndTrafficType(dcId, TrafficType.Public).getId();
                    Network network = _networkModel.getSystemNetworkByZoneAndTrafficType(dcId, TrafficType.Public);
                    String range = allocatedPortableIp.getAddress() + "-" + allocatedPortableIp.getAddress();
                    VlanVO vlan = new VlanVO(VlanType.VirtualNetwork, allocatedPortableIp.getVlan(), allocatedPortableIp.getGateway(), allocatedPortableIp.getNetmask(), dcId,
                            range, network.getId(), physicalNetworkId, null, null, null);
                    vlan = _vlanDao.persist(vlan);

                    // provision the portable IP in to user_ip_address table
                    IPAddressVO ipaddr = new IPAddressVO(new Ip(allocatedPortableIp.getAddress()), dcId, networkId, vpcID, physicalNetworkId, network.getId(), vlan.getId(), true);
                    ipaddr.setState(State.Allocated);
                    ipaddr.setAllocatedTime(new Date());
                    ipaddr.setAllocatedInDomainId(ipOwner.getDomainId());
                    ipaddr.setAllocatedToAccountId(ipOwner.getId());
                    ipaddr = _ipAddressDao.persist(ipaddr);
                    final boolean usageHidden = isUsageHidden(ipaddr);

                    UsageEventUtils.publishUsageEvent(EventTypes.EVENT_PORTABLE_IP_ASSIGN, ipaddr.getId(), ipaddr.getDataCenterId(), ipaddr.getId(),
                            ipaddr.getAddress().toString(), ipaddr.isSourceNat(), null, ipaddr.getSystem(), usageHidden, ipaddr.getClass().getName(), ipaddr.getUuid());

                    return ipaddr;
                }
            });
        } finally {
            portableIpLock.unlock();
        }

        return ipaddr;
    }

    protected IPAddressVO getExistingSourceNatInNetwork(long ownerId, Long networkId) {
        List<? extends IpAddress> addrs;
        Network guestNetwork = _networksDao.findById(networkId);
        if (guestNetwork.getGuestType() == GuestType.Shared) {
            // ignore the account id for the shared network
            addrs = _networkModel.listPublicIpsAssignedToGuestNtwk(networkId, true);
        } else {
            addrs = _networkModel.listPublicIpsAssignedToGuestNtwk(ownerId, networkId, true);
        }

        IPAddressVO sourceNatIp = null;
        if (addrs.isEmpty()) {
            return null;
        } else {
            // Account already has ip addresses
            for (IpAddress addr : addrs) {
                if (addr.isSourceNat()) {
                    sourceNatIp = _ipAddressDao.findById(addr.getId());
                    return sourceNatIp;
                }
            }

            assert(sourceNatIp != null) : "How do we get a bunch of ip addresses but none of them are source nat? " + "account=" + ownerId + "; networkId=" + networkId;
        }

        return sourceNatIp;
    }

    @DB
    @Override
    public IPAddressVO associateIPToGuestNetwork(long ipId, long networkId, boolean releaseOnFailure) throws ResourceAllocationException, ResourceUnavailableException,
            InsufficientAddressCapacityException, ConcurrentOperationException {
        Account caller = CallContext.current().getCallingAccount();
        Account owner = null;

        IPAddressVO ipToAssoc = _ipAddressDao.findById(ipId);
        if (ipToAssoc != null) {
            Network network = _networksDao.findById(networkId);
            if (network == null) {
                throw new InvalidParameterValueException("Invalid network id is given");
            }

            DataCenter zone = _entityMgr.findById(DataCenter.class, network.getDataCenterId());
            if (zone.getNetworkType() == NetworkType.Advanced) {
                if (network.getGuestType() == Network.GuestType.Shared) {
                    if (isSharedNetworkOfferingWithServices(network.getNetworkOfferingId())) {
                        _accountMgr.checkAccess(CallContext.current().getCallingAccount(), AccessType.UseEntry, false,
                                network);
                    } else {
                        throw new InvalidParameterValueException("IP can be associated with guest network of 'shared' type only if "
                                + "network services Source Nat, Static Nat, Port Forwarding, Load balancing, firewall are enabled in the network");
                    }
                }
            } else {
                _accountMgr.checkAccess(caller, null, true, ipToAssoc);
            }
            owner = _accountMgr.getAccount(ipToAssoc.getAllocatedToAccountId());
        } else {
            s_logger.debug("Unable to find ip address by id: " + ipId);
            return null;
        }

        if (ipToAssoc.getAssociatedWithNetworkId() != null) {
            s_logger.debug("IP " + ipToAssoc + " is already associated with network id=" + networkId);
            return ipToAssoc;
        }

        Network network = _networksDao.findById(networkId);
        if (network != null) {
            _accountMgr.checkAccess(owner, AccessType.UseEntry, false, network);
        } else {
            s_logger.debug("Unable to find ip address by id: " + ipId);
            return null;
        }

        DataCenter zone = _entityMgr.findById(DataCenter.class, network.getDataCenterId());

        // allow associating IP addresses to guest network only
        if (network.getTrafficType() != TrafficType.Guest) {
            throw new InvalidParameterValueException("Ip address can be associated to the network with trafficType " + TrafficType.Guest);
        }

        // Check that network belongs to IP owner - skip this check
        //     - if zone is basic zone as there is just one guest network,
        //     - if shared network in Advanced zone
        //     - and it belongs to the system
        if (network.getAccountId() != owner.getId()) {
            if (zone.getNetworkType() != NetworkType.Basic && !(zone.getNetworkType() == NetworkType.Advanced && network.getGuestType() == Network.GuestType.Shared)) {
                throw new InvalidParameterValueException("The owner of the network is not the same as owner of the IP");
            }
        }

        if (zone.getNetworkType() == NetworkType.Advanced) {
            // In Advance zone allow to do IP assoc only for Isolated networks with source nat service enabled
            if (network.getGuestType() == GuestType.Isolated && !(_networkModel.areServicesSupportedInNetwork(network.getId(), Service.SourceNat))) {
                if (releaseOnFailure && ipToAssoc != null) {
                    s_logger.warn("Failed to associate ip address, so unassigning ip from the database " + ipToAssoc);
                    _ipAddressDao.unassignIpAddress(ipToAssoc.getId());
                }
                throw new InvalidParameterValueException("In zone of type " + NetworkType.Advanced + " ip address can be associated only to the network of guest type "
                        + GuestType.Isolated + " with the " + Service.SourceNat.getName() + " enabled");
            }

            // In Advance zone allow to do IP assoc only for shared networks with source nat/static nat/lb/pf services enabled
            if (network.getGuestType() == GuestType.Shared && !isSharedNetworkOfferingWithServices(network.getNetworkOfferingId())) {
                if (releaseOnFailure && ipToAssoc != null) {
                    s_logger.warn("Failed to associate ip address, so unassigning ip from the database " + ipToAssoc);
                    _ipAddressDao.unassignIpAddress(ipToAssoc.getId());
                }
                throw new InvalidParameterValueException("In zone of type " + NetworkType.Advanced + " ip address can be associated with network of guest type " + GuestType.Shared
                        + "only if at " + "least one of the services " + Service.SourceNat.getName() + "/" + Service.StaticNat.getName() + "/" + Service.Lb.getName() + "/"
                        + Service.PortForwarding.getName() + " is enabled");
            }
        }

        boolean isSourceNat = isSourceNatAvailableForNetwork(owner, ipToAssoc, network);

        s_logger.debug("Associating ip " + ipToAssoc + " to network " + network);

        IPAddressVO ip = _ipAddressDao.findById(ipId);
        //update ip address with networkId
        ip.setState(State.Allocated);
        ip.setAssociatedWithNetworkId(networkId);
        ip.setSourceNat(isSourceNat);
        _ipAddressDao.update(ipId, ip);

        boolean success = false;
        try {
            success = applyIpAssociations(network, false);
            if (success) {
                s_logger.debug("Successfully associated ip address " + ip.getAddress().addr() + " to network " + network);
            } else {
                s_logger.warn("Failed to associate ip address " + ip.getAddress().addr() + " to network " + network);
            }
            return ip;
        } finally {
            if (!success && releaseOnFailure) {
                if (ip != null) {
                    try {
                        s_logger.warn("Failed to associate ip address, so releasing ip from the database " + ip);
                        _ipAddressDao.markAsUnavailable(ip.getId());
                        if (!applyIpAssociations(network, true)) {
                            // if fail to apply ip associations again, unassign ip address without updating resource
                            // count and generating usage event as there is no need to keep it in the db
                            _ipAddressDao.unassignIpAddress(ip.getId());
                        }
                    } catch (Exception e) {
                        s_logger.warn("Unable to disassociate ip address for recovery", e);
                    }
                }
            }
        }
    }

    /**
     * Prevents associating an IP address to an allocated (unimplemented network) network, throws an Exception otherwise
     * @param owner Used to check if the user belongs to the Network
     * @param ipToAssoc IP address to be associated to a Network, can only be associated to an implemented network for Source NAT
     * @param network Network to which IP address is to be associated with, must not be in allocated state for Source NAT Network/IP association
     * @return true if IP address can be successfully associated with Source NAT network
     */
    protected boolean isSourceNatAvailableForNetwork(Account owner, IPAddressVO ipToAssoc, Network network) {
        NetworkOffering offering = _networkOfferingDao.findById(network.getNetworkOfferingId());
        boolean sharedSourceNat = offering.isSharedSourceNat();
        boolean isSourceNat = false;
        if (!sharedSourceNat) {
            if (getExistingSourceNatInNetwork(owner.getId(), network.getId()) == null) {
                if (network.getGuestType() == GuestType.Isolated && network.getVpcId() == null && !ipToAssoc.isPortable()) {
                    isSourceNat = true;
                }
            }
        }
        return isSourceNat;
    }

    protected boolean isSharedNetworkOfferingWithServices(long networkOfferingId) {
        NetworkOfferingVO networkOffering = _networkOfferingDao.findById(networkOfferingId);
        if ((networkOffering.getGuestType() == Network.GuestType.Shared)
                && (_networkModel.areServicesSupportedByNetworkOffering(networkOfferingId, Service.SourceNat)
                        || _networkModel.areServicesSupportedByNetworkOffering(networkOfferingId, Service.StaticNat)
                        || _networkModel.areServicesSupportedByNetworkOffering(networkOfferingId, Service.Firewall)
                        || _networkModel.areServicesSupportedByNetworkOffering(networkOfferingId, Service.PortForwarding) || _networkModel.areServicesSupportedByNetworkOffering(
                                networkOfferingId, Service.Lb))) {
            return true;
        }
        return false;
    }

    @Override
    public IPAddressVO associatePortableIPToGuestNetwork(long ipAddrId, long networkId, boolean releaseOnFailure) throws ResourceAllocationException, ResourceUnavailableException,
            InsufficientAddressCapacityException, ConcurrentOperationException {
        return associateIPToGuestNetwork(ipAddrId, networkId, releaseOnFailure);
    }

    @DB
    @Override
    public IPAddressVO disassociatePortableIPToGuestNetwork(long ipId, long networkId) throws ResourceAllocationException, ResourceUnavailableException,
            InsufficientAddressCapacityException, ConcurrentOperationException {

        Account caller = CallContext.current().getCallingAccount();
        Account owner = null;

        Network network = _networksDao.findById(networkId);
        if (network == null) {
            throw new InvalidParameterValueException("Invalid network id is given");
        }

        IPAddressVO ipToAssoc = _ipAddressDao.findById(ipId);
        if (ipToAssoc != null) {

            if (ipToAssoc.getAssociatedWithNetworkId() == null) {
                throw new InvalidParameterValueException("IP " + ipToAssoc + " is not associated with any network");
            }

            if (ipToAssoc.getAssociatedWithNetworkId() != network.getId()) {
                throw new InvalidParameterValueException("IP " + ipToAssoc + " is not associated with network id" + networkId);
            }

            DataCenter zone = _entityMgr.findById(DataCenter.class, network.getDataCenterId());
            if (zone.getNetworkType() == NetworkType.Advanced) {
                if (network.getGuestType() == Network.GuestType.Shared) {
                    assert(isSharedNetworkOfferingWithServices(network.getNetworkOfferingId()));
                    _accountMgr.checkAccess(CallContext.current().getCallingAccount(), AccessType.UseEntry, false,
                            network);
                }
            } else {
                _accountMgr.checkAccess(caller, null, true, ipToAssoc);
            }
            owner = _accountMgr.getAccount(ipToAssoc.getAllocatedToAccountId());
        } else {
            s_logger.debug("Unable to find ip address by id: " + ipId);
            return null;
        }

        DataCenter zone = _entityMgr.findById(DataCenter.class, network.getDataCenterId());

        // Check that network belongs to IP owner - skip this check
        //     - if zone is basic zone as there is just one guest network,
        //     - if shared network in Advanced zone
        //     - and it belongs to the system
        if (network.getAccountId() != owner.getId()) {
            if (zone.getNetworkType() != NetworkType.Basic && !(zone.getNetworkType() == NetworkType.Advanced && network.getGuestType() == Network.GuestType.Shared)) {
                throw new InvalidParameterValueException("The owner of the network is not the same as owner of the IP");
            }
        }

        // Check if IP has any services (rules) associated in the network
        List<PublicIpAddress> ipList = new ArrayList<PublicIpAddress>();
        PublicIp publicIp = PublicIp.createFromAddrAndVlan(ipToAssoc, _vlanDao.findById(ipToAssoc.getVlanId()));
        ipList.add(publicIp);
        Map<PublicIpAddress, Set<Service>> ipToServices = _networkModel.getIpToServices(ipList, false, true);
        if (!ipToServices.isEmpty()) {
            Set<Service> services = ipToServices.get(publicIp);
            if (services != null && !services.isEmpty()) {
                throw new InvalidParameterValueException("IP " + ipToAssoc + " has services and rules associated in the network " + networkId);
            }
        }

        IPAddressVO ip = _ipAddressDao.findById(ipId);
        ip.setAssociatedWithNetworkId(null);
        _ipAddressDao.update(ipId, ip);

        try {
            boolean success = applyIpAssociations(network, false);
            if (success) {
                s_logger.debug("Successfully associated ip address " + ip.getAddress().addr() + " to network " + network);
            } else {
                s_logger.warn("Failed to associate ip address " + ip.getAddress().addr() + " to network " + network);
            }
            return ip;
        } finally {

        }
    }

    @Override
    public boolean isPortableIpTransferableFromNetwork(long ipAddrId, long networkId) {
        Network network = _networksDao.findById(networkId);
        if (network == null) {
            throw new InvalidParameterValueException("Invalid network id is given");
        }

        IPAddressVO ip = _ipAddressDao.findById(ipAddrId);
        if (ip == null) {
            throw new InvalidParameterValueException("Invalid network id is given");
        }

        // Check if IP has any services (rules) associated in the network
        List<PublicIpAddress> ipList = new ArrayList<PublicIpAddress>();
        PublicIp publicIp = PublicIp.createFromAddrAndVlan(ip, _vlanDao.findById(ip.getVlanId()));
        ipList.add(publicIp);
        Map<PublicIpAddress, Set<Service>> ipToServices = _networkModel.getIpToServices(ipList, false, true);
        if (!ipToServices.isEmpty()) {
            Set<Service> ipServices = ipToServices.get(publicIp);
            if (ipServices != null && !ipServices.isEmpty()) {
                return false;
            }
        }

        return true;
    }

    @DB
    @Override
    public void transferPortableIP(final long ipAddrId, long currentNetworkId, long newNetworkId) throws ResourceAllocationException, ResourceUnavailableException,
            InsufficientAddressCapacityException, ConcurrentOperationException {

        Network srcNetwork = _networksDao.findById(currentNetworkId);
        if (srcNetwork == null) {
            throw new InvalidParameterValueException("Invalid source network id " + currentNetworkId + " is given");
        }

        final Network dstNetwork = _networksDao.findById(newNetworkId);
        if (dstNetwork == null) {
            throw new InvalidParameterValueException("Invalid source network id " + newNetworkId + " is given");
        }

        final IPAddressVO ip = _ipAddressDao.findById(ipAddrId);
        if (ip == null) {
            throw new InvalidParameterValueException("Invalid portable ip address id is given");
        }

        assert(isPortableIpTransferableFromNetwork(ipAddrId, currentNetworkId));

        // disassociate portable IP with current network/VPC network
        if (srcNetwork.getVpcId() != null) {
            _vpcMgr.unassignIPFromVpcNetwork(ipAddrId, currentNetworkId);
        } else {
            disassociatePortableIPToGuestNetwork(ipAddrId, currentNetworkId);
        }

        // If portable IP need to be transferred across the zones, then mark the entry corresponding to portable ip
        // in user_ip_address and vlan tables so as to emulate portable IP as provisioned in destination data center
        if (srcNetwork.getDataCenterId() != dstNetwork.getDataCenterId()) {
            Transaction.execute(new TransactionCallbackNoReturn() {
                @Override
                public void doInTransactionWithoutResult(TransactionStatus status) {
                    long physicalNetworkId = _networkModel.getDefaultPhysicalNetworkByZoneAndTrafficType(dstNetwork.getDataCenterId(), TrafficType.Public).getId();
                    long publicNetworkId = _networkModel.getSystemNetworkByZoneAndTrafficType(dstNetwork.getDataCenterId(), TrafficType.Public).getId();

                    ip.setDataCenterId(dstNetwork.getDataCenterId());
                    ip.setPhysicalNetworkId(physicalNetworkId);
                    ip.setSourceNetworkId(publicNetworkId);
                    _ipAddressDao.update(ipAddrId, ip);

                    VlanVO vlan = _vlanDao.findById(ip.getVlanId());
                    vlan.setPhysicalNetworkId(physicalNetworkId);
                    vlan.setNetworkId(publicNetworkId);
                    vlan.setDataCenterId(dstNetwork.getDataCenterId());
                    _vlanDao.update(ip.getVlanId(), vlan);
                }
            });
        }

        // associate portable IP with new network/VPC network
        associatePortableIPToGuestNetwork(ipAddrId, newNetworkId, false);

        Transaction.execute(new TransactionCallbackNoReturn() {

            @Override
            public void doInTransactionWithoutResult(TransactionStatus status) {
                if (dstNetwork.getVpcId() != null) {
                    ip.setVpcId(dstNetwork.getVpcId());
                } else {
                    ip.setVpcId(null);
                }

                _ipAddressDao.update(ipAddrId, ip);
            }

        });

        // trigger an action event for the transfer of portable IP across the networks, so that external entities
        // monitoring for this event can initiate the route advertisement for the availability of IP from the zoe
        ActionEventUtils.onActionEvent(User.UID_SYSTEM, Account.ACCOUNT_ID_SYSTEM, Domain.ROOT_DOMAIN, EventTypes.EVENT_PORTABLE_IP_TRANSFER,
                "Portable IP associated is transferred from network " + currentNetworkId + " to " + newNetworkId, newNetworkId, ApiCommandResourceType.Network.toString());
    }

    protected List<? extends Network> getIsolatedNetworksWithSourceNATOwnedByAccountInZone(long zoneId, Account owner) {

        return _networksDao.listSourceNATEnabledNetworks(owner.getId(), zoneId, Network.GuestType.Isolated);
    }

    @Override
    @DB
    public boolean associateIpAddressListToAccount(long userId, final long accountId, final long zoneId, final Long vlanId, final Network guestNetworkFinal)
            throws InsufficientCapacityException, ConcurrentOperationException, ResourceUnavailableException, ResourceAllocationException {
        final Account owner = _accountMgr.getActiveAccountById(accountId);

        if (guestNetworkFinal != null && guestNetworkFinal.getTrafficType() != TrafficType.Guest) {
            throw new InvalidParameterValueException("Network " + guestNetworkFinal + " is not of a type " + TrafficType.Guest);
        }

        Ternary<Boolean, List<NetworkOfferingVO>, Network> pair = null;
        try {
            pair = Transaction.execute(new TransactionCallbackWithException<Ternary<Boolean, List<NetworkOfferingVO>, Network>, Exception>() {
                @Override
                public Ternary<Boolean, List<NetworkOfferingVO>, Network> doInTransaction(TransactionStatus status) throws InsufficientCapacityException,
                        ResourceAllocationException {
                    boolean createNetwork = false;
                    Network guestNetwork = guestNetworkFinal;

                    if (guestNetwork == null) {
                        List<? extends Network> networks = getIsolatedNetworksWithSourceNATOwnedByAccountInZone(zoneId, owner);
                        if (networks.size() == 0) {
                            createNetwork = true;
                        } else if (networks.size() == 1) {
                            guestNetwork = networks.get(0);
                        } else {
                            throw new InvalidParameterValueException("Error, more than 1 Guest Isolated Networks with SourceNAT "
                                    + "service enabled found for this account, cannot assosiate the IP range, please provide the network ID");
                        }
                    }

                    // create new Virtual network (Isolated with SourceNAT) for the user if it doesn't exist
                    List<NetworkOfferingVO> requiredOfferings = _networkOfferingDao.listByAvailability(Availability.Required, false);
                    if (requiredOfferings.size() < 1) {
                        throw new CloudRuntimeException("Unable to find network offering with availability=" + Availability.Required
                                + " to automatically create the network as part of createVlanIpRange");
                    }
                    if (createNetwork) {
                        if (requiredOfferings.get(0).getState() == NetworkOffering.State.Enabled) {
                            long physicalNetworkId = _networkModel.findPhysicalNetworkId(zoneId, requiredOfferings.get(0).getTags(), requiredOfferings.get(0).getTrafficType());
                            // Validate physical network
                            PhysicalNetwork physicalNetwork = _physicalNetworkDao.findById(physicalNetworkId);
                            if (physicalNetwork == null) {
                                throw new InvalidParameterValueException("Unable to find physical network with id: " + physicalNetworkId + " and tag: "
                                        + requiredOfferings.get(0).getTags());
                            }

                            s_logger.debug("Creating network for account " + owner + " from the network offering id=" + requiredOfferings.get(0).getId()
                                    + " as a part of createVlanIpRange process");
<<<<<<< HEAD
                            guestNetwork = _networkMgr.createGuestNetwork(requiredOfferings.get(0).getId(),
                                    owner.getAccountName() + "-network", owner.getAccountName()
                                    + "-network", null, null, null, false, null,
                                    owner, null, physicalNetwork, zoneId, ACLType.Account, null, null,
                                    null, null, true, null, null,
=======
                            guestNetwork = _networkMgr.createGuestNetwork(requiredOfferings.get(0).getId(), owner.getAccountName() + "-network", owner.getAccountName()
                                    + "-network", null, null, null, false, null, owner, null, physicalNetwork, zoneId, ACLType.Account, null, null, null, null, true, null, null, null, null, null,
>>>>>>> bbc12605
                                    null, null, null, null);
                            if (guestNetwork == null) {
                                s_logger.warn("Failed to create default Virtual network for the account " + accountId + "in zone " + zoneId);
                                throw new CloudRuntimeException("Failed to create a Guest Isolated Networks with SourceNAT "
                                        + "service enabled as a part of createVlanIpRange, for the account " + accountId + "in zone " + zoneId);
                            }
                        } else {
                            throw new CloudRuntimeException("Required network offering id=" + requiredOfferings.get(0).getId() + " is not in " + NetworkOffering.State.Enabled);
                        }
                    }

                    // Check if there is a source nat ip address for this account; if not - we have to allocate one
                    boolean allocateSourceNat = false;
                    List<IPAddressVO> sourceNat = _ipAddressDao.listByAssociatedNetwork(guestNetwork.getId(), true);
                    if (sourceNat.isEmpty()) {
                        allocateSourceNat = true;
                    }

                    // update all ips with a network id, mark them as allocated and update resourceCount/usage
                    List<IPAddressVO> ips = _ipAddressDao.listByVlanId(vlanId);
                    boolean isSourceNatAllocated = false;
                    for (IPAddressVO addr : ips) {
                        if (addr.getState() != State.Allocated) {
                            if (!isSourceNatAllocated && allocateSourceNat) {
                                addr.setSourceNat(true);
                                isSourceNatAllocated = true;
                            } else {
                                addr.setSourceNat(false);
                            }
                            addr.setAssociatedWithNetworkId(guestNetwork.getId());
                            addr.setVpcId(guestNetwork.getVpcId());
                            addr.setAllocatedTime(new Date());
                            addr.setAllocatedInDomainId(owner.getDomainId());
                            addr.setAllocatedToAccountId(owner.getId());
                            addr.setSystem(false);
                            addr.setState(IpAddress.State.Allocating);
                            markPublicIpAsAllocated(addr);
                        }
                    }
                    return new Ternary<Boolean, List<NetworkOfferingVO>, Network>(createNetwork, requiredOfferings, guestNetwork);
                }
            });
        } catch (Exception e1) {
            ExceptionUtil.rethrowRuntime(e1);
            ExceptionUtil.rethrow(e1, InsufficientCapacityException.class);
            ExceptionUtil.rethrow(e1, ResourceAllocationException.class);
            throw new IllegalStateException(e1);
        }

        boolean createNetwork = pair.first();
        List<NetworkOfferingVO> requiredOfferings = pair.second();
        Network guestNetwork = pair.third();

        // if the network offering has persistent set to true, implement the network
        if (createNetwork && requiredOfferings.get(0).isPersistent()) {
            DataCenter zone = _dcDao.findById(zoneId);
            DeployDestination dest = new DeployDestination(zone, null, null, null);
            Account callerAccount = CallContext.current().getCallingAccount();
            UserVO callerUser = _userDao.findById(CallContext.current().getCallingUserId());
            Journal journal = new Journal.LogJournal("Implementing " + guestNetwork, s_logger);
            ReservationContext context = new ReservationContextImpl(UUID.randomUUID().toString(), journal, callerUser, callerAccount);
            s_logger.debug("Implementing network " + guestNetwork + " as a part of network provision for persistent network");
            try {
                Pair<? extends NetworkGuru, ? extends Network> implementedNetwork = _networkMgr.implementNetwork(guestNetwork.getId(), dest, context);
                if (implementedNetwork == null || implementedNetwork.first() == null) {
                    s_logger.warn("Failed to implement the network " + guestNetwork);
                }
                if (implementedNetwork != null) {
                    guestNetwork = implementedNetwork.second();
                }
            } catch (Exception ex) {
                s_logger.warn("Failed to implement network " + guestNetwork + " elements and resources as a part of" + " network provision due to ", ex);
                CloudRuntimeException e = new CloudRuntimeException("Failed to implement network (with specified id)"
                        + " elements and resources as a part of network provision for persistent network");
                e.addProxyObject(guestNetwork.getUuid(), "networkId");
                throw e;
            }
        }
        return true;
    }

    @DB
    @Override
    public IPAddressVO markIpAsUnavailable(final long addrId) {
        final IPAddressVO ip = _ipAddressDao.findById(addrId);

        if (ip.getAllocatedToAccountId() == null && ip.getAllocatedTime() == null) {
            s_logger.trace("Ip address id=" + addrId + " is already released");
            return ip;
        }

        if (ip.getState() != State.Releasing) {
            return Transaction.execute(new TransactionCallback<IPAddressVO>() {
                @Override
                public IPAddressVO doInTransaction(TransactionStatus status) {
                    if (updateIpResourceCount(ip)) {
                        _resourceLimitMgr.decrementResourceCount(_ipAddressDao.findById(addrId).getAllocatedToAccountId(), ResourceType.public_ip);
                    }

                    // Save usage event
                    if (ip.getAllocatedToAccountId() != null && ip.getAllocatedToAccountId() != Account.ACCOUNT_ID_SYSTEM) {
                        VlanVO vlan = _vlanDao.findById(ip.getVlanId());

                        String guestType = vlan.getVlanType().toString();
                        if (!isIpDedicated(ip)) {
                            String eventType = ip.isPortable() ? EventTypes.EVENT_PORTABLE_IP_RELEASE : EventTypes.EVENT_NET_IP_RELEASE;
                            final boolean usageHidden = isUsageHidden(ip);
                            UsageEventUtils.publishUsageEvent(eventType, ip.getAllocatedToAccountId(), ip.getDataCenterId(), addrId, ip.getAddress().addr(), ip.isSourceNat(),
                                    guestType, ip.getSystem(), usageHidden, ip.getClass().getName(), ip.getUuid());
                        }
                    }

                    return _ipAddressDao.markAsUnavailable(addrId);
                }
            });
        }

        return ip;
    }

    protected boolean updateIpResourceCount(IPAddressVO ip) {
        // don't increment resource count for direct and dedicated ip addresses
        return (ip.getAssociatedWithNetworkId() != null || ip.getVpcId() != null) && !isIpDedicated(ip);
    }

    @Override
    @DB
    public String acquireGuestIpAddress(Network network, String requestedIp) {
        if (requestedIp != null && requestedIp.equals(network.getGateway())) {
            s_logger.warn("Requested ip address " + requestedIp + " is used as a gateway address in network " + network);
            return null;
        }

        if (_networkModel.listNetworkOfferingServices(network.getNetworkOfferingId()).isEmpty() && network.getCidr() == null) {
            return null;
        }

        Set<Long> availableIps = _networkModel.getAvailableIps(network, requestedIp);

        if (availableIps == null || availableIps.isEmpty()) {
            s_logger.debug("There are no free ips in the  network " + network);
            return null;
        }

        Long[] array = availableIps.toArray(new Long[availableIps.size()]);

        if (requestedIp != null) {
            // check that requested ip has the same cidr
            String[] cidr = network.getCidr().split("/");
            boolean isSameCidr = NetUtils.sameSubnetCIDR(requestedIp, NetUtils.long2Ip(array[0]), Integer.parseInt(cidr[1]));
            if (!isSameCidr) {
                s_logger.warn("Requested ip address " + requestedIp + " doesn't belong to the network " + network + " cidr");
                return null;
            } else if (NetUtils.IsIpEqualToNetworkOrBroadCastIp(requestedIp, cidr[0], Integer.parseInt(cidr[1]))) {
                s_logger.warn("Requested ip address " + requestedIp + " is equal to the to the network/broadcast ip of the network" + network);
                return null;
            }
            return requestedIp;
        }

        return NetUtils.long2Ip(array[rand.nextInt(array.length)]);
    }

    @Override
    public String acquireFirstGuestIpAddress(Network network) {
        if (_networkModel.listNetworkOfferingServices(network.getNetworkOfferingId()).isEmpty() && network.getCidr() == null) {
            return null;
        }
        Set<Long> availableIps = _networkModel.getAvailableIps(network, null);
        if (availableIps == null || availableIps.isEmpty()) {
            s_logger.debug("There are no free ips in the network " + network);
            return null;
        }
        return NetUtils.long2Ip(availableIps.iterator().next());
    }

    @Override
    public String acquireLastGuestIpAddress(Network network) {
        if (_networkModel.listNetworkOfferingServices(network.getNetworkOfferingId()).isEmpty() && network.getCidr() == null) {
            return null;
        }
        Set<Long> availableIps = _networkModel.getAvailableIps(network, null);
        if (availableIps == null || availableIps.isEmpty()) {
            s_logger.debug("There are no free ips in the network " + network);
            return null;
        }

        List<Long> availableIpsReverse = new ArrayList(availableIps);
        Collections.sort(availableIpsReverse, Collections.reverseOrder());

        return NetUtils.long2Ip(availableIpsReverse.iterator().next());
    }

    @Override
    public String acquireGuestIpAddressByPlacement(Network network, String requestedIp) {
        if (requestedIp != null) {
            return this.acquireGuestIpAddress(network, requestedIp);
        }
        String placementConfig = VrouterRedundantTiersPlacement.valueIn(network.getAccountId());
        IpPlacement ipPlacement = IpPlacement.fromString(placementConfig);
        switch (ipPlacement) {
            case Last:
                return this.acquireLastGuestIpAddress(network);
            case First:
                return this.acquireFirstGuestIpAddress(network);
        }
        return this.acquireGuestIpAddress(network, null);
    }

    /**
     * Get the list of public IPs that need to be applied for a static NAT enable/disable operation.
     * Manipulating only these ips prevents concurrency issues when disabling static nat at the same time.
     * @param staticNats
     * @return The list of IPs that need to be applied for the static NAT to work.
     */
    public List<IPAddressVO> getStaticNatSourceIps(List<? extends StaticNat> staticNats) {
        List<IPAddressVO> userIps = new ArrayList<>();

        for (StaticNat snat : staticNats) {
            userIps.add(_ipAddressDao.findById(snat.getSourceIpAddressId()));
        }

        return userIps;
    }

    @Override
    public boolean applyStaticNats(List<? extends StaticNat> staticNats, boolean continueOnError, boolean forRevoke) throws ResourceUnavailableException {
        if (staticNats == null || staticNats.size() == 0) {
            s_logger.debug("There are no static nat rules for the network elements");
            return true;
        }

        Network network = _networksDao.findById(staticNats.get(0).getNetworkId());
        boolean success = true;

        // Check if the StaticNat service is supported
        if (!_networkModel.areServicesSupportedInNetwork(network.getId(), Service.StaticNat)) {
            s_logger.debug("StaticNat service is not supported in specified network id");
            return true;
        }

        List<IPAddressVO> userIps = getStaticNatSourceIps(staticNats);

        List<PublicIp> publicIps = new ArrayList<PublicIp>();
        if (userIps != null && !userIps.isEmpty()) {
            for (IPAddressVO userIp : userIps) {
                PublicIp publicIp = PublicIp.createFromAddrAndVlan(userIp, _vlanDao.findById(userIp.getVlanId()));
                publicIps.add(publicIp);
            }
        }

        // static NAT rules can not programmed unless IP is associated with source NAT service provider, so run IP
        // association for the network so as to ensure IP is associated before applying rules
        if (checkStaticNatIPAssocRequired(network, false, forRevoke, publicIps)) {
            applyIpAssociations(network, false, continueOnError, publicIps);
        }

        // get provider
        StaticNatServiceProvider element = _networkMgr.getStaticNatProviderForNetwork(network);
        try {
            success = element.applyStaticNats(network, staticNats);
        } catch (ResourceUnavailableException e) {
            if (!continueOnError) {
                throw e;
            }
            s_logger.warn("Problems with " + element.getName() + " but pushing on", e);
            success = false;
        }

        // For revoked static nat IP, set the vm_id to null, indicate it should be revoked
        for (StaticNat staticNat : staticNats) {
            if (staticNat.isForRevoke()) {
                for (PublicIp publicIp : publicIps) {
                    if (publicIp.getId() == staticNat.getSourceIpAddressId()) {
                        publicIps.remove(publicIp);
                        IPAddressVO ip = _ipAddressDao.findByIdIncludingRemoved(staticNat.getSourceIpAddressId());
                        // ip can't be null, otherwise something wrong happened
                        ip.setAssociatedWithVmId(null);
                        publicIp = PublicIp.createFromAddrAndVlan(ip, _vlanDao.findById(ip.getVlanId()));
                        publicIps.add(publicIp);
                        break;
                    }
                }
            }
        }

        // if the static NAT rules configured on public IP is revoked then, dis-associate IP with static NAT service provider
        if (checkStaticNatIPAssocRequired(network, true, forRevoke, publicIps)) {
            applyIpAssociations(network, true, continueOnError, publicIps);
        }

        return success;
    }

    // checks if there are any public IP assigned to network, that are marked for one-to-one NAT that
    // needs to be associated/dis-associated with static-nat provider
    boolean checkStaticNatIPAssocRequired(Network network, boolean postApplyRules, boolean forRevoke, List<PublicIp> publicIps) {
        for (PublicIp ip : publicIps) {
            if (ip.isOneToOneNat()) {
                Long activeFwCount = null;
                activeFwCount = _firewallDao.countRulesByIpIdAndState(ip.getId(), FirewallRule.State.Active);

                if (!postApplyRules && !forRevoke) {
                    if (activeFwCount > 0) {
                        continue;
                    } else {
                        return true;
                    }
                } else if (postApplyRules && forRevoke) {
                    return true;
                }
            } else {
                continue;
            }
        }
        return false;
    }

    @Override
    public IpAddress assignSystemIp(long networkId, Account owner, boolean forElasticLb, boolean forElasticIp) throws InsufficientAddressCapacityException {
        Network guestNetwork = _networksDao.findById(networkId);
        NetworkOffering off = _entityMgr.findById(NetworkOffering.class, guestNetwork.getNetworkOfferingId());
        IpAddress ip = null;
        if ((off.isElasticLb() && forElasticLb) || (off.isElasticIp() && forElasticIp)) {

            try {
                s_logger.debug("Allocating system IP address for load balancer rule...");
                // allocate ip
                ip = allocateIP(owner, true, guestNetwork.getDataCenterId());
                // apply ip associations
                ip = associateIPToGuestNetwork(ip.getId(), networkId, true);
                ;
            } catch (ResourceAllocationException ex) {
                throw new CloudRuntimeException("Failed to allocate system ip due to ", ex);
            } catch (ConcurrentOperationException ex) {
                throw new CloudRuntimeException("Failed to allocate system lb ip due to ", ex);
            } catch (ResourceUnavailableException ex) {
                throw new CloudRuntimeException("Failed to allocate system lb ip due to ", ex);
            }

            if (ip == null) {
                throw new CloudRuntimeException("Failed to allocate system ip");
            }
        }

        return ip;
    }

    @Override
    public boolean handleSystemIpRelease(IpAddress ip) {
        boolean success = true;
        Long networkId = ip.getAssociatedWithNetworkId();
        if (networkId != null) {
            if (ip.getSystem()) {
                CallContext ctx = CallContext.current();
                if (!disassociatePublicIpAddress(ip.getId(), ctx.getCallingUserId(), ctx.getCallingAccount())) {
                    s_logger.warn("Unable to release system ip address id=" + ip.getId());
                    success = false;
                } else {
                    s_logger.warn("Successfully released system ip address id=" + ip.getId());
                }
            }
        }
        return success;
    }

    @Override
    @DB
    public void allocateDirectIp(final NicProfile nic, final DataCenter dc, final VirtualMachineProfile vm, final Network network, final String requestedIpv4,
            final String requestedIpv6) throws InsufficientVirtualNetworkCapacityException, InsufficientAddressCapacityException {
        Transaction.execute(new TransactionCallbackWithExceptionNoReturn<InsufficientAddressCapacityException>() {
            @Override
            public void doInTransactionWithoutResult(TransactionStatus status) throws InsufficientAddressCapacityException {
                //This method allocates direct ip for the Shared network in Advance zones
                boolean ipv4 = false;
                if (network.getGateway() != null) {
                    if (nic.getIPv4Address() == null) {
                        PublicIp ip = null;

                        //Get ip address from the placeholder and don't allocate a new one
                        if (requestedIpv4 != null && vm.getType() == VirtualMachine.Type.DomainRouter) {
                            Nic placeholderNic = _networkModel.getPlaceholderNicForRouter(network, null);
                            if (placeholderNic != null) {
                                IPAddressVO userIp = _ipAddressDao.findByIpAndSourceNetworkId(network.getId(), placeholderNic.getIPv4Address());
                                ip = PublicIp.createFromAddrAndVlan(userIp, _vlanDao.findById(userIp.getVlanId()));
                                s_logger.debug("Nic got an ip address " + placeholderNic.getIPv4Address() + " stored in placeholder nic for the network " + network);
                            }
                        }

                        if (ip == null) {
                            ip = assignPublicIpAddress(dc.getId(), null, vm.getOwner(), VlanType.DirectAttached, network.getId(), requestedIpv4, false, false);
                        }

                        nic.setIPv4Address(ip.getAddress().toString());
                        nic.setIPv4Gateway(ip.getGateway());
                        nic.setIPv4Netmask(ip.getNetmask());
                        nic.setIsolationUri(IsolationType.Vlan.toUri(ip.getVlanTag()));
                        nic.setBroadcastType(network.getBroadcastDomainType());
                        if (network.getBroadcastUri() != null)
                            nic.setBroadcastUri(network.getBroadcastUri());
                        else
                            nic.setBroadcastUri(BroadcastDomainType.Vlan.toUri(ip.getVlanTag()));
                        nic.setFormat(AddressFormat.Ip4);
                        nic.setReservationId(String.valueOf(ip.getVlanTag()));
                        if(nic.getMacAddress() == null) {
                            nic.setMacAddress(ip.getMacAddress());
                        }
                    }
                    Pair<String, String> dns = _networkModel.getNetworkIp4Dns(network, dc);
                    nic.setIPv4Dns1(dns.first());
                    nic.setIPv4Dns2(dns.second());
                }

                _ipv6Mgr.setNicIp6Address(nic, dc, network);
            }
        });
    }

    @Override
    @DB
    public void allocateNicValues(final NicProfile nic, final DataCenter dc, final VirtualMachineProfile vm, final Network network, final String requestedIpv4,
            final String requestedIpv6) throws InsufficientVirtualNetworkCapacityException, InsufficientAddressCapacityException {
        Transaction.execute(new TransactionCallbackWithExceptionNoReturn<InsufficientAddressCapacityException>() {
            @Override
            public void doInTransactionWithoutResult(TransactionStatus status) throws InsufficientAddressCapacityException {
                //This method allocates direct ip for the Shared network in Advance zones
                boolean ipv4 = false;

                if (network.getGateway() != null) {
                    if (nic.getIPv4Address() == null) {
                        ipv4 = true;
                        // PublicIp ip = null;

                        //Get ip address from the placeholder and don't allocate a new one
                        if (requestedIpv4 != null && vm.getType() == VirtualMachine.Type.DomainRouter) {
                            s_logger.debug("There won't be nic assignment for VR id " + vm.getId() + "  in this network " + network);

                        }

                        // nic ip address is not set here. Because the DHCP is external to cloudstack
                        nic.setIPv4Gateway(network.getGateway());
                        nic.setIPv4Netmask(NetUtils.getCidrNetmask(network.getCidr()));

                        List<VlanVO> vlan = _vlanDao.listVlansByNetworkId(network.getId());

                        //TODO: get vlan tag for the ntwork
                        if (vlan != null && !vlan.isEmpty()) {
                            nic.setIsolationUri(IsolationType.Vlan.toUri(vlan.get(0).getVlanTag()));
                        }

                        nic.setBroadcastType(BroadcastDomainType.Vlan);
                        nic.setBroadcastType(network.getBroadcastDomainType());

                        nic.setBroadcastUri(network.getBroadcastUri());
                        nic.setFormat(AddressFormat.Ip4);
                        if(nic.getMacAddress() == null) {
                            nic.setMacAddress(_networkModel.getNextAvailableMacAddressInNetwork(network.getId()));
                        }
                    }
                    Pair<String, String> dns = _networkModel.getNetworkIp4Dns(network, dc);
                    nic.setIPv4Dns1(dns.first());
                    nic.setIPv4Dns2(dns.second());
                }

                _ipv6Mgr.setNicIp6Address(nic, dc, network);
            }
        });
    }

    @Override
    public int getRuleCountForIp(Long addressId, FirewallRule.Purpose purpose, FirewallRule.State state) {
        List<FirewallRuleVO> rules = _firewallDao.listByIpAndPurposeWithState(addressId, purpose, state);
        if (rules == null) {
            return 0;
        }
        return rules.size();
    }

    @Override
    public String allocatePublicIpForGuestNic(Network network, Long podId, Account owner, String requestedIp) throws InsufficientAddressCapacityException {
        PublicIp ip = assignPublicIpAddress(network.getDataCenterId(), podId, owner, VlanType.DirectAttached, network.getId(), requestedIp, false, false);
        if (ip == null) {
            s_logger.debug("There is no free public ip address");
            return null;
        }
        Ip ipAddr = ip.getAddress();
        return ipAddr.addr();
    }

    @Override
    public String allocateGuestIP(Network network, String requestedIp) throws InsufficientAddressCapacityException {
        return acquireGuestIpAddress(network, requestedIp);
    }

    @Override
    public String getConfigComponentName() {
        return IpAddressManager.class.getSimpleName();
    }

    @Override
    public ConfigKey<?>[] getConfigKeys() {
        return new ConfigKey<?>[] {UseSystemPublicIps, RulesContinueOnError, SystemVmPublicIpReservationModeStrictness, VrouterRedundantTiersPlacement};
    }

    /**
     * Returns true if the given IP address is equals the gateway or there is no network offerrings for the given network
     */
    @Override
    public boolean isIpEqualsGatewayOrNetworkOfferingsEmpty(Network network, String requestedIp) {
        if (requestedIp.equals(network.getGateway()) || requestedIp.equals(network.getIp6Gateway())) {
            return true;
        }
        if (_networkModel.listNetworkOfferingServices(network.getNetworkOfferingId()).isEmpty() && network.getCidr() == null) {
            return true;
        }
        return false;
    }

    @Override
    public boolean isUsageHidden(IPAddressVO ip) {
        Long networkId = ip.getAssociatedWithNetworkId();
        if (networkId == null) {
            networkId = ip.getSourceNetworkId();
        }
        if (networkId == null) {
            throw new CloudRuntimeException("No network for IP " + ip.getId());
        }
        NetworkDetailVO networkDetail = _networkDetailsDao.findDetail(networkId, Network.hideIpAddressUsage);
        return networkDetail != null && "true".equals(networkDetail.getValue());
    }

    public static ConfigKey<Boolean> getSystemvmpublicipreservationmodestrictness() {
        return SystemVmPublicIpReservationModeStrictness;
    }
}<|MERGE_RESOLUTION|>--- conflicted
+++ resolved
@@ -1801,17 +1801,10 @@
 
                             s_logger.debug("Creating network for account " + owner + " from the network offering id=" + requiredOfferings.get(0).getId()
                                     + " as a part of createVlanIpRange process");
-<<<<<<< HEAD
-                            guestNetwork = _networkMgr.createGuestNetwork(requiredOfferings.get(0).getId(),
-                                    owner.getAccountName() + "-network", owner.getAccountName()
-                                    + "-network", null, null, null, false, null,
-                                    owner, null, physicalNetwork, zoneId, ACLType.Account, null, null,
-                                    null, null, true, null, null,
-=======
+
                             guestNetwork = _networkMgr.createGuestNetwork(requiredOfferings.get(0).getId(), owner.getAccountName() + "-network", owner.getAccountName()
                                     + "-network", null, null, null, false, null, owner, null, physicalNetwork, zoneId, ACLType.Account, null, null, null, null, true, null, null, null, null, null,
->>>>>>> bbc12605
-                                    null, null, null, null);
+                                    null, null, null, null, null);
                             if (guestNetwork == null) {
                                 s_logger.warn("Failed to create default Virtual network for the account " + accountId + "in zone " + zoneId);
                                 throw new CloudRuntimeException("Failed to create a Guest Isolated Networks with SourceNAT "
