// Licensed to the Apache Software Foundation (ASF) under one
// or more contributor license agreements.  See the NOTICE file
// distributed with this work for additional information
// regarding copyright ownership.  The ASF licenses this file
// to you under the Apache License, Version 2.0 (the
// "License"); you may not use this file except in compliance
// with the License.  You may obtain a copy of the License at
//
//   http://www.apache.org/licenses/LICENSE-2.0
//
// Unless required by applicable law or agreed to in writing,
// software distributed under the License is distributed on an
// "AS IS" BASIS, WITHOUT WARRANTIES OR CONDITIONS OF ANY
// KIND, either express or implied.  See the License for the
// specific language governing permissions and limitations
// under the License.
package com.cloud.network;

import java.util.ArrayList;
import java.util.Arrays;
import java.util.Calendar;
import java.util.Date;
import java.util.HashMap;
import java.util.HashSet;
import java.util.List;
import java.util.Map;
import java.util.Objects;
import java.util.Random;
import java.util.Set;
import java.util.UUID;
import java.util.Collections;
import java.util.stream.Collectors;

import javax.inject.Inject;

import com.cloud.network.dao.PublicIpQuarantineDao;
import com.cloud.network.vo.PublicIpQuarantineVO;
import org.apache.cloudstack.acl.ControlledEntity.ACLType;
import org.apache.cloudstack.acl.SecurityChecker.AccessType;
import org.apache.cloudstack.annotation.AnnotationService;
import org.apache.cloudstack.annotation.dao.AnnotationDao;
import org.apache.cloudstack.api.ApiCommandResourceType;
import org.apache.cloudstack.api.ApiConstants;
import org.apache.cloudstack.api.response.AcquirePodIpCmdResponse;
import org.apache.cloudstack.context.CallContext;
import org.apache.cloudstack.engine.orchestration.service.NetworkOrchestrationService;
import org.apache.cloudstack.framework.config.ConfigKey;
import org.apache.cloudstack.framework.config.Configurable;
import org.apache.cloudstack.framework.config.dao.ConfigurationDao;
import org.apache.cloudstack.framework.messagebus.MessageBus;
import org.apache.cloudstack.framework.messagebus.PublishScope;
import org.apache.cloudstack.region.PortableIp;
import org.apache.cloudstack.region.PortableIpDao;
import org.apache.cloudstack.region.PortableIpVO;
import org.apache.cloudstack.region.Region;
import org.apache.commons.collections.CollectionUtils;

import com.cloud.agent.AgentManager;
import com.cloud.alert.AlertManager;
import com.cloud.api.ApiDBUtils;
import com.cloud.configuration.ConfigurationManager;
import com.cloud.configuration.Resource.ResourceType;
import com.cloud.dc.AccountVlanMapVO;
import com.cloud.dc.DataCenter;
import com.cloud.dc.DataCenter.NetworkType;
import com.cloud.dc.DataCenterIpAddressVO;
import com.cloud.dc.DomainVlanMapVO;
import com.cloud.dc.HostPodVO;
import com.cloud.dc.Pod;
import com.cloud.dc.PodVlanMapVO;
import com.cloud.dc.Vlan.VlanType;
import com.cloud.dc.VlanVO;
import com.cloud.dc.dao.AccountVlanMapDao;
import com.cloud.dc.dao.DataCenterDao;
import com.cloud.dc.dao.DataCenterIpAddressDao;
import com.cloud.dc.dao.DataCenterVnetDao;
import com.cloud.dc.dao.DomainVlanMapDao;
import com.cloud.dc.dao.HostPodDao;
import com.cloud.dc.dao.PodVlanMapDao;
import com.cloud.dc.dao.VlanDao;
import com.cloud.deploy.DeployDestination;
import com.cloud.domain.Domain;
import com.cloud.domain.dao.DomainDao;
import com.cloud.event.ActionEventUtils;
import com.cloud.event.EventTypes;
import com.cloud.event.UsageEventUtils;
import com.cloud.event.dao.UsageEventDao;
import com.cloud.exception.AccountLimitException;
import com.cloud.exception.ConcurrentOperationException;
import com.cloud.exception.InsufficientAddressCapacityException;
import com.cloud.exception.InsufficientCapacityException;
import com.cloud.exception.InsufficientVirtualNetworkCapacityException;
import com.cloud.exception.InvalidParameterValueException;
import com.cloud.exception.PermissionDeniedException;
import com.cloud.exception.ResourceAllocationException;
import com.cloud.exception.ResourceUnavailableException;
import com.cloud.host.dao.HostDao;
import com.cloud.network.IpAddress.State;
import com.cloud.network.Network.Capability;
import com.cloud.network.Network.GuestType;
import com.cloud.network.Network.Provider;
import com.cloud.network.Network.Service;
import com.cloud.network.Networks.AddressFormat;
import com.cloud.network.Networks.BroadcastDomainType;
import com.cloud.network.Networks.IsolationType;
import com.cloud.network.Networks.TrafficType;
import com.cloud.network.addr.PublicIp;
import com.cloud.network.dao.AccountGuestVlanMapDao;
import com.cloud.network.dao.FirewallRulesDao;
import com.cloud.network.dao.IPAddressDao;
import com.cloud.network.dao.IPAddressVO;
import com.cloud.network.dao.LoadBalancerDao;
import com.cloud.network.dao.NetworkAccountDao;
import com.cloud.network.dao.NetworkDao;
import com.cloud.network.dao.NetworkDetailsDao;
import com.cloud.network.dao.NetworkDetailVO;
import com.cloud.network.dao.NetworkDomainDao;
import com.cloud.network.dao.NetworkServiceMapDao;
import com.cloud.network.dao.PhysicalNetworkDao;
import com.cloud.network.dao.PhysicalNetworkServiceProviderDao;
import com.cloud.network.dao.PhysicalNetworkTrafficTypeDao;
import com.cloud.network.dao.UserIpv6AddressDao;
import com.cloud.network.element.IpDeployer;
import com.cloud.network.element.IpDeployingRequester;
import com.cloud.network.element.NetworkElement;
import com.cloud.network.element.StaticNatServiceProvider;
import com.cloud.network.guru.NetworkGuru;
import com.cloud.network.lb.LoadBalancingRulesManager;
import com.cloud.network.rules.FirewallManager;
import com.cloud.network.rules.FirewallRule;
import com.cloud.network.rules.FirewallRule.Purpose;
import com.cloud.network.rules.FirewallRuleVO;
import com.cloud.network.rules.RulesManager;
import com.cloud.network.rules.StaticNat;
import com.cloud.network.rules.dao.PortForwardingRulesDao;
import com.cloud.network.vpc.NetworkACLManager;
import com.cloud.network.vpc.VpcManager;
import com.cloud.network.vpc.VpcVO;
import com.cloud.network.vpc.dao.PrivateIpDao;
import com.cloud.network.vpc.dao.VpcDao;
import com.cloud.network.vpc.dao.VpcOfferingDao;
import com.cloud.network.vpn.RemoteAccessVpnService;
import com.cloud.offering.NetworkOffering;
import com.cloud.offering.NetworkOffering.Availability;
import com.cloud.offerings.NetworkOfferingVO;
import com.cloud.offerings.dao.NetworkOfferingDao;
import com.cloud.offerings.dao.NetworkOfferingDetailsDao;
import com.cloud.offerings.dao.NetworkOfferingServiceMapDao;
import com.cloud.org.Grouping;
import com.cloud.user.Account;
import com.cloud.user.AccountManager;
import com.cloud.user.ResourceLimitService;
import com.cloud.user.User;
import com.cloud.user.UserVO;
import com.cloud.user.dao.AccountDao;
import com.cloud.user.dao.UserDao;
import com.cloud.utils.Journal;
import com.cloud.utils.Pair;
import com.cloud.utils.Ternary;
import com.cloud.utils.component.ManagerBase;
import com.cloud.utils.db.DB;
import com.cloud.utils.db.EntityManager;
import com.cloud.utils.db.Filter;
import com.cloud.utils.db.GlobalLock;
import com.cloud.utils.db.JoinBuilder.JoinType;
import com.cloud.utils.db.SearchBuilder;
import com.cloud.utils.db.SearchCriteria;
import com.cloud.utils.db.SearchCriteria.Op;
import com.cloud.utils.db.Transaction;
import com.cloud.utils.db.TransactionCallback;
import com.cloud.utils.db.TransactionCallbackNoReturn;
import com.cloud.utils.db.TransactionCallbackWithException;
import com.cloud.utils.db.TransactionCallbackWithExceptionNoReturn;
import com.cloud.utils.db.TransactionStatus;
import com.cloud.utils.exception.CloudRuntimeException;
import com.cloud.utils.exception.ExceptionUtil;
import com.cloud.utils.net.Ip;
import com.cloud.utils.net.NetUtils;
import com.cloud.vm.Nic;
import com.cloud.vm.NicProfile;
import com.cloud.vm.ReservationContext;
import com.cloud.vm.ReservationContextImpl;
import com.cloud.vm.VirtualMachine;
import com.cloud.vm.VirtualMachineProfile;
import com.cloud.vm.dao.NicDao;
import com.cloud.vm.dao.NicIpAliasDao;
import com.cloud.vm.dao.NicSecondaryIpDao;
import com.cloud.vm.dao.UserVmDao;
import com.cloud.vm.dao.VMInstanceDao;

public class IpAddressManagerImpl extends ManagerBase implements IpAddressManager, Configurable {

    @Inject
    NetworkOrchestrationService _networkMgr;
    @Inject
    EntityManager _entityMgr;
    @Inject
    DataCenterDao _dcDao;
    @Inject
    VlanDao _vlanDao;
    @Inject
    IPAddressDao _ipAddressDao;
    @Inject
    AccountDao _accountDao;
    @Inject
    DomainDao _domainDao;
    @Inject
    UserDao _userDao;
    @Inject
    ConfigurationDao _configDao;
    @Inject
    UserVmDao _userVmDao;
    @Inject
    AlertManager _alertMgr;
    @Inject
    AccountManager _accountMgr;
    @Inject
    ConfigurationManager _configMgr;
    @Inject
    AccountVlanMapDao _accountVlanMapDao;
    @Inject
    DomainVlanMapDao _domainVlanMapDao;
    @Inject
    NetworkOfferingDao _networkOfferingDao;
    @Inject
    NetworkDao _networksDao;
    @Inject
    NetworkDetailsDao _networkDetailsDao;
    @Inject
    NicDao _nicDao;
    @Inject
    RulesManager _rulesMgr;
    @Inject
    LoadBalancingRulesManager _lbMgr;
    @Inject
    RemoteAccessVpnService _vpnMgr;
    @Inject
    PodVlanMapDao _podVlanMapDao;
    @Inject
    NetworkOfferingDetailsDao _ntwkOffDetailsDao;
    @Inject
    AccountGuestVlanMapDao _accountGuestVlanMapDao;
    @Inject
    DataCenterVnetDao _datacenterVnetDao;
    @Inject
    NetworkAccountDao _networkAccountDao;
    @Inject
    protected NicIpAliasDao _nicIpAliasDao;
    @Inject
    protected IPAddressDao _publicIpAddressDao;
    @Inject
    NetworkDomainDao _networkDomainDao;
    @Inject
    VMInstanceDao _vmDao;
    @Inject
    FirewallManager _firewallMgr;
    @Inject
    FirewallRulesDao _firewallDao;
    @Inject
    ResourceLimitService _resourceLimitMgr;

    @Inject
    NetworkOfferingServiceMapDao _ntwkOfferingSrvcDao;
    @Inject
    PhysicalNetworkDao _physicalNetworkDao;
    @Inject
    PhysicalNetworkServiceProviderDao _pNSPDao;
    @Inject
    PortForwardingRulesDao _portForwardingRulesDao;
    @Inject
    LoadBalancerDao _lbDao;
    @Inject
    PhysicalNetworkTrafficTypeDao _pNTrafficTypeDao;
    @Inject
    AgentManager _agentMgr;
    @Inject
    HostDao _hostDao;
    @Inject
    NetworkServiceMapDao _ntwkSrvcDao;
    @Inject
    StorageNetworkManager _stnwMgr;
    @Inject
    VpcManager _vpcMgr;
    @Inject
    PrivateIpDao _privateIpDao;
    @Inject
    NetworkACLManager _networkACLMgr;
    @Inject
    UsageEventDao _usageEventDao;
    @Inject
    NetworkModel _networkModel;
    @Inject
    NicSecondaryIpDao _nicSecondaryIpDao;
    @Inject
    UserIpv6AddressDao _ipv6Dao;
    @Inject
    Ipv6AddressManager _ipv6Mgr;
    @Inject
    PortableIpDao _portableIpDao;
    @Inject
    VpcDao _vpcDao;
    @Inject
    VpcOfferingDao vpcOfferingDao;
    @Inject
    DataCenterIpAddressDao _privateIPAddressDao;
    @Inject
    HostPodDao _hpDao;
    @Inject
    private AnnotationDao annotationDao;
    @Inject
    MessageBus messageBus;

    @Inject
    PublicIpQuarantineDao publicIpQuarantineDao;

    SearchBuilder<IPAddressVO> AssignIpAddressSearch;
    SearchBuilder<IPAddressVO> AssignIpAddressFromPodVlanSearch;
    private static final Object allocatedLock = new Object();

    static Boolean rulesContinueOnErrFlag = true;

    public static final ConfigKey<Boolean> SystemVmPublicIpReservationModeStrictness = new ConfigKey<Boolean>("Advanced",
            Boolean.class, "system.vm.public.ip.reservation.mode.strictness", "false",
            "If enabled, the use of System VMs public IP reservation is strict, preferred if not.", true, ConfigKey.Scope.Global);

    public static final ConfigKey<Integer> PUBLIC_IP_ADDRESS_QUARANTINE_DURATION = new ConfigKey<>("Network", Integer.class, "public.ip.address.quarantine.duration",
            "0", "The duration (in minutes) for the public IP address to be quarantined when it is disassociated.", true, ConfigKey.Scope.Domain);

    private Random rand = new Random(System.currentTimeMillis());

    private List<Long> getIpv6SupportingVlanRangeIds(long dcId) throws InsufficientAddressCapacityException {
        List<VlanVO> vlans = _vlanDao.listIpv6SupportingVlansByZone(dcId);
        if (CollectionUtils.isEmpty(vlans)) {
            logger.error("Unable to find VLAN IP range that support both IPv4 and IPv6");
            InsufficientAddressCapacityException ex = new InsufficientAddressCapacityException("Insufficient address capacity", DataCenter.class, dcId);
            ex.addProxyObject(ApiDBUtils.findZoneById(dcId).getUuid());
            throw ex;
        }
        return vlans.stream().map(VlanVO::getId).collect(Collectors.toList());
    }

    @DB
    private IPAddressVO assignAndAllocateIpAddressEntry(final Account owner, final VlanType vlanUse, final Long guestNetworkId,
                                                        final boolean sourceNat, final boolean allocate, final boolean isSystem,
                                                        final Long vpcId, final Boolean displayIp,
                                                        final List<IPAddressVO> addressVOS) throws CloudRuntimeException {
        return Transaction.execute((TransactionCallbackWithException<IPAddressVO, CloudRuntimeException>) status -> {
            IPAddressVO finalAddress = null;

            for (IPAddressVO possibleAddr : addressVOS) {
                if (possibleAddr.getState() != State.Free) {
                    continue;
                }
                logger.debug("trying ip address {}", possibleAddr.getAddress());
                possibleAddr.setSourceNat(sourceNat);
                possibleAddr.setAllocatedTime(new Date());
                possibleAddr.setAllocatedInDomainId(owner.getDomainId());
                possibleAddr.setAllocatedToAccountId(owner.getId());
                possibleAddr.setSystem(isSystem);

                if (displayIp != null) {
                    possibleAddr.setDisplay(displayIp);
                }

                if (vlanUse != VlanType.DirectAttached) {
                    possibleAddr.setAssociatedWithNetworkId(guestNetworkId);
                    possibleAddr.setVpcId(vpcId);
                }
                finalAddress = assignIpAddressWithLock(possibleAddr);
                if (finalAddress != null) {
                    break;
                }
            }

            if (finalAddress == null) {
                logger.error("Failed to fetch any free public IP address");
                throw new CloudRuntimeException("Failed to fetch any free public IP address");
            }

            if (allocate) {
                markPublicIpAsAllocated(finalAddress);
            }

            final State expectedAddressState = allocate ? State.Allocated : State.Allocating;
            if (finalAddress.getState() != expectedAddressState) {
                logger.error("Failed to fetch new public IP and get in expected state=" + expectedAddressState);
                throw new CloudRuntimeException("Failed to fetch new public IP with expected state " + expectedAddressState);
            }
            return finalAddress;
        });
    }

    private IPAddressVO assignIpAddressWithLock(IPAddressVO possibleAddr) {
        IPAddressVO finalAddress = null;
        IPAddressVO userIp = _ipAddressDao.acquireInLockTable(possibleAddr.getId());
        if (userIp != null) {
            logger.debug("locked row for ip address {} (id: {})", possibleAddr.getAddress(), possibleAddr.getUuid());
            if (userIp.getState() == State.Free) {
                possibleAddr.setState(State.Allocating);
                if (_ipAddressDao.update(possibleAddr.getId(), possibleAddr)) {
                    logger.info("successfully allocated ip address {}", possibleAddr.getAddress());
                    finalAddress = possibleAddr;
                }
            } else {
                logger.debug("locked ip address {} is not free {}", possibleAddr.getAddress(), userIp.getState());
            }
            _ipAddressDao.releaseFromLockTable(possibleAddr.getId());
        }
        return finalAddress;
    }

    @Override
    public boolean configure(String name, Map<String, Object> params) {
        // populate providers
        Map<Network.Service, Set<Network.Provider>> defaultSharedNetworkOfferingProviders = new HashMap<Network.Service, Set<Network.Provider>>();
        Set<Network.Provider> defaultProviders = new HashSet<Network.Provider>();

        defaultProviders.add(Network.Provider.VirtualRouter);
        defaultSharedNetworkOfferingProviders.put(Service.Dhcp, defaultProviders);
        defaultSharedNetworkOfferingProviders.put(Service.Dns, defaultProviders);
        defaultSharedNetworkOfferingProviders.put(Service.UserData, defaultProviders);

        Map<Network.Service, Set<Network.Provider>> defaultIsolatedNetworkOfferingProviders = defaultSharedNetworkOfferingProviders;
        defaultIsolatedNetworkOfferingProviders.put(Service.Dhcp, defaultProviders);
        defaultIsolatedNetworkOfferingProviders.put(Service.Dns, defaultProviders);
        defaultIsolatedNetworkOfferingProviders.put(Service.UserData, defaultProviders);
        defaultIsolatedNetworkOfferingProviders.put(Service.Firewall, defaultProviders);
        defaultIsolatedNetworkOfferingProviders.put(Service.Gateway, defaultProviders);
        defaultIsolatedNetworkOfferingProviders.put(Service.Lb, defaultProviders);
        defaultIsolatedNetworkOfferingProviders.put(Service.StaticNat, defaultProviders);
        defaultIsolatedNetworkOfferingProviders.put(Service.PortForwarding, defaultProviders);
        defaultIsolatedNetworkOfferingProviders.put(Service.Vpn, defaultProviders);

        Map<Network.Service, Set<Network.Provider>> defaultSharedSGEnabledNetworkOfferingProviders = new HashMap<Network.Service, Set<Network.Provider>>();
        defaultSharedSGEnabledNetworkOfferingProviders.put(Service.Dhcp, defaultProviders);
        defaultSharedSGEnabledNetworkOfferingProviders.put(Service.Dns, defaultProviders);
        defaultSharedSGEnabledNetworkOfferingProviders.put(Service.UserData, defaultProviders);
        Set<Provider> sgProviders = new HashSet<Provider>();
        sgProviders.add(Provider.SecurityGroupProvider);
        defaultSharedSGEnabledNetworkOfferingProviders.put(Service.SecurityGroup, sgProviders);

        Map<Network.Service, Set<Network.Provider>> defaultIsolatedSourceNatEnabledNetworkOfferingProviders = new HashMap<Network.Service, Set<Network.Provider>>();
        defaultProviders.clear();
        defaultProviders.add(Network.Provider.VirtualRouter);
        defaultIsolatedSourceNatEnabledNetworkOfferingProviders.put(Service.Dhcp, defaultProviders);
        defaultIsolatedSourceNatEnabledNetworkOfferingProviders.put(Service.Dns, defaultProviders);
        defaultIsolatedSourceNatEnabledNetworkOfferingProviders.put(Service.UserData, defaultProviders);
        defaultIsolatedSourceNatEnabledNetworkOfferingProviders.put(Service.Firewall, defaultProviders);
        defaultIsolatedSourceNatEnabledNetworkOfferingProviders.put(Service.Gateway, defaultProviders);
        defaultIsolatedSourceNatEnabledNetworkOfferingProviders.put(Service.Lb, defaultProviders);
        defaultIsolatedSourceNatEnabledNetworkOfferingProviders.put(Service.SourceNat, defaultProviders);
        defaultIsolatedSourceNatEnabledNetworkOfferingProviders.put(Service.StaticNat, defaultProviders);
        defaultIsolatedSourceNatEnabledNetworkOfferingProviders.put(Service.PortForwarding, defaultProviders);
        defaultIsolatedSourceNatEnabledNetworkOfferingProviders.put(Service.Vpn, defaultProviders);

        Map<Network.Service, Set<Network.Provider>> defaultVPCOffProviders = new HashMap<Network.Service, Set<Network.Provider>>();
        defaultProviders.clear();
        defaultProviders.add(Network.Provider.VirtualRouter);
        defaultVPCOffProviders.put(Service.Dhcp, defaultProviders);
        defaultVPCOffProviders.put(Service.Dns, defaultProviders);
        defaultVPCOffProviders.put(Service.UserData, defaultProviders);
        defaultVPCOffProviders.put(Service.NetworkACL, defaultProviders);
        defaultVPCOffProviders.put(Service.Gateway, defaultProviders);
        defaultVPCOffProviders.put(Service.Lb, defaultProviders);
        defaultVPCOffProviders.put(Service.SourceNat, defaultProviders);
        defaultVPCOffProviders.put(Service.StaticNat, defaultProviders);
        defaultVPCOffProviders.put(Service.PortForwarding, defaultProviders);
        defaultVPCOffProviders.put(Service.Vpn, defaultProviders);

        //#8 - network offering with internal lb service
        Map<Network.Service, Set<Network.Provider>> internalLbOffProviders = new HashMap<Network.Service, Set<Network.Provider>>();
        Set<Network.Provider> defaultVpcProvider = new HashSet<Network.Provider>();
        defaultVpcProvider.add(Network.Provider.VPCVirtualRouter);

        Set<Network.Provider> defaultInternalLbProvider = new HashSet<Network.Provider>();
        defaultInternalLbProvider.add(Network.Provider.InternalLbVm);

        internalLbOffProviders.put(Service.Dhcp, defaultVpcProvider);
        internalLbOffProviders.put(Service.Dns, defaultVpcProvider);
        internalLbOffProviders.put(Service.UserData, defaultVpcProvider);
        internalLbOffProviders.put(Service.NetworkACL, defaultVpcProvider);
        internalLbOffProviders.put(Service.Gateway, defaultVpcProvider);
        internalLbOffProviders.put(Service.Lb, defaultInternalLbProvider);
        internalLbOffProviders.put(Service.SourceNat, defaultVpcProvider);

        Map<Network.Service, Set<Network.Provider>> netscalerServiceProviders = new HashMap<Network.Service, Set<Network.Provider>>();
        Set<Network.Provider> vrProvider = new HashSet<Network.Provider>();
        vrProvider.add(Provider.VirtualRouter);
        Set<Network.Provider> sgProvider = new HashSet<Network.Provider>();
        sgProvider.add(Provider.SecurityGroupProvider);
        Set<Network.Provider> nsProvider = new HashSet<Network.Provider>();
        nsProvider.add(Provider.Netscaler);
        netscalerServiceProviders.put(Service.Dhcp, vrProvider);
        netscalerServiceProviders.put(Service.Dns, vrProvider);
        netscalerServiceProviders.put(Service.UserData, vrProvider);
        netscalerServiceProviders.put(Service.SecurityGroup, sgProvider);
        netscalerServiceProviders.put(Service.StaticNat, nsProvider);
        netscalerServiceProviders.put(Service.Lb, nsProvider);

        Map<Service, Map<Capability, String>> serviceCapabilityMap = new HashMap<Service, Map<Capability, String>>();
        Map<Capability, String> elb = new HashMap<Capability, String>();
        elb.put(Capability.ElasticLb, "true");
        Map<Capability, String> eip = new HashMap<Capability, String>();
        eip.put(Capability.ElasticIp, "true");
        serviceCapabilityMap.put(Service.Lb, elb);
        serviceCapabilityMap.put(Service.StaticNat, eip);

        AssignIpAddressSearch = _ipAddressDao.createSearchBuilder();
        AssignIpAddressSearch.and("dc", AssignIpAddressSearch.entity().getDataCenterId(), Op.EQ);
        AssignIpAddressSearch.and("allocated", AssignIpAddressSearch.entity().getAllocatedTime(), Op.NULL);
        AssignIpAddressSearch.and("vlanId", AssignIpAddressSearch.entity().getVlanId(), Op.IN);
        AssignIpAddressSearch.and("forSystemVms", AssignIpAddressSearch.entity().isForSystemVms(), Op.EQ);

        SearchBuilder<VlanVO> vlanSearch = _vlanDao.createSearchBuilder();
        vlanSearch.and("type", vlanSearch.entity().getVlanType(), Op.EQ);
        vlanSearch.and("networkId", vlanSearch.entity().getNetworkId(), Op.EQ);
        vlanSearch.and("vlanGateway", vlanSearch.entity().getVlanGateway(), Op.EQ);
        AssignIpAddressSearch.join("vlan", vlanSearch, vlanSearch.entity().getId(), AssignIpAddressSearch.entity().getVlanId(), JoinType.INNER);
        AssignIpAddressSearch.done();

        AssignIpAddressFromPodVlanSearch = _ipAddressDao.createSearchBuilder();
        AssignIpAddressFromPodVlanSearch.and("dc", AssignIpAddressFromPodVlanSearch.entity().getDataCenterId(), Op.EQ);
        AssignIpAddressFromPodVlanSearch.and("allocated", AssignIpAddressFromPodVlanSearch.entity().getAllocatedTime(), Op.NULL);
        AssignIpAddressFromPodVlanSearch.and("vlanId", AssignIpAddressFromPodVlanSearch.entity().getVlanId(), Op.IN);

        SearchBuilder<VlanVO> podVlanSearch = _vlanDao.createSearchBuilder();
        podVlanSearch.and("type", podVlanSearch.entity().getVlanType(), Op.EQ);
        podVlanSearch.and("networkId", podVlanSearch.entity().getNetworkId(), Op.EQ);
        podVlanSearch.and("vlanGateway", podVlanSearch.entity().getVlanGateway(), Op.EQ);
        SearchBuilder<PodVlanMapVO> podVlanMapSB = _podVlanMapDao.createSearchBuilder();
        podVlanMapSB.and("podId", podVlanMapSB.entity().getPodId(), Op.EQ);
        AssignIpAddressFromPodVlanSearch.join("podVlanMapSB", podVlanMapSB, podVlanMapSB.entity().getVlanDbId(), AssignIpAddressFromPodVlanSearch.entity().getVlanId(),
                JoinType.INNER);
        AssignIpAddressFromPodVlanSearch.join("vlan", podVlanSearch, podVlanSearch.entity().getId(), AssignIpAddressFromPodVlanSearch.entity().getVlanId(), JoinType.INNER);
        AssignIpAddressFromPodVlanSearch.done();

        Network.State.getStateMachine().registerListener(new NetworkStateListener(_configDao));

        if (RulesContinueOnError.value() != null) {
            rulesContinueOnErrFlag = RulesContinueOnError.value();
        }

        logger.info("IPAddress Manager is configured.");

        return true;
    }

    private IpAddress allocateIP(Account ipOwner, boolean isSystem, long zoneId) throws InsufficientAddressCapacityException, ConcurrentOperationException {
        Account caller = CallContext.current().getCallingAccount();
        long callerUserId = CallContext.current().getCallingUserId();
        // check permissions
        _accountMgr.checkAccess(caller, null, false, ipOwner);

        DataCenter zone = _entityMgr.findById(DataCenter.class, zoneId);

        return allocateIp(ipOwner, isSystem, caller, callerUserId, zone, null, null);
    }

    // An IP association is required in below cases
    //  1.there is at least one public IP associated with the network on which first rule (PF/static NAT/LB) is being applied.
    //  2.last rule (PF/static NAT/LB) on the public IP has been revoked. So the public IP should not be associated with any provider
    boolean checkIfIpAssocRequired(Network network, boolean postApplyRules, List<PublicIp> publicIps) {

        if (network.getState() == Network.State.Implementing) {
            return true;
        }

        for (PublicIp ip : publicIps) {
            if (ip.isSourceNat()) {
                continue;
            } else if (ip.isOneToOneNat()) {
                continue;
            } else {
                Long totalCount = null;
                Long revokeCount = null;
                Long activeCount = null;
                Long addCount = null;

                totalCount = _firewallDao.countRulesByIpId(ip.getId());
                if (postApplyRules) {
                    revokeCount = _firewallDao.countRulesByIpIdAndState(ip.getId(), FirewallRule.State.Revoke);
                } else {
                    activeCount = _firewallDao.countRulesByIpIdAndState(ip.getId(), FirewallRule.State.Active);
                    addCount = _firewallDao.countRulesByIpIdAndState(ip.getId(), FirewallRule.State.Add);
                }

                if (totalCount == null || totalCount.longValue() == 0L) {
                    continue;
                }

                if (postApplyRules) {

                    if (revokeCount != null && revokeCount.longValue() == totalCount.longValue()) {
                        logger.trace("All rules are in Revoke state, have to dis-assiciate IP from the backend");
                        return true;
                    }
                } else {
                    if (activeCount != null && activeCount > 0) {
                        if (network.getVpcId() != null) {
                            // If there are more than one ip in the vpc tier network and services configured on it.
                            // restart network with cleanup case, on network reprogramming this needs to be return true
                            // because on the VR ips has removed. In VPC case restart tier network with cleanup will not
                            // reboot the VR. So ipassoc is needed.
                            return true;
                        }
                        continue;
                    } else if (addCount != null && addCount.longValue() == totalCount.longValue()) {
                        logger.trace("All rules are in Add state, have to assiciate IP with the backend");
                        return true;
                    } else {
                        continue;
                    }
                }
            }
        }

        // there are no IP's corresponding to this network that need to be associated with provider
        return false;
    }

    @Override
    public boolean applyRules(List<? extends FirewallRule> rules, FirewallRule.Purpose purpose, NetworkRuleApplier applier, boolean continueOnError)
            throws ResourceUnavailableException {
        if (rules == null || rules.size() == 0) {
            logger.debug("There are no rules to forward to the network elements");
            return true;
        }

        boolean success = true;
        Network network = _networksDao.findById(rules.get(0).getNetworkId());
        FirewallRuleVO.TrafficType trafficType = rules.get(0).getTrafficType();
        List<PublicIp> publicIps = new ArrayList<PublicIp>();

        if (!(rules.get(0).getPurpose() == FirewallRule.Purpose.Firewall && trafficType == FirewallRule.TrafficType.Egress)) {
            // get the list of public ip's owned by the network
            List<IPAddressVO> userIps = _ipAddressDao.listByAssociatedNetwork(network.getId(), null);
            if (userIps != null && !userIps.isEmpty()) {
                for (IPAddressVO userIp : userIps) {
                    PublicIp publicIp = PublicIp.createFromAddrAndVlan(userIp, _vlanDao.findById(userIp.getVlanId()));
                    publicIps.add(publicIp);
                }
            }
        }
        // rules can not programmed unless IP is associated with network service provider, so run IP assoication for
        // the network so as to ensure IP is associated before applying rules (in add state)
        if (checkIfIpAssocRequired(network, false, publicIps)) {
            applyIpAssociations(network, false, continueOnError, publicIps);
        }

        try {
            applier.applyRules(network, purpose, rules);
        } catch (ResourceUnavailableException e) {
            if (!continueOnError) {
                throw e;
            }
            logger.warn("Problems with applying {} rules but pushing on", purpose, e);
            success = false;
        }

        // if there are no active rules associated with a public IP, then public IP need not be associated with a provider.
        // This IPAssoc ensures, public IP is dis-associated after last active rule is revoked.
        if (checkIfIpAssocRequired(network, true, publicIps)) {
            applyIpAssociations(network, true, continueOnError, publicIps);
        }

        return success;
    }

    protected boolean cleanupIpResources(long ipId, long userId, Account caller) {
        boolean success = true;

        // Revoke all firewall rules for the ip
        try {
            logger.debug("Revoking all " + Purpose.Firewall + "rules as a part of public IP id=" + ipId + " release...");
            if (!_firewallMgr.revokeFirewallRulesForIp(ipId, userId, caller)) {
                logger.warn("Unable to revoke all the firewall rules for ip id=" + ipId + " as a part of ip release");
                success = false;
            }
        } catch (ResourceUnavailableException e) {
            logger.warn("Unable to revoke all firewall rules for ip id=" + ipId + " as a part of ip release", e);
            success = false;
        }

        // Revoke all PF/Static nat rules for the ip
        try {
            logger.debug("Revoking all " + Purpose.PortForwarding + "/" + Purpose.StaticNat + " rules as a part of public IP id=" + ipId + " release...");
            if (!_rulesMgr.revokeAllPFAndStaticNatRulesForIp(ipId, userId, caller)) {
                logger.warn("Unable to revoke all the port forwarding rules for ip id=" + ipId + " as a part of ip release");
                success = false;
            }
        } catch (ResourceUnavailableException e) {
            logger.warn("Unable to revoke all the port forwarding rules for ip id=" + ipId + " as a part of ip release", e);
            success = false;
        }

        logger.debug("Revoking all " + Purpose.LoadBalancing + " rules as a part of public IP id=" + ipId + " release...");
        if (!_lbMgr.removeAllLoadBalanacersForIp(ipId, caller, userId)) {
            logger.warn("Unable to revoke all the load balancer rules for ip id=" + ipId + " as a part of ip release");
            success = false;
        }

        // remote access vpn can be enabled only for static nat ip, so this part should never be executed under normal
        // conditions
        // only when ip address failed to be cleaned up as a part of account destroy and was marked as Releasing, this part of
        // the code would be triggered
        logger.debug("Cleaning up remote access vpns as a part of public IP id=" + ipId + " release...");
        try {
            _vpnMgr.destroyRemoteAccessVpnForIp(ipId, caller,false);
        } catch (ResourceUnavailableException e) {
            logger.warn("Unable to destroy remote access vpn for ip id=" + ipId + " as a part of ip release", e);
            success = false;
        }

        return success;
    }

    @Override
    @DB
    public boolean disassociatePublicIpAddress(long addrId, long userId, Account caller) {
        boolean success = true;

<<<<<<< HEAD
        PublicIpQuarantine publicIpQuarantine = null;
        // Cleanup all ip address resources - PF/LB/Static nat rules
        if (!cleanupIpResources(addrId, userId, caller)) {
            success = false;
            logger.warn("Failed to release resources for ip address id=" + addrId);
        }
=======
        try {
            IPAddressVO ipToBeDisassociated = _ipAddressDao.acquireInLockTable(addrId);
>>>>>>> d7973560

            if (ipToBeDisassociated == null) {
                s_logger.error(String.format("Unable to acquire lock on public IP %s.", addrId));
                throw new CloudRuntimeException("Unable to acquire lock on public IP.");
            }

<<<<<<< HEAD
        if (logger.isDebugEnabled()) {
            logger.debug("Releasing ip id=" + addrId + "; sourceNat = " + ip.isSourceNat());
        }

        if (ip.getAssociatedWithNetworkId() != null) {
            Network network = _networksDao.findById(ip.getAssociatedWithNetworkId());
            try {
                if (!applyIpAssociations(network, rulesContinueOnErrFlag)) {
                    logger.warn("Unable to apply ip address associations for " + network);
                    success = false;
=======
            PublicIpQuarantine publicIpQuarantine = null;
            // Cleanup all ip address resources - PF/LB/Static nat rules
            if (!cleanupIpResources(addrId, userId, caller)) {
                success = false;
                s_logger.warn("Failed to release resources for ip address id=" + addrId);
            }

            IPAddressVO ip = markIpAsUnavailable(addrId);
            if (ip == null) {
                return true;
            }

            if (s_logger.isDebugEnabled()) {
                s_logger.debug("Releasing ip id=" + addrId + "; sourceNat = " + ip.isSourceNat());
            }

            if (ip.getAssociatedWithNetworkId() != null) {
                Network network = _networksDao.findById(ip.getAssociatedWithNetworkId());
                try {
                    if (!applyIpAssociations(network, rulesContinueOnErrFlag)) {
                        s_logger.warn("Unable to apply ip address associations for " + network);
                        success = false;
                    }
                } catch (ResourceUnavailableException e) {
                    throw new CloudRuntimeException("We should never get to here because we used true when applyIpAssociations", e);
>>>>>>> d7973560
                }
            } else if (ip.getState() == State.Releasing) {
                publicIpQuarantine = addPublicIpAddressToQuarantine(ipToBeDisassociated, caller.getDomainId());
                _ipAddressDao.unassignIpAddress(ip.getId());
            }

            annotationDao.removeByEntityType(AnnotationService.EntityType.PUBLIC_IP_ADDRESS.name(), ip.getUuid());

            if (success) {
                if (ip.isPortable()) {
                    releasePortableIpAddress(addrId);
                }
                s_logger.debug("Released a public ip id=" + addrId);
            } else if (publicIpQuarantine != null) {
                removePublicIpAddressFromQuarantine(publicIpQuarantine.getId(), "Public IP address removed from quarantine as there was an error while disassociating it.");
            }
<<<<<<< HEAD
            logger.debug("Released a public ip id=" + addrId);
        } else if (publicIpQuarantine != null) {
            removePublicIpAddressFromQuarantine(publicIpQuarantine.getId(), "Public IP address removed from quarantine as there was an error while disassociating it.");
=======
        } finally {
            _ipAddressDao.releaseFromLockTable(addrId);
>>>>>>> d7973560
        }

        return success;
    }

    @DB
    @Override
    public boolean releasePortableIpAddress(final long addrId) {
        final GlobalLock portableIpLock = GlobalLock.getInternLock("PortablePublicIpRange");

        try {
            return Transaction.execute(new TransactionCallback<Boolean>() {
                @Override
                public Boolean doInTransaction(TransactionStatus status) {
                    portableIpLock.lock(5);
                    IPAddressVO ip = _ipAddressDao.findById(addrId);

                    // unassign portable IP
                    PortableIpVO portableIp = _portableIpDao.findByIpAddress(ip.getAddress().addr());
                    _portableIpDao.unassignIpAddress(portableIp.getId());

                    // removed the provisioned vlan
                    VlanVO vlan = _vlanDao.findById(ip.getVlanId());
                    _vlanDao.remove(vlan.getId());

                    // remove the provisioned public ip address
                    _ipAddressDao.remove(ip.getId());

                    return true;
                }
            });
        } finally {
            portableIpLock.releaseRef();
        }
    }

    @Override
    public PublicIp assignPublicIpAddress(long dcId, Long podId, Account owner, VlanType type, Long networkId, String requestedIp, boolean isSystem, boolean forSystemVms)
            throws InsufficientAddressCapacityException {
        return fetchNewPublicIp(dcId, podId, null, owner, type, networkId, false, true, requestedIp, null, isSystem, null, null, forSystemVms);
    }

    @Override
    public PublicIp assignSourceNatPublicIpAddress(long dcId, Long podId, Account owner, VlanType type, Long networkId, String requestedIp, boolean isSystem, boolean forSystemVms)
        throws InsufficientAddressCapacityException {
        IPAddressVO networkPublicIp = _ipAddressDao.findByIpAndNetworkIdAndDcId(networkId, dcId, requestedIp);
        if(networkPublicIp != null)
            return null;
        IPAddressVO ipAddressVO = _ipAddressDao.findByIpAndDcId(dcId, requestedIp);
        if (ipAddressVO.getState() != State.Free) {
            throw new InsufficientAddressCapacityException("can not assign to this network", Network.class, networkId);
        }
        return fetchNewPublicIp(dcId, podId, null, owner, type, networkId, true, true, requestedIp, null, isSystem, null, null, forSystemVms);
    }

    @Override
    public PublicIp assignPublicIpAddressFromVlans(long dcId, Long podId, Account owner, VlanType type, List<Long> vlanDbIds, Long networkId, String requestedIp, String requestedGateway, boolean isSystem)
            throws InsufficientAddressCapacityException {
        return fetchNewPublicIp(dcId, podId, vlanDbIds, owner, type, networkId, false, true, requestedIp, requestedGateway, isSystem, null, null, false);
    }

    @Override
    public PublicIp getAvailablePublicIpAddressFromVlans(long dcId, Long podId, Account owner, VlanType type, List<Long> vlanDbIds, Long networkId, String requestedIp, boolean isSystem)
            throws InsufficientAddressCapacityException {
        return fetchNewPublicIp(dcId, podId, vlanDbIds, owner, type, networkId, false, false, false, requestedIp, null, isSystem, null, null, false);
    }

    @DB
    public PublicIp fetchNewPublicIp(final long dcId, final Long podId, final List<Long> vlanDbIds, final Account owner, final VlanType vlanUse, final Long guestNetworkId,
                                     final boolean sourceNat, final boolean allocate, final String requestedIp, final String requestedGateway, final boolean isSystem, final Long vpcId, final Boolean displayIp, final boolean forSystemVms)
            throws InsufficientAddressCapacityException {
        return fetchNewPublicIp(dcId, podId, vlanDbIds, owner, vlanUse, guestNetworkId,
                sourceNat, true, allocate, requestedIp, requestedGateway, isSystem, vpcId, displayIp, forSystemVms);
    }

    @DB
    public PublicIp fetchNewPublicIp(final long dcId, final Long podId, final List<Long> vlanDbIds, final Account owner, final VlanType vlanUse, final Long guestNetworkId,
            final boolean sourceNat, final boolean assign, final boolean allocate, final String requestedIp, final String requestedGateway, final boolean isSystem, final Long vpcId, final Boolean displayIp, final boolean forSystemVms)
                    throws InsufficientAddressCapacityException {
        List<IPAddressVO> addrs = listAvailablePublicIps(dcId, podId, vlanDbIds, owner, vlanUse, guestNetworkId, sourceNat, assign, allocate, requestedIp, requestedGateway, isSystem, vpcId, displayIp, forSystemVms, true);
        IPAddressVO addr = addrs.get(0);
        if (assign) {
            addr = assignAndAllocateIpAddressEntry(owner, vlanUse, guestNetworkId, sourceNat, allocate,
                    isSystem,vpcId, displayIp, addrs);
        }
        if (vlanUse == VlanType.VirtualNetwork) {
            _firewallMgr.addSystemFirewallRules(addr, owner);
        }

        return PublicIp.createFromAddrAndVlan(addr, _vlanDao.findById(addr.getVlanId()));
    }

    @Override
    public List<IPAddressVO> listAvailablePublicIps(final long dcId, final Long podId, final List<Long> vlanDbIds, final Account owner, final VlanType vlanUse, final Long guestNetworkId,
                                                    final boolean sourceNat, final boolean assign, final boolean allocate, final String requestedIp, final String requestedGateway, final boolean isSystem,
                                                    final Long vpcId, final Boolean displayIp, final boolean forSystemVms, final boolean lockOneRow) throws InsufficientAddressCapacityException {

        StringBuilder errorMessage = new StringBuilder("Unable to get ip address in ");
        boolean fetchFromDedicatedRange = false;
        List<Long> dedicatedVlanDbIds = new ArrayList<Long>();
        List<Long> nonDedicatedVlanDbIds = new ArrayList<Long>();
        DataCenter zone = _entityMgr.findById(DataCenter.class, dcId);

        SearchCriteria<IPAddressVO> sc = null;
        if (podId != null) {
            sc = AssignIpAddressFromPodVlanSearch.create();
            sc.setJoinParameters("podVlanMapSB", "podId", podId);
            errorMessage.append(" pod id=" + podId);
        } else {
            sc = AssignIpAddressSearch.create();
            errorMessage.append(" zone id=" + dcId);
        }

        sc.setParameters("dc", dcId);

        // for direct network take ip addresses only from the vlans belonging to the network
        if (vlanUse == VlanType.DirectAttached) {
            sc.setJoinParameters("vlan", "networkId", guestNetworkId);
            errorMessage.append(", network id=" + guestNetworkId);
        }
        if (requestedGateway != null) {
            sc.setJoinParameters("vlan", "vlanGateway", requestedGateway);
            errorMessage.append(", requested gateway=" + requestedGateway);
        }
        sc.setJoinParameters("vlan", "type", vlanUse);

        Network network = _networksDao.findById(guestNetworkId);
        String routerIpAddress = null;
        if (network != null) {
            NetworkDetailVO routerIpDetail = _networkDetailsDao.findDetail(network.getId(), ApiConstants.ROUTER_IP);
            routerIpAddress = routerIpDetail != null ? routerIpDetail.getValue() : null;
        }
        if (requestedIp != null) {
            sc.addAnd("address", SearchCriteria.Op.EQ, requestedIp);
            errorMessage.append(": requested ip " + requestedIp + " is not available");
        } else if (routerIpAddress != null) {
            sc.addAnd("address", Op.NEQ, routerIpAddress);
        }

        boolean ascOrder = ! forSystemVms;
        Filter filter = new Filter(IPAddressVO.class, "forSystemVms", ascOrder, 0l, 1l);

        filter.addOrderBy(IPAddressVO.class,"vlanId", true);

        List<IPAddressVO> addrs = new ArrayList<>();

        if (forSystemVms) {
            // Get Public IPs for system vms in dedicated ranges
            sc.setParameters("forSystemVms", true);
            if (lockOneRow) {
                addrs = _ipAddressDao.lockRows(sc, filter, true);
            } else {
                addrs = new ArrayList<>(_ipAddressDao.search(sc, null));
            }
        }
        if ((!lockOneRow || (lockOneRow && CollectionUtils.isEmpty(addrs))) &&
                !(forSystemVms && SystemVmPublicIpReservationModeStrictness.value())) {
            sc.setParameters("forSystemVms", false);
            // If owner has dedicated Public IP ranges, fetch IP from the dedicated range
            // Otherwise fetch IP from the system pool
            // Checking if network is null in the case of system VM's. At the time of allocation of IP address to systemVm, no network is present.
            if (network == null || !(network.getGuestType() == GuestType.Shared && zone.getNetworkType() == NetworkType.Advanced)) {
                List<AccountVlanMapVO> maps = _accountVlanMapDao.listAccountVlanMapsByAccount(owner.getId());
                for (AccountVlanMapVO map : maps) {
                    if (vlanDbIds == null || vlanDbIds.contains(map.getVlanDbId()))
                        dedicatedVlanDbIds.add(map.getVlanDbId());
                }
            }
            List<DomainVlanMapVO> domainMaps = _domainVlanMapDao.listDomainVlanMapsByDomain(owner.getDomainId());
            for (DomainVlanMapVO map : domainMaps) {
                if (vlanDbIds == null || vlanDbIds.contains(map.getVlanDbId()))
                    dedicatedVlanDbIds.add(map.getVlanDbId());
            }
            List<VlanVO> nonDedicatedVlans = _vlanDao.listZoneWideNonDedicatedVlans(dcId);
            for (VlanVO nonDedicatedVlan : nonDedicatedVlans) {
                if (vlanDbIds == null || vlanDbIds.contains(nonDedicatedVlan.getId()))
                    nonDedicatedVlanDbIds.add(nonDedicatedVlan.getId());
            }
            if (vlanUse == VlanType.VirtualNetwork) {
                if (!dedicatedVlanDbIds.isEmpty()) {
                    fetchFromDedicatedRange = true;
                    sc.setParameters("vlanId", dedicatedVlanDbIds.toArray());
                    errorMessage.append(", vlanId id=" + Arrays.toString(dedicatedVlanDbIds.toArray()));
                } else if (!nonDedicatedVlanDbIds.isEmpty()) {
                    sc.setParameters("vlanId", nonDedicatedVlanDbIds.toArray());
                    errorMessage.append(", vlanId id=" + Arrays.toString(nonDedicatedVlanDbIds.toArray()));
                } else {
                    if (podId != null) {
                        InsufficientAddressCapacityException ex = new InsufficientAddressCapacityException("Insufficient address capacity", Pod.class, podId);
                        ex.addProxyObject(ApiDBUtils.findPodById(podId).getUuid());
                        throw ex;
                    }
                    logger.warn(errorMessage.toString());
                    InsufficientAddressCapacityException ex = new InsufficientAddressCapacityException("Insufficient address capacity", DataCenter.class, dcId);
                    ex.addProxyObject(ApiDBUtils.findZoneById(dcId).getUuid());
                    throw ex;
                }
            }
            if (lockOneRow) {
                addrs = _ipAddressDao.lockRows(sc, filter, true);
            } else {
                addrs = new ArrayList<>(_ipAddressDao.search(sc, null));
            }

            // If all the dedicated IPs of the owner are in use fetch an IP from the system pool
            if ((!lockOneRow || (lockOneRow && addrs.size() == 0)) && fetchFromDedicatedRange && vlanUse == VlanType.VirtualNetwork) {
                // Verify if account is allowed to acquire IPs from the system
                boolean useSystemIps = UseSystemPublicIps.valueIn(owner.getId());
                if (useSystemIps && !nonDedicatedVlanDbIds.isEmpty()) {
                    fetchFromDedicatedRange = false;
                    sc.setParameters("vlanId", nonDedicatedVlanDbIds.toArray());
                    errorMessage.append(", vlanId id=" + Arrays.toString(nonDedicatedVlanDbIds.toArray()));
                    if (lockOneRow) {
                        addrs = _ipAddressDao.lockRows(sc, filter, true);
                    } else {
                        addrs.addAll(_ipAddressDao.search(sc, null));
                    }
                }
            }
        }

        if (lockOneRow && addrs.size() == 0) {
            if (podId != null) {
                InsufficientAddressCapacityException ex = new InsufficientAddressCapacityException("Insufficient address capacity", Pod.class, podId);
                // for now, we hardcode the table names, but we should ideally do a lookup for the tablename from the VO object.
                ex.addProxyObject(ApiDBUtils.findPodById(podId).getUuid());
                throw ex;
            }
            logger.warn(errorMessage.toString());
            InsufficientAddressCapacityException ex = new InsufficientAddressCapacityException("Insufficient address capacity", DataCenter.class, dcId);
            ex.addProxyObject(ApiDBUtils.findZoneById(dcId).getUuid());
            throw ex;
        }

        if (lockOneRow) {
            assert (addrs.size() == 1) : "Return size is incorrect: " + addrs.size();
            IpAddress ipAddress = addrs.get(0);
            boolean ipCanBeAllocated = canPublicIpAddressBeAllocated(ipAddress, owner);

            if (!ipCanBeAllocated) {
                throw new InsufficientAddressCapacityException(String.format("Failed to allocate public IP address [%s] as it is in quarantine.", ipAddress.getAddress()),
                        DataCenter.class, dcId);
            }
        }

        if (assign && !fetchFromDedicatedRange && VlanType.VirtualNetwork.equals(vlanUse)) {
            // Check that the maximum number of public IPs for the given accountId will not be exceeded
            try {
                _resourceLimitMgr.checkResourceLimit(owner, ResourceType.public_ip);
            } catch (ResourceAllocationException ex) {
                logger.warn("Failed to allocate resource of type " + ex.getResourceType() + " for account " + owner);
                throw new AccountLimitException("Maximum number of public IP addresses for account: " + owner.getAccountName() + " has been exceeded.");
            }
        }

        return addrs;
    }

    @DB
    @Override
    public void markPublicIpAsAllocated(final IPAddressVO addr) {
        synchronized (allocatedLock) {
            Transaction.execute(new TransactionCallbackNoReturn() {
                @Override
                public void doInTransactionWithoutResult(TransactionStatus status) {
                    Account owner = _accountMgr.getAccount(addr.getAllocatedToAccountId());
                    if (_ipAddressDao.lockRow(addr.getId(), true) != null) {
                        final IPAddressVO userIp = _ipAddressDao.findById(addr.getId());
                        if (userIp.getState() == IpAddress.State.Allocating || addr.getState() == IpAddress.State.Free || addr.getState() == IpAddress.State.Reserved) {
                            boolean shouldUpdateIpResourceCount = checkIfIpResourceCountShouldBeUpdated(addr);
                            addr.setState(IpAddress.State.Allocated);
                            if (_ipAddressDao.update(addr.getId(), addr)) {
                                // Save usage event
                                if (owner.getAccountId() != Account.ACCOUNT_ID_SYSTEM) {
                                    VlanVO vlan = _vlanDao.findById(addr.getVlanId());
                                    String guestType = vlan.getVlanType().toString();
                                    if (!isIpDedicated(addr)) {
                                        final boolean usageHidden = isUsageHidden(addr);
                                        UsageEventUtils.publishUsageEvent(EventTypes.EVENT_NET_IP_ASSIGN, owner.getId(), addr.getDataCenterId(), addr.getId(),
                                                addr.getAddress().toString(), addr.isSourceNat(), guestType, addr.getSystem(), usageHidden,
                                                addr.getClass().getName(), addr.getUuid());
                                    }
                                    if (shouldUpdateIpResourceCount) {
                                        _resourceLimitMgr.incrementResourceCount(owner.getId(), ResourceType.public_ip);
                                    }
                                }
                            } else {
                                logger.error("Failed to mark public IP as allocated with id=" + addr.getId() + " address=" + addr.getAddress());
                            }
                        }
                    } else {
                        logger.error("Failed to acquire row lock to mark public IP as allocated with id=" + addr.getId() + " address=" + addr.getAddress());
                    }
                }
            });
        }
    }

    protected boolean isIpDedicated(IPAddressVO addr) {
        List<AccountVlanMapVO> maps = _accountVlanMapDao.listAccountVlanMapsByVlan(addr.getVlanId());
        if (maps != null && !maps.isEmpty())
            return true;
        return false;
    }

    @Override
    public PublicIp assignSourceNatIpAddressToGuestNetwork(Account owner, Network guestNetwork) throws InsufficientAddressCapacityException, ConcurrentOperationException {
        assert(guestNetwork.getTrafficType() != null) : "You're asking for a source nat but your network "
                + "can't participate in source nat.  What do you have to say for yourself?";
        long dcId = guestNetwork.getDataCenterId();

        IPAddressVO sourceNatIp = getExistingSourceNatInNetwork(owner.getId(), guestNetwork.getId());

        PublicIp ipToReturn = null;
        if (sourceNatIp != null) {
            ipToReturn = PublicIp.createFromAddrAndVlan(sourceNatIp, _vlanDao.findById(sourceNatIp.getVlanId()));
        } else {
            ipToReturn = assignDedicateIpAddress(owner, guestNetwork.getId(), null, dcId, true);
        }

        return ipToReturn;
    }

    @DB
    @Override
    public PublicIp assignDedicateIpAddress(Account owner, final Long guestNtwkId, final Long vpcId, final long dcId, final boolean isSourceNat)
            throws ConcurrentOperationException, InsufficientAddressCapacityException {

        final long ownerId = owner.getId();

        PublicIp ip = null;
        try {
            ip = Transaction.execute(new TransactionCallbackWithException<PublicIp, InsufficientAddressCapacityException>() {
                @Override
                public PublicIp doInTransaction(TransactionStatus status) throws InsufficientAddressCapacityException {
                    Account owner = _accountDao.acquireInLockTable(ownerId);

                    if (owner == null) {
                        // this ownerId comes from owner or type Account. See the class "AccountVO" and the annotations in that class
                        // to get the table name and field name that is queried to fill this ownerid.
                        ConcurrentOperationException ex = new ConcurrentOperationException("Unable to lock account");
                        throw ex;
                    }
                    if (logger.isDebugEnabled()) {
                        logger.debug("lock account " + ownerId + " is acquired");
                    }
                    List<Long> vlanDbIds = null;
                    boolean displayIp = true;
                    if (guestNtwkId != null) {
                        Network ntwk = _networksDao.findById(guestNtwkId);
                        if (_networkOfferingDao.isIpv6Supported(ntwk.getNetworkOfferingId())) {
                            vlanDbIds = getIpv6SupportingVlanRangeIds(dcId);
                        }
                        displayIp = ntwk.getDisplayNetwork();
                    } else if (vpcId != null) {
                        VpcVO vpc = _vpcDao.findById(vpcId);
                        if (vpcOfferingDao.isIpv6Supported(vpc.getVpcOfferingId())) {
                            vlanDbIds = getIpv6SupportingVlanRangeIds(dcId);
                        }
                        displayIp = vpc.isDisplay();
                    }
                    return fetchNewPublicIp(dcId, null, vlanDbIds, owner, VlanType.VirtualNetwork, guestNtwkId, isSourceNat, true, null, null, false, vpcId, displayIp, false);
                }
            });
            if (ip.getState() != State.Allocated) {
                logger.error("Failed to fetch new IP and allocate it for ip with id=" + ip.getId() + ", address=" + ip.getAddress());
            }
            return ip;
        } finally {
            if (owner != null) {
                if (logger.isDebugEnabled()) {
                    logger.debug("Releasing lock account " + ownerId);
                }

                _accountDao.releaseFromLockTable(ownerId);
            }
            if (ip == null) {
                logger.error("Unable to get source nat ip address for account " + ownerId);
            }
        }
    }

    @Override
    public boolean applyIpAssociations(Network network, boolean continueOnError) throws ResourceUnavailableException {
        List<IPAddressVO> userIps = _ipAddressDao.listByAssociatedNetwork(network.getId(), null);
        boolean success = true;
        // CloudStack will take a lazy approach to associate an acquired public IP to a network service provider as
        // it will not know what service an acquired IP will be used for. An IP is actually associated with a provider when first
        // rule is applied. Similarly when last rule on the acquired IP is revoked, IP is not associated with any provider
        // but still be associated with the account. At this point just mark IP as allocated or released.
        for (IPAddressVO addr : userIps) {
            if (addr.getState() == IpAddress.State.Allocating || addr.getState() == IpAddress.State.Reserved) {
                addr.setAssociatedWithNetworkId(network.getId());
                markPublicIpAsAllocated(addr);
            } else if (addr.getState() == IpAddress.State.Releasing) {
                // Cleanup all the resources for ip address if there are any, and only then un-assign ip in the system
                if (cleanupIpResources(addr.getId(), Account.ACCOUNT_ID_SYSTEM, _accountMgr.getSystemAccount())) {
                    addPublicIpAddressToQuarantine(addr, network.getDomainId());
                    _ipAddressDao.unassignIpAddress(addr.getId());
                    messageBus.publish(_name, MESSAGE_RELEASE_IPADDR_EVENT, PublishScope.LOCAL, addr);
                } else {
                    success = false;
                    logger.warn("Failed to release resources for ip address id=" + addr.getId());
                }
            }
        }
        return success;
    }

    // CloudStack will take a lazy approach to associate an acquired public IP to a network service provider as
    // it will not know what a acquired IP will be used for. An IP is actually associated with a provider when first
    // rule is applied. Similarly when last rule on the acquired IP is revoked, IP is not associated with any provider
    // but still be associated with the account. Its up to caller of this function to decide when to invoke IPAssociation
    @Override
    public boolean applyIpAssociations(Network network, boolean postApplyRules, boolean continueOnError, List<? extends PublicIpAddress> publicIps)
            throws ResourceUnavailableException {
        boolean success = true;

        Map<PublicIpAddress, Set<Service>> ipToServices = _networkModel.getIpToServices(publicIps, postApplyRules, true);
        Map<Provider, ArrayList<PublicIpAddress>> providerToIpList = _networkModel.getProviderToIpList(network, ipToServices);

        for (Provider provider : providerToIpList.keySet()) {
            try {
                ArrayList<PublicIpAddress> ips = providerToIpList.get(provider);
                if (ips == null || ips.isEmpty()) {
                    continue;
                }
                IpDeployer deployer = null;
                NetworkElement element = _networkModel.getElementImplementingProvider(provider.getName());
                if (!(element instanceof IpDeployingRequester)) {
                    throw new CloudRuntimeException("Element " + element + " is not a IpDeployingRequester!");
                }
                deployer = ((IpDeployingRequester)element).getIpDeployer(network);
                if (deployer == null) {
                    throw new CloudRuntimeException("Fail to get ip deployer for element: " + element);
                }
                Set<Service> services = new HashSet<Service>();
                for (PublicIpAddress ip : ips) {
                    if (!ipToServices.containsKey(ip)) {
                        continue;
                    }
                    services.addAll(ipToServices.get(ip));
                }
                deployer.applyIps(network, ips, services);
            } catch (ResourceUnavailableException e) {
                success = false;
                if (!continueOnError) {
                    throw e;
                } else {
                    logger.debug("Resource is not available: " + provider.getName(), e);
                }
            }
        }

        return success;
    }

    private String generateErrorMessageForOperationOnDisabledZone(String operation, DataCenter zone) {
        return String.format("Cannot %s, %s is currently disabled.", operation, zone);
    }

    @DB
    @Override
    public AcquirePodIpCmdResponse allocatePodIp(String zoneId, String podId) throws ConcurrentOperationException, ResourceAllocationException {

        DataCenter zone = _entityMgr.findByUuid(DataCenter.class, zoneId);
        Account caller = CallContext.current().getCallingAccount();
        if (Grouping.AllocationState.Disabled == zone.getAllocationState() && !_accountMgr.isRootAdmin(caller.getId())) {
            ResourceAllocationException ex = new ResourceAllocationException(
                    generateErrorMessageForOperationOnDisabledZone("allocate Pod IP addresses", zone), ResourceType.network);
            throw ex;
        }

        DataCenterIpAddressVO vo = null;
        if (podId == null)
            throw new ResourceAllocationException("Please do not provide NULL podId", ResourceType.network);
        HostPodVO podvo = null;
        podvo = _hpDao.findByUuid(podId);
        if (podvo == null)
            throw new ResourceAllocationException("No such pod exists", ResourceType.network);

        vo = _privateIPAddressDao.takeIpAddress(zone.getId(), podvo.getId(), 0, caller.getId() + "", false);
        if(vo == null)
            throw new ResourceAllocationException("Unable to allocate IP from this Pod", ResourceType.network);
        if (vo.getIpAddress() == null)
            throw new ResourceAllocationException("Unable to allocate IP from this Pod", ResourceType.network);

        HostPodVO pod_vo = _hpDao.findById(vo.getPodId());
        AcquirePodIpCmdResponse ret = new AcquirePodIpCmdResponse();
        ret.setCidrAddress(pod_vo.getCidrAddress());
        ret.setGateway(pod_vo.getGateway());
        ret.setInstanceId(vo.getInstanceId());
        ret.setIpAddress(vo.getIpAddress());
        ret.setMacAddress(vo.getMacAddress());
        ret.setPodId(vo.getPodId());
        ret.setId(vo.getId());

        return ret;
    }

    @DB
    @Override
    public void releasePodIp(Long id) throws CloudRuntimeException {

        // Verify input parameters
        DataCenterIpAddressVO ipVO = _privateIPAddressDao.findById(id);
        if (ipVO == null) {
            throw new CloudRuntimeException("Unable to find ip address by id:" + id);
        }

        if (ipVO.getTakenAt() == null) {
            logger.debug("Ip Address with id= " + id + " is not allocated, so do nothing.");
            throw new CloudRuntimeException("Ip Address  with id= " + id + " is not allocated, so do nothing.");
        }
        // Verify permission
        DataCenter zone = _entityMgr.findById(DataCenter.class, ipVO.getDataCenterId());
        Account caller = CallContext.current().getCallingAccount();
        if (Grouping.AllocationState.Disabled == zone.getAllocationState() && !_accountMgr.isRootAdmin(caller.getId())) {
            throw new CloudRuntimeException(generateErrorMessageForOperationOnDisabledZone("release Pod IP", zone));
        }
        try {
            _privateIPAddressDao.releasePodIpAddress(id);
        } catch (Exception e) {
            new CloudRuntimeException(e.getMessage());
        }
    }

    @DB
    @Override
    public IpAddress allocateIp(final Account ipOwner, final boolean isSystem, Account caller, long callerUserId, final DataCenter zone, final Boolean displayIp, final String ipaddress)
            throws ConcurrentOperationException, InsufficientAddressCapacityException, CloudRuntimeException {

        final VlanType vlanType = VlanType.VirtualNetwork;
        final boolean assign = false;

        if (Grouping.AllocationState.Disabled == zone.getAllocationState() && !_accountMgr.isRootAdmin(caller.getId())) {
            // zone is of type DataCenter. See DataCenterVO.java.
            PermissionDeniedException ex = new PermissionDeniedException(generateErrorMessageForOperationOnDisabledZone("allocate IP addresses", zone));
            ex.addProxyObject(zone.getUuid(), "zoneId");
            throw ex;
        }

        PublicIp ip = null;

        Account accountToLock = null;
        try {
            if (logger.isDebugEnabled()) {
                logger.debug("Associate IP address called by the user " + callerUserId + " account " + ipOwner.getId());
            }
            accountToLock = _accountDao.acquireInLockTable(ipOwner.getId());
            if (accountToLock == null) {
                logger.warn("Unable to lock account: " + ipOwner.getId());
                throw new ConcurrentOperationException("Unable to acquire account lock");
            }

            if (logger.isDebugEnabled()) {
                logger.debug("Associate IP address lock acquired");
            }

            if (ipaddress != null) {
                IPAddressVO ipAddr = _ipAddressDao.findByAccountIdAndZoneIdAndStateAndIpAddress(ipOwner.getId(), zone.getId(), State.Reserved, ipaddress);
                if (ipAddr != null) {
                    return PublicIp.createFromAddrAndVlan(ipAddr, _vlanDao.findById(ipAddr.getVlanId()));
                }
            }

            ip = Transaction.execute(new TransactionCallbackWithException<PublicIp, InsufficientAddressCapacityException>() {
                @Override
                public PublicIp doInTransaction(TransactionStatus status) throws InsufficientAddressCapacityException {
                    PublicIp ip = fetchNewPublicIp(zone.getId(), null, null, ipOwner, vlanType, null, false, assign, ipaddress, null, isSystem, null, displayIp, false);

                    if (ip == null) {
                        InsufficientAddressCapacityException ex = new InsufficientAddressCapacityException("Unable to find available public IP addresses", DataCenter.class, zone
                                .getId());
                        ex.addProxyObject(ApiDBUtils.findZoneById(zone.getId()).getUuid());
                        throw ex;

                    }
                    CallContext.current().setEventDetails("Ip Id: " + ip.getId());
                    Ip ipAddress = ip.getAddress();

                    logger.debug("Got " + ipAddress + " to assign for account " + ipOwner.getId() + " in zone " + zone.getId());

                    return ip;
                }
            });

            messageBus.publish(_name, MESSAGE_ASSIGN_IPADDR_EVENT, PublishScope.LOCAL, ip.ip());

        } finally {
            if (accountToLock != null) {
                if (logger.isDebugEnabled()) {
                    logger.debug("Releasing lock account " + ipOwner);
                }
                _accountDao.releaseFromLockTable(ipOwner.getId());
                logger.debug("Associate IP address lock released");
            }
        }
        return ip;
    }

    @Override
    @DB
    public IpAddress allocatePortableIp(final Account ipOwner, Account caller, final long dcId, final Long networkId, final Long vpcID)
            throws ConcurrentOperationException,
            ResourceAllocationException, InsufficientAddressCapacityException {

        GlobalLock portableIpLock = GlobalLock.getInternLock("PortablePublicIpRange");
        IPAddressVO ipaddr;

        try {
            portableIpLock.lock(5);

            ipaddr = Transaction.execute(new TransactionCallbackWithException<IPAddressVO, InsufficientAddressCapacityException>() {
                @Override
                public IPAddressVO doInTransaction(TransactionStatus status) throws InsufficientAddressCapacityException {
                    PortableIpVO allocatedPortableIp;

                    List<PortableIpVO> portableIpVOs = _portableIpDao.listByRegionIdAndState(1, PortableIp.State.Free);
                    if (portableIpVOs == null || portableIpVOs.isEmpty()) {
                        InsufficientAddressCapacityException ex = new InsufficientAddressCapacityException("Unable to find available portable IP addresses", Region.class,
                                new Long(1));
                        throw ex;
                    }

                    // allocate first portable IP to the user
                    allocatedPortableIp = portableIpVOs.get(0);
                    allocatedPortableIp.setAllocatedTime(new Date());
                    allocatedPortableIp.setAllocatedToAccountId(ipOwner.getAccountId());
                    allocatedPortableIp.setAllocatedInDomainId(ipOwner.getDomainId());
                    allocatedPortableIp.setState(PortableIp.State.Allocated);
                    _portableIpDao.update(allocatedPortableIp.getId(), allocatedPortableIp);

                    // To make portable IP available as a zone level resource we need to emulate portable IP's (which are
                    // provisioned at region level) as public IP provisioned in a zone. user_ip_address and vlan combo give the
                    // identity of a public IP in zone. Create entry for portable ip in these tables.

                    // provision portable IP range VLAN into the zone
                    long physicalNetworkId = _networkModel.getDefaultPhysicalNetworkByZoneAndTrafficType(dcId, TrafficType.Public).getId();
                    Network network = _networkModel.getSystemNetworkByZoneAndTrafficType(dcId, TrafficType.Public);
                    String range = allocatedPortableIp.getAddress() + "-" + allocatedPortableIp.getAddress();
                    VlanVO vlan = new VlanVO(VlanType.VirtualNetwork, allocatedPortableIp.getVlan(), allocatedPortableIp.getGateway(), allocatedPortableIp.getNetmask(), dcId,
                            range, network.getId(), physicalNetworkId, null, null, null);
                    vlan = _vlanDao.persist(vlan);

                    // provision the portable IP in to user_ip_address table
                    IPAddressVO ipaddr = new IPAddressVO(new Ip(allocatedPortableIp.getAddress()), dcId, networkId, vpcID, physicalNetworkId, network.getId(), vlan.getId(), true);
                    ipaddr.setState(State.Allocated);
                    ipaddr.setAllocatedTime(new Date());
                    ipaddr.setAllocatedInDomainId(ipOwner.getDomainId());
                    ipaddr.setAllocatedToAccountId(ipOwner.getId());
                    ipaddr = _ipAddressDao.persist(ipaddr);
                    final boolean usageHidden = isUsageHidden(ipaddr);

                    UsageEventUtils.publishUsageEvent(EventTypes.EVENT_PORTABLE_IP_ASSIGN, ipaddr.getId(), ipaddr.getDataCenterId(), ipaddr.getId(),
                            ipaddr.getAddress().toString(), ipaddr.isSourceNat(), null, ipaddr.getSystem(), usageHidden, ipaddr.getClass().getName(), ipaddr.getUuid());

                    return ipaddr;
                }
            });
        } finally {
            portableIpLock.unlock();
        }

        return ipaddr;
    }

    protected IPAddressVO getExistingSourceNatInNetwork(long ownerId, Long networkId) {
        List<? extends IpAddress> addrs;
        Network guestNetwork = _networksDao.findById(networkId);
        if (guestNetwork.getGuestType() == GuestType.Shared) {
            // ignore the account id for the shared network
            addrs = _networkModel.listPublicIpsAssignedToGuestNtwk(networkId, true);
        } else {
            addrs = _networkModel.listPublicIpsAssignedToGuestNtwk(ownerId, networkId, true);
        }

        IPAddressVO sourceNatIp = null;
        if (addrs.isEmpty()) {
            return null;
        } else {
            // Account already has ip addresses
            for (IpAddress addr : addrs) {
                if (addr.isSourceNat()) {
                    sourceNatIp = _ipAddressDao.findById(addr.getId());
                    return sourceNatIp;
                }
            }

            assert(sourceNatIp != null) : "How do we get a bunch of ip addresses but none of them are source nat? " + "account=" + ownerId + "; networkId=" + networkId;
        }

        return sourceNatIp;
    }

    @DB
    @Override
    public IPAddressVO associateIPToGuestNetwork(long ipId, long networkId, boolean releaseOnFailure) throws ResourceAllocationException, ResourceUnavailableException,
            InsufficientAddressCapacityException, ConcurrentOperationException {
        Account caller = CallContext.current().getCallingAccount();
        Account owner = null;

        IPAddressVO ipToAssoc = _ipAddressDao.findById(ipId);
        if (ipToAssoc != null) {
            Network network = _networksDao.findById(networkId);
            if (network == null) {
                throw new InvalidParameterValueException("Invalid network id is given");
            }

            DataCenter zone = _entityMgr.findById(DataCenter.class, network.getDataCenterId());
            if (zone.getNetworkType() == NetworkType.Advanced) {
                if (network.getGuestType() == Network.GuestType.Shared) {
                    if (isSharedNetworkOfferingWithServices(network.getNetworkOfferingId())) {
                        _accountMgr.checkAccess(CallContext.current().getCallingAccount(), AccessType.UseEntry, false,
                                network);
                    } else {
                        throw new InvalidParameterValueException("IP can be associated with guest network of 'shared' type only if "
                                + "network services Source Nat, Static Nat, Port Forwarding, Load balancing, firewall are enabled in the network");
                    }
                }
            } else {
                _accountMgr.checkAccess(caller, null, true, ipToAssoc);
            }
            owner = _accountMgr.getAccount(ipToAssoc.getAllocatedToAccountId());
        } else {
            logger.debug("Unable to find ip address by id: " + ipId);
            return null;
        }

        if (ipToAssoc.getAssociatedWithNetworkId() != null) {
            logger.debug("IP " + ipToAssoc + " is already associated with network id=" + networkId);
            return ipToAssoc;
        }

        Network network = _networksDao.findById(networkId);
        if (network != null) {
            _accountMgr.checkAccess(owner, AccessType.UseEntry, false, network);
        } else {
            logger.debug("Unable to find ip address by id: " + ipId);
            return null;
        }

        DataCenter zone = _entityMgr.findById(DataCenter.class, network.getDataCenterId());

        // allow associating IP addresses to guest network only
        if (network.getTrafficType() != TrafficType.Guest) {
            throw new InvalidParameterValueException("Ip address can be associated to the network with trafficType " + TrafficType.Guest);
        }

        validateNetworkAndIpOwnership(owner, ipToAssoc, network, zone);

        if (zone.getNetworkType() == NetworkType.Advanced) {
            // In Advance zone allow to do IP assoc only for Isolated networks with source nat service enabled
            if (network.getGuestType() == GuestType.Isolated && !(_networkModel.areServicesSupportedInNetwork(network.getId(), Service.SourceNat))) {
                if (releaseOnFailure && ipToAssoc != null) {
                    logger.warn("Failed to associate ip address, so unassigning ip from the database " + ipToAssoc);
                    _ipAddressDao.unassignIpAddress(ipToAssoc.getId());
                }
                throw new InvalidParameterValueException("In zone of type " + NetworkType.Advanced + " ip address can be associated only to the network of guest type "
                        + GuestType.Isolated + " with the " + Service.SourceNat.getName() + " enabled");
            }

            // In Advance zone allow to do IP assoc only for shared networks with source nat/static nat/lb/pf services enabled
            if (network.getGuestType() == GuestType.Shared && !isSharedNetworkOfferingWithServices(network.getNetworkOfferingId())) {
                if (releaseOnFailure && ipToAssoc != null) {
                    logger.warn("Failed to associate ip address, so unassigning ip from the database " + ipToAssoc);
                    _ipAddressDao.unassignIpAddress(ipToAssoc.getId());
                }
                throw new InvalidParameterValueException("In zone of type " + NetworkType.Advanced + " ip address can be associated with network of guest type " + GuestType.Shared
                        + "only if at " + "least one of the services " + Service.SourceNat.getName() + "/" + Service.StaticNat.getName() + "/" + Service.Lb.getName() + "/"
                        + Service.PortForwarding.getName() + " is enabled");
            }
        }

        boolean isSourceNat = isSourceNatAvailableForNetwork(owner, ipToAssoc, network);

        logger.debug("Associating ip " + ipToAssoc + " to network " + network);

        IPAddressVO ip = _ipAddressDao.findById(ipId);
        //update ip address with networkId
        ip.setAssociatedWithNetworkId(networkId);
        ip.setSourceNat(isSourceNat);
        _ipAddressDao.update(ipId, ip);

        boolean success = false;
        try {
            success = applyIpAssociations(network, false);
            if (success) {
                logger.debug("Successfully associated ip address " + ip.getAddress().addr() + " to network " + network);
            } else {
                logger.warn("Failed to associate ip address " + ip.getAddress().addr() + " to network " + network);
            }
            return _ipAddressDao.findById(ipId);
        } finally {
            if (!success && releaseOnFailure) {
                if (ip != null) {
                    try {
                        logger.warn("Failed to associate ip address, so releasing ip from the database " + ip);
                        _ipAddressDao.markAsUnavailable(ip.getId());
                        if (!applyIpAssociations(network, true)) {
                            // if fail to apply ip associations again, unassign ip address without updating resource
                            // count and generating usage event as there is no need to keep it in the db
                            _ipAddressDao.unassignIpAddress(ip.getId());
                        }
                    } catch (Exception e) {
                        logger.warn("Unable to disassociate ip address for recovery", e);
                    }
                }
            }
        }
    }

    /**
     * Check that network belongs to IP owner - skip this check
     *  - if the IP belongs to the same VPC as the network
     *  - if zone is basic zone as there is just one guest network,
     *  - if shared network in Advanced zone
     *  - and it belongs to the system
     */
    private static void validateNetworkAndIpOwnership(Account owner, IPAddressVO ipToAssoc, Network network, DataCenter zone) {
        if (network.getAccountId() != owner.getId()) {
            if (!network.getVpcId().equals(ipToAssoc.getVpcId()) && zone.getNetworkType() == NetworkType.Advanced && network.getGuestType() != GuestType.Shared) {
                throw new InvalidParameterValueException("The owner of the network is not the same as owner of the IP");
            }
        }
    }

    /**
     * Prevents associating an IP address to an allocated (unimplemented network) network, throws an Exception otherwise
     * @param owner Used to check if the user belongs to the Network
     * @param ipToAssoc IP address to be associated to a Network, can only be associated to an implemented network for Source NAT
     * @param network Network to which IP address is to be associated with, must not be in allocated state for Source NAT Network/IP association
     * @return true if IP address can be successfully associated with Source NAT network
     */
    protected boolean isSourceNatAvailableForNetwork(Account owner, IPAddressVO ipToAssoc, Network network) {
        NetworkOffering offering = _networkOfferingDao.findById(network.getNetworkOfferingId());
        boolean sharedSourceNat = offering.isSharedSourceNat();
        boolean isSourceNat = false;
        if (!sharedSourceNat) {
            if (getExistingSourceNatInNetwork(owner.getId(), network.getId()) == null) {
                if (network.getGuestType() == GuestType.Isolated && network.getVpcId() == null && !ipToAssoc.isPortable()) {
                    isSourceNat = true;
                }
            }
        }
        return isSourceNat;
    }

    protected boolean isSharedNetworkOfferingWithServices(long networkOfferingId) {
        NetworkOfferingVO networkOffering = _networkOfferingDao.findById(networkOfferingId);
        if ((networkOffering.getGuestType() == Network.GuestType.Shared)
                && (_networkModel.areServicesSupportedByNetworkOffering(networkOfferingId, Service.SourceNat)
                        || _networkModel.areServicesSupportedByNetworkOffering(networkOfferingId, Service.StaticNat)
                        || _networkModel.areServicesSupportedByNetworkOffering(networkOfferingId, Service.Firewall)
                        || _networkModel.areServicesSupportedByNetworkOffering(networkOfferingId, Service.PortForwarding) || _networkModel.areServicesSupportedByNetworkOffering(
                                networkOfferingId, Service.Lb))) {
            return true;
        }
        return false;
    }

    @Override
    public IPAddressVO associatePortableIPToGuestNetwork(long ipAddrId, long networkId, boolean releaseOnFailure) throws ResourceAllocationException, ResourceUnavailableException,
            InsufficientAddressCapacityException, ConcurrentOperationException {
        return associateIPToGuestNetwork(ipAddrId, networkId, releaseOnFailure);
    }

    @DB
    @Override
    public IPAddressVO disassociatePortableIPToGuestNetwork(long ipId, long networkId) throws ResourceAllocationException, ResourceUnavailableException,
            InsufficientAddressCapacityException, ConcurrentOperationException {

        Account caller = CallContext.current().getCallingAccount();
        Account owner = null;

        Network network = _networksDao.findById(networkId);
        if (network == null) {
            throw new InvalidParameterValueException("Invalid network id is given");
        }

        IPAddressVO ipToAssoc = _ipAddressDao.findById(ipId);
        if (ipToAssoc != null) {

            if (ipToAssoc.getAssociatedWithNetworkId() == null) {
                throw new InvalidParameterValueException("IP " + ipToAssoc + " is not associated with any network");
            }

            if (ipToAssoc.getAssociatedWithNetworkId() != network.getId()) {
                throw new InvalidParameterValueException("IP " + ipToAssoc + " is not associated with network id" + networkId);
            }

            DataCenter zone = _entityMgr.findById(DataCenter.class, network.getDataCenterId());
            if (zone.getNetworkType() == NetworkType.Advanced) {
                if (network.getGuestType() == Network.GuestType.Shared) {
                    assert(isSharedNetworkOfferingWithServices(network.getNetworkOfferingId()));
                    _accountMgr.checkAccess(CallContext.current().getCallingAccount(), AccessType.UseEntry, false,
                            network);
                }
            } else {
                _accountMgr.checkAccess(caller, null, true, ipToAssoc);
            }
            owner = _accountMgr.getAccount(ipToAssoc.getAllocatedToAccountId());
        } else {
            logger.debug("Unable to find ip address by id: " + ipId);
            return null;
        }

        DataCenter zone = _entityMgr.findById(DataCenter.class, network.getDataCenterId());

        validateNetworkAndIpOwnership(owner, ipToAssoc, network, zone);

        // Check if IP has any services (rules) associated in the network
        List<PublicIpAddress> ipList = new ArrayList<PublicIpAddress>();
        PublicIp publicIp = PublicIp.createFromAddrAndVlan(ipToAssoc, _vlanDao.findById(ipToAssoc.getVlanId()));
        ipList.add(publicIp);
        Map<PublicIpAddress, Set<Service>> ipToServices = _networkModel.getIpToServices(ipList, false, true);
        if (!ipToServices.isEmpty()) {
            Set<Service> services = ipToServices.get(publicIp);
            if (services != null && !services.isEmpty()) {
                throw new InvalidParameterValueException("IP " + ipToAssoc + " has services and rules associated in the network " + networkId);
            }
        }

        IPAddressVO ip = _ipAddressDao.findById(ipId);
        ip.setAssociatedWithNetworkId(null);
        _ipAddressDao.update(ipId, ip);

        try {
            boolean success = applyIpAssociations(network, false);
            if (success) {
                logger.debug("Successfully associated ip address " + ip.getAddress().addr() + " to network " + network);
            } else {
                logger.warn("Failed to associate ip address " + ip.getAddress().addr() + " to network " + network);
            }
            return ip;
        } finally {

        }
    }

    @Override
    public boolean isPortableIpTransferableFromNetwork(long ipAddrId, long networkId) {
        Network network = _networksDao.findById(networkId);
        if (network == null) {
            throw new InvalidParameterValueException("Invalid network id is given");
        }

        IPAddressVO ip = _ipAddressDao.findById(ipAddrId);
        if (ip == null) {
            throw new InvalidParameterValueException("Invalid network id is given");
        }

        // Check if IP has any services (rules) associated in the network
        List<PublicIpAddress> ipList = new ArrayList<PublicIpAddress>();
        PublicIp publicIp = PublicIp.createFromAddrAndVlan(ip, _vlanDao.findById(ip.getVlanId()));
        ipList.add(publicIp);
        Map<PublicIpAddress, Set<Service>> ipToServices = _networkModel.getIpToServices(ipList, false, true);
        if (!ipToServices.isEmpty()) {
            Set<Service> ipServices = ipToServices.get(publicIp);
            if (ipServices != null && !ipServices.isEmpty()) {
                return false;
            }
        }

        return true;
    }

    @DB
    @Override
    public void transferPortableIP(final long ipAddrId, long currentNetworkId, long newNetworkId) throws ResourceAllocationException, ResourceUnavailableException,
            InsufficientAddressCapacityException, ConcurrentOperationException {

        Network srcNetwork = _networksDao.findById(currentNetworkId);
        if (srcNetwork == null) {
            throw new InvalidParameterValueException("Invalid source network id " + currentNetworkId + " is given");
        }

        final Network dstNetwork = _networksDao.findById(newNetworkId);
        if (dstNetwork == null) {
            throw new InvalidParameterValueException("Invalid source network id " + newNetworkId + " is given");
        }

        final IPAddressVO ip = _ipAddressDao.findById(ipAddrId);
        if (ip == null) {
            throw new InvalidParameterValueException("Invalid portable ip address id is given");
        }

        assert(isPortableIpTransferableFromNetwork(ipAddrId, currentNetworkId));

        // disassociate portable IP with current network/VPC network
        if (srcNetwork.getVpcId() != null) {
            _vpcMgr.unassignIPFromVpcNetwork(ipAddrId, currentNetworkId);
        } else {
            disassociatePortableIPToGuestNetwork(ipAddrId, currentNetworkId);
        }

        // If portable IP need to be transferred across the zones, then mark the entry corresponding to portable ip
        // in user_ip_address and vlan tables so as to emulate portable IP as provisioned in destination data center
        if (srcNetwork.getDataCenterId() != dstNetwork.getDataCenterId()) {
            Transaction.execute(new TransactionCallbackNoReturn() {
                @Override
                public void doInTransactionWithoutResult(TransactionStatus status) {
                    long physicalNetworkId = _networkModel.getDefaultPhysicalNetworkByZoneAndTrafficType(dstNetwork.getDataCenterId(), TrafficType.Public).getId();
                    long publicNetworkId = _networkModel.getSystemNetworkByZoneAndTrafficType(dstNetwork.getDataCenterId(), TrafficType.Public).getId();

                    ip.setDataCenterId(dstNetwork.getDataCenterId());
                    ip.setPhysicalNetworkId(physicalNetworkId);
                    ip.setSourceNetworkId(publicNetworkId);
                    _ipAddressDao.update(ipAddrId, ip);

                    VlanVO vlan = _vlanDao.findById(ip.getVlanId());
                    vlan.setPhysicalNetworkId(physicalNetworkId);
                    vlan.setNetworkId(publicNetworkId);
                    vlan.setDataCenterId(dstNetwork.getDataCenterId());
                    _vlanDao.update(ip.getVlanId(), vlan);
                }
            });
        }

        // associate portable IP with new network/VPC network
        associatePortableIPToGuestNetwork(ipAddrId, newNetworkId, false);

        Transaction.execute(new TransactionCallbackNoReturn() {

            @Override
            public void doInTransactionWithoutResult(TransactionStatus status) {
                if (dstNetwork.getVpcId() != null) {
                    ip.setVpcId(dstNetwork.getVpcId());
                } else {
                    ip.setVpcId(null);
                }

                _ipAddressDao.update(ipAddrId, ip);
            }

        });

        // trigger an action event for the transfer of portable IP across the networks, so that external entities
        // monitoring for this event can initiate the route advertisement for the availability of IP from the zoe
        ActionEventUtils.onActionEvent(User.UID_SYSTEM, Account.ACCOUNT_ID_SYSTEM, Domain.ROOT_DOMAIN, EventTypes.EVENT_PORTABLE_IP_TRANSFER,
                "Portable IP associated is transferred from network " + currentNetworkId + " to " + newNetworkId, newNetworkId, ApiCommandResourceType.Network.toString());
    }

    protected List<? extends Network> getIsolatedNetworksWithSourceNATOwnedByAccountInZone(long zoneId, Account owner) {

        return _networksDao.listSourceNATEnabledNetworks(owner.getId(), zoneId, Network.GuestType.Isolated);
    }

    @Override
    @DB
    public boolean associateIpAddressListToAccount(long userId, final long accountId, final long zoneId, final Long vlanId, final Network guestNetworkFinal)
            throws InsufficientCapacityException, ConcurrentOperationException, ResourceUnavailableException, ResourceAllocationException {
        final Account owner = _accountMgr.getActiveAccountById(accountId);

        if (guestNetworkFinal != null && guestNetworkFinal.getTrafficType() != TrafficType.Guest) {
            throw new InvalidParameterValueException("Network " + guestNetworkFinal + " is not of a type " + TrafficType.Guest);
        }

        Ternary<Boolean, List<NetworkOfferingVO>, Network> pair = null;
        try {
            pair = Transaction.execute(new TransactionCallbackWithException<Ternary<Boolean, List<NetworkOfferingVO>, Network>, Exception>() {
                @Override
                public Ternary<Boolean, List<NetworkOfferingVO>, Network> doInTransaction(TransactionStatus status) throws InsufficientCapacityException,
                        ResourceAllocationException {
                    boolean createNetwork = false;
                    Network guestNetwork = guestNetworkFinal;

                    if (guestNetwork == null) {
                        List<? extends Network> networks = getIsolatedNetworksWithSourceNATOwnedByAccountInZone(zoneId, owner);
                        if (networks.size() == 0) {
                            createNetwork = true;
                        } else if (networks.size() == 1) {
                            guestNetwork = networks.get(0);
                        } else {
                            throw new InvalidParameterValueException("Error, more than 1 Guest Isolated Networks with SourceNAT "
                                    + "service enabled found for this account, cannot assosiate the IP range, please provide the network ID");
                        }
                    }

                    // create new Virtual network (Isolated with SourceNAT) for the user if it doesn't exist
                    List<NetworkOfferingVO> requiredOfferings = _networkOfferingDao.listByAvailability(Availability.Required, false);
                    if (requiredOfferings.size() < 1) {
                        throw new CloudRuntimeException("Unable to find network offering with availability=" + Availability.Required
                                + " to automatically create the network as part of createVlanIpRange");
                    }
                    if (createNetwork) {
                        if (requiredOfferings.get(0).getState() == NetworkOffering.State.Enabled) {
                            long physicalNetworkId = _networkModel.findPhysicalNetworkId(zoneId, requiredOfferings.get(0).getTags(), requiredOfferings.get(0).getTrafficType());
                            // Validate physical network
                            PhysicalNetwork physicalNetwork = _physicalNetworkDao.findById(physicalNetworkId);
                            if (physicalNetwork == null) {
                                throw new InvalidParameterValueException("Unable to find physical network with id: " + physicalNetworkId + " and tag: "
                                        + requiredOfferings.get(0).getTags());
                            }

                            logger.debug("Creating network for account " + owner + " from the network offering id=" + requiredOfferings.get(0).getId()
                                    + " as a part of createVlanIpRange process");

                            guestNetwork = _networkMgr.createGuestNetwork(requiredOfferings.get(0).getId(), owner.getAccountName() + "-network", owner.getAccountName()
                                    + "-network", null, null, null, false, null, owner, null, physicalNetwork, zoneId, ACLType.Account, null, null, null, null, true, null, null, null, null, null,
                                    null, null, null, null, null);
                            if (guestNetwork == null) {
                                logger.warn("Failed to create default Virtual network for the account " + accountId + "in zone " + zoneId);
                                throw new CloudRuntimeException("Failed to create a Guest Isolated Networks with SourceNAT "
                                        + "service enabled as a part of createVlanIpRange, for the account " + accountId + "in zone " + zoneId);
                            }
                        } else {
                            throw new CloudRuntimeException("Required network offering id=" + requiredOfferings.get(0).getId() + " is not in " + NetworkOffering.State.Enabled);
                        }
                    }

                    // Check if there is a source nat ip address for this account; if not - we have to allocate one
                    boolean allocateSourceNat = false;
                    List<IPAddressVO> sourceNat = _ipAddressDao.listByAssociatedNetwork(guestNetwork.getId(), true);
                    if (sourceNat.isEmpty()) {
                        allocateSourceNat = true;
                    }

                    // update all ips with a network id, mark them as allocated and update resourceCount/usage
                    List<IPAddressVO> ips = _ipAddressDao.listByVlanId(vlanId);
                    boolean isSourceNatAllocated = false;
                    for (IPAddressVO addr : ips) {
                        if (addr.getState() != State.Allocated) {
                            if (!isSourceNatAllocated && allocateSourceNat) {
                                addr.setSourceNat(true);
                                isSourceNatAllocated = true;
                            } else {
                                addr.setSourceNat(false);
                            }
                            addr.setAssociatedWithNetworkId(guestNetwork.getId());
                            addr.setVpcId(guestNetwork.getVpcId());
                            addr.setAllocatedTime(new Date());
                            addr.setAllocatedInDomainId(owner.getDomainId());
                            addr.setAllocatedToAccountId(owner.getId());
                            addr.setSystem(false);
                            addr.setState(IpAddress.State.Allocating);
                            markPublicIpAsAllocated(addr);
                        }
                    }
                    return new Ternary<Boolean, List<NetworkOfferingVO>, Network>(createNetwork, requiredOfferings, guestNetwork);
                }
            });
        } catch (Exception e1) {
            ExceptionUtil.rethrowRuntime(e1);
            ExceptionUtil.rethrow(e1, InsufficientCapacityException.class);
            ExceptionUtil.rethrow(e1, ResourceAllocationException.class);
            throw new IllegalStateException(e1);
        }

        boolean createNetwork = pair.first();
        List<NetworkOfferingVO> requiredOfferings = pair.second();
        Network guestNetwork = pair.third();

        // if the network offering has persistent set to true, implement the network
        if (createNetwork && requiredOfferings.get(0).isPersistent()) {
            DataCenter zone = _dcDao.findById(zoneId);
            DeployDestination dest = new DeployDestination(zone, null, null, null);
            Account callerAccount = CallContext.current().getCallingAccount();
            UserVO callerUser = _userDao.findById(CallContext.current().getCallingUserId());
            Journal journal = new Journal.LogJournal("Implementing " + guestNetwork, logger);
            ReservationContext context = new ReservationContextImpl(UUID.randomUUID().toString(), journal, callerUser, callerAccount);
            logger.debug("Implementing network " + guestNetwork + " as a part of network provision for persistent network");
            try {
                Pair<? extends NetworkGuru, ? extends Network> implementedNetwork = _networkMgr.implementNetwork(guestNetwork.getId(), dest, context);
                if (implementedNetwork == null || implementedNetwork.first() == null) {
                    logger.warn("Failed to implement the network " + guestNetwork);
                }
                if (implementedNetwork != null) {
                    guestNetwork = implementedNetwork.second();
                }
            } catch (Exception ex) {
                logger.warn("Failed to implement network " + guestNetwork + " elements and resources as a part of" + " network provision due to ", ex);
                CloudRuntimeException e = new CloudRuntimeException("Failed to implement network (with specified id)"
                        + " elements and resources as a part of network provision for persistent network");
                e.addProxyObject(guestNetwork.getUuid(), "networkId");
                throw e;
            }
        }
        return true;
    }

    @DB
    @Override
    public IPAddressVO markIpAsUnavailable(final long addrId) {
        final IPAddressVO ip = _ipAddressDao.findById(addrId);

        if (ip.getAllocatedToAccountId() == null && ip.getAllocatedTime() == null) {
            logger.trace("Ip address id=" + addrId + " is already released");
            return ip;
        }

        if (ip.getState() != State.Releasing) {
            return Transaction.execute(new TransactionCallback<IPAddressVO>() {
                @Override
                public IPAddressVO doInTransaction(TransactionStatus status) {
                    if (checkIfIpResourceCountShouldBeUpdated(ip)) {
                        _resourceLimitMgr.decrementResourceCount(_ipAddressDao.findById(addrId).getAllocatedToAccountId(), ResourceType.public_ip);
                    }

                    // Save usage event
                    if (ip.getAllocatedToAccountId() != null && ip.getAllocatedToAccountId() != Account.ACCOUNT_ID_SYSTEM) {
                        VlanVO vlan = _vlanDao.findById(ip.getVlanId());

                        String guestType = vlan.getVlanType().toString();
                        if (!isIpDedicated(ip)) {
                            String eventType = ip.isPortable() ? EventTypes.EVENT_PORTABLE_IP_RELEASE : EventTypes.EVENT_NET_IP_RELEASE;
                            final boolean usageHidden = isUsageHidden(ip);
                            UsageEventUtils.publishUsageEvent(eventType, ip.getAllocatedToAccountId(), ip.getDataCenterId(), addrId, ip.getAddress().addr(), ip.isSourceNat(),
                                    guestType, ip.getSystem(), usageHidden, ip.getClass().getName(), ip.getUuid());
                        }
                    }

                    return _ipAddressDao.markAsUnavailable(addrId);
                }
            });
        }

        return ip;
    }

    protected boolean checkIfIpResourceCountShouldBeUpdated(IPAddressVO ip) {
        boolean isDirectIp = ip.getAssociatedWithNetworkId() == null && ip.getVpcId() == null;
        if (isDirectIp) {
            logger.debug(String.format("IP address [%s] is direct; therefore, the resource count should not be updated.", ip));
            return false;
        }

        if (isIpDedicated(ip)) {
            logger.debug(String.format("IP address [%s] is dedicated; therefore, the resource count should not be updated.", ip));
            return false;
        }

        boolean isReservedIp = ip.getState() == IpAddress.State.Reserved;
        if (isReservedIp) {
            logger.debug(String.format("IP address [%s] is reserved; therefore, the resource count should not be updated.", ip));
            return false;
        }

        logger.debug(String.format("IP address [%s] is not direct, dedicated or reserved; therefore, the resource count should be updated.", ip));
        return true;
    }

    @Override
    @DB
    public String acquireGuestIpAddress(Network network, String requestedIp) {
        if (requestedIp != null && requestedIp.equals(network.getGateway())) {
            logger.warn("Requested ip address " + requestedIp + " is used as a gateway address in network " + network);
            return null;
        }

        if (_networkModel.listNetworkOfferingServices(network.getNetworkOfferingId()).isEmpty() && network.getCidr() == null) {
            return null;
        }

        Set<Long> availableIps = _networkModel.getAvailableIps(network, requestedIp);

        if (availableIps == null || availableIps.isEmpty()) {
            logger.debug("There are no free ips in the  network " + network);
            return null;
        }

        Long[] array = availableIps.toArray(new Long[availableIps.size()]);

        if (requestedIp != null) {
            // check that requested ip has the same cidr
            String[] cidr = network.getCidr().split("/");
            boolean isSameCidr = NetUtils.sameSubnetCIDR(requestedIp, NetUtils.long2Ip(array[0]), Integer.parseInt(cidr[1]));
            if (!isSameCidr) {
                logger.warn("Requested ip address " + requestedIp + " doesn't belong to the network " + network + " cidr");
                return null;
            } else if (NetUtils.IsIpEqualToNetworkOrBroadCastIp(requestedIp, cidr[0], Integer.parseInt(cidr[1]))) {
                logger.warn("Requested ip address " + requestedIp + " is equal to the to the network/broadcast ip of the network" + network);
                return null;
            }
            return requestedIp;
        }

        return NetUtils.long2Ip(array[rand.nextInt(array.length)]);
    }

    @Override
    public String acquireFirstGuestIpAddress(Network network) {
        if (_networkModel.listNetworkOfferingServices(network.getNetworkOfferingId()).isEmpty() && network.getCidr() == null) {
            return null;
        }
        Set<Long> availableIps = _networkModel.getAvailableIps(network, null);
        if (availableIps == null || availableIps.isEmpty()) {
            logger.debug("There are no free ips in the network " + network);
            return null;
        }
        return NetUtils.long2Ip(availableIps.iterator().next());
    }

    @Override
    public String acquireLastGuestIpAddress(Network network) {
        if (_networkModel.listNetworkOfferingServices(network.getNetworkOfferingId()).isEmpty() && network.getCidr() == null) {
            return null;
        }
        Set<Long> availableIps = _networkModel.getAvailableIps(network, null);
        if (availableIps == null || availableIps.isEmpty()) {
            logger.debug("There are no free ips in the network " + network);
            return null;
        }

        List<Long> availableIpsReverse = new ArrayList(availableIps);
        Collections.sort(availableIpsReverse, Collections.reverseOrder());

        return NetUtils.long2Ip(availableIpsReverse.iterator().next());
    }

    @Override
    public String acquireGuestIpAddressByPlacement(Network network, String requestedIp) {
        if (requestedIp != null) {
            return this.acquireGuestIpAddress(network, requestedIp);
        }
        String placementConfig = VrouterRedundantTiersPlacement.valueIn(network.getAccountId());
        IpPlacement ipPlacement = IpPlacement.fromString(placementConfig);
        switch (ipPlacement) {
            case Last:
                return this.acquireLastGuestIpAddress(network);
            case First:
                return this.acquireFirstGuestIpAddress(network);
        }
        return this.acquireGuestIpAddress(network, null);
    }

    /**
     * Get the list of public IPs that need to be applied for a static NAT enable/disable operation.
     * Manipulating only these ips prevents concurrency issues when disabling static nat at the same time.
     * @param staticNats
     * @return The list of IPs that need to be applied for the static NAT to work.
     */
    public List<IPAddressVO> getStaticNatSourceIps(List<? extends StaticNat> staticNats) {
        List<IPAddressVO> userIps = new ArrayList<>();

        for (StaticNat snat : staticNats) {
            userIps.add(_ipAddressDao.findById(snat.getSourceIpAddressId()));
        }

        return userIps;
    }

    @Override
    public boolean applyStaticNats(List<? extends StaticNat> staticNats, boolean continueOnError, boolean forRevoke) throws ResourceUnavailableException {
        if (staticNats == null || staticNats.size() == 0) {
            logger.debug("There are no static nat rules for the network elements");
            return true;
        }

        Network network = _networksDao.findById(staticNats.get(0).getNetworkId());
        boolean success = true;

        // Check if the StaticNat service is supported
        if (!_networkModel.areServicesSupportedInNetwork(network.getId(), Service.StaticNat)) {
            logger.debug("StaticNat service is not supported in specified network id");
            return true;
        }

        List<IPAddressVO> userIps = getStaticNatSourceIps(staticNats);

        List<PublicIp> publicIps = new ArrayList<PublicIp>();
        if (userIps != null && !userIps.isEmpty()) {
            for (IPAddressVO userIp : userIps) {
                PublicIp publicIp = PublicIp.createFromAddrAndVlan(userIp, _vlanDao.findById(userIp.getVlanId()));
                publicIps.add(publicIp);
            }
        }

        // static NAT rules can not programmed unless IP is associated with source NAT service provider, so run IP
        // association for the network so as to ensure IP is associated before applying rules
        if (checkStaticNatIPAssocRequired(network, false, forRevoke, publicIps)) {
            applyIpAssociations(network, false, continueOnError, publicIps);
        }

        // get provider
        StaticNatServiceProvider element = _networkMgr.getStaticNatProviderForNetwork(network);
        try {
            success = element.applyStaticNats(network, staticNats);
        } catch (ResourceUnavailableException e) {
            if (!continueOnError) {
                throw e;
            }
            logger.warn("Problems with " + element.getName() + " but pushing on", e);
            success = false;
        }

        // For revoked static nat IP, set the vm_id to null, indicate it should be revoked
        for (StaticNat staticNat : staticNats) {
            if (staticNat.isForRevoke()) {
                for (PublicIp publicIp : publicIps) {
                    if (publicIp.getId() == staticNat.getSourceIpAddressId()) {
                        publicIps.remove(publicIp);
                        IPAddressVO ip = _ipAddressDao.findByIdIncludingRemoved(staticNat.getSourceIpAddressId());
                        // ip can't be null, otherwise something wrong happened
                        ip.setAssociatedWithVmId(null);
                        publicIp = PublicIp.createFromAddrAndVlan(ip, _vlanDao.findById(ip.getVlanId()));
                        publicIps.add(publicIp);
                        break;
                    }
                }
            }
        }

        // if the static NAT rules configured on public IP is revoked then, dis-associate IP with static NAT service provider
        if (checkStaticNatIPAssocRequired(network, true, forRevoke, publicIps)) {
            applyIpAssociations(network, true, continueOnError, publicIps);
        }

        return success;
    }

    // checks if there are any public IP assigned to network, that are marked for one-to-one NAT that
    // needs to be associated/dis-associated with static-nat provider
    boolean checkStaticNatIPAssocRequired(Network network, boolean postApplyRules, boolean forRevoke, List<PublicIp> publicIps) {
        for (PublicIp ip : publicIps) {
            if (ip.isOneToOneNat()) {
                Long activeFwCount = null;
                activeFwCount = _firewallDao.countRulesByIpIdAndState(ip.getId(), FirewallRule.State.Active);

                if (!postApplyRules && !forRevoke) {
                    if (activeFwCount > 0) {
                        continue;
                    } else {
                        return true;
                    }
                } else if (postApplyRules && forRevoke) {
                    return true;
                }
            } else {
                continue;
            }
        }
        return false;
    }

    @Override
    public IpAddress assignSystemIp(long networkId, Account owner, boolean forElasticLb, boolean forElasticIp) throws InsufficientAddressCapacityException {
        Network guestNetwork = _networksDao.findById(networkId);
        NetworkOffering off = _entityMgr.findById(NetworkOffering.class, guestNetwork.getNetworkOfferingId());
        IpAddress ip = null;
        if ((off.isElasticLb() && forElasticLb) || (off.isElasticIp() && forElasticIp)) {

            try {
                logger.debug("Allocating system IP address for load balancer rule...");
                // allocate ip
                ip = allocateIP(owner, true, guestNetwork.getDataCenterId());
                // apply ip associations
                ip = associateIPToGuestNetwork(ip.getId(), networkId, true);
                ;
            } catch (ResourceAllocationException ex) {
                throw new CloudRuntimeException("Failed to allocate system ip due to ", ex);
            } catch (ConcurrentOperationException ex) {
                throw new CloudRuntimeException("Failed to allocate system lb ip due to ", ex);
            } catch (ResourceUnavailableException ex) {
                throw new CloudRuntimeException("Failed to allocate system lb ip due to ", ex);
            }

            if (ip == null) {
                throw new CloudRuntimeException("Failed to allocate system ip");
            }
        }

        return ip;
    }

    @Override
    public boolean handleSystemIpRelease(IpAddress ip) {
        boolean success = true;
        Long networkId = ip.getAssociatedWithNetworkId();
        if (networkId != null) {
            if (ip.getSystem()) {
                CallContext ctx = CallContext.current();
                if (!disassociatePublicIpAddress(ip.getId(), ctx.getCallingUserId(), ctx.getCallingAccount())) {
                    logger.warn("Unable to release system ip address id=" + ip.getId());
                    success = false;
                } else {
                    logger.warn("Successfully released system ip address id=" + ip.getId());
                }
            }
        }
        return success;
    }

    @Override
    @DB
    public void allocateDirectIp(final NicProfile nic, final DataCenter dc, final VirtualMachineProfile vm, final Network network, final String requestedIpv4,
            final String requestedIpv6) throws InsufficientVirtualNetworkCapacityException, InsufficientAddressCapacityException {
        Transaction.execute(new TransactionCallbackWithExceptionNoReturn<InsufficientAddressCapacityException>() {
            @Override
            public void doInTransactionWithoutResult(TransactionStatus status) throws InsufficientAddressCapacityException {
                //This method allocates direct ip for the Shared network in Advance zones
                boolean ipv4 = false;
                if (network.getGateway() != null) {
                    if (nic.getIPv4Address() == null) {
                        PublicIp ip = null;

                        //Get ip address from the placeholder and don't allocate a new one
                        if (requestedIpv4 != null && vm.getType() == VirtualMachine.Type.DomainRouter) {
                            Nic placeholderNic = _networkModel.getPlaceholderNicForRouter(network, null);
                            if (placeholderNic != null) {
                                IPAddressVO userIp = _ipAddressDao.findByIpAndSourceNetworkId(network.getId(), placeholderNic.getIPv4Address());
                                ip = PublicIp.createFromAddrAndVlan(userIp, _vlanDao.findById(userIp.getVlanId()));
                                logger.debug("Nic got an ip address " + placeholderNic.getIPv4Address() + " stored in placeholder nic for the network " + network);
                            }
                        }

                        if (ip == null) {
                            ip = assignPublicIpAddress(dc.getId(), null, vm.getOwner(), VlanType.DirectAttached, network.getId(), requestedIpv4, false, false);
                        }

                        nic.setIPv4Address(ip.getAddress().toString());
                        nic.setIPv4Gateway(ip.getGateway());
                        nic.setIPv4Netmask(ip.getNetmask());
                        nic.setIsolationUri(IsolationType.Vlan.toUri(ip.getVlanTag()));
                        nic.setBroadcastType(network.getBroadcastDomainType());
                        if (network.getBroadcastUri() != null)
                            nic.setBroadcastUri(network.getBroadcastUri());
                        else
                            nic.setBroadcastUri(BroadcastDomainType.Vlan.toUri(ip.getVlanTag()));
                        nic.setFormat(AddressFormat.Ip4);
                        nic.setReservationId(String.valueOf(ip.getVlanTag()));
                        if(nic.getMacAddress() == null) {
                            nic.setMacAddress(ip.getMacAddress());
                        }
                    }
                    Pair<String, String> dns = _networkModel.getNetworkIp4Dns(network, dc);
                    nic.setIPv4Dns1(dns.first());
                    nic.setIPv4Dns2(dns.second());
                }

                _ipv6Mgr.setNicIp6Address(nic, dc, network);
            }
        });
    }

    @Override
    @DB
    public void allocateNicValues(final NicProfile nic, final DataCenter dc, final VirtualMachineProfile vm, final Network network, final String requestedIpv4,
            final String requestedIpv6) throws InsufficientVirtualNetworkCapacityException, InsufficientAddressCapacityException {
        Transaction.execute(new TransactionCallbackWithExceptionNoReturn<InsufficientAddressCapacityException>() {
            @Override
            public void doInTransactionWithoutResult(TransactionStatus status) throws InsufficientAddressCapacityException {
                //This method allocates direct ip for the Shared network in Advance zones
                boolean ipv4 = false;

                if (network.getGateway() != null) {
                    if (nic.getIPv4Address() == null) {
                        ipv4 = true;
                        // PublicIp ip = null;

                        //Get ip address from the placeholder and don't allocate a new one
                        if (requestedIpv4 != null && vm.getType() == VirtualMachine.Type.DomainRouter) {
                            logger.debug("There won't be nic assignment for VR id " + vm.getId() + "  in this network " + network);

                        }

                        // nic ip address is not set here. Because the DHCP is external to cloudstack
                        nic.setIPv4Gateway(network.getGateway());
                        nic.setIPv4Netmask(NetUtils.getCidrNetmask(network.getCidr()));

                        List<VlanVO> vlan = _vlanDao.listVlansByNetworkId(network.getId());

                        //TODO: get vlan tag for the ntwork
                        if (vlan != null && !vlan.isEmpty()) {
                            nic.setIsolationUri(IsolationType.Vlan.toUri(vlan.get(0).getVlanTag()));
                        }

                        nic.setBroadcastType(BroadcastDomainType.Vlan);
                        nic.setBroadcastType(network.getBroadcastDomainType());

                        nic.setBroadcastUri(network.getBroadcastUri());
                        nic.setFormat(AddressFormat.Ip4);
                        if(nic.getMacAddress() == null) {
                            nic.setMacAddress(_networkModel.getNextAvailableMacAddressInNetwork(network.getId()));
                        }
                    }
                    Pair<String, String> dns = _networkModel.getNetworkIp4Dns(network, dc);
                    nic.setIPv4Dns1(dns.first());
                    nic.setIPv4Dns2(dns.second());
                }

                _ipv6Mgr.setNicIp6Address(nic, dc, network);
            }
        });
    }

    @Override
    public int getRuleCountForIp(Long addressId, FirewallRule.Purpose purpose, FirewallRule.State state) {
        List<FirewallRuleVO> rules = _firewallDao.listByIpAndPurposeWithState(addressId, purpose, state);
        if (rules == null) {
            return 0;
        }
        return rules.size();
    }

    @Override
    public String allocatePublicIpForGuestNic(Network network, Long podId, Account owner, String requestedIp) throws InsufficientAddressCapacityException {
        PublicIp ip = assignPublicIpAddress(network.getDataCenterId(), podId, owner, VlanType.DirectAttached, network.getId(), requestedIp, false, false);
        if (ip == null) {
            logger.debug("There is no free public ip address");
            return null;
        }
        Ip ipAddr = ip.getAddress();
        return ipAddr.addr();
    }

    @Override
    public String allocateGuestIP(Network network, String requestedIp) throws InsufficientAddressCapacityException {
        return acquireGuestIpAddress(network, requestedIp);
    }

    @Override
    public String getConfigComponentName() {
        return IpAddressManager.class.getSimpleName();
    }

    @Override
    public ConfigKey<?>[] getConfigKeys() {
        return new ConfigKey<?>[] {UseSystemPublicIps, RulesContinueOnError, SystemVmPublicIpReservationModeStrictness, VrouterRedundantTiersPlacement, AllowUserListAvailableIpsOnSharedNetwork,
                PUBLIC_IP_ADDRESS_QUARANTINE_DURATION};
    }

    /**
     * Returns true if the given IP address is equals the gateway or there is no network offerrings for the given network
     */
    @Override
    public boolean isIpEqualsGatewayOrNetworkOfferingsEmpty(Network network, String requestedIp) {
        if (requestedIp.equals(network.getGateway()) || requestedIp.equals(network.getIp6Gateway())) {
            return true;
        }
        if (_networkModel.listNetworkOfferingServices(network.getNetworkOfferingId()).isEmpty() && network.getCidr() == null) {
            return true;
        }
        return false;
    }

    @Override
    public boolean isUsageHidden(IPAddressVO ip) {
        Long networkId = ip.getAssociatedWithNetworkId();
        if (networkId == null) {
            networkId = ip.getSourceNetworkId();
        }
        if (networkId == null) {
            throw new CloudRuntimeException("No network for IP " + ip.getId());
        }
        NetworkDetailVO networkDetail = _networkDetailsDao.findDetail(networkId, Network.hideIpAddressUsage);
        return networkDetail != null && "true".equals(networkDetail.getValue());
    }

    public static ConfigKey<Boolean> getSystemvmpublicipreservationmodestrictness() {
        return SystemVmPublicIpReservationModeStrictness;
    }

    @Override
    public boolean canPublicIpAddressBeAllocated(IpAddress ip, Account newOwner) {
        PublicIpQuarantineVO publicIpQuarantineVO = publicIpQuarantineDao.findByPublicIpAddressId(ip.getId());

        if (publicIpQuarantineVO == null) {
            logger.debug(String.format("Public IP address [%s] is not in quarantine; therefore, it is allowed to be allocated.", ip));
            return true;
        }

        if (!isPublicIpAddressStillInQuarantine(publicIpQuarantineVO, new Date())) {
            logger.debug(String.format("Public IP address [%s] is no longer in quarantine; therefore, it is allowed to be allocated.", ip));
            return true;
        }

        Account previousOwner = _accountMgr.getAccount(publicIpQuarantineVO.getPreviousOwnerId());

        if (Objects.equals(previousOwner.getUuid(), newOwner.getUuid())) {
            logger.debug(String.format("Public IP address [%s] is in quarantine; however, the Public IP previous owner [%s] is the same as the new owner [%s]; therefore the IP" +
                    " can be allocated. The public IP address will be removed from quarantine.", ip, previousOwner, newOwner));
            removePublicIpAddressFromQuarantine(publicIpQuarantineVO.getId(), "IP was removed from quarantine because it has been allocated by the previous owner");
            return true;
        }

        logger.error(String.format("Public IP address [%s] is in quarantine and the previous owner [%s] is different than the new owner [%s]; therefore, the IP cannot be " +
                "allocated.", ip, previousOwner, newOwner));
        return false;
    }

    public boolean isPublicIpAddressStillInQuarantine(PublicIpQuarantineVO publicIpQuarantineVO, Date currentDate) {
        Date quarantineEndDate = publicIpQuarantineVO.getEndDate();
        Date removedDate = publicIpQuarantineVO.getRemoved();
        boolean hasQuarantineEndedEarly = removedDate != null;

        return hasQuarantineEndedEarly && currentDate.before(removedDate) ||
                !hasQuarantineEndedEarly && currentDate.before(quarantineEndDate);
    }

    @Override
    public PublicIpQuarantine addPublicIpAddressToQuarantine(IpAddress publicIpAddress, Long domainId) {
        Integer quarantineDuration = PUBLIC_IP_ADDRESS_QUARANTINE_DURATION.valueInDomain(domainId);
        if (quarantineDuration <= 0) {
            logger.debug(String.format("Not adding IP [%s] to quarantine because configuration [%s] has value equal or less to 0.", publicIpAddress.getAddress(),
                    PUBLIC_IP_ADDRESS_QUARANTINE_DURATION.key()));
            return null;
        }

        long ipId = publicIpAddress.getId();
        long accountId = publicIpAddress.getAccountId();

        if (accountId == Account.ACCOUNT_ID_SYSTEM) {
            logger.debug(String.format("Not adding IP [%s] to quarantine because it belongs to the system account.", publicIpAddress.getAddress()));
            return null;
        }

        Date currentDate = new Date();
        Calendar quarantineEndDate = Calendar.getInstance();
        quarantineEndDate.setTime(currentDate);
        quarantineEndDate.add(Calendar.MINUTE, quarantineDuration);

        PublicIpQuarantineVO publicIpQuarantine = new PublicIpQuarantineVO(ipId, accountId, currentDate, quarantineEndDate.getTime());
        logger.debug(String.format("Adding public IP Address [%s] to quarantine for the duration of [%s] minute(s).", publicIpAddress.getAddress(), quarantineDuration));
        return publicIpQuarantineDao.persist(publicIpQuarantine);
    }

    @Override
    public void removePublicIpAddressFromQuarantine(Long quarantineProcessId, String removalReason) {
        PublicIpQuarantineVO publicIpQuarantineVO = publicIpQuarantineDao.findById(quarantineProcessId);
        Ip ipAddress = _ipAddressDao.findById(publicIpQuarantineVO.getPublicIpAddressId()).getAddress();
        Date removedDate = new Date();
        Long removerAccountId = CallContext.current().getCallingAccountId();

        publicIpQuarantineVO.setRemoved(removedDate);
        publicIpQuarantineVO.setRemovalReason(removalReason);
        publicIpQuarantineVO.setRemoverAccountId(removerAccountId);

        logger.debug(String.format("Removing public IP Address [%s] from quarantine by updating the removed date to [%s].", ipAddress, removedDate));
        publicIpQuarantineDao.persist(publicIpQuarantineVO);
    }

    @Override
    public PublicIpQuarantine updatePublicIpAddressInQuarantine(Long quarantineProcessId, Date newEndDate) {
        PublicIpQuarantineVO publicIpQuarantineVO = publicIpQuarantineDao.findById(quarantineProcessId);
        Ip ipAddress = _ipAddressDao.findById(publicIpQuarantineVO.getPublicIpAddressId()).getAddress();
        Date currentEndDate = publicIpQuarantineVO.getEndDate();

        publicIpQuarantineVO.setEndDate(newEndDate);

        logger.debug(String.format("Updating the end date for the quarantine of the public IP Address [%s] from [%s] to [%s].", ipAddress, currentEndDate, newEndDate));
        publicIpQuarantineDao.persist(publicIpQuarantineVO);
        return publicIpQuarantineVO;
    }

    @Override
    public void updateSourceNatIpAddress(IPAddressVO requestedIp, List<IPAddressVO> userIps) throws Exception{
        Transaction.execute((TransactionCallbackWithException<IpAddress, Exception>) status -> {
            // update all other IPs to not be sourcenat, should be at most one
            for(IPAddressVO oldIpAddress :userIps) {
                oldIpAddress.setSourceNat(false);
                _ipAddressDao.update(oldIpAddress.getId(), oldIpAddress);
            }
            requestedIp.setSourceNat(true);
            _ipAddressDao.update(requestedIp.getId(),requestedIp);
            return requestedIp;
        });
    }

}<|MERGE_RESOLUTION|>--- conflicted
+++ resolved
@@ -719,40 +719,19 @@
     public boolean disassociatePublicIpAddress(long addrId, long userId, Account caller) {
         boolean success = true;
 
-<<<<<<< HEAD
-        PublicIpQuarantine publicIpQuarantine = null;
-        // Cleanup all ip address resources - PF/LB/Static nat rules
-        if (!cleanupIpResources(addrId, userId, caller)) {
-            success = false;
-            logger.warn("Failed to release resources for ip address id=" + addrId);
-        }
-=======
         try {
             IPAddressVO ipToBeDisassociated = _ipAddressDao.acquireInLockTable(addrId);
->>>>>>> d7973560
 
             if (ipToBeDisassociated == null) {
-                s_logger.error(String.format("Unable to acquire lock on public IP %s.", addrId));
+                logger.error(String.format("Unable to acquire lock on public IP %s.", addrId));
                 throw new CloudRuntimeException("Unable to acquire lock on public IP.");
             }
 
-<<<<<<< HEAD
-        if (logger.isDebugEnabled()) {
-            logger.debug("Releasing ip id=" + addrId + "; sourceNat = " + ip.isSourceNat());
-        }
-
-        if (ip.getAssociatedWithNetworkId() != null) {
-            Network network = _networksDao.findById(ip.getAssociatedWithNetworkId());
-            try {
-                if (!applyIpAssociations(network, rulesContinueOnErrFlag)) {
-                    logger.warn("Unable to apply ip address associations for " + network);
-                    success = false;
-=======
             PublicIpQuarantine publicIpQuarantine = null;
             // Cleanup all ip address resources - PF/LB/Static nat rules
             if (!cleanupIpResources(addrId, userId, caller)) {
                 success = false;
-                s_logger.warn("Failed to release resources for ip address id=" + addrId);
+                logger.warn("Failed to release resources for ip address id=" + addrId);
             }
 
             IPAddressVO ip = markIpAsUnavailable(addrId);
@@ -760,20 +739,19 @@
                 return true;
             }
 
-            if (s_logger.isDebugEnabled()) {
-                s_logger.debug("Releasing ip id=" + addrId + "; sourceNat = " + ip.isSourceNat());
+            if (logger.isDebugEnabled()) {
+                logger.debug("Releasing ip id=" + addrId + "; sourceNat = " + ip.isSourceNat());
             }
 
             if (ip.getAssociatedWithNetworkId() != null) {
                 Network network = _networksDao.findById(ip.getAssociatedWithNetworkId());
                 try {
                     if (!applyIpAssociations(network, rulesContinueOnErrFlag)) {
-                        s_logger.warn("Unable to apply ip address associations for " + network);
+                        logger.warn("Unable to apply ip address associations for " + network);
                         success = false;
                     }
                 } catch (ResourceUnavailableException e) {
                     throw new CloudRuntimeException("We should never get to here because we used true when applyIpAssociations", e);
->>>>>>> d7973560
                 }
             } else if (ip.getState() == State.Releasing) {
                 publicIpQuarantine = addPublicIpAddressToQuarantine(ipToBeDisassociated, caller.getDomainId());
@@ -786,18 +764,12 @@
                 if (ip.isPortable()) {
                     releasePortableIpAddress(addrId);
                 }
-                s_logger.debug("Released a public ip id=" + addrId);
+                logger.debug("Released a public ip id=" + addrId);
             } else if (publicIpQuarantine != null) {
                 removePublicIpAddressFromQuarantine(publicIpQuarantine.getId(), "Public IP address removed from quarantine as there was an error while disassociating it.");
             }
-<<<<<<< HEAD
-            logger.debug("Released a public ip id=" + addrId);
-        } else if (publicIpQuarantine != null) {
-            removePublicIpAddressFromQuarantine(publicIpQuarantine.getId(), "Public IP address removed from quarantine as there was an error while disassociating it.");
-=======
         } finally {
             _ipAddressDao.releaseFromLockTable(addrId);
->>>>>>> d7973560
         }
 
         return success;
