// Licensed to the Apache Software Foundation (ASF) under one
// or more contributor license agreements.  See the NOTICE file
// distributed with this work for additional information
// regarding copyright ownership.  The ASF licenses this file
// to you under the Apache License, Version 2.0 (the
// "License"); you may not use this file except in compliance
// with the License.  You may obtain a copy of the License at
//
//   http://www.apache.org/licenses/LICENSE-2.0
//
// Unless required by applicable law or agreed to in writing,
// software distributed under the License is distributed on an
// "AS IS" BASIS, WITHOUT WARRANTIES OR CONDITIONS OF ANY
// KIND, either express or implied.  See the License for the
// specific language governing permissions and limitations
// under the License.
package com.cloud.network.element;

import java.util.HashMap;
import java.util.List;
import java.util.Map;
import java.util.Set;

import javax.inject.Inject;

import org.apache.cloudstack.engine.subsystem.api.storage.DataStore;
import org.apache.cloudstack.engine.subsystem.api.storage.DataStoreManager;
import org.apache.cloudstack.engine.subsystem.api.storage.EndPoint;
import org.apache.cloudstack.engine.subsystem.api.storage.EndPointSelector;
import org.apache.cloudstack.storage.command.AttachCommand;
import org.apache.cloudstack.storage.command.DettachCommand;
import org.apache.cloudstack.storage.configdrive.ConfigDrive;
import org.apache.cloudstack.storage.configdrive.ConfigDriveBuilder;
import org.apache.cloudstack.storage.datastore.db.ImageStoreDao;
import org.apache.cloudstack.storage.to.TemplateObjectTO;
import org.apache.commons.collections.CollectionUtils;
import org.apache.commons.collections.MapUtils;
import org.apache.log4j.Logger;

import com.cloud.agent.AgentManager;
import com.cloud.agent.api.Answer;
import com.cloud.agent.api.AttachIsoCommand;
import com.cloud.agent.api.HandleConfigDriveIsoCommand;
import com.cloud.agent.api.to.DiskTO;
import com.cloud.configuration.ConfigurationManager;
import com.cloud.dc.dao.ClusterDao;
import com.cloud.dc.dao.DataCenterDao;
import com.cloud.dc.dao.HostPodDao;
import com.cloud.deploy.DeployDestination;
import com.cloud.exception.ConcurrentOperationException;
import com.cloud.exception.InsufficientCapacityException;
import com.cloud.exception.OperationTimedoutException;
import com.cloud.exception.ResourceUnavailableException;
import com.cloud.exception.UnsupportedServiceException;
import com.cloud.host.dao.HostDao;
<<<<<<< HEAD
import com.cloud.hypervisor.Hypervisor;
=======
>>>>>>> 9f121f3c
import com.cloud.hypervisor.HypervisorGuruManager;
import com.cloud.network.Network;
import com.cloud.network.Network.Capability;
import com.cloud.network.Network.Provider;
import com.cloud.network.Network.Service;
import com.cloud.network.NetworkMigrationResponder;
import com.cloud.network.NetworkModel;
import com.cloud.network.Networks.TrafficType;
import com.cloud.network.PhysicalNetworkServiceProvider;
import com.cloud.offering.NetworkOffering;
import com.cloud.service.dao.ServiceOfferingDao;
import com.cloud.storage.DataStoreRole;
import com.cloud.storage.Storage;
import com.cloud.storage.StoragePool;
import com.cloud.storage.Volume;
import com.cloud.storage.VolumeVO;
import com.cloud.storage.dao.GuestOSCategoryDao;
import com.cloud.storage.dao.GuestOSDao;
import com.cloud.storage.dao.VolumeDao;
import com.cloud.utils.component.AdapterBase;
import com.cloud.utils.crypt.DBEncryptionUtil;
import com.cloud.utils.db.EntityManager;
import com.cloud.utils.exception.CloudRuntimeException;
import com.cloud.utils.fsm.StateListener;
import com.cloud.utils.fsm.StateMachine2;
import com.cloud.vm.Nic;
import com.cloud.vm.NicProfile;
import com.cloud.vm.ReservationContext;
import com.cloud.vm.UserVmDetailVO;
import com.cloud.vm.UserVmVO;
import com.cloud.vm.VirtualMachine;
import com.cloud.vm.VirtualMachineManager;
import com.cloud.vm.VirtualMachineProfile;
import com.cloud.vm.VmDetailConstants;
import com.cloud.vm.dao.UserVmDao;
import com.cloud.vm.dao.UserVmDetailsDao;

public class ConfigDriveNetworkElement extends AdapterBase implements NetworkElement, UserDataServiceProvider,
        StateListener<VirtualMachine.State, VirtualMachine.Event, VirtualMachine>, NetworkMigrationResponder {
    private static final Logger LOG = Logger.getLogger(ConfigDriveNetworkElement.class);

    private static final Map<Service, Map<Capability, String>> capabilities = setCapabilities();

    @Inject
    NetworkModel _networkMgr;
    @Inject
    UserVmDao _userVmDao;
    @Inject
    UserVmDetailsDao _userVmDetailsDao;
    @Inject
    ConfigurationManager _configMgr;
    @Inject
    DataCenterDao _dcDao;
    @Inject
    ServiceOfferingDao _serviceOfferingDao;
    @Inject
    NetworkModel _networkModel;
    @Inject
    GuestOSCategoryDao _guestOSCategoryDao;
    @Inject
    GuestOSDao _guestOSDao;
    @Inject
    VolumeDao _volumeDao;
    @Inject
    HostDao _hostDao;
    @Inject
    HostPodDao _podDao;
    @Inject
    ClusterDao _clusterDao;
    @Inject
    AgentManager agentManager;
    @Inject
    DataStoreManager _dataStoreMgr;
    @Inject
    EndPointSelector _ep;
    @Inject
    EntityManager _entityMgr;
    @Inject
    ServiceOfferingDao _offeringDao;
    @Inject
    ImageStoreDao imgstore;
    @Inject
    private HypervisorGuruManager _hvGuruMgr;

    private final static Integer CONFIGDRIVEDISKSEQ = 4;

    private boolean canHandle(TrafficType trafficType) {
        return trafficType.equals(TrafficType.Guest);
    }

    @Override
    public boolean start() {
        VirtualMachine.State.getStateMachine().registerListener(this);
        return super.start();
    }

    @Override
    public boolean implement(Network network, NetworkOffering offering, DeployDestination dest, ReservationContext context) throws ResourceUnavailableException, ConcurrentOperationException,
            InsufficientCapacityException {
        return canHandle(offering.getTrafficType());
    }

    @Override
    public boolean prepare(Network network, NicProfile nic, VirtualMachineProfile vmProfile, DeployDestination dest, ReservationContext context) throws ConcurrentOperationException,
            InsufficientCapacityException, ResourceUnavailableException {
        return true;
    }

    @Override
    public boolean release(Network network, NicProfile nic, VirtualMachineProfile vm, ReservationContext context) {
        if (!nic.isDefaultNic()) {
            return true;
        }

        try {
            return deleteConfigDriveIso(vm.getVirtualMachine());
        } catch (ResourceUnavailableException e) {
            LOG.error("Failed to delete config drive due to: ", e);
            return false;
        }
    }

    @Override
    public boolean shutdown(Network network, ReservationContext context, boolean cleanup) throws ConcurrentOperationException, ResourceUnavailableException {
        return true; // assume that the agent will remove userdata etc
    }

    @Override
    public boolean destroy(Network config, ReservationContext context) throws ConcurrentOperationException, ResourceUnavailableException {
        return true; // assume that the agent will remove userdata etc
    }

    @Override
    public Provider getProvider() {
        return Provider.ConfigDrive;
    }

    @Override
    public Map<Service, Map<Capability, String>> getCapabilities() {
        return capabilities;
    }

    private static Map<Service, Map<Capability, String>> setCapabilities() {
        Map<Service, Map<Capability, String>> capabilities = new HashMap<>();
        capabilities.put(Service.UserData, null);
        return capabilities;
    }

    @Override
    public boolean isReady(PhysicalNetworkServiceProvider provider) {
        return true;
    }

    @Override
    public boolean shutdownProviderInstances(PhysicalNetworkServiceProvider provider, ReservationContext context) throws ConcurrentOperationException, ResourceUnavailableException {
        return true;
    }

    @Override
    public boolean canEnableIndividualServices() {
        return false;
    }

    private String getSshKey(VirtualMachineProfile profile) {
        final UserVmDetailVO vmDetailSshKey = _userVmDetailsDao.findDetail(profile.getId(), VmDetailConstants.SSH_PUBLIC_KEY);
        return (vmDetailSshKey!=null ? vmDetailSshKey.getValue() : null);
    }

    @Override
    public boolean addPasswordAndUserdata(Network network, NicProfile nic, VirtualMachineProfile profile, DeployDestination dest, ReservationContext context)
            throws ConcurrentOperationException, InsufficientCapacityException, ResourceUnavailableException {
        return (canHandle(network.getTrafficType())
<<<<<<< HEAD
                && configureConfigDriveData(profile, nic))
=======
                && configureConfigDriveData(profile, nic, dest))
>>>>>>> 9f121f3c
                && createConfigDriveIso(profile, dest, null);
    }

    @Override
    public boolean savePassword(final Network network, final NicProfile nic, final VirtualMachineProfile vm) throws ResourceUnavailableException {
        // savePassword is called by resetPasswordForVirtualMachine API which requires VM to be shutdown
        // Upper layers should save password in db, we do not need to update/create config drive iso at this point
        // Config drive will be created with updated password when VM starts in future
        if (vm != null && vm.getVirtualMachine().getState().equals(VirtualMachine.State.Running)) {
            throw new CloudRuntimeException("VM should to stopped to reset password");
        }

        final boolean canHandle = canHandle(network.getTrafficType());

        if (canHandle) {
            storePasswordInVmDetails(vm);
        }

        return canHandle;
    }

    @Override
    public boolean saveSSHKey(final Network network, final NicProfile nic, final VirtualMachineProfile vm, final String sshPublicKey) throws ResourceUnavailableException {
        // saveSSHKey is called by resetSSHKeyForVirtualMachine API which requires VM to be shutdown
        // Upper layers should save ssh public key in db, we do not need to update/create config drive iso at this point
        // Config drive will be created with updated password when VM starts in future
        if (vm != null && vm.getVirtualMachine().getState().equals(VirtualMachine.State.Running)) {
            throw new CloudRuntimeException("VM should to stopped to reset password");
        }

        final boolean canHandle = canHandle(network.getTrafficType());

        if (canHandle) {
            storePasswordInVmDetails(vm);
        }

        return canHandle;
    }

    @Override
    public boolean saveHypervisorHostname(NicProfile nic, Network network, VirtualMachineProfile vm, DeployDestination dest) throws ResourceUnavailableException {
        if (vm.getVirtualMachine().getType() == VirtualMachine.Type.User) {
            try {
                recreateConfigDriveIso(nic, network, vm, dest);
            } catch (ResourceUnavailableException e) {
                LOG.error("Failed to add config disk drive due to: ", e);
                return false;
            }
        }
        return true;
    }

    @Override
    public boolean saveUserData(final Network network, final NicProfile nic, final VirtualMachineProfile vm) throws ResourceUnavailableException {
        // saveUserData is called by updateVirtualMachine API which requires VM to be shutdown
        // Upper layers should save userdata in db, we do not need to update/create config drive iso at this point
        // Config drive will be created with updated password when VM starts in future
        if (vm != null && vm.getVirtualMachine().getState().equals(VirtualMachine.State.Running)) {
            throw new CloudRuntimeException("VM should to stopped to reset password");
        }
        return canHandle(network.getTrafficType());
    }

    /**
     * Store password in vm details so it can be picked up during VM start.
     */
    private void storePasswordInVmDetails(VirtualMachineProfile vm) {
        final String password = (String) vm.getParameter(VirtualMachineProfile.Param.VmPassword);
        final String password_encrypted = DBEncryptionUtil.encrypt(password);
        final UserVmVO userVmVO = _userVmDao.findById(vm.getId());

        _userVmDetailsDao.addDetail(vm.getId(), VmDetailConstants.PASSWORD,  password_encrypted, false);

        userVmVO.setUpdateParameters(true);
        _userVmDao.update(userVmVO.getId(), userVmVO);
    }

    @Override
    public boolean verifyServicesCombination(Set<Service> services) {
        return true;
    }

    @Override
    public boolean preStateTransitionEvent(VirtualMachine.State oldState, VirtualMachine.Event event, VirtualMachine.State newState, VirtualMachine vo, boolean status, Object opaque) {
        return true;
    }

    @Override
    public boolean postStateTransitionEvent(StateMachine2.Transition<VirtualMachine.State, VirtualMachine.Event> transition, VirtualMachine vm, boolean status, Object opaque) {
        if (transition.getToState().equals(VirtualMachine.State.Expunging) && transition.getEvent().equals(VirtualMachine.Event.ExpungeOperation)) {
            Nic nic = _networkModel.getDefaultNic(vm.getId());
            if (nic == null) {
                return true;
            }
            try {
                final Network network = _networkMgr.getNetwork(nic.getNetworkId());
                final UserDataServiceProvider userDataUpdateProvider = _networkModel.getUserDataUpdateProvider(network);
                final Provider provider = userDataUpdateProvider.getProvider();
                if (provider.equals(Provider.ConfigDrive)) {
                    try {
                        return deleteConfigDriveIso(vm);
                    } catch (ResourceUnavailableException e) {
                        LOG.error("Failed to delete config drive due to: ", e);
                        return false;
                    }
                }
            } catch (UnsupportedServiceException usse) {}
        }
        return true;
    }

    @Override
    public boolean prepareMigration(NicProfile nic, Network network, VirtualMachineProfile vm, DeployDestination dest, ReservationContext context) {
        if (_networkModel.getUserDataUpdateProvider(network).getProvider().equals(Provider.ConfigDrive)) {
            LOG.trace(String.format("[prepareMigration] for vm: %s", vm.getInstanceName()));
            try {
                addPasswordAndUserdata(network, nic, vm, dest, context);
<<<<<<< HEAD
=======
                // recreateConfigDriveIso(nic, network, vm, dest);
>>>>>>> 9f121f3c
            } catch (InsufficientCapacityException | ResourceUnavailableException e) {
                LOG.error("Failed to add config disk drive due to: ", e);
                return false;
            }
        }
        return  true;
    }

    @Override
    public void rollbackMigration(NicProfile nic, Network network, VirtualMachineProfile vm, ReservationContext src, ReservationContext dst) {
    }

    @Override
    public void commitMigration(NicProfile nic, Network network, VirtualMachineProfile vm, ReservationContext src, ReservationContext dst) {
    }

    private void recreateConfigDriveIso(NicProfile nic, Network network, VirtualMachineProfile vm, DeployDestination dest) throws ResourceUnavailableException {
        if (nic.isDefaultNic() && _networkModel.getUserDataUpdateProvider(network).getProvider().equals(Provider.ConfigDrive)) {
            DiskTO diskToUse = null;
            for (DiskTO disk : vm.getDisks()) {
                if (disk.getType() == Volume.Type.ISO && disk.getPath() != null && disk.getPath().contains("configdrive")) {
                    diskToUse = disk;
                    break;
                }
            }
            final UserVmVO userVm = _userVmDao.findById(vm.getId());

            if (userVm != null) {
                final boolean isWindows = isWindows(userVm.getGuestOSId());
                List<String[]> vmData = _networkModel.generateVmData(userVm.getUserData(), _serviceOfferingDao.findById(userVm.getServiceOfferingId()).getName(), userVm.getDataCenterId(), userVm.getInstanceName(), vm.getHostName(), vm.getId(),
                        vm.getUuid(), nic.getMacAddress(), userVm.getDetail("SSH.PublicKey"), (String) vm.getParameter(VirtualMachineProfile.Param.VmPassword), isWindows, VirtualMachineManager.getHypervisorHostname(dest.getHost().getName()));
                vm.setVmData(vmData);
                vm.setConfigDriveLabel(VirtualMachineManager.VmConfigDriveLabel.value());
                createConfigDriveIso(vm, dest, diskToUse);
<<<<<<< HEAD
                if (vm.getHypervisorType().equals(Hypervisor.HypervisorType.KVM)) {
                    if (!VirtualMachineManager.VmConfigDriveOnPrimaryPool.value()) {
                        detachAndAttachDiskForKvm(vm, dest, diskToUse);
                    }
                } else {
                    detachAndAttachDiskForOtherHypervisors(vm, dest, diskToUse);
                }
=======
>>>>>>> 9f121f3c
            }
        }
    }

    private boolean isWindows(long guestOSId) {
        return _guestOSCategoryDao.findById(_guestOSDao.findById(guestOSId).getCategoryId()).getName().equalsIgnoreCase("Windows");
    }

    private DataStore findDataStore(VirtualMachineProfile profile, DeployDestination dest) {
        DataStore dataStore = null;
        if (VirtualMachineManager.VmConfigDriveOnPrimaryPool.value()) {
            if(MapUtils.isNotEmpty(dest.getStorageForDisks())) {
                dataStore = getPlannedDataStore(dest, dataStore);
            }
            if (dataStore == null) {
                dataStore = pickExistingRootVolumeFromDataStore(profile, dataStore);
            }
        } else {
            dataStore = _dataStoreMgr.getImageStoreWithFreeCapacity(dest.getDataCenter().getId());
        }
        return dataStore;
    }

    private DataStore getPlannedDataStore(DeployDestination dest, DataStore dataStore) {
        for (final Volume volume : dest.getStorageForDisks().keySet()) {
            if (volume.getVolumeType() == Volume.Type.ROOT) {
                final StoragePool primaryPool = dest.getStorageForDisks().get(volume);
                dataStore = _dataStoreMgr.getDataStore(primaryPool.getId(), DataStoreRole.Primary);
                break;
            }
        }
        return dataStore;
    }

    private DataStore pickExistingRootVolumeFromDataStore(VirtualMachineProfile profile, DataStore dataStore) {
        final List<VolumeVO> volumes = _volumeDao.findByInstanceAndType(profile.getVirtualMachine().getId(), Volume.Type.ROOT);
        if (CollectionUtils.isNotEmpty(volumes)) {
            dataStore = pickDataStoreFromVolumes(volumes);
        }
        return dataStore;
    }

    private DataStore pickDataStoreFromVolumes(List<VolumeVO> volumes) {
        DataStore dataStore = null;
        for (Volume vol : volumes) {
            if (doesVolumeStateCheckout(vol)) {
                dataStore = _dataStoreMgr.getDataStore(vol.getPoolId(), DataStoreRole.Primary);
                if (dataStore != null) {
                    return dataStore;
                }
            }
        }
        return dataStore;
    }

    private void detachAndAttachDiskForKvm(VirtualMachineProfile vm, DeployDestination dest, DiskTO disk) {
        final String WARN_MSG = "Disk may be locked as it is mounted in the VM";
        final String isoPath = ConfigDrive.createConfigDrivePath(vm.getInstanceName());
        AttachIsoCommand command = new AttachIsoCommand(vm.getInstanceName(), isoPath, false, CONFIGDRIVEDISKSEQ, true);
        Answer answer = agentManager.easySend(dest.getHost().getId(), command);
        if (!answer.getResult()) {
            LOG.debug(WARN_MSG);
        }
        command = new AttachIsoCommand(vm.getInstanceName(), disk.getData().getDataStore().getUrl() + "/" + isoPath, true, CONFIGDRIVEDISKSEQ, true);
        answer = agentManager.easySend(dest.getHost().getId(), command);
        if (!answer.getResult()) {
            LOG.debug(WARN_MSG);
            throw new CloudRuntimeException("Failed to attach recreated config drive ISO");
        }
    }

    private void detachAndAttachDiskForOtherHypervisors(VirtualMachineProfile vm, DeployDestination dest, DiskTO disk) throws ResourceUnavailableException {
        DettachCommand cmd = new DettachCommand(disk, vm.getInstanceName());
        try {
            Answer result = agentManager.send(dest.getHost().getId(), cmd);
            if (!result.getResult()) {
                LOG.error("Failed to detach config drive ISO from VM");
            }
        } catch (OperationTimedoutException e) {
            LOG.error("Operation timed-out exception: "+ e.getMessage());
        }
        AttachCommand command = new AttachCommand(disk, vm.getInstanceName());
        try {
            Answer result = agentManager.send(dest.getHost().getId(), command);
            if (!result.getResult()) {
                LOG.error("Failed to attach config drive ISO to VM");
            }
        } catch (OperationTimedoutException e) {
            LOG.error("Operation timed-out exception: "+ e.getMessage());
        }
    }

    private boolean doesVolumeStateCheckout(Volume vol) {
        switch (vol.getState()) {
        case Allocated:
        case Creating:
        case Ready:
        case Snapshotting:
        case RevertSnapshotting:
        case Resizing:
        case Copying:
        case Attaching:
            return true;
        case Migrating:
        case Expunging:
        case Expunged:
        case Destroy:
        case Destroying:
        case UploadOp:
        case Uploaded:
        case NotUploaded:
        case UploadInProgress:
        case UploadError:
        case UploadAbandoned:
            return false;
        default:
            throw new IllegalArgumentException("volume has a state that does not compute: " +vol.getState());
        }
    }

    private Long findAgentIdForImageStore(final DataStore dataStore) throws ResourceUnavailableException {
        EndPoint endpoint = _ep.select(dataStore);
        if (endpoint == null) {
            throw new ResourceUnavailableException("Config drive creation failed, secondary store not available",
                    dataStore.getClass(), dataStore.getId());
        }
        return endpoint.getId();
    }

    private Long findAgentId(VirtualMachineProfile profile, DeployDestination dest, DataStore dataStore) throws ResourceUnavailableException {
        Long agentId;
        if (dest.getHost() == null) {
            agentId = (profile.getVirtualMachine().getHostId() == null ? profile.getVirtualMachine().getLastHostId() : profile.getVirtualMachine().getHostId());
        } else {
            agentId = dest.getHost().getId();
        }
        if (!VirtualMachineManager.VmConfigDriveOnPrimaryPool.value()) {
            agentId = findAgentIdForImageStore(dataStore);
        }
        return agentId;
    }

    private boolean createConfigDriveIso(VirtualMachineProfile profile, DeployDestination dest, DiskTO disk) throws ResourceUnavailableException {
        DataStore dataStore = getDatastoreForConfigDriveIso(disk, profile, dest);

        final Long agentId = findAgentId(profile, dest, dataStore);
        if (agentId == null || dataStore == null) {
            throw new ResourceUnavailableException("Config drive iso creation failed, agent or datastore not available",
                    ConfigDriveNetworkElement.class, 0L);
        }

        LOG.debug("Creating config drive ISO for vm: " + profile.getInstanceName());

        final String isoFileName = ConfigDrive.configIsoFileName(profile.getInstanceName());
        final String isoPath = ConfigDrive.createConfigDrivePath(profile.getInstanceName());
        final String isoData = ConfigDriveBuilder.buildConfigDrive(profile.getVmData(), isoFileName, profile.getConfigDriveLabel());
        final HandleConfigDriveIsoCommand configDriveIsoCommand = new HandleConfigDriveIsoCommand(isoPath, isoData, dataStore.getTO(), true);

        final Answer answer = agentManager.easySend(agentId, configDriveIsoCommand);
        if (!answer.getResult()) {
            throw new ResourceUnavailableException(String.format("Config drive iso creation failed, details: %s",
                    answer.getDetails()), ConfigDriveNetworkElement.class, 0L);
        }
        addConfigDriveDisk(profile, dataStore);
        return true;
    }

    private DataStore getDatastoreForConfigDriveIso(DiskTO disk, VirtualMachineProfile profile, DeployDestination dest) {
        DataStore dataStore = null;
        if (disk != null) {
            String dId = disk.getData().getDataStore().getUuid();
            if (VirtualMachineManager.VmConfigDriveOnPrimaryPool.value()) {
                dataStore = _dataStoreMgr.getDataStore(dId, DataStoreRole.Primary);
            } else {
                List<DataStore> dataStores = _dataStoreMgr.listImageStores();
                String url = disk.getData().getDataStore().getUrl();
                for(DataStore ds : dataStores) {
                    if (url.equals(ds.getUri()) && DataStoreRole.Image.equals(ds.getRole())) {
                        dataStore = ds;
                        break;
                    }
                }
            }
        } else {
            dataStore = findDataStore(profile, dest);
        }
        return dataStore;
    }

    private boolean deleteConfigDriveIso(final VirtualMachine vm) throws ResourceUnavailableException {
        DataStore dataStore = _dataStoreMgr.getImageStoreWithFreeCapacity(vm.getDataCenterId());
        Long agentId = findAgentIdForImageStore(dataStore);

        if (VirtualMachineManager.VmConfigDriveOnPrimaryPool.value()) {
            List<VolumeVO> volumes = _volumeDao.findByInstanceAndType(vm.getId(), Volume.Type.ROOT);
            if (volumes != null && volumes.size() > 0) {
                dataStore = _dataStoreMgr.getDataStore(volumes.get(0).getPoolId(), DataStoreRole.Primary);
            }
            agentId = (vm.getHostId() != null) ? vm.getHostId() : vm.getLastHostId();
        }

        if (agentId == null || dataStore == null) {
            throw new ResourceUnavailableException("Config drive iso creation failed, agent or datastore not available",
                    ConfigDriveNetworkElement.class, 0L);
        }

        LOG.debug("Deleting config drive ISO for vm: " + vm.getInstanceName());

        final String isoPath = ConfigDrive.createConfigDrivePath(vm.getInstanceName());
        final HandleConfigDriveIsoCommand configDriveIsoCommand = new HandleConfigDriveIsoCommand(isoPath, null, dataStore.getTO(), false);

        final Answer answer = agentManager.easySend(agentId, configDriveIsoCommand);
        if (!answer.getResult()) {
            LOG.error("Failed to remove config drive for instance: " + vm.getInstanceName());
            return false;
        }
        return true;
    }

    private void addConfigDriveDisk(final VirtualMachineProfile profile, final DataStore dataStore) throws ResourceUnavailableException {
        boolean isoAvailable = false;
        final String isoPath = ConfigDrive.createConfigDrivePath(profile.getInstanceName());
        for (DiskTO dataTo : profile.getDisks()) {
            if (dataTo.getPath().equals(isoPath)) {
                isoAvailable = true;
                break;
            }
        }
        if (!isoAvailable) {
            TemplateObjectTO dataTO = new TemplateObjectTO();
            if (dataStore == null) {
                throw new ResourceUnavailableException("Config drive disk add failed, datastore not available",
                        ConfigDriveNetworkElement.class, 0L);
            }
            dataTO.setDataStore(dataStore.getTO());
            dataTO.setUuid(profile.getUuid());
            dataTO.setPath(isoPath);
            dataTO.setFormat(Storage.ImageFormat.ISO);

            profile.addDisk(new DiskTO(dataTO, CONFIGDRIVEDISKSEQ.longValue(), isoPath, Volume.Type.ISO));
        } else {
            LOG.warn("Config drive iso already is in VM profile.");
        }
    }

    private boolean configureConfigDriveData(final VirtualMachineProfile profile, final NicProfile nic, final DeployDestination dest) {
        final UserVmVO vm = _userVmDao.findById(profile.getId());

        if (vm.getType() != VirtualMachine.Type.User) {
            return false;
        }
        final Nic defaultNic = _networkModel.getDefaultNic(vm.getId());
        if (defaultNic != null) {
            final String sshPublicKey = getSshKey(profile);
            final String serviceOffering = _serviceOfferingDao.findByIdIncludingRemoved(vm.getId(), vm.getServiceOfferingId()).getDisplayText();
            boolean isWindows = _guestOSCategoryDao.findById(_guestOSDao.findById(vm.getGuestOSId()).getCategoryId()).getName().equalsIgnoreCase("Windows");
            String hostname = _hostDao.findById(vm.getHostId()).getName();
<<<<<<< HEAD
            String destHostname = VirtualMachineManager.getHypervisorHostname(hostname);
=======
            String destHostname = null;
            if (dest.getHost() == null ) {
                destHostname = VirtualMachineManager.getHypervisorHostname(hostname);
            } else {
                destHostname = VirtualMachineManager.getHypervisorHostname(dest.getHost().getName());
            }
>>>>>>> 9f121f3c
            final List<String[]> vmData = _networkModel.generateVmData(vm.getUserData(), serviceOffering, vm.getDataCenterId(), vm.getInstanceName(), vm.getHostName(), vm.getId(),
                    vm.getUuid(), nic.getIPv4Address(), sshPublicKey, (String) profile.getParameter(VirtualMachineProfile.Param.VmPassword), isWindows, destHostname);
            profile.setVmData(vmData);
            profile.setConfigDriveLabel(VirtualMachineManager.VmConfigDriveLabel.value());
        }
        return true;
    }

}<|MERGE_RESOLUTION|>--- conflicted
+++ resolved
@@ -27,8 +27,6 @@
 import org.apache.cloudstack.engine.subsystem.api.storage.DataStoreManager;
 import org.apache.cloudstack.engine.subsystem.api.storage.EndPoint;
 import org.apache.cloudstack.engine.subsystem.api.storage.EndPointSelector;
-import org.apache.cloudstack.storage.command.AttachCommand;
-import org.apache.cloudstack.storage.command.DettachCommand;
 import org.apache.cloudstack.storage.configdrive.ConfigDrive;
 import org.apache.cloudstack.storage.configdrive.ConfigDriveBuilder;
 import org.apache.cloudstack.storage.datastore.db.ImageStoreDao;
@@ -39,7 +37,6 @@
 
 import com.cloud.agent.AgentManager;
 import com.cloud.agent.api.Answer;
-import com.cloud.agent.api.AttachIsoCommand;
 import com.cloud.agent.api.HandleConfigDriveIsoCommand;
 import com.cloud.agent.api.to.DiskTO;
 import com.cloud.configuration.ConfigurationManager;
@@ -49,14 +46,9 @@
 import com.cloud.deploy.DeployDestination;
 import com.cloud.exception.ConcurrentOperationException;
 import com.cloud.exception.InsufficientCapacityException;
-import com.cloud.exception.OperationTimedoutException;
 import com.cloud.exception.ResourceUnavailableException;
 import com.cloud.exception.UnsupportedServiceException;
 import com.cloud.host.dao.HostDao;
-<<<<<<< HEAD
-import com.cloud.hypervisor.Hypervisor;
-=======
->>>>>>> 9f121f3c
 import com.cloud.hypervisor.HypervisorGuruManager;
 import com.cloud.network.Network;
 import com.cloud.network.Network.Capability;
@@ -229,11 +221,7 @@
     public boolean addPasswordAndUserdata(Network network, NicProfile nic, VirtualMachineProfile profile, DeployDestination dest, ReservationContext context)
             throws ConcurrentOperationException, InsufficientCapacityException, ResourceUnavailableException {
         return (canHandle(network.getTrafficType())
-<<<<<<< HEAD
-                && configureConfigDriveData(profile, nic))
-=======
                 && configureConfigDriveData(profile, nic, dest))
->>>>>>> 9f121f3c
                 && createConfigDriveIso(profile, dest, null);
     }
 
@@ -351,10 +339,6 @@
             LOG.trace(String.format("[prepareMigration] for vm: %s", vm.getInstanceName()));
             try {
                 addPasswordAndUserdata(network, nic, vm, dest, context);
-<<<<<<< HEAD
-=======
-                // recreateConfigDriveIso(nic, network, vm, dest);
->>>>>>> 9f121f3c
             } catch (InsufficientCapacityException | ResourceUnavailableException e) {
                 LOG.error("Failed to add config disk drive due to: ", e);
                 return false;
@@ -389,16 +373,6 @@
                 vm.setVmData(vmData);
                 vm.setConfigDriveLabel(VirtualMachineManager.VmConfigDriveLabel.value());
                 createConfigDriveIso(vm, dest, diskToUse);
-<<<<<<< HEAD
-                if (vm.getHypervisorType().equals(Hypervisor.HypervisorType.KVM)) {
-                    if (!VirtualMachineManager.VmConfigDriveOnPrimaryPool.value()) {
-                        detachAndAttachDiskForKvm(vm, dest, diskToUse);
-                    }
-                } else {
-                    detachAndAttachDiskForOtherHypervisors(vm, dest, diskToUse);
-                }
-=======
->>>>>>> 9f121f3c
             }
         }
     }
@@ -452,43 +426,6 @@
             }
         }
         return dataStore;
-    }
-
-    private void detachAndAttachDiskForKvm(VirtualMachineProfile vm, DeployDestination dest, DiskTO disk) {
-        final String WARN_MSG = "Disk may be locked as it is mounted in the VM";
-        final String isoPath = ConfigDrive.createConfigDrivePath(vm.getInstanceName());
-        AttachIsoCommand command = new AttachIsoCommand(vm.getInstanceName(), isoPath, false, CONFIGDRIVEDISKSEQ, true);
-        Answer answer = agentManager.easySend(dest.getHost().getId(), command);
-        if (!answer.getResult()) {
-            LOG.debug(WARN_MSG);
-        }
-        command = new AttachIsoCommand(vm.getInstanceName(), disk.getData().getDataStore().getUrl() + "/" + isoPath, true, CONFIGDRIVEDISKSEQ, true);
-        answer = agentManager.easySend(dest.getHost().getId(), command);
-        if (!answer.getResult()) {
-            LOG.debug(WARN_MSG);
-            throw new CloudRuntimeException("Failed to attach recreated config drive ISO");
-        }
-    }
-
-    private void detachAndAttachDiskForOtherHypervisors(VirtualMachineProfile vm, DeployDestination dest, DiskTO disk) throws ResourceUnavailableException {
-        DettachCommand cmd = new DettachCommand(disk, vm.getInstanceName());
-        try {
-            Answer result = agentManager.send(dest.getHost().getId(), cmd);
-            if (!result.getResult()) {
-                LOG.error("Failed to detach config drive ISO from VM");
-            }
-        } catch (OperationTimedoutException e) {
-            LOG.error("Operation timed-out exception: "+ e.getMessage());
-        }
-        AttachCommand command = new AttachCommand(disk, vm.getInstanceName());
-        try {
-            Answer result = agentManager.send(dest.getHost().getId(), command);
-            if (!result.getResult()) {
-                LOG.error("Failed to attach config drive ISO to VM");
-            }
-        } catch (OperationTimedoutException e) {
-            LOG.error("Operation timed-out exception: "+ e.getMessage());
-        }
     }
 
     private boolean doesVolumeStateCheckout(Volume vol) {
@@ -646,7 +583,6 @@
 
     private boolean configureConfigDriveData(final VirtualMachineProfile profile, final NicProfile nic, final DeployDestination dest) {
         final UserVmVO vm = _userVmDao.findById(profile.getId());
-
         if (vm.getType() != VirtualMachine.Type.User) {
             return false;
         }
@@ -656,16 +592,12 @@
             final String serviceOffering = _serviceOfferingDao.findByIdIncludingRemoved(vm.getId(), vm.getServiceOfferingId()).getDisplayText();
             boolean isWindows = _guestOSCategoryDao.findById(_guestOSDao.findById(vm.getGuestOSId()).getCategoryId()).getName().equalsIgnoreCase("Windows");
             String hostname = _hostDao.findById(vm.getHostId()).getName();
-<<<<<<< HEAD
-            String destHostname = VirtualMachineManager.getHypervisorHostname(hostname);
-=======
             String destHostname = null;
             if (dest.getHost() == null ) {
                 destHostname = VirtualMachineManager.getHypervisorHostname(hostname);
             } else {
                 destHostname = VirtualMachineManager.getHypervisorHostname(dest.getHost().getName());
             }
->>>>>>> 9f121f3c
             final List<String[]> vmData = _networkModel.generateVmData(vm.getUserData(), serviceOffering, vm.getDataCenterId(), vm.getInstanceName(), vm.getHostName(), vm.getId(),
                     vm.getUuid(), nic.getIPv4Address(), sshPublicKey, (String) profile.getParameter(VirtualMachineProfile.Param.VmPassword), isWindows, destHostname);
             profile.setVmData(vmData);
