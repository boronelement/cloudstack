--- conflicted
+++ resolved
@@ -342,10 +342,6 @@
     public boolean prepareMigration(NicProfile nic, Network network, VirtualMachineProfile vm, DeployDestination dest, ReservationContext context) {
         if (_networkModel.getUserDataUpdateProvider(network).getProvider().equals(Provider.ConfigDrive)) {
             LOG.trace(String.format("[prepareMigration] for vm: %s", vm.getInstanceName()));
-<<<<<<< HEAD
-            final DataStore dataStore = findDataStore(vm, dest);
-=======
->>>>>>> 029fc519
             try {
                 addPasswordAndUserdata(network, nic, vm, dest, context);
             } catch (InsufficientCapacityException | ResourceUnavailableException e) {
