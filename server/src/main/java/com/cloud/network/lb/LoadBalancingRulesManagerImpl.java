--- conflicted
+++ resolved
@@ -2336,23 +2336,13 @@
 
         _accountMgr.checkAccess(caller, null, true, loadBalancer);
 
-<<<<<<< HEAD
-        List<UserVmVO> loadBalancerInstances = new ArrayList<UserVmVO>();
-        List<String> serviceStates = new ArrayList<String>();
-        List<LoadBalancerVMMapVO> vmLoadBalancerMappings = null;
-        vmLoadBalancerMappings = _lb2VmMapDao.listByLoadBalancerId(loadBalancerId);
-        if(vmLoadBalancerMappings == null) {
-            String msg = "no VM Loadbalancer Mapping found";
-            logger.error(msg);
-=======
         List<UserVmVO> loadBalancerInstances = new ArrayList<>();
         List<String> serviceStates = new ArrayList<>();
         List<LoadBalancerVMMapVO> vmLoadBalancerMappings = _lb2VmMapDao.listByLoadBalancerId(loadBalancerId);
 
         if (vmLoadBalancerMappings == null) {
             String msg = String.format("Unable to find map of VMs related to load balancer [%s].", loadBalancerAsString);
-            s_logger.error(msg);
->>>>>>> 33e2a4dd
+            logger.error(msg);
             throw new CloudRuntimeException(msg);
         }
 
