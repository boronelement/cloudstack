// Licensed to the Apache Software Foundation (ASF) under one
// or more contributor license agreements.  See the NOTICE file
// distributed with this work for additional information
// regarding copyright ownership.  The ASF licenses this file
// to you under the Apache License, Version 2.0 (the
// "License"); you may not use this file except in compliance
// with the License.  You may obtain a copy of the License at
//
//   http://www.apache.org/licenses/LICENSE-2.0
//
// Unless required by applicable law or agreed to in writing,
// software distributed under the License is distributed on an
// "AS IS" BASIS, WITHOUT WARRANTIES OR CONDITIONS OF ANY
// KIND, either express or implied.  See the License for the
// specific language governing permissions and limitations
// under the License.
package com.cloud.network.as;

import java.security.InvalidParameterException;
import java.text.SimpleDateFormat;
import java.util.ArrayList;
import java.util.Date;
import java.util.HashMap;
import java.util.List;
import java.util.Map;
import java.util.concurrent.Executors;
import java.util.concurrent.ScheduledExecutorService;
import java.util.concurrent.TimeUnit;

import javax.inject.Inject;

import org.apache.log4j.Logger;

import com.google.gson.Gson;
import com.google.gson.reflect.TypeToken;

import org.apache.cloudstack.acl.ControlledEntity;
import org.apache.cloudstack.api.ApiConstants;
import org.apache.cloudstack.api.ApiErrorCode;
import org.apache.cloudstack.api.BaseCmd.HTTPMethod;
import org.apache.cloudstack.api.BaseListAccountResourcesCmd;
import org.apache.cloudstack.api.ServerApiException;
import org.apache.cloudstack.api.command.admin.autoscale.CreateCounterCmd;
import org.apache.cloudstack.api.command.user.autoscale.CreateAutoScalePolicyCmd;
import org.apache.cloudstack.api.command.user.autoscale.CreateAutoScaleVmGroupCmd;
import org.apache.cloudstack.api.command.user.autoscale.CreateAutoScaleVmProfileCmd;
import org.apache.cloudstack.api.command.user.autoscale.CreateConditionCmd;
import org.apache.cloudstack.api.command.user.autoscale.ListAutoScalePoliciesCmd;
import org.apache.cloudstack.api.command.user.autoscale.ListAutoScaleVmGroupsCmd;
import org.apache.cloudstack.api.command.user.autoscale.ListAutoScaleVmProfilesCmd;
import org.apache.cloudstack.api.command.user.autoscale.ListConditionsCmd;
import org.apache.cloudstack.api.command.user.autoscale.ListCountersCmd;
import org.apache.cloudstack.api.command.user.autoscale.UpdateAutoScalePolicyCmd;
import org.apache.cloudstack.api.command.user.autoscale.UpdateAutoScaleVmGroupCmd;
import org.apache.cloudstack.api.command.user.autoscale.UpdateAutoScaleVmProfileCmd;
import org.apache.cloudstack.api.command.user.vm.DeployVMCmd;
import org.apache.cloudstack.config.ApiServiceConfiguration;
import org.apache.cloudstack.context.CallContext;
import org.apache.cloudstack.framework.config.dao.ConfigurationDao;

import com.cloud.api.ApiDBUtils;
import com.cloud.api.dispatch.DispatchChainFactory;
import com.cloud.api.dispatch.DispatchTask;
import com.cloud.configuration.ConfigurationManager;
import com.cloud.dc.DataCenter;
import com.cloud.dc.DataCenter.NetworkType;
import com.cloud.dc.dao.DataCenterDao;
import com.cloud.event.ActionEvent;
import com.cloud.event.EventTypes;
import com.cloud.exception.ConcurrentOperationException;
import com.cloud.exception.InsufficientCapacityException;
import com.cloud.exception.InsufficientServerCapacityException;
import com.cloud.exception.InvalidParameterValueException;
import com.cloud.exception.ResourceAllocationException;
import com.cloud.exception.ResourceInUseException;
import com.cloud.exception.ResourceUnavailableException;
import com.cloud.hypervisor.Hypervisor.HypervisorType;
import com.cloud.network.Network.Capability;
import com.cloud.network.Network.IpAddresses;
import com.cloud.network.as.AutoScaleCounter.AutoScaleCounterParam;
import com.cloud.network.as.dao.AutoScalePolicyConditionMapDao;
import com.cloud.network.as.dao.AutoScalePolicyDao;
import com.cloud.network.as.dao.AutoScaleVmGroupDao;
import com.cloud.network.as.dao.AutoScaleVmGroupPolicyMapDao;
import com.cloud.network.as.dao.AutoScaleVmGroupVmMapDao;
import com.cloud.network.as.dao.AutoScaleVmProfileDao;
import com.cloud.network.as.dao.ConditionDao;
import com.cloud.network.as.dao.CounterDao;
import com.cloud.network.dao.IPAddressDao;
import com.cloud.network.dao.LoadBalancerDao;
import com.cloud.network.dao.LoadBalancerVMMapDao;
import com.cloud.network.dao.LoadBalancerVMMapVO;
import com.cloud.network.dao.LoadBalancerVO;
import com.cloud.network.dao.NetworkDao;
import com.cloud.network.lb.LoadBalancingRulesManager;
import com.cloud.network.lb.LoadBalancingRulesService;
import com.cloud.offering.ServiceOffering;
import com.cloud.projects.Project.ListProjectResourcesCriteria;
import com.cloud.template.TemplateManager;
import com.cloud.template.VirtualMachineTemplate;
import com.cloud.user.Account;
import com.cloud.user.AccountManager;
import com.cloud.user.AccountService;
import com.cloud.user.User;
import com.cloud.user.dao.AccountDao;
import com.cloud.user.dao.UserDao;
import com.cloud.uservm.UserVm;
import com.cloud.utils.Pair;
import com.cloud.utils.Ternary;
import com.cloud.utils.component.ComponentContext;
import com.cloud.utils.component.ManagerBase;
import com.cloud.utils.db.DB;
import com.cloud.utils.db.EntityManager;
import com.cloud.utils.db.Filter;
import com.cloud.utils.db.GenericDao;
import com.cloud.utils.db.JoinBuilder;
import com.cloud.utils.db.SearchBuilder;
import com.cloud.utils.db.SearchCriteria;
import com.cloud.utils.db.TransactionCallback;
import com.cloud.utils.db.SearchCriteria.Op;
import com.cloud.utils.db.Transaction;
import com.cloud.utils.db.TransactionStatus;
import com.cloud.utils.net.NetUtils;
import com.cloud.vm.UserVmManager;
import com.cloud.vm.UserVmService;

public class AutoScaleManagerImpl<Type> extends ManagerBase implements AutoScaleManager, AutoScaleService {
    private static final Logger s_logger = Logger.getLogger(AutoScaleManagerImpl.class);
    private ScheduledExecutorService _executor = Executors.newScheduledThreadPool(1);

    @Inject
    protected DispatchChainFactory dispatchChainFactory = null;
    @Inject
    EntityManager _entityMgr;
    @Inject
    AccountDao _accountDao;
    @Inject
    AccountManager _accountMgr;
    @Inject
    ConfigurationManager _configMgr;
    @Inject
    TemplateManager _templateMgr;
    @Inject
    LoadBalancingRulesManager _lbRulesMgr;
    @Inject
    NetworkDao _networkDao;
    @Inject
    CounterDao _counterDao;
    @Inject
    ConditionDao _conditionDao;
    @Inject
    LoadBalancerVMMapDao _lb2VmMapDao;
    @Inject
    LoadBalancerDao _lbDao;
    @Inject
    AutoScaleVmProfileDao _autoScaleVmProfileDao;
    @Inject
    AutoScalePolicyDao _autoScalePolicyDao;
    @Inject
    AutoScalePolicyConditionMapDao _autoScalePolicyConditionMapDao;
    @Inject
    AutoScaleVmGroupDao _autoScaleVmGroupDao;
    @Inject
    AutoScaleVmGroupPolicyMapDao _autoScaleVmGroupPolicyMapDao;
    @Inject
    AutoScaleVmGroupVmMapDao _autoScaleVmGroupVmMapDao;
    @Inject
    DataCenterDao _dcDao = null;
    @Inject
    UserDao _userDao;
    @Inject
    ConfigurationDao _configDao;
    @Inject
    IPAddressDao _ipAddressDao;
    @Inject
    AccountService _accountService;
    @Inject
    UserVmService _userVmService;
    @Inject
    UserVmManager _userVmManager;
    @Inject
    LoadBalancerVMMapDao _lbVmMapDao;
    @Inject
    LoadBalancingRulesService _loadBalancingRulesService;

    public List<AutoScaleCounter> getSupportedAutoScaleCounters(long networkid) {
        String capability = _lbRulesMgr.getLBCapability(networkid, Capability.AutoScaleCounters.getName());
        if (capability == null) {
            return null;
        }
        Gson gson = new Gson();
        java.lang.reflect.Type listType = new TypeToken<List<AutoScaleCounter>>() {
        }.getType();
        List<AutoScaleCounter> result = gson.fromJson(capability, listType);
        return result;
    }

    public void validateAutoScaleCounters(long networkid, List<Counter> counters, List<Pair<String, String>> counterParamPassed) {
        List<AutoScaleCounter> supportedCounters = getSupportedAutoScaleCounters(networkid);
        if (supportedCounters == null) {
            throw new InvalidParameterException("AutoScale is not supported in the network");
        }
        for (Counter counter : counters) {
            String counterName = counter.getSource().name().toString();
            boolean isCounterSupported = false;
            for (AutoScaleCounter autoScaleCounter : supportedCounters) {
                if (autoScaleCounter.getName().equals(counterName)) {
                    isCounterSupported = true;
                    List<AutoScaleCounterParam> counterParams = autoScaleCounter.getParamList();
                    for (AutoScaleCounterParam autoScaleCounterParam : counterParams) {
                        boolean isRequiredParameter = autoScaleCounterParam.getRequired();
                        if (isRequiredParameter) {
                            boolean isRequiredParamPresent = false;
                            for (Pair<String, String> pair : counterParamPassed) {
                                if (pair.first().equals(autoScaleCounterParam.getParamName()))
                                    isRequiredParamPresent = true;

                            }
                            if (!isRequiredParamPresent) {
                                throw new InvalidParameterException("Parameter " + autoScaleCounterParam.getParamName() + " has to be set in AutoScaleVmProfile's " +
                                    ApiConstants.COUNTERPARAM_LIST);
                            }
                        }
                    }
                    break;
                }
            }
            if (!isCounterSupported) {
                throw new InvalidParameterException("AutoScale counter with source='" + counter.getSource().name() + "' is not supported " + "in the network");
            }
        }
    }

    private <VO extends ControlledEntity> VO getEntityInDatabase(Account caller, String paramName, Long id, GenericDao<VO, Long> dao) {

        VO vo = dao.findById(id);

        if (vo == null) {
            throw new InvalidParameterValueException("Unable to find " + paramName);
        }

        _accountMgr.checkAccess(caller, null, false, (ControlledEntity)vo);

        return vo;
    }

    private boolean isAutoScaleScaleUpPolicy(AutoScalePolicy policyVO) {
        return policyVO.getAction().equals("scaleup");
    }

    private List<AutoScalePolicyVO> getAutoScalePolicies(String paramName, List<Long> policyIds, List<Counter> counters, int interval, boolean scaleUpPolicies) {
        SearchBuilder<AutoScalePolicyVO> policySearch = _autoScalePolicyDao.createSearchBuilder();
        policySearch.and("ids", policySearch.entity().getId(), Op.IN);
        policySearch.done();
        SearchCriteria<AutoScalePolicyVO> sc = policySearch.create();

        sc.setParameters("ids", policyIds.toArray(new Object[0]));
        List<AutoScalePolicyVO> policies = _autoScalePolicyDao.search(sc, null);

        int prevQuietTime = 0;

        for (AutoScalePolicyVO policy : policies) {
            int quietTime = policy.getQuietTime();
            if (prevQuietTime == 0) {
                prevQuietTime = quietTime;
            }
            int duration = policy.getDuration();
            if (duration < interval) {
                throw new InvalidParameterValueException("duration : " + duration + " specified in a policy cannot be less than vm group's interval : " + interval);
            }

            if (quietTime != prevQuietTime) {
                throw new InvalidParameterValueException("quietTime should be same for all the policies specified in " + paramName);
            }

            if (scaleUpPolicies) {
                if (!isAutoScaleScaleUpPolicy(policy)) {
                    throw new InvalidParameterValueException("Only scaleup policies can be specified in scaleuppolicyids");
                }
            } else {
                if (isAutoScaleScaleUpPolicy(policy)) {
                    throw new InvalidParameterValueException("Only scaledown policies can be specified in scaledownpolicyids");
                }
            }
            List<AutoScalePolicyConditionMapVO> policyConditionMapVOs = _autoScalePolicyConditionMapDao.listByAll(policy.getId(), null);
            for (AutoScalePolicyConditionMapVO policyConditionMapVO : policyConditionMapVOs) {
                long conditionid = policyConditionMapVO.getConditionId();
                Condition condition = _conditionDao.findById(conditionid);
                Counter counter = _counterDao.findById(condition.getCounterid());
                counters.add(counter);
            }
        }
        return policies;
    }

    @DB
    protected AutoScaleVmProfileVO checkValidityAndPersist(AutoScaleVmProfileVO vmProfile) {
        long templateId = vmProfile.getTemplateId();
        long autoscaleUserId = vmProfile.getAutoScaleUserId();
        int destroyVmGraceperiod = vmProfile.getDestroyVmGraceperiod();

        VirtualMachineTemplate template = _entityMgr.findById(VirtualMachineTemplate.class, templateId);
        // Make sure a valid template ID was specified
        if (template == null) {
            throw new InvalidParameterValueException("Unable to use the given template.");
        }

        if (destroyVmGraceperiod < 0) {
            throw new InvalidParameterValueException("Destroy Vm Grace Period cannot be less than 0.");
        }

        User user = _userDao.findById(autoscaleUserId);
        if (user.getAccountId() != vmProfile.getAccountId()) {
            throw new InvalidParameterValueException("AutoScale User id does not belong to the same account");
        }

        String apiKey = user.getApiKey();
        String secretKey = user.getSecretKey();
        String csUrl = ApiServiceConfiguration.ApiServletPath.value();

        if (apiKey == null) {
            throw new InvalidParameterValueException("apiKey for user: " + user.getUsername() + " is empty. Please generate it");
        }

        if (secretKey == null) {
            throw new InvalidParameterValueException("secretKey for user: " + user.getUsername() + " is empty. Please generate it");
        }

        if (csUrl == null || csUrl.contains("localhost")) {
            throw new InvalidParameterValueException("Global setting endpointe.url has to be set to the Management Server's API end point");
        }

        vmProfile = _autoScaleVmProfileDao.persist(vmProfile);

        return vmProfile;
    }

    @Override
    @ActionEvent(eventType = EventTypes.EVENT_AUTOSCALEVMPROFILE_CREATE, eventDescription = "creating autoscale vm profile", create = true)
    public AutoScaleVmProfile createAutoScaleVmProfile(CreateAutoScaleVmProfileCmd cmd) {

        Account owner = _accountDao.findById(cmd.getAccountId());
        Account caller = CallContext.current().getCallingAccount();
        _accountMgr.checkAccess(caller, null, true, owner);

        long zoneId = cmd.getZoneId();
        long serviceOfferingId = cmd.getServiceOfferingId();
        long autoscaleUserId = cmd.getAutoscaleUserId();

        DataCenter zone = _entityMgr.findById(DataCenter.class, zoneId);

        if (zone == null) {
            throw new InvalidParameterValueException("Unable to find zone by id");
        }

        ServiceOffering serviceOffering = _entityMgr.findById(ServiceOffering.class, serviceOfferingId);
        if (serviceOffering == null) {
            throw new InvalidParameterValueException("Unable to find service offering by id");
        }

        // validations
        HashMap<String, String> deployParams = cmd.getDeployParamMap();
        if (deployParams.containsKey("networks") && deployParams.get("networks").length() > 0) {
            throw new InvalidParameterValueException(
                "'networks' is not a valid parameter, network for an AutoScaled VM is chosen automatically. An autoscaled VM is deployed in the loadbalancer's network");
        }
        /*
         * Just for making sure the values are right in other deploy params.
         * For ex. if projectId is given as a string instead of an long value, this
         * will be throwing an error.
         */
        dispatchChainFactory.getStandardDispatchChain().dispatch(new DispatchTask(ComponentContext.inject(DeployVMCmd.class), deployParams));

        AutoScaleVmProfileVO profileVO =
            new AutoScaleVmProfileVO(cmd.getZoneId(), cmd.getDomainId(), cmd.getAccountId(), cmd.getServiceOfferingId(), cmd.getTemplateId(), cmd.getOtherDeployParams(),
                cmd.getCounterParamList(), cmd.getDestroyVmGraceperiod(), autoscaleUserId);

        if (cmd.getDisplay() != null) {
            profileVO.setDisplay(cmd.getDisplay());
        }

        profileVO = checkValidityAndPersist(profileVO);
        s_logger.info("Successfully create AutoScale Vm Profile with Id: " + profileVO.getId());

        return profileVO;
    }

    @Override
    @ActionEvent(eventType = EventTypes.EVENT_AUTOSCALEVMPROFILE_UPDATE, eventDescription = "updating autoscale vm profile")
    public AutoScaleVmProfile updateAutoScaleVmProfile(UpdateAutoScaleVmProfileCmd cmd) {
        Long profileId = cmd.getId();
        Long templateId = cmd.getTemplateId();
        Long autoscaleUserId = cmd.getAutoscaleUserId();
        Map counterParamList = cmd.getCounterParamList();

        Integer destroyVmGraceperiod = cmd.getDestroyVmGraceperiod();

        AutoScaleVmProfileVO vmProfile = getEntityInDatabase(CallContext.current().getCallingAccount(), "Auto Scale Vm Profile", profileId, _autoScaleVmProfileDao);

        boolean physicalParameterUpdate = (templateId != null || autoscaleUserId != null || counterParamList != null || destroyVmGraceperiod != null);

        if (templateId != null) {
            vmProfile.setTemplateId(templateId);
        }

        if (autoscaleUserId != null) {
            vmProfile.setAutoscaleUserId(autoscaleUserId);
        }

        if (counterParamList != null) {
            vmProfile.setCounterParamsForUpdate(counterParamList);
        }

        if (destroyVmGraceperiod != null) {
            vmProfile.setDestroyVmGraceperiod(destroyVmGraceperiod);
        }

        if (cmd.getCustomId() != null) {
            vmProfile.setUuid(cmd.getCustomId());
        }

        if (cmd.getDisplay() != null) {
            vmProfile.setDisplay(cmd.getDisplay());
        }

        List<AutoScaleVmGroupVO> vmGroupList = _autoScaleVmGroupDao.listByAll(null, profileId);
        for (AutoScaleVmGroupVO vmGroupVO : vmGroupList) {
            if (physicalParameterUpdate && !vmGroupVO.getState().equals(AutoScaleVmGroup.State_Disabled)) {
                throw new InvalidParameterValueException("The AutoScale Vm Profile can be updated only if the Vm Group it is associated with is disabled in state");
            }
        }

        vmProfile = checkValidityAndPersist(vmProfile);
        s_logger.info("Updated Auto Scale Vm Profile id:" + vmProfile.getId());

        return vmProfile;
    }

    @Override
    @ActionEvent(eventType = EventTypes.EVENT_AUTOSCALEVMPROFILE_DELETE, eventDescription = "deleting autoscale vm profile")
    public boolean deleteAutoScaleVmProfile(long id) {
        /* Check if entity is in database */
        getEntityInDatabase(CallContext.current().getCallingAccount(), "AutoScale Vm Profile", id, _autoScaleVmProfileDao);
        if (_autoScaleVmGroupDao.isProfileInUse(id)) {
            throw new InvalidParameterValueException("Cannot delete AutoScale Vm Profile when it is in use by one more vm groups");
        }
        boolean success = _autoScaleVmProfileDao.remove(id);
        if (success) {
            s_logger.info("Successfully deleted AutoScale Vm Profile with Id: " + id);
        }
        return success;
    }

    @Override
    public List<? extends AutoScaleVmProfile> listAutoScaleVmProfiles(ListAutoScaleVmProfilesCmd cmd) {
        Long id = cmd.getId();
        Long templateId = cmd.getTemplateId();
        String otherDeployParams = cmd.getOtherDeployParams();
        Long serviceOffId = cmd.getServiceOfferingId();
        Long zoneId = cmd.getZoneId();
        Boolean display = cmd.getDisplay();

        SearchWrapper<AutoScaleVmProfileVO> searchWrapper = new SearchWrapper<AutoScaleVmProfileVO>(_autoScaleVmProfileDao, AutoScaleVmProfileVO.class, cmd, cmd.getId());
        SearchBuilder<AutoScaleVmProfileVO> sb = searchWrapper.getSearchBuilder();

        sb.and("id", sb.entity().getId(), SearchCriteria.Op.EQ);
        sb.and("templateId", sb.entity().getTemplateId(), SearchCriteria.Op.EQ);
        sb.and("serviceOfferingId", sb.entity().getServiceOfferingId(), SearchCriteria.Op.EQ);
        sb.and("otherDeployParams", sb.entity().getOtherDeployParams(), SearchCriteria.Op.LIKE);
        sb.and("zoneId", sb.entity().getZoneId(), SearchCriteria.Op.EQ);
        sb.and("display", sb.entity().isDisplay(), SearchCriteria.Op.EQ);
        SearchCriteria<AutoScaleVmProfileVO> sc = searchWrapper.buildSearchCriteria();

        if (id != null) {
            sc.setParameters("id", id);
        }
        if (templateId != null) {
            sc.setParameters("templateId", templateId);
        }
        if (otherDeployParams != null) {
            sc.addAnd("otherDeployParams", SearchCriteria.Op.LIKE, "%" + otherDeployParams + "%");
        }

        if (serviceOffId != null) {
            sc.setParameters("serviceOfferingId", serviceOffId);
        }

        if (zoneId != null) {
            sc.setParameters("zoneId", zoneId);
        }

        if (display != null) {
            sc.setParameters("display", display);
        }

        return searchWrapper.search();
    }

    @DB
    protected AutoScalePolicyVO checkValidityAndPersist(final AutoScalePolicyVO autoScalePolicyVOFinal, final List<Long> conditionIds) {
        final int duration = autoScalePolicyVOFinal.getDuration();
        final int quietTime = autoScalePolicyVOFinal.getQuietTime();

        if (duration < 0) {
            throw new InvalidParameterValueException("duration is an invalid value: " + duration);
        }

        if (quietTime < 0) {
            throw new InvalidParameterValueException("quiettime is an invalid value: " + quietTime);
        }

        return Transaction.execute(new TransactionCallback<AutoScalePolicyVO>() {
            @Override
            public AutoScalePolicyVO doInTransaction(TransactionStatus status) {
                AutoScalePolicyVO autoScalePolicyVO = _autoScalePolicyDao.persist(autoScalePolicyVOFinal);

                if (conditionIds != null) {
                    SearchBuilder<ConditionVO> conditionsSearch = _conditionDao.createSearchBuilder();
                    conditionsSearch.and("ids", conditionsSearch.entity().getId(), Op.IN);
                    conditionsSearch.done();
                    SearchCriteria<ConditionVO> sc = conditionsSearch.create();

                    sc.setParameters("ids", conditionIds.toArray(new Object[0]));
                    List<ConditionVO> conditions = _conditionDao.search(sc, null);

                    ControlledEntity[] sameOwnerEntities = conditions.toArray(new ControlledEntity[conditions.size() + 1]);
                    sameOwnerEntities[sameOwnerEntities.length - 1] = autoScalePolicyVO;
                    _accountMgr.checkAccess(CallContext.current().getCallingAccount(), null, true, sameOwnerEntities);

                    if (conditionIds.size() != conditions.size()) {
                        // TODO report the condition id which could not be found
                        throw new InvalidParameterValueException("Unable to find the condition specified");
                    }

                    ArrayList<Long> counterIds = new ArrayList<Long>();
                    for (ConditionVO condition : conditions) {
                        if (counterIds.contains(condition.getCounterid())) {
                            throw new InvalidParameterValueException(
                                "atleast two conditions in the conditionids have the same counter. It is not right to apply two different conditions for the same counter");
                        }
                        counterIds.add(condition.getCounterid());
                    }

                    /* For update case remove the existing mappings and create fresh ones */
                    _autoScalePolicyConditionMapDao.removeByAutoScalePolicyId(autoScalePolicyVO.getId());

                    for (Long conditionId : conditionIds) {
                        AutoScalePolicyConditionMapVO policyConditionMapVO = new AutoScalePolicyConditionMapVO(autoScalePolicyVO.getId(), conditionId);
                        _autoScalePolicyConditionMapDao.persist(policyConditionMapVO);
                    }
                }

                return autoScalePolicyVO;
            }
        });
    }

    @Override
    @ActionEvent(eventType = EventTypes.EVENT_AUTOSCALEPOLICY_CREATE, eventDescription = "creating autoscale policy", create = true)
    public AutoScalePolicy createAutoScalePolicy(CreateAutoScalePolicyCmd cmd) {

        int duration = cmd.getDuration();
        Integer quietTime = cmd.getQuietTime();
        String action = cmd.getAction();

        if (quietTime == null) {
            quietTime = NetUtils.DEFAULT_AUTOSCALE_POLICY_QUIET_TIME;
        }

        action = action.toLowerCase();
        if (!NetUtils.isValidAutoScaleAction(action)) {
            throw new InvalidParameterValueException("action is invalid, only 'scaleup' and 'scaledown' is supported");
        }

        AutoScalePolicyVO policyVO = new AutoScalePolicyVO(cmd.getDomainId(), cmd.getAccountId(), duration, quietTime, null, action);

        policyVO = checkValidityAndPersist(policyVO, cmd.getConditionIds());
        s_logger.info("Successfully created AutoScale Policy with Id: " + policyVO.getId());
        return policyVO;
    }

    @Override
    @DB
    @ActionEvent(eventType = EventTypes.EVENT_AUTOSCALEPOLICY_DELETE, eventDescription = "deleting autoscale policy")
    public boolean deleteAutoScalePolicy(final long id) {
        /* Check if entity is in database */
        getEntityInDatabase(CallContext.current().getCallingAccount(), "AutoScale Policy", id, _autoScalePolicyDao);

        if (_autoScaleVmGroupPolicyMapDao.isAutoScalePolicyInUse(id)) {
            throw new InvalidParameterValueException("Cannot delete AutoScale Policy when it is in use by one or more AutoScale Vm Groups");
        }

        return Transaction.execute(new TransactionCallback<Boolean>() {
            @Override
            public Boolean doInTransaction(TransactionStatus status) {
                boolean success = true;
                success = _autoScalePolicyDao.remove(id);
                if (!success) {
                    s_logger.warn("Failed to remove AutoScale Policy db object");
                    return false;
                }
                success = _autoScalePolicyConditionMapDao.removeByAutoScalePolicyId(id);
                if (!success) {
                    s_logger.warn("Failed to remove AutoScale Policy Condition mappings");
                    return false;
                }
                s_logger.info("Successfully deleted autoscale policy id : " + id);

                return success;
            }
        });
    }

    public void checkCallerAccess(String accountName, Long domainId) {
        Account caller = CallContext.current().getCallingAccount();
        Account owner = _accountDao.findActiveAccount(accountName, domainId);
        if (owner == null) {
            List<String> idList = new ArrayList<String>();
            idList.add(ApiDBUtils.findDomainById(domainId).getUuid());
            throw new InvalidParameterValueException("Unable to find account " + accountName + " in domain with specifed domainId");
        }
        _accountMgr.checkAccess(caller, null, false, owner);
    }

    private class SearchWrapper<VO extends ControlledEntity> {
        GenericDao<VO, Long> dao;
        SearchBuilder<VO> searchBuilder;
        SearchCriteria<VO> searchCriteria;
        Long domainId;
        boolean isRecursive;
        List<Long> permittedAccounts = new ArrayList<Long>();
        ListProjectResourcesCriteria listProjectResourcesCriteria;
        Filter searchFilter;

        public SearchWrapper(GenericDao<VO, Long> dao, Class<VO> entityClass, BaseListAccountResourcesCmd cmd, Long id)
        {
            this.dao = dao;
            this.searchBuilder = dao.createSearchBuilder();
            domainId = cmd.getDomainId();
            String accountName = cmd.getAccountName();
            isRecursive = cmd.isRecursive();
            boolean listAll = cmd.listAll();
            long startIndex = cmd.getStartIndex();
            long pageSizeVal = cmd.getPageSizeVal();
            Account caller = CallContext.current().getCallingAccount();

            Ternary<Long, Boolean, ListProjectResourcesCriteria> domainIdRecursiveListProject = new Ternary<Long, Boolean,
                    ListProjectResourcesCriteria>(domainId, isRecursive, null);
            _accountMgr.buildACLSearchParameters(caller, id, accountName, null, permittedAccounts, domainIdRecursiveListProject,
                    listAll, false);
            domainId = domainIdRecursiveListProject.first();
            isRecursive = domainIdRecursiveListProject.second();
            ListProjectResourcesCriteria listProjectResourcesCriteria = domainIdRecursiveListProject.third();
            _accountMgr.buildACLSearchBuilder(searchBuilder, domainId, isRecursive, permittedAccounts, listProjectResourcesCriteria);
            searchFilter = new Filter(entityClass, "id", false, startIndex, pageSizeVal);
        }

        public SearchBuilder<VO> getSearchBuilder() {
            return searchBuilder;
        }

        public SearchCriteria<VO> buildSearchCriteria() {
            searchCriteria = searchBuilder.create();
            _accountMgr.buildACLSearchCriteria(searchCriteria, domainId, isRecursive, permittedAccounts, listProjectResourcesCriteria);
            return searchCriteria;
        }

        public List<VO> search() {
            return dao.search(searchCriteria, searchFilter);
        }
    }

    @Override
    public List<? extends AutoScalePolicy> listAutoScalePolicies(ListAutoScalePoliciesCmd cmd) {
        SearchWrapper<AutoScalePolicyVO> searchWrapper = new SearchWrapper<AutoScalePolicyVO>(_autoScalePolicyDao, AutoScalePolicyVO.class, cmd, cmd.getId());
        SearchBuilder<AutoScalePolicyVO> sb = searchWrapper.getSearchBuilder();
        Long id = cmd.getId();
        Long conditionId = cmd.getConditionId();
        String action = cmd.getAction();
        Long vmGroupId = cmd.getVmGroupId();

        sb.and("id", sb.entity().getId(), SearchCriteria.Op.EQ);
        sb.and("action", sb.entity().getAction(), SearchCriteria.Op.EQ);

        if (conditionId != null) {
            SearchBuilder<AutoScalePolicyConditionMapVO> asPolicyConditionSearch = _autoScalePolicyConditionMapDao.createSearchBuilder();
            asPolicyConditionSearch.and("conditionId", asPolicyConditionSearch.entity().getConditionId(), SearchCriteria.Op.EQ);
            sb.join("asPolicyConditionSearch", asPolicyConditionSearch, sb.entity().getId(), asPolicyConditionSearch.entity().getPolicyId(), JoinBuilder.JoinType.INNER);
        }

        if (vmGroupId != null) {
            SearchBuilder<AutoScaleVmGroupPolicyMapVO> asVmGroupPolicySearch = _autoScaleVmGroupPolicyMapDao.createSearchBuilder();
            asVmGroupPolicySearch.and("vmGroupId", asVmGroupPolicySearch.entity().getVmGroupId(), SearchCriteria.Op.EQ);
            sb.join("asVmGroupPolicySearch", asVmGroupPolicySearch, sb.entity().getId(), asVmGroupPolicySearch.entity().getPolicyId(), JoinBuilder.JoinType.INNER);
        }

        SearchCriteria<AutoScalePolicyVO> sc = searchWrapper.buildSearchCriteria();

        if (id != null) {
            sc.setParameters("id", id);
        }

        if (action != null) {
            sc.setParameters("action", action);
        }

        if (conditionId != null) {
            sc.setJoinParameters("asPolicyConditionSearch", "conditionId", conditionId);
        }

        if (vmGroupId != null) {
            sc.setJoinParameters("asVmGroupPolicySearch", "vmGroupId", vmGroupId);
        }

        return searchWrapper.search();
    }

    @Override
    @ActionEvent(eventType = EventTypes.EVENT_AUTOSCALEPOLICY_UPDATE, eventDescription = "updating autoscale policy")
    public AutoScalePolicy updateAutoScalePolicy(UpdateAutoScalePolicyCmd cmd) {
        Long policyId = cmd.getId();
        Integer duration = cmd.getDuration();
        Integer quietTime = cmd.getQuietTime();
        List<Long> conditionIds = cmd.getConditionIds();
        AutoScalePolicyVO policy = getEntityInDatabase(CallContext.current().getCallingAccount(), "Auto Scale Policy", policyId, _autoScalePolicyDao);

        if (duration != null) {
            policy.setDuration(duration);
        }

        if (quietTime != null) {
            policy.setQuietTime(quietTime);
        }

        List<AutoScaleVmGroupPolicyMapVO> vmGroupPolicyList = _autoScaleVmGroupPolicyMapDao.listByPolicyId(policyId);
        for (AutoScaleVmGroupPolicyMapVO vmGroupPolicy : vmGroupPolicyList) {
            AutoScaleVmGroupVO vmGroupVO = _autoScaleVmGroupDao.findById(vmGroupPolicy.getVmGroupId());
            if (vmGroupVO == null) {
                s_logger.warn("Stale database entry! There is an entry in VmGroupPolicyMap but the vmGroup is missing:" + vmGroupPolicy.getVmGroupId());

                continue;

            }
            if (!vmGroupVO.getState().equals(AutoScaleVmGroup.State_Disabled)) {
                throw new InvalidParameterValueException("The AutoScale Policy can be updated only if the Vm Group it is associated with is disabled in state");
            }
            if (policy.getDuration() < vmGroupVO.getInterval()) {
                throw new InvalidParameterValueException("duration is less than the associated AutoScaleVmGroup's interval");
            }
        }

        policy = checkValidityAndPersist(policy, conditionIds);
        s_logger.info("Successfully updated Auto Scale Policy id:" + policyId);
        return policy;
    }

    @Override
    @ActionEvent(eventType = EventTypes.EVENT_AUTOSCALEVMGROUP_CREATE, eventDescription = "creating autoscale vm group", create = true)
    public AutoScaleVmGroup createAutoScaleVmGroup(CreateAutoScaleVmGroupCmd cmd) {
        int minMembers = cmd.getMinMembers();
        int maxMembers = cmd.getMaxMembers();
        Integer interval = cmd.getInterval();
        Boolean forDisplay = cmd.getDisplay();

        if (interval == null) {
            interval = NetUtils.DEFAULT_AUTOSCALE_POLICY_INTERVAL_TIME;
        }

        LoadBalancerVO loadBalancer = getEntityInDatabase(CallContext.current().getCallingAccount(), ApiConstants.LBID, cmd.getLbRuleId(), _lbDao);

        Long zoneId = _ipAddressDao.findById(loadBalancer.getSourceIpAddressId()).getDataCenterId();

        if (_autoScaleVmGroupDao.isAutoScaleLoadBalancer(loadBalancer.getId())) {
            throw new InvalidParameterValueException("an AutoScaleVmGroup is already attached to the lb rule, the existing vm group has to be first deleted");
        }

        if (_lb2VmMapDao.isVmAttachedToLoadBalancer(loadBalancer.getId())) {
            throw new InvalidParameterValueException(
                "there are Vms already bound to the specified LoadBalancing Rule. User bound Vms and AutoScaled Vm Group cannot co-exist on a Load Balancing Rule");
        }

        AutoScaleVmGroupVO vmGroupVO = new AutoScaleVmGroupVO(cmd.getLbRuleId(), zoneId, loadBalancer.getDomainId(), loadBalancer.getAccountId(), minMembers, maxMembers,
            loadBalancer.getDefaultPortStart(), interval, null, cmd.getProfileId(), AutoScaleVmGroup.State_New);

        if (forDisplay != null) {
            vmGroupVO.setDisplay(forDisplay);
        }

        vmGroupVO = checkValidityAndPersist(vmGroupVO, cmd.getScaleUpPolicyIds(), cmd.getScaleDownPolicyIds());
        s_logger.info("Successfully created Autoscale Vm Group with Id: " + vmGroupVO.getId());

        return vmGroupVO;
    }

    @Override
    @ActionEvent(eventType = EventTypes.EVENT_AUTOSCALEVMGROUP_CREATE, eventDescription = "creating autoscale vm group", async = true)
    public boolean configureAutoScaleVmGroup(CreateAutoScaleVmGroupCmd cmd) throws ResourceUnavailableException {
        return configureAutoScaleVmGroup(cmd.getEntityId(), AutoScaleVmGroup.State_New);
    }

    public boolean isLoadBalancerBasedAutoScaleVmGroup(AutoScaleVmGroup vmGroup) {
        return vmGroup.getLoadBalancerId() != null;
    }

    private boolean configureAutoScaleVmGroup(long vmGroupid, String currentState) throws ResourceUnavailableException {
        AutoScaleVmGroup vmGroup = _autoScaleVmGroupDao.findById(vmGroupid);

        if (isLoadBalancerBasedAutoScaleVmGroup(vmGroup)) {
            try {
                return _lbRulesMgr.configureLbAutoScaleVmGroup(vmGroupid, currentState);
            } catch (ResourceUnavailableException re) {
                throw re;
            } catch (Exception e) {
                s_logger.warn("Exception during configureLbAutoScaleVmGroup in lb rules manager", e);
                return false;
            }
        }

        // This should never happen, because today loadbalancerruleid is manadatory for AutoScaleVmGroup.
        throw new InvalidParameterValueException("Only LoadBalancer based AutoScale is supported");
    }

    @Override
    @DB
    @ActionEvent(eventType = EventTypes.EVENT_AUTOSCALEVMGROUP_DELETE, eventDescription = "deleting autoscale vm group", async = true)
    public boolean deleteAutoScaleVmGroup(final long id) {
        AutoScaleVmGroupVO autoScaleVmGroupVO = getEntityInDatabase(CallContext.current().getCallingAccount(), "AutoScale Vm Group", id, _autoScaleVmGroupDao);

        if (autoScaleVmGroupVO.getState().equals(AutoScaleVmGroup.State_New)) {
            /* This condition is for handling failures during creation command */
            return _autoScaleVmGroupDao.remove(id);
        }
        String bakupState = autoScaleVmGroupVO.getState();
        autoScaleVmGroupVO.setState(AutoScaleVmGroup.State_Revoke);
        _autoScaleVmGroupDao.persist(autoScaleVmGroupVO);
        boolean success = false;

        try {
            success = configureAutoScaleVmGroup(id, bakupState);
        } catch (ResourceUnavailableException e) {
            autoScaleVmGroupVO.setState(bakupState);
            _autoScaleVmGroupDao.persist(autoScaleVmGroupVO);
        } finally {
            if (!success) {
                s_logger.warn("Could not delete AutoScale Vm Group id : " + id);
                return false;
            }
        }

        return Transaction.execute(new TransactionCallback<Boolean>() {
            @Override
            public Boolean doInTransaction(TransactionStatus status) {
                boolean success = _autoScaleVmGroupDao.remove(id);

                if (!success) {
                    s_logger.warn("Failed to remove AutoScale Group db object");
                    return false;
                }

                success = _autoScaleVmGroupPolicyMapDao.removeByGroupId(id);
                if (!success) {
                    s_logger.warn("Failed to remove AutoScale Group Policy mappings");
                    return false;
                }

                s_logger.info("Successfully deleted autoscale vm group id : " + id);
                return success; // Successfull
            }
        });

    }

    @Override
    public List<? extends AutoScaleVmGroup> listAutoScaleVmGroups(ListAutoScaleVmGroupsCmd cmd) {
        Long id = cmd.getId();
        Long policyId = cmd.getPolicyId();
        Long loadBalancerId = cmd.getLoadBalancerId();
        Long profileId = cmd.getProfileId();
        Long zoneId = cmd.getZoneId();
        Boolean forDisplay = cmd.getDisplay();

        SearchWrapper<AutoScaleVmGroupVO> searchWrapper = new SearchWrapper<AutoScaleVmGroupVO>(_autoScaleVmGroupDao, AutoScaleVmGroupVO.class, cmd, cmd.getId());
        SearchBuilder<AutoScaleVmGroupVO> sb = searchWrapper.getSearchBuilder();

        sb.and("id", sb.entity().getId(), SearchCriteria.Op.EQ);
        sb.and("loadBalancerId", sb.entity().getLoadBalancerId(), SearchCriteria.Op.EQ);
        sb.and("profileId", sb.entity().getProfileId(), SearchCriteria.Op.EQ);
        sb.and("zoneId", sb.entity().getZoneId(), SearchCriteria.Op.EQ);
        sb.and("display", sb.entity().isDisplay(), SearchCriteria.Op.EQ);

        if (policyId != null) {
            SearchBuilder<AutoScaleVmGroupPolicyMapVO> asVmGroupPolicySearch = _autoScaleVmGroupPolicyMapDao.createSearchBuilder();
            asVmGroupPolicySearch.and("policyId", asVmGroupPolicySearch.entity().getPolicyId(), SearchCriteria.Op.EQ);
            sb.join("asVmGroupPolicySearch", asVmGroupPolicySearch, sb.entity().getId(), asVmGroupPolicySearch.entity().getVmGroupId(), JoinBuilder.JoinType.INNER);
        }

        SearchCriteria<AutoScaleVmGroupVO> sc = searchWrapper.buildSearchCriteria();
        if (id != null) {
            sc.setParameters("id", id);
        }
        if (loadBalancerId != null) {
            sc.setParameters("loadBalancerId", loadBalancerId);
        }
        if (profileId != null) {
            sc.setParameters("profileId", profileId);
        }
        if (zoneId != null) {
            sc.setParameters("zoneId", zoneId);
        }
        if (policyId != null) {
            sc.setJoinParameters("asVmGroupPolicySearch", "policyId", policyId);
        }
        if (forDisplay != null) {
            sc.setParameters("display", forDisplay);
        }
        return searchWrapper.search();
    }

    @DB
    protected AutoScaleVmGroupVO checkValidityAndPersist(final AutoScaleVmGroupVO vmGroup, final List<Long> passedScaleUpPolicyIds,
        final List<Long> passedScaleDownPolicyIds) {
        int minMembers = vmGroup.getMinMembers();
        int maxMembers = vmGroup.getMaxMembers();
        int interval = vmGroup.getInterval();
        List<Counter> counters = new ArrayList<Counter>();
        List<AutoScalePolicyVO> policies = new ArrayList<AutoScalePolicyVO>();
        final List<Long> policyIds = new ArrayList<Long>();
        List<Long> currentScaleUpPolicyIds = new ArrayList<Long>();
        List<Long> currentScaleDownPolicyIds = new ArrayList<Long>();
        if (vmGroup.getCreated() != null) {
            ApiDBUtils.getAutoScaleVmGroupPolicyIds(vmGroup.getId(), currentScaleUpPolicyIds, currentScaleDownPolicyIds);
        }

        if (minMembers < 0) {
            throw new InvalidParameterValueException(ApiConstants.MIN_MEMBERS + " is an invalid value: " + minMembers);
        }

        if (maxMembers < 0) {
            throw new InvalidParameterValueException(ApiConstants.MAX_MEMBERS + " is an invalid value: " + maxMembers);
        }

        if (minMembers > maxMembers) {
            throw new InvalidParameterValueException(ApiConstants.MIN_MEMBERS + " (" + minMembers + ")cannot be greater than " + ApiConstants.MAX_MEMBERS + " (" +
                maxMembers + ")");
        }

        if (interval < 0) {
            throw new InvalidParameterValueException("interval is an invalid value: " + interval);
        }

        if (passedScaleUpPolicyIds != null) {
            policies.addAll(getAutoScalePolicies("scaleuppolicyid", passedScaleUpPolicyIds, counters, interval, true));
            policyIds.addAll(passedScaleUpPolicyIds);
        } else {
            // Run the interval check for existing policies
            getAutoScalePolicies("scaleuppolicyid", currentScaleUpPolicyIds, counters, interval, true);
            policyIds.addAll(currentScaleUpPolicyIds);
        }

        if (passedScaleDownPolicyIds != null) {
            policies.addAll(getAutoScalePolicies("scaledownpolicyid", passedScaleDownPolicyIds, counters, interval, false));
            policyIds.addAll(passedScaleDownPolicyIds);
        } else {
            // Run the interval check for existing policies
            getAutoScalePolicies("scaledownpolicyid", currentScaleDownPolicyIds, counters, interval, false);
            policyIds.addAll(currentScaleDownPolicyIds);
        }
        AutoScaleVmProfileVO profileVO =
            getEntityInDatabase(CallContext.current().getCallingAccount(), ApiConstants.VMPROFILE_ID, vmGroup.getProfileId(), _autoScaleVmProfileDao);

        LoadBalancerVO loadBalancer = getEntityInDatabase(CallContext.current().getCallingAccount(), ApiConstants.LBID, vmGroup.getLoadBalancerId(), _lbDao);
        validateAutoScaleCounters(loadBalancer.getNetworkId(), counters, profileVO.getCounterParams());

        ControlledEntity[] sameOwnerEntities = policies.toArray(new ControlledEntity[policies.size() + 2]);
        sameOwnerEntities[sameOwnerEntities.length - 2] = loadBalancer;
        sameOwnerEntities[sameOwnerEntities.length - 1] = profileVO;
        _accountMgr.checkAccess(CallContext.current().getCallingAccount(), null, true, sameOwnerEntities);

        return Transaction.execute(new TransactionCallback<AutoScaleVmGroupVO>() {
            @Override
            public AutoScaleVmGroupVO doInTransaction(TransactionStatus status) {
                AutoScaleVmGroupVO vmGroupNew = _autoScaleVmGroupDao.persist(vmGroup);

                if (passedScaleUpPolicyIds != null || passedScaleDownPolicyIds != null) {
                    _autoScaleVmGroupPolicyMapDao.removeByGroupId(vmGroupNew.getId());

                    for (Long policyId : policyIds) {
                        _autoScaleVmGroupPolicyMapDao.persist(new AutoScaleVmGroupPolicyMapVO(vmGroupNew.getId(), policyId));
                    }
                }

                return vmGroupNew;
            }
        });

    }

    @Override
    @ActionEvent(eventType = EventTypes.EVENT_AUTOSCALEVMGROUP_UPDATE, eventDescription = "updating autoscale vm group", async = true)
    public AutoScaleVmGroup updateAutoScaleVmGroup(UpdateAutoScaleVmGroupCmd cmd) {
        Long vmGroupId = cmd.getId();
        Integer minMembers = cmd.getMinMembers();
        Integer maxMembers = cmd.getMaxMembers();
        Integer interval = cmd.getInterval();
        Boolean forDisplay = cmd.getDisplay();

        List<Long> scaleUpPolicyIds = cmd.getScaleUpPolicyIds();
        List<Long> scaleDownPolicyIds = cmd.getScaleDownPolicyIds();

        AutoScaleVmGroupVO vmGroupVO = getEntityInDatabase(CallContext.current().getCallingAccount(), "AutoScale Vm Group", vmGroupId, _autoScaleVmGroupDao);

        boolean physicalParametersUpdate = (minMembers != null || maxMembers != null || interval != null);

        if (physicalParametersUpdate && !vmGroupVO.getState().equals(AutoScaleVmGroup.State_Disabled)) {
            throw new InvalidParameterValueException("An AutoScale Vm Group can be updated with minMembers/maxMembers/Interval only when it is in disabled state");
        }

        if (minMembers != null) {
            vmGroupVO.setMinMembers(minMembers);
        }

        if (maxMembers != null) {
            vmGroupVO.setMaxMembers(maxMembers);
        }

        if (maxMembers != null) {
            vmGroupVO.setInterval(interval);
        }

        if (cmd.getCustomId() != null) {
            vmGroupVO.setUuid(cmd.getCustomId());
        }

        if (forDisplay != null) {
            vmGroupVO.setDisplay(forDisplay);
        }

        vmGroupVO = checkValidityAndPersist(vmGroupVO, scaleUpPolicyIds, scaleDownPolicyIds);
        if (vmGroupVO != null) {
            s_logger.debug("Updated Auto Scale VmGroup id:" + vmGroupId);
            return vmGroupVO;
        } else
            return null;
    }

    @Override
    @DB
    @ActionEvent(eventType = EventTypes.EVENT_AUTOSCALEVMGROUP_ENABLE, eventDescription = "enabling autoscale vm group", async = true)
    public AutoScaleVmGroup enableAutoScaleVmGroup(Long id) {
        AutoScaleVmGroupVO vmGroup = getEntityInDatabase(CallContext.current().getCallingAccount(), "AutoScale Vm Group", id, _autoScaleVmGroupDao);
        boolean success = false;
        if (!vmGroup.getState().equals(AutoScaleVmGroup.State_Disabled)) {
            throw new InvalidParameterValueException("Only a AutoScale Vm Group which is in Disabled state can be enabled.");
        }

        try {
            vmGroup.setState(AutoScaleVmGroup.State_Enabled);
            vmGroup = _autoScaleVmGroupDao.persist(vmGroup);
            success = configureAutoScaleVmGroup(id, AutoScaleVmGroup.State_Disabled);
        } catch (ResourceUnavailableException e) {
            vmGroup.setState(AutoScaleVmGroup.State_Disabled);
            _autoScaleVmGroupDao.persist(vmGroup);
        } finally {
            if (!success) {
                s_logger.warn("Failed to enable AutoScale Vm Group id : " + id);
                return null;
            }
            s_logger.info("Successfully enabled AutoScale Vm Group with Id:" + id);
        }
        return vmGroup;
    }

    @Override
    @ActionEvent(eventType = EventTypes.EVENT_AUTOSCALEVMGROUP_DISABLE, eventDescription = "disabling autoscale vm group", async = true)
    @DB
    public AutoScaleVmGroup disableAutoScaleVmGroup(Long id) {
        AutoScaleVmGroupVO vmGroup = getEntityInDatabase(CallContext.current().getCallingAccount(), "AutoScale Vm Group", id, _autoScaleVmGroupDao);
        boolean success = false;
        if (!vmGroup.getState().equals(AutoScaleVmGroup.State_Enabled)) {
            throw new InvalidParameterValueException("Only a AutoScale Vm Group which is in Enabled state can be disabled.");
        }

        try {
            vmGroup.setState(AutoScaleVmGroup.State_Disabled);
            vmGroup = _autoScaleVmGroupDao.persist(vmGroup);
            success = configureAutoScaleVmGroup(id, AutoScaleVmGroup.State_Enabled);
        } catch (ResourceUnavailableException e) {
            vmGroup.setState(AutoScaleVmGroup.State_Enabled);
            _autoScaleVmGroupDao.persist(vmGroup);
        } finally {
            if (!success) {
                s_logger.warn("Failed to disable AutoScale Vm Group id : " + id);
                return null;
            }
            s_logger.info("Successfully disabled AutoScale Vm Group with Id:" + id);
        }
        return vmGroup;
    }

    @Override
    @ActionEvent(eventType = EventTypes.EVENT_COUNTER_CREATE, eventDescription = "Counter", create = true)
    @DB
    public Counter createCounter(CreateCounterCmd cmd) {
        String source = cmd.getSource().toLowerCase();
        String name = cmd.getName();
        Counter.Source src;
        // Validate Source
        try {
            src = Counter.Source.valueOf(source);
        } catch (Exception ex) {
            throw new InvalidParameterValueException("The Source " + source + " does not exist; Unable to create Counter");
        }

        CounterVO counter = null;

        s_logger.debug("Adding Counter " + name);
        counter = _counterDao.persist(new CounterVO(src, name, cmd.getValue()));

        CallContext.current().setEventDetails(" Id: " + counter.getId() + " Name: " + name);
        return counter;
    }

    @Override
    @ActionEvent(eventType = EventTypes.EVENT_CONDITION_CREATE, eventDescription = "Condition", create = true)
    public Condition createCondition(CreateConditionCmd cmd) {
        checkCallerAccess(cmd.getAccountName(), cmd.getDomainId());
        String opr = cmd.getRelationalOperator().toUpperCase();
        long cid = cmd.getCounterId();
        long threshold = cmd.getThreshold();
        Condition.Operator op;
        // Validate Relational Operator
        try {
            op = Condition.Operator.valueOf(opr);
        } catch (IllegalArgumentException ex) {
            throw new InvalidParameterValueException("The Operator " + opr + " does not exist; Unable to create Condition.");
        }
        // TODO - Validate threshold

        CounterVO counter = _counterDao.findById(cid);

        if (counter == null) {
            throw new InvalidParameterValueException("Unable to find counter");
        }
        ConditionVO condition = null;

        condition = _conditionDao.persist(new ConditionVO(cid, threshold, cmd.getEntityOwnerId(), cmd.getDomainId(), op));
        s_logger.info("Successfully created condition with Id: " + condition.getId());

        CallContext.current().setEventDetails(" Id: " + condition.getId());
        return condition;
    }

    @Override
    public List<? extends Counter> listCounters(ListCountersCmd cmd) {
        String name = cmd.getName();
        Long id = cmd.getId();
        String source = cmd.getSource();
        if (source != null)
            source = source.toLowerCase();

        Filter searchFilter = new Filter(CounterVO.class, "created", false, cmd.getStartIndex(), cmd.getPageSizeVal());

        List<CounterVO> counters = _counterDao.listCounters(id, name, source, cmd.getKeyword(), searchFilter);

        return counters;
    }

    @Override
    public List<? extends Condition> listConditions(ListConditionsCmd cmd) {
        Long id = cmd.getId();
        Long counterId = cmd.getCounterId();
        Long policyId = cmd.getPolicyId();
        SearchWrapper<ConditionVO> searchWrapper = new SearchWrapper<ConditionVO>(_conditionDao, ConditionVO.class, cmd, cmd.getId());
        SearchBuilder<ConditionVO> sb = searchWrapper.getSearchBuilder();
        if (policyId != null) {
            SearchBuilder<AutoScalePolicyConditionMapVO> asPolicyConditionSearch = _autoScalePolicyConditionMapDao.createSearchBuilder();
            asPolicyConditionSearch.and("policyId", asPolicyConditionSearch.entity().getPolicyId(), SearchCriteria.Op.EQ);
            sb.join("asPolicyConditionSearch", asPolicyConditionSearch, sb.entity().getId(), asPolicyConditionSearch.entity().getConditionId(),
                JoinBuilder.JoinType.INNER);
        }

        sb.and("id", sb.entity().getId(), SearchCriteria.Op.EQ);
        sb.and("counterId", sb.entity().getCounterid(), SearchCriteria.Op.EQ);

        // now set the SC criteria...
        SearchCriteria<ConditionVO> sc = searchWrapper.buildSearchCriteria();

        if (id != null) {
            sc.setParameters("id", id);
        }

        if (counterId != null) {
            sc.setParameters("counterId", counterId);
        }

        if (policyId != null) {
            sc.setJoinParameters("asPolicyConditionSearch", "policyId", policyId);
        }

        return searchWrapper.search();
    }

    @Override
    @ActionEvent(eventType = EventTypes.EVENT_COUNTER_DELETE, eventDescription = "counter")
    public boolean deleteCounter(long counterId) throws ResourceInUseException {
        // Verify Counter id
        CounterVO counter = _counterDao.findById(counterId);
        if (counter == null) {
            throw new InvalidParameterValueException("Unable to find Counter");
        }

        // Verify if it is used in any Condition

        ConditionVO condition = _conditionDao.findByCounterId(counterId);
        if (condition != null) {
            s_logger.info("Cannot delete counter " + counter.getName() + " as it is being used in a condition.");
            throw new ResourceInUseException("Counter is in use.");
        }

        boolean success = _counterDao.remove(counterId);
        if (success) {
            s_logger.info("Successfully deleted counter with Id: " + counterId);
        }

        return success;
    }

    @Override
    @ActionEvent(eventType = EventTypes.EVENT_CONDITION_DELETE, eventDescription = "condition")
    public boolean deleteCondition(long conditionId) throws ResourceInUseException {
        /* Check if entity is in database */
        ConditionVO condition = getEntityInDatabase(CallContext.current().getCallingAccount(), "Condition", conditionId, _conditionDao);
        if (condition == null) {
            throw new InvalidParameterValueException("Unable to find Condition");
        }

        // Verify if condition is used in any autoscale policy
        if (_autoScalePolicyConditionMapDao.isConditionInUse(conditionId)) {
            s_logger.info("Cannot delete condition " + conditionId + " as it is being used in a condition.");
            throw new ResourceInUseException("Cannot delete Condition when it is in use by one or more AutoScale Policies.");
        }
        boolean success = _conditionDao.remove(conditionId);
        if (success) {
            s_logger.info("Successfully deleted condition " + condition.getId());
        }
        return success;
    }

    @Override
    public void cleanUpAutoScaleResources(Long accountId) {
        // cleans Autoscale VmProfiles, AutoScale Policies and Conditions belonging to an account
        int count = 0;
        count = _autoScaleVmProfileDao.removeByAccountId(accountId);
        if (count > 0) {
            s_logger.debug("Deleted " + count + " AutoScale Vm Profile for account Id: " + accountId);
        }
        count = _autoScalePolicyDao.removeByAccountId(accountId);
        if (count > 0) {
            s_logger.debug("Deleted " + count + " AutoScale Policies for account Id: " + accountId);
        }
        count = _conditionDao.removeByAccountId(accountId);
        if (count > 0) {
            s_logger.debug("Deleted " + count + " Conditions for account Id: " + accountId);
        }
    }

    private boolean checkConditionUp(AutoScaleVmGroupVO asGroup, Integer numVm) {
        // check maximum
        Integer currentVM = _autoScaleVmGroupVmMapDao.countByGroup(asGroup.getId());
        Integer maxVm = asGroup.getMaxMembers();
        if (currentVM + numVm > maxVm) {
            s_logger.warn("number of VM will greater than the maximum in this group if scaling up, so do nothing more");
            return false;
        }
        return true;
    }

    private boolean checkConditionDown(AutoScaleVmGroupVO asGroup) {
        Integer currentVM = _autoScaleVmGroupVmMapDao.countByGroup(asGroup.getId());
        Integer minVm = asGroup.getMinMembers();
        if (currentVM - 1 < minVm) {
            s_logger.warn("number of VM will less than the minimum in this group if scaling down, so do nothing more");
            return false;
        }
        return true;
    }

    private long createNewVM(AutoScaleVmGroupVO asGroup) {
        AutoScaleVmProfileVO profileVo = _autoScaleVmProfileDao.findById(asGroup.getProfileId());
        long templateId = profileVo.getTemplateId();
        long serviceOfferingId = profileVo.getServiceOfferingId();
        if (templateId == -1) {
            return -1;
        }
        // create new VM into DB
        try {
            //Verify that all objects exist before passing them to the service
            Account owner = _accountService.getActiveAccountById(profileVo.getAccountId());

            DataCenter zone = _entityMgr.findById(DataCenter.class, profileVo.getZoneId());
            if (zone == null) {
                throw new InvalidParameterValueException("Unable to find zone by id=" + profileVo.getZoneId());
            }

            ServiceOffering serviceOffering = _entityMgr.findById(ServiceOffering.class, serviceOfferingId);
            if (serviceOffering == null) {
                throw new InvalidParameterValueException("Unable to find service offering: " + serviceOfferingId);
            }

            VirtualMachineTemplate template = _entityMgr.findById(VirtualMachineTemplate.class, templateId);
            // Make sure a valid template ID was specified
            if (template == null) {
                throw new InvalidParameterValueException("Unable to use template " + templateId);
            }

            if (!zone.isLocalStorageEnabled()) {
                if (serviceOffering.isUseLocalStorage()) {
                    throw new InvalidParameterValueException("Zone is not configured to use local storage but service offering " + serviceOffering.getName() + " uses it");
                }
            }

            UserVm vm = null;
            IpAddresses addrs = new IpAddresses(null, null);
            if (zone.getNetworkType() == NetworkType.Basic) {
                vm = _userVmService.createBasicSecurityGroupVirtualMachine(zone, serviceOffering, template, null, owner, "autoScaleVm-" + asGroup.getId() + "-" +
                    getCurrentTimeStampString(),
                    "autoScaleVm-" + asGroup.getId() + "-" + getCurrentTimeStampString(), null, null, null, HypervisorType.XenServer, HTTPMethod.GET, null, null, null,
                    null, true, null, null, null, null, null, null, null, true);
            } else {
                if (zone.isSecurityGroupEnabled()) {
                    vm = _userVmService.createAdvancedSecurityGroupVirtualMachine(zone, serviceOffering, template, null, null,
                        owner, "autoScaleVm-" + asGroup.getId() + "-" + getCurrentTimeStampString(),
                        "autoScaleVm-" + asGroup.getId() + "-" + getCurrentTimeStampString(), null, null, null, HypervisorType.XenServer, HTTPMethod.GET, null, null,
                        null, null, true, null, null, null, null, null, null, null, true);

                } else {
                    vm = _userVmService.createAdvancedVirtualMachine(zone, serviceOffering, template, null, owner, "autoScaleVm-" + asGroup.getId() + "-" +
                        getCurrentTimeStampString(), "autoScaleVm-" + asGroup.getId() + "-" + getCurrentTimeStampString(),
<<<<<<< HEAD
                        null, null, null, HypervisorType.XenServer, HTTPMethod.GET, null, null, null, addrs, true, null, null, null, null, null, null, null, null);
=======
                        null, null, null, HypervisorType.XenServer, HTTPMethod.GET, null, null, null, addrs, true, null, null, null, null, null, null, null, true);
>>>>>>> 083646b3

                }
            }

            if (vm != null) {
                return vm.getId();
            } else {
                return -1;
            }
        } catch (InsufficientCapacityException ex) {
            s_logger.info(ex);
            s_logger.trace(ex.getMessage(), ex);
            throw new ServerApiException(ApiErrorCode.INSUFFICIENT_CAPACITY_ERROR, ex.getMessage());
        } catch (ResourceUnavailableException ex) {
            s_logger.warn("Exception: ", ex);
            throw new ServerApiException(ApiErrorCode.RESOURCE_UNAVAILABLE_ERROR, ex.getMessage());
        } catch (ConcurrentOperationException ex) {
            s_logger.warn("Exception: ", ex);
            throw new ServerApiException(ApiErrorCode.INTERNAL_ERROR, ex.getMessage());
        } catch (ResourceAllocationException ex) {
            s_logger.warn("Exception: ", ex);
            throw new ServerApiException(ApiErrorCode.RESOURCE_ALLOCATION_ERROR, ex.getMessage());
        }
    }

    private String getCurrentTimeStampString() {
        Date current = new Date();
        SimpleDateFormat sdf = new SimpleDateFormat("yyyyMMddHHmmss");

        return sdf.format(current);
    }

    private boolean startNewVM(long vmId) {
        try {
            CallContext.current().setEventDetails("Vm Id: " + vmId);
            _userVmManager.startVirtualMachine(vmId, null, null, null);
        } catch (final ResourceUnavailableException ex) {
            s_logger.warn("Exception: ", ex);
            throw new ServerApiException(ApiErrorCode.RESOURCE_UNAVAILABLE_ERROR, ex.getMessage());
        } catch (ResourceAllocationException ex) {
            s_logger.warn("Exception: ", ex);
            throw new ServerApiException(ApiErrorCode.RESOURCE_ALLOCATION_ERROR, ex.getMessage());
        } catch (ConcurrentOperationException ex) {
            s_logger.warn("Exception: ", ex);
            throw new ServerApiException(ApiErrorCode.INTERNAL_ERROR, ex.getMessage());
        } catch (InsufficientCapacityException ex) {
            StringBuilder message = new StringBuilder(ex.getMessage());
            if (ex instanceof InsufficientServerCapacityException) {
                if (((InsufficientServerCapacityException)ex).isAffinityApplied()) {
                    message.append(", Please check the affinity groups provided, there may not be sufficient capacity to follow them");
                }
            }
            s_logger.info(ex);
            s_logger.info(message.toString(), ex);
            throw new ServerApiException(ApiErrorCode.INSUFFICIENT_CAPACITY_ERROR, message.toString());
        }
        return true;
    }

    private boolean assignLBruleToNewVm(long vmId, AutoScaleVmGroupVO asGroup) {
        List<Long> lstVmId = new ArrayList<Long>();
        long lbId = asGroup.getLoadBalancerId();

        List<LoadBalancerVMMapVO> LbVmMapVos = _lbVmMapDao.listByLoadBalancerId(lbId);
        if ((LbVmMapVos != null) && (LbVmMapVos.size() > 0)) {
            for (LoadBalancerVMMapVO LbVmMapVo : LbVmMapVos) {
                long instanceId = LbVmMapVo.getInstanceId();
                if (instanceId == vmId) {
                    s_logger.warn("the new VM is already mapped to LB rule. What's wrong?");
                    return true;
                }
            }
        }
        lstVmId.add(new Long(vmId));
        return _loadBalancingRulesService.assignToLoadBalancer(lbId, lstVmId, new HashMap<Long, List<String>>());

    }

    private long removeLBrule(AutoScaleVmGroupVO asGroup) {
        long lbId = asGroup.getLoadBalancerId();
        long instanceId = -1;
        List<LoadBalancerVMMapVO> LbVmMapVos = _lbVmMapDao.listByLoadBalancerId(lbId);
        if ((LbVmMapVos != null) && (LbVmMapVos.size() > 0)) {
            for (LoadBalancerVMMapVO LbVmMapVo : LbVmMapVos) {
                instanceId = LbVmMapVo.getInstanceId();
            }
        }
        // take last VM out of the list
        List<Long> lstVmId = new ArrayList<Long>();
        if (instanceId != -1)
            lstVmId.add(instanceId);
        if (_loadBalancingRulesService.removeFromLoadBalancer(lbId, lstVmId, new HashMap<Long, List<String>>()))
            return instanceId;
        else
            return -1;
    }

    @Override
    public void doScaleUp(long groupId, Integer numVm) {
        AutoScaleVmGroupVO asGroup = _autoScaleVmGroupDao.findById(groupId);
        if (asGroup == null) {
            s_logger.error("Can not find the groupid " + groupId + " for scaling up");
            return;
        }
        if (!checkConditionUp(asGroup, numVm)) {
            return;
        }
        for (int i = 0; i < numVm; i++) {
            long vmId = createNewVM(asGroup);
            if (vmId == -1) {
                s_logger.error("Can not deploy new VM for scaling up in the group "
                    + asGroup.getId() + ". Waiting for next round");
                break;
            }
            if (startNewVM(vmId)) {
                if (assignLBruleToNewVm(vmId, asGroup)) {
                    // persist to DB
                    AutoScaleVmGroupVmMapVO GroupVmVO = new AutoScaleVmGroupVmMapVO(
                        asGroup.getId(), vmId);
                    _autoScaleVmGroupVmMapDao.persist(GroupVmVO);
                    // update last_quiettime
                    List<AutoScaleVmGroupPolicyMapVO> GroupPolicyVOs = _autoScaleVmGroupPolicyMapDao
                        .listByVmGroupId(groupId);
                    for (AutoScaleVmGroupPolicyMapVO GroupPolicyVO : GroupPolicyVOs) {
                        AutoScalePolicyVO vo = _autoScalePolicyDao
                            .findById(GroupPolicyVO.getPolicyId());
                        if (vo.getAction().equals("scaleup")) {
                            vo.setLastQuiteTime(new Date());
                            _autoScalePolicyDao.persist(vo);
                            break;
                        }
                    }
                } else {
                    s_logger.error("Can not assign LB rule for this new VM");
                    break;
                }
            } else {
                s_logger.error("Can not deploy new VM for scaling up in the group "
                    + asGroup.getId() + ". Waiting for next round");
                break;
            }
        }
    }

    @Override
    public void doScaleDown(final long groupId) {
        AutoScaleVmGroupVO asGroup = _autoScaleVmGroupDao.findById(groupId);
        if (asGroup == null) {
            s_logger.error("Can not find the groupid " + groupId + " for scaling down");
            return;
        }
        if (!checkConditionDown(asGroup)) {
            return;
        }
        final long vmId = removeLBrule(asGroup);
        if (vmId != -1) {
            long profileId = asGroup.getProfileId();

            // update group-vm mapping
            _autoScaleVmGroupVmMapDao.remove(groupId, vmId);
            // update last_quiettime
            List<AutoScaleVmGroupPolicyMapVO> GroupPolicyVOs = _autoScaleVmGroupPolicyMapDao.listByVmGroupId(groupId);
            for (AutoScaleVmGroupPolicyMapVO GroupPolicyVO : GroupPolicyVOs) {
                AutoScalePolicyVO vo = _autoScalePolicyDao.findById(GroupPolicyVO.getPolicyId());
                if (vo.getAction().equals("scaledown")) {
                    vo.setLastQuiteTime(new Date());
                    _autoScalePolicyDao.persist(vo);
                    break;
                }
            }

            // get destroyvmgrace param
            AutoScaleVmProfileVO asProfile = _autoScaleVmProfileDao.findById(profileId);
            Integer destroyVmGracePeriod = asProfile.getDestroyVmGraceperiod();
            if (destroyVmGracePeriod >= 0) {
                _executor.schedule(new Runnable() {
                    @Override
                    public void run() {
                        try {

                            _userVmManager.destroyVm(vmId, false);

                        } catch (ResourceUnavailableException e) {
                            e.printStackTrace();
                        } catch (ConcurrentOperationException e) {
                            e.printStackTrace();
                        }
                    }
                }, destroyVmGracePeriod, TimeUnit.SECONDS);
            }
        } else {
            s_logger.error("Can not remove LB rule for the VM being destroyed. Do nothing more.");
        }
    }

}<|MERGE_RESOLUTION|>--- conflicted
+++ resolved
@@ -1336,11 +1336,7 @@
                 } else {
                     vm = _userVmService.createAdvancedVirtualMachine(zone, serviceOffering, template, null, owner, "autoScaleVm-" + asGroup.getId() + "-" +
                         getCurrentTimeStampString(), "autoScaleVm-" + asGroup.getId() + "-" + getCurrentTimeStampString(),
-<<<<<<< HEAD
-                        null, null, null, HypervisorType.XenServer, HTTPMethod.GET, null, null, null, addrs, true, null, null, null, null, null, null, null, null);
-=======
-                        null, null, null, HypervisorType.XenServer, HTTPMethod.GET, null, null, null, addrs, true, null, null, null, null, null, null, null, true);
->>>>>>> 083646b3
+                        null, null, null, HypervisorType.XenServer, HTTPMethod.GET, null, null, null, addrs, true, null, null, null, null, null, null, null, true, null);
 
                 }
             }
