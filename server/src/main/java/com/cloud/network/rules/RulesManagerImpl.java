// Licensed to the Apache Software Foundation (ASF) under one
// or more contributor license agreements.  See the NOTICE file
// distributed with this work for additional information
// regarding copyright ownership.  The ASF licenses this file
// to you under the Apache License, Version 2.0 (the
// "License"); you may not use this file except in compliance
// with the License.  You may obtain a copy of the License at
//
//   http://www.apache.org/licenses/LICENSE-2.0
//
// Unless required by applicable law or agreed to in writing,
// software distributed under the License is distributed on an
// "AS IS" BASIS, WITHOUT WARRANTIES OR CONDITIONS OF ANY
// KIND, either express or implied.  See the License for the
// specific language governing permissions and limitations
// under the License.
package com.cloud.network.rules;

import java.util.ArrayList;
import java.util.HashSet;
import java.util.List;
import java.util.Map;
import java.util.Set;

import javax.inject.Inject;

import com.cloud.exception.UnsupportedServiceException;
import com.cloud.network.element.UserDataServiceProvider;
import com.cloud.storage.VMTemplateVO;
import com.cloud.storage.dao.VMTemplateDao;
import com.cloud.vm.NicProfile;
import com.cloud.vm.VirtualMachineProfile;
import com.cloud.vm.VirtualMachineProfileImpl;
import org.apache.cloudstack.acl.SecurityChecker;
import org.apache.cloudstack.api.command.user.firewall.ListPortForwardingRulesCmd;
import org.apache.cloudstack.context.CallContext;
import org.apache.cloudstack.engine.orchestration.service.NetworkOrchestrationService;

import com.cloud.configuration.ConfigurationManager;
import com.cloud.domain.dao.DomainDao;
import com.cloud.event.ActionEvent;
import com.cloud.event.EventTypes;
import com.cloud.event.UsageEventUtils;
import com.cloud.event.dao.EventDao;
import com.cloud.event.dao.UsageEventDao;
import com.cloud.exception.InsufficientAddressCapacityException;
import com.cloud.exception.InvalidParameterValueException;
import com.cloud.exception.NetworkRuleConflictException;
import com.cloud.exception.ResourceUnavailableException;
import com.cloud.network.IpAddress;
import com.cloud.network.IpAddressManager;
import com.cloud.network.Network;
import com.cloud.network.Network.Service;
import com.cloud.network.NetworkModel;
import com.cloud.network.dao.FirewallRulesCidrsDao;
import com.cloud.network.dao.FirewallRulesDao;
import com.cloud.network.dao.IPAddressDao;
import com.cloud.network.dao.IPAddressVO;
import com.cloud.network.dao.LoadBalancerVMMapDao;
import com.cloud.network.dao.LoadBalancerVMMapVO;
import com.cloud.network.rules.FirewallRule.FirewallRuleType;
import com.cloud.network.rules.FirewallRule.Purpose;
import com.cloud.network.rules.FirewallRule.State;
import com.cloud.network.rules.dao.PortForwardingRulesDao;
import com.cloud.network.vpc.VpcManager;
import com.cloud.network.vpc.VpcService;
import com.cloud.offering.NetworkOffering;
import com.cloud.projects.Project.ListProjectResourcesCriteria;
import com.cloud.server.ResourceTag.ResourceObjectType;
import com.cloud.tags.ResourceTagVO;
import com.cloud.tags.dao.ResourceTagDao;
import com.cloud.user.Account;
import com.cloud.user.AccountManager;
import com.cloud.user.DomainManager;
import com.cloud.uservm.UserVm;
import com.cloud.utils.Pair;
import com.cloud.utils.Ternary;
import com.cloud.utils.component.ManagerBase;
import com.cloud.utils.db.DB;
import com.cloud.utils.db.EntityManager;
import com.cloud.utils.db.Filter;
import com.cloud.utils.db.JoinBuilder;
import com.cloud.utils.db.SearchBuilder;
import com.cloud.utils.db.SearchCriteria;
import com.cloud.utils.db.SearchCriteria.Op;
import com.cloud.utils.db.Transaction;
import com.cloud.utils.db.TransactionCallbackNoReturn;
import com.cloud.utils.db.TransactionCallbackWithException;
import com.cloud.utils.db.TransactionCallbackWithExceptionNoReturn;
import com.cloud.utils.db.TransactionStatus;
import com.cloud.utils.exception.CloudRuntimeException;
import com.cloud.utils.net.Ip;
import com.cloud.utils.net.NetUtils;
import com.cloud.vm.Nic;
import com.cloud.vm.NicSecondaryIp;
import com.cloud.vm.UserVmVO;
import com.cloud.vm.VMInstanceVO;
import com.cloud.vm.VirtualMachine;
import com.cloud.vm.VirtualMachine.Type;
import com.cloud.vm.dao.NicDao;
import com.cloud.vm.dao.NicSecondaryIpDao;
import com.cloud.vm.dao.NicSecondaryIpVO;
import com.cloud.vm.dao.UserVmDao;
import com.cloud.vm.dao.VMInstanceDao;

public class RulesManagerImpl extends ManagerBase implements RulesManager, RulesService {

    @Inject
    IpAddressManager _ipAddrMgr;
    @Inject
    EntityManager _entityMgr;
    @Inject
    PortForwardingRulesDao _portForwardingDao;
    @Inject
    FirewallRulesCidrsDao _firewallCidrsDao;
    @Inject
    FirewallRulesDao _firewallDao;
    @Inject
    IPAddressDao _ipAddressDao;
    @Inject
    UserVmDao _vmDao;
    @Inject
    VMInstanceDao _vmInstanceDao;
    @Inject
    AccountManager _accountMgr;
    @Inject
    NetworkOrchestrationService _networkMgr;
    @Inject
    NetworkModel _networkModel;
    @Inject
    EventDao _eventDao;
    @Inject
    UsageEventDao _usageEventDao;
    @Inject
    DomainDao _domainDao;
    @Inject
    FirewallManager _firewallMgr;
    @Inject
    DomainManager _domainMgr;
    @Inject
    ConfigurationManager _configMgr;
    @Inject
    NicDao _nicDao;
    @Inject
    ResourceTagDao _resourceTagDao;
    @Inject
    VpcManager _vpcMgr;
    @Inject
    NicSecondaryIpDao _nicSecondaryDao;
    @Inject
    LoadBalancerVMMapDao _loadBalancerVMMapDao;
    @Inject
    VpcService _vpcSvc;
    @Inject
    VMTemplateDao _templateDao;

    protected void checkIpAndUserVm(IpAddress ipAddress, UserVm userVm, Account caller, Boolean ignoreVmState) {
        if (ipAddress == null || ipAddress.getAllocatedTime() == null || ipAddress.getAllocatedToAccountId() == null) {
            throw new InvalidParameterValueException("Unable to create ip forwarding rule on address " + ipAddress + ", invalid IP address specified.");
        }

        if (userVm == null) {
            return;
        }

        if (userVm.getState() == VirtualMachine.State.Destroyed || userVm.getState() == VirtualMachine.State.Expunging) {
            if (!ignoreVmState) {
                throw new InvalidParameterValueException("Invalid user vm: " + userVm.getId());
            }
        }

        _accountMgr.checkAccess(caller, null, false, ipAddress, userVm);

        // validate that userVM is in the same availability zone as the IP address
        if (ipAddress.getDataCenterId() != userVm.getDataCenterId()) {
            //make an exception for portable IP
            if (!ipAddress.isPortable()) {
                throw new InvalidParameterValueException("Unable to create ip forwarding rule, IP address " + ipAddress +
                    " is not in the same availability zone as virtual machine " + userVm.toString());
            }
        }

    }

    @Override
    public void checkRuleAndUserVm(FirewallRule rule, UserVm userVm, Account caller) {
        if (userVm == null || rule == null) {
            return;
        }

        _accountMgr.checkAccess(caller, null, false, rule, userVm);

        if (userVm.getState() == VirtualMachine.State.Destroyed || userVm.getState() == VirtualMachine.State.Expunging) {
            throw new InvalidParameterValueException("Invalid user vm: " + userVm.getId());
        }
    }

    @Override
    @DB
    @ActionEvent(eventType = EventTypes.EVENT_NET_RULE_ADD, eventDescription = "creating forwarding rule", create = true)
    public PortForwardingRule createPortForwardingRule(final PortForwardingRule rule, final Long vmId, Ip vmIp, final boolean openFirewall, final Boolean forDisplay)
            throws NetworkRuleConflictException {
        CallContext ctx = CallContext.current();
        final Account caller = ctx.getCallingAccount();

        final Long ipAddrId = rule.getSourceIpAddressId();

        try {
            IPAddressVO ipAddress = _ipAddressDao.acquireInLockTable(ipAddrId);

            // Validate ip address
            if (ipAddress == null) {
                throw new InvalidParameterValueException("Unable to create port forwarding rule; ip id=" + ipAddrId + " doesn't exist in the system");
            } else if (ipAddress.isOneToOneNat()) {
                throw new InvalidParameterValueException("Unable to create port forwarding rule; ip id=" + ipAddrId + " has static nat enabled");
            }

<<<<<<< HEAD
                logger.debug("The ip is not associated with the VPC network id=" + networkId + ", so assigning");
                try {
                    ipAddress = _ipAddrMgr.associateIPToGuestNetwork(ipAddrId, networkId, false);
                    performedIpAssoc = true;
                } catch (Exception ex) {
                    throw new CloudRuntimeException("Failed to associate ip to VPC network as " + "a part of port forwarding rule creation");
=======
            final Long networkId = rule.getNetworkId();
            Network network = _networkModel.getNetwork(networkId);
            //associate ip address to network (if needed)
            boolean performedIpAssoc = false;
            Nic guestNic;
            if (ipAddress.getAssociatedWithNetworkId() == null) {
                boolean assignToVpcNtwk = network.getVpcId() != null && ipAddress.getVpcId() != null && ipAddress.getVpcId().longValue() == network.getVpcId();
                if (assignToVpcNtwk) {
                    _networkModel.checkIpForService(ipAddress, Service.PortForwarding, networkId);

                    s_logger.debug("The ip is not associated with the VPC network id=" + networkId + ", so assigning");
                    try {
                        ipAddress = _ipAddrMgr.associateIPToGuestNetwork(ipAddrId, networkId, false);
                        performedIpAssoc = true;
                    } catch (Exception ex) {
                        throw new CloudRuntimeException("Failed to associate ip to VPC network as " + "a part of port forwarding rule creation");
                    }
>>>>>>> d7973560
                }
            } else {
                _networkModel.checkIpForService(ipAddress, Service.PortForwarding, null);
            }

            if (ipAddress.getAssociatedWithNetworkId() == null) {
                throw new InvalidParameterValueException("Ip address " + ipAddress + " is not assigned to the network " + network);
            }

            try {
                _firewallMgr.validateFirewallRule(caller, ipAddress, rule.getSourcePortStart(), rule.getSourcePortEnd(), rule.getProtocol(), Purpose.PortForwarding,
                        FirewallRuleType.User, networkId, rule.getTrafficType());

                final Long accountId = ipAddress.getAllocatedToAccountId();
                final Long domainId = ipAddress.getAllocatedInDomainId();

                // start port can't be bigger than end port
                if (rule.getDestinationPortStart() > rule.getDestinationPortEnd()) {
                    throw new InvalidParameterValueException("Start port can't be bigger than end port");
                }

                // check that the port ranges are of equal size
                if ((rule.getDestinationPortEnd() - rule.getDestinationPortStart()) != (rule.getSourcePortEnd() - rule.getSourcePortStart())) {
                    throw new InvalidParameterValueException("Source port and destination port ranges should be of equal sizes.");
                }

                // validate user VM exists
                UserVm vm = _vmDao.findById(vmId);
                if (vm == null) {
                    throw new InvalidParameterValueException("Unable to create port forwarding rule on address " + ipAddress + ", invalid virtual machine id specified (" +
                            vmId + ").");
                } else if (vm.getState() == VirtualMachine.State.Destroyed || vm.getState() == VirtualMachine.State.Expunging) {
                    throw new InvalidParameterValueException("Invalid user vm: " + vm.getId());
                }

                // Verify that vm has nic in the network
                Ip dstIp = rule.getDestinationIpAddress();
                guestNic = _networkModel.getNicInNetwork(vmId, networkId);
                if (guestNic == null || guestNic.getIPv4Address() == null) {
                    throw new InvalidParameterValueException("Vm doesn't belong to network associated with ipAddress");
                } else {
                    dstIp = new Ip(guestNic.getIPv4Address());
                }

                if (vmIp != null) {
                    //vm ip is passed so it can be primary or secondary ip addreess.
                    if (!dstIp.equals(vmIp)) {
                        //the vm ip is secondary ip to the nic.
                        // is vmIp is secondary ip or not
                        NicSecondaryIp secondaryIp = _nicSecondaryDao.findByIp4AddressAndNicId(vmIp.toString(), guestNic.getId());
                        if (secondaryIp == null) {
                            throw new InvalidParameterValueException("IP Address is not in the VM nic's network ");
                        }
                        dstIp = vmIp;
                    }
                }

                //if start port and end port are passed in, and they are not equal to each other, perform the validation
                boolean validatePortRange = false;
                if (rule.getSourcePortStart().intValue() != rule.getSourcePortEnd().intValue() || rule.getDestinationPortStart() != rule.getDestinationPortEnd()) {
                    validatePortRange = true;
                }

                if (validatePortRange) {
                    //source start port and source dest port should be the same. The same applies to dest ports
                    if (rule.getSourcePortStart().intValue() != rule.getDestinationPortStart()) {
                        throw new InvalidParameterValueException("Private port start should be equal to public port start");
                    }

                    if (rule.getSourcePortEnd().intValue() != rule.getDestinationPortEnd()) {
                        throw new InvalidParameterValueException("Private port end should be equal to public port end");
                    }
                }

                final Ip dstIpFinal = dstIp;
                final IPAddressVO ipAddressFinal = ipAddress;
                return Transaction.execute((TransactionCallbackWithException<PortForwardingRuleVO, NetworkRuleConflictException>) status -> {
                    PortForwardingRuleVO newRule =
                            new PortForwardingRuleVO(rule.getXid(), rule.getSourceIpAddressId(), rule.getSourcePortStart(), rule.getSourcePortEnd(), dstIpFinal,
                                    rule.getDestinationPortStart(), rule.getDestinationPortEnd(), rule.getProtocol().toLowerCase(), networkId, accountId, domainId, vmId);

                    if (forDisplay != null) {
                        newRule.setDisplay(forDisplay);
                    }
                    newRule = _portForwardingDao.persist(newRule);
                    // create firewallRule for 0.0.0.0/0 cidr
                    if (openFirewall) {
                        _firewallMgr.createRuleForAllCidrs(ipAddrId, caller, rule.getSourcePortStart(), rule.getSourcePortEnd(), rule.getProtocol(), null, null,
                                newRule.getId(), networkId);
                    }

                    try {
                        _firewallMgr.detectRulesConflict(newRule);
                        if (!_firewallDao.setStateToAdd(newRule)) {
                            throw new CloudRuntimeException("Unable to update the state to add for " + newRule);
                        }
                        CallContext.current().setEventDetails("Rule Id: " + newRule.getId());
                        UsageEventUtils.publishUsageEvent(EventTypes.EVENT_NET_RULE_ADD, newRule.getAccountId(), ipAddressFinal.getDataCenterId(), newRule.getId(), null,
                                PortForwardingRule.class.getName(), newRule.getUuid());
                        return newRule;
                    } catch (Exception e) {
                        if (newRule != null) {
                            // no need to apply the rule as it wasn't programmed on the backend yet
                            _firewallMgr.revokeRelatedFirewallRule(newRule.getId(), false);
                            removePFRule(newRule);
                        }

                        if (e instanceof NetworkRuleConflictException) {
                            throw (NetworkRuleConflictException)e;
                        }

                        throw new CloudRuntimeException("Unable to add rule for the ip id=" + ipAddrId, e);
                    }
                });
            } finally {
                // release ip address if ipassoc was perfored
                if (performedIpAssoc) {
                    //if the rule is the last one for the ip address assigned to VPC, unassign it from the network
                    IpAddress ip = _ipAddressDao.findById(ipAddress.getId());
                    _vpcMgr.unassignIPFromVpcNetwork(ip.getId(), networkId);
                }
            }
        } finally {
            _ipAddressDao.releaseFromLockTable(ipAddrId);
        }
    }

    @Override
    @DB
    @ActionEvent(eventType = EventTypes.EVENT_NET_RULE_ADD, eventDescription = "creating static nat rule", create = true)
    public StaticNatRule createStaticNatRule(final StaticNatRule rule, final boolean openFirewall) throws NetworkRuleConflictException {
        final Account caller = CallContext.current().getCallingAccount();

        final Long ipAddrId = rule.getSourceIpAddressId();

        try {
            IPAddressVO ipAddress = _ipAddressDao.acquireInLockTable(ipAddrId);

            // Validate ip address
            if (ipAddress == null) {
                throw new InvalidParameterValueException("Unable to create static nat rule; ip id=" + ipAddrId + " doesn't exist in the system");
            } else if (ipAddress.isSourceNat() || !ipAddress.isOneToOneNat() || ipAddress.getAssociatedWithVmId() == null) {
                throw new NetworkRuleConflictException("Can't do static nat on ip address: " + ipAddress.getAddress());
            }

            _firewallMgr.validateFirewallRule(caller, ipAddress, rule.getSourcePortStart(), rule.getSourcePortEnd(), rule.getProtocol(), Purpose.StaticNat,
                    FirewallRuleType.User, null, rule.getTrafficType());

            final Long networkId = ipAddress.getAssociatedWithNetworkId();
            final Long accountId = ipAddress.getAllocatedToAccountId();
            final Long domainId = ipAddress.getAllocatedInDomainId();

            _networkModel.checkIpForService(ipAddress, Service.StaticNat, null);

            Network network = _networkModel.getNetwork(networkId);
            NetworkOffering off = _entityMgr.findById(NetworkOffering.class, network.getNetworkOfferingId());
            if (off.isElasticIp()) {
                throw new InvalidParameterValueException("Can't create ip forwarding rules for the network where elasticIP service is enabled");
            }

            //String dstIp = _networkModel.getIpInNetwork(ipAddress.getAssociatedWithVmId(), networkId);
            final String dstIp = ipAddress.getVmIp();
            return Transaction.execute((TransactionCallbackWithException<StaticNatRule, NetworkRuleConflictException>) status -> {
                FirewallRuleVO newRule =
                        new FirewallRuleVO(rule.getXid(), rule.getSourceIpAddressId(), rule.getSourcePortStart(), rule.getSourcePortEnd(), rule.getProtocol().toLowerCase(),
                                networkId, accountId, domainId, rule.getPurpose(), null, null, null, null, null);

                newRule = _firewallDao.persist(newRule);

                // create firewallRule for 0.0.0.0/0 cidr
                if (openFirewall) {
                    _firewallMgr.createRuleForAllCidrs(ipAddrId, caller, rule.getSourcePortStart(), rule.getSourcePortEnd(), rule.getProtocol(), null, null,
                            newRule.getId(), networkId);
                }

                try {
                    _firewallMgr.detectRulesConflict(newRule);
                    if (!_firewallDao.setStateToAdd(newRule)) {
                        throw new CloudRuntimeException("Unable to update the state to add for " + newRule);
                    }
                    CallContext.current().setEventDetails("Rule Id: " + newRule.getId());
                    UsageEventUtils.publishUsageEvent(EventTypes.EVENT_NET_RULE_ADD, newRule.getAccountId(), 0, newRule.getId(), null, FirewallRule.class.getName(),
                            newRule.getUuid());

                    return new StaticNatRuleImpl(newRule, dstIp);
                } catch (Exception e) {
                    if (newRule != null) {
                        // no need to apply the rule as it wasn't programmed on the backend yet
                        _firewallMgr.revokeRelatedFirewallRule(newRule.getId(), false);
                        _firewallMgr.removeRule(newRule);
                    }

                    if (e instanceof NetworkRuleConflictException) {
                        throw (NetworkRuleConflictException)e;
                    }
                    throw new CloudRuntimeException("Unable to add static nat rule for the ip id=" + newRule.getSourceIpAddressId(), e);
                }
            });
        } finally {
            _ipAddressDao.releaseFromLockTable(ipAddrId);
        }
    }

    @Override
    @ActionEvent(eventType = EventTypes.EVENT_ENABLE_STATIC_NAT, eventDescription = "enabling static nat")
    public boolean enableStaticNat(long ipId, long vmId, long networkId, String vmGuestIp) throws NetworkRuleConflictException, ResourceUnavailableException {
        return enableStaticNat(ipId, vmId, networkId, false, vmGuestIp);
    }

    private boolean enableStaticNat(long ipId, long vmId, long networkId, boolean isSystemVm, String vmGuestIp) throws NetworkRuleConflictException,
        ResourceUnavailableException {
        CallContext ctx = CallContext.current();
        Account caller = ctx.getCallingAccount();
        CallContext.current().setEventDetails("Ip Id: " + ipId);

        // Verify input parameters
        IPAddressVO ipAddress = _ipAddressDao.findById(ipId);
        if (ipAddress == null) {
            throw new InvalidParameterValueException("Unable to find ip address by id " + ipId);
        }

        // Verify input parameters
        boolean performedIpAssoc = false;
        boolean isOneToOneNat = ipAddress.isOneToOneNat();
        Long associatedWithVmId = ipAddress.getAssociatedWithVmId();
        Nic guestNic;
        NicSecondaryIpVO nicSecIp = null;
        String dstIp = null;

        try {
            Network network = _networkModel.getNetwork(networkId);
            if (network == null) {
                throw new InvalidParameterValueException("Unable to find network by id");
            }

            // Check that vm has a nic in the network
            guestNic = _networkModel.getNicInNetwork(vmId, networkId);
            if (guestNic == null) {
                throw new InvalidParameterValueException("Vm doesn't belong to the network with specified id");
            }
            dstIp = guestNic.getIPv4Address();

            if (!_networkModel.areServicesSupportedInNetwork(network.getId(), Service.StaticNat)) {
                throw new InvalidParameterValueException("Unable to create static nat rule; StaticNat service is not " + "supported in network with specified id");
            }

            if (!isSystemVm) {
                UserVmVO vm = _vmDao.findById(vmId);
                if (vm == null) {
                    throw new InvalidParameterValueException("Can't enable static nat for the address id=" + ipId + ", invalid virtual machine id specified (" + vmId +
                        ").");
                }
                //associate ip address to network (if needed)
                if (ipAddress.getAssociatedWithNetworkId() == null) {
                    boolean assignToVpcNtwk = network.getVpcId() != null && ipAddress.getVpcId() != null && ipAddress.getVpcId().longValue() == network.getVpcId();
                    if (assignToVpcNtwk) {
                        _networkModel.checkIpForService(ipAddress, Service.StaticNat, networkId);

                        logger.debug("The ip is not associated with the VPC network id=" + networkId + ", so assigning");
                        try {
                            ipAddress = _ipAddrMgr.associateIPToGuestNetwork(ipId, networkId, false);
                            performedIpAssoc = true;
                        } catch (Exception ex) {
                            logger.warn("Failed to associate ip id=" + ipId + " to VPC network id=" + networkId + " as " + "a part of enable static nat");
                            return false;
                        }
                    }  else if (ipAddress.isPortable()) {
                        logger.info("Portable IP " + ipAddress.getUuid() + " is not associated with the network yet " + " so associate IP with the network " +
                            networkId);
                        try {
                            // check if StaticNat service is enabled in the network
                            _networkModel.checkIpForService(ipAddress, Service.StaticNat, networkId);

                            // associate portable IP to vpc, if network is part of VPC
                            if (network.getVpcId() != null) {
                                _vpcSvc.associateIPToVpc(ipId, network.getVpcId());
                            }

                            // associate portable IP with guest network
                            ipAddress = _ipAddrMgr.associatePortableIPToGuestNetwork(ipId, networkId, false);
                        } catch (Exception e) {
                            logger.warn("Failed to associate portable id=" + ipId + " to network id=" + networkId + " as " + "a part of enable static nat");
                            return false;
                        }
                    }
                } else  if (ipAddress.getAssociatedWithNetworkId() != networkId) {
                    if (ipAddress.isPortable()) {
                        // check if destination network has StaticNat service enabled
                        _networkModel.checkIpForService(ipAddress, Service.StaticNat, networkId);

                        // check if portable IP can be transferred across the networks
                        if (_ipAddrMgr.isPortableIpTransferableFromNetwork(ipId, ipAddress.getAssociatedWithNetworkId())) {
                            try {
                                // transfer the portable IP and refresh IP details
                                _ipAddrMgr.transferPortableIP(ipId, ipAddress.getAssociatedWithNetworkId(), networkId);
                                ipAddress = _ipAddressDao.findById(ipId);
                            } catch (Exception e) {
                                logger.warn("Failed to associate portable id=" + ipId + " to network id=" + networkId + " as " + "a part of enable static nat");
                                return false;
                            }
                        } else {
                            throw new InvalidParameterValueException("Portable IP: " + ipId + " has associated services " + "in network " +
                                ipAddress.getAssociatedWithNetworkId() + " so can not be transferred to " + " network " + networkId);
                        }
                    } else {
                        throw new InvalidParameterValueException("Invalid network Id=" + networkId + ". IP is associated with" +
                            " a different network than passed network id");
                    }
                } else {
                    _networkModel.checkIpForService(ipAddress, Service.StaticNat, null);
                }

                if (ipAddress.getAssociatedWithNetworkId() == null) {
                    throw new InvalidParameterValueException("Ip address " + ipAddress + " is not assigned to the network " + network);
                }

                // Check permissions
                if (ipAddress.getSystem()) {
                    // when system is enabling static NAT on system IP's (for EIP) ignore VM state
                    checkIpAndUserVm(ipAddress, vm, caller, true);
                } else {
                    checkIpAndUserVm(ipAddress, vm, caller, false);
                }
                Account vmOwner = _accountMgr.getAccount(vm.getAccountId());
                _accountMgr.checkAccess(vmOwner, SecurityChecker.AccessType.UseEntry, false, network);

                //is static nat is for vm secondary ip
                //dstIp = guestNic.getIp4Address();
                if (vmGuestIp != null) {
                    //dstIp = guestNic.getIp4Address();

                    if (!dstIp.equals(vmGuestIp)) {
                        //check whether the secondary ip set to the vm or not
                        boolean secondaryIpSet = _networkMgr.isSecondaryIpSetForNic(guestNic.getId());
                        if (!secondaryIpSet) {
                            throw new InvalidParameterValueException("VM ip " + vmGuestIp + " address not belongs to the vm");
                        }
                        //check the ip belongs to the vm or not
                        nicSecIp = _nicSecondaryDao.findByIp4AddressAndNicId(vmGuestIp, guestNic.getId());
                        if (nicSecIp == null) {
                            throw new InvalidParameterValueException("VM ip " + vmGuestIp + " address not belongs to the vm");
                        }
                        dstIp = nicSecIp.getIp4Address();
                         // Set public ip column with the vm ip
                    }
                }

                // Verify ip address parameter
                // checking vm id is not sufficient, check for the vm ip
                isIpReadyForStaticNat(vmId, ipAddress, dstIp, caller, ctx.getCallingUserId());
            }

            ipAddress.setOneToOneNat(true);
            ipAddress.setAssociatedWithVmId(vmId);

            ipAddress.setVmIp(dstIp);
            if (_ipAddressDao.update(ipAddress.getId(), ipAddress)) {
                // enable static nat on the backend
                logger.trace("Enabling static nat for ip address " + ipAddress + " and vm id=" + vmId + " on the backend");
                if (applyStaticNatForIp(ipId, false, caller, false)) {
                    applyUserDataIfNeeded(vmId, network, guestNic);
                    performedIpAssoc = false; // ignor unassignIPFromVpcNetwork in finally block
                    return true;
                } else {
                    logger.warn("Failed to enable static nat rule for ip address " + ipId + " on the backend");
                    ipAddress.setOneToOneNat(isOneToOneNat);
                    ipAddress.setAssociatedWithVmId(associatedWithVmId);
                    ipAddress.setVmIp(null);
                    _ipAddressDao.update(ipAddress.getId(), ipAddress);
                }
            } else {
                logger.warn("Failed to update ip address " + ipAddress + " in the DB as a part of enableStaticNat");

            }
        } finally {
                if (performedIpAssoc) {
                    //if the rule is the last one for the ip address assigned to VPC, unassign it from the network
                    IpAddress ip = _ipAddressDao.findById(ipAddress.getId());
                    _vpcMgr.unassignIPFromVpcNetwork(ip.getId(), networkId);
            }
        }
        return false;
    }

    protected void applyUserDataIfNeeded(long vmId, Network network, Nic guestNic) throws ResourceUnavailableException {
        UserDataServiceProvider element = null;
        try {
            element = _networkModel.getUserDataUpdateProvider(network);
        } catch (UnsupportedServiceException ex) {
            logger.info(String.format("%s is not supported by network %s, skipping.", Service.UserData.getName(), network));
            return;
        }
        if (element == null) {
            logger.error("Can't find network element for " + Service.UserData.getName() + " provider needed for UserData update");
        } else {
            UserVmVO vm = _vmDao.findById(vmId);
            try {
                VMTemplateVO template = _templateDao.findByIdIncludingRemoved(vm.getTemplateId());
                NicProfile nicProfile = new NicProfile(guestNic, network, null, null, null,
                            _networkModel.isSecurityGroupSupportedInNetwork(network),
                            _networkModel.getNetworkTag(template.getHypervisorType(), network));
                VirtualMachineProfile vmProfile = new VirtualMachineProfileImpl(vm);
                if (!element.saveUserData(network, nicProfile, vmProfile)) {
                    logger.error("Failed to update userdata for vm " + vm + " and nic " + guestNic);
                }
            } catch (Exception e) {
                logger.error("Failed to update userdata for vm " + vm + " and nic " + guestNic + " due to " + e.getMessage(), e);
            }
        }
    }

    protected void isIpReadyForStaticNat(long vmId, IPAddressVO ipAddress, String vmIp, Account caller, long callerUserId) throws NetworkRuleConflictException,
        ResourceUnavailableException {
        if (ipAddress.isSourceNat()) {
            throw new InvalidParameterValueException("Can't enable static, ip address " + ipAddress + " is a sourceNat ip address");
        }

        if (!ipAddress.isOneToOneNat()) { // Dont allow to enable static nat if PF/LB rules exist for the IP
            List<FirewallRuleVO> portForwardingRules = _firewallDao.listByIpAndPurposeAndNotRevoked(ipAddress.getId(), Purpose.PortForwarding);
            if (portForwardingRules != null && !portForwardingRules.isEmpty()) {
                throw new NetworkRuleConflictException("Failed to enable static nat for the ip address " + ipAddress + " as it already has PortForwarding rules assigned");
            }

            List<FirewallRuleVO> loadBalancingRules = _firewallDao.listByIpAndPurposeAndNotRevoked(ipAddress.getId(), Purpose.LoadBalancing);
            if (loadBalancingRules != null && !loadBalancingRules.isEmpty()) {
                throw new NetworkRuleConflictException("Failed to enable static nat for the ip address " + ipAddress + " as it already has LoadBalancing rules assigned");
            }
        } else if (ipAddress.getAssociatedWithVmId() != null && ipAddress.getAssociatedWithVmId().longValue() != vmId) {
            throw new NetworkRuleConflictException("Failed to enable static for the ip address " + ipAddress + " and vm id=" + vmId +
                " as it's already assigned to antoher vm");
        }

        //check whether the vm ip is already associated with any public ip address
        IPAddressVO oldIP = _ipAddressDao.findByAssociatedVmIdAndVmIp(vmId, vmIp);

        if (oldIP != null) {
            // If elasticIP functionality is supported in the network, we always have to disable static nat on the old
            // ip in order to re-enable it on the new one
            Long networkId = oldIP.getAssociatedWithNetworkId();
            VMInstanceVO vm = _vmInstanceDao.findById(vmId);

            boolean reassignStaticNat = false;
            if (networkId != null) {
                Network guestNetwork = _networkModel.getNetwork(networkId);
                NetworkOffering offering = _entityMgr.findById(NetworkOffering.class, guestNetwork.getNetworkOfferingId());
                if (offering.isElasticIp()) {
                    reassignStaticNat = true;
                }
            }

            // If there is public ip address already associated with the vm, throw an exception
            if (!reassignStaticNat) {
                throw new InvalidParameterValueException("Failed to enable static nat on the  ip " +
                          ipAddress.getAddress()+" with Id " +ipAddress.getUuid()+" as the vm " +vm.getInstanceName() + " with Id " +
                        vm.getUuid() +" is already associated with another public ip " + oldIP.getAddress() +" with id "+
                        oldIP.getUuid());
            }
        // unassign old static nat rule
        logger.debug("Disassociating static nat for ip " + oldIP);
        if (!disableStaticNat(oldIP.getId(), caller, callerUserId, true)) {
                throw new CloudRuntimeException("Failed to disable old static nat rule for vm "+ vm.getInstanceName() +
                        " with id "+vm.getUuid() +"  and public ip " + oldIP);
            }
        }
    }

    @Override
    @ActionEvent(eventType = EventTypes.EVENT_NET_RULE_DELETE, eventDescription = "revoking forwarding rule", async = true)
    public boolean revokePortForwardingRule(long ruleId, boolean apply) {
        CallContext ctx = CallContext.current();
        Account caller = ctx.getCallingAccount();

        PortForwardingRuleVO rule = _portForwardingDao.findById(ruleId);
        if (rule == null) {
            throw new InvalidParameterValueException("Unable to find " + ruleId);
        }

        _accountMgr.checkAccess(caller, null, true, rule);

        if (!revokePortForwardingRuleInternal(ruleId, caller, ctx.getCallingUserId(), apply)) {
            throw new CloudRuntimeException("Failed to delete port forwarding rule");
        }
        return true;
    }

    private boolean revokePortForwardingRuleInternal(long ruleId, Account caller, long userId, boolean apply) {
        PortForwardingRuleVO rule = _portForwardingDao.findById(ruleId);

        _firewallMgr.revokeRule(rule, caller, userId, true);

        boolean success = false;

        if (apply) {
            success = applyPortForwardingRules(rule.getSourceIpAddressId(), _ipAddrMgr.RulesContinueOnError.value(), caller);
        } else {
            success = true;
        }

        return success;
    }

    @Override
    @ActionEvent(eventType = EventTypes.EVENT_NET_RULE_DELETE, eventDescription = "revoking forwarding rule", async = true)
    public boolean revokeStaticNatRule(long ruleId, boolean apply) {
        CallContext ctx = CallContext.current();
        Account caller = ctx.getCallingAccount();

        FirewallRuleVO rule = _firewallDao.findById(ruleId);
        if (rule == null) {
            throw new InvalidParameterValueException("Unable to find " + ruleId);
        }

        _accountMgr.checkAccess(caller, null, true, rule);

        if (!revokeStaticNatRuleInternal(ruleId, caller, ctx.getCallingUserId(), apply)) {
            throw new CloudRuntimeException("Failed to revoke forwarding rule");
        }
        return true;
    }

    private boolean revokeStaticNatRuleInternal(long ruleId, Account caller, long userId, boolean apply) {
        FirewallRuleVO rule = _firewallDao.findById(ruleId);

        _firewallMgr.revokeRule(rule, caller, userId, true);

        boolean success = false;

        if (apply) {
            success = applyStaticNatRulesForIp(rule.getSourceIpAddressId(),  _ipAddrMgr.RulesContinueOnError.value(), caller, true);
        } else {
            success = true;
        }

        return success;
    }

    @Override
    public boolean revokePortForwardingRulesForVm(long vmId) {
        boolean success = true;
        UserVmVO vm = _vmDao.findByIdIncludingRemoved(vmId);
        if (vm == null) {
            return false;
        }

        List<PortForwardingRuleVO> rules = _portForwardingDao.listByVm(vmId);
        Set<Long> ipsToReprogram = new HashSet<Long>();

        if (rules == null || rules.isEmpty()) {
            logger.debug("No port forwarding rules are found for vm id=" + vmId);
            return true;
        }

        for (PortForwardingRuleVO rule : rules) {
            // Mark port forwarding rule as Revoked, but don't revoke it yet (apply=false)
            revokePortForwardingRuleInternal(rule.getId(), _accountMgr.getSystemAccount(), Account.ACCOUNT_ID_SYSTEM, false);
            ipsToReprogram.add(rule.getSourceIpAddressId());
        }

        // apply rules for all ip addresses
        for (Long ipId : ipsToReprogram) {
            logger.debug("Applying port forwarding rules for ip address id=" + ipId + " as a part of vm expunge");
            if (!applyPortForwardingRules(ipId,  _ipAddrMgr.RulesContinueOnError.value(), _accountMgr.getSystemAccount())) {
                logger.warn("Failed to apply port forwarding rules for ip id=" + ipId);
                success = false;
            }
        }

        return success;
    }

    @Override
    public Pair<List<? extends PortForwardingRule>, Integer> listPortForwardingRules(ListPortForwardingRulesCmd cmd) {
        Long ipId = cmd.getIpAddressId();
        Long id = cmd.getId();
        Map<String, String> tags = cmd.getTags();
        Long networkId = cmd.getNetworkId();
        Boolean display = cmd.getDisplay();

        Account caller = CallContext.current().getCallingAccount();
        List<Long> permittedAccounts = new ArrayList<Long>();

        if (ipId != null) {
            IPAddressVO ipAddressVO = _ipAddressDao.findById(ipId);
            if (ipAddressVO == null || !ipAddressVO.readyToUse()) {
                throw new InvalidParameterValueException("Ip address id=" + ipId + " not ready for port forwarding rules yet");
            }
            _accountMgr.checkAccess(caller, null, true, ipAddressVO);
        }

        Ternary<Long, Boolean, ListProjectResourcesCriteria> domainIdRecursiveListProject = new Ternary<Long, Boolean, ListProjectResourcesCriteria>(cmd.getDomainId(), cmd.isRecursive(), null);
        _accountMgr.buildACLSearchParameters(caller, id, cmd.getAccountName(), cmd.getProjectId(), permittedAccounts, domainIdRecursiveListProject, cmd.listAll(), false);
        Long domainId = domainIdRecursiveListProject.first();
        Boolean isRecursive = domainIdRecursiveListProject.second();
        ListProjectResourcesCriteria listProjectResourcesCriteria = domainIdRecursiveListProject.third();

        Filter filter = new Filter(PortForwardingRuleVO.class, "id", false, cmd.getStartIndex(), cmd.getPageSizeVal());
        SearchBuilder<PortForwardingRuleVO> sb = _portForwardingDao.createSearchBuilder();
        _accountMgr.buildACLSearchBuilder(sb, domainId, isRecursive, permittedAccounts, listProjectResourcesCriteria);

        sb.and("id", sb.entity().getId(), Op.EQ);
        sb.and("ip", sb.entity().getSourceIpAddressId(), Op.EQ);
        sb.and("purpose", sb.entity().getPurpose(), Op.EQ);
        sb.and("networkId", sb.entity().getNetworkId(), Op.EQ);
        sb.and("display", sb.entity().isDisplay(), Op.EQ);

        if (tags != null && !tags.isEmpty()) {
            SearchBuilder<ResourceTagVO> tagSearch = _resourceTagDao.createSearchBuilder();
            for (int count = 0; count < tags.size(); count++) {
                tagSearch.or().op("key" + String.valueOf(count), tagSearch.entity().getKey(), SearchCriteria.Op.EQ);
                tagSearch.and("value" + String.valueOf(count), tagSearch.entity().getValue(), SearchCriteria.Op.EQ);
                tagSearch.cp();
            }
            tagSearch.and("resourceType", tagSearch.entity().getResourceType(), SearchCriteria.Op.EQ);
            sb.groupBy(sb.entity().getId());
            sb.join("tagSearch", tagSearch, sb.entity().getId(), tagSearch.entity().getResourceId(), JoinBuilder.JoinType.INNER);
        }

        SearchCriteria<PortForwardingRuleVO> sc = sb.create();
        _accountMgr.buildACLSearchCriteria(sc, domainId, isRecursive, permittedAccounts, listProjectResourcesCriteria);

        if (id != null) {
            sc.setParameters("id", id);
        }

        if (display != null) {
            sc.setParameters("display", display);
        }

        if (tags != null && !tags.isEmpty()) {
            int count = 0;
            sc.setJoinParameters("tagSearch", "resourceType", ResourceObjectType.PortForwardingRule.toString());
            for (String key : tags.keySet()) {
                sc.setJoinParameters("tagSearch", "key" + String.valueOf(count), key);
                sc.setJoinParameters("tagSearch", "value" + String.valueOf(count), tags.get(key));
                count++;
            }
        }

        if (ipId != null) {
            sc.setParameters("ip", ipId);
        }

        if (networkId != null) {
            sc.setParameters("networkId", networkId);
        }

        sc.setParameters("purpose", Purpose.PortForwarding);

        Pair<List<PortForwardingRuleVO>, Integer> result = _portForwardingDao.searchAndCount(sc, filter);
        return new Pair<List<? extends PortForwardingRule>, Integer>(result.first(), result.second());
    }

    protected boolean applyPortForwardingRules(long ipId, boolean continueOnError, Account caller) {
        List<PortForwardingRuleVO> rules = _portForwardingDao.listForApplication(ipId);

        if (rules.size() == 0) {
            logger.debug("There are no port forwarding rules to apply for ip id=" + ipId);
            return true;
        }

        if (caller != null) {
            _accountMgr.checkAccess(caller, null, true, rules.toArray(new PortForwardingRuleVO[rules.size()]));
        }

        try {
            if (!_firewallMgr.applyRules(rules, continueOnError, true)) {
                return false;
            }
        } catch (ResourceUnavailableException ex) {
            logger.warn("Failed to apply port forwarding rules for ip due to ", ex);
            return false;
        }

        return true;
    }

    protected boolean applyStaticNatRulesForIp(long sourceIpId, boolean continueOnError, Account caller, boolean forRevoke) {
        List<? extends FirewallRule> rules = _firewallDao.listByIpAndPurpose(sourceIpId, Purpose.StaticNat);
        List<StaticNatRule> staticNatRules = new ArrayList<StaticNatRule>();

        if (rules.size() == 0) {
            logger.debug("There are no static nat rules to apply for ip id=" + sourceIpId);
            return true;
        }

        for (FirewallRule rule : rules) {
            staticNatRules.add(buildStaticNatRule(rule, forRevoke));
        }

        if (caller != null) {
            _accountMgr.checkAccess(caller, null, true, staticNatRules.toArray(new StaticNatRule[staticNatRules.size()]));
        }

        try {
            if (!_firewallMgr.applyRules(staticNatRules, continueOnError, true)) {
                return false;
            }
        } catch (ResourceUnavailableException ex) {
            logger.warn("Failed to apply static nat rules for ip due to ", ex);
            return false;
        }

        return true;
    }

    @Override
    public boolean applyPortForwardingRulesForNetwork(long networkId, boolean continueOnError, Account caller) {
        List<PortForwardingRuleVO> rules = listByNetworkId(networkId);
        if (rules.size() == 0) {
            logger.debug("There are no port forwarding rules to apply for network id=" + networkId);
            return true;
        }

        if (caller != null) {
            _accountMgr.checkAccess(caller, null, true, rules.toArray(new PortForwardingRuleVO[rules.size()]));
        }

        try {
            if (!_firewallMgr.applyRules(rules, continueOnError, true)) {
                return false;
            }
        } catch (ResourceUnavailableException ex) {
            logger.warn("Failed to apply port forwarding rules for network due to ", ex);
            return false;
        }

        return true;
    }

    @Override
    public boolean applyStaticNatRulesForNetwork(long networkId, boolean continueOnError, Account caller) {
        List<FirewallRuleVO> rules = _firewallDao.listByNetworkAndPurpose(networkId, Purpose.StaticNat);
        List<StaticNatRule> staticNatRules = new ArrayList<StaticNatRule>();

        if (rules.size() == 0) {
            logger.debug("There are no static nat rules to apply for network id=" + networkId);
            return true;
        }

        if (caller != null) {
            _accountMgr.checkAccess(caller, null, true, rules.toArray(new FirewallRule[rules.size()]));
        }

        for (FirewallRuleVO rule : rules) {
            staticNatRules.add(buildStaticNatRule(rule, false));
        }

        try {
            if (!_firewallMgr.applyRules(staticNatRules, continueOnError, true)) {
                return false;
            }
        } catch (ResourceUnavailableException ex) {
            logger.warn("Failed to apply static nat rules for network due to ", ex);
            return false;
        }

        return true;
    }

    @Override
    public boolean applyStaticNatsForNetwork(long networkId, boolean continueOnError, Account caller) {
        List<IPAddressVO> ips = _ipAddressDao.listStaticNatPublicIps(networkId);
        if (ips.isEmpty()) {
            logger.debug("There are no static nat to apply for network id=" + networkId);
            return true;
        }

        if (caller != null) {
            _accountMgr.checkAccess(caller, null, true, ips.toArray(new IPAddressVO[ips.size()]));
        }

        List<StaticNat> staticNats = new ArrayList<StaticNat>();
        for (IPAddressVO ip : ips) {
            // Get nic IP4 address
            //String dstIp = _networkModel.getIpInNetwork(ip.getAssociatedWithVmId(), networkId);
            StaticNatImpl staticNat = new StaticNatImpl(ip.getAllocatedToAccountId(), ip.getAllocatedInDomainId(), networkId, ip.getId(), ip.getVmIp(), false);
            staticNats.add(staticNat);
        }

        try {
            if (!_ipAddrMgr.applyStaticNats(staticNats, continueOnError, false)) {
                return false;
            }
        } catch (ResourceUnavailableException ex) {
            logger.warn("Failed to create static nat for network due to ", ex);
            return false;
        }

        return true;
    }

    @Override
    public Pair<List<? extends FirewallRule>, Integer> searchStaticNatRules(Long ipId, Long id, Long vmId, Long start, Long size, String accountName, Long domainId,
        Long projectId, boolean isRecursive, boolean listAll) {
        Account caller = CallContext.current().getCallingAccount();
        List<Long> permittedAccounts = new ArrayList<Long>();

        if (ipId != null) {
            IPAddressVO ipAddressVO = _ipAddressDao.findById(ipId);
            if (ipAddressVO == null || !ipAddressVO.readyToUse()) {
                throw new InvalidParameterValueException("Ip address id=" + ipId + " not ready for port forwarding rules yet");
            }
            _accountMgr.checkAccess(caller, null, true, ipAddressVO);
        }

        Ternary<Long, Boolean, ListProjectResourcesCriteria> domainIdRecursiveListProject = new Ternary<Long, Boolean, ListProjectResourcesCriteria>(domainId, isRecursive, null);
        _accountMgr.buildACLSearchParameters(caller, id, accountName, projectId, permittedAccounts, domainIdRecursiveListProject, listAll, false);
        domainId = domainIdRecursiveListProject.first();
        isRecursive = domainIdRecursiveListProject.second();
        ListProjectResourcesCriteria listProjectResourcesCriteria = domainIdRecursiveListProject.third();

        Filter filter = new Filter(PortForwardingRuleVO.class, "id", false, start, size);
        SearchBuilder<FirewallRuleVO> sb = _firewallDao.createSearchBuilder();
        _accountMgr.buildACLSearchBuilder(sb, domainId, isRecursive, permittedAccounts, listProjectResourcesCriteria);

        sb.and("ip", sb.entity().getSourceIpAddressId(), Op.EQ);
        sb.and("purpose", sb.entity().getPurpose(), Op.EQ);
        sb.and("id", sb.entity().getId(), Op.EQ);

        if (vmId != null) {
            SearchBuilder<IPAddressVO> ipSearch = _ipAddressDao.createSearchBuilder();
            ipSearch.and("associatedWithVmId", ipSearch.entity().getAssociatedWithVmId(), Op.EQ);
            sb.join("ipSearch", ipSearch, sb.entity().getSourceIpAddressId(), ipSearch.entity().getId(), JoinBuilder.JoinType.INNER);
        }

        SearchCriteria<FirewallRuleVO> sc = sb.create();
        _accountMgr.buildACLSearchCriteria(sc, domainId, isRecursive, permittedAccounts, listProjectResourcesCriteria);
        sc.setParameters("purpose", Purpose.StaticNat);

        if (id != null) {
            sc.setParameters("id", id);
        }

        if (ipId != null) {
            sc.setParameters("ip", ipId);
        }

        if (vmId != null) {
            sc.setJoinParameters("ipSearch", "associatedWithVmId", vmId);
        }

        Pair<List<FirewallRuleVO>, Integer> result = _firewallDao.searchAndCount(sc, filter);
        return new Pair<List<? extends FirewallRule>, Integer>(result.first(), result.second());
    }

    @Override
    @ActionEvent(eventType = EventTypes.EVENT_NET_RULE_ADD, eventDescription = "applying port forwarding rule", async = true)
    public boolean applyPortForwardingRules(long ipId, Account caller) throws ResourceUnavailableException {
        if (!applyPortForwardingRules(ipId, false, caller)) {
            throw new CloudRuntimeException("Failed to apply port forwarding rule");
        }
        return true;
    }

    @Override
    @ActionEvent(eventType = EventTypes.EVENT_NET_RULE_ADD, eventDescription = "applying static nat rule", async = true)
    public boolean applyStaticNatRules(long ipId, Account caller) throws ResourceUnavailableException {
        if (!applyStaticNatRulesForIp(ipId, false, caller, false)) {
            throw new CloudRuntimeException("Failed to apply static nat rule");
        }
        return true;
    }

    @Override
    public boolean revokeAllPFAndStaticNatRulesForIp(long ipId, long userId, Account caller) throws ResourceUnavailableException {
        List<FirewallRule> rules = new ArrayList<FirewallRule>();

        List<PortForwardingRuleVO> pfRules = _portForwardingDao.listByIpAndNotRevoked(ipId);
        if (logger.isDebugEnabled()) {
            logger.debug("Releasing " + pfRules.size() + " port forwarding rules for ip id=" + ipId);
        }

        for (PortForwardingRuleVO rule : pfRules) {
            // Mark all PF rules as Revoke, but don't revoke them yet
            revokePortForwardingRuleInternal(rule.getId(), caller, userId, false);
        }

        List<FirewallRuleVO> staticNatRules = _firewallDao.listByIpAndPurposeAndNotRevoked(ipId, Purpose.StaticNat);
        if (logger.isDebugEnabled()) {
            logger.debug("Releasing " + staticNatRules.size() + " static nat rules for ip id=" + ipId);
        }

        for (FirewallRuleVO rule : staticNatRules) {
            // Mark all static nat rules as Revoke, but don't revoke them yet
            revokeStaticNatRuleInternal(rule.getId(), caller, userId, false);
        }

        IPAddressVO ipAddress = _ipAddressDao.findById(ipId);
        Long vmId = ipAddress.getAssociatedWithVmId();
        Long networkId = ipAddress.getAssociatedWithNetworkId();

        boolean success = true;

        // revoke all port forwarding rules
        success = success && applyPortForwardingRules(ipId,  _ipAddrMgr.RulesContinueOnError.value(), caller);

        // revoke all static nat rules
        success = success && applyStaticNatRulesForIp(ipId,  _ipAddrMgr.RulesContinueOnError.value(), caller, true);

        // revoke static nat for the ip address
        if (vmId != null && networkId != null) {
            Network guestNetwork = _networkModel.getNetwork(networkId);
            Nic guestNic = _networkModel.getNicInNetwork(vmId, guestNetwork.getId());
            if (applyStaticNatForIp(ipId, false, caller, true)) {
                if (ipAddress.getState() == IpAddress.State.Releasing) {
                    applyUserDataIfNeeded(vmId, guestNetwork, guestNic);
                }
            } else {
                success = false;
            }
        }

        // Now we check again in case more rules have been inserted.
        rules.addAll(_portForwardingDao.listByIpAndNotRevoked(ipId));
        rules.addAll(_firewallDao.listByIpAndPurposeAndNotRevoked(ipId, Purpose.StaticNat));

        if (logger.isDebugEnabled() && success) {
            logger.debug("Successfully released rules for ip id=" + ipId + " and # of rules now = " + rules.size());
        }

        return (rules.size() == 0 && success);
    }

    @Override
    public boolean revokeAllPFStaticNatRulesForNetwork(long networkId, long userId, Account caller) throws ResourceUnavailableException {
        List<FirewallRule> rules = new ArrayList<FirewallRule>();

        List<PortForwardingRuleVO> pfRules = _portForwardingDao.listByNetwork(networkId);
        if (logger.isDebugEnabled()) {
            logger.debug("Releasing " + pfRules.size() + " port forwarding rules for network id=" + networkId);
        }

        List<FirewallRuleVO> staticNatRules = _firewallDao.listByNetworkAndPurpose(networkId, Purpose.StaticNat);
        if (logger.isDebugEnabled()) {
            logger.debug("Releasing " + staticNatRules.size() + " static nat rules for network id=" + networkId);
        }

        // Mark all pf rules (Active and non-Active) to be revoked, but don't revoke it yet - pass apply=false
        for (PortForwardingRuleVO rule : pfRules) {
            revokePortForwardingRuleInternal(rule.getId(), caller, userId, false);
        }

        // Mark all static nat rules (Active and non-Active) to be revoked, but don't revoke it yet - pass apply=false
        for (FirewallRuleVO rule : staticNatRules) {
            revokeStaticNatRuleInternal(rule.getId(), caller, userId, false);
        }

        boolean success = true;
        // revoke all PF rules for the network
        success = success && applyPortForwardingRulesForNetwork(networkId, true, caller);
        success = success && applyPortForwardingRulesForNetwork(networkId,  _ipAddrMgr.RulesContinueOnError.value(), caller);

        // revoke all static nat rules for the network
        success = success && applyStaticNatRulesForNetwork(networkId, true, caller);
        success = success && applyStaticNatRulesForNetwork(networkId,  _ipAddrMgr.RulesContinueOnError.value(), caller);

        // Now we check again in case more rules have been inserted.
        rules.addAll(_portForwardingDao.listByNetworkAndNotRevoked(networkId));
        rules.addAll(_firewallDao.listByNetworkAndPurposeAndNotRevoked(networkId, Purpose.StaticNat));

        if (logger.isDebugEnabled()) {
            logger.debug("Successfully released rules for network id=" + networkId + " and # of rules now = " + rules.size());
        }

        return success && rules.size() == 0;
    }

    @Override
    @DB
    public FirewallRuleVO[] reservePorts(final IpAddress ip, final String protocol, final FirewallRule.Purpose purpose, final boolean openFirewall, final Account caller,
        final int... ports) throws NetworkRuleConflictException {
        final FirewallRuleVO[] rules = new FirewallRuleVO[ports.length];

        Transaction.execute(new TransactionCallbackWithExceptionNoReturn<NetworkRuleConflictException>() {
            @Override
            public void doInTransactionWithoutResult(TransactionStatus status) throws NetworkRuleConflictException {
                for (int i = 0; i < ports.length; i++) {

                    rules[i] =
                        new FirewallRuleVO(null, ip.getId(), ports[i], protocol, ip.getAssociatedWithNetworkId(), ip.getAllocatedToAccountId(),
                            ip.getAllocatedInDomainId(), purpose, null, null, null, null);
                    rules[i] = _firewallDao.persist(rules[i]);

                    if (openFirewall) {
                        _firewallMgr.createRuleForAllCidrs(ip.getId(), caller, ports[i], ports[i], protocol, null, null, rules[i].getId(),
                            ip.getAssociatedWithNetworkId());
                    }
                }
            }
        });

        boolean success = false;
        try {
            for (FirewallRuleVO newRule : rules) {
                _firewallMgr.detectRulesConflict(newRule);
            }
            success = true;
            return rules;
        } finally {
            if (!success) {
                Transaction.execute(new TransactionCallbackNoReturn() {
                    @Override
                    public void doInTransactionWithoutResult(TransactionStatus status) {
                        for (FirewallRuleVO newRule : rules) {
                            _firewallMgr.removeRule(newRule);
                        }
                    }
                });
            }
        }
    }

    private List<PortForwardingRuleVO> listByNetworkId(long networkId) {
        return _portForwardingDao.listByNetwork(networkId);
    }

    @Override
    @ActionEvent(eventType = EventTypes.EVENT_DISABLE_STATIC_NAT, eventDescription = "disabling static nat", async = true)
    public boolean disableStaticNat(long ipId) throws ResourceUnavailableException, NetworkRuleConflictException, InsufficientAddressCapacityException {
        CallContext ctx = CallContext.current();
        Account caller = ctx.getCallingAccount();
        IPAddressVO ipAddress = _ipAddressDao.findById(ipId);
        checkIpAndUserVm(ipAddress, null, caller, false);

        if (ipAddress.getSystem()) {
            InvalidParameterValueException ex = new InvalidParameterValueException("Can't disable static nat for system IP address with specified id");
            ex.addProxyObject(ipAddress.getUuid(), "ipId");
            throw ex;
        }

        Long vmId = ipAddress.getAssociatedWithVmId();
        if (vmId == null) {
            InvalidParameterValueException ex = new InvalidParameterValueException("Specified IP address id is not associated with any vm Id");
            ex.addProxyObject(ipAddress.getUuid(), "ipId");
            throw ex;
        }

        // if network has elastic IP functionality supported, we first have to disable static nat on old ip in order to
        // re-enable it on the new one enable static nat takes care of that
        Network guestNetwork = _networkModel.getNetwork(ipAddress.getAssociatedWithNetworkId());
        NetworkOffering offering = _entityMgr.findById(NetworkOffering.class, guestNetwork.getNetworkOfferingId());
        if (offering.isElasticIp()) {
            if (offering.isAssociatePublicIP()) {
                getSystemIpAndEnableStaticNatForVm(_vmDao.findById(vmId), true);
                return true;
            }
        }

        if (disableStaticNat(ipId, caller, ctx.getCallingUserId(), false)) {
            Nic guestNic = _networkModel.getNicInNetworkIncludingRemoved(vmId, guestNetwork.getId());
            applyUserDataIfNeeded(vmId, guestNetwork, guestNic);
            return true;
        }
        return false;
    }

    @Override
    public boolean disableStaticNat(long ipId, Account caller, long callerUserId, boolean releaseIpIfElastic) throws ResourceUnavailableException {
        boolean success = true;

        IPAddressVO ipAddress = _ipAddressDao.findById(ipId);
        checkIpAndUserVm(ipAddress, null, caller, false);
        long networkId = ipAddress.getAssociatedWithNetworkId();

        if (!ipAddress.isOneToOneNat()) {
            InvalidParameterValueException ex = new InvalidParameterValueException("One to one nat is not enabled for the specified ip id");
            ex.addProxyObject(ipAddress.getUuid(), "ipId");
            throw ex;
        }

        ipAddress.setRuleState(IpAddress.State.Releasing);
        _ipAddressDao.update(ipAddress.getId(), ipAddress);
        ipAddress = _ipAddressDao.findById(ipId);

        // Revoke all firewall rules for the ip
        try {
            logger.debug("Revoking all " + Purpose.Firewall + "rules as a part of disabling static nat for public IP id=" + ipId);
            if (!_firewallMgr.revokeFirewallRulesForIp(ipId, callerUserId, caller)) {
                logger.warn("Unable to revoke all the firewall rules for ip id=" + ipId + " as a part of disable statis nat");
                success = false;
            }
        } catch (ResourceUnavailableException e) {
            logger.warn("Unable to revoke all firewall rules for ip id=" + ipId + " as a part of ip release", e);
            success = false;
        }

        if (!revokeAllPFAndStaticNatRulesForIp(ipId, callerUserId, caller)) {
            logger.warn("Unable to revoke all static nat rules for ip " + ipAddress);
            success = false;
        }

        if (success) {
            boolean isIpSystem = ipAddress.getSystem();
            ipAddress.setOneToOneNat(false);
            ipAddress.setAssociatedWithVmId(null);
            ipAddress.setRuleState(null);
            ipAddress.setVmIp(null);
            if (isIpSystem && !releaseIpIfElastic) {
                ipAddress.setSystem(false);
            }
            _ipAddressDao.update(ipAddress.getId(), ipAddress);
            _vpcMgr.unassignIPFromVpcNetwork(ipAddress.getId(), networkId);

            if (isIpSystem && releaseIpIfElastic && !_ipAddrMgr.handleSystemIpRelease(ipAddress)) {
                logger.warn("Failed to release system ip address " + ipAddress);
                success = false;
            }

            return true;
        } else {
            logger.warn("Failed to disable one to one nat for the ip address id" + ipId);
            ipAddress = _ipAddressDao.findById(ipId);
            ipAddress.setRuleState(null);
            _ipAddressDao.update(ipAddress.getId(), ipAddress);
            return false;
        }
    }

    @Override
    public StaticNatRule buildStaticNatRule(FirewallRule rule, boolean forRevoke) {
        IpAddress ip = _ipAddressDao.findById(rule.getSourceIpAddressId());
        FirewallRuleVO ruleVO = _firewallDao.findById(rule.getId());

        if (ip == null || !ip.isOneToOneNat() || ip.getAssociatedWithVmId() == null) {
            InvalidParameterValueException ex = new InvalidParameterValueException("Source ip address of the specified firewall rule id is not static nat enabled");
            ex.addProxyObject(ruleVO.getUuid(), "ruleId");
            throw ex;
        }

        String dstIp = ip.getVmIp();
        if (dstIp == null) {
            InvalidParameterValueException ex = new InvalidParameterValueException("VM ip address of the specified public ip is not set ");
            ex.addProxyObject(ruleVO.getUuid(), "ruleId");
            throw ex;
        }

        return new StaticNatRuleImpl(ruleVO, dstIp);
    }

    protected boolean applyStaticNatForIp(long sourceIpId, boolean continueOnError, Account caller, boolean forRevoke) {
        IpAddress sourceIp = _ipAddressDao.findById(sourceIpId);

        List<StaticNat> staticNats = createStaticNatForIp(sourceIp, caller, forRevoke);

        if (staticNats != null && !staticNats.isEmpty()) {
            try {
                if (!_ipAddrMgr.applyStaticNats(staticNats, continueOnError, forRevoke)) {
                    return false;
                }
            } catch (ResourceUnavailableException ex) {
                logger.warn("Failed to create static nat rule due to ", ex);
                return false;
            }
        }

        return true;
    }

    @Override
    public boolean applyStaticNatForNetwork(long networkId, boolean continueOnError, Account caller, boolean forRevoke) {
        List<? extends IpAddress> staticNatIps = _ipAddressDao.listStaticNatPublicIps(networkId);

        List<StaticNat> staticNats = new ArrayList<StaticNat>();
        for (IpAddress staticNatIp : staticNatIps) {
            staticNats.addAll(createStaticNatForIp(staticNatIp, caller, forRevoke));
        }

        if (staticNats != null && !staticNats.isEmpty()) {
            if (forRevoke) {
                logger.debug("Found " + staticNats.size() + " static nats to disable for network id " + networkId);
            }
            try {
                if (!_ipAddrMgr.applyStaticNats(staticNats, continueOnError, forRevoke)) {
                    return false;
                }
            } catch (ResourceUnavailableException ex) {
                logger.warn("Failed to create static nat rule due to ", ex);
                return false;
            }
        } else {
            logger.debug("Found 0 static nat rules to apply for network id " + networkId);
        }

        return true;
    }

    protected List<StaticNat> createStaticNatForIp(IpAddress sourceIp, Account caller, boolean forRevoke) {
        List<StaticNat> staticNats = new ArrayList<StaticNat>();
        if (!sourceIp.isOneToOneNat()) {
            logger.debug("Source ip id=" + sourceIp + " is not one to one nat");
            return staticNats;
        }

        Long networkId = sourceIp.getAssociatedWithNetworkId();
        if (networkId == null) {
            throw new CloudRuntimeException("Ip address is not associated with any network");
        }

        VMInstanceVO vm = _vmInstanceDao.findByIdIncludingRemoved(sourceIp.getAssociatedWithVmId());
        Network network = _networkModel.getNetwork(networkId);
        if (network == null) {
            CloudRuntimeException ex = new CloudRuntimeException("Unable to find an ip address to map to specified vm id");
            ex.addProxyObject(vm.getUuid(), "vmId");
            throw ex;
        }

        if (caller != null) {
            _accountMgr.checkAccess(caller, null, true, sourceIp);
        }

        // create new static nat rule
        // Get nic IP4 address
        Nic guestNic = _networkModel.getNicInNetworkIncludingRemoved(vm.getId(), networkId);
        if (guestNic == null) {
            throw new InvalidParameterValueException("Vm doesn't belong to the network with specified id");
        }

        String dstIp;

        dstIp = sourceIp.getVmIp();
        if (dstIp == null) {
            throw new InvalidParameterValueException("Vm ip is not set as dnat ip for this public ip");
        }

        String srcMac = null;
        try {
            srcMac = _networkModel.getNextAvailableMacAddressInNetwork(networkId);
        } catch (InsufficientAddressCapacityException e) {
            throw new CloudRuntimeException("Insufficient MAC address for static NAT instantiation.");
        }

        StaticNatImpl staticNat = new StaticNatImpl(sourceIp.getAllocatedToAccountId(), sourceIp.getAllocatedInDomainId(), networkId, sourceIp.getId(), dstIp, srcMac, forRevoke);
        staticNats.add(staticNat);
        return staticNats;
    }

    @Override
    public void getSystemIpAndEnableStaticNatForVm(VirtualMachine vm, boolean getNewIp) throws InsufficientAddressCapacityException {
        boolean success = true;

        // enable static nat if eIp capability is supported
        List<? extends Nic> nics = _nicDao.listByVmId(vm.getId());
        for (Nic nic : nics) {
            Network guestNetwork = _networkModel.getNetwork(nic.getNetworkId());
            NetworkOffering offering = _entityMgr.findById(NetworkOffering.class, guestNetwork.getNetworkOfferingId());
            if (offering.isElasticIp()) {
                boolean isSystemVM = (vm.getType() == Type.ConsoleProxy || vm.getType() == Type.SecondaryStorageVm);
                // for user VM's associate public IP only if offering is marked to associate a public IP by default on start of VM
                if (!isSystemVM && !offering.isAssociatePublicIP()) {
                    continue;
                }
                // check if there is already static nat enabled
                if (_ipAddressDao.findByAssociatedVmId(vm.getId()) != null && !getNewIp) {
                    logger.debug("Vm " + vm + " already has ip associated with it in guest network " + guestNetwork);
                    continue;
                }

                logger.debug("Allocating system ip and enabling static nat for it for the vm " + vm + " in guest network " + guestNetwork);
                IpAddress ip = _ipAddrMgr.assignSystemIp(guestNetwork.getId(), _accountMgr.getAccount(vm.getAccountId()), false, true);
                if (ip == null) {
                    throw new CloudRuntimeException("Failed to allocate system ip for vm " + vm + " in guest network " + guestNetwork);
                }

                logger.debug("Allocated system ip " + ip + ", now enabling static nat on it for vm " + vm);

                try {
                    success = enableStaticNat(ip.getId(), vm.getId(), guestNetwork.getId(), isSystemVM, null);
                } catch (NetworkRuleConflictException ex) {
                    logger.warn("Failed to enable static nat as a part of enabling elasticIp and staticNat for vm " + vm + " in guest network " + guestNetwork +
                        " due to exception ", ex);
                    success = false;
                } catch (ResourceUnavailableException ex) {
                    logger.warn("Failed to enable static nat as a part of enabling elasticIp and staticNat for vm " + vm + " in guest network " + guestNetwork +
                        " due to exception ", ex);
                    success = false;
                }

                if (!success) {
                    logger.warn("Failed to enable static nat on system ip " + ip + " for the vm " + vm + ", releasing the ip...");
                    _ipAddrMgr.handleSystemIpRelease(ip);
                    throw new CloudRuntimeException("Failed to enable static nat on system ip for the vm " + vm);
                } else {
                    logger.warn("Successfully enabled static nat on system ip " + ip + " for the vm " + vm);
                }
            }
        }
    }

    protected void removePFRule(PortForwardingRuleVO rule) {
        _portForwardingDao.remove(rule.getId());
    }

    @Override
    public List<FirewallRuleVO> listAssociatedRulesForGuestNic(Nic nic) {
        logger.debug("Checking if PF/StaticNat/LoadBalancer rules are configured for nic " + nic.getId());
        List<FirewallRuleVO> result = new ArrayList<FirewallRuleVO>();
        // add PF rules
        result.addAll(_portForwardingDao.listByNetworkAndDestIpAddr(nic.getIPv4Address(), nic.getNetworkId()));
        if(result.size() > 0) {
            logger.debug("Found " + result.size() + " portforwarding rule configured for the nic in the network " + nic.getNetworkId());
        }
        // add static NAT rules
        List<FirewallRuleVO> staticNatRules = _firewallDao.listStaticNatByVmId(nic.getInstanceId());
        for (FirewallRuleVO rule : staticNatRules) {
            if (rule.getNetworkId() == nic.getNetworkId()) {
                result.add(rule);
                logger.debug("Found rule " + rule.getId() + " " + rule.getPurpose() + " configured");
            }
        }
        List<? extends IpAddress> staticNatIps = _ipAddressDao.listStaticNatPublicIps(nic.getNetworkId());
        for (IpAddress ip : staticNatIps) {
            if (ip.getVmIp() != null && ip.getVmIp().equals(nic.getIPv4Address())) {
                VMInstanceVO vm = _vmInstanceDao.findById(nic.getInstanceId());
                // generate a static Nat rule on the fly because staticNATrule does not persist into db anymore
                // FIX ME
                FirewallRuleVO staticNatRule =
                        new FirewallRuleVO(null, ip.getId(), 0, 65535, NetUtils.ALL_PROTO.toString(), nic.getNetworkId(), vm.getAccountId(), vm.getDomainId(),
                                Purpose.StaticNat, null, null, null, null, null);
                result.add(staticNatRule);
                logger.debug("Found rule " + staticNatRule.getId() + " " + staticNatRule.getPurpose() + " configured");
            }
        }
        // add LB rules
        List<LoadBalancerVMMapVO> lbMapList = _loadBalancerVMMapDao.listByInstanceId(nic.getInstanceId());
        for (LoadBalancerVMMapVO lb : lbMapList) {
            FirewallRuleVO lbRule = _firewallDao.findById(lb.getLoadBalancerId());
            if (lbRule.getNetworkId() == nic.getNetworkId()) {
                result.add(lbRule);
                logger.debug("Found rule " + lbRule.getId() + " " + lbRule.getPurpose() + " configured");
            }
        }
        return result;
    }

    @Override
    @ActionEvent(eventType = EventTypes.EVENT_NET_RULE_MODIFY, eventDescription = "updating forwarding rule", async = true)
    public PortForwardingRule updatePortForwardingRule(long id, Integer privatePort, Integer privateEndPort, Long virtualMachineId, Ip vmGuestIp, String customId, Boolean forDisplay) {
        Account caller = CallContext.current().getCallingAccount();
        PortForwardingRuleVO rule = _portForwardingDao.findById(id);
        if (rule == null) {
            throw new InvalidParameterValueException("Unable to find " + id);
        }
        _accountMgr.checkAccess(caller, null, true, rule);

        if (customId != null) {
            rule.setUuid(customId);
        }

        if (forDisplay != null) {
            rule.setDisplay(forDisplay);
        }

        if (privatePort != null && !NetUtils.isValidPort(privatePort)) {
            throw new InvalidParameterValueException("privatePort is an invalid value: " + privatePort);
        }
        if (privateEndPort != null && !NetUtils.isValidPort(privateEndPort)) {
            throw new InvalidParameterValueException("PrivateEndPort has an invalid value: " + privateEndPort);
        }

        if (privatePort != null && privateEndPort != null && ((privateEndPort - privatePort) != (rule.getSourcePortEnd() - rule.getSourcePortStart())))
        {
            throw new InvalidParameterValueException("Unable to update the private port range of port forwarding rule as  " +
                    "the provided port range is not consistent with the port range : " + rule.getSourcePortStart() + " to " + rule.getSourcePortEnd());
        }

        //in case of port range
        if (!rule.getSourcePortStart().equals(rule.getSourcePortEnd())) {
             if ((privatePort == null || privateEndPort == null) && !(privatePort == null && privateEndPort == null)) {
                throw new InvalidParameterValueException("Unable to update the private port range of port forwarding rule as  " +
                        "the provided port range is not consistent with the port range : " + rule.getSourcePortStart() + " to " + rule.getSourcePortEnd());
            }
        }



        if (virtualMachineId == null && vmGuestIp != null) {
            throw new InvalidParameterValueException("vmguestip should be set along with virtualmachineid");
        }
        Ip dstIp = rule.getDestinationIpAddress();
        if (virtualMachineId != null) {
            // Verify that vm has nic in the network
            Nic guestNic = _networkModel.getNicInNetwork(virtualMachineId, rule.getNetworkId());
            if (guestNic == null || guestNic.getIPv4Address() == null) {
                throw new InvalidParameterValueException("Vm doesn't belong to network associated with ipAddress");
            } else {
                dstIp = new Ip(guestNic.getIPv4Address());
            }

            if (vmGuestIp != null) {
                //vm ip is passed so it can be primary or secondary ip addreess.
                if (!dstIp.equals(vmGuestIp)) {
                    //the vm ip is secondary ip to the nic.
                    // is vmIp is secondary ip or not
                    NicSecondaryIp secondaryIp = _nicSecondaryDao.findByIp4AddressAndNicId(vmGuestIp.toString(), guestNic.getId());
                    if (secondaryIp == null) {
                        throw new InvalidParameterValueException("IP Address is not in the VM nic's network ");
                    }
                    dstIp = vmGuestIp;
                }
            }
        }

        // revoke old rules at first
        List<PortForwardingRuleVO> rules = new ArrayList<PortForwardingRuleVO>();
        rule.setState(State.Revoke);
        _portForwardingDao.update(id, rule);
        rules.add(rule);
        try {
            if (!_firewallMgr.applyRules(rules, true, false)) {
                throw new CloudRuntimeException("Failed to revoke the existing port forwarding rule:" + id);
            }
        } catch (ResourceUnavailableException ex) {
            throw new CloudRuntimeException("Failed to revoke the existing port forwarding rule:" + id + " due to ", ex);
        }

        rule = _portForwardingDao.findById(id);
        rule.setState(State.Add);
        if (privatePort != null) {
            rule.setDestinationPortStart(privatePort.intValue());
            rule.setDestinationPortEnd((privateEndPort == null) ? privatePort.intValue() : privateEndPort.intValue());
        } else if (privateEndPort != null) {
            rule.setDestinationPortStart(privateEndPort.intValue());
            rule.setDestinationPortEnd(privateEndPort);
        }

        if (virtualMachineId != null) {
            rule.setVirtualMachineId(virtualMachineId);
            rule.setDestinationIpAddress(dstIp);
        }
        _portForwardingDao.update(id, rule);

        //apply new rules
        if (!applyPortForwardingRules(rule.getSourceIpAddressId(), false, caller)) {
            throw new CloudRuntimeException("Failed to apply the new port forwarding rule:" + id);
        }

        return _portForwardingDao.findById(id);
    }
}<|MERGE_RESOLUTION|>--- conflicted
+++ resolved
@@ -215,14 +215,6 @@
                 throw new InvalidParameterValueException("Unable to create port forwarding rule; ip id=" + ipAddrId + " has static nat enabled");
             }
 
-<<<<<<< HEAD
-                logger.debug("The ip is not associated with the VPC network id=" + networkId + ", so assigning");
-                try {
-                    ipAddress = _ipAddrMgr.associateIPToGuestNetwork(ipAddrId, networkId, false);
-                    performedIpAssoc = true;
-                } catch (Exception ex) {
-                    throw new CloudRuntimeException("Failed to associate ip to VPC network as " + "a part of port forwarding rule creation");
-=======
             final Long networkId = rule.getNetworkId();
             Network network = _networkModel.getNetwork(networkId);
             //associate ip address to network (if needed)
@@ -233,14 +225,13 @@
                 if (assignToVpcNtwk) {
                     _networkModel.checkIpForService(ipAddress, Service.PortForwarding, networkId);
 
-                    s_logger.debug("The ip is not associated with the VPC network id=" + networkId + ", so assigning");
+                    logger.debug("The ip is not associated with the VPC network id=" + networkId + ", so assigning");
                     try {
                         ipAddress = _ipAddrMgr.associateIPToGuestNetwork(ipAddrId, networkId, false);
                         performedIpAssoc = true;
                     } catch (Exception ex) {
                         throw new CloudRuntimeException("Failed to associate ip to VPC network as " + "a part of port forwarding rule creation");
                     }
->>>>>>> d7973560
                 }
             } else {
                 _networkModel.checkIpForService(ipAddress, Service.PortForwarding, null);
