// Licensed to the Apache Software Foundation (ASF) under one
// or more contributor license agreements.  See the NOTICE file
// distributed with this work for additional information
// regarding copyright ownership.  The ASF licenses this file
// to you under the Apache License, Version 2.0 (the
// "License"); you may not use this file except in compliance
// with the License.  You may obtain a copy of the License at
//
//   http://www.apache.org/licenses/LICENSE-2.0
//
// Unless required by applicable law or agreed to in writing,
// software distributed under the License is distributed on an
// "AS IS" BASIS, WITHOUT WARRANTIES OR CONDITIONS OF ANY
// KIND, either express or implied.  See the License for the
// specific language governing permissions and limitations
// under the License.
package com.cloud.network.guru;

import java.util.ArrayList;
import java.util.List;
import java.util.Random;

import javax.inject.Inject;

import org.apache.cloudstack.api.ApiCommandResourceType;
import org.apache.cloudstack.context.CallContext;
import org.apache.cloudstack.engine.orchestration.service.NetworkOrchestrationService;
import org.apache.cloudstack.framework.config.ConfigKey;
import org.apache.cloudstack.framework.config.Configurable;
import org.apache.cloudstack.framework.config.dao.ConfigurationDao;
import org.apache.commons.lang3.StringUtils;
import org.apache.log4j.Logger;

import com.cloud.configuration.Config;
import com.cloud.dc.DataCenter;
import com.cloud.dc.DataCenter.NetworkType;
import com.cloud.dc.dao.DataCenterDao;
import com.cloud.dc.dao.VlanDao;
import com.cloud.deploy.DeployDestination;
import com.cloud.deploy.DeploymentPlan;
import com.cloud.event.ActionEventUtils;
import com.cloud.event.EventTypes;
import com.cloud.event.EventVO;
import com.cloud.exception.InsufficientAddressCapacityException;
import com.cloud.exception.InsufficientVirtualNetworkCapacityException;
import com.cloud.exception.InvalidParameterValueException;
import com.cloud.network.IpAddressManager;
import com.cloud.network.Ipv6AddressManager;
import com.cloud.network.Network;
import com.cloud.network.Network.GuestType;
import com.cloud.network.Network.Provider;
import com.cloud.network.Network.Service;
import com.cloud.network.Network.State;
import com.cloud.network.NetworkModel;
import com.cloud.network.NetworkProfile;
import com.cloud.network.Networks;
import com.cloud.network.Networks.AddressFormat;
import com.cloud.network.Networks.BroadcastDomainType;
import com.cloud.network.Networks.Mode;
import com.cloud.network.Networks.TrafficType;
import com.cloud.network.PhysicalNetwork;
import com.cloud.network.PhysicalNetwork.IsolationMethod;
import com.cloud.network.dao.IPAddressDao;
import com.cloud.network.dao.IPAddressVO;
import com.cloud.network.dao.NetworkDao;
import com.cloud.network.dao.NetworkVO;
import com.cloud.network.dao.PhysicalNetworkDao;
import com.cloud.network.dao.PhysicalNetworkVO;
import com.cloud.network.vpc.Vpc;
import com.cloud.network.vpc.dao.VpcDao;
import com.cloud.offering.NetworkOffering;
import com.cloud.offerings.dao.NetworkOfferingDao;
import com.cloud.server.ConfigurationServer;
import com.cloud.user.Account;
import com.cloud.utils.Pair;
import com.cloud.utils.component.AdapterBase;
import com.cloud.utils.db.DB;
import com.cloud.utils.db.Transaction;
import com.cloud.utils.db.TransactionCallbackNoReturn;
import com.cloud.utils.db.TransactionStatus;
import com.cloud.utils.exception.CloudRuntimeException;
import com.cloud.utils.net.NetUtils;
import com.cloud.vm.DomainRouterVO;
import com.cloud.vm.Nic;
import com.cloud.vm.Nic.ReservationStrategy;
import com.cloud.vm.NicProfile;
import com.cloud.vm.ReservationContext;
import com.cloud.vm.VirtualMachine;
import com.cloud.vm.VirtualMachineProfile;
import com.cloud.vm.dao.DomainRouterDao;
import com.cloud.vm.dao.NicDao;

public abstract class GuestNetworkGuru extends AdapterBase implements NetworkGuru, Configurable {
    private static final Logger s_logger = Logger.getLogger(GuestNetworkGuru.class);

    @Inject
    protected VpcDao _vpcDao;
    @Inject
    protected NetworkOrchestrationService _networkMgr;
    @Inject
    protected NetworkModel _networkModel;
    @Inject
    protected DataCenterDao _dcDao;
    @Inject
    protected VlanDao _vlanDao;
    @Inject
    protected NicDao _nicDao;
    @Inject
    ConfigurationDao _configDao;
    @Inject
    protected NetworkDao _networkDao;
    @Inject
    IPAddressDao _ipAddressDao;
    @Inject
    protected PhysicalNetworkDao _physicalNetworkDao;
    @Inject
    ConfigurationServer _configServer;
    @Inject
    IpAddressManager _ipAddrMgr;
    @Inject
    NetworkOfferingDao networkOfferingDao;
    @Inject
    Ipv6AddressManager ipv6AddressManager;
    @Inject
    DomainRouterDao domainRouterDao;

    Random _rand = new Random(System.currentTimeMillis());

    public static final ConfigKey<Boolean> UseSystemGuestVlans =
            new ConfigKey<Boolean>(
                    "Advanced",
                    Boolean.class,
                    "use.system.guest.vlans",
                    "true",
                    "If true, when account has dedicated guest vlan range(s), once the vlans dedicated to the account have been consumed vlans will be allocated from the system pool",
                    false, ConfigKey.Scope.Account);

    private static final TrafficType[] TrafficTypes = {TrafficType.Guest};

    // Currently set to anything except STT for the Nicira integration.
    protected IsolationMethod[] _isolationMethods;

    String _defaultGateway;
    String _defaultCidr;

    protected GuestNetworkGuru() {
        super();
        _isolationMethods = null;
    }

    private void updateNicIpv6(Network network, NicProfile nic, VirtualMachineProfile vm, DataCenter dc, boolean isGateway) throws InsufficientAddressCapacityException {
        boolean isIpv6Supported = networkOfferingDao.isIpv6Supported(network.getNetworkOfferingId());
        if (!isIpv6Supported || nic.getIPv6Address() != null || network.getIp6Cidr() == null || network.getIp6Gateway() == null) {
            return;
        }
        if (isGateway) {
            nic.setIPv6Cidr(network.getIp6Cidr());
            nic.setIPv6Gateway(network.getIp6Gateway());
            if (nic.getIPv4Address() != null) {
                nic.setFormat(Networks.AddressFormat.DualStack);
            } else {
                nic.setFormat(Networks.AddressFormat.Ip6);
            }
            DomainRouterVO router = domainRouterDao.findById(vm.getId());
            if (router != null &&
                    router.getIsRedundantRouter()) {
                return;
            }
            nic.setIPv6Address(network.getIp6Gateway());
        }
        ipv6AddressManager.setNicIp6Address(nic, dc, network);
    }

    @Override
    public boolean isMyTrafficType(final TrafficType type) {
        for (final TrafficType t : TrafficTypes) {
            if (t == type) {
                return true;
            }
        }
        return false;
    }

    @Override
    public TrafficType[] getSupportedTrafficType() {
        return TrafficTypes;
    }

    public boolean isMyIsolationMethod(final PhysicalNetwork physicalNetwork) {
        if (physicalNetwork == null) {
            // Can't tell if there is no physical network
            return false;
        }

        List<String> methods = new ArrayList<String>();
        for (final String method : physicalNetwork.getIsolationMethods()) {
            methods.add(method.toLowerCase());
        }
        if (methods.isEmpty()) {
            // The empty isolation method is assumed to be VLAN
            s_logger.debug("Empty physical isolation type for physical network " + physicalNetwork.getUuid());
            methods = new ArrayList<String>(1);
            methods.add("VLAN".toLowerCase());
        }

        for (final IsolationMethod m : _isolationMethods) {
            if (methods.contains(m.toString().toLowerCase())) {
                return true;
            }
        }

        return false;
    }

    public IsolationMethod[] getIsolationMethods() {
        return _isolationMethods;
    }

    protected abstract boolean canHandle(NetworkOffering offering, final NetworkType networkType, PhysicalNetwork physicalNetwork);

    @Override
    public Network design(final NetworkOffering offering, final DeploymentPlan plan, final Network userSpecified, final Account owner) {
        final DataCenter dc = _dcDao.findById(plan.getDataCenterId());
        final PhysicalNetworkVO physnet = _physicalNetworkDao.findById(plan.getPhysicalNetworkId());

        if (!canHandle(offering, dc.getNetworkType(), physnet)) {
            return null;
        }

        final NetworkVO network =
                new NetworkVO(offering.getTrafficType(), Mode.Dhcp, BroadcastDomainType.Vlan, offering.getId(), State.Allocated, plan.getDataCenterId(),
                        plan.getPhysicalNetworkId(), offering.isRedundantRouter());
        if (userSpecified != null) {
            if (userSpecified.getCidr() == null && userSpecified.getGateway() != null || userSpecified.getCidr() != null && userSpecified.getGateway() == null) {
                throw new InvalidParameterValueException("cidr and gateway must be specified together.");
            }

            if (userSpecified.getCidr() != null) {
                network.setCidr(userSpecified.getCidr());
                network.setGateway(userSpecified.getGateway());
            } else if (offering.getGuestType() != GuestType.L2 && (offering.getGuestType() == GuestType.Shared || !_networkModel.listNetworkOfferingServices(offering.getId()).isEmpty())) {
                final String guestNetworkCidr = dc.getGuestNetworkCidr();
                if (guestNetworkCidr != null) {
                    final String[] cidrTuple = guestNetworkCidr.split("\\/");
                    network.setGateway(NetUtils.getIpRangeStartIpFromCidr(cidrTuple[0], Long.parseLong(cidrTuple[1])));
                    network.setCidr(guestNetworkCidr);
                } else if (dc.getNetworkType() == NetworkType.Advanced) {
                    throw new CloudRuntimeException("Can't design network " + network + "; guest CIDR is not configured per zone " + dc);
                }
            }

            if (offering.isSpecifyVlan()) {
                network.setBroadcastUri(userSpecified.getBroadcastUri());
                if (!offering.isPersistent()) {
                    network.setState(State.Setup);
                }
                if (userSpecified.getPvlanType() != null) {
                    network.setBroadcastDomainType(BroadcastDomainType.Pvlan);
                    network.setPvlanType(userSpecified.getPvlanType());
                }
            }
<<<<<<< HEAD
            network.setPublicMtu(userSpecified.getPublicMtu());
            network.setPrivateMtu(userSpecified.getPrivateMtu());
=======

            if (StringUtils.isNotBlank(userSpecified.getDns1())) {
                network.setDns1(userSpecified.getDns1());
            }
            if (StringUtils.isNotBlank(userSpecified.getDns2())) {
                network.setDns2(userSpecified.getDns2());
            }
            if (StringUtils.isNotBlank(userSpecified.getIp6Dns1())) {
                network.setIp6Dns1(userSpecified.getIp6Dns1());
            }
            if (StringUtils.isNotBlank(userSpecified.getIp6Dns2())) {
                network.setIp6Dns2(userSpecified.getIp6Dns2());
            }
>>>>>>> bbc12605
        } else {
            final String guestNetworkCidr = dc.getGuestNetworkCidr();
            if (guestNetworkCidr == null && dc.getNetworkType() == NetworkType.Advanced) {
                throw new CloudRuntimeException("Can't design network " + network + "; guest CIDR is not configured per zone " + dc);
            }
            final String[] cidrTuple = guestNetworkCidr.split("\\/");
            network.setGateway(NetUtils.getIpRangeStartIpFromCidr(cidrTuple[0], Long.parseLong(cidrTuple[1])));
            network.setCidr(guestNetworkCidr);
        }

        return network;
    }

    @Override
    @DB
    public void deallocate(final Network network, final NicProfile nic, final VirtualMachineProfile vm) {
        if (network.getSpecifyIpRanges()) {
            if (s_logger.isDebugEnabled()) {
                s_logger.debug("Deallocate network: networkId: " + nic.getNetworkId() + ", ip: " + nic.getIPv4Address());
            }

            final IPAddressVO ip = _ipAddressDao.findByIpAndSourceNetworkId(nic.getNetworkId(), nic.getIPv4Address());
            if (ip != null) {
                Transaction.execute(new TransactionCallbackNoReturn() {
                    @Override
                    public void doInTransactionWithoutResult(final TransactionStatus status) {
                        _ipAddrMgr.markIpAsUnavailable(ip.getId());
                        _ipAddressDao.unassignIpAddress(ip.getId());
                    }
                });
            }
            nic.deallocate();
        }
    }

    public int getVlanOffset(final long physicalNetworkId, final int vlanTag) {
        final PhysicalNetworkVO pNetwork = _physicalNetworkDao.findById(physicalNetworkId);
        if (pNetwork == null) {
            throw new CloudRuntimeException("Could not find the physical Network " + physicalNetworkId + ".");
        }

        if (pNetwork.getVnet() == null) {
            throw new CloudRuntimeException("Could not find vlan range for physical Network " + physicalNetworkId + ".");
        }
        Integer lowestVlanTag = null;
        final List<Pair<Integer, Integer>> vnetList = pNetwork.getVnet();
        //finding the vlanrange in which the vlanTag lies.
        for (final Pair<Integer, Integer> vnet : vnetList) {
            if (vlanTag >= vnet.first() && vlanTag <= vnet.second()) {
                lowestVlanTag = vnet.first();
            }
        }
        if (lowestVlanTag == null) {
            throw new InvalidParameterValueException("The vlan tag does not belong to any of the existing vlan ranges");
        }
        return vlanTag - lowestVlanTag;
    }

    public int getGloballyConfiguredCidrSize() {
        try {
            final String globalVlanBits = _configDao.getValue(Config.GuestVlanBits.key());
            return 8 + Integer.parseInt(globalVlanBits);
        } catch (final Exception e) {
            throw new CloudRuntimeException("Failed to read the globally configured VLAN bits size.");
        }
    }

    protected void allocateVnet(final Network network, final NetworkVO implemented, final long dcId, final long physicalNetworkId, final String reservationId)
            throws InsufficientVirtualNetworkCapacityException {
        if (network.getBroadcastUri() == null) {
            final String vnet = _dcDao.allocateVnet(dcId, physicalNetworkId, network.getAccountId(), reservationId, UseSystemGuestVlans.valueIn(network.getAccountId()));
            if (vnet == null) {
                throw new InsufficientVirtualNetworkCapacityException("Unable to allocate vnet as a " + "part of network " + network + " implement ", DataCenter.class,
                        dcId);
            }
            implemented.setBroadcastUri(BroadcastDomainType.Vlan.toUri(vnet));
            ActionEventUtils.onCompletedActionEvent(CallContext.current().getCallingUserId(), network.getAccountId(), EventVO.LEVEL_INFO,
                    EventTypes.EVENT_ZONE_VLAN_ASSIGN, "Assigned Zone Vlan: " + vnet + " Network Id: " + network.getId(), network.getId(), ApiCommandResourceType.Network.toString(), 0);
        } else {
            implemented.setBroadcastUri(network.getBroadcastUri());
        }
    }

    @Override
    public Network implement(final Network network, final NetworkOffering offering, final DeployDestination dest, final ReservationContext context)
            throws InsufficientVirtualNetworkCapacityException {
        assert network.getState() == State.Implementing : "Why are we implementing " + network;

        final long dcId = dest.getDataCenter().getId();

        //get physical network id
        Long physicalNetworkId = network.getPhysicalNetworkId();

        // physical network id can be null in Guest Network in Basic zone, so locate the physical network
        if (physicalNetworkId == null) {
            physicalNetworkId = _networkModel.findPhysicalNetworkId(dcId, offering.getTags(), offering.getTrafficType());
        }

        final NetworkVO implemented =
                new NetworkVO(network.getTrafficType(), network.getMode(), network.getBroadcastDomainType(), network.getNetworkOfferingId(), State.Allocated,
                        network.getDataCenterId(), physicalNetworkId, offering.isRedundantRouter());

        allocateVnet(network, implemented, dcId, physicalNetworkId, context.getReservationId());

        if (network.getGateway() != null) {
            implemented.setGateway(network.getGateway());
        }

        if (network.getCidr() != null) {
            implemented.setCidr(network.getCidr());
        }
        return implemented;
    }

    @Override
    public NicProfile allocate(final Network network, NicProfile nic, final VirtualMachineProfile vm) throws InsufficientVirtualNetworkCapacityException,
    InsufficientAddressCapacityException {

        assert network.getTrafficType() == TrafficType.Guest : "Look at my name!  Why are you calling" + " me when the traffic type is : " + network.getTrafficType();

        if (nic == null) {
            nic = new NicProfile(ReservationStrategy.Start, null, null, null, null);
        }

        final DataCenter dc = _dcDao.findById(network.getDataCenterId());

        boolean isGateway = false;
        //if Vm is router vm and source nat is enabled in the network, set ip4 to the network gateway
        if (vm.getVirtualMachine().getType() == VirtualMachine.Type.DomainRouter) {
            if (network.getVpcId() != null) {
                final Vpc vpc = _vpcDao.findById(network.getVpcId());
                // Redundant Networks need a guest IP that is not the same as the gateway IP.
                if (_networkModel.isProviderSupportServiceInNetwork(network.getId(), Service.SourceNat, Provider.VPCVirtualRouter) && !vpc.isRedundant()) {
                    isGateway = true;
                }
            } else {
                if (_networkModel.isProviderSupportServiceInNetwork(network.getId(), Service.SourceNat, Provider.VirtualRouter)) {
                    isGateway = true;
                }
            }
        }

        if (nic.getIPv4Address() == null) {
            nic.setBroadcastUri(network.getBroadcastUri());
            nic.setIsolationUri(network.getBroadcastUri());
            nic.setIPv4Gateway(network.getGateway());

            String guestIp = null;
            if (network.getSpecifyIpRanges()) {
                _ipAddrMgr.allocateDirectIp(nic, dc, vm, network, nic.getRequestedIPv4(), null);
            } else {
                if (isGateway) {
                    guestIp = network.getGateway();
                } else {
                    if (network.getGuestType() != GuestType.L2 && vm.getType() == VirtualMachine.Type.DomainRouter) {
                        Nic placeholderNic = _networkModel.getPlaceholderNicForRouter(network, null);
                        if (placeholderNic != null) {
                            s_logger.debug("Nic got an ip address " + placeholderNic.getIPv4Address() + " stored in placeholder nic for the network " + network);
                            guestIp = placeholderNic.getIPv4Address();
                        }
                    }
                    if (guestIp == null) {
                        if (vm.getVirtualMachine().getType() == VirtualMachine.Type.DomainRouter) {
                            guestIp = _ipAddrMgr.acquireGuestIpAddressByPlacement(network, nic.getRequestedIPv4());
                        } else {
                            guestIp = _ipAddrMgr.acquireGuestIpAddress(network, nic.getRequestedIPv4());
                        }
                    }
                    if (guestIp == null && network.getGuestType() != GuestType.L2 && !_networkModel.listNetworkOfferingServices(network.getNetworkOfferingId()).isEmpty()) {
                        throw new InsufficientVirtualNetworkCapacityException("Unable to acquire Guest IP" + " address for network " + network, DataCenter.class,
                                dc.getId());
                    }
                }

                nic.setIPv4Address(guestIp);
                if (network.getCidr() != null) {
                    nic.setIPv4Netmask(NetUtils.cidr2Netmask(_networkModel.getValidNetworkCidr(network)));
                }

                Pair<String, String> dns = _networkModel.getNetworkIp4Dns(network, dc);
                nic.setIPv4Dns1(dns.first());
                nic.setIPv4Dns2(dns.second());
                nic.setFormat(AddressFormat.Ip4);
            }
        }

        nic.setReservationStrategy(ReservationStrategy.Start);

        if (nic.getMacAddress() == null) {
            nic.setMacAddress(_networkModel.getNextAvailableMacAddressInNetwork(network.getId()));
            if (nic.getMacAddress() == null) {
                throw new InsufficientAddressCapacityException("Unable to allocate more mac addresses", Network.class, network.getId());
            }
        }
        updateNicIpv6(network, nic, vm, dc, isGateway);
        return nic;
    }

    @Override
    public void updateNicProfile(final NicProfile profile, final Network network) {
        final DataCenter dc = _dcDao.findById(network.getDataCenterId());
        Pair<String, String> dns = _networkModel.getNetworkIp4Dns(network, dc);
        Pair<String, String> ip6Dns = _networkModel.getNetworkIp6Dns(network, dc);
        if (profile != null) {
            profile.setIPv4Dns1(dns.first());
            profile.setIPv4Dns2(dns.second());
            profile.setIPv6Dns1(ip6Dns.first());
            profile.setIPv6Dns2(ip6Dns.second());
        }
    }

    @Override
    public void reserve(final NicProfile nic, final Network network, final VirtualMachineProfile vm, final DeployDestination dest, final ReservationContext context)
            throws InsufficientVirtualNetworkCapacityException, InsufficientAddressCapacityException {
        assert nic.getReservationStrategy() == ReservationStrategy.Start : "What can I do for nics that are not allocated at start? ";

        nic.setBroadcastUri(network.getBroadcastUri());
        nic.setIsolationUri(network.getBroadcastUri());
    }

    @Override
    public boolean release(final NicProfile nic, final VirtualMachineProfile vm, final String reservationId) {
        nic.setBroadcastUri(null);
        nic.setIsolationUri(null);
        return true;
    }

    @Override
    public void shutdown(final NetworkProfile profile, final NetworkOffering offering) {
        if (profile.getBroadcastUri() == null) {
            return; // Nothing to do here if the uri is null already
        }

        if ((profile.getBroadcastDomainType() == BroadcastDomainType.Vlan || profile.getBroadcastDomainType() == BroadcastDomainType.Vxlan) && !offering.isSpecifyVlan()) {
            s_logger.debug("Releasing vnet for the network id=" + profile.getId());
            _dcDao.releaseVnet(BroadcastDomainType.getValue(profile.getBroadcastUri()), profile.getDataCenterId(), profile.getPhysicalNetworkId(), profile.getAccountId(),
                    profile.getReservationId());
            ActionEventUtils.onCompletedActionEvent(CallContext.current().getCallingUserId(), profile.getAccountId(), EventVO.LEVEL_INFO, EventTypes.EVENT_ZONE_VLAN_RELEASE,
                    "Released Zone Vnet: " + BroadcastDomainType.getValue(profile.getBroadcastUri()) + " for Network: " + profile.getId(),
                    profile.getDataCenterId(), ApiCommandResourceType.Zone.toString(), 0);
        }

        profile.setBroadcastUri(null);
    }

    @Override
    public boolean trash(final Network network, final NetworkOffering offering) {
        return true;
    }

    @Override
    public void updateNetworkProfile(final NetworkProfile networkProfile) {
        final DataCenter dc = _dcDao.findById(networkProfile.getDataCenterId());
        Network network = _networkModel.getNetwork(networkProfile.getId());
        Pair<String, String> dns = _networkModel.getNetworkIp4Dns(network, dc);
        networkProfile.setDns1(dns.first());
        networkProfile.setDns2(dns.second());
        dns = _networkModel.getNetworkIp6Dns(network, dc);
        networkProfile.setIp6Dns1(dns.first());
        networkProfile.setIp6Dns2(dns.second());
    }

    @Override
    public String getConfigComponentName() {
        return GuestNetworkGuru.class.getSimpleName();
    }

    @Override
    public ConfigKey<?>[] getConfigKeys() {
        return new ConfigKey<?>[]{UseSystemGuestVlans};
    }
}<|MERGE_RESOLUTION|>--- conflicted
+++ resolved
@@ -259,10 +259,8 @@
                     network.setPvlanType(userSpecified.getPvlanType());
                 }
             }
-<<<<<<< HEAD
             network.setPublicMtu(userSpecified.getPublicMtu());
             network.setPrivateMtu(userSpecified.getPrivateMtu());
-=======
 
             if (StringUtils.isNotBlank(userSpecified.getDns1())) {
                 network.setDns1(userSpecified.getDns1());
@@ -276,7 +274,6 @@
             if (StringUtils.isNotBlank(userSpecified.getIp6Dns2())) {
                 network.setIp6Dns2(userSpecified.getIp6Dns2());
             }
->>>>>>> bbc12605
         } else {
             final String guestNetworkCidr = dc.getGuestNetworkCidr();
             if (guestNetworkCidr == null && dc.getNetworkType() == NetworkType.Advanced) {
