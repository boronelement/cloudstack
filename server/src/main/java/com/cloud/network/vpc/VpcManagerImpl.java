// Licensed to the Apache Software Foundation (ASF) under one
// or more contributor license agreements.  See the NOTICE file
// distributed with this work for additional information
// regarding copyright ownership.  The ASF licenses this file
// to you under the Apache License, Version 2.0 (the
// "License"); you may not use this file except in compliance
// with the License.  You may obtain a copy of the License at
//
//   http://www.apache.org/licenses/LICENSE-2.0
//
// Unless required by applicable law or agreed to in writing,
// software distributed under the License is distributed on an
// "AS IS" BASIS, WITHOUT WARRANTIES OR CONDITIONS OF ANY
// KIND, either express or implied.  See the License for the
// specific language governing permissions and limitations
// under the License.
package com.cloud.network.vpc;

import java.io.Serializable;
import java.util.ArrayList;
import java.util.Arrays;
import java.util.Collection;
import java.util.Collections;
import java.util.HashMap;
import java.util.HashSet;
import java.util.Iterator;
import java.util.List;
import java.util.ListIterator;
import java.util.Map;
import java.util.Map.Entry;
import java.util.Objects;
import java.util.Set;
import java.util.concurrent.ExecutionException;
import java.util.concurrent.ExecutorService;
import java.util.concurrent.Executors;
import java.util.concurrent.Future;
import java.util.concurrent.ScheduledExecutorService;
import java.util.concurrent.TimeUnit;

import com.cloud.event.UsageEventUtils;
import javax.annotation.PostConstruct;
import javax.inject.Inject;
import javax.naming.ConfigurationException;

import com.cloud.configuration.ConfigurationManager;
<<<<<<< HEAD
import com.google.common.collect.Sets;
=======
import com.cloud.configuration.ConfigurationManagerImpl;
import com.cloud.dc.ASNumberVO;
import com.cloud.dc.BGPService;
import com.cloud.dc.dao.ASNumberDao;
>>>>>>> b0691dea
import org.apache.cloudstack.acl.ControlledEntity.ACLType;
import org.apache.cloudstack.alert.AlertService;
import org.apache.cloudstack.annotation.AnnotationService;
import org.apache.cloudstack.annotation.dao.AnnotationDao;
import org.apache.cloudstack.api.ApiConstants;
import org.apache.cloudstack.api.command.admin.vpc.CreatePrivateGatewayByAdminCmd;
import org.apache.cloudstack.api.command.admin.vpc.CreateVPCOfferingCmd;
import org.apache.cloudstack.api.command.admin.vpc.UpdateVPCOfferingCmd;
import org.apache.cloudstack.api.command.user.vpc.CreatePrivateGatewayCmd;
import org.apache.cloudstack.api.command.user.vpc.CreateVPCCmd;
import org.apache.cloudstack.api.command.user.vpc.ListPrivateGatewaysCmd;
import org.apache.cloudstack.api.command.user.vpc.ListStaticRoutesCmd;
import org.apache.cloudstack.api.command.user.vpc.ListVPCOfferingsCmd;
import org.apache.cloudstack.api.command.user.vpc.ListVPCsCmd;
import org.apache.cloudstack.api.command.user.vpc.RestartVPCCmd;
import org.apache.cloudstack.api.command.user.vpc.UpdateVPCCmd;
import org.apache.cloudstack.context.CallContext;
import org.apache.cloudstack.engine.orchestration.service.NetworkOrchestrationService;
import org.apache.cloudstack.framework.config.dao.ConfigurationDao;
import org.apache.cloudstack.managed.context.ManagedContextRunnable;
import org.apache.cloudstack.network.Ipv4GuestSubnetNetworkMap;
import org.apache.cloudstack.network.RoutedIpv4Manager;
import org.apache.cloudstack.query.QueryService;
import org.apache.commons.collections.CollectionUtils;
import org.apache.commons.lang3.EnumUtils;
import org.apache.commons.lang3.ObjectUtils;
import org.jetbrains.annotations.Nullable;
import org.springframework.beans.factory.annotation.Autowired;
import org.springframework.beans.factory.annotation.Qualifier;

import com.cloud.agent.api.Answer;
import com.cloud.agent.api.Command;
import com.cloud.agent.api.to.IpAddressTO;
import com.cloud.agent.manager.Commands;
import com.cloud.alert.AlertManager;
import com.cloud.api.query.dao.VpcOfferingJoinDao;
import com.cloud.api.query.vo.VpcOfferingJoinVO;
import com.cloud.configuration.Config;
import com.cloud.configuration.Resource.ResourceType;
import com.cloud.dc.DataCenter;
import com.cloud.dc.DataCenterVO;
import com.cloud.dc.Vlan.VlanType;
import com.cloud.dc.VlanVO;
import com.cloud.dc.dao.DataCenterDao;
import com.cloud.dc.dao.VlanDao;
import com.cloud.deploy.DeployDestination;
import com.cloud.domain.Domain;
import com.cloud.domain.dao.DomainDao;
import com.cloud.event.ActionEvent;
import com.cloud.event.EventTypes;
import com.cloud.exception.ConcurrentOperationException;
import com.cloud.exception.InsufficientAddressCapacityException;
import com.cloud.exception.InsufficientCapacityException;
import com.cloud.exception.InvalidParameterValueException;
import com.cloud.exception.NetworkRuleConflictException;
import com.cloud.exception.PermissionDeniedException;
import com.cloud.exception.ResourceAllocationException;
import com.cloud.exception.ResourceUnavailableException;
import com.cloud.hypervisor.Hypervisor.HypervisorType;
import com.cloud.network.IpAddress;
import com.cloud.network.IpAddressManager;
import com.cloud.network.Ipv6Service;
import com.cloud.network.Network;
import com.cloud.network.Network.Capability;
import com.cloud.network.Network.GuestType;
import com.cloud.network.Network.Provider;
import com.cloud.network.Network.Service;
import com.cloud.network.NetworkModel;
import com.cloud.network.NetworkService;
import com.cloud.network.Networks.BroadcastDomainType;
import com.cloud.network.Networks.TrafficType;
import com.cloud.network.PhysicalNetwork;
import com.cloud.network.addr.PublicIp;
import com.cloud.network.dao.FirewallRulesDao;
import com.cloud.network.dao.IPAddressDao;
import com.cloud.network.dao.IPAddressVO;
import com.cloud.network.dao.NetworkDao;
import com.cloud.network.dao.NetworkVO;
import com.cloud.network.element.NetworkElement;
import com.cloud.network.element.StaticNatServiceProvider;
import com.cloud.network.element.VpcProvider;
import com.cloud.network.router.CommandSetupHelper;
import com.cloud.network.router.NetworkHelper;
import com.cloud.network.router.VpcVirtualNetworkApplianceManager;
import com.cloud.network.vpc.VpcOffering.State;
import com.cloud.network.vpc.dao.NetworkACLDao;
import com.cloud.network.vpc.dao.PrivateIpDao;
import com.cloud.network.vpc.dao.StaticRouteDao;
import com.cloud.network.vpc.dao.VpcDao;
import com.cloud.network.vpc.dao.VpcGatewayDao;
import com.cloud.network.vpc.dao.VpcOfferingDao;
import com.cloud.network.vpc.dao.VpcOfferingDetailsDao;
import com.cloud.network.vpc.dao.VpcOfferingServiceMapDao;
import com.cloud.network.vpc.dao.VpcServiceMapDao;
import com.cloud.network.vpn.Site2SiteVpnManager;
import com.cloud.offering.NetworkOffering;
import com.cloud.offerings.NetworkOfferingServiceMapVO;
import com.cloud.offerings.NetworkOfferingVO;
import com.cloud.offerings.dao.NetworkOfferingDao;
import com.cloud.offerings.dao.NetworkOfferingServiceMapDao;
import com.cloud.org.Grouping;
import com.cloud.projects.Project.ListProjectResourcesCriteria;
import com.cloud.server.ResourceTag.ResourceObjectType;
import com.cloud.tags.ResourceTagVO;
import com.cloud.tags.dao.ResourceTagDao;
import com.cloud.user.Account;
import com.cloud.user.AccountManager;
import com.cloud.user.ResourceLimitService;
import com.cloud.user.User;
import com.cloud.utils.NumbersUtil;
import com.cloud.utils.Pair;
import com.cloud.utils.StringUtils;
import com.cloud.utils.Ternary;
import com.cloud.utils.component.ManagerBase;
import com.cloud.utils.concurrency.NamedThreadFactory;
import com.cloud.utils.db.DB;
import com.cloud.utils.db.EntityManager;
import com.cloud.utils.db.Filter;
import com.cloud.utils.db.GlobalLock;
import com.cloud.utils.db.JoinBuilder;
import com.cloud.utils.db.SearchBuilder;
import com.cloud.utils.db.SearchCriteria;
import com.cloud.utils.db.SearchCriteria.Op;
import com.cloud.utils.db.Transaction;
import com.cloud.utils.db.TransactionCallback;
import com.cloud.utils.db.TransactionCallbackNoReturn;
import com.cloud.utils.db.TransactionCallbackWithException;
import com.cloud.utils.db.TransactionStatus;
import com.cloud.utils.exception.CloudRuntimeException;
import com.cloud.utils.exception.ExceptionUtil;
import com.cloud.utils.net.NetUtils;
import com.cloud.vm.DomainRouterVO;
import com.cloud.vm.NicVO;
import com.cloud.vm.ReservationContext;
import com.cloud.vm.ReservationContextImpl;
import com.cloud.vm.VirtualMachine;
import com.cloud.vm.dao.DomainRouterDao;
import com.cloud.vm.dao.NicDao;

import static com.cloud.offering.NetworkOffering.RoutingMode.Dynamic;

public class VpcManagerImpl extends ManagerBase implements VpcManager, VpcProvisioningService, VpcService {

    public static final String SERVICE = "service";
    public static final String CAPABILITYTYPE = "capabilitytype";
    public static final String CAPABILITYVALUE = "capabilityvalue";
    public static final String TRUE_VALUE = "true";
    public static final String FALSE_VALUE = "false";

    @Inject
    EntityManager _entityMgr;
    @Inject
    VpcOfferingDao _vpcOffDao;
    @Inject
    VpcOfferingJoinDao vpcOfferingJoinDao;
    @Inject
    VpcOfferingDetailsDao vpcOfferingDetailsDao;
    @Inject
    VpcOfferingServiceMapDao _vpcOffSvcMapDao;
    @Inject
    VpcDao vpcDao;
    @Inject
    ConfigurationDao _configDao;
    @Inject
    AccountManager _accountMgr;
    @Inject
    NetworkDao _ntwkDao;
    @Inject
    NetworkOfferingDao networkOfferingDao;
    @Inject
    NetworkOrchestrationService _ntwkMgr;
    @Inject
    NetworkModel _ntwkModel;
    @Inject
    NetworkService _ntwkSvc;
    @Inject
    IPAddressDao _ipAddressDao;
    @Inject
    VpcGatewayDao _vpcGatewayDao;
    @Inject
    PrivateIpDao _privateIpDao;
    @Inject
    StaticRouteDao _staticRouteDao;
    @Inject
    NetworkOfferingServiceMapDao _ntwkOffServiceDao;
    @Inject
    VpcOfferingServiceMapDao _vpcOffServiceDao;
    @Inject
    ResourceTagDao _resourceTagDao;
    @Inject
    FirewallRulesDao _firewallDao;
    @Inject
    Site2SiteVpnManager _s2sVpnMgr;
    @Inject
    VlanDao _vlanDao = null;
    @Inject
    ResourceLimitService _resourceLimitMgr;
    @Inject
    VpcServiceMapDao _vpcSrvcDao;
    @Inject
    DataCenterDao _dcDao;
    @Inject
    NetworkACLDao _networkAclDao;
    @Inject
    NetworkACLManager _networkAclMgr;
    @Inject
    IpAddressManager _ipAddrMgr;
    @Inject
    VpcVirtualNetworkApplianceManager _routerService;
    @Inject
    DomainRouterDao routerDao;
    @Inject
    DomainDao domainDao;
    @Inject
    private AnnotationDao annotationDao;
    @Inject
    NetworkOfferingDao _networkOfferingDao;
    @Inject
    NicDao nicDao;
    @Inject
    AlertManager alertManager;
    @Inject
    CommandSetupHelper commandSetupHelper;
    @Autowired
    @Qualifier("networkHelper")
    protected NetworkHelper networkHelper;
    @Inject
    private BGPService bgpService;
    @Inject
    private ASNumberDao asNumberDao;
    @Inject
    private VpcPrivateGatewayTransactionCallable vpcTxCallable;
    @Inject
    RoutedIpv4Manager routedIpv4Manager;

    private final ScheduledExecutorService _executor = Executors.newScheduledThreadPool(1, new NamedThreadFactory("VpcChecker"));
    private List<VpcProvider> vpcElements = null;
    private final List<Service> nonSupportedServices = Arrays.asList(Service.SecurityGroup, Service.Firewall);
    private final List<Provider> supportedProviders = Arrays.asList(Provider.VPCVirtualRouter, Provider.NiciraNvp, Provider.InternalLbVm, Provider.Netscaler,
            Provider.JuniperContrailVpcRouter, Provider.Ovs, Provider.BigSwitchBcf, Provider.ConfigDrive, Provider.Nsx);

    int _cleanupInterval;
    int _maxNetworks;
    SearchBuilder<IPAddressVO> IpAddressSearch;

    protected final List<HypervisorType> hTypes = new ArrayList<HypervisorType>();

    @PostConstruct
    protected void setupSupportedVpcHypervisorsList() {
        hTypes.add(HypervisorType.XenServer);
        hTypes.add(HypervisorType.VMware);
        hTypes.add(HypervisorType.KVM);
        hTypes.add(HypervisorType.Simulator);
        hTypes.add(HypervisorType.LXC);
        hTypes.add(HypervisorType.Hyperv);
        hTypes.add(HypervisorType.Ovm3);
    }

    private void checkVpcDns(VpcOffering vpcOffering, String ip4Dns1, String ip4Dns2, String ip6Dns1, String ip6Dns2) {
        if (ObjectUtils.anyNotNull(ip4Dns1, ip4Dns2, ip6Dns1, ip6Dns2) && !areServicesSupportedByVpcOffering(vpcOffering.getId(), Service.Dns)) {
            throw new InvalidParameterValueException("DNS can not be specified for VPCs with offering that do not support DNS service");
        }
        if (!_vpcOffDao.isIpv6Supported(vpcOffering.getId()) && !org.apache.commons.lang3.StringUtils.isAllBlank(ip6Dns1, ip6Dns2)) {
            throw new InvalidParameterValueException("IPv6 DNS can be specified for IPv6 enabled VPC");
        }
        _ntwkModel.verifyIp4DnsPair(ip4Dns1, ip4Dns2);
        _ntwkModel.verifyIp6DnsPair(ip6Dns1, ip6Dns2);
    }

    @Override
    @DB
    public boolean configure(final String name, final Map<String, Object> params) throws ConfigurationException {
        // configure default vpc offering
        Transaction.execute(new TransactionCallbackNoReturn() {
            @Override
            public void doInTransactionWithoutResult(final TransactionStatus status) {

                if (_vpcOffDao.findByUniqueName(VpcOffering.defaultVPCOfferingName) == null) {
                    logger.debug("Creating default VPC offering " + VpcOffering.defaultVPCOfferingName);

                    final Map<Service, Set<Provider>> svcProviderMap = new HashMap<Service, Set<Provider>>();
                    final Set<Provider> defaultProviders = new HashSet<Provider>();
                    defaultProviders.add(Provider.VPCVirtualRouter);
                    for (final Service svc : getSupportedServices()) {
                        if (svc == Service.Lb) {
                            final Set<Provider> lbProviders = new HashSet<Provider>();
                            lbProviders.add(Provider.VPCVirtualRouter);
                            lbProviders.add(Provider.InternalLbVm);
                            svcProviderMap.put(svc, lbProviders);
                        } else {
                            svcProviderMap.put(svc, defaultProviders);
                        }
                    }
                    createVpcOffering(VpcOffering.defaultVPCOfferingName, VpcOffering.defaultVPCOfferingName, svcProviderMap,
                            true, State.Enabled, null, false,
                            false, false, false, null, null, false);
                }

                // configure default vpc offering with Netscaler as LB Provider
                if (_vpcOffDao.findByUniqueName(VpcOffering.defaultVPCNSOfferingName) == null) {
                    logger.debug("Creating default VPC offering with Netscaler as LB Provider" + VpcOffering.defaultVPCNSOfferingName);
                    final Map<Service, Set<Provider>> svcProviderMap = new HashMap<Service, Set<Provider>>();
                    final Set<Provider> defaultProviders = new HashSet<Provider>();
                    defaultProviders.add(Provider.VPCVirtualRouter);
                    for (final Service svc : getSupportedServices()) {
                        if (svc == Service.Lb) {
                            final Set<Provider> lbProviders = new HashSet<Provider>();
                            lbProviders.add(Provider.Netscaler);
                            lbProviders.add(Provider.InternalLbVm);
                            svcProviderMap.put(svc, lbProviders);
                        } else {
                            svcProviderMap.put(svc, defaultProviders);
                        }
                    }
                    createVpcOffering(VpcOffering.defaultVPCNSOfferingName, VpcOffering.defaultVPCNSOfferingName,
                            svcProviderMap, false, State.Enabled, null, false, false, false, false, null, null, false);

                }

                if (_vpcOffDao.findByUniqueName(VpcOffering.redundantVPCOfferingName) == null) {
                    logger.debug("Creating Redundant VPC offering " + VpcOffering.redundantVPCOfferingName);

                    final Map<Service, Set<Provider>> svcProviderMap = new HashMap<Service, Set<Provider>>();
                    final Set<Provider> defaultProviders = new HashSet<Provider>();
                    defaultProviders.add(Provider.VPCVirtualRouter);
                    for (final Service svc : getSupportedServices()) {
                        if (svc == Service.Lb) {
                            final Set<Provider> lbProviders = new HashSet<Provider>();
                            lbProviders.add(Provider.VPCVirtualRouter);
                            lbProviders.add(Provider.InternalLbVm);
                            svcProviderMap.put(svc, lbProviders);
                        } else {
                            svcProviderMap.put(svc, defaultProviders);
                        }
                    }
                    createVpcOffering(VpcOffering.redundantVPCOfferingName, VpcOffering.redundantVPCOfferingName, svcProviderMap, true, State.Enabled,
                            null, false, false, true, false, null, null, false);
                }

                // configure default vpc offering with NSX as network service provider in NAT mode
                if (_vpcOffDao.findByUniqueName(VpcOffering.DEFAULT_VPC_NAT_NSX_OFFERING_NAME) == null) {
                    logger.debug("Creating default VPC offering with NSX as network service provider" + VpcOffering.DEFAULT_VPC_NAT_NSX_OFFERING_NAME);
                    final Map<Service, Set<Provider>> svcProviderMap = new HashMap<Service, Set<Provider>>();
                    final Set<Provider> defaultProviders = Set.of(Provider.Nsx);
                    for (final Service svc : getSupportedServices()) {
                        if (List.of(Service.UserData, Service.Dhcp, Service.Dns).contains(svc)) {
                            final Set<Provider> userDataProvider = Set.of(Provider.VPCVirtualRouter);
                            svcProviderMap.put(svc, userDataProvider);
                        } else {
                            svcProviderMap.put(svc, defaultProviders);
                        }
                    }
                    createVpcOffering(VpcOffering.DEFAULT_VPC_NAT_NSX_OFFERING_NAME, VpcOffering.DEFAULT_VPC_NAT_NSX_OFFERING_NAME, svcProviderMap, false,
<<<<<<< HEAD
                            State.Enabled, null, false, false, false, true, NetworkOffering.NetworkMode.NATTED);
=======
                            State.Enabled, null, false, false, false, true, NetworkOffering.NsxMode.NATTED.name(), null, false);
>>>>>>> b0691dea

                }

                // configure default vpc offering with NSX as network service provider in Route mode
                if (_vpcOffDao.findByUniqueName(VpcOffering.DEFAULT_VPC_ROUTE_NSX_OFFERING_NAME) == null) {
                    logger.debug("Creating default VPC offering with NSX as network service provider" + VpcOffering.DEFAULT_VPC_ROUTE_NSX_OFFERING_NAME);
                    final Map<Service, Set<Provider>> svcProviderMap = new HashMap<>();
                    final Set<Provider> defaultProviders = Set.of(Provider.Nsx);
                    for (final Service svc : getSupportedServices()) {
                        if (List.of(Service.UserData, Service.Dhcp, Service.Dns).contains(svc)) {
                            final Set<Provider> userDataProvider = Set.of(Provider.VPCVirtualRouter);
                            svcProviderMap.put(svc, userDataProvider);
                        } else if (List.of(Service.SourceNat, Service.NetworkACL).contains(svc)){
                            svcProviderMap.put(svc, defaultProviders);
                        }
                    }
                    createVpcOffering(VpcOffering.DEFAULT_VPC_ROUTE_NSX_OFFERING_NAME, VpcOffering.DEFAULT_VPC_ROUTE_NSX_OFFERING_NAME, svcProviderMap, false,
<<<<<<< HEAD
                            State.Enabled, null, false, false, false, true, NetworkOffering.NetworkMode.ROUTED);
=======
                            State.Enabled, null, false, false, false, true, NetworkOffering.NsxMode.ROUTED.name(), null, false);
>>>>>>> b0691dea

                }
            }
        });

        final Map<String, String> configs = _configDao.getConfiguration(params);
        final String value = configs.get(Config.VpcCleanupInterval.key());
        _cleanupInterval = NumbersUtil.parseInt(value, 60 * 60); // 1 hour

        final String maxNtwks = configs.get(Config.VpcMaxNetworks.key());
        _maxNetworks = NumbersUtil.parseInt(maxNtwks, 3); // max=3 is default

        IpAddressSearch = _ipAddressDao.createSearchBuilder();
        IpAddressSearch.and("accountId", IpAddressSearch.entity().getAllocatedToAccountId(), Op.EQ);
        IpAddressSearch.and("dataCenterId", IpAddressSearch.entity().getDataCenterId(), Op.EQ);
        IpAddressSearch.and("vpcId", IpAddressSearch.entity().getVpcId(), Op.EQ);
        IpAddressSearch.and("associatedWithNetworkId", IpAddressSearch.entity().getAssociatedWithNetworkId(), Op.EQ);
        final SearchBuilder<VlanVO> virtualNetworkVlanSB = _vlanDao.createSearchBuilder();
        virtualNetworkVlanSB.and("vlanType", virtualNetworkVlanSB.entity().getVlanType(), Op.EQ);
        IpAddressSearch
                .join("virtualNetworkVlanSB", virtualNetworkVlanSB, IpAddressSearch.entity().getVlanId(), virtualNetworkVlanSB.entity().getId(), JoinBuilder.JoinType.INNER);
        IpAddressSearch.done();

        return true;
    }

    @Override
    public boolean start() {
        _executor.scheduleAtFixedRate(new VpcCleanupTask(), _cleanupInterval, _cleanupInterval, TimeUnit.SECONDS);
        return true;
    }

    @Override
    public boolean stop() {
        return true;
    }

    @Override
    public List<? extends Network> getVpcNetworks(final long vpcId) {
        return _ntwkDao.listByVpc(vpcId);
    }

    @Override
    public VpcOffering getVpcOffering(final long vpcOffId) {
        return _vpcOffDao.findById(vpcOffId);
    }

    @Override
    @ActionEvent(eventType = EventTypes.EVENT_VPC_OFFERING_CREATE, eventDescription = "creating vpc offering", create = true)
    public VpcOffering createVpcOffering(CreateVPCOfferingCmd cmd) {
        final String vpcOfferingName = cmd.getVpcOfferingName();
        final String displayText = cmd.getDisplayText();
        final List<String> supportedServices = cmd.getSupportedServices();
        final Map<String, List<String>> serviceProviderList = cmd.getServiceProviders();
        final Map serviceCapabilityList = cmd.getServiceCapabilityList();
        final NetUtils.InternetProtocol internetProtocol = NetUtils.InternetProtocol.fromValue(cmd.getInternetProtocol());
        final Long serviceOfferingId = cmd.getServiceOfferingId();
        final List<Long> domainIds = cmd.getDomainIds();
        final List<Long> zoneIds = cmd.getZoneIds();
        final Boolean forNsx = cmd.isForNsx();
        final String networkModeStr = cmd.getNetworkMode();
        final boolean enable = cmd.getEnable();
<<<<<<< HEAD

        NetworkOffering.NetworkMode networkMode = null;
        if (networkModeStr != null) {
            if (!EnumUtils.isValidEnum(NetworkOffering.NetworkMode.class, networkModeStr)) {
                throw new InvalidParameterValueException("Invalid mode passed. Valid values: " + Arrays.toString(NetworkOffering.NetworkMode.values()));
            }
            networkMode = NetworkOffering.NetworkMode.valueOf(networkModeStr);
        }
=======
        nsxMode = validateNsxMode(forNsx, nsxMode);
        boolean specifyAsNumber = cmd.getSpecifyAsNumber();
        String routingModeString = cmd.getRoutingMode();
>>>>>>> b0691dea

        // check if valid domain
        if (CollectionUtils.isNotEmpty(cmd.getDomainIds())) {
            for (final Long domainId: cmd.getDomainIds()) {
                if (domainDao.findById(domainId) == null) {
                    throw new InvalidParameterValueException("Please specify a valid domain id");
                }
            }
        }

        // check if valid zone
        if (CollectionUtils.isNotEmpty(cmd.getZoneIds())) {
            for (Long zoneId : cmd.getZoneIds()) {
                if (_dcDao.findById(zoneId) == null)
                    throw new InvalidParameterValueException("Please specify a valid zone id");
            }
        }

        if (serviceOfferingId != null) {
            _ntwkSvc.validateIfServiceOfferingIsActiveAndSystemVmTypeIsDomainRouter(serviceOfferingId);
        }

        NetworkOffering.RoutingMode routingMode = ConfigurationManagerImpl.verifyRoutingMode(routingModeString);

        if (specifyAsNumber && Dynamic != routingMode) {
            String msg = "SpecifyAsNumber can only be true for Dynamic Route Mode network offerings";
            logger.error(msg);
            throw new InvalidParameterValueException(msg);
        }

        return createVpcOffering(vpcOfferingName, displayText, supportedServices,
<<<<<<< HEAD
                serviceProviderList, serviceCapabilityList, internetProtocol, serviceOfferingId, forNsx, networkMode,
                domainIds, zoneIds, (enable ? State.Enabled : State.Disabled));
=======
                serviceProviderList, serviceCapabilityList, internetProtocol, serviceOfferingId, forNsx, nsxMode,
                domainIds, zoneIds, (enable ? State.Enabled : State.Disabled), routingMode, specifyAsNumber);
>>>>>>> b0691dea
    }

    @Override
    @ActionEvent(eventType = EventTypes.EVENT_VPC_OFFERING_CREATE, eventDescription = "creating vpc offering", create = true)
    public VpcOffering createVpcOffering(final String name, final String displayText, final List<String> supportedServices, final Map<String, List<String>> serviceProviders,
                                         final Map serviceCapabilityList, final NetUtils.InternetProtocol internetProtocol, final Long serviceOfferingId,
<<<<<<< HEAD
                                         final Boolean forNsx, final NetworkOffering.NetworkMode networkMode, List<Long> domainIds, List<Long> zoneIds, State state) {
=======
                                         final Boolean forNsx, final String mode, List<Long> domainIds, List<Long> zoneIds, State state,
                                         NetworkOffering.RoutingMode routingMode, boolean specifyAsNumber) {
>>>>>>> b0691dea

        if (!Ipv6Service.Ipv6OfferingCreationEnabled.value() && !(internetProtocol == null || NetUtils.InternetProtocol.IPv4.equals(internetProtocol))) {
            throw new InvalidParameterValueException(String.format("Configuration %s needs to be enabled for creating IPv6 supported VPC offering", Ipv6Service.Ipv6OfferingCreationEnabled.key()));
        }

        // Filter child domains when both parent and child domains are present
        List<Long> filteredDomainIds = filterChildSubDomains(domainIds);

        final Map<Network.Service, Set<Network.Provider>> svcProviderMap = new HashMap<Network.Service, Set<Network.Provider>>();
        final Set<Network.Provider> defaultProviders = new HashSet<Network.Provider>();
        defaultProviders.add(Provider.VPCVirtualRouter);
        // Just here for 4.1, replaced by commit 836ce6c1 in newer versions
        final Set<Network.Provider> sdnProviders = new HashSet<Network.Provider>();
        sdnProviders.add(Provider.NiciraNvp);
        sdnProviders.add(Provider.JuniperContrailVpcRouter);

        boolean sourceNatSvc = false;
        boolean firewallSvs = false;
        // populate the services first
        for (final String serviceName : supportedServices) {
            // validate if the service is supported
            final Service service = Network.Service.getService(serviceName);
            if (service == null || nonSupportedServices.contains(service)) {
                throw new InvalidParameterValueException("Service " + serviceName + " is not supported in VPC");
            }

            if (service == Service.Connectivity) {
                logger.debug("Applying Connectivity workaround, setting provider to NiciraNvp");
                svcProviderMap.put(service, sdnProviders);
            } else {
                svcProviderMap.put(service, defaultProviders);
            }
            if (service == Service.NetworkACL) {
                firewallSvs = true;
            }

            if (service == Service.SourceNat) {
                sourceNatSvc = true;
            }
        }

        if (!NetworkOffering.NetworkMode.ROUTED.equals(networkMode) && !sourceNatSvc) {
            logger.debug("Automatically adding source nat service to the list of VPC services");
            svcProviderMap.put(Service.SourceNat, defaultProviders);
        }

        if (!firewallSvs) {
            logger.debug("Automatically adding network ACL service to the list of VPC services");
            svcProviderMap.put(Service.NetworkACL, defaultProviders);
        }

        if (serviceProviders != null) {
            for (final Entry<String, List<String>> serviceEntry : serviceProviders.entrySet()) {
                final Network.Service service = Network.Service.getService(serviceEntry.getKey());
                if (svcProviderMap.containsKey(service)) {
                    final Set<Provider> providers = new HashSet<Provider>();
                    for (final String prvNameStr : serviceEntry.getValue()) {
                        // check if provider is supported
                        final Network.Provider provider = Network.Provider.getProvider(prvNameStr);
                        if (provider == null) {
                            throw new InvalidParameterValueException("Invalid service provider: " + prvNameStr);
                        }
                        if (NetworkOffering.NetworkMode.ROUTED.equals(networkMode)
                                && Arrays.asList(Service.SourceNat, Service.StaticNat, Service.Lb, Service.PortForwarding, Service.Vpn).contains(service)
                                && Provider.VPCVirtualRouter.equals(provider)) {
                            throw new InvalidParameterValueException("SourceNat/StaticNat/Lb/PortForwarding/Vpn service are not supported by VPC in ROUTED mode");
                        }

                        providers.add(provider);
                    }
                    svcProviderMap.put(service, providers);
                } else {
                    throw new InvalidParameterValueException("Service " + serviceEntry.getKey() + " is not enabled for the network " + "offering, can't add a provider to it");
                }
            }
        }

        // add gateway provider (if sourceNat provider is enabled)
        final Set<Provider> sourceNatServiceProviders = svcProviderMap.get(Service.SourceNat);
        Service redundantRouterService = Service.SourceNat;
        if (CollectionUtils.isNotEmpty(sourceNatServiceProviders)) {
            svcProviderMap.put(Service.Gateway, sourceNatServiceProviders);
        } else if (NetworkOffering.NetworkMode.ROUTED.equals(networkMode)) {
            svcProviderMap.put(Service.Gateway, Sets.newHashSet(Provider.VPCVirtualRouter));
            redundantRouterService = Service.Gateway;
        }

        validateConnectivtyServiceCapabilities(svcProviderMap.get(Service.Connectivity), serviceCapabilityList);

        final boolean supportsDistributedRouter = isVpcOfferingSupportsDistributedRouter(serviceCapabilityList);
        final boolean offersRegionLevelVPC = isVpcOfferingForRegionLevelVpc(serviceCapabilityList);
        final boolean redundantRouter = isVpcOfferingRedundantRouter(serviceCapabilityList, redundantRouterService);
        final VpcOfferingVO offering = createVpcOffering(name, displayText, svcProviderMap, false, state, serviceOfferingId, supportsDistributedRouter, offersRegionLevelVPC,
<<<<<<< HEAD
                redundantRouter, forNsx, networkMode);
=======
                redundantRouter, forNsx, mode, routingMode, specifyAsNumber);
>>>>>>> b0691dea

        if (offering != null) {
            List<VpcOfferingDetailsVO> detailsVO = new ArrayList<>();
            for (Long domainId : filteredDomainIds) {
                detailsVO.add(new VpcOfferingDetailsVO(offering.getId(), ApiConstants.DOMAIN_ID, String.valueOf(domainId), false));
            }
            if (CollectionUtils.isNotEmpty(zoneIds)) {
                for (Long zoneId : zoneIds) {
                    detailsVO.add(new VpcOfferingDetailsVO(offering.getId(), ApiConstants.ZONE_ID, String.valueOf(zoneId), false));
                }
            }
            if (internetProtocol != null) {
                detailsVO.add(new VpcOfferingDetailsVO(offering.getId(), ApiConstants.INTERNET_PROTOCOL, String.valueOf(internetProtocol), true));
            }
            if (!detailsVO.isEmpty()) {
                vpcOfferingDetailsDao.saveDetails(detailsVO);
            }
        }
        CallContext.current().setEventDetails(" Id: " + offering.getId() + " Name: " + name);
        CallContext.current().putContextParameter(VpcOffering.class, offering.getUuid());

        return offering;
    }

    @DB
    protected VpcOfferingVO createVpcOffering(final String name, final String displayText, final Map<Network.Service, Set<Network.Provider>> svcProviderMap,
                                              final boolean isDefault, final State state, final Long serviceOfferingId, final boolean supportsDistributedRouter, final boolean offersRegionLevelVPC,
<<<<<<< HEAD
                                              final boolean redundantRouter, Boolean forNsx, NetworkOffering.NetworkMode networkMode) {
=======
                                              final boolean redundantRouter, Boolean forNsx, String mode, NetworkOffering.RoutingMode routingMode, boolean specifyAsNumber) {
>>>>>>> b0691dea

        return Transaction.execute(new TransactionCallback<VpcOfferingVO>() {
            @Override
            public VpcOfferingVO doInTransaction(final TransactionStatus status) {
                // create vpc offering object
                VpcOfferingVO offering = new VpcOfferingVO(name, displayText, isDefault, serviceOfferingId, supportsDistributedRouter, offersRegionLevelVPC, redundantRouter);

                if (state != null) {
                    offering.setState(state);
                }
                offering.setForNsx(forNsx);
<<<<<<< HEAD
                offering.setNetworkMode(networkMode);
=======
                offering.setNsxMode(mode);
                offering.setSpecifyAsNumber(specifyAsNumber);
                if (Objects.nonNull(routingMode)) {
                    offering.setRoutingMode(routingMode);
                }

>>>>>>> b0691dea
                logger.debug("Adding vpc offering " + offering);
                offering = _vpcOffDao.persist(offering);
                // populate services and providers
                if (svcProviderMap != null) {
                    for (final Network.Service service : svcProviderMap.keySet()) {
                        final Set<Provider> providers = svcProviderMap.get(service);
                        if (providers != null && !providers.isEmpty()) {
                            for (final Network.Provider provider : providers) {
                                final VpcOfferingServiceMapVO offService = new VpcOfferingServiceMapVO(offering.getId(), service, provider);
                                _vpcOffSvcMapDao.persist(offService);
                                logger.trace("Added service for the vpc offering: " + offService + " with provider " + provider.getName());
                            }
                        } else {
                            throw new InvalidParameterValueException("Provider is missing for the VPC offering service " + service.getName());
                        }
                    }
                }

                return offering;
            }
        });
    }

    protected void checkCapabilityPerServiceProvider(final Set<Provider> providers, final Capability capability, final Service service) {
        // TODO Shouldn't it fail it there are no providers?
        if (providers != null) {
            for (final Provider provider : providers) {
                final NetworkElement element = _ntwkModel.getElementImplementingProvider(provider.getName());
                final Map<Service, Map<Capability, String>> capabilities = element.getCapabilities();
                if (capabilities != null && !capabilities.isEmpty()) {
                    final Map<Capability, String> connectivityCapabilities = capabilities.get(service);
                    if (connectivityCapabilities == null || connectivityCapabilities != null && !connectivityCapabilities.keySet().contains(capability)) {
                        throw new InvalidParameterValueException(String.format("Provider %s does not support %s  capability.", provider.getName(), capability.getName()));
                    }
                }
            }
        }
    }

    private void validateConnectivtyServiceCapabilities(final Set<Provider> providers, final Map serviceCapabilitystList) {
        if (serviceCapabilitystList != null && !serviceCapabilitystList.isEmpty()) {
            final Collection serviceCapabilityCollection = serviceCapabilitystList.values();
            final Iterator iter = serviceCapabilityCollection.iterator();

            while (iter.hasNext()) {
                final HashMap<String, String> svcCapabilityMap = (HashMap<String, String>) iter.next();
                Capability capability = null;
                final String svc = svcCapabilityMap.get(SERVICE);
                final String capabilityName = svcCapabilityMap.get(CAPABILITYTYPE);
                final String capabilityValue = svcCapabilityMap.get(CAPABILITYVALUE);
                if (capabilityName != null) {
                    capability = Capability.getCapability(capabilityName);
                }

                if (capability == null || capabilityValue == null) {
                    throw new InvalidParameterValueException("Invalid capability:" + capabilityName + " capability value:" + capabilityValue);
                }
                final Service usedService = Service.getService(svc);

                checkCapabilityPerServiceProvider(providers, capability, usedService);

                if (!capabilityValue.equalsIgnoreCase(TRUE_VALUE) && !capabilityValue.equalsIgnoreCase(FALSE_VALUE)) {
                    throw new InvalidParameterValueException("Invalid Capability value:" + capabilityValue + " specified.");
                }
            }
        }
    }

    private boolean findCapabilityForService(final Map serviceCapabilitystList, final Capability capability, final Service service) {
        boolean foundCapability = false;
        if (serviceCapabilitystList != null && !serviceCapabilitystList.isEmpty()) {
            final Iterator iter = serviceCapabilitystList.values().iterator();
            while (iter.hasNext()) {
                final HashMap<String, String> currentCapabilityMap = (HashMap<String, String>) iter.next();
                final String currentCapabilityService = currentCapabilityMap.get(SERVICE);
                final String currentCapabilityName = currentCapabilityMap.get(CAPABILITYTYPE);
                final String currentCapabilityValue = currentCapabilityMap.get(CAPABILITYVALUE);

                if (currentCapabilityName == null || currentCapabilityService == null || currentCapabilityValue == null) {
                    throw new InvalidParameterValueException(String.format("Invalid capability with name %s, value %s and service %s", currentCapabilityName,
                            currentCapabilityValue, currentCapabilityService));
                }

                if (currentCapabilityName.equalsIgnoreCase(capability.getName())) {
                    foundCapability = currentCapabilityValue.equalsIgnoreCase(TRUE_VALUE);

                    if (!currentCapabilityService.equalsIgnoreCase(service.getName())) {
                        throw new InvalidParameterValueException(String.format("Invalid Service: %s specified. Capability %s can be specified only for service %s",
                                currentCapabilityService, service.getName(), currentCapabilityName));
                    }

                    break;
                }
            }
        }
        return foundCapability;
    }

    private boolean isVpcOfferingForRegionLevelVpc(final Map serviceCapabilitystList) {
        return findCapabilityForService(serviceCapabilitystList, Capability.RegionLevelVpc, Service.Connectivity);
    }

    private boolean isVpcOfferingSupportsDistributedRouter(final Map serviceCapabilitystList) {
        return findCapabilityForService(serviceCapabilitystList, Capability.DistributedRouter, Service.Connectivity);
    }

    private boolean isVpcOfferingRedundantRouter(final Map serviceCapabilitystList, Service redundantRouterService) {
        return findCapabilityForService(serviceCapabilitystList, Capability.RedundantRouter, redundantRouterService);
    }

    @Override
    public Vpc getActiveVpc(final long vpcId) {
        return vpcDao.getActiveVpcById(vpcId);
    }

    @Override
    public Map<Service, Set<Provider>> getVpcOffSvcProvidersMap(final long vpcOffId) {
        final Map<Service, Set<Provider>> serviceProviderMap = new HashMap<Service, Set<Provider>>();
        final List<VpcOfferingServiceMapVO> map = _vpcOffSvcMapDao.listByVpcOffId(vpcOffId);

        for (final VpcOfferingServiceMapVO instance : map) {
            final Service service = Service.getService(instance.getService());
            Set<Provider> providers;
            providers = serviceProviderMap.get(service);
            if (providers == null) {
                providers = new HashSet<Provider>();
            }
            providers.add(Provider.getProvider(instance.getProvider()));
            serviceProviderMap.put(service, providers);
        }

        return serviceProviderMap;
    }

    private void verifyDomainId(Long domainId, Account caller) {
        if (domainId == null) {
            return;
        }
        Domain domain = _entityMgr.findById(Domain.class, domainId);
        if (domain == null) {
            throw new InvalidParameterValueException("Unable to find the domain by id=" + domainId);
        }
        if (!domainDao.isChildDomain(caller.getDomainId(), domainId)) {
            throw new InvalidParameterValueException(String.format("Unable to list VPC offerings for domain: %s as caller does not have access for it", domain.getUuid()));
        }
    }

    @Override
    public Pair<List<? extends VpcOffering>, Integer> listVpcOfferings(ListVPCOfferingsCmd cmd) {
        Account caller = CallContext.current().getCallingAccount();
        final Long id = cmd.getId();
        final String name = cmd.getVpcOffName();
        final String displayText = cmd.getDisplayText();
        final List<String> supportedServicesStr = cmd.getSupportedServices();
        final Boolean isDefault = cmd.getIsDefault();
        final String keyword = cmd.getKeyword();
        final String state = cmd.getState();
        final Long startIndex = cmd.getStartIndex();
        final Long pageSizeVal = cmd.getPageSizeVal();
        final Long domainId = cmd.getDomainId();
        final Long zoneId = cmd.getZoneId();
        final Filter searchFilter = new Filter(VpcOfferingJoinVO.class, "sortKey", QueryService.SortKeyAscending.value(), null, null);
        searchFilter.addOrderBy(VpcOfferingJoinVO.class, "id", true);
        final SearchCriteria<VpcOfferingJoinVO> sc = vpcOfferingJoinDao.createSearchCriteria();

        verifyDomainId(domainId, caller);

        if (keyword != null) {
            final SearchCriteria<VpcOfferingJoinVO> ssc = vpcOfferingJoinDao.createSearchCriteria();
            ssc.addOr("displayText", SearchCriteria.Op.LIKE, "%" + keyword + "%");
            ssc.addOr("name", SearchCriteria.Op.LIKE, "%" + keyword + "%");

            sc.addAnd("name", SearchCriteria.Op.SC, ssc);
        }

        if (name != null) {
            sc.addAnd("name", SearchCriteria.Op.LIKE, "%" + name + "%");
        }

        if (displayText != null) {
            sc.addAnd("displayText", SearchCriteria.Op.LIKE, "%" + displayText + "%");
        }

        if (isDefault != null) {
            sc.addAnd("isDefault", SearchCriteria.Op.EQ, isDefault);
        }

        if (state != null) {
            sc.addAnd("state", SearchCriteria.Op.EQ, state);
        }

        if (id != null) {
            sc.addAnd("id", SearchCriteria.Op.EQ, id);
        }

        if (zoneId != null) {
            SearchBuilder<VpcOfferingJoinVO> sb = vpcOfferingJoinDao.createSearchBuilder();
            sb.and("zoneId", sb.entity().getZoneId(), Op.FIND_IN_SET);
            sb.or("zId", sb.entity().getZoneId(), Op.NULL);
            sb.done();
            SearchCriteria<VpcOfferingJoinVO> zoneSC = sb.create();
            zoneSC.setParameters("zoneId", String.valueOf(zoneId));
            sc.addAnd("zoneId", SearchCriteria.Op.SC, zoneSC);
        }

        final List<VpcOfferingJoinVO> offerings = vpcOfferingJoinDao.search(sc, searchFilter);

        // Remove offerings that are not associated with caller's domain or domainId passed
        if ((!Account.Type.ADMIN.equals(caller.getType()) || domainId != null) && CollectionUtils.isNotEmpty(offerings)) {
            ListIterator<VpcOfferingJoinVO> it = offerings.listIterator();
            while (it.hasNext()) {
                VpcOfferingJoinVO offering = it.next();
                if (org.apache.commons.lang3.StringUtils.isEmpty(offering.getDomainId())) {
                    continue;
                }
                if (!domainDao.domainIdListContainsAccessibleDomain(offering.getDomainId(), caller, domainId)) {
                    it.remove();
                }
            }
        }
        // filter by supported services
        final boolean listBySupportedServices = supportedServicesStr != null && !supportedServicesStr.isEmpty() && !offerings.isEmpty();

        if (listBySupportedServices) {
            final List<VpcOfferingJoinVO> supportedOfferings = new ArrayList<>();
            Service[] supportedServices = null;

            if (listBySupportedServices) {
                supportedServices = new Service[supportedServicesStr.size()];
                int i = 0;
                for (final String supportedServiceStr : supportedServicesStr) {
                    final Service service = Service.getService(supportedServiceStr);
                    if (service == null) {
                        throw new InvalidParameterValueException("Invalid service specified " + supportedServiceStr);
                    } else {
                        supportedServices[i] = service;
                    }
                    i++;
                }
            }

            for (final VpcOfferingJoinVO offering : offerings) {
                if (areServicesSupportedByVpcOffering(offering.getId(), supportedServices)) {
                    supportedOfferings.add(offering);
                }
            }

            final List<? extends VpcOffering> wPagination = StringUtils.applyPagination(supportedOfferings, startIndex, pageSizeVal);
            if (wPagination != null) {
                return new Pair<>(wPagination, supportedOfferings.size());
            }
            return new Pair<List<? extends VpcOffering>, Integer>(supportedOfferings, supportedOfferings.size());
        } else {
            final List<? extends VpcOffering> wPagination = StringUtils.applyPagination(offerings, startIndex, pageSizeVal);
            if (wPagination != null) {
                return new Pair<>(wPagination, offerings.size());
            }
            return new Pair<List<? extends VpcOffering>, Integer>(offerings, offerings.size());
        }
    }

    protected boolean areServicesSupportedByVpcOffering(final long vpcOffId, final Service... services) {
        return _vpcOffSvcMapDao.areServicesSupportedByVpcOffering(vpcOffId, services);
    }

    @Override
    @ActionEvent(eventType = EventTypes.EVENT_VPC_OFFERING_DELETE, eventDescription = "deleting vpc offering")
    public boolean deleteVpcOffering(final long offId) {
        CallContext.current().setEventDetails(" Id: " + offId);

        // Verify vpc offering id
        final VpcOfferingVO offering = _vpcOffDao.findById(offId);
        if (offering == null) {
            throw new InvalidParameterValueException("unable to find vpc offering " + offId);
        }

        // Don't allow to delete default vpc offerings
        if (offering.isDefault() == true) {
            throw new InvalidParameterValueException("Default network offering can't be deleted");
        }

        // don't allow to delete vpc offering if it's in use by existing vpcs
        // (the offering can be disabled though)
        final int vpcCount = vpcDao.getVpcCountByOfferingId(offId);
        if (vpcCount > 0) {
            throw new InvalidParameterValueException("Can't delete vpc offering " + offId + " as its used by " + vpcCount + " vpcs. "
                    + "To make the network offering unavailable, disable it");
        }

        if (_vpcOffDao.remove(offId)) {
            return true;
        } else {
            return false;
        }
    }

    @Override
    @ActionEvent(eventType = EventTypes.EVENT_VPC_OFFERING_UPDATE, eventDescription = "updating vpc offering")
    public VpcOffering updateVpcOffering(long vpcOffId, String vpcOfferingName, String displayText, String state) {
        return updateVpcOfferingInternal(vpcOffId, vpcOfferingName, displayText, state, null, null, null);
    }

    @Override
    @ActionEvent(eventType = EventTypes.EVENT_VPC_OFFERING_UPDATE, eventDescription = "updating vpc offering")
    public VpcOffering updateVpcOffering(final UpdateVPCOfferingCmd cmd) {
        final Long offeringId = cmd.getId();
        final String vpcOfferingName = cmd.getVpcOfferingName();
        final String displayText = cmd.getDisplayText();
        final String state = cmd.getState();
        final List<Long> domainIds = cmd.getDomainIds();
        final List<Long> zoneIds = cmd.getZoneIds();
        final Integer sortKey = cmd.getSortKey();

        // check if valid domain
        if (CollectionUtils.isNotEmpty(domainIds)) {
            for (final Long domainId: domainIds) {
                if (domainDao.findById(domainId) == null) {
                    throw new InvalidParameterValueException("Please specify a valid domain id");
                }
            }
        }

        // check if valid zone
        if (CollectionUtils.isNotEmpty(zoneIds)) {
            for (Long zoneId : zoneIds) {
                if (_dcDao.findById(zoneId) == null)
                    throw new InvalidParameterValueException("Please specify a valid zone id");
            }
        }

        return updateVpcOfferingInternal(offeringId, vpcOfferingName, displayText, state, sortKey, domainIds, zoneIds);
    }

    private VpcOffering updateVpcOfferingInternal(long vpcOffId, String vpcOfferingName, String displayText, String state, Integer sortKey, final List<Long> domainIds, final List<Long> zoneIds) {
        CallContext.current().setEventDetails(" Id: " + vpcOffId);

        // Verify input parameters
        final VpcOfferingVO offeringToUpdate = _vpcOffDao.findById(vpcOffId);
        if (offeringToUpdate == null) {
            throw new InvalidParameterValueException("Unable to find vpc offering " + vpcOffId);
        }

        List<Long> existingDomainIds = vpcOfferingDetailsDao.findDomainIds(vpcOffId);
        Collections.sort(existingDomainIds);

        List<Long> existingZoneIds = vpcOfferingDetailsDao.findZoneIds(vpcOffId);
        Collections.sort(existingZoneIds);


        // Filter child domains when both parent and child domains are present
        List<Long> filteredDomainIds = filterChildSubDomains(domainIds);
        Collections.sort(filteredDomainIds);

        List<Long> filteredZoneIds = new ArrayList<>();
        if (CollectionUtils.isNotEmpty(zoneIds)) {
            filteredZoneIds.addAll(zoneIds);
        }
        Collections.sort(filteredZoneIds);

        final boolean updateNeeded = vpcOfferingName != null || displayText != null || state != null || sortKey != null;

        final VpcOfferingVO offering = _vpcOffDao.createForUpdate(vpcOffId);

        if (updateNeeded) {
            if (vpcOfferingName != null) {
                offering.setName(vpcOfferingName);
            }
            if (displayText != null) {
                offering.setDisplayText(displayText);
            }
            if (state != null) {
                boolean validState = false;
                for (final VpcOffering.State st : VpcOffering.State.values()) {
                    if (st.name().equalsIgnoreCase(state)) {
                        validState = true;
                        offering.setState(st);
                    }
                }
                if (!validState) {
                    throw new InvalidParameterValueException("Incorrect state value: " + state);
                }
            }
            if (sortKey != null) {
                offering.setSortKey(sortKey);
            }

            if (!_vpcOffDao.update(vpcOffId, offering)) {
                return  null;
            }
        }
        List<VpcOfferingDetailsVO> detailsVO = new ArrayList<>();
        if(!filteredDomainIds.equals(existingDomainIds) || !filteredZoneIds.equals(existingZoneIds)) {
            SearchBuilder<VpcOfferingDetailsVO> sb = vpcOfferingDetailsDao.createSearchBuilder();
            sb.and("offeringId", sb.entity().getResourceId(), SearchCriteria.Op.EQ);
            sb.and("detailName", sb.entity().getName(), SearchCriteria.Op.EQ);
            sb.done();
            SearchCriteria<VpcOfferingDetailsVO> sc = sb.create();
            sc.setParameters("offeringId", String.valueOf(vpcOffId));
            if(!filteredDomainIds.equals(existingDomainIds)) {
                sc.setParameters("detailName", ApiConstants.DOMAIN_ID);
                vpcOfferingDetailsDao.remove(sc);
                for (Long domainId : filteredDomainIds) {
                    detailsVO.add(new VpcOfferingDetailsVO(vpcOffId, ApiConstants.DOMAIN_ID, String.valueOf(domainId), false));
                }
            }
            if(!filteredZoneIds.equals(existingZoneIds)) {
                sc.setParameters("detailName", ApiConstants.ZONE_ID);
                vpcOfferingDetailsDao.remove(sc);
                for (Long zoneId : filteredZoneIds) {
                    detailsVO.add(new VpcOfferingDetailsVO(vpcOffId, ApiConstants.ZONE_ID, String.valueOf(zoneId), false));
                }
            }
        }
        if (!detailsVO.isEmpty()) {
            for (VpcOfferingDetailsVO detailVO : detailsVO) {
                vpcOfferingDetailsDao.persist(detailVO);
            }
        }
        logger.debug("Updated VPC offeirng id=" + vpcOffId);
        return _vpcOffDao.findById(vpcOffId);
    }

    @Override
    public List<Long> getVpcOfferingDomains(Long vpcOfferingId) {
        final VpcOffering offeringHandle = _entityMgr.findById(VpcOffering.class, vpcOfferingId);
        if (offeringHandle == null) {
            throw new InvalidParameterValueException("Unable to find VPC offering " + vpcOfferingId);
        }
        return vpcOfferingDetailsDao.findDomainIds(vpcOfferingId);
    }

    @Override
    public List<Long> getVpcOfferingZones(Long vpcOfferingId) {
        final VpcOffering offeringHandle = _entityMgr.findById(VpcOffering.class, vpcOfferingId);
        if (offeringHandle == null) {
            throw new InvalidParameterValueException("Unable to find VPC offering " + vpcOfferingId);
        }
        return vpcOfferingDetailsDao.findZoneIds(vpcOfferingId);
    }

    @Override
    @ActionEvent(eventType = EventTypes.EVENT_VPC_CREATE, eventDescription = "creating vpc", create = true)
    public Vpc createVpc(final long zoneId, final long vpcOffId, final long vpcOwnerId, final String vpcName, final String displayText, final String cidr, String networkDomain,
                         final String ip4Dns1, final String ip4Dns2, final String ip6Dns1, final String ip6Dns2, final Boolean displayVpc, Integer publicMtu,
                         final Integer cidrSize) throws ResourceAllocationException {
        final Account caller = CallContext.current().getCallingAccount();
        final Account owner = _accountMgr.getAccount(vpcOwnerId);

        // Verify that caller can perform actions in behalf of vpc owner
        _accountMgr.checkAccess(caller, null, false, owner);

        // check resource limit
        _resourceLimitMgr.checkResourceLimit(owner, ResourceType.vpc);

        // Validate zone
        final DataCenter zone = _dcDao.findById(zoneId);
        if (zone == null) {
            throw new InvalidParameterValueException("Can't find zone by id specified");
        }

        // Validate vpc offering
        final VpcOfferingVO vpcOff = _vpcOffDao.findById(vpcOffId);
        _accountMgr.checkAccess(owner, vpcOff, zone);
        if (vpcOff == null || vpcOff.getState() != State.Enabled) {
            final InvalidParameterValueException ex = new InvalidParameterValueException("Unable to find vpc offering in " + State.Enabled + " state by specified id");
            if (vpcOff == null) {
                ex.addProxyObject(String.valueOf(vpcOffId), "vpcOfferingId");
            } else {
                ex.addProxyObject(vpcOff.getUuid(), "vpcOfferingId");
            }
            throw ex;
        }

        // Validate VPC cidr/cidrsize
        validateVpcCidrSize(caller, owner.getAccountId(), vpcOff, cidr, cidrSize);

        final boolean isRegionLevelVpcOff = vpcOff.isOffersRegionLevelVPC();
        if (isRegionLevelVpcOff && networkDomain == null) {
            throw new InvalidParameterValueException("Network domain must be specified for region level VPC");
        }

        if (Grouping.AllocationState.Disabled == zone.getAllocationState() && !_accountMgr.isRootAdmin(caller.getId())) {
            // See DataCenterVO.java
            final PermissionDeniedException ex = new PermissionDeniedException("Cannot perform this operation since specified Zone is currently disabled");
            ex.addProxyObject(zone.getUuid(), "zoneId");
            throw ex;
        }

        if (networkDomain == null) {
            // 1) Get networkDomain from the corresponding account
            networkDomain = _ntwkModel.getAccountNetworkDomain(owner.getId(), zoneId);

            // 2) If null, generate networkDomain using domain suffix from the
            // global config variables
            if (networkDomain == null) {
                networkDomain = "cs" + Long.toHexString(owner.getId()) + NetworkOrchestrationService.GuestDomainSuffix.valueIn(zoneId);
            }
        }

        if (publicMtu > NetworkService.VRPublicInterfaceMtu.valueIn(zoneId)) {
            String subject = "Incorrect MTU configured on network for public interfaces of the VPC VR";
            String message = String.format("Configured MTU for network VR's public interfaces exceeds the upper limit " +
                            "enforced by zone level setting: %s. VR's public interfaces can be configured with a maximum MTU of %s", NetworkService.VRPublicInterfaceMtu.key(),
                    NetworkService.VRPublicInterfaceMtu.valueIn(zoneId));
            logger.warn(message);
            alertManager.sendAlert(AlertService.AlertType.ALERT_TYPE_VR_PUBLIC_IFACE_MTU, zoneId, null, subject, message);
            publicMtu = NetworkService.VRPublicInterfaceMtu.valueIn(zoneId);
        } else if (publicMtu < NetworkService.MINIMUM_MTU) {
            String subject = "Incorrect MTU configured on network for public interfaces of the VPC VR";
            String message = String.format("Configured MTU for network VR's public interfaces is lesser than the supported minim MTU of %s", NetworkService.MINIMUM_MTU);
            logger.warn(message);
            alertManager.sendAlert(AlertService.AlertType.ALERT_TYPE_VR_PUBLIC_IFACE_MTU, zoneId, null, subject, message);
            publicMtu = NetworkService.MINIMUM_MTU;
        }

        checkVpcDns(vpcOff, ip4Dns1, ip4Dns2, ip6Dns1, ip6Dns2);

        // validate network domain
        if (!NetUtils.verifyDomainName(networkDomain)) {
            throw new InvalidParameterValueException("Invalid network domain. Total length shouldn't exceed 190 chars. Each domain "
                    + "label must be between 1 and 63 characters long, can contain ASCII letters 'a' through 'z', " + "the digits '0' through '9', "
                    + "and the hyphen ('-'); can't start or end with \"-\"");
        }

        final boolean useDistributedRouter = vpcOff.isSupportsDistributedRouter();
        final VpcVO vpc = new VpcVO(zoneId, vpcName, displayText, owner.getId(), owner.getDomainId(), vpcOffId, cidr, networkDomain, useDistributedRouter, isRegionLevelVpcOff,
                vpcOff.isRedundantRouter(), ip4Dns1, ip4Dns2, ip6Dns1, ip6Dns2);
        vpc.setPublicMtu(publicMtu);
        vpc.setDisplay(Boolean.TRUE.equals(displayVpc));

        if (vpc.getCidr() == null && cidrSize != null) {
            // Allocate a CIDR for VPC
            Ipv4GuestSubnetNetworkMap subnet = routedIpv4Manager.getOrCreateIpv4SubnetForVpc(vpc, cidrSize);
            if (subnet != null) {
                vpc.setCidr(subnet.getSubnet());
            } else {
                throw new CloudRuntimeException("Failed to allocate a CIDR with requested size for VPC.");
            }
        }

        return createVpc(displayVpc, vpc);
    }

    private void validateVpcCidrSize(Account caller, long accountId, VpcOffering vpcOffering, String cidr, Integer cidrSize) {
        if (ObjectUtils.allNull(cidr, cidrSize)) {
            throw new InvalidParameterValueException("VPC cidr or cidr size must be specified");
        }
        if (ObjectUtils.allNotNull(cidr, cidrSize)) {
            throw new InvalidParameterValueException("VPC cidr and cidr size are mutually exclusive");
        }
        if (routedIpv4Manager.isVpcVirtualRouterGateway(vpcOffering)) {
            if (cidr != null) {
                if (!_accountMgr.isRootAdmin(caller.getId())) {
                    throw new InvalidParameterValueException("Only root admin can set the gateway/netmask of VPC with ROUTED mode");
                }
                return;
            }
            // verify VPC cidrsize
            Integer maxCidrSize = routedIpv4Manager.RoutedVpcIPv4MaxCidrSize.valueIn(accountId);
            if (cidrSize > maxCidrSize) {
                throw new InvalidParameterValueException("VPC cidr size cannot be bigger than maximum cidr size " + maxCidrSize);
            }
            Integer minCidrSize = routedIpv4Manager.RoutedVpcIPv4MinCidrSize.valueIn(accountId);
            if (cidrSize < minCidrSize) {
                throw new InvalidParameterValueException("VPC cidr size cannot be smaller than minimum cidr size " + minCidrSize);
            }
        } else {
            if (cidrSize != null) {
                throw new InvalidParameterValueException("VPC cidr size is only applicable on VPC with Routed mode");
            }
        }
    }

    @Override
    @ActionEvent(eventType = EventTypes.EVENT_VPC_CREATE, eventDescription = "creating vpc", create = true)
    public Vpc createVpc(CreateVPCCmd cmd) throws ResourceAllocationException {
        Vpc vpc = createVpc(cmd.getZoneId(), cmd.getVpcOffering(), cmd.getEntityOwnerId(), cmd.getVpcName(), cmd.getDisplayText(),
            cmd.getCidr(), cmd.getNetworkDomain(), cmd.getIp4Dns1(), cmd.getIp4Dns2(), cmd.getIp6Dns1(),
            cmd.getIp6Dns2(), cmd.isDisplay(), cmd.getPublicMtu(), cmd.getCidrSize());

        String sourceNatIP = cmd.getSourceNatIP();
        boolean forNsx = isVpcForNsx(vpc);
        if (sourceNatIP != null || forNsx) {
            if (forNsx) {
                logger.info("Provided source NAT IP will be ignored in an NSX-enabled zone");
                sourceNatIP = null;
            }
            logger.info(String.format("Trying to allocate the specified IP [%s] as the source NAT of VPC [%s].", sourceNatIP, vpc));
            allocateSourceNatIp(vpc, sourceNatIP);
        }
        if (isVpcOfferingDynamicRouting(vpc)) {
            bgpService.allocateASNumber(vpc.getZoneId(), cmd.getAsNumber(), null, vpc.getId());
        }
        return vpc;
    }

    private boolean isVpcOfferingDynamicRouting(Vpc vpc) {
        VpcOffering vpcOffering = getVpcOffering(vpc.getVpcOfferingId());
        if (vpcOffering == null) {
            logger.error(String.format("Cannot find VPC offering with ID %s", vpc.getVpcOfferingId()));
            return false;
        }
        return NetworkOffering.RoutingMode.Dynamic == vpcOffering.getRoutingMode();
    }

    private boolean isVpcForNsx(Vpc vpc) {
        if (vpc == null) {
            return false;
        }
        VpcOfferingServiceMapVO mapVO = _vpcOffSvcMapDao.findByServiceProviderAndOfferingId(Service.SourceNat.getName(), Provider.Nsx.getName(), vpc.getVpcOfferingId());
        if (mapVO != null) {
            logger.debug(String.format("The VPC %s is NSX-based and supports the %s service", vpc.getName(), Service.SourceNat.getName()));
        }
        return mapVO != null;
    }

    private void allocateSourceNatIp(Vpc vpc, String sourceNatIP) {
        Account account = _accountMgr.getAccount(vpc.getAccountId());
        DataCenter zone = _dcDao.findById(vpc.getZoneId());
        // reserve this ip and then
        try {
            if (isVpcForNsx(vpc) && org.apache.commons.lang3.StringUtils.isBlank(sourceNatIP)) {
                logger.debug(String.format("Reserving a source NAT IP for NSX VPC %s", vpc.getName()));
                sourceNatIP = reserveSourceNatIpForNsxVpc(account, zone);
            }
            IpAddress ip = _ipAddrMgr.allocateIp(account, false, CallContext.current().getCallingAccount(), CallContext.current().getCallingUserId(), zone, null, sourceNatIP);
            this.associateIPToVpc(ip.getId(), vpc.getId());
        } catch (ResourceAllocationException | ResourceUnavailableException | InsufficientAddressCapacityException e){
            throw new CloudRuntimeException("new source NAT address cannot be acquired", e);
        }
    }

    private String reserveSourceNatIpForNsxVpc(Account account, DataCenter zone) throws ResourceAllocationException {
        IpAddress ipAddress = _ntwkSvc.reserveIpAddressWithVlanDetail(account, zone, true, ApiConstants.NSX_DETAIL_KEY);
        return ipAddress.getAddress().addr();
    }

    @DB
    protected Vpc createVpc(final Boolean displayVpc, final VpcVO vpc) {
        final String cidr = vpc.getCidr();
        if (cidr != null) {
            // Validate CIDR
            if (!NetUtils.isValidIp4Cidr(cidr)) {
                throw new InvalidParameterValueException("Invalid CIDR specified " + cidr);
            }

            // cidr has to be RFC 1918 complient
            if (!NetUtils.validateGuestCidr(cidr, !ConfigurationManager.AllowNonRFC1918CompliantIPs.value())) {
                throw new InvalidParameterValueException("Guest Cidr " + cidr + " is not RFC1918 compliant");
            }
        }

        // get or create Ipv4 subnet for ROUTED VPC
        if (routedIpv4Manager.isRoutedVpc(vpc)) {
            routedIpv4Manager.getOrCreateIpv4SubnetForVpc(vpc, cidr);
        }

        VpcVO vpcVO = Transaction.execute(new TransactionCallback<VpcVO>() {
            @Override
            public VpcVO doInTransaction(final TransactionStatus status) {
                final VpcVO persistedVpc = vpcDao.persist(vpc, finalizeServicesAndProvidersForVpc(vpc.getZoneId(), vpc.getVpcOfferingId()));
                _resourceLimitMgr.incrementResourceCount(vpc.getAccountId(), ResourceType.vpc);
                logger.debug("Created VPC " + persistedVpc);
                CallContext.current().putContextParameter(Vpc.class, persistedVpc.getUuid());
                return persistedVpc;
            }
        });
        if (vpcVO != null) {
            UsageEventUtils.publishUsageEvent(EventTypes.EVENT_VPC_CREATE, vpcVO.getAccountId(), vpcVO.getZoneId(), vpcVO.getId(), vpcVO.getName(), Vpc.class.getName(), vpcVO.getUuid(), vpcVO.isDisplay());
        }
        // assign Ipv4 subnet to Routed VPC
        if (routedIpv4Manager.isRoutedVpc(vpc)) {
            routedIpv4Manager.assignIpv4SubnetToVpc(cidr, vpc.getId());
        }
        return vpcVO;
    }

    private Map<String, List<String>> finalizeServicesAndProvidersForVpc(final long zoneId, final long offeringId) {
        final Map<String, List<String>> svcProviders = new HashMap<>();
        final List<VpcOfferingServiceMapVO> servicesMap = _vpcOffSvcMapDao.listByVpcOffId(offeringId);

        for (final VpcOfferingServiceMapVO serviceMap : servicesMap) {
            final String service = serviceMap.getService();
            String provider = serviceMap.getProvider();

            if (provider == null) {
                // Default to VPCVirtualRouter
                provider = Provider.VPCVirtualRouter.getName();
            }

            if (!_ntwkModel.isProviderEnabledInZone(zoneId, provider)) {
                throw new InvalidParameterValueException("Provider " + provider + " should be enabled in at least one physical network of the zone specified");
            }

            List<String> providers = null;
            if (svcProviders.get(service) == null) {
                providers = new ArrayList<String>();
            } else {
                providers = svcProviders.get(service);
            }
            providers.add(provider);
            svcProviders.put(service, providers);
        }

        return svcProviders;
    }

    @Override
    @ActionEvent(eventType = EventTypes.EVENT_VPC_DELETE, eventDescription = "deleting VPC")
    public boolean deleteVpc(final long vpcId) throws ConcurrentOperationException, ResourceUnavailableException {
        CallContext.current().setEventDetails(" Id: " + vpcId);
        final CallContext ctx = CallContext.current();

        // Verify vpc id
        final Vpc vpc = vpcDao.findById(vpcId);
        if (vpc == null) {
            throw new InvalidParameterValueException("unable to find VPC id=" + vpcId);
        }

        // verify permissions
        _accountMgr.checkAccess(ctx.getCallingAccount(), null, false, vpc);
        _resourceTagDao.removeByIdAndType(vpcId, ResourceObjectType.Vpc);

        return destroyVpc(vpc, ctx.getCallingAccount(), ctx.getCallingUserId());
    }

    @Override
    @DB
    public boolean destroyVpc(final Vpc vpc, final Account caller, final Long callerUserId) throws ConcurrentOperationException, ResourceUnavailableException {
        logger.debug("Destroying vpc " + vpc);

        // don't allow to delete vpc if it's in use by existing non system
        // networks (system networks are networks of a private gateway of the
        // VPC,
        // and they will get removed as a part of VPC cleanup
        final int networksCount = _ntwkDao.getNonSystemNetworkCountByVpcId(vpc.getId());
        if (networksCount > 0) {
            throw new InvalidParameterValueException("Can't delete VPC " + vpc + " as its used by " + networksCount + " networks");
        }

        // mark VPC as inactive
        if (vpc.getState() != Vpc.State.Inactive) {
            logger.debug("Updating VPC " + vpc + " with state " + Vpc.State.Inactive + " as a part of vpc delete");
            final VpcVO vpcVO = vpcDao.findById(vpc.getId());
            vpcVO.setState(Vpc.State.Inactive);

            Transaction.execute(new TransactionCallbackNoReturn() {
                @Override
                public void doInTransactionWithoutResult(final TransactionStatus status) {
                    vpcDao.update(vpc.getId(), vpcVO);

                    // decrement resource count
                    _resourceLimitMgr.decrementResourceCount(vpc.getAccountId(), ResourceType.vpc);
                }
            });
        }

        // shutdown VPC
        if (!shutdownVpc(vpc.getId())) {
            logger.warn("Failed to shutdown vpc " + vpc + " as a part of vpc destroy process");
            return false;
        }

        // cleanup vpc resources
        if (!cleanupVpcResources(vpc.getId(), caller, callerUserId)) {
            logger.warn("Failed to cleanup resources for vpc " + vpc);
            return false;
        }

        // update the instance with removed flag only when the cleanup is
        // executed successfully
        if (vpcDao.remove(vpc.getId())) {
            logger.debug("Vpc " + vpc + " is destroyed successfully");
            UsageEventUtils.publishUsageEvent(EventTypes.EVENT_VPC_DELETE, vpc.getAccountId(), vpc.getZoneId(), vpc.getId(), vpc.getName(), Vpc.class.getName(), vpc.getUuid(), vpc.isDisplay());
            return true;
        } else {
            logger.warn("Vpc " + vpc + " failed to destroy");
            return false;
        }
    }

    @Override
    public Vpc updateVpc(UpdateVPCCmd cmd) throws ResourceUnavailableException, InsufficientCapacityException {
        return updateVpc(cmd.getId(), cmd.getVpcName(), cmd.getDisplayText(), cmd.getCustomId(), cmd.isDisplayVpc(), cmd.getPublicMtu(), cmd.getSourceNatIP());
    }

    @Override
    @ActionEvent(eventType = EventTypes.EVENT_VPC_UPDATE, eventDescription = "updating vpc")
    public Vpc updateVpc(final long vpcId, final String vpcName, final String displayText, final String customId, final Boolean displayVpc, Integer mtu, String sourceNatIp) throws ResourceUnavailableException, InsufficientCapacityException {
        CallContext.current().setEventDetails(" Id: " + vpcId);
        final Account caller = CallContext.current().getCallingAccount();

        // Verify input parameters
        final VpcVO vpcToUpdate = vpcDao.findById(vpcId);
        if (vpcToUpdate == null) {
            throw new InvalidParameterValueException("Unable to find vpc by id " + vpcId);
        }

        _accountMgr.checkAccess(caller, null, false, vpcToUpdate);

        final VpcVO vpc = vpcDao.createForUpdate(vpcId);

        if (vpcName != null) {
            vpc.setName(vpcName);
        }

        if (displayText != null) {
            vpc.setDisplayText(displayText);
        }

        if (customId != null) {
            vpc.setUuid(customId);
        }

        if (displayVpc != null) {
            vpc.setDisplay(displayVpc);
        }

        mtu = validateMtu(vpcToUpdate, mtu);
        if (mtu != null) {
            updateMtuOfVpcNetwork(vpcToUpdate, vpc, mtu);
        }

        boolean restartRequired = checkAndUpdateRouterSourceNatIp(vpcToUpdate, sourceNatIp);

        if (vpcDao.update(vpcId, vpc) || restartRequired) { // Note that the update may fail because nothing has changed, other than the sourcenat ip
            logger.debug("Updated VPC id=" + vpcId);
            if (restartRequired) {
                if (logger.isDebugEnabled()) {
                    logger.debug(String.format("restarting vpc %s/%s, due to changing sourcenat in Update VPC call", vpc.getName(), vpc.getUuid()));
                }
                final User callingUser = _accountMgr.getActiveUser(CallContext.current().getCallingUserId());
                restartVpc(vpcId, true, false, false, callingUser);
            } else {
                if (logger.isDebugEnabled()) {
                    logger.debug("no restart needed.");
                }
            }
            return vpcDao.findById(vpcId);
        } else if (isVpcForNsx(vpcToUpdate)) {
            if (logger.isDebugEnabled()) {
                logger.debug("no restart needed.");
            }
            return vpcDao.findById(vpcId);
        } else {
            logger.error(String.format("failed to update vpc %s/%s",vpc.getName(), vpc.getUuid()));
            return null;
        }
    }

    private boolean checkAndUpdateRouterSourceNatIp(Vpc vpc, String sourceNatIp) {
        IPAddressVO requestedIp = validateSourceNatip(vpc, sourceNatIp);
        if (requestedIp == null) return false; // ip not associated with this network

        List<IPAddressVO> userIps = _ipAddressDao.listByAssociatedVpc(vpc.getId(), true);
        if (! userIps.isEmpty()) {
            try {
                _ipAddrMgr.updateSourceNatIpAddress(requestedIp, userIps);
                if (isVpcForNsx(vpc)) {
                    VpcProvider nsxElement = (VpcProvider) _ntwkModel.getElementImplementingProvider(Provider.Nsx.getName());
                    if (nsxElement == null) {
                        return true;
                    }
                    nsxElement.updateVpcSourceNatIp(vpc, requestedIp);
                    // The NSX source NAT IP change does not require to update the VPC VR
                    return false;
                }
            } catch (Exception e) { // pokemon exception from transaction
                String msg = String.format("Update of source NAT ip to %s for network \"%s\"/%s failed due to %s",
                        requestedIp.getAddress().addr(), vpc.getName(), vpc.getUuid(), e.getLocalizedMessage());
                logger.error(msg);
                throw new CloudRuntimeException(msg, e);
            }
        }
        return true;
    }

    @Nullable
    protected IPAddressVO validateSourceNatip(Vpc vpc, String sourceNatIp) {
        if (sourceNatIp == null) {
            logger.trace(String.format("no source NAT ip given to update vpc %s with.", vpc.getName()));
            return null;
        } else {
            logger.info(String.format("updating VPC %s to have source NAT ip %s", vpc.getName(), sourceNatIp));
        }
        IPAddressVO requestedIp = getIpAddressVO(vpc, sourceNatIp);
        if (requestedIp == null) return null;
        // check if it is the current source NAT address
        if (requestedIp.isSourceNat()) {
            logger.info(String.format("IP address %s is already the source Nat address. Not updating!", sourceNatIp));
            return null;
        }
        if (_firewallDao.countRulesByIpId(requestedIp.getId()) > 0) {
            logger.info(String.format("IP address %s has firewall/portforwarding rules. Not updating!", sourceNatIp));
            return null;
        }
        return requestedIp;
    }

    @Nullable
    private IPAddressVO getIpAddressVO(Vpc vpc, String sourceNatIp) {
        // check if the address is already aqcuired for this network
        IPAddressVO requestedIp = _ipAddressDao.findByIp(sourceNatIp);
        if (requestedIp == null || requestedIp.getVpcId() == null || ! requestedIp.getVpcId().equals(vpc.getId())) {
            logger.warn(String.format("Source NAT IP %s is not associated with network %s/%s. It cannot be used as source NAT IP.",
                    sourceNatIp, vpc.getName(), vpc.getUuid()));
            return null;
        }
        return requestedIp;
    }

    protected Integer validateMtu(VpcVO vpcToUpdate, Integer mtu) {
        Long zoneId = vpcToUpdate.getZoneId();
        if (mtu == null || NetworkService.AllowUsersToSpecifyVRMtu.valueIn(zoneId)) {
            return null;
        }
        if (mtu > NetworkService.VRPublicInterfaceMtu.valueIn(zoneId)) {
            String subject = "Incorrect MTU configured on network for public interfaces of the VPC VR";
            String message = String.format("Configured MTU for network VR's public interfaces exceeds the upper limit " +
                            "enforced by zone level setting: %s. VR's public interfaces can be configured with a maximum MTU of %s", NetworkService.VRPublicInterfaceMtu.key(),
                    NetworkService.VRPublicInterfaceMtu.valueIn(zoneId));
            logger.warn(message);
            alertManager.sendAlert(AlertService.AlertType.ALERT_TYPE_VR_PUBLIC_IFACE_MTU, zoneId, null, subject, message);
            mtu = NetworkService.VRPublicInterfaceMtu.valueIn(zoneId);
        } else if (mtu < NetworkService.MINIMUM_MTU) {
            String subject = "Incorrect MTU configured on network for public interfaces of the VPC VR";
            String message = String.format("Configured MTU for network VR's public interfaces is lesser than the minimum MTU of %s", NetworkService.MINIMUM_MTU );
            logger.warn(message);
            alertManager.sendAlert(AlertService.AlertType.ALERT_TYPE_VR_PUBLIC_IFACE_MTU, zoneId, null, subject, message);
            mtu = NetworkService.MINIMUM_MTU;
        }
        if (Objects.equals(mtu, vpcToUpdate.getPublicMtu())) {
            logger.info(String.format("Desired MTU of %s already configured on the VPC public interfaces", mtu));
            mtu = null;
        }
        return mtu;
    }

    protected void updateMtuOfVpcNetwork(VpcVO vpcToUpdate, VpcVO vpc, Integer mtu) {
        List<IPAddressVO> ipAddresses = _ipAddressDao.listByAssociatedVpc(vpcToUpdate.getId(), null);
        long vpcId = vpcToUpdate.getId();
        Set<IpAddressTO> ips = new HashSet<>(ipAddresses.size());
        for (IPAddressVO ip : ipAddresses) {
            VlanVO vlan = _vlanDao.findById(ip.getVlanId());
            String vlanNetmask = vlan.getVlanNetmask();
            IpAddressTO to = new IpAddressTO(ip.getAddress().addr(), mtu, vlanNetmask);
            ips.add(to);
        }

        if (!ips.isEmpty()) {
            boolean success = updateMtuOnVpcVr(vpcId, ips);
            if (success) {
                updateVpcMtu(ips, mtu);
                vpc.setPublicMtu(mtu);
                List<NetworkVO> vpcTierNetworks = _ntwkDao.listByVpc(vpcId);
                for (NetworkVO network : vpcTierNetworks) {
                    network.setPublicMtu(mtu);
                    _ntwkDao.update(network.getId(), network);
                }
                logger.info("Successfully update MTU of VPC network");
            } else {
                throw new CloudRuntimeException("Failed to update MTU on the network");
            }
        }
    }

    private void updateVpcMtu(Set<IpAddressTO> ips, Integer publicMtu) {
        for (IpAddressTO ipAddress : ips) {
            NicVO nicVO = nicDao.findByIpAddressAndVmType(ipAddress.getPublicIp(), VirtualMachine.Type.DomainRouter);
            if (nicVO != null) {
                nicVO.setMtu(publicMtu);
                nicDao.update(nicVO.getId(), nicVO);
            }
        }
    }

    protected boolean updateMtuOnVpcVr(Long vpcId, Set<IpAddressTO> ips) {
        boolean success = false;
        List<DomainRouterVO> routers = routerDao.listByVpcId(vpcId);
        for (DomainRouterVO router : routers) {
            Commands cmds = new Commands(Command.OnError.Stop);
            commandSetupHelper.setupUpdateNetworkCommands(router, ips, cmds);
            try {
                networkHelper.sendCommandsToRouter(router, cmds);
                final Answer updateNetworkAnswer = cmds.getAnswer("updateNetwork");
                if (!(updateNetworkAnswer != null && updateNetworkAnswer.getResult())) {
                    logger.warn("Unable to update guest network on router " + router);
                    throw new CloudRuntimeException("Failed to update guest network with new MTU");
                }
                success = true;
            } catch (ResourceUnavailableException e) {
                logger.error(String.format("Failed to update network MTU for router %s due to %s", router, e.getMessage()));
            }
        }
        return success;
    }

    @Override
    public Pair<List<? extends Vpc>, Integer> listVpcs(ListVPCsCmd cmd) {
        return listVpcs(cmd.getId(), cmd.getVpcName(), cmd.getDisplayText(), cmd.getSupportedServices(), cmd.getCidr(), cmd.getVpcOffId(),
                cmd.getState(), cmd.getAccountName(), cmd.getDomainId(), cmd.getKeyword(), cmd.getStartIndex(), cmd.getPageSizeVal(),
                cmd.getZoneId(), cmd.isRecursive(), cmd.listAll(), cmd.getRestartRequired(), cmd.getTags(), cmd.getProjectId(),
                cmd.getDisplay());
    }
    @Override
    public Pair<List<? extends Vpc>, Integer> listVpcs(final Long id, final String vpcName, final String displayText, final List<String> supportedServicesStr, final String cidr,
                                                       final Long vpcOffId, final String state, final String accountName, Long domainId, final String keyword, final Long startIndex, final Long pageSizeVal,
                                                       final Long zoneId, Boolean isRecursive, final Boolean listAll, final Boolean restartRequired, final Map<String, String> tags, final Long projectId,
                                                       final Boolean display) {
        final Account caller = CallContext.current().getCallingAccount();
        final List<Long> permittedAccounts = new ArrayList<Long>();
        final Ternary<Long, Boolean, ListProjectResourcesCriteria> domainIdRecursiveListProject = new Ternary<Long, Boolean, ListProjectResourcesCriteria>(domainId, isRecursive,
                null);
        _accountMgr.buildACLSearchParameters(caller, id, accountName, projectId, permittedAccounts, domainIdRecursiveListProject, listAll, false);
        domainId = domainIdRecursiveListProject.first();
        isRecursive = domainIdRecursiveListProject.second();
        final ListProjectResourcesCriteria listProjectResourcesCriteria = domainIdRecursiveListProject.third();
        final Filter searchFilter = new Filter(VpcVO.class, "created", false, null, null);

        final SearchBuilder<VpcVO> sb = vpcDao.createSearchBuilder();
        _accountMgr.buildACLSearchBuilder(sb, domainId, isRecursive, permittedAccounts, listProjectResourcesCriteria);

        sb.and("name", sb.entity().getName(), SearchCriteria.Op.EQ);
        sb.and("id", sb.entity().getId(), SearchCriteria.Op.EQ);
        sb.and("displayText", sb.entity().getDisplayText(), SearchCriteria.Op.LIKE);
        sb.and("vpcOfferingId", sb.entity().getVpcOfferingId(), SearchCriteria.Op.EQ);
        sb.and("zoneId", sb.entity().getZoneId(), SearchCriteria.Op.EQ);
        sb.and("state", sb.entity().getState(), SearchCriteria.Op.EQ);
        sb.and("restartRequired", sb.entity().isRestartRequired(), SearchCriteria.Op.EQ);
        sb.and("cidr", sb.entity().getCidr(), SearchCriteria.Op.EQ);
        sb.and("display", sb.entity().isDisplay(), SearchCriteria.Op.EQ);

        if (tags != null && !tags.isEmpty()) {
            final SearchBuilder<ResourceTagVO> tagSearch = _resourceTagDao.createSearchBuilder();
            for (int count = 0; count < tags.size(); count++) {
                tagSearch.or().op("key" + String.valueOf(count), tagSearch.entity().getKey(), SearchCriteria.Op.EQ);
                tagSearch.and("value" + String.valueOf(count), tagSearch.entity().getValue(), SearchCriteria.Op.EQ);
                tagSearch.cp();
            }
            tagSearch.and("resourceType", tagSearch.entity().getResourceType(), SearchCriteria.Op.EQ);
            sb.groupBy(sb.entity().getId());
            sb.join("tagSearch", tagSearch, sb.entity().getId(), tagSearch.entity().getResourceId(), JoinBuilder.JoinType.INNER);
        }

        // now set the SC criteria...
        final SearchCriteria<VpcVO> sc = sb.create();
        _accountMgr.buildACLSearchCriteria(sc, domainId, isRecursive, permittedAccounts, listProjectResourcesCriteria);

        if (keyword != null) {
            final SearchCriteria<VpcVO> ssc = vpcDao.createSearchCriteria();
            ssc.addOr("displayText", SearchCriteria.Op.LIKE, "%" + keyword + "%");
            ssc.addOr("name", SearchCriteria.Op.LIKE, "%" + keyword + "%");
            sc.addAnd("name", SearchCriteria.Op.SC, ssc);
        }

        if (vpcName != null) {
            sc.addAnd("name", SearchCriteria.Op.LIKE, "%" + vpcName + "%");
        }

        if (displayText != null) {
            sc.addAnd("displayText", SearchCriteria.Op.LIKE, "%" + displayText + "%");
        }

        if (tags != null && !tags.isEmpty()) {
            int count = 0;
            sc.setJoinParameters("tagSearch", "resourceType", ResourceObjectType.Vpc.toString());
            for (final Map.Entry<String, String> entry : tags.entrySet()) {
                sc.setJoinParameters("tagSearch", "key" + String.valueOf(count), entry.getKey());
                sc.setJoinParameters("tagSearch", "value" + String.valueOf(count), entry.getValue());
                count++;
            }
        }

        if (display != null) {
            sc.setParameters("display", display);
        }

        if (id != null) {
            sc.addAnd("id", SearchCriteria.Op.EQ, id);
        }

        if (vpcOffId != null) {
            sc.addAnd("vpcOfferingId", SearchCriteria.Op.EQ, vpcOffId);
        }

        if (zoneId != null) {
            sc.addAnd("zoneId", SearchCriteria.Op.EQ, zoneId);
        }

        if (state != null) {
            sc.addAnd("state", SearchCriteria.Op.EQ, state);
        }

        if (cidr != null) {
            sc.addAnd("cidr", SearchCriteria.Op.EQ, cidr);
        }

        if (restartRequired != null) {
            sc.addAnd("restartRequired", SearchCriteria.Op.EQ, restartRequired);
        }

        final List<VpcVO> vpcs = vpcDao.search(sc, searchFilter);

        // filter by supported services
        final boolean listBySupportedServices = supportedServicesStr != null && !supportedServicesStr.isEmpty() && !vpcs.isEmpty();

        if (listBySupportedServices) {
            final List<Vpc> supportedVpcs = new ArrayList<>();
            Service[] supportedServices = null;

            if (listBySupportedServices) {
                supportedServices = new Service[supportedServicesStr.size()];
                int i = 0;
                for (final String supportedServiceStr : supportedServicesStr) {
                    final Service service = Service.getService(supportedServiceStr);
                    if (service == null) {
                        throw new InvalidParameterValueException("Invalid service specified " + supportedServiceStr);
                    } else {
                        supportedServices[i] = service;
                    }
                    i++;
                }
            }

            for (final VpcVO vpc : vpcs) {
                if (areServicesSupportedByVpcOffering(vpc.getVpcOfferingId(), supportedServices)) {
                    supportedVpcs.add(vpc);
                }
            }

            final List<? extends Vpc> wPagination = StringUtils.applyPagination(supportedVpcs, startIndex, pageSizeVal);
            if (wPagination != null) {
                return new Pair<>(wPagination, supportedVpcs.size());
            }
            return new Pair<>(supportedVpcs, supportedVpcs.size());
        } else {
            final List<? extends Vpc> wPagination = StringUtils.applyPagination(vpcs, startIndex, pageSizeVal);
            if (wPagination != null) {
                return new Pair<>(wPagination, vpcs.size());
            }
            return new Pair<>(vpcs, vpcs.size());
        }
    }

    protected List<Service> getSupportedServices() {
        final List<Service> services = new ArrayList<>();
        services.add(Network.Service.Dhcp);
        services.add(Network.Service.Dns);
        services.add(Network.Service.UserData);
        services.add(Network.Service.NetworkACL);
        services.add(Network.Service.PortForwarding);
        services.add(Network.Service.Lb);
        services.add(Network.Service.SourceNat);
        services.add(Network.Service.StaticNat);
        services.add(Network.Service.Gateway);
        services.add(Network.Service.Vpn);
        return services;
    }

    @Override
    public boolean startVpc(final long vpcId, final boolean destroyOnFailure) throws ConcurrentOperationException, ResourceUnavailableException, InsufficientCapacityException {
        final CallContext ctx = CallContext.current();
        final Account caller = ctx.getCallingAccount();
        final User callerUser = _accountMgr.getActiveUser(ctx.getCallingUserId());

        // check if vpc exists
        final Vpc vpc = getActiveVpc(vpcId);
        if (vpc == null) {
            final InvalidParameterValueException ex = new InvalidParameterValueException("Unable to find Enabled VPC by id specified");
            ex.addProxyObject(String.valueOf(vpcId), "VPC");
            throw ex;
        }

        // permission check
        _accountMgr.checkAccess(caller, null, false, vpc);

        final DataCenter dc = _entityMgr.findById(DataCenter.class, vpc.getZoneId());

        final DeployDestination dest = new DeployDestination(dc, null, null, null);
        final ReservationContext context = new ReservationContextImpl(null, null, callerUser, _accountMgr.getAccount(vpc.getAccountId()));

        boolean result = true;
        try {
            if (!startVpc(vpc, dest, context)) {
                logger.warn("Failed to start vpc " + vpc);
                result = false;
            }
        } catch (final Exception ex) {
            logger.warn("Failed to start vpc " + vpc + " due to ", ex);
            result = false;
        } finally {
            // do cleanup
            if (!result && destroyOnFailure) {
                logger.debug("Destroying vpc " + vpc + " that failed to start");
                if (destroyVpc(vpc, caller, callerUser.getId())) {
                    logger.warn("Successfully destroyed vpc " + vpc + " that failed to start");
                } else {
                    logger.warn("Failed to destroy vpc " + vpc + " that failed to start");
                }
            }
        }
        return result;
    }


    @Override
    @ActionEvent(eventType = EventTypes.EVENT_VPC_CREATE, eventDescription = "creating vpc", async = true)
    public void startVpc(final CreateVPCCmd cmd) throws ConcurrentOperationException, ResourceUnavailableException, InsufficientCapacityException {
        if (!cmd.isStart()) {
            logger.debug("Not starting VPC as " + ApiConstants.START + "=false was passed to the API");
            return;
        }
        startVpc(cmd.getEntityId(), true);
    }

    protected boolean startVpc(final Vpc vpc, final DeployDestination dest, final ReservationContext context) throws ConcurrentOperationException, ResourceUnavailableException,
            InsufficientCapacityException {
        // deploy provider
        boolean success = true;
        final List<Provider> providersToImplement = getVpcProviders(vpc.getId());
        for (final VpcProvider element : getVpcElements()) {
            if (providersToImplement.contains(element.getProvider())) {
                if (element.implementVpc(vpc, dest, context)) {
                    logger.debug("Vpc " + vpc + " has started successfully");
                } else {
                    logger.warn("Vpc " + vpc + " failed to start");
                    success = false;
                }
            }
        }
        return success;
    }

    @Override
    public boolean shutdownVpc(final long vpcId) throws ConcurrentOperationException, ResourceUnavailableException {
        final CallContext ctx = CallContext.current();
        final Account caller = ctx.getCallingAccount();

        // check if vpc exists
        final Vpc vpc = vpcDao.findById(vpcId);
        if (vpc == null) {
            throw new InvalidParameterValueException("Unable to find vpc by id " + vpcId);
        }

        // permission check
        _accountMgr.checkAccess(caller, null, false, vpc);

        // shutdown provider
        logger.debug("Shutting down vpc " + vpc);
        // TODO - shutdown all vpc resources here (ACLs, gateways, etc)

        boolean success = true;
        final List<Provider> providersToImplement = getVpcProviders(vpc.getId());
        final ReservationContext context = new ReservationContextImpl(null, null, _accountMgr.getActiveUser(ctx.getCallingUserId()), caller);
        for (final VpcProvider element : getVpcElements()) {
            if (providersToImplement.contains(element.getProvider())) {
                if (element.shutdownVpc(vpc, context)) {
                    logger.debug("Vpc " + vpc + " has been shutdown successfully");
                } else {
                    logger.warn("Vpc " + vpc + " failed to shutdown");
                    success = false;
                }
            }
        }

        return success;
    }

    @DB
    @Override
    public void validateNtwkOffForNtwkInVpc(final Long networkId, final long newNtwkOffId, final String newCidr, final String newNetworkDomain, final Vpc vpc,
                                            final String gateway, final Account networkOwner, final Long aclId) {

        final NetworkOffering guestNtwkOff = _entityMgr.findById(NetworkOffering.class, newNtwkOffId);

        if (guestNtwkOff == null) {
            throw new InvalidParameterValueException("Can't find network offering by id specified");
        }

        if (networkId == null) {
            // 1) Validate attributes that has to be passed in when create new
            // guest network
            validateNewVpcGuestNetwork(newCidr, gateway, networkOwner, vpc, newNetworkDomain);
        }

        // 2) validate network offering attributes
        final List<Service> svcs = _ntwkModel.listNetworkOfferingServices(guestNtwkOff.getId());
        validateNtwkOffForVpc(guestNtwkOff, svcs);

        // 3) Check services/providers against VPC providers
        final List<NetworkOfferingServiceMapVO> networkProviders = _ntwkOffServiceDao.listByNetworkOfferingId(guestNtwkOff.getId());

        for (final NetworkOfferingServiceMapVO nSvcVO : networkProviders) {
            final String pr = nSvcVO.getProvider();
            final String service = nSvcVO.getService();
            if (_vpcOffServiceDao.findByServiceProviderAndOfferingId(service, pr, vpc.getVpcOfferingId()) == null) {
                throw new InvalidParameterValueException("Service/provider combination " + service + "/" + pr + " is not supported by VPC " + vpc);
            }
        }

        // 4) Only one network in the VPC can support public LB inside the VPC.
        // Internal LB can be supported on multiple VPC tiers
        if (_ntwkModel.areServicesSupportedByNetworkOffering(guestNtwkOff.getId(), Service.Lb) && guestNtwkOff.isPublicLb()) {
            final List<? extends Network> networks = getVpcNetworks(vpc.getId());
            for (final Network network : networks) {
                if (networkId != null && network.getId() == networkId.longValue()) {
                    // skip my own network
                    continue;
                } else {
                    final NetworkOffering otherOff = _entityMgr.findById(NetworkOffering.class, network.getNetworkOfferingId());
                    // throw only if networks have different offerings with
                    // public lb support
                    if (_ntwkModel.areServicesSupportedInNetwork(network.getId(), Service.Lb) && otherOff.isPublicLb() && guestNtwkOff.getId() != otherOff.getId()) {
                        throw new InvalidParameterValueException("Public LB service is already supported " + "by network " + network + " in VPC " + vpc);
                    }
                }
            }
        }

        // 5) When aclId is provided, verify that ACLProvider is supported by
        // network offering
        if (aclId != null && !_ntwkModel.areServicesSupportedByNetworkOffering(guestNtwkOff.getId(), Service.NetworkACL) && !guestNtwkOff.isForNsx()) {
            throw new InvalidParameterValueException("Cannot apply NetworkACL. Network Offering does not support NetworkACL service");
        }

    }

    @Override
    public void validateNtwkOffForVpc(final NetworkOffering guestNtwkOff, final List<Service> supportedSvcs) {
        // 1) in current release, only vpc provider is supported by Vpc offering
        final List<Provider> providers = _ntwkModel.getNtwkOffDistinctProviders(guestNtwkOff.getId());
        for (final Provider provider : providers) {
            if (!supportedProviders.contains(provider)) {
                throw new InvalidParameterValueException("Provider of type " + provider.getName() + " is not supported for network offerings that can be used in VPC");
            }
        }

        // 2) Only Isolated networks with Source nat service enabled can be
        // added to vpc
        if (!guestNtwkOff.isForNsx()
                && !(guestNtwkOff.getGuestType() == GuestType.Isolated && (supportedSvcs.contains(Service.SourceNat) || supportedSvcs.contains(Service.Gateway)))) {

            throw new InvalidParameterValueException("Only network offerings of type " + GuestType.Isolated + " with service " + Service.SourceNat.getName()
                    + " are valid for vpc ");
        }

        // 3) No redundant router support
        /*
         * TODO This should have never been hardcoded like this in the first
         * place if (guestNtwkOff.getRedundantRouter()) { throw new
         * InvalidParameterValueException
         * ("No redundant router support when network belongs to VPC"); }
         */

        // 4) Conserve mode should be off in older versions ( < 4.19.0.0)
        if (guestNtwkOff.isConserveMode()) {
            logger.info("Creating a network with conserve mode in VPC");
        }

        // 5) If Netscaler is LB provider make sure it is in dedicated mode
        if (providers.contains(Provider.Netscaler) && !guestNtwkOff.isDedicatedLB()) {
            throw new InvalidParameterValueException("Netscaler only with Dedicated LB can belong to VPC");
        }
        return;
    }

    @DB
    protected void validateNewVpcGuestNetwork(final String cidr, final String gateway, final Account networkOwner, final Vpc vpc, final String networkDomain) {

        Transaction.execute(new TransactionCallbackNoReturn() {
            @Override
            public void doInTransactionWithoutResult(final TransactionStatus status) {
                final Vpc locked = vpcDao.acquireInLockTable(vpc.getId());
                if (locked == null) {
                    throw new CloudRuntimeException("Unable to acquire lock on " + vpc);
                }

                try {
                    // check number of active networks in vpc
                    if (_ntwkDao.countVpcNetworks(vpc.getId()) >= _maxNetworks) {
                        logger.warn(String.format("Failed to create a new VPC Guest Network because the number of networks per VPC has reached its maximum capacity of [%s]. Increase it by modifying global config [%s].", _maxNetworks, Config.VpcMaxNetworks));
                        throw new CloudRuntimeException(String.format("Number of networks per VPC cannot surpass [%s].", _maxNetworks));
                    }

                    // 1) CIDR is required
                    if (cidr == null) {
                        throw new InvalidParameterValueException("Gateway/netmask are required when create network for VPC");
                    }

                    // 2) Network cidr should be within vpcCidr
                    if (!NetUtils.isNetworkAWithinNetworkB(cidr, vpc.getCidr())) {
                        throw new InvalidParameterValueException("Network cidr " + cidr + " is not within vpc " + vpc + " cidr");
                    }

                    // 3) Network cidr shouldn't cross the cidr of other vpc
                    // network cidrs
                    final List<? extends Network> ntwks = _ntwkDao.listByVpc(vpc.getId());
                    for (final Network ntwk : ntwks) {
                        assert cidr != null : "Why the network cidr is null when it belongs to vpc?";

                        if (NetUtils.isNetworkAWithinNetworkB(ntwk.getCidr(), cidr) || NetUtils.isNetworkAWithinNetworkB(cidr, ntwk.getCidr())) {
                            throw new InvalidParameterValueException("Network cidr " + cidr + " crosses other network cidr " + ntwk + " belonging to the same vpc " + vpc);
                        }
                    }

                    // 4) Vpc's account should be able to access network owner's account
                    CheckAccountsAccess(vpc, networkOwner);

                    // 5) network domain should be the same as VPC's
                    if (!networkDomain.equalsIgnoreCase(vpc.getNetworkDomain())) {
                        throw new InvalidParameterValueException("Network domain of the new network should match network" + " domain of vpc " + vpc);
                    }

                    // 6) gateway should never be equal to the cidr subnet
                    if (NetUtils.getCidrSubNet(cidr).equalsIgnoreCase(gateway)) {
                        throw new InvalidParameterValueException("Invalid gateway specified. It should never be equal to the cidr subnet value");
                    }
                } finally {
                    logger.debug("Releasing lock for " + locked);
                    vpcDao.releaseFromLockTable(locked.getId());
                }
            }
        });
    }

    private void CheckAccountsAccess(Vpc vpc, Account networkAccount) {
        Account vpcaccount = _accountMgr.getAccount(vpc.getAccountId());
        try {
            _accountMgr.checkAccess(vpcaccount, null, false, networkAccount);
        }
        catch (PermissionDeniedException e) {
            logger.error(e.getMessage());
            throw new InvalidParameterValueException(String.format("VPC owner does not have access to account [%s].", networkAccount.getAccountName()));
        }
    }

    public List<VpcProvider> getVpcElements() {
        if (vpcElements == null) {
            vpcElements = new ArrayList<VpcProvider>();
            vpcElements.add((VpcProvider) _ntwkModel.getElementImplementingProvider(Provider.VPCVirtualRouter.getName()));
            vpcElements.add((VpcProvider) _ntwkModel.getElementImplementingProvider(Provider.JuniperContrailVpcRouter.getName()));
        }

        if (vpcElements == null) {
            throw new CloudRuntimeException("Failed to initialize vpc elements");
        }

        return vpcElements;
    }

    @Override
    public List<? extends Vpc> getVpcsForAccount(final long accountId) {
        final List<Vpc> vpcs = new ArrayList<Vpc>();
        vpcs.addAll(vpcDao.listByAccountId(accountId));
        return vpcs;
    }

    public boolean cleanupVpcResources(final long vpcId, final Account caller, final long callerUserId) throws ResourceUnavailableException, ConcurrentOperationException {
        logger.debug("Cleaning up resources for vpc id=" + vpcId);
        boolean success = true;

        // 1) Remove VPN connections and VPN gateway
        logger.debug("Cleaning up existed site to site VPN connections");
        _s2sVpnMgr.cleanupVpnConnectionByVpc(vpcId);
        logger.debug("Cleaning up existed site to site VPN gateways");
        _s2sVpnMgr.cleanupVpnGatewayByVpc(vpcId);

        // 2) release all ip addresses
        final List<IPAddressVO> ipsToRelease = _ipAddressDao.listByAssociatedVpc(vpcId, null);
        logger.debug("Releasing ips for vpc id=" + vpcId + " as a part of vpc cleanup");
        for (final IPAddressVO ipToRelease : ipsToRelease) {
            if (ipToRelease.isPortable()) {
                // portable IP address are associated with owner, until
                // explicitly requested to be disassociated.
                // so as part of VPC clean up just break IP association with VPC
                ipToRelease.setVpcId(null);
                ipToRelease.setAssociatedWithNetworkId(null);
                _ipAddressDao.update(ipToRelease.getId(), ipToRelease);
                logger.debug("Portable IP address " + ipToRelease + " is no longer associated with any VPC");
            } else {
                success = success && _ipAddrMgr.disassociatePublicIpAddress(ipToRelease.getId(), callerUserId, caller);
                if (!success) {
                    logger.warn("Failed to cleanup ip " + ipToRelease + " as a part of vpc id=" + vpcId + " cleanup");
                }
            }
        }

        if (success) {
            logger.debug("Released ip addresses for vpc id=" + vpcId + " as a part of cleanup vpc process");
        } else {
            logger.warn("Failed to release ip addresses for vpc id=" + vpcId + " as a part of cleanup vpc process");
            // although it failed, proceed to the next cleanup step as it
            // doesn't depend on the public ip release
        }

        // 3) Delete all static route rules
        if (!revokeStaticRoutesForVpc(vpcId, caller)) {
            logger.warn("Failed to revoke static routes for vpc " + vpcId + " as a part of cleanup vpc process");
            return false;
        }

        // 4) Delete private gateways
        final List<PrivateGateway> gateways = getVpcPrivateGateways(vpcId);
        if (gateways != null) {
            for (final PrivateGateway gateway : gateways) {
                if (gateway != null) {
                    logger.debug("Deleting private gateway " + gateway + " as a part of vpc " + vpcId + " resources cleanup");
                    if (!deleteVpcPrivateGateway(gateway.getId())) {
                        success = false;
                        logger.debug("Failed to delete private gateway " + gateway + " as a part of vpc " + vpcId + " resources cleanup");
                    } else {
                        logger.debug("Deleted private gateway " + gateway + " as a part of vpc " + vpcId + " resources cleanup");
                    }
                }
            }
        }

        //5) Delete ACLs
        final SearchBuilder<NetworkACLVO> searchBuilder = _networkAclDao.createSearchBuilder();

        searchBuilder.and("vpcId", searchBuilder.entity().getVpcId(), Op.IN);
        final SearchCriteria<NetworkACLVO> searchCriteria = searchBuilder.create();
        searchCriteria.setParameters("vpcId", vpcId);

        final Filter filter = new Filter(NetworkACLVO.class, "id", false, null, null);
        final Pair<List<NetworkACLVO>, Integer> aclsCountPair =  _networkAclDao.searchAndCount(searchCriteria, filter);

        final List<NetworkACLVO> acls = aclsCountPair.first();
        for (final NetworkACLVO networkAcl : acls) {
            _networkAclMgr.deleteNetworkACL(networkAcl);
        }

        routedIpv4Manager.releaseIpv4SubnetForVpc(vpcId);

        VpcVO vpc = vpcDao.findById(vpcId);
        annotationDao.removeByEntityType(AnnotationService.EntityType.VPC.name(), vpc.getUuid());

        ASNumberVO asNumber = asNumberDao.findByZoneAndVpcId(vpc.getZoneId(), vpc.getId());
        if (asNumber != null) {
            logger.debug(String.format("Releasing AS number %s from VPC %s", asNumber.getAsNumber(), vpc.getName()));
            bgpService.releaseASNumber(vpc.getZoneId(), asNumber.getAsNumber(), true);
        }

        return success;
    }


    @Override
    @ActionEvent(eventType = EventTypes.EVENT_VPC_RESTART, eventDescription = "restarting vpc")
    public boolean restartVpc(final RestartVPCCmd cmd) throws ConcurrentOperationException, ResourceUnavailableException,
            InsufficientCapacityException {
        final long vpcId = cmd.getId();
        final boolean cleanUp = cmd.getCleanup();
        final boolean makeRedundant = cmd.getMakeredundant();
        final boolean livePatch = cmd.getLivePatch();
        final User callerUser = _accountMgr.getActiveUser(CallContext.current().getCallingUserId());
        return restartVpc(vpcId, cleanUp, makeRedundant, livePatch, callerUser);
    }

    @Override
    @ActionEvent(eventType = EventTypes.EVENT_VPC_RESTART, eventDescription = "restarting vpc")
    public boolean restartVpc(Long vpcId, boolean cleanUp, boolean makeRedundant, boolean livePatch, User user) throws ConcurrentOperationException, ResourceUnavailableException, InsufficientCapacityException {
        Vpc vpc = getActiveVpc(vpcId);
        if (vpc == null) {
            final InvalidParameterValueException ex = new InvalidParameterValueException("Unable to find Enabled VPC by id specified");
            ex.addProxyObject(String.valueOf(vpcId), "VPC");
            throw ex;
        }

        Account callerAccount = _accountMgr.getActiveAccountById(user.getAccountId());
        final ReservationContext context = new ReservationContextImpl(null, null, user, callerAccount);
        _accountMgr.checkAccess(callerAccount, null, false, vpc);

        logger.debug("Restarting VPC " + vpc);
        boolean restartRequired = false;
        try {
            boolean forceCleanup = cleanUp;
            if (!vpc.isRedundant() && makeRedundant) {
                final VpcOfferingVO redundantOffering = _vpcOffDao.findByUniqueName(VpcOffering.redundantVPCOfferingName);

                final VpcVO entity = vpcDao.findById(vpcId);
                entity.setRedundant(true);
                entity.setVpcOfferingId(redundantOffering.getId());

                // Change the VPC in order to get it updated after the end of
                // the restart procedure.
                if (vpcDao.update(vpc.getId(), entity)) {
                    vpc = entity;
                }

                // If the offering and redundant column are changing, force the
                // clean up.
                forceCleanup = true;
            }

            if (forceCleanup) {
                if (!rollingRestartVpc(vpc, context)) {
                    logger.warn("Failed to execute a rolling restart as a part of VPC " + vpc + " restart process");
                    restartRequired = true;
                    return false;
                }
                return true;
            }

            if (cleanUp) {
                livePatch = false;
            }

            restartVPCNetworks(vpcId, callerAccount, user, cleanUp, livePatch);

            logger.debug("Starting VPC " + vpc + " as a part of VPC restart process without cleanup");
            if (!startVpc(vpcId, false)) {
                logger.warn("Failed to start vpc as a part of VPC " + vpc + " restart process");
                restartRequired = true;
                return false;
            }
            logger.debug("VPC " + vpc + " was restarted successfully");
            return true;
        } finally {
            logger.debug("Updating VPC " + vpc + " with restartRequired=" + restartRequired);
            final VpcVO vo = vpcDao.findById(vpcId);
            vo.setRestartRequired(restartRequired);
            vpcDao.update(vpc.getId(), vo);
        }
    }

    private void restartVPCNetworks(long vpcId, Account callerAccount, User callerUser, boolean cleanUp, boolean livePatch) throws InsufficientCapacityException, ResourceUnavailableException {
        List<? extends Network> networks = _ntwkModel.listNetworksByVpc(vpcId);
        for (Network network: networks) {
            if (network.isRestartRequired() || livePatch) {
                _ntwkMgr.restartNetwork(network.getId(), callerAccount, callerUser, cleanUp, livePatch);
            }
        }
    }

    @Override
    public List<PrivateGateway> getVpcPrivateGateways(final long vpcId) {
        final List<VpcGatewayVO> gateways = _vpcGatewayDao.listByVpcIdAndType(vpcId, VpcGateway.Type.Private);

        if (gateways != null) {
            final List<PrivateGateway> pvtGateway = new ArrayList<PrivateGateway>();
            for (final VpcGatewayVO gateway : gateways) {
                pvtGateway.add(getPrivateGatewayProfile(gateway));
            }
            return pvtGateway;
        } else {
            return null;
        }
    }

    @Override
    public PrivateGateway getVpcPrivateGateway(final long id) {
        final VpcGateway gateway = _vpcGatewayDao.findById(id);

        if (gateway == null || gateway.getType() != VpcGateway.Type.Private) {
            return null;
        }
        return getPrivateGatewayProfile(gateway);
    }

    protected PrivateGateway getPrivateGatewayProfile(final VpcGateway gateway) {
        final Network network = _ntwkModel.getNetwork(gateway.getNetworkId());
        return new PrivateGatewayProfile(gateway, network.getPhysicalNetworkId());
    }

    @Override
    @DB
    @ActionEvent(eventType = EventTypes.EVENT_PRIVATE_GATEWAY_CREATE, eventDescription = "creating VPC private gateway", create = true)
    public PrivateGateway createVpcPrivateGateway(CreatePrivateGatewayCmd command) throws ResourceAllocationException,
            ConcurrentOperationException, InsufficientCapacityException {
        long vpcId = command.getVpcId();
        String ipAddress = command.getIpAddress();
        String gateway = command.getGateway();
        String netmask = command.getNetmask();
        long gatewayOwnerId = command.getEntityOwnerId();
        Long networkOfferingId = command.getNetworkOfferingId();
        Boolean isSourceNat = command.getIsSourceNat();
        Long aclId = command.getAclId();
        Long associatedNetworkId = command.getAssociatedNetworkId();

        if (command instanceof CreatePrivateGatewayByAdminCmd) {
            Long physicalNetworkId = ((CreatePrivateGatewayByAdminCmd)command).getPhysicalNetworkId();
            String broadcastUri = ((CreatePrivateGatewayByAdminCmd)command).getBroadcastUri();
            Boolean bypassVlanOverlapCheck = ((CreatePrivateGatewayByAdminCmd)command).getBypassVlanOverlapCheck();
            return createVpcPrivateGateway(vpcId, physicalNetworkId, broadcastUri, ipAddress, gateway, netmask, gatewayOwnerId, networkOfferingId, isSourceNat, aclId, bypassVlanOverlapCheck, associatedNetworkId);
        }
        return createVpcPrivateGateway(vpcId, null, null, ipAddress, gateway, netmask, gatewayOwnerId, networkOfferingId, isSourceNat, aclId, false, associatedNetworkId);
    }

    private PrivateGateway createVpcPrivateGateway(final long vpcId, Long physicalNetworkId, final String broadcastUri, final String ipAddress, final String gateway,
                                                   final String netmask, final long gatewayOwnerId, final Long networkOfferingIdPassed, final Boolean isSourceNat, final Long aclId, final Boolean bypassVlanOverlapCheck, final Long associatedNetworkId) throws ResourceAllocationException,
            ConcurrentOperationException, InsufficientCapacityException {

        // Validate parameters
        final Vpc vpc = getActiveVpc(vpcId);
        if (vpc == null) {
            final InvalidParameterValueException ex = new InvalidParameterValueException("Unable to find Enabled VPC by id specified");
            ex.addProxyObject(String.valueOf(vpcId), "VPC");
            throw ex;
        }

        NetworkOfferingVO ntwkOff = getVpcPrivateGatewayNetworkOffering(networkOfferingIdPassed, broadcastUri);
        final Long networkOfferingId = ntwkOff.getId();

        validateVpcPrivateGatewayAssociateNetworkId(ntwkOff, broadcastUri, associatedNetworkId, bypassVlanOverlapCheck);

        final Long dcId = vpc.getZoneId();
        physicalNetworkId = validateVpcPrivateGatewayPhysicalNetworkId(dcId, physicalNetworkId, associatedNetworkId, ntwkOff);
        PhysicalNetwork physNet = _entityMgr.findById(PhysicalNetwork.class, physicalNetworkId);;

        final Long physicalNetworkIdFinal = physicalNetworkId;
        final PhysicalNetwork physNetFinal = physNet;
        VpcGatewayVO gatewayVO = null;
        try {
            validateVpcPrivateGatewayAclId(vpcId, aclId);

            logger.debug("Creating Private gateway for VPC " + vpc);
            // 1) create private network unless it is existing and
            // lswitch'd
            Network privateNtwk = null;
            if (broadcastUri != null
                    && BroadcastDomainType.getSchemeValue(BroadcastDomainType.fromString(broadcastUri)) == BroadcastDomainType.Lswitch) {
                final String cidr = NetUtils.ipAndNetMaskToCidr(gateway, netmask);
                privateNtwk = _ntwkDao.getPrivateNetwork(broadcastUri, cidr, gatewayOwnerId, dcId, networkOfferingId, vpcId);
                // if the dcid is different we get no network so next we
                // try to create it
            }
            if (privateNtwk == null) {
                logger.info("creating new network for vpc " + vpc + " using broadcast uri: " + broadcastUri + " and associated network id: " + associatedNetworkId);
                final String networkName = "vpc-" + vpc.getName() + "-privateNetwork";
                privateNtwk = _ntwkSvc.createPrivateNetwork(networkName, networkName, physicalNetworkIdFinal, broadcastUri, ipAddress, null, gateway, netmask,
                        gatewayOwnerId, vpcId, isSourceNat, networkOfferingId, bypassVlanOverlapCheck, associatedNetworkId);
            } else { // create the nic/ip as createPrivateNetwork
                // doesn''t do that work for us now
                logger.info("found and using existing network for vpc " + vpc + ": " + broadcastUri);
                final DataCenterVO dc = _dcDao.lockRow(physNetFinal.getDataCenterId(), true);

                // add entry to private_ip_address table
                PrivateIpVO privateIp = _privateIpDao.findByIpAndSourceNetworkId(privateNtwk.getId(), ipAddress);
                if (privateIp != null) {
                    throw new InvalidParameterValueException("Private ip address " + ipAddress + " already used for private gateway" + " in zone "
                            + _entityMgr.findById(DataCenter.class, dcId).getName());
                }

                final Long mac = dc.getMacAddress();
                final Long nextMac = mac + 1;
                dc.setMacAddress(nextMac);

                logger.info("creating private ip address for vpc (" + ipAddress + ", " + privateNtwk.getId() + ", " + nextMac + ", " + vpcId + ", " + isSourceNat + ")");
                privateIp = new PrivateIpVO(ipAddress, privateNtwk.getId(), nextMac, vpcId, isSourceNat);
                _privateIpDao.persist(privateIp);

                _dcDao.update(dc.getId(), dc);
            }

            Long networkAclId = ObjectUtils.defaultIfNull(aclId, NetworkACL.DEFAULT_DENY);

            { // experimental block, this is a hack
                // set vpc id in network to null
                // might be needed for all types of broadcast domains
                // the ugly hack is that vpc gateway nets are created as
                // guest network
                // while they are not.
                // A more permanent solution would be to define a type of
                // 'gatewaynetwork'
                // so that handling code is not mixed between the two
                final NetworkVO gatewaynet = _ntwkDao.findById(privateNtwk.getId());
                gatewaynet.setVpcId(null);
                _ntwkDao.persist(gatewaynet);
            }

            // 2) create gateway entry
            gatewayVO = new VpcGatewayVO(ipAddress, VpcGateway.Type.Private, vpcId, privateNtwk.getDataCenterId(), privateNtwk.getId(), privateNtwk.getBroadcastUri().toString(),
                    gateway, netmask, vpc.getAccountId(), vpc.getDomainId(), isSourceNat, networkAclId);
            _vpcGatewayDao.persist(gatewayVO);

            logger.debug("Created vpc gateway entry " + gatewayVO);
        } catch (final Exception e) {
            ExceptionUtil.rethrowRuntime(e);
            ExceptionUtil.rethrow(e, InsufficientCapacityException.class);
            ExceptionUtil.rethrow(e, ResourceAllocationException.class);
            throw new IllegalStateException(e);
        }

        CallContext.current().setEventDetails("Private Gateway Id: " + gatewayVO.getId());
        return getVpcPrivateGateway(gatewayVO.getId());
    }

    /**
     * This method checks if the ACL that is being used to create the private gateway is valid. First, the aclId is used to search for a {@link NetworkACLVO} object
     * by calling the {@link NetworkACLDao#findById(Serializable)} method. If the object is null, an {@link InvalidParameterValueException} exception is thrown.
     * Secondly, we check if the ACL and the private gateway are in the same VPC and an {@link InvalidParameterValueException} is thrown if they are not.
     *
     * @param vpcId Private gateway VPC ID.
     * @param aclId Private gateway ACL ID.
     * @throws InvalidParameterValueException
     */
    protected void validateVpcPrivateGatewayAclId(long vpcId, Long aclId) {
        if (aclId == null) {
            return;
        }

        final NetworkACLVO aclVO = _networkAclDao.findById(aclId);
        if (aclVO == null) {
            throw new InvalidParameterValueException("Invalid network acl id passed.");
        }
        if (aclVO.getVpcId() != vpcId && !(aclId == NetworkACL.DEFAULT_DENY || aclId == NetworkACL.DEFAULT_ALLOW)) {
            throw new InvalidParameterValueException("Private gateway and network acl are not in the same vpc.");
        }
    }

    private void validateVpcPrivateGatewayAssociateNetworkId(NetworkOfferingVO ntwkOff, String broadcastUri, Long associatedNetworkId, Boolean bypassVlanOverlapCheck) {
        // Validate vlanId and associatedNetworkId
        if (broadcastUri == null && associatedNetworkId == null) {
            throw new InvalidParameterValueException("One of vlanId and associatedNetworkId must be specified");
        }
        if (broadcastUri != null && associatedNetworkId != null) {
            throw new InvalidParameterValueException("vlanId and associatedNetworkId are mutually exclusive");
        }
        Account caller = CallContext.current().getCallingAccount();
        if (!_accountMgr.isRootAdmin(caller.getId()) && (ntwkOff.isSpecifyVlan() || broadcastUri != null || bypassVlanOverlapCheck)) {
            throw new InvalidParameterValueException("Only ROOT admin is allowed to specify vlanId or bypass vlan overlap check");
        }
        if (ntwkOff.isSpecifyVlan() && broadcastUri == null) {
            throw new InvalidParameterValueException("vlanId must be specified for this network offering");
        }
        if (! ntwkOff.isSpecifyVlan() && associatedNetworkId == null) {
            throw new InvalidParameterValueException("associatedNetworkId must be specified for this network offering");
        }
    }

    private NetworkOfferingVO getVpcPrivateGatewayNetworkOffering(Long networkOfferingIdPassed, String broadcastUri) {
        // Validate network offering
        NetworkOfferingVO ntwkOff = null;
        if (networkOfferingIdPassed != null) {
            ntwkOff = _networkOfferingDao.findById(networkOfferingIdPassed);
            if (ntwkOff == null) {
                throw new InvalidParameterValueException("Unable to find network offering by id specified");
            }
            if (! TrafficType.Guest.equals(ntwkOff.getTrafficType())) {
                throw new InvalidParameterValueException("The network offering cannot be used to create Guest network");
            }
            if (! GuestType.Isolated.equals(ntwkOff.getGuestType())) {
                throw new InvalidParameterValueException("The network offering cannot be used to create Isolated network");
            }
        } else if (broadcastUri != null) {
            ntwkOff = _networkOfferingDao.findByUniqueName(NetworkOffering.SystemPrivateGatewayNetworkOffering);
        } else {
            ntwkOff = _networkOfferingDao.findByUniqueName(NetworkOffering.SystemPrivateGatewayNetworkOfferingWithoutVlan);
        }
        return ntwkOff;
    }

    private Long validateVpcPrivateGatewayPhysicalNetworkId(Long dcId, Long physicalNetworkId, Long associatedNetworkId, NetworkOfferingVO ntwkOff) {
        // Validate physical network
        if (associatedNetworkId != null) {
            Network associatedNetwork = _entityMgr.findById(Network.class, associatedNetworkId);
            if (associatedNetwork == null) {
                throw new InvalidParameterValueException("Unable to find network by ID " + associatedNetworkId);
            }
            if (physicalNetworkId != null && !physicalNetworkId.equals(associatedNetwork.getPhysicalNetworkId())) {
                throw new InvalidParameterValueException("The network can only be created on the same physical network as the associated network");
            } else if (physicalNetworkId == null) {
                physicalNetworkId = associatedNetwork.getPhysicalNetworkId();
            }
        }
        if (physicalNetworkId == null) {
            // Determine the physical network by network offering tags
            physicalNetworkId = _ntwkSvc.findPhysicalNetworkId(dcId, ntwkOff.getTags(), ntwkOff.getTrafficType());
        }
        if (physicalNetworkId == null) {
            final List<? extends PhysicalNetwork> pNtwks = _ntwkModel.getPhysicalNtwksSupportingTrafficType(dcId, TrafficType.Guest);
            if (pNtwks.isEmpty() || pNtwks.size() != 1) {
                throw new InvalidParameterValueException("Physical network can't be determined; pass physical network id");
            }
            physicalNetworkId = pNtwks.get(0).getId();
        }
        return physicalNetworkId;
    }

    @Override
    @ActionEvent(eventType = EventTypes.EVENT_PRIVATE_GATEWAY_CREATE, eventDescription = "Applying VPC private gateway", async = true)
    public PrivateGateway applyVpcPrivateGateway(final long gatewayId, final boolean destroyOnFailure) throws ConcurrentOperationException, ResourceUnavailableException {
        final VpcGatewayVO vo = _vpcGatewayDao.findById(gatewayId);

        boolean success = true;
        try {
            final List<Provider> providersToImplement = getVpcProviders(vo.getVpcId());

            final PrivateGateway gateway = getVpcPrivateGateway(gatewayId);
            for (final VpcProvider provider : getVpcElements()) {
                if (providersToImplement.contains(provider.getProvider())) {
                    if (!provider.createPrivateGateway(gateway)) {
                        success = false;
                    }
                }
            }
            if (success) {
                logger.debug("Private gateway " + gateway + " was applied successfully on the backend");
                if (vo.getState() != VpcGateway.State.Ready) {
                    vo.setState(VpcGateway.State.Ready);
                    _vpcGatewayDao.update(vo.getId(), vo);
                    logger.debug("Marke gateway " + gateway + " with state " + VpcGateway.State.Ready);
                }
                CallContext.current().setEventDetails("Private Gateway Id: " + gatewayId);
                return getVpcPrivateGateway(gatewayId);
            } else {
                logger.warn("Private gateway " + gateway + " failed to apply on the backend");
                return null;
            }
        } finally {
            // do cleanup
            if (!success) {
                if (destroyOnFailure) {
                    logger.debug("Destroying private gateway " + vo + " that failed to start");
                    // calling deleting from db because on createprivategateway
                    // fail, destroyPrivateGateway is already called
                    if (deletePrivateGatewayFromTheDB(getVpcPrivateGateway(gatewayId))) {
                        logger.warn("Successfully destroyed vpc " + vo + " that failed to start");
                    } else {
                        logger.warn("Failed to destroy vpc " + vo + " that failed to start");
                    }
                }
            }
        }
    }

    @Override
    @ActionEvent(eventType = EventTypes.EVENT_PRIVATE_GATEWAY_DELETE, eventDescription = "deleting private gateway")
    @DB
    public boolean deleteVpcPrivateGateway(final long gatewayId) throws ConcurrentOperationException, ResourceUnavailableException {
        final VpcGatewayVO gatewayToBeDeleted = _vpcGatewayDao.findById(gatewayId);
        if (gatewayToBeDeleted == null) {
            logger.debug("VPC gateway is already deleted for id=" + gatewayId);
            return true;
        }

        final VpcGatewayVO gatewayVO = _vpcGatewayDao.acquireInLockTable(gatewayId);
        if (gatewayVO == null || gatewayVO.getType() != VpcGateway.Type.Private) {
            throw new ConcurrentOperationException("Unable to lock gateway " + gatewayId);
        }

        final Account caller = CallContext.current().getCallingAccount();
        if (!_accountMgr.isRootAdmin(caller.getId())) {
            _accountMgr.checkAccess(caller, null, false, gatewayVO);
            final NetworkVO networkVO = _ntwkDao.findById(gatewayVO.getNetworkId());
            if (networkVO != null) {
                _accountMgr.checkAccess(caller, null, false, networkVO);
                if (_networkOfferingDao.findById(networkVO.getNetworkOfferingId()).isSpecifyVlan()) {
                    throw new InvalidParameterValueException("Unable to delete private gateway with specified vlan by non-ROOT accounts");
                }
            }
        }
        try {
            Transaction.execute(new TransactionCallbackNoReturn() {
                @Override
                public void doInTransactionWithoutResult(final TransactionStatus status) {
                    // don't allow to remove gateway when there are static
                    // routes associated with it
                    final long routeCount = _staticRouteDao.countRoutesByGateway(gatewayVO.getId());
                    if (routeCount > 0) {
                        throw new CloudRuntimeException("Can't delete private gateway " + gatewayVO + " as it has " + routeCount
                                + " static routes applied. Remove the routes first");
                    }

                    gatewayVO.setState(VpcGateway.State.Deleting);
                    _vpcGatewayDao.update(gatewayVO.getId(), gatewayVO);
                    logger.debug("Marked gateway " + gatewayVO + " with state " + VpcGateway.State.Deleting);
                }
            });

            // 1) delete the gateway on the backend
            final List<Provider> providersToImplement = getVpcProviders(gatewayVO.getVpcId());
            final PrivateGateway gateway = getVpcPrivateGateway(gatewayId);
            for (final VpcProvider provider : getVpcElements()) {
                if (providersToImplement.contains(provider.getProvider())) {
                    if (provider.deletePrivateGateway(gateway)) {
                        logger.debug("Private gateway " + gateway + " was applied successfully on the backend");
                    } else {
                        logger.warn("Private gateway " + gateway + " failed to apply on the backend");
                        gatewayVO.setState(VpcGateway.State.Ready);
                        _vpcGatewayDao.update(gatewayVO.getId(), gatewayVO);
                        logger.debug("Marked gateway " + gatewayVO + " with state " + VpcGateway.State.Ready);

                        return false;
                    }
                }
            }

            // 2) Clean up any remaining routes
            cleanUpRoutesByGatewayId(gatewayId);

            // 3) Delete private gateway from the DB
            return deletePrivateGatewayFromTheDB(gateway);

        } finally {
            if (gatewayVO != null) {
                _vpcGatewayDao.releaseFromLockTable(gatewayId);
            }
        }
    }

    private void cleanUpRoutesByGatewayId(long gatewayId){
        List<StaticRouteVO> routes = _staticRouteDao.listByGatewayId(gatewayId);
        for (StaticRouteVO route: routes){
            _staticRouteDao.remove(route.getId());
        }
    }

    @DB
    protected boolean deletePrivateGatewayFromTheDB(final PrivateGateway gateway) {
        // check if there are ips allocted in the network
        final long networkId = gateway.getNetworkId();

        vpcTxCallable.setGateway(gateway);

        final ExecutorService txExecutor = Executors.newSingleThreadExecutor();
        final Future<Boolean> futureResult = txExecutor.submit(vpcTxCallable);

        boolean deleteNetworkFinal;
        try {
            deleteNetworkFinal = futureResult.get();
            if (deleteNetworkFinal) {
                final User callerUser = _accountMgr.getActiveUser(CallContext.current().getCallingUserId());
                final Account owner = _accountMgr.getAccount(Account.ACCOUNT_ID_SYSTEM);
                final ReservationContext context = new ReservationContextImpl(null, null, callerUser, owner);
                _ntwkMgr.destroyNetwork(networkId, context, false);
                logger.debug("Deleted private network id=" + networkId);
            }
        } catch (final InterruptedException e) {
            logger.error("deletePrivateGatewayFromTheDB failed to delete network id " + networkId + "due to => ", e);
        } catch (final ExecutionException e) {
            logger.error("deletePrivateGatewayFromTheDB failed to delete network id " + networkId + "due to => ", e);
        }

        return true;
    }

    @Override
    public Pair<List<PrivateGateway>, Integer> listPrivateGateway(final ListPrivateGatewaysCmd cmd) {
        final String ipAddress = cmd.getIpAddress();
        final String vlan = cmd.getVlan();
        final Long vpcId = cmd.getVpcId();
        final Long id = cmd.getId();
        Boolean isRecursive = cmd.isRecursive();
        final Boolean listAll = cmd.listAll();
        Long domainId = cmd.getDomainId();
        final String accountName = cmd.getAccountName();
        final Account caller = CallContext.current().getCallingAccount();
        final List<Long> permittedAccounts = new ArrayList<Long>();
        final String state = cmd.getState();
        final Long projectId = cmd.getProjectId();

        final Filter searchFilter = new Filter(VpcGatewayVO.class, "id", false, cmd.getStartIndex(), cmd.getPageSizeVal());
        final Ternary<Long, Boolean, ListProjectResourcesCriteria> domainIdRecursiveListProject = new Ternary<Long, Boolean, ListProjectResourcesCriteria>(domainId, isRecursive,
                null);
        _accountMgr.buildACLSearchParameters(caller, id, accountName, projectId, permittedAccounts, domainIdRecursiveListProject, listAll, false);
        domainId = domainIdRecursiveListProject.first();
        isRecursive = domainIdRecursiveListProject.second();
        final ListProjectResourcesCriteria listProjectResourcesCriteria = domainIdRecursiveListProject.third();

        final SearchBuilder<VpcGatewayVO> sb = _vpcGatewayDao.createSearchBuilder();
        _accountMgr.buildACLSearchBuilder(sb, domainId, isRecursive, permittedAccounts, listProjectResourcesCriteria);
        if (vlan != null) {
            final SearchBuilder<NetworkVO> ntwkSearch = _ntwkDao.createSearchBuilder();
            ntwkSearch.and("vlan", ntwkSearch.entity().getBroadcastUri(), SearchCriteria.Op.EQ);
            sb.join("networkSearch", ntwkSearch, sb.entity().getNetworkId(), ntwkSearch.entity().getId(), JoinBuilder.JoinType.INNER);
        }

        final SearchCriteria<VpcGatewayVO> sc = sb.create();
        _accountMgr.buildACLSearchCriteria(sc, domainId, isRecursive, permittedAccounts, listProjectResourcesCriteria);
        if (id != null) {
            sc.addAnd("id", Op.EQ, id);
        }

        if (ipAddress != null) {
            sc.addAnd("ip4Address", Op.EQ, ipAddress);
        }

        if (state != null) {
            sc.addAnd("state", Op.EQ, state);
        }

        if (vpcId != null) {
            sc.addAnd("vpcId", Op.EQ, vpcId);
        }

        if (vlan != null) {
            sc.setJoinParameters("networkSearch", "vlan", BroadcastDomainType.Vlan.toUri(vlan));
        }

        final Pair<List<VpcGatewayVO>, Integer> vos = _vpcGatewayDao.searchAndCount(sc, searchFilter);
        final List<PrivateGateway> privateGtws = new ArrayList<PrivateGateway>(vos.first().size());
        for (final VpcGateway vo : vos.first()) {
            privateGtws.add(getPrivateGatewayProfile(vo));
        }

        return new Pair<List<PrivateGateway>, Integer>(privateGtws, vos.second());
    }

    @Override
    public StaticRoute getStaticRoute(final long routeId) {
        return _staticRouteDao.findById(routeId);
    }

    @Override
    public boolean applyStaticRoutesForVpc(final long vpcId) throws ResourceUnavailableException {
        final Account caller = CallContext.current().getCallingAccount();
        final List<? extends StaticRoute> routes = _staticRouteDao.listByVpcId(vpcId);
        return applyStaticRoutes(routes, caller, true);
    }

    protected boolean applyStaticRoutes(final List<? extends StaticRoute> routes, final Account caller, final boolean updateRoutesInDB) throws ResourceUnavailableException {
        final boolean success = true;
        final List<StaticRouteProfile> staticRouteProfiles = new ArrayList<StaticRouteProfile>(routes.size());
        final Map<Long, VpcGateway> gatewayMap = new HashMap<Long, VpcGateway>();
        for (final StaticRoute route : routes) {
            VpcGateway gateway = gatewayMap.get(route.getVpcGatewayId());
            if (gateway == null) {
                gateway = _vpcGatewayDao.findById(route.getVpcGatewayId());
                gatewayMap.put(gateway.getId(), gateway);
            }
            staticRouteProfiles.add(new StaticRouteProfile(route, gateway));
        }
        if (!applyStaticRoutes(staticRouteProfiles)) {
            logger.warn("Routes are not completely applied");
            return false;
        } else {
            if (updateRoutesInDB) {
                for (final StaticRoute route : routes) {
                    if (route.getState() == StaticRoute.State.Revoke) {
                        _staticRouteDao.remove(route.getId());
                        logger.debug("Removed route " + route + " from the DB");
                    } else if (route.getState() == StaticRoute.State.Add) {
                        final StaticRouteVO ruleVO = _staticRouteDao.findById(route.getId());
                        ruleVO.setState(StaticRoute.State.Active);
                        _staticRouteDao.update(ruleVO.getId(), ruleVO);
                        logger.debug("Marked route " + route + " with state " + StaticRoute.State.Active);
                    }
                }
            }
        }

        return success;
    }

    protected boolean applyStaticRoutes(final List<StaticRouteProfile> routes) throws ResourceUnavailableException {
        if (routes.isEmpty()) {
            logger.debug("No static routes to apply");
            return true;
        }
        final Vpc vpc = vpcDao.findById(routes.get(0).getVpcId());

        logger.debug("Applying static routes for vpc " + vpc);
        final String staticNatProvider = _vpcSrvcDao.getProviderForServiceInVpc(vpc.getId(), Service.StaticNat);

        for (final VpcProvider provider : getVpcElements()) {
            if (!(provider instanceof StaticNatServiceProvider && provider.getName().equalsIgnoreCase(staticNatProvider))) {
                continue;
            }

            if (provider.applyStaticRoutes(vpc, routes)) {
                logger.debug("Applied static routes for vpc " + vpc);
            } else {
                logger.warn("Failed to apply static routes for vpc " + vpc);
                return false;
            }
        }

        return true;
    }

    @Override
    @ActionEvent(eventType = EventTypes.EVENT_STATIC_ROUTE_DELETE, eventDescription = "deleting static route")
    public boolean revokeStaticRoute(final long routeId) throws ResourceUnavailableException {
        final Account caller = CallContext.current().getCallingAccount();

        final StaticRouteVO route = _staticRouteDao.findById(routeId);
        if (route == null) {
            throw new InvalidParameterValueException("Unable to find static route by id");
        }

        _accountMgr.checkAccess(caller, null, false, route);

        markStaticRouteForRevoke(route, caller);

        return applyStaticRoutesForVpc(route.getVpcId());
    }

    @DB
    protected boolean revokeStaticRoutesForVpc(final long vpcId, final Account caller) throws ResourceUnavailableException {
        // get all static routes for the vpc
        final List<StaticRouteVO> routes = _staticRouteDao.listByVpcId(vpcId);
        logger.debug("Found " + routes.size() + " to revoke for the vpc " + vpcId);
        if (!routes.isEmpty()) {
            // mark all of them as revoke
            Transaction.execute(new TransactionCallbackNoReturn() {
                @Override
                public void doInTransactionWithoutResult(final TransactionStatus status) {
                    for (final StaticRouteVO route : routes) {
                        markStaticRouteForRevoke(route, caller);
                    }
                }
            });
            return applyStaticRoutesForVpc(vpcId);
        }

        return true;
    }

    @Override
    @DB
    @ActionEvent(eventType = EventTypes.EVENT_STATIC_ROUTE_CREATE, eventDescription = "creating static route", create = true)
    public StaticRoute createStaticRoute(final long gatewayId, final String cidr) throws NetworkRuleConflictException {
        final Account caller = CallContext.current().getCallingAccount();

        // parameters validation
        final VpcGateway gateway = _vpcGatewayDao.findById(gatewayId);
        if (gateway == null) {
            throw new InvalidParameterValueException("Invalid gateway id is given");
        }

        if (gateway.getState() != VpcGateway.State.Ready) {
            throw new InvalidParameterValueException("Gateway is not in the " + VpcGateway.State.Ready + " state: " + gateway.getState());
        }

        final Vpc vpc = getActiveVpc(gateway.getVpcId());
        if (vpc == null) {
            throw new InvalidParameterValueException("Can't add static route to VPC that is being deleted");
        }
        _accountMgr.checkAccess(caller, null, false, vpc);

        if (!NetUtils.isValidIp4Cidr(cidr)) {
            throw new InvalidParameterValueException("Invalid format for cidr " + cidr);
        }

        // validate the cidr
        // 1) CIDR should be outside of VPC cidr for guest networks
        if (NetUtils.isNetworksOverlap(vpc.getCidr(), cidr)) {
            throw new InvalidParameterValueException("CIDR should be outside of VPC cidr " + vpc.getCidr());
        }

        // 2) CIDR should be outside of link-local cidr
        if (NetUtils.isNetworksOverlap(vpc.getCidr(), NetUtils.getLinkLocalCIDR())) {
            throw new InvalidParameterValueException("CIDR should be outside of link local cidr " + NetUtils.getLinkLocalCIDR());
        }

        // 3) Verify against denied routes
        if (isCidrDenylisted(cidr, vpc.getZoneId())) {
            throw new InvalidParameterValueException("The static gateway cidr overlaps with one of the denied routes of the zone the VPC belongs to");
        }

        return Transaction.execute(new TransactionCallbackWithException<StaticRouteVO, NetworkRuleConflictException>() {
            @Override
            public StaticRouteVO doInTransaction(final TransactionStatus status) throws NetworkRuleConflictException {
                StaticRouteVO newRoute = new StaticRouteVO(gateway.getId(), cidr, vpc.getId(), vpc.getAccountId(), vpc.getDomainId());
                logger.debug("Adding static route " + newRoute);
                newRoute = _staticRouteDao.persist(newRoute);

                detectRoutesConflict(newRoute);

                if (!_staticRouteDao.setStateToAdd(newRoute)) {
                    throw new CloudRuntimeException("Unable to update the state to add for " + newRoute);
                }
                CallContext.current().setEventDetails("Static route Id: " + newRoute.getId());

                return newRoute;
            }
        });
    }

    protected boolean isCidrDenylisted(final String cidr, final long zoneId) {
        final String routesStr = NetworkOrchestrationService.GuestDomainSuffix.valueIn(zoneId);
        if (routesStr != null && !routesStr.isEmpty()) {
            final String[] cidrDenyList = routesStr.split(",");

            if (cidrDenyList != null && cidrDenyList.length > 0) {
                for (final String denyListedRoute : cidrDenyList) {
                    if (NetUtils.isNetworksOverlap(denyListedRoute, cidr)) {
                        return true;
                    }
                }
            }
        }

        return false;
    }

    @Override
    public Pair<List<? extends StaticRoute>, Integer> listStaticRoutes(final ListStaticRoutesCmd cmd) {
        final Long id = cmd.getId();
        final Long gatewayId = cmd.getGatewayId();
        final Long vpcId = cmd.getVpcId();
        Long domainId = cmd.getDomainId();
        Boolean isRecursive = cmd.isRecursive();
        final Boolean listAll = cmd.listAll();
        final String accountName = cmd.getAccountName();
        final Account caller = CallContext.current().getCallingAccount();
        final List<Long> permittedAccounts = new ArrayList<Long>();
        final Map<String, String> tags = cmd.getTags();
        final Long projectId = cmd.getProjectId();
        final String state = cmd.getState();

        final Ternary<Long, Boolean, ListProjectResourcesCriteria> domainIdRecursiveListProject = new Ternary<Long, Boolean, ListProjectResourcesCriteria>(domainId, isRecursive,
                null);
        _accountMgr.buildACLSearchParameters(caller, id, accountName, projectId, permittedAccounts, domainIdRecursiveListProject, listAll, false);
        domainId = domainIdRecursiveListProject.first();
        isRecursive = domainIdRecursiveListProject.second();
        final ListProjectResourcesCriteria listProjectResourcesCriteria = domainIdRecursiveListProject.third();
        final Filter searchFilter = new Filter(StaticRouteVO.class, "created", false, cmd.getStartIndex(), cmd.getPageSizeVal());

        final SearchBuilder<StaticRouteVO> sb = _staticRouteDao.createSearchBuilder();
        _accountMgr.buildACLSearchBuilder(sb, domainId, isRecursive, permittedAccounts, listProjectResourcesCriteria);

        sb.and("id", sb.entity().getId(), SearchCriteria.Op.EQ);
        sb.and("vpcId", sb.entity().getVpcId(), SearchCriteria.Op.EQ);
        sb.and("vpcGatewayId", sb.entity().getVpcGatewayId(), SearchCriteria.Op.EQ);
        sb.and("state", sb.entity().getState(), SearchCriteria.Op.EQ);

        if (tags != null && !tags.isEmpty()) {
            final SearchBuilder<ResourceTagVO> tagSearch = _resourceTagDao.createSearchBuilder();
            for (int count = 0; count < tags.size(); count++) {
                tagSearch.or().op("key" + String.valueOf(count), tagSearch.entity().getKey(), SearchCriteria.Op.EQ);
                tagSearch.and("value" + String.valueOf(count), tagSearch.entity().getValue(), SearchCriteria.Op.EQ);
                tagSearch.cp();
            }
            tagSearch.and("resourceType", tagSearch.entity().getResourceType(), SearchCriteria.Op.EQ);
            sb.groupBy(sb.entity().getId());
            sb.join("tagSearch", tagSearch, sb.entity().getId(), tagSearch.entity().getResourceId(), JoinBuilder.JoinType.INNER);
        }

        final SearchCriteria<StaticRouteVO> sc = sb.create();
        _accountMgr.buildACLSearchCriteria(sc, domainId, isRecursive, permittedAccounts, listProjectResourcesCriteria);
        if (id != null) {
            sc.addAnd("id", Op.EQ, id);
        }

        if (vpcId != null) {
            sc.addAnd("vpcId", Op.EQ, vpcId);
        }

        if (gatewayId != null) {
            sc.addAnd("vpcGatewayId", Op.EQ, gatewayId);
        }

        if (state != null) {
            sc.addAnd("state", Op.EQ, state);
        }

        if (tags != null && !tags.isEmpty()) {
            int count = 0;
            sc.setJoinParameters("tagSearch", "resourceType", ResourceObjectType.StaticRoute.toString());
            for (final String key : tags.keySet()) {
                sc.setJoinParameters("tagSearch", "key" + String.valueOf(count), key);
                sc.setJoinParameters("tagSearch", "value" + String.valueOf(count), tags.get(key));
                count++;
            }
        }

        final Pair<List<StaticRouteVO>, Integer> result = _staticRouteDao.searchAndCount(sc, searchFilter);
        return new Pair<List<? extends StaticRoute>, Integer>(result.first(), result.second());
    }

    protected void detectRoutesConflict(final StaticRoute newRoute) throws NetworkRuleConflictException {
        // Multiple private gateways can exist within Vpc. Check for conflicts
        // for all static routes in Vpc
        // and not just the gateway
        final List<? extends StaticRoute> routes = _staticRouteDao.listByVpcIdAndNotRevoked(newRoute.getVpcId());
        assert routes.size() >= 1 : "For static routes, we now always first persist the route and then check for "
                + "network conflicts so we should at least have one rule at this point.";

        for (final StaticRoute route : routes) {
            if (route.getId() == newRoute.getId()) {
                continue; // Skips my own route.
            }

            if (NetUtils.isNetworksOverlap(route.getCidr(), newRoute.getCidr())) {
                throw new NetworkRuleConflictException("New static route cidr conflicts with existing route " + route);
            }
        }
    }

    protected void markStaticRouteForRevoke(final StaticRouteVO route, final Account caller) {
        logger.debug("Revoking static route " + route);
        if (caller != null) {
            _accountMgr.checkAccess(caller, null, false, route);
        }

        if (route.getState() == StaticRoute.State.Staged) {
            if (logger.isDebugEnabled()) {
                logger.debug("Found a static route that is still in stage state so just removing it: " + route);
            }
            _staticRouteDao.remove(route.getId());
        } else if (route.getState() == StaticRoute.State.Add || route.getState() == StaticRoute.State.Active) {
            route.setState(StaticRoute.State.Revoke);
            _staticRouteDao.update(route.getId(), route);
            logger.debug("Marked static route " + route + " with state " + StaticRoute.State.Revoke);
        }
    }

    protected class VpcCleanupTask extends ManagedContextRunnable {
        @Override
        protected void runInContext() {
            try {
                final GlobalLock lock = GlobalLock.getInternLock("VpcCleanup");
                if (lock == null) {
                    logger.debug("Couldn't get the global lock");
                    return;
                }

                if (!lock.lock(30)) {
                    logger.debug("Couldn't lock the db");
                    return;
                }

                try {
                    // Cleanup inactive VPCs
                    final List<VpcVO> inactiveVpcs = vpcDao.listInactiveVpcs();
                    if (inactiveVpcs != null) {
                        logger.info("Found " + inactiveVpcs.size() + " removed VPCs to cleanup");
                        for (final VpcVO vpc : inactiveVpcs) {
                            logger.debug("Cleaning up " + vpc);
                            destroyVpc(vpc, _accountMgr.getAccount(Account.ACCOUNT_ID_SYSTEM), User.UID_SYSTEM);
                        }
                    }
                } catch (final Exception e) {
                    logger.error("Exception ", e);
                } finally {
                    lock.unlock();
                }
            } catch (final Exception e) {
                logger.error("Exception ", e);
            }
        }
    }

    @DB
    @Override
    @ActionEvent(eventType = EventTypes.EVENT_NET_IP_ASSIGN, eventDescription = "associating Ip", async = true)
    public IpAddress associateIPToVpc(final long ipId, final long vpcId) throws ResourceAllocationException, ResourceUnavailableException, InsufficientAddressCapacityException,
            ConcurrentOperationException {
        final Account caller = CallContext.current().getCallingAccount();
        Account owner = null;

        final IpAddress ipToAssoc = _ntwkModel.getIp(ipId);
        if (ipToAssoc != null) {
            _accountMgr.checkAccess(caller, null, true, ipToAssoc);
            owner = _accountMgr.getAccount(ipToAssoc.getAllocatedToAccountId());
        } else {
            logger.debug("Unable to find ip address by id: " + ipId);
            return null;
        }

        final Vpc vpc = vpcDao.findById(vpcId);
        if (vpc == null) {
            throw new InvalidParameterValueException("Invalid VPC id provided");
        }

        // check permissions
        _accountMgr.checkAccess(caller, null, false, owner, vpc);

        logger.debug("Associating ip " + ipToAssoc + " to vpc " + vpc);

        final boolean isSourceNatFinal = isSrcNatIpRequired(vpc.getVpcOfferingId()) && getExistingSourceNatInVpc(vpc.getAccountId(), vpcId) == null;
        Transaction.execute(new TransactionCallbackNoReturn() {
            @Override
            public void doInTransactionWithoutResult(final TransactionStatus status) {
                final IPAddressVO ip = _ipAddressDao.findById(ipId);
                // update ip address with networkId
                ip.setVpcId(vpcId);
                ip.setSourceNat(isSourceNatFinal);

                _ipAddressDao.update(ipId, ip);

                // mark ip as allocated
                _ipAddrMgr.markPublicIpAsAllocated(ip);
            }
        });

        logger.debug("Successfully assigned ip " + ipToAssoc + " to vpc " + vpc);
        CallContext.current().putContextParameter(IpAddress.class, ipToAssoc.getUuid());
        return _ipAddressDao.findById(ipId);
    }

    @Override
    public void unassignIPFromVpcNetwork(final long ipId, final long networkId) {
        final IPAddressVO ip = _ipAddressDao.findById(ipId);
        if (isIpAllocatedToVpc(ip)) {
            return;
        }

        if (ip == null || ip.getVpcId() == null) {
            return;
        }

        logger.debug("Releasing VPC ip address " + ip + " from vpc network id=" + networkId);

        final long vpcId = ip.getVpcId();
        boolean success = false;
        try {
            // unassign ip from the VPC router
            success = _ipAddrMgr.applyIpAssociations(_ntwkModel.getNetwork(networkId), true);
        } catch (final ResourceUnavailableException ex) {
            throw new CloudRuntimeException("Failed to apply ip associations for network id=" + networkId + " as a part of unassigning ip " + ipId + " from vpc", ex);
        }

        if (success) {
            ip.setAssociatedWithNetworkId(null);
            _ipAddressDao.update(ipId, ip);
            logger.debug("IP address " + ip + " is no longer associated with the network inside vpc id=" + vpcId);
        } else {
            throw new CloudRuntimeException("Failed to apply ip associations for network id=" + networkId + " as a part of unassigning ip " + ipId + " from vpc");
        }
        logger.debug("Successfully released VPC ip address " + ip + " back to VPC pool ");
    }

    @Override
    public boolean isIpAllocatedToVpc(final IpAddress ip) {
        return ip != null && ip.getVpcId() != null && (ip.isOneToOneNat() || !_firewallDao.listByIp(ip.getId()).isEmpty());
    }

    @DB
    @Override
    public Network createVpcGuestNetwork(final long ntwkOffId, final String name, final String displayText, final String gateway, final String cidr, final String vlanId,
            String networkDomain, final Account owner, final Long domainId, final PhysicalNetwork pNtwk, final long zoneId, final ACLType aclType, final Boolean subdomainAccess,
            final long vpcId, final Long aclId, final Account caller, final Boolean isDisplayNetworkEnabled, String externalId, String ip6Gateway, String ip6Cidr,
            final String ip4Dns1, final String ip4Dns2, final String ip6Dns1, final String ip6Dns2, Pair<Integer, Integer> vrIfaceMTUs, Integer networkCidrSize)
            throws ConcurrentOperationException, InsufficientCapacityException, ResourceAllocationException {

        final Vpc vpc = getActiveVpc(vpcId);

        if (vpc == null) {
            final InvalidParameterValueException ex = new InvalidParameterValueException("Unable to find Enabled VPC ");
            ex.addProxyObject(String.valueOf(vpcId), "VPC");
            throw ex;
        }
        _accountMgr.checkAccess(caller, null, false, vpc);

        if (networkDomain == null) {
            networkDomain = vpc.getNetworkDomain();
        }

        if (!vpc.isRegionLevelVpc() && vpc.getZoneId() != zoneId) {
            throw new InvalidParameterValueException("New network doesn't belong to vpc zone");
        }

        // 1) Validate if network can be created for VPC
        validateNtwkOffForNtwkInVpc(null, ntwkOffId, cidr, networkDomain, vpc, gateway, owner, aclId);

        // 2) Create network
        final Network guestNetwork = _ntwkMgr.createGuestNetwork(ntwkOffId, name, displayText, gateway, cidr, vlanId, false, networkDomain, owner, domainId, pNtwk, zoneId, aclType,
                subdomainAccess, vpcId, ip6Gateway, ip6Cidr, isDisplayNetworkEnabled, null, null, externalId, null, null, ip4Dns1, ip4Dns2, ip6Dns1, ip6Dns2, vrIfaceMTUs, networkCidrSize);

        if (guestNetwork != null) {
            guestNetwork.setNetworkACLId(aclId);
            _ntwkDao.update(guestNetwork.getId(), (NetworkVO) guestNetwork);
        }
        return guestNetwork;
    }

    protected IPAddressVO getExistingSourceNatInVpc(final long ownerId, final long vpcId) {

        final List<IPAddressVO> addrs = listPublicIpsAssignedToVpc(ownerId, true, vpcId);

        IPAddressVO sourceNatIp = null;
        if (addrs.isEmpty()) {
            return null;
        } else {
            // Account already has ip addresses
            for (final IPAddressVO addr : addrs) {
                if (addr.isSourceNat()) {
                    sourceNatIp = addr;
                    return sourceNatIp;
                }
            }

            assert sourceNatIp != null : "How do we get a bunch of ip addresses but none of them are source nat? " + "account=" + ownerId + "; vpcId=" + vpcId;
        }

        return sourceNatIp;
    }

    protected List<IPAddressVO> listPublicIpsAssignedToVpc(final long accountId, final Boolean sourceNat, final long vpcId) {
        final SearchCriteria<IPAddressVO> sc = IpAddressSearch.create();
        sc.setParameters("accountId", accountId);
        sc.setParameters("vpcId", vpcId);

        if (sourceNat != null) {
            sc.addAnd("sourceNat", SearchCriteria.Op.EQ, sourceNat);
        }
        sc.setJoinParameters("virtualNetworkVlanSB", "vlanType", VlanType.VirtualNetwork);

        return _ipAddressDao.search(sc, null);
    }

    @Override
    public PublicIp assignSourceNatIpAddressToVpc(final Account owner, final Vpc vpc) throws InsufficientAddressCapacityException, ConcurrentOperationException {
        final long dcId = vpc.getZoneId();

        final IPAddressVO sourceNatIp = getExistingSourceNatInVpc(owner.getId(), vpc.getId());

        PublicIp ipToReturn = null;

        if (sourceNatIp != null) {
            ipToReturn = PublicIp.createFromAddrAndVlan(sourceNatIp, _vlanDao.findById(sourceNatIp.getVlanId()));
        } else {
            ipToReturn = _ipAddrMgr.assignDedicateIpAddress(owner, null, vpc.getId(), dcId, true);
        }

        return ipToReturn;
    }

    @Override
    public List<HypervisorType> getSupportedVpcHypervisors() {
        return Collections.unmodifiableList(hTypes);
    }

    private List<Provider> getVpcProviders(final long vpcId) {
        final List<String> providerNames = _vpcSrvcDao.getDistinctProviders(vpcId);
        final Map<String, Provider> providers = new HashMap<String, Provider>();
        for (final String providerName : providerNames) {
            if (!providers.containsKey(providerName)) {
                providers.put(providerName, Network.Provider.getProvider(providerName));
            }
        }

        return new ArrayList<Provider>(providers.values());
    }

    @Inject
    public void setVpcElements(final List<VpcProvider> vpcElements) {
        this.vpcElements = vpcElements;
    }

    @Override
    @ActionEvent(eventType = EventTypes.EVENT_STATIC_ROUTE_CREATE, eventDescription = "Applying static route", async = true)
    public boolean applyStaticRoute(final long routeId) throws ResourceUnavailableException {
        final StaticRoute route = _staticRouteDao.findById(routeId);
        return applyStaticRoutesForVpc(route.getVpcId());
    }

    @Override
    public boolean isSrcNatIpRequired(long vpcOfferingId) {
        final Map<Network.Service, Set<Network.Provider>> vpcOffSvcProvidersMap = getVpcOffSvcProvidersMap(vpcOfferingId);
        return (Objects.nonNull(vpcOffSvcProvidersMap.get(Network.Service.SourceNat))
                && (vpcOffSvcProvidersMap.get(Network.Service.SourceNat).contains(Network.Provider.VPCVirtualRouter)
                || vpcOffSvcProvidersMap.get(Service.SourceNat).contains(Provider.Nsx)))
                || (Objects.nonNull(vpcOffSvcProvidersMap.get(Network.Service.Gateway))
                && vpcOffSvcProvidersMap.get(Service.Gateway).contains(Network.Provider.VPCVirtualRouter));
    }

    /**
     * rollingRestartVpc performs restart of routers of a VPC by first
     * deploying a new VR and then destroying old VRs in rolling fashion. For
     * non-redundant VPC, it will re-program the new router as final step
     * otherwise deploys a backup router for the VPC.
     * @param vpc vpc to be restarted
     * @param context reservation context
     * @return returns true when the rolling restart succeeds
     * @throws ResourceUnavailableException
     * @throws ConcurrentOperationException
     * @throws InsufficientCapacityException
     */
    private boolean rollingRestartVpc(final Vpc vpc, final ReservationContext context) throws ResourceUnavailableException, ConcurrentOperationException, InsufficientCapacityException {
        if (!NetworkOrchestrationService.RollingRestartEnabled.value()) {
            if (shutdownVpc(vpc.getId())) {
                return startVpc(vpc.getId(), false);
            }
            logger.warn("Failed to shutdown vpc as a part of VPC " + vpc + " restart process");
            return false;
        }
        logger.debug("Performing rolling restart of routers of VPC " + vpc);
        _ntwkMgr.destroyExpendableRouters(routerDao.listByVpcId(vpc.getId()), context);

        final DeployDestination dest = new DeployDestination(_dcDao.findById(vpc.getZoneId()), null, null, null);
        final List<DomainRouterVO> oldRouters = routerDao.listByVpcId(vpc.getId());

        // Create a new router
        if (oldRouters.size() > 0) {
            vpc.setRollingRestart(true);
        }
        startVpc(vpc, dest, context);
        if (oldRouters.size() > 0) {
            vpc.setRollingRestart(false);
        }

        // For redundant vpc wait for 3*advert_int+skew_seconds for VRRP to kick in
        if (vpc.isRedundant() || (oldRouters.size() == 1 && oldRouters.get(0).getIsRedundantRouter())) {
            try {
                Thread.sleep(NetworkOrchestrationService.RVRHandoverTime);
            } catch (final InterruptedException ignored) {
            }
        }

        // Destroy old routers
        for (final DomainRouterVO oldRouter : oldRouters) {
            _routerService.stopRouter(oldRouter.getId(), true);
            _routerService.destroyRouter(oldRouter.getId(), context.getAccount(), context.getCaller().getId());
        }

        // Re-program VPC VR or add a new backup router for redundant VPC
        if (!startVpc(vpc, dest, context)) {
            logger.debug("Failed to re-program VPC router or deploy a new backup router for VPC" + vpc);
            return false;
        }

        return _ntwkMgr.areRoutersRunning(routerDao.listByVpcId(vpc.getId()));
    }

    private List<Long> filterChildSubDomains(final List<Long> domainIds) {
        List<Long> filteredDomainIds = new ArrayList<>();
        if (domainIds != null) {
            filteredDomainIds.addAll(domainIds);
        }
        if (filteredDomainIds.size() > 1) {
            for (int i = filteredDomainIds.size() - 1; i >= 1; i--) {
                long first = filteredDomainIds.get(i);
                for (int j = i - 1; j >= 0; j--) {
                    long second = filteredDomainIds.get(j);
                    if (domainDao.isChildDomain(filteredDomainIds.get(i), filteredDomainIds.get(j))) {
                        filteredDomainIds.remove(j);
                        i--;
                    }
                    if (domainDao.isChildDomain(filteredDomainIds.get(j), filteredDomainIds.get(i))) {
                        filteredDomainIds.remove(i);
                        break;
                    }
                }
            }
        }
        return filteredDomainIds;
    }

    protected boolean isGlobalAcl(Long aclVpcId) {
        return aclVpcId != null && aclVpcId == 0;
    }

    protected boolean isDefaultAcl(long aclId) {
        return aclId == NetworkACL.DEFAULT_ALLOW || aclId == NetworkACL.DEFAULT_DENY;
    }
}<|MERGE_RESOLUTION|>--- conflicted
+++ resolved
@@ -43,14 +43,11 @@
 import javax.naming.ConfigurationException;
 
 import com.cloud.configuration.ConfigurationManager;
-<<<<<<< HEAD
-import com.google.common.collect.Sets;
-=======
 import com.cloud.configuration.ConfigurationManagerImpl;
 import com.cloud.dc.ASNumberVO;
 import com.cloud.dc.BGPService;
 import com.cloud.dc.dao.ASNumberDao;
->>>>>>> b0691dea
+import com.google.common.collect.Sets;
 import org.apache.cloudstack.acl.ControlledEntity.ACLType;
 import org.apache.cloudstack.alert.AlertService;
 import org.apache.cloudstack.annotation.AnnotationService;
@@ -404,11 +401,7 @@
                         }
                     }
                     createVpcOffering(VpcOffering.DEFAULT_VPC_NAT_NSX_OFFERING_NAME, VpcOffering.DEFAULT_VPC_NAT_NSX_OFFERING_NAME, svcProviderMap, false,
-<<<<<<< HEAD
-                            State.Enabled, null, false, false, false, true, NetworkOffering.NetworkMode.NATTED);
-=======
-                            State.Enabled, null, false, false, false, true, NetworkOffering.NsxMode.NATTED.name(), null, false);
->>>>>>> b0691dea
+                            State.Enabled, null, false, false, false, true, NetworkOffering.NetworkMode.NATTED, null, false);
 
                 }
 
@@ -426,11 +419,7 @@
                         }
                     }
                     createVpcOffering(VpcOffering.DEFAULT_VPC_ROUTE_NSX_OFFERING_NAME, VpcOffering.DEFAULT_VPC_ROUTE_NSX_OFFERING_NAME, svcProviderMap, false,
-<<<<<<< HEAD
-                            State.Enabled, null, false, false, false, true, NetworkOffering.NetworkMode.ROUTED);
-=======
-                            State.Enabled, null, false, false, false, true, NetworkOffering.NsxMode.ROUTED.name(), null, false);
->>>>>>> b0691dea
+                            State.Enabled, null, false, false, false, true, NetworkOffering.NetworkMode.ROUTED, null, false);
 
                 }
             }
@@ -493,7 +482,6 @@
         final Boolean forNsx = cmd.isForNsx();
         final String networkModeStr = cmd.getNetworkMode();
         final boolean enable = cmd.getEnable();
-<<<<<<< HEAD
 
         NetworkOffering.NetworkMode networkMode = null;
         if (networkModeStr != null) {
@@ -502,11 +490,8 @@
             }
             networkMode = NetworkOffering.NetworkMode.valueOf(networkModeStr);
         }
-=======
-        nsxMode = validateNsxMode(forNsx, nsxMode);
         boolean specifyAsNumber = cmd.getSpecifyAsNumber();
         String routingModeString = cmd.getRoutingMode();
->>>>>>> b0691dea
 
         // check if valid domain
         if (CollectionUtils.isNotEmpty(cmd.getDomainIds())) {
@@ -538,25 +523,16 @@
         }
 
         return createVpcOffering(vpcOfferingName, displayText, supportedServices,
-<<<<<<< HEAD
                 serviceProviderList, serviceCapabilityList, internetProtocol, serviceOfferingId, forNsx, networkMode,
-                domainIds, zoneIds, (enable ? State.Enabled : State.Disabled));
-=======
-                serviceProviderList, serviceCapabilityList, internetProtocol, serviceOfferingId, forNsx, nsxMode,
                 domainIds, zoneIds, (enable ? State.Enabled : State.Disabled), routingMode, specifyAsNumber);
->>>>>>> b0691dea
     }
 
     @Override
     @ActionEvent(eventType = EventTypes.EVENT_VPC_OFFERING_CREATE, eventDescription = "creating vpc offering", create = true)
     public VpcOffering createVpcOffering(final String name, final String displayText, final List<String> supportedServices, final Map<String, List<String>> serviceProviders,
                                          final Map serviceCapabilityList, final NetUtils.InternetProtocol internetProtocol, final Long serviceOfferingId,
-<<<<<<< HEAD
-                                         final Boolean forNsx, final NetworkOffering.NetworkMode networkMode, List<Long> domainIds, List<Long> zoneIds, State state) {
-=======
-                                         final Boolean forNsx, final String mode, List<Long> domainIds, List<Long> zoneIds, State state,
+                                         final Boolean forNsx, final NetworkOffering.NetworkMode networkMode, List<Long> domainIds, List<Long> zoneIds, State state,
                                          NetworkOffering.RoutingMode routingMode, boolean specifyAsNumber) {
->>>>>>> b0691dea
 
         if (!Ipv6Service.Ipv6OfferingCreationEnabled.value() && !(internetProtocol == null || NetUtils.InternetProtocol.IPv4.equals(internetProtocol))) {
             throw new InvalidParameterValueException(String.format("Configuration %s needs to be enabled for creating IPv6 supported VPC offering", Ipv6Service.Ipv6OfferingCreationEnabled.key()));
@@ -650,11 +626,7 @@
         final boolean offersRegionLevelVPC = isVpcOfferingForRegionLevelVpc(serviceCapabilityList);
         final boolean redundantRouter = isVpcOfferingRedundantRouter(serviceCapabilityList, redundantRouterService);
         final VpcOfferingVO offering = createVpcOffering(name, displayText, svcProviderMap, false, state, serviceOfferingId, supportsDistributedRouter, offersRegionLevelVPC,
-<<<<<<< HEAD
-                redundantRouter, forNsx, networkMode);
-=======
-                redundantRouter, forNsx, mode, routingMode, specifyAsNumber);
->>>>>>> b0691dea
+                redundantRouter, forNsx, networkMode, routingMode, specifyAsNumber);
 
         if (offering != null) {
             List<VpcOfferingDetailsVO> detailsVO = new ArrayList<>();
@@ -682,11 +654,7 @@
     @DB
     protected VpcOfferingVO createVpcOffering(final String name, final String displayText, final Map<Network.Service, Set<Network.Provider>> svcProviderMap,
                                               final boolean isDefault, final State state, final Long serviceOfferingId, final boolean supportsDistributedRouter, final boolean offersRegionLevelVPC,
-<<<<<<< HEAD
-                                              final boolean redundantRouter, Boolean forNsx, NetworkOffering.NetworkMode networkMode) {
-=======
-                                              final boolean redundantRouter, Boolean forNsx, String mode, NetworkOffering.RoutingMode routingMode, boolean specifyAsNumber) {
->>>>>>> b0691dea
+                                              final boolean redundantRouter, Boolean forNsx, NetworkOffering.NetworkMode networkMode, NetworkOffering.RoutingMode routingMode, boolean specifyAsNumber) {
 
         return Transaction.execute(new TransactionCallback<VpcOfferingVO>() {
             @Override
@@ -698,16 +666,12 @@
                     offering.setState(state);
                 }
                 offering.setForNsx(forNsx);
-<<<<<<< HEAD
                 offering.setNetworkMode(networkMode);
-=======
-                offering.setNsxMode(mode);
                 offering.setSpecifyAsNumber(specifyAsNumber);
                 if (Objects.nonNull(routingMode)) {
                     offering.setRoutingMode(routingMode);
                 }
 
->>>>>>> b0691dea
                 logger.debug("Adding vpc offering " + offering);
                 offering = _vpcOffDao.persist(offering);
                 // populate services and providers
