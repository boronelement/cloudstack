--- conflicted
+++ resolved
@@ -2160,13 +2160,9 @@
         final PhysicalNetwork physNetFinal = physNet;
         VpcGatewayVO gatewayVO = null;
         try {
-<<<<<<< HEAD
+            validateVpcPrivateGatewayAclId(vpcId, aclId);
+
             logger.debug("Creating Private gateway for VPC " + vpc);
-=======
-            validateVpcPrivateGatewayAclId(vpcId, aclId);
-
-            s_logger.debug("Creating Private gateway for VPC " + vpc);
->>>>>>> 60b399f8
             // 1) create private network unless it is existing and
             // lswitch'd
             Network privateNtwk = null;
