// Licensed to the Apache Software Foundation (ASF) under one
// or more contributor license agreements.  See the NOTICE file
// distributed with this work for additional information
// regarding copyright ownership.  The ASF licenses this file
// to you under the Apache License, Version 2.0 (the
// "License"); you may not use this file except in compliance
// with the License.  You may obtain a copy of the License at
//
//   http://www.apache.org/licenses/LICENSE-2.0
//
// Unless required by applicable law or agreed to in writing,
// software distributed under the License is distributed on an
// "AS IS" BASIS, WITHOUT WARRANTIES OR CONDITIONS OF ANY
// KIND, either express or implied.  See the License for the
// specific language governing permissions and limitations
// under the License.
package com.cloud.network.vpc;

import java.util.ArrayList;
import java.util.Arrays;
import java.util.Collection;
import java.util.Collections;
import java.util.HashMap;
import java.util.HashSet;
import java.util.Iterator;
import java.util.List;
import java.util.ListIterator;
import java.util.Map;
import java.util.Map.Entry;
import java.util.Objects;
import java.util.Set;
import java.util.concurrent.ExecutionException;
import java.util.concurrent.ExecutorService;
import java.util.concurrent.Executors;
import java.util.concurrent.Future;
import java.util.concurrent.ScheduledExecutorService;
import java.util.concurrent.TimeUnit;

import javax.annotation.PostConstruct;
import javax.inject.Inject;
import javax.naming.ConfigurationException;

import org.apache.cloudstack.acl.ControlledEntity.ACLType;
import org.apache.cloudstack.alert.AlertService;
import org.apache.cloudstack.annotation.AnnotationService;
import org.apache.cloudstack.annotation.dao.AnnotationDao;
import org.apache.cloudstack.api.ApiConstants;
import org.apache.cloudstack.api.command.admin.vpc.CreatePrivateGatewayByAdminCmd;
import org.apache.cloudstack.api.command.admin.vpc.CreateVPCOfferingCmd;
import org.apache.cloudstack.api.command.admin.vpc.UpdateVPCOfferingCmd;
import org.apache.cloudstack.api.command.user.vpc.CreatePrivateGatewayCmd;
import org.apache.cloudstack.api.command.user.vpc.CreateVPCCmd;
import org.apache.cloudstack.api.command.user.vpc.ListPrivateGatewaysCmd;
import org.apache.cloudstack.api.command.user.vpc.ListStaticRoutesCmd;
import org.apache.cloudstack.api.command.user.vpc.ListVPCOfferingsCmd;
import org.apache.cloudstack.api.command.user.vpc.ListVPCsCmd;
import org.apache.cloudstack.api.command.user.vpc.RestartVPCCmd;
import org.apache.cloudstack.api.command.user.vpc.UpdateVPCCmd;
import org.apache.cloudstack.context.CallContext;
import org.apache.cloudstack.engine.orchestration.service.NetworkOrchestrationService;
import org.apache.cloudstack.framework.config.dao.ConfigurationDao;
import org.apache.cloudstack.managed.context.ManagedContextRunnable;
import org.apache.cloudstack.query.QueryService;
import org.apache.commons.collections.CollectionUtils;
import org.apache.commons.lang3.ObjectUtils;
<<<<<<< HEAD
=======
import org.apache.log4j.Logger;
import org.jetbrains.annotations.Nullable;
>>>>>>> ae10263b
import org.springframework.beans.factory.annotation.Autowired;
import org.springframework.beans.factory.annotation.Qualifier;

import com.cloud.agent.api.Answer;
import com.cloud.agent.api.Command;
import com.cloud.agent.api.to.IpAddressTO;
import com.cloud.agent.manager.Commands;
import com.cloud.alert.AlertManager;
import com.cloud.api.query.dao.VpcOfferingJoinDao;
import com.cloud.api.query.vo.VpcOfferingJoinVO;
import com.cloud.configuration.Config;
import com.cloud.configuration.Resource.ResourceType;
import com.cloud.dc.DataCenter;
import com.cloud.dc.DataCenterVO;
import com.cloud.dc.Vlan.VlanType;
import com.cloud.dc.VlanVO;
import com.cloud.dc.dao.DataCenterDao;
import com.cloud.dc.dao.VlanDao;
import com.cloud.deploy.DeployDestination;
import com.cloud.domain.Domain;
import com.cloud.domain.dao.DomainDao;
import com.cloud.event.ActionEvent;
import com.cloud.event.EventTypes;
import com.cloud.exception.ConcurrentOperationException;
import com.cloud.exception.InsufficientAddressCapacityException;
import com.cloud.exception.InsufficientCapacityException;
import com.cloud.exception.InvalidParameterValueException;
import com.cloud.exception.NetworkRuleConflictException;
import com.cloud.exception.PermissionDeniedException;
import com.cloud.exception.ResourceAllocationException;
import com.cloud.exception.ResourceUnavailableException;
import com.cloud.hypervisor.Hypervisor.HypervisorType;
import com.cloud.network.IpAddress;
import com.cloud.network.IpAddressManager;
import com.cloud.network.Ipv6Service;
import com.cloud.network.Network;
import com.cloud.network.Network.Capability;
import com.cloud.network.Network.GuestType;
import com.cloud.network.Network.Provider;
import com.cloud.network.Network.Service;
import com.cloud.network.NetworkModel;
import com.cloud.network.NetworkService;
import com.cloud.network.Networks.BroadcastDomainType;
import com.cloud.network.Networks.TrafficType;
import com.cloud.network.PhysicalNetwork;
import com.cloud.network.addr.PublicIp;
import com.cloud.network.dao.FirewallRulesDao;
import com.cloud.network.dao.IPAddressDao;
import com.cloud.network.dao.IPAddressVO;
import com.cloud.network.dao.NetworkDao;
import com.cloud.network.dao.NetworkVO;
import com.cloud.network.element.NetworkElement;
import com.cloud.network.element.StaticNatServiceProvider;
import com.cloud.network.element.VpcProvider;
import com.cloud.network.router.CommandSetupHelper;
import com.cloud.network.router.NetworkHelper;
import com.cloud.network.router.VpcVirtualNetworkApplianceManager;
import com.cloud.network.vpc.VpcOffering.State;
import com.cloud.network.vpc.dao.NetworkACLDao;
import com.cloud.network.vpc.dao.PrivateIpDao;
import com.cloud.network.vpc.dao.StaticRouteDao;
import com.cloud.network.vpc.dao.VpcDao;
import com.cloud.network.vpc.dao.VpcGatewayDao;
import com.cloud.network.vpc.dao.VpcOfferingDao;
import com.cloud.network.vpc.dao.VpcOfferingDetailsDao;
import com.cloud.network.vpc.dao.VpcOfferingServiceMapDao;
import com.cloud.network.vpc.dao.VpcServiceMapDao;
import com.cloud.network.vpn.Site2SiteVpnManager;
import com.cloud.offering.NetworkOffering;
import com.cloud.offerings.NetworkOfferingServiceMapVO;
import com.cloud.offerings.NetworkOfferingVO;
import com.cloud.offerings.dao.NetworkOfferingDao;
import com.cloud.offerings.dao.NetworkOfferingServiceMapDao;
import com.cloud.org.Grouping;
import com.cloud.projects.Project.ListProjectResourcesCriteria;
import com.cloud.server.ResourceTag.ResourceObjectType;
import com.cloud.tags.ResourceTagVO;
import com.cloud.tags.dao.ResourceTagDao;
import com.cloud.user.Account;
import com.cloud.user.AccountManager;
import com.cloud.user.ResourceLimitService;
import com.cloud.user.User;
import com.cloud.utils.NumbersUtil;
import com.cloud.utils.Pair;
import com.cloud.utils.StringUtils;
import com.cloud.utils.Ternary;
import com.cloud.utils.component.ManagerBase;
import com.cloud.utils.concurrency.NamedThreadFactory;
import com.cloud.utils.db.DB;
import com.cloud.utils.db.EntityManager;
import com.cloud.utils.db.Filter;
import com.cloud.utils.db.GlobalLock;
import com.cloud.utils.db.JoinBuilder;
import com.cloud.utils.db.SearchBuilder;
import com.cloud.utils.db.SearchCriteria;
import com.cloud.utils.db.SearchCriteria.Op;
import com.cloud.utils.db.Transaction;
import com.cloud.utils.db.TransactionCallback;
import com.cloud.utils.db.TransactionCallbackNoReturn;
import com.cloud.utils.db.TransactionCallbackWithException;
import com.cloud.utils.db.TransactionStatus;
import com.cloud.utils.exception.CloudRuntimeException;
import com.cloud.utils.exception.ExceptionUtil;
import com.cloud.utils.net.NetUtils;
import com.cloud.vm.DomainRouterVO;
import com.cloud.vm.NicVO;
import com.cloud.vm.ReservationContext;
import com.cloud.vm.ReservationContextImpl;
import com.cloud.vm.VirtualMachine;
import com.cloud.vm.dao.DomainRouterDao;
import com.cloud.vm.dao.NicDao;

public class VpcManagerImpl extends ManagerBase implements VpcManager, VpcProvisioningService, VpcService {

    public static final String SERVICE = "service";
    public static final String CAPABILITYTYPE = "capabilitytype";
    public static final String CAPABILITYVALUE = "capabilityvalue";
    public static final String TRUE_VALUE = "true";
    public static final String FALSE_VALUE = "false";

    @Inject
    EntityManager _entityMgr;
    @Inject
    VpcOfferingDao _vpcOffDao;
    @Inject
    VpcOfferingJoinDao vpcOfferingJoinDao;
    @Inject
    VpcOfferingDetailsDao vpcOfferingDetailsDao;
    @Inject
    VpcOfferingServiceMapDao _vpcOffSvcMapDao;
    @Inject
    VpcDao vpcDao;
    @Inject
    ConfigurationDao _configDao;
    @Inject
    AccountManager _accountMgr;
    @Inject
    NetworkDao _ntwkDao;
    @Inject
    NetworkOfferingDao networkOfferingDao;
    @Inject
    NetworkOrchestrationService _ntwkMgr;
    @Inject
    NetworkModel _ntwkModel;
    @Inject
    NetworkService _ntwkSvc;
    @Inject
    IPAddressDao _ipAddressDao;
    @Inject
    VpcGatewayDao _vpcGatewayDao;
    @Inject
    PrivateIpDao _privateIpDao;
    @Inject
    StaticRouteDao _staticRouteDao;
    @Inject
    NetworkOfferingServiceMapDao _ntwkOffServiceDao;
    @Inject
    VpcOfferingServiceMapDao _vpcOffServiceDao;
    @Inject
    ResourceTagDao _resourceTagDao;
    @Inject
    FirewallRulesDao _firewallDao;
    @Inject
    Site2SiteVpnManager _s2sVpnMgr;
    @Inject
    VlanDao _vlanDao = null;
    @Inject
    ResourceLimitService _resourceLimitMgr;
    @Inject
    VpcServiceMapDao _vpcSrvcDao;
    @Inject
    DataCenterDao _dcDao;
    @Inject
    NetworkACLDao _networkAclDao;
    @Inject
    NetworkACLManager _networkAclMgr;
    @Inject
    IpAddressManager _ipAddrMgr;
    @Inject
    VpcVirtualNetworkApplianceManager _routerService;
    @Inject
    DomainRouterDao routerDao;
    @Inject
    DomainDao domainDao;
    @Inject
    private AnnotationDao annotationDao;
    @Inject
    NetworkOfferingDao _networkOfferingDao;
    @Inject
    NicDao nicDao;
    @Inject
    AlertManager alertManager;
    @Inject
    CommandSetupHelper commandSetupHelper;
    @Autowired
    @Qualifier("networkHelper")
    protected NetworkHelper networkHelper;

    @Inject
    private VpcPrivateGatewayTransactionCallable vpcTxCallable;

    private final ScheduledExecutorService _executor = Executors.newScheduledThreadPool(1, new NamedThreadFactory("VpcChecker"));
    private List<VpcProvider> vpcElements = null;
    private final List<Service> nonSupportedServices = Arrays.asList(Service.SecurityGroup, Service.Firewall);
    private final List<Provider> supportedProviders = Arrays.asList(Provider.VPCVirtualRouter, Provider.NiciraNvp, Provider.InternalLbVm, Provider.Netscaler,
            Provider.JuniperContrailVpcRouter, Provider.Ovs, Provider.BigSwitchBcf, Provider.ConfigDrive);

    int _cleanupInterval;
    int _maxNetworks;
    SearchBuilder<IPAddressVO> IpAddressSearch;

    protected final List<HypervisorType> hTypes = new ArrayList<HypervisorType>();

    @PostConstruct
    protected void setupSupportedVpcHypervisorsList() {
        hTypes.add(HypervisorType.XenServer);
        hTypes.add(HypervisorType.VMware);
        hTypes.add(HypervisorType.KVM);
        hTypes.add(HypervisorType.Simulator);
        hTypes.add(HypervisorType.LXC);
        hTypes.add(HypervisorType.Hyperv);
        hTypes.add(HypervisorType.Ovm3);
    }

    private void checkVpcDns(VpcOffering vpcOffering, String ip4Dns1, String ip4Dns2, String ip6Dns1, String ip6Dns2) {
        if (ObjectUtils.anyNotNull(ip4Dns1, ip4Dns2, ip6Dns1, ip6Dns2) && !areServicesSupportedByVpcOffering(vpcOffering.getId(), Service.Dns)) {
            throw new InvalidParameterValueException("DNS can not be specified for VPCs with offering that do not support DNS service");
        }
        if (!_vpcOffDao.isIpv6Supported(vpcOffering.getId()) && !org.apache.commons.lang3.StringUtils.isAllBlank(ip6Dns1, ip6Dns2)) {
            throw new InvalidParameterValueException("IPv6 DNS can be specified for IPv6 enabled VPC");
        }
        _ntwkModel.verifyIp4DnsPair(ip4Dns1, ip4Dns2);
        _ntwkModel.verifyIp6DnsPair(ip6Dns1, ip6Dns2);
    }

    @Override
    @DB
    public boolean configure(final String name, final Map<String, Object> params) throws ConfigurationException {
        // configure default vpc offering
        Transaction.execute(new TransactionCallbackNoReturn() {
            @Override
            public void doInTransactionWithoutResult(final TransactionStatus status) {

                if (_vpcOffDao.findByUniqueName(VpcOffering.defaultVPCOfferingName) == null) {
                    logger.debug("Creating default VPC offering " + VpcOffering.defaultVPCOfferingName);

                    final Map<Service, Set<Provider>> svcProviderMap = new HashMap<Service, Set<Provider>>();
                    final Set<Provider> defaultProviders = new HashSet<Provider>();
                    defaultProviders.add(Provider.VPCVirtualRouter);
                    for (final Service svc : getSupportedServices()) {
                        if (svc == Service.Lb) {
                            final Set<Provider> lbProviders = new HashSet<Provider>();
                            lbProviders.add(Provider.VPCVirtualRouter);
                            lbProviders.add(Provider.InternalLbVm);
                            svcProviderMap.put(svc, lbProviders);
                        } else {
                            svcProviderMap.put(svc, defaultProviders);
                        }
                    }
                    createVpcOffering(VpcOffering.defaultVPCOfferingName, VpcOffering.defaultVPCOfferingName, svcProviderMap, true, State.Enabled, null, false, false, false);
                }

                // configure default vpc offering with Netscaler as LB Provider
                if (_vpcOffDao.findByUniqueName(VpcOffering.defaultVPCNSOfferingName) == null) {
                    logger.debug("Creating default VPC offering with Netscaler as LB Provider" + VpcOffering.defaultVPCNSOfferingName);
                    final Map<Service, Set<Provider>> svcProviderMap = new HashMap<Service, Set<Provider>>();
                    final Set<Provider> defaultProviders = new HashSet<Provider>();
                    defaultProviders.add(Provider.VPCVirtualRouter);
                    for (final Service svc : getSupportedServices()) {
                        if (svc == Service.Lb) {
                            final Set<Provider> lbProviders = new HashSet<Provider>();
                            lbProviders.add(Provider.Netscaler);
                            lbProviders.add(Provider.InternalLbVm);
                            svcProviderMap.put(svc, lbProviders);
                        } else {
                            svcProviderMap.put(svc, defaultProviders);
                        }
                    }
                    createVpcOffering(VpcOffering.defaultVPCNSOfferingName, VpcOffering.defaultVPCNSOfferingName, svcProviderMap, false, State.Enabled, null, false, false, false);

                }

                if (_vpcOffDao.findByUniqueName(VpcOffering.redundantVPCOfferingName) == null) {
                    logger.debug("Creating Redundant VPC offering " + VpcOffering.redundantVPCOfferingName);

                    final Map<Service, Set<Provider>> svcProviderMap = new HashMap<Service, Set<Provider>>();
                    final Set<Provider> defaultProviders = new HashSet<Provider>();
                    defaultProviders.add(Provider.VPCVirtualRouter);
                    for (final Service svc : getSupportedServices()) {
                        if (svc == Service.Lb) {
                            final Set<Provider> lbProviders = new HashSet<Provider>();
                            lbProviders.add(Provider.VPCVirtualRouter);
                            lbProviders.add(Provider.InternalLbVm);
                            svcProviderMap.put(svc, lbProviders);
                        } else {
                            svcProviderMap.put(svc, defaultProviders);
                        }
                    }
                    createVpcOffering(VpcOffering.redundantVPCOfferingName, VpcOffering.redundantVPCOfferingName, svcProviderMap, true, State.Enabled, null, false, false, true);
                }
            }
        });

        final Map<String, String> configs = _configDao.getConfiguration(params);
        final String value = configs.get(Config.VpcCleanupInterval.key());
        _cleanupInterval = NumbersUtil.parseInt(value, 60 * 60); // 1 hour

        final String maxNtwks = configs.get(Config.VpcMaxNetworks.key());
        _maxNetworks = NumbersUtil.parseInt(maxNtwks, 3); // max=3 is default

        IpAddressSearch = _ipAddressDao.createSearchBuilder();
        IpAddressSearch.and("accountId", IpAddressSearch.entity().getAllocatedToAccountId(), Op.EQ);
        IpAddressSearch.and("dataCenterId", IpAddressSearch.entity().getDataCenterId(), Op.EQ);
        IpAddressSearch.and("vpcId", IpAddressSearch.entity().getVpcId(), Op.EQ);
        IpAddressSearch.and("associatedWithNetworkId", IpAddressSearch.entity().getAssociatedWithNetworkId(), Op.EQ);
        final SearchBuilder<VlanVO> virtualNetworkVlanSB = _vlanDao.createSearchBuilder();
        virtualNetworkVlanSB.and("vlanType", virtualNetworkVlanSB.entity().getVlanType(), Op.EQ);
        IpAddressSearch
                .join("virtualNetworkVlanSB", virtualNetworkVlanSB, IpAddressSearch.entity().getVlanId(), virtualNetworkVlanSB.entity().getId(), JoinBuilder.JoinType.INNER);
        IpAddressSearch.done();

        return true;
    }

    @Override
    public boolean start() {
        _executor.scheduleAtFixedRate(new VpcCleanupTask(), _cleanupInterval, _cleanupInterval, TimeUnit.SECONDS);
        return true;
    }

    @Override
    public boolean stop() {
        return true;
    }

    @Override
    public List<? extends Network> getVpcNetworks(final long vpcId) {
        return _ntwkDao.listByVpc(vpcId);
    }

    @Override
    public VpcOffering getVpcOffering(final long vpcOffId) {
        return _vpcOffDao.findById(vpcOffId);
    }

    @Override
    @ActionEvent(eventType = EventTypes.EVENT_VPC_OFFERING_CREATE, eventDescription = "creating vpc offering", create = true)
    public VpcOffering createVpcOffering(CreateVPCOfferingCmd cmd) {
        final String vpcOfferingName = cmd.getVpcOfferingName();
        final String displayText = cmd.getDisplayText();
        final List<String> supportedServices = cmd.getSupportedServices();
        final Map<String, List<String>> serviceProviderList = cmd.getServiceProviders();
        final Map serviceCapabilityList = cmd.getServiceCapabilityList();
        final NetUtils.InternetProtocol internetProtocol = NetUtils.InternetProtocol.fromValue(cmd.getInternetProtocol());
        final Long serviceOfferingId = cmd.getServiceOfferingId();
        final List<Long> domainIds = cmd.getDomainIds();
        final List<Long> zoneIds = cmd.getZoneIds();
        final boolean enable = cmd.getEnable();
        // check if valid domain
        if (CollectionUtils.isNotEmpty(cmd.getDomainIds())) {
            for (final Long domainId: cmd.getDomainIds()) {
                if (domainDao.findById(domainId) == null) {
                    throw new InvalidParameterValueException("Please specify a valid domain id");
                }
            }
        }

        // check if valid zone
        if (CollectionUtils.isNotEmpty(cmd.getZoneIds())) {
            for (Long zoneId : cmd.getZoneIds()) {
                if (_dcDao.findById(zoneId) == null)
                    throw new InvalidParameterValueException("Please specify a valid zone id");
            }
        }

        if (serviceOfferingId != null) {
            _ntwkSvc.validateIfServiceOfferingIsActiveAndSystemVmTypeIsDomainRouter(serviceOfferingId);
        }

        return createVpcOffering(vpcOfferingName, displayText, supportedServices,
                serviceProviderList, serviceCapabilityList, internetProtocol, serviceOfferingId,
                domainIds, zoneIds, (enable ? State.Enabled : State.Disabled));
    }

    @Override
    @ActionEvent(eventType = EventTypes.EVENT_VPC_OFFERING_CREATE, eventDescription = "creating vpc offering", create = true)
    public VpcOffering createVpcOffering(final String name, final String displayText, final List<String> supportedServices, final Map<String, List<String>> serviceProviders,
                                         final Map serviceCapabilityList, final NetUtils.InternetProtocol internetProtocol, final Long serviceOfferingId, List<Long> domainIds, List<Long> zoneIds, State state) {

        if (!Ipv6Service.Ipv6OfferingCreationEnabled.value() && !(internetProtocol == null || NetUtils.InternetProtocol.IPv4.equals(internetProtocol))) {
            throw new InvalidParameterValueException(String.format("Configuration %s needs to be enabled for creating IPv6 supported VPC offering", Ipv6Service.Ipv6OfferingCreationEnabled.key()));
        }

        // Filter child domains when both parent and child domains are present
        List<Long> filteredDomainIds = filterChildSubDomains(domainIds);

        final Map<Network.Service, Set<Network.Provider>> svcProviderMap = new HashMap<Network.Service, Set<Network.Provider>>();
        final Set<Network.Provider> defaultProviders = new HashSet<Network.Provider>();
        defaultProviders.add(Provider.VPCVirtualRouter);
        // Just here for 4.1, replaced by commit 836ce6c1 in newer versions
        final Set<Network.Provider> sdnProviders = new HashSet<Network.Provider>();
        sdnProviders.add(Provider.NiciraNvp);
        sdnProviders.add(Provider.JuniperContrailVpcRouter);

        boolean sourceNatSvc = false;
        boolean firewallSvs = false;
        // populate the services first
        for (final String serviceName : supportedServices) {
            // validate if the service is supported
            final Service service = Network.Service.getService(serviceName);
            if (service == null || nonSupportedServices.contains(service)) {
                throw new InvalidParameterValueException("Service " + serviceName + " is not supported in VPC");
            }

            if (service == Service.Connectivity) {
                logger.debug("Applying Connectivity workaround, setting provider to NiciraNvp");
                svcProviderMap.put(service, sdnProviders);
            } else {
                svcProviderMap.put(service, defaultProviders);
            }
            if (service == Service.NetworkACL) {
                firewallSvs = true;
            }

            if (service == Service.SourceNat) {
                sourceNatSvc = true;
            }
        }

        if (!sourceNatSvc) {
            logger.debug("Automatically adding source nat service to the list of VPC services");
            svcProviderMap.put(Service.SourceNat, defaultProviders);
        }

        if (!firewallSvs) {
            logger.debug("Automatically adding network ACL service to the list of VPC services");
            svcProviderMap.put(Service.NetworkACL, defaultProviders);
        }

        if (serviceProviders != null) {
            for (final Entry<String, List<String>> serviceEntry : serviceProviders.entrySet()) {
                final Network.Service service = Network.Service.getService(serviceEntry.getKey());
                if (svcProviderMap.containsKey(service)) {
                    final Set<Provider> providers = new HashSet<Provider>();
                    for (final String prvNameStr : serviceEntry.getValue()) {
                        // check if provider is supported
                        final Network.Provider provider = Network.Provider.getProvider(prvNameStr);
                        if (provider == null) {
                            throw new InvalidParameterValueException("Invalid service provider: " + prvNameStr);
                        }

                        providers.add(provider);
                    }
                    svcProviderMap.put(service, providers);
                } else {
                    throw new InvalidParameterValueException("Service " + serviceEntry.getKey() + " is not enabled for the network " + "offering, can't add a provider to it");
                }
            }
        }

        // add gateway provider (if sourceNat provider is enabled)
        final Set<Provider> sourceNatServiceProviders = svcProviderMap.get(Service.SourceNat);
        if (CollectionUtils.isNotEmpty(sourceNatServiceProviders)) {
            svcProviderMap.put(Service.Gateway, sourceNatServiceProviders);
        }

        validateConnectivtyServiceCapabilities(svcProviderMap.get(Service.Connectivity), serviceCapabilityList);

        final boolean supportsDistributedRouter = isVpcOfferingSupportsDistributedRouter(serviceCapabilityList);
        final boolean offersRegionLevelVPC = isVpcOfferingForRegionLevelVpc(serviceCapabilityList);
        final boolean redundantRouter = isVpcOfferingRedundantRouter(serviceCapabilityList);
        final VpcOfferingVO offering = createVpcOffering(name, displayText, svcProviderMap, false, state, serviceOfferingId, supportsDistributedRouter, offersRegionLevelVPC,
                redundantRouter);

        if (offering != null) {
            List<VpcOfferingDetailsVO> detailsVO = new ArrayList<>();
            for (Long domainId : filteredDomainIds) {
                detailsVO.add(new VpcOfferingDetailsVO(offering.getId(), ApiConstants.DOMAIN_ID, String.valueOf(domainId), false));
            }
            if (CollectionUtils.isNotEmpty(zoneIds)) {
                for (Long zoneId : zoneIds) {
                    detailsVO.add(new VpcOfferingDetailsVO(offering.getId(), ApiConstants.ZONE_ID, String.valueOf(zoneId), false));
                }
            }
            if (internetProtocol != null) {
                detailsVO.add(new VpcOfferingDetailsVO(offering.getId(), ApiConstants.INTERNET_PROTOCOL, String.valueOf(internetProtocol), true));
            }
            if (!detailsVO.isEmpty()) {
                vpcOfferingDetailsDao.saveDetails(detailsVO);
            }
        }
        CallContext.current().setEventDetails(" Id: " + offering.getId() + " Name: " + name);
        CallContext.current().putContextParameter(VpcOffering.class, offering.getUuid());

        return offering;
    }

    @DB
    protected VpcOfferingVO createVpcOffering(final String name, final String displayText, final Map<Network.Service, Set<Network.Provider>> svcProviderMap,
                                              final boolean isDefault, final State state, final Long serviceOfferingId, final boolean supportsDistributedRouter, final boolean offersRegionLevelVPC,
                                              final boolean redundantRouter) {

        return Transaction.execute(new TransactionCallback<VpcOfferingVO>() {
            @Override
            public VpcOfferingVO doInTransaction(final TransactionStatus status) {
                // create vpc offering object
                VpcOfferingVO offering = new VpcOfferingVO(name, displayText, isDefault, serviceOfferingId, supportsDistributedRouter, offersRegionLevelVPC, redundantRouter);

                if (state != null) {
                    offering.setState(state);
                }
                logger.debug("Adding vpc offering " + offering);
                offering = _vpcOffDao.persist(offering);
                // populate services and providers
                if (svcProviderMap != null) {
                    for (final Network.Service service : svcProviderMap.keySet()) {
                        final Set<Provider> providers = svcProviderMap.get(service);
                        if (providers != null && !providers.isEmpty()) {
                            for (final Network.Provider provider : providers) {
                                final VpcOfferingServiceMapVO offService = new VpcOfferingServiceMapVO(offering.getId(), service, provider);
                                _vpcOffSvcMapDao.persist(offService);
                                logger.trace("Added service for the vpc offering: " + offService + " with provider " + provider.getName());
                            }
                        } else {
                            throw new InvalidParameterValueException("Provider is missing for the VPC offering service " + service.getName());
                        }
                    }
                }

                return offering;
            }
        });
    }

    protected void checkCapabilityPerServiceProvider(final Set<Provider> providers, final Capability capability, final Service service) {
        // TODO Shouldn't it fail it there are no providers?
        if (providers != null) {
            for (final Provider provider : providers) {
                final NetworkElement element = _ntwkModel.getElementImplementingProvider(provider.getName());
                final Map<Service, Map<Capability, String>> capabilities = element.getCapabilities();
                if (capabilities != null && !capabilities.isEmpty()) {
                    final Map<Capability, String> connectivityCapabilities = capabilities.get(service);
                    if (connectivityCapabilities == null || connectivityCapabilities != null && !connectivityCapabilities.keySet().contains(capability)) {
                        throw new InvalidParameterValueException(String.format("Provider %s does not support %s  capability.", provider.getName(), capability.getName()));
                    }
                }
            }
        }
    }

    private void validateConnectivtyServiceCapabilities(final Set<Provider> providers, final Map serviceCapabilitystList) {
        if (serviceCapabilitystList != null && !serviceCapabilitystList.isEmpty()) {
            final Collection serviceCapabilityCollection = serviceCapabilitystList.values();
            final Iterator iter = serviceCapabilityCollection.iterator();

            while (iter.hasNext()) {
                final HashMap<String, String> svcCapabilityMap = (HashMap<String, String>) iter.next();
                Capability capability = null;
                final String svc = svcCapabilityMap.get(SERVICE);
                final String capabilityName = svcCapabilityMap.get(CAPABILITYTYPE);
                final String capabilityValue = svcCapabilityMap.get(CAPABILITYVALUE);
                if (capabilityName != null) {
                    capability = Capability.getCapability(capabilityName);
                }

                if (capability == null || capabilityValue == null) {
                    throw new InvalidParameterValueException("Invalid capability:" + capabilityName + " capability value:" + capabilityValue);
                }
                final Service usedService = Service.getService(svc);

                checkCapabilityPerServiceProvider(providers, capability, usedService);

                if (!capabilityValue.equalsIgnoreCase(TRUE_VALUE) && !capabilityValue.equalsIgnoreCase(FALSE_VALUE)) {
                    throw new InvalidParameterValueException("Invalid Capability value:" + capabilityValue + " specified.");
                }
            }
        }
    }

    private boolean findCapabilityForService(final Map serviceCapabilitystList, final Capability capability, final Service service) {
        boolean foundCapability = false;
        if (serviceCapabilitystList != null && !serviceCapabilitystList.isEmpty()) {
            final Iterator iter = serviceCapabilitystList.values().iterator();
            while (iter.hasNext()) {
                final HashMap<String, String> currentCapabilityMap = (HashMap<String, String>) iter.next();
                final String currentCapabilityService = currentCapabilityMap.get(SERVICE);
                final String currentCapabilityName = currentCapabilityMap.get(CAPABILITYTYPE);
                final String currentCapabilityValue = currentCapabilityMap.get(CAPABILITYVALUE);

                if (currentCapabilityName == null || currentCapabilityService == null || currentCapabilityValue == null) {
                    throw new InvalidParameterValueException(String.format("Invalid capability with name %s, value %s and service %s", currentCapabilityName,
                            currentCapabilityValue, currentCapabilityService));
                }

                if (currentCapabilityName.equalsIgnoreCase(capability.getName())) {
                    foundCapability = currentCapabilityValue.equalsIgnoreCase(TRUE_VALUE);

                    if (!currentCapabilityService.equalsIgnoreCase(service.getName())) {
                        throw new InvalidParameterValueException(String.format("Invalid Service: %s specified. Capability %s can be specified only for service %s",
                                currentCapabilityService, service.getName(), currentCapabilityName));
                    }

                    break;
                }
            }
        }
        return foundCapability;
    }

    private boolean isVpcOfferingForRegionLevelVpc(final Map serviceCapabilitystList) {
        return findCapabilityForService(serviceCapabilitystList, Capability.RegionLevelVpc, Service.Connectivity);
    }

    private boolean isVpcOfferingSupportsDistributedRouter(final Map serviceCapabilitystList) {
        return findCapabilityForService(serviceCapabilitystList, Capability.DistributedRouter, Service.Connectivity);
    }

    private boolean isVpcOfferingRedundantRouter(final Map serviceCapabilitystList) {
        return findCapabilityForService(serviceCapabilitystList, Capability.RedundantRouter, Service.SourceNat);
    }

    @Override
    public Vpc getActiveVpc(final long vpcId) {
        return vpcDao.getActiveVpcById(vpcId);
    }

    @Override
    public Map<Service, Set<Provider>> getVpcOffSvcProvidersMap(final long vpcOffId) {
        final Map<Service, Set<Provider>> serviceProviderMap = new HashMap<Service, Set<Provider>>();
        final List<VpcOfferingServiceMapVO> map = _vpcOffSvcMapDao.listByVpcOffId(vpcOffId);

        for (final VpcOfferingServiceMapVO instance : map) {
            final Service service = Service.getService(instance.getService());
            Set<Provider> providers;
            providers = serviceProviderMap.get(service);
            if (providers == null) {
                providers = new HashSet<Provider>();
            }
            providers.add(Provider.getProvider(instance.getProvider()));
            serviceProviderMap.put(service, providers);
        }

        return serviceProviderMap;
    }

    private void verifyDomainId(Long domainId, Account caller) {
        if (domainId == null) {
            return;
        }
        Domain domain = _entityMgr.findById(Domain.class, domainId);
        if (domain == null) {
            throw new InvalidParameterValueException("Unable to find the domain by id=" + domainId);
        }
        if (!domainDao.isChildDomain(caller.getDomainId(), domainId)) {
            throw new InvalidParameterValueException(String.format("Unable to list VPC offerings for domain: %s as caller does not have access for it", domain.getUuid()));
        }
    }

    @Override
    public Pair<List<? extends VpcOffering>, Integer> listVpcOfferings(ListVPCOfferingsCmd cmd) {
        Account caller = CallContext.current().getCallingAccount();
        final Long id = cmd.getId();
        final String name = cmd.getVpcOffName();
        final String displayText = cmd.getDisplayText();
        final List<String> supportedServicesStr = cmd.getSupportedServices();
        final Boolean isDefault = cmd.getIsDefault();
        final String keyword = cmd.getKeyword();
        final String state = cmd.getState();
        final Long startIndex = cmd.getStartIndex();
        final Long pageSizeVal = cmd.getPageSizeVal();
        final Long domainId = cmd.getDomainId();
        final Long zoneId = cmd.getZoneId();
        final Filter searchFilter = new Filter(VpcOfferingJoinVO.class, "sortKey", QueryService.SortKeyAscending.value(), null, null);
        searchFilter.addOrderBy(VpcOfferingJoinVO.class, "id", true);
        final SearchCriteria<VpcOfferingJoinVO> sc = vpcOfferingJoinDao.createSearchCriteria();

        verifyDomainId(domainId, caller);

        if (keyword != null) {
            final SearchCriteria<VpcOfferingJoinVO> ssc = vpcOfferingJoinDao.createSearchCriteria();
            ssc.addOr("displayText", SearchCriteria.Op.LIKE, "%" + keyword + "%");
            ssc.addOr("name", SearchCriteria.Op.LIKE, "%" + keyword + "%");

            sc.addAnd("name", SearchCriteria.Op.SC, ssc);
        }

        if (name != null) {
            sc.addAnd("name", SearchCriteria.Op.LIKE, "%" + name + "%");
        }

        if (displayText != null) {
            sc.addAnd("displayText", SearchCriteria.Op.LIKE, "%" + displayText + "%");
        }

        if (isDefault != null) {
            sc.addAnd("isDefault", SearchCriteria.Op.EQ, isDefault);
        }

        if (state != null) {
            sc.addAnd("state", SearchCriteria.Op.EQ, state);
        }

        if (id != null) {
            sc.addAnd("id", SearchCriteria.Op.EQ, id);
        }

        if (zoneId != null) {
            SearchBuilder<VpcOfferingJoinVO> sb = vpcOfferingJoinDao.createSearchBuilder();
            sb.and("zoneId", sb.entity().getZoneId(), Op.FIND_IN_SET);
            sb.or("zId", sb.entity().getZoneId(), Op.NULL);
            sb.done();
            SearchCriteria<VpcOfferingJoinVO> zoneSC = sb.create();
            zoneSC.setParameters("zoneId", String.valueOf(zoneId));
            sc.addAnd("zoneId", SearchCriteria.Op.SC, zoneSC);
        }

        final List<VpcOfferingJoinVO> offerings = vpcOfferingJoinDao.search(sc, searchFilter);

        // Remove offerings that are not associated with caller's domain or domainId passed
        if ((!Account.Type.ADMIN.equals(caller.getType()) || domainId != null) && CollectionUtils.isNotEmpty(offerings)) {
            ListIterator<VpcOfferingJoinVO> it = offerings.listIterator();
            while (it.hasNext()) {
                VpcOfferingJoinVO offering = it.next();
                if (org.apache.commons.lang3.StringUtils.isEmpty(offering.getDomainId())) {
                    continue;
                }
                if (!domainDao.domainIdListContainsAccessibleDomain(offering.getDomainId(), caller, domainId)) {
                    it.remove();
                }
            }
        }
        // filter by supported services
        final boolean listBySupportedServices = supportedServicesStr != null && !supportedServicesStr.isEmpty() && !offerings.isEmpty();

        if (listBySupportedServices) {
            final List<VpcOfferingJoinVO> supportedOfferings = new ArrayList<>();
            Service[] supportedServices = null;

            if (listBySupportedServices) {
                supportedServices = new Service[supportedServicesStr.size()];
                int i = 0;
                for (final String supportedServiceStr : supportedServicesStr) {
                    final Service service = Service.getService(supportedServiceStr);
                    if (service == null) {
                        throw new InvalidParameterValueException("Invalid service specified " + supportedServiceStr);
                    } else {
                        supportedServices[i] = service;
                    }
                    i++;
                }
            }

            for (final VpcOfferingJoinVO offering : offerings) {
                if (areServicesSupportedByVpcOffering(offering.getId(), supportedServices)) {
                    supportedOfferings.add(offering);
                }
            }

            final List<? extends VpcOffering> wPagination = StringUtils.applyPagination(supportedOfferings, startIndex, pageSizeVal);
            if (wPagination != null) {
                return new Pair<>(wPagination, supportedOfferings.size());
            }
            return new Pair<List<? extends VpcOffering>, Integer>(supportedOfferings, supportedOfferings.size());
        } else {
            final List<? extends VpcOffering> wPagination = StringUtils.applyPagination(offerings, startIndex, pageSizeVal);
            if (wPagination != null) {
                return new Pair<>(wPagination, offerings.size());
            }
            return new Pair<List<? extends VpcOffering>, Integer>(offerings, offerings.size());
        }
    }

    protected boolean areServicesSupportedByVpcOffering(final long vpcOffId, final Service... services) {
        return _vpcOffSvcMapDao.areServicesSupportedByVpcOffering(vpcOffId, services);
    }

    @Override
    @ActionEvent(eventType = EventTypes.EVENT_VPC_OFFERING_DELETE, eventDescription = "deleting vpc offering")
    public boolean deleteVpcOffering(final long offId) {
        CallContext.current().setEventDetails(" Id: " + offId);

        // Verify vpc offering id
        final VpcOfferingVO offering = _vpcOffDao.findById(offId);
        if (offering == null) {
            throw new InvalidParameterValueException("unable to find vpc offering " + offId);
        }

        // Don't allow to delete default vpc offerings
        if (offering.isDefault() == true) {
            throw new InvalidParameterValueException("Default network offering can't be deleted");
        }

        // don't allow to delete vpc offering if it's in use by existing vpcs
        // (the offering can be disabled though)
        final int vpcCount = vpcDao.getVpcCountByOfferingId(offId);
        if (vpcCount > 0) {
            throw new InvalidParameterValueException("Can't delete vpc offering " + offId + " as its used by " + vpcCount + " vpcs. "
                    + "To make the network offering unavailable, disable it");
        }

        if (_vpcOffDao.remove(offId)) {
            return true;
        } else {
            return false;
        }
    }

    @Override
    @ActionEvent(eventType = EventTypes.EVENT_VPC_OFFERING_UPDATE, eventDescription = "updating vpc offering")
    public VpcOffering updateVpcOffering(long vpcOffId, String vpcOfferingName, String displayText, String state) {
        return updateVpcOfferingInternal(vpcOffId, vpcOfferingName, displayText, state, null, null, null);
    }

    @Override
    @ActionEvent(eventType = EventTypes.EVENT_VPC_OFFERING_UPDATE, eventDescription = "updating vpc offering")
    public VpcOffering updateVpcOffering(final UpdateVPCOfferingCmd cmd) {
        final Long offeringId = cmd.getId();
        final String vpcOfferingName = cmd.getVpcOfferingName();
        final String displayText = cmd.getDisplayText();
        final String state = cmd.getState();
        final List<Long> domainIds = cmd.getDomainIds();
        final List<Long> zoneIds = cmd.getZoneIds();
        final Integer sortKey = cmd.getSortKey();

        // check if valid domain
        if (CollectionUtils.isNotEmpty(domainIds)) {
            for (final Long domainId: domainIds) {
                if (domainDao.findById(domainId) == null) {
                    throw new InvalidParameterValueException("Please specify a valid domain id");
                }
            }
        }

        // check if valid zone
        if (CollectionUtils.isNotEmpty(zoneIds)) {
            for (Long zoneId : zoneIds) {
                if (_dcDao.findById(zoneId) == null)
                    throw new InvalidParameterValueException("Please specify a valid zone id");
            }
        }

        return updateVpcOfferingInternal(offeringId, vpcOfferingName, displayText, state, sortKey, domainIds, zoneIds);
    }

    private VpcOffering updateVpcOfferingInternal(long vpcOffId, String vpcOfferingName, String displayText, String state, Integer sortKey, final List<Long> domainIds, final List<Long> zoneIds) {
        CallContext.current().setEventDetails(" Id: " + vpcOffId);

        // Verify input parameters
        final VpcOfferingVO offeringToUpdate = _vpcOffDao.findById(vpcOffId);
        if (offeringToUpdate == null) {
            throw new InvalidParameterValueException("Unable to find vpc offering " + vpcOffId);
        }

        List<Long> existingDomainIds = vpcOfferingDetailsDao.findDomainIds(vpcOffId);
        Collections.sort(existingDomainIds);

        List<Long> existingZoneIds = vpcOfferingDetailsDao.findZoneIds(vpcOffId);
        Collections.sort(existingZoneIds);


        // Filter child domains when both parent and child domains are present
        List<Long> filteredDomainIds = filterChildSubDomains(domainIds);
        Collections.sort(filteredDomainIds);

        List<Long> filteredZoneIds = new ArrayList<>();
        if (CollectionUtils.isNotEmpty(zoneIds)) {
            filteredZoneIds.addAll(zoneIds);
        }
        Collections.sort(filteredZoneIds);

        final boolean updateNeeded = vpcOfferingName != null || displayText != null || state != null || sortKey != null;

        final VpcOfferingVO offering = _vpcOffDao.createForUpdate(vpcOffId);

        if (updateNeeded) {
            if (vpcOfferingName != null) {
                offering.setName(vpcOfferingName);
            }
            if (displayText != null) {
                offering.setDisplayText(displayText);
            }
            if (state != null) {
                boolean validState = false;
                for (final VpcOffering.State st : VpcOffering.State.values()) {
                    if (st.name().equalsIgnoreCase(state)) {
                        validState = true;
                        offering.setState(st);
                    }
                }
                if (!validState) {
                    throw new InvalidParameterValueException("Incorrect state value: " + state);
                }
            }
            if (sortKey != null) {
                offering.setSortKey(sortKey);
            }

            if (!_vpcOffDao.update(vpcOffId, offering)) {
                return  null;
            }
        }
        List<VpcOfferingDetailsVO> detailsVO = new ArrayList<>();
        if(!filteredDomainIds.equals(existingDomainIds) || !filteredZoneIds.equals(existingZoneIds)) {
            SearchBuilder<VpcOfferingDetailsVO> sb = vpcOfferingDetailsDao.createSearchBuilder();
            sb.and("offeringId", sb.entity().getResourceId(), SearchCriteria.Op.EQ);
            sb.and("detailName", sb.entity().getName(), SearchCriteria.Op.EQ);
            sb.done();
            SearchCriteria<VpcOfferingDetailsVO> sc = sb.create();
            sc.setParameters("offeringId", String.valueOf(vpcOffId));
            if(!filteredDomainIds.equals(existingDomainIds)) {
                sc.setParameters("detailName", ApiConstants.DOMAIN_ID);
                vpcOfferingDetailsDao.remove(sc);
                for (Long domainId : filteredDomainIds) {
                    detailsVO.add(new VpcOfferingDetailsVO(vpcOffId, ApiConstants.DOMAIN_ID, String.valueOf(domainId), false));
                }
            }
            if(!filteredZoneIds.equals(existingZoneIds)) {
                sc.setParameters("detailName", ApiConstants.ZONE_ID);
                vpcOfferingDetailsDao.remove(sc);
                for (Long zoneId : filteredZoneIds) {
                    detailsVO.add(new VpcOfferingDetailsVO(vpcOffId, ApiConstants.ZONE_ID, String.valueOf(zoneId), false));
                }
            }
        }
        if (!detailsVO.isEmpty()) {
            for (VpcOfferingDetailsVO detailVO : detailsVO) {
                vpcOfferingDetailsDao.persist(detailVO);
            }
        }
        logger.debug("Updated VPC offeirng id=" + vpcOffId);
        return _vpcOffDao.findById(vpcOffId);
    }

    @Override
    public List<Long> getVpcOfferingDomains(Long vpcOfferingId) {
        final VpcOffering offeringHandle = _entityMgr.findById(VpcOffering.class, vpcOfferingId);
        if (offeringHandle == null) {
            throw new InvalidParameterValueException("Unable to find VPC offering " + vpcOfferingId);
        }
        return vpcOfferingDetailsDao.findDomainIds(vpcOfferingId);
    }

    @Override
    public List<Long> getVpcOfferingZones(Long vpcOfferingId) {
        final VpcOffering offeringHandle = _entityMgr.findById(VpcOffering.class, vpcOfferingId);
        if (offeringHandle == null) {
            throw new InvalidParameterValueException("Unable to find VPC offering " + vpcOfferingId);
        }
        return vpcOfferingDetailsDao.findZoneIds(vpcOfferingId);
    }

    @Override
    @ActionEvent(eventType = EventTypes.EVENT_VPC_CREATE, eventDescription = "creating vpc", create = true)
    public Vpc createVpc(final long zoneId, final long vpcOffId, final long vpcOwnerId, final String vpcName, final String displayText, final String cidr, String networkDomain,
                         final String ip4Dns1, final String ip4Dns2, final String ip6Dns1, final String ip6Dns2, final Boolean displayVpc, Integer publicMtu) throws ResourceAllocationException {
        final Account caller = CallContext.current().getCallingAccount();
        final Account owner = _accountMgr.getAccount(vpcOwnerId);

        // Verify that caller can perform actions in behalf of vpc owner
        _accountMgr.checkAccess(caller, null, false, owner);

        // check resource limit
        _resourceLimitMgr.checkResourceLimit(owner, ResourceType.vpc);

        // Validate zone
        final DataCenter zone = _dcDao.findById(zoneId);
        if (zone == null) {
            throw new InvalidParameterValueException("Can't find zone by id specified");
        }

        // Validate vpc offering
        final VpcOfferingVO vpcOff = _vpcOffDao.findById(vpcOffId);
        _accountMgr.checkAccess(owner, vpcOff, zone);
        if (vpcOff == null || vpcOff.getState() != State.Enabled) {
            final InvalidParameterValueException ex = new InvalidParameterValueException("Unable to find vpc offering in " + State.Enabled + " state by specified id");
            if (vpcOff == null) {
                ex.addProxyObject(String.valueOf(vpcOffId), "vpcOfferingId");
            } else {
                ex.addProxyObject(vpcOff.getUuid(), "vpcOfferingId");
            }
            throw ex;
        }

        final boolean isRegionLevelVpcOff = vpcOff.isOffersRegionLevelVPC();
        if (isRegionLevelVpcOff && networkDomain == null) {
            throw new InvalidParameterValueException("Network domain must be specified for region level VPC");
        }

        if (Grouping.AllocationState.Disabled == zone.getAllocationState() && !_accountMgr.isRootAdmin(caller.getId())) {
            // See DataCenterVO.java
            final PermissionDeniedException ex = new PermissionDeniedException("Cannot perform this operation since specified Zone is currently disabled");
            ex.addProxyObject(zone.getUuid(), "zoneId");
            throw ex;
        }

        if (networkDomain == null) {
            // 1) Get networkDomain from the corresponding account
            networkDomain = _ntwkModel.getAccountNetworkDomain(owner.getId(), zoneId);

            // 2) If null, generate networkDomain using domain suffix from the
            // global config variables
            if (networkDomain == null) {
                networkDomain = "cs" + Long.toHexString(owner.getId()) + NetworkOrchestrationService.GuestDomainSuffix.valueIn(zoneId);
            }
        }

        if (publicMtu > NetworkService.VRPublicInterfaceMtu.valueIn(zoneId)) {
            String subject = "Incorrect MTU configured on network for public interfaces of the VPC VR";
            String message = String.format("Configured MTU for network VR's public interfaces exceeds the upper limit " +
                            "enforced by zone level setting: %s. VR's public interfaces can be configured with a maximum MTU of %s", NetworkService.VRPublicInterfaceMtu.key(),
                    NetworkService.VRPublicInterfaceMtu.valueIn(zoneId));
            logger.warn(message);
            alertManager.sendAlert(AlertService.AlertType.ALERT_TYPE_VR_PUBLIC_IFACE_MTU, zoneId, null, subject, message);
            publicMtu = NetworkService.VRPublicInterfaceMtu.valueIn(zoneId);
        } else if (publicMtu < NetworkService.MINIMUM_MTU) {
            String subject = "Incorrect MTU configured on network for public interfaces of the VPC VR";
            String message = String.format("Configured MTU for network VR's public interfaces is lesser than the supported minim MTU of %s", NetworkService.MINIMUM_MTU);
            logger.warn(message);
            alertManager.sendAlert(AlertService.AlertType.ALERT_TYPE_VR_PUBLIC_IFACE_MTU, zoneId, null, subject, message);
            publicMtu = NetworkService.MINIMUM_MTU;
        }

        checkVpcDns(vpcOff, ip4Dns1, ip4Dns2, ip6Dns1, ip6Dns2);

        final boolean useDistributedRouter = vpcOff.isSupportsDistributedRouter();
        final VpcVO vpc = new VpcVO(zoneId, vpcName, displayText, owner.getId(), owner.getDomainId(), vpcOffId, cidr, networkDomain, useDistributedRouter, isRegionLevelVpcOff,
                vpcOff.isRedundantRouter(), ip4Dns1, ip4Dns2, ip6Dns1, ip6Dns2);
            vpc.setPublicMtu(publicMtu);
            vpc.setDisplay(Boolean.TRUE.equals(displayVpc));

        return createVpc(displayVpc, vpc);
    }

    @Override
    @ActionEvent(eventType = EventTypes.EVENT_VPC_CREATE, eventDescription = "creating vpc", create = true)
    public Vpc createVpc(CreateVPCCmd cmd) throws ResourceAllocationException {
        Vpc vpc = createVpc(cmd.getZoneId(), cmd.getVpcOffering(), cmd.getEntityOwnerId(), cmd.getVpcName(), cmd.getDisplayText(),
            cmd.getCidr(), cmd.getNetworkDomain(), cmd.getIp4Dns1(), cmd.getIp4Dns2(), cmd.getIp6Dns1(),
            cmd.getIp6Dns2(), cmd.isDisplay(), cmd.getPublicMtu());
        // associate cmd.getSourceNatIP() with this vpc
        allocateSourceNatIp(vpc, cmd.getSourceNatIP());
        return vpc;
    }

    private void allocateSourceNatIp(Vpc vpc, String sourceNatIP) {
        Account account = _accountMgr.getAccount(vpc.getAccountId());
        DataCenter zone = _dcDao.findById(vpc.getZoneId());
        // reserve this ip and then
        try {
            IpAddress ip = _ipAddrMgr.allocateIp(account, false, CallContext.current().getCallingAccount(), CallContext.current().getCallingUserId(), zone, null, sourceNatIP);
            this.associateIPToVpc(ip.getId(), vpc.getId());
        } catch (ResourceAllocationException | ResourceUnavailableException | InsufficientAddressCapacityException e){
            throw new CloudRuntimeException("new source NAT address cannot be acquired", e);
        }
    }

    @DB
    protected Vpc createVpc(final Boolean displayVpc, final VpcVO vpc) {
        final String cidr = vpc.getCidr();
        // Validate CIDR
        if (!NetUtils.isValidIp4Cidr(cidr)) {
            throw new InvalidParameterValueException("Invalid CIDR specified " + cidr);
        }

        // cidr has to be RFC 1918 complient
        if (!NetUtils.validateGuestCidr(cidr)) {
            throw new InvalidParameterValueException("Guest Cidr " + cidr + " is not RFC1918 compliant");
        }

        // validate network domain
        if (!NetUtils.verifyDomainName(vpc.getNetworkDomain())) {
            throw new InvalidParameterValueException("Invalid network domain. Total length shouldn't exceed 190 chars. Each domain "
                    + "label must be between 1 and 63 characters long, can contain ASCII letters 'a' through 'z', " + "the digits '0' through '9', "
                    + "and the hyphen ('-'); can't start or end with \"-\"");
        }

        return Transaction.execute(new TransactionCallback<VpcVO>() {
            @Override
            public VpcVO doInTransaction(final TransactionStatus status) {
                final VpcVO persistedVpc = vpcDao.persist(vpc, finalizeServicesAndProvidersForVpc(vpc.getZoneId(), vpc.getVpcOfferingId()));
                _resourceLimitMgr.incrementResourceCount(vpc.getAccountId(), ResourceType.vpc);
                logger.debug("Created VPC " + persistedVpc);
                CallContext.current().putContextParameter(Vpc.class, persistedVpc.getUuid());
                return persistedVpc;
            }
        });
    }

    private Map<String, List<String>> finalizeServicesAndProvidersForVpc(final long zoneId, final long offeringId) {
        final Map<String, List<String>> svcProviders = new HashMap<>();
        final List<VpcOfferingServiceMapVO> servicesMap = _vpcOffSvcMapDao.listByVpcOffId(offeringId);

        for (final VpcOfferingServiceMapVO serviceMap : servicesMap) {
            final String service = serviceMap.getService();
            String provider = serviceMap.getProvider();

            if (provider == null) {
                // Default to VPCVirtualRouter
                provider = Provider.VPCVirtualRouter.getName();
            }

            if (!_ntwkModel.isProviderEnabledInZone(zoneId, provider)) {
                throw new InvalidParameterValueException("Provider " + provider + " should be enabled in at least one physical network of the zone specified");
            }

            List<String> providers = null;
            if (svcProviders.get(service) == null) {
                providers = new ArrayList<String>();
            } else {
                providers = svcProviders.get(service);
            }
            providers.add(provider);
            svcProviders.put(service, providers);
        }

        return svcProviders;
    }

    @Override
    @ActionEvent(eventType = EventTypes.EVENT_VPC_DELETE, eventDescription = "deleting VPC")
    public boolean deleteVpc(final long vpcId) throws ConcurrentOperationException, ResourceUnavailableException {
        CallContext.current().setEventDetails(" Id: " + vpcId);
        final CallContext ctx = CallContext.current();

        // Verify vpc id
        final Vpc vpc = vpcDao.findById(vpcId);
        if (vpc == null) {
            throw new InvalidParameterValueException("unable to find VPC id=" + vpcId);
        }

        // verify permissions
        _accountMgr.checkAccess(ctx.getCallingAccount(), null, false, vpc);
        _resourceTagDao.removeByIdAndType(vpcId, ResourceObjectType.Vpc);

        return destroyVpc(vpc, ctx.getCallingAccount(), ctx.getCallingUserId());
    }

    @Override
    @DB
    public boolean destroyVpc(final Vpc vpc, final Account caller, final Long callerUserId) throws ConcurrentOperationException, ResourceUnavailableException {
        logger.debug("Destroying vpc " + vpc);

        // don't allow to delete vpc if it's in use by existing non system
        // networks (system networks are networks of a private gateway of the
        // VPC,
        // and they will get removed as a part of VPC cleanup
        final int networksCount = _ntwkDao.getNonSystemNetworkCountByVpcId(vpc.getId());
        if (networksCount > 0) {
            throw new InvalidParameterValueException("Can't delete VPC " + vpc + " as its used by " + networksCount + " networks");
        }

        // mark VPC as inactive
        if (vpc.getState() != Vpc.State.Inactive) {
            logger.debug("Updating VPC " + vpc + " with state " + Vpc.State.Inactive + " as a part of vpc delete");
            final VpcVO vpcVO = vpcDao.findById(vpc.getId());
            vpcVO.setState(Vpc.State.Inactive);

            Transaction.execute(new TransactionCallbackNoReturn() {
                @Override
                public void doInTransactionWithoutResult(final TransactionStatus status) {
                    vpcDao.update(vpc.getId(), vpcVO);

                    // decrement resource count
                    _resourceLimitMgr.decrementResourceCount(vpc.getAccountId(), ResourceType.vpc);
                }
            });
        }

        // shutdown VPC
        if (!shutdownVpc(vpc.getId())) {
            logger.warn("Failed to shutdown vpc " + vpc + " as a part of vpc destroy process");
            return false;
        }

        // cleanup vpc resources
        if (!cleanupVpcResources(vpc.getId(), caller, callerUserId)) {
            logger.warn("Failed to cleanup resources for vpc " + vpc);
            return false;
        }

        // update the instance with removed flag only when the cleanup is
        // executed successfully
        if (vpcDao.remove(vpc.getId())) {
            logger.debug("Vpc " + vpc + " is destroyed successfully");
            return true;
        } else {
            logger.warn("Vpc " + vpc + " failed to destroy");
            return false;
        }
    }

    @Override
    public Vpc updateVpc(UpdateVPCCmd cmd) throws ResourceUnavailableException, InsufficientCapacityException {
        return updateVpc(cmd.getId(), cmd.getVpcName(), cmd.getDisplayText(), cmd.getCustomId(), cmd.isDisplayVpc(), cmd.getPublicMtu(), cmd.getSourceNatIP());
    }

    @Override
    @ActionEvent(eventType = EventTypes.EVENT_VPC_UPDATE, eventDescription = "updating vpc")
    public Vpc updateVpc(final long vpcId, final String vpcName, final String displayText, final String customId, final Boolean displayVpc, Integer mtu, String sourceNatIp) throws ResourceUnavailableException, InsufficientCapacityException {
        CallContext.current().setEventDetails(" Id: " + vpcId);
        final Account caller = CallContext.current().getCallingAccount();

        // Verify input parameters
        final VpcVO vpcToUpdate = vpcDao.findById(vpcId);
        if (vpcToUpdate == null) {
            throw new InvalidParameterValueException("Unable to find vpc by id " + vpcId);
        }

        _accountMgr.checkAccess(caller, null, false, vpcToUpdate);

        final VpcVO vpc = vpcDao.createForUpdate(vpcId);

        if (vpcName != null) {
            vpc.setName(vpcName);
        }

        if (displayText != null) {
            vpc.setDisplayText(displayText);
        }

        if (customId != null) {
            vpc.setUuid(customId);
        }

        if (displayVpc != null) {
            vpc.setDisplay(displayVpc);
        }

        mtu = validateMtu(vpcToUpdate, mtu);
        if (mtu != null) {
            updateMtuOfVpcNetwork(vpcToUpdate, vpc, mtu);
        }

<<<<<<< HEAD
        if (vpcDao.update(vpcId, vpc)) {
            logger.debug("Updated VPC id=" + vpcId);
=======
        boolean restartRequired = checkAndUpdateRouterSourceNatIp(vpcToUpdate, sourceNatIp);

        if (vpcDao.update(vpcId, vpc) || restartRequired) { // Note that the update may fail because nothing has changed, other than the sourcenat ip
            s_logger.debug("Updated VPC id=" + vpcId);
            if (restartRequired) {
                if (s_logger.isDebugEnabled()) {
                    s_logger.debug(String.format("restarting vpc %s/%s, due to changing sourcenat in Update VPC call", vpc.getName(), vpc.getUuid()));
                }
                final User callingUser = _accountMgr.getActiveUser(CallContext.current().getCallingUserId());
                restartVpc(vpcId, true, false, false, callingUser);
            } else {
                if (s_logger.isDebugEnabled()) {
                    s_logger.debug("no restart needed.");
                }
            }
>>>>>>> ae10263b
            return vpcDao.findById(vpcId);
        } else {
            s_logger.error(String.format("failed to update vpc %s/%s",vpc.getName(), vpc.getUuid()));
            return null;
        }
    }

    private boolean checkAndUpdateRouterSourceNatIp(Vpc vpc, String sourceNatIp) {
        IPAddressVO requestedIp = validateSourceNatip(vpc, sourceNatIp);
        if (requestedIp == null) return false; // ip not associated with this network

        List<IPAddressVO> userIps = _ipAddressDao.listByAssociatedVpc(vpc.getId(), true);
        if (! userIps.isEmpty()) {
            try {
                _ipAddrMgr.updateSourceNatIpAddress(requestedIp, userIps);
            } catch (Exception e) { // pokemon exception from transaction
                String msg = String.format("Update of source NAT ip to %s for network \"%s\"/%s failed due to %s",
                        requestedIp.getAddress().addr(), vpc.getName(), vpc.getUuid(), e.getLocalizedMessage());
                s_logger.error(msg);
                throw new CloudRuntimeException(msg, e);
            }
        }
        return true;
    }

    @Nullable
    protected IPAddressVO validateSourceNatip(Vpc vpc, String sourceNatIp) {
        if (sourceNatIp == null) {
            s_logger.trace(String.format("no source NAT ip given to update vpc %s with.", vpc.getName()));
            return null;
        } else {
            s_logger.info(String.format("updating VPC %s to have source NAT ip %s", vpc.getName(), sourceNatIp));
        }
        IPAddressVO requestedIp = getIpAddressVO(vpc, sourceNatIp);
        if (requestedIp == null) return null;
        // check if it is the current source NAT address
        if (requestedIp.isSourceNat()) {
            s_logger.info(String.format("IP address %s is already the source Nat address. Not updating!", sourceNatIp));
            return null;
        }
        if (_firewallDao.countRulesByIpId(requestedIp.getId()) > 0) {
            s_logger.info(String.format("IP address %s has firewall/portforwarding rules. Not updating!", sourceNatIp));
            return null;
        }
        return requestedIp;
    }

    @Nullable
    private IPAddressVO getIpAddressVO(Vpc vpc, String sourceNatIp) {
        // check if the address is already aqcuired for this network
        IPAddressVO requestedIp = _ipAddressDao.findByIp(sourceNatIp);
        if (requestedIp == null || requestedIp.getVpcId() == null || ! requestedIp.getVpcId().equals(vpc.getId())) {
            s_logger.warn(String.format("Source NAT IP %s is not associated with network %s/%s. It cannot be used as source NAT IP.",
                    sourceNatIp, vpc.getName(), vpc.getUuid()));
            return null;
        }
        return requestedIp;
    }

    protected Integer validateMtu(VpcVO vpcToUpdate, Integer mtu) {
        Long zoneId = vpcToUpdate.getZoneId();
        if (mtu == null || NetworkService.AllowUsersToSpecifyVRMtu.valueIn(zoneId)) {
            return null;
        }
        if (mtu > NetworkService.VRPublicInterfaceMtu.valueIn(zoneId)) {
            String subject = "Incorrect MTU configured on network for public interfaces of the VPC VR";
            String message = String.format("Configured MTU for network VR's public interfaces exceeds the upper limit " +
                            "enforced by zone level setting: %s. VR's public interfaces can be configured with a maximum MTU of %s", NetworkService.VRPublicInterfaceMtu.key(),
                    NetworkService.VRPublicInterfaceMtu.valueIn(zoneId));
            logger.warn(message);
            alertManager.sendAlert(AlertService.AlertType.ALERT_TYPE_VR_PUBLIC_IFACE_MTU, zoneId, null, subject, message);
            mtu = NetworkService.VRPublicInterfaceMtu.valueIn(zoneId);
        } else if (mtu < NetworkService.MINIMUM_MTU) {
            String subject = "Incorrect MTU configured on network for public interfaces of the VPC VR";
            String message = String.format("Configured MTU for network VR's public interfaces is lesser than the minimum MTU of %s", NetworkService.MINIMUM_MTU );
            logger.warn(message);
            alertManager.sendAlert(AlertService.AlertType.ALERT_TYPE_VR_PUBLIC_IFACE_MTU, zoneId, null, subject, message);
            mtu = NetworkService.MINIMUM_MTU;
        }
        if (Objects.equals(mtu, vpcToUpdate.getPublicMtu())) {
            logger.info(String.format("Desired MTU of %s already configured on the VPC public interfaces", mtu));
            mtu = null;
        }
        return mtu;
    }

    protected void updateMtuOfVpcNetwork(VpcVO vpcToUpdate, VpcVO vpc, Integer mtu) {
        List<IPAddressVO> ipAddresses = _ipAddressDao.listByAssociatedVpc(vpcToUpdate.getId(), null);
        long vpcId = vpcToUpdate.getId();
        Set<IpAddressTO> ips = new HashSet<>(ipAddresses.size());
        for (IPAddressVO ip : ipAddresses) {
            VlanVO vlan = _vlanDao.findById(ip.getVlanId());
            String vlanNetmask = vlan.getVlanNetmask();
            IpAddressTO to = new IpAddressTO(ip.getAddress().addr(), mtu, vlanNetmask);
            ips.add(to);
        }

        if (!ips.isEmpty()) {
            boolean success = updateMtuOnVpcVr(vpcId, ips);
            if (success) {
                updateVpcMtu(ips, mtu);
                vpc.setPublicMtu(mtu);
                List<NetworkVO> vpcTierNetworks = _ntwkDao.listByVpc(vpcId);
                for (NetworkVO network : vpcTierNetworks) {
                    network.setPublicMtu(mtu);
                    _ntwkDao.update(network.getId(), network);
                }
                logger.info("Successfully update MTU of VPC network");
            } else {
                throw new CloudRuntimeException("Failed to update MTU on the network");
            }
        }
    }

    private void updateVpcMtu(Set<IpAddressTO> ips, Integer publicMtu) {
        for (IpAddressTO ipAddress : ips) {
            NicVO nicVO = nicDao.findByIpAddressAndVmType(ipAddress.getPublicIp(), VirtualMachine.Type.DomainRouter);
            if (nicVO != null) {
                nicVO.setMtu(publicMtu);
                nicDao.update(nicVO.getId(), nicVO);
            }
        }
    }

    protected boolean updateMtuOnVpcVr(Long vpcId, Set<IpAddressTO> ips) {
        boolean success = false;
        List<DomainRouterVO> routers = routerDao.listByVpcId(vpcId);
        for (DomainRouterVO router : routers) {
            Commands cmds = new Commands(Command.OnError.Stop);
            commandSetupHelper.setupUpdateNetworkCommands(router, ips, cmds);
            try {
                networkHelper.sendCommandsToRouter(router, cmds);
                final Answer updateNetworkAnswer = cmds.getAnswer("updateNetwork");
                if (!(updateNetworkAnswer != null && updateNetworkAnswer.getResult())) {
                    logger.warn("Unable to update guest network on router " + router);
                    throw new CloudRuntimeException("Failed to update guest network with new MTU");
                }
                success = true;
            } catch (ResourceUnavailableException e) {
                logger.error(String.format("Failed to update network MTU for router %s due to %s", router, e.getMessage()));
            }
        }
        return success;
    }

    @Override
    public Pair<List<? extends Vpc>, Integer> listVpcs(ListVPCsCmd cmd) {
        return listVpcs(cmd.getId(), cmd.getVpcName(), cmd.getDisplayText(), cmd.getSupportedServices(), cmd.getCidr(), cmd.getVpcOffId(),
                cmd.getState(), cmd.getAccountName(), cmd.getDomainId(), cmd.getKeyword(), cmd.getStartIndex(), cmd.getPageSizeVal(),
                cmd.getZoneId(), cmd.isRecursive(), cmd.listAll(), cmd.getRestartRequired(), cmd.getTags(), cmd.getProjectId(),
                cmd.getDisplay());
    }
    @Override
    public Pair<List<? extends Vpc>, Integer> listVpcs(final Long id, final String vpcName, final String displayText, final List<String> supportedServicesStr, final String cidr,
                                                       final Long vpcOffId, final String state, final String accountName, Long domainId, final String keyword, final Long startIndex, final Long pageSizeVal,
                                                       final Long zoneId, Boolean isRecursive, final Boolean listAll, final Boolean restartRequired, final Map<String, String> tags, final Long projectId,
                                                       final Boolean display) {
        final Account caller = CallContext.current().getCallingAccount();
        final List<Long> permittedAccounts = new ArrayList<Long>();
        final Ternary<Long, Boolean, ListProjectResourcesCriteria> domainIdRecursiveListProject = new Ternary<Long, Boolean, ListProjectResourcesCriteria>(domainId, isRecursive,
                null);
        _accountMgr.buildACLSearchParameters(caller, id, accountName, projectId, permittedAccounts, domainIdRecursiveListProject, listAll, false);
        domainId = domainIdRecursiveListProject.first();
        isRecursive = domainIdRecursiveListProject.second();
        final ListProjectResourcesCriteria listProjectResourcesCriteria = domainIdRecursiveListProject.third();
        final Filter searchFilter = new Filter(VpcVO.class, "created", false, null, null);

        final SearchBuilder<VpcVO> sb = vpcDao.createSearchBuilder();
        _accountMgr.buildACLSearchBuilder(sb, domainId, isRecursive, permittedAccounts, listProjectResourcesCriteria);

        sb.and("name", sb.entity().getName(), SearchCriteria.Op.EQ);
        sb.and("id", sb.entity().getId(), SearchCriteria.Op.EQ);
        sb.and("displayText", sb.entity().getDisplayText(), SearchCriteria.Op.LIKE);
        sb.and("vpcOfferingId", sb.entity().getVpcOfferingId(), SearchCriteria.Op.EQ);
        sb.and("zoneId", sb.entity().getZoneId(), SearchCriteria.Op.EQ);
        sb.and("state", sb.entity().getState(), SearchCriteria.Op.EQ);
        sb.and("restartRequired", sb.entity().isRestartRequired(), SearchCriteria.Op.EQ);
        sb.and("cidr", sb.entity().getCidr(), SearchCriteria.Op.EQ);
        sb.and("display", sb.entity().isDisplay(), SearchCriteria.Op.EQ);

        if (tags != null && !tags.isEmpty()) {
            final SearchBuilder<ResourceTagVO> tagSearch = _resourceTagDao.createSearchBuilder();
            for (int count = 0; count < tags.size(); count++) {
                tagSearch.or().op("key" + String.valueOf(count), tagSearch.entity().getKey(), SearchCriteria.Op.EQ);
                tagSearch.and("value" + String.valueOf(count), tagSearch.entity().getValue(), SearchCriteria.Op.EQ);
                tagSearch.cp();
            }
            tagSearch.and("resourceType", tagSearch.entity().getResourceType(), SearchCriteria.Op.EQ);
            sb.groupBy(sb.entity().getId());
            sb.join("tagSearch", tagSearch, sb.entity().getId(), tagSearch.entity().getResourceId(), JoinBuilder.JoinType.INNER);
        }

        // now set the SC criteria...
        final SearchCriteria<VpcVO> sc = sb.create();
        _accountMgr.buildACLSearchCriteria(sc, domainId, isRecursive, permittedAccounts, listProjectResourcesCriteria);

        if (keyword != null) {
            final SearchCriteria<VpcVO> ssc = vpcDao.createSearchCriteria();
            ssc.addOr("displayText", SearchCriteria.Op.LIKE, "%" + keyword + "%");
            ssc.addOr("name", SearchCriteria.Op.LIKE, "%" + keyword + "%");
            sc.addAnd("name", SearchCriteria.Op.SC, ssc);
        }

        if (vpcName != null) {
            sc.addAnd("name", SearchCriteria.Op.LIKE, "%" + vpcName + "%");
        }

        if (displayText != null) {
            sc.addAnd("displayText", SearchCriteria.Op.LIKE, "%" + displayText + "%");
        }

        if (tags != null && !tags.isEmpty()) {
            int count = 0;
            sc.setJoinParameters("tagSearch", "resourceType", ResourceObjectType.Vpc.toString());
            for (final Map.Entry<String, String> entry : tags.entrySet()) {
                sc.setJoinParameters("tagSearch", "key" + String.valueOf(count), entry.getKey());
                sc.setJoinParameters("tagSearch", "value" + String.valueOf(count), entry.getValue());
                count++;
            }
        }

        if (display != null) {
            sc.setParameters("display", display);
        }

        if (id != null) {
            sc.addAnd("id", SearchCriteria.Op.EQ, id);
        }

        if (vpcOffId != null) {
            sc.addAnd("vpcOfferingId", SearchCriteria.Op.EQ, vpcOffId);
        }

        if (zoneId != null) {
            sc.addAnd("zoneId", SearchCriteria.Op.EQ, zoneId);
        }

        if (state != null) {
            sc.addAnd("state", SearchCriteria.Op.EQ, state);
        }

        if (cidr != null) {
            sc.addAnd("cidr", SearchCriteria.Op.EQ, cidr);
        }

        if (restartRequired != null) {
            sc.addAnd("restartRequired", SearchCriteria.Op.EQ, restartRequired);
        }

        final List<VpcVO> vpcs = vpcDao.search(sc, searchFilter);

        // filter by supported services
        final boolean listBySupportedServices = supportedServicesStr != null && !supportedServicesStr.isEmpty() && !vpcs.isEmpty();

        if (listBySupportedServices) {
            final List<Vpc> supportedVpcs = new ArrayList<>();
            Service[] supportedServices = null;

            if (listBySupportedServices) {
                supportedServices = new Service[supportedServicesStr.size()];
                int i = 0;
                for (final String supportedServiceStr : supportedServicesStr) {
                    final Service service = Service.getService(supportedServiceStr);
                    if (service == null) {
                        throw new InvalidParameterValueException("Invalid service specified " + supportedServiceStr);
                    } else {
                        supportedServices[i] = service;
                    }
                    i++;
                }
            }

            for (final VpcVO vpc : vpcs) {
                if (areServicesSupportedByVpcOffering(vpc.getVpcOfferingId(), supportedServices)) {
                    supportedVpcs.add(vpc);
                }
            }

            final List<? extends Vpc> wPagination = StringUtils.applyPagination(supportedVpcs, startIndex, pageSizeVal);
            if (wPagination != null) {
                return new Pair<>(wPagination, supportedVpcs.size());
            }
            return new Pair<>(supportedVpcs, supportedVpcs.size());
        } else {
            final List<? extends Vpc> wPagination = StringUtils.applyPagination(vpcs, startIndex, pageSizeVal);
            if (wPagination != null) {
                return new Pair<>(wPagination, vpcs.size());
            }
            return new Pair<>(vpcs, vpcs.size());
        }
    }

    protected List<Service> getSupportedServices() {
        final List<Service> services = new ArrayList<>();
        services.add(Network.Service.Dhcp);
        services.add(Network.Service.Dns);
        services.add(Network.Service.UserData);
        services.add(Network.Service.NetworkACL);
        services.add(Network.Service.PortForwarding);
        services.add(Network.Service.Lb);
        services.add(Network.Service.SourceNat);
        services.add(Network.Service.StaticNat);
        services.add(Network.Service.Gateway);
        services.add(Network.Service.Vpn);
        return services;
    }

    @Override
    public boolean startVpc(final long vpcId, final boolean destroyOnFailure) throws ConcurrentOperationException, ResourceUnavailableException, InsufficientCapacityException {
        final CallContext ctx = CallContext.current();
        final Account caller = ctx.getCallingAccount();
        final User callerUser = _accountMgr.getActiveUser(ctx.getCallingUserId());

        // check if vpc exists
        final Vpc vpc = getActiveVpc(vpcId);
        if (vpc == null) {
            final InvalidParameterValueException ex = new InvalidParameterValueException("Unable to find Enabled VPC by id specified");
            ex.addProxyObject(String.valueOf(vpcId), "VPC");
            throw ex;
        }

        // permission check
        _accountMgr.checkAccess(caller, null, false, vpc);

        final DataCenter dc = _entityMgr.findById(DataCenter.class, vpc.getZoneId());

        final DeployDestination dest = new DeployDestination(dc, null, null, null);
        final ReservationContext context = new ReservationContextImpl(null, null, callerUser, _accountMgr.getAccount(vpc.getAccountId()));

        boolean result = true;
        try {
            if (!startVpc(vpc, dest, context)) {
                logger.warn("Failed to start vpc " + vpc);
                result = false;
            }
        } catch (final Exception ex) {
            logger.warn("Failed to start vpc " + vpc + " due to ", ex);
            result = false;
        } finally {
            // do cleanup
            if (!result && destroyOnFailure) {
                logger.debug("Destroying vpc " + vpc + " that failed to start");
                if (destroyVpc(vpc, caller, callerUser.getId())) {
                    logger.warn("Successfully destroyed vpc " + vpc + " that failed to start");
                } else {
                    logger.warn("Failed to destroy vpc " + vpc + " that failed to start");
                }
            }
        }
        return result;
    }

    protected boolean startVpc(final Vpc vpc, final DeployDestination dest, final ReservationContext context) throws ConcurrentOperationException, ResourceUnavailableException,
            InsufficientCapacityException {
        // deploy provider
        boolean success = true;
        final List<Provider> providersToImplement = getVpcProviders(vpc.getId());
        for (final VpcProvider element : getVpcElements()) {
            if (providersToImplement.contains(element.getProvider())) {
                if (element.implementVpc(vpc, dest, context)) {
                    logger.debug("Vpc " + vpc + " has started successfully");
                } else {
                    logger.warn("Vpc " + vpc + " failed to start");
                    success = false;
                }
            }
        }
        return success;
    }

    @Override
    public boolean shutdownVpc(final long vpcId) throws ConcurrentOperationException, ResourceUnavailableException {
        final CallContext ctx = CallContext.current();
        final Account caller = ctx.getCallingAccount();

        // check if vpc exists
        final Vpc vpc = vpcDao.findById(vpcId);
        if (vpc == null) {
            throw new InvalidParameterValueException("Unable to find vpc by id " + vpcId);
        }

        // permission check
        _accountMgr.checkAccess(caller, null, false, vpc);

        // shutdown provider
        logger.debug("Shutting down vpc " + vpc);
        // TODO - shutdown all vpc resources here (ACLs, gateways, etc)

        boolean success = true;
        final List<Provider> providersToImplement = getVpcProviders(vpc.getId());
        final ReservationContext context = new ReservationContextImpl(null, null, _accountMgr.getActiveUser(ctx.getCallingUserId()), caller);
        for (final VpcProvider element : getVpcElements()) {
            if (providersToImplement.contains(element.getProvider())) {
                if (element.shutdownVpc(vpc, context)) {
                    logger.debug("Vpc " + vpc + " has been shutdown successfully");
                } else {
                    logger.warn("Vpc " + vpc + " failed to shutdown");
                    success = false;
                }
            }
        }

        return success;
    }

    @DB
    @Override
    public void validateNtwkOffForNtwkInVpc(final Long networkId, final long newNtwkOffId, final String newCidr, final String newNetworkDomain, final Vpc vpc,
                                            final String gateway, final Account networkOwner, final Long aclId) {

        final NetworkOffering guestNtwkOff = _entityMgr.findById(NetworkOffering.class, newNtwkOffId);

        if (guestNtwkOff == null) {
            throw new InvalidParameterValueException("Can't find network offering by id specified");
        }

        if (networkId == null) {
            // 1) Validate attributes that has to be passed in when create new
            // guest network
            validateNewVpcGuestNetwork(newCidr, gateway, networkOwner, vpc, newNetworkDomain);
        }

        // 2) validate network offering attributes
        final List<Service> svcs = _ntwkModel.listNetworkOfferingServices(guestNtwkOff.getId());
        validateNtwkOffForVpc(guestNtwkOff, svcs);

        // 3) Check services/providers against VPC providers
        final List<NetworkOfferingServiceMapVO> networkProviders = _ntwkOffServiceDao.listByNetworkOfferingId(guestNtwkOff.getId());

        for (final NetworkOfferingServiceMapVO nSvcVO : networkProviders) {
            final String pr = nSvcVO.getProvider();
            final String service = nSvcVO.getService();
            if (_vpcOffServiceDao.findByServiceProviderAndOfferingId(service, pr, vpc.getVpcOfferingId()) == null) {
                throw new InvalidParameterValueException("Service/provider combination " + service + "/" + pr + " is not supported by VPC " + vpc);
            }
        }

        // 4) Only one network in the VPC can support public LB inside the VPC.
        // Internal LB can be supported on multiple VPC tiers
        if (_ntwkModel.areServicesSupportedByNetworkOffering(guestNtwkOff.getId(), Service.Lb) && guestNtwkOff.isPublicLb()) {
            final List<? extends Network> networks = getVpcNetworks(vpc.getId());
            for (final Network network : networks) {
                if (networkId != null && network.getId() == networkId.longValue()) {
                    // skip my own network
                    continue;
                } else {
                    final NetworkOffering otherOff = _entityMgr.findById(NetworkOffering.class, network.getNetworkOfferingId());
                    // throw only if networks have different offerings with
                    // public lb support
                    if (_ntwkModel.areServicesSupportedInNetwork(network.getId(), Service.Lb) && otherOff.isPublicLb() && guestNtwkOff.getId() != otherOff.getId()) {
                        throw new InvalidParameterValueException("Public LB service is already supported " + "by network " + network + " in VPC " + vpc);
                    }
                }
            }
        }

        // 5) When aclId is provided, verify that ACLProvider is supported by
        // network offering
        if (aclId != null && !_ntwkModel.areServicesSupportedByNetworkOffering(guestNtwkOff.getId(), Service.NetworkACL)) {
            throw new InvalidParameterValueException("Cannot apply NetworkACL. Network Offering does not support NetworkACL service");
        }

    }

    @Override
    public void validateNtwkOffForVpc(final NetworkOffering guestNtwkOff, final List<Service> supportedSvcs) {
        // 1) in current release, only vpc provider is supported by Vpc offering
        final List<Provider> providers = _ntwkModel.getNtwkOffDistinctProviders(guestNtwkOff.getId());
        for (final Provider provider : providers) {
            if (!supportedProviders.contains(provider)) {
                throw new InvalidParameterValueException("Provider of type " + provider.getName() + " is not supported for network offerings that can be used in VPC");
            }
        }

        // 2) Only Isolated networks with Source nat service enabled can be
        // added to vpc
        if (!(guestNtwkOff.getGuestType() == GuestType.Isolated && supportedSvcs.contains(Service.SourceNat))) {

            throw new InvalidParameterValueException("Only network offerings of type " + GuestType.Isolated + " with service " + Service.SourceNat.getName()
                    + " are valid for vpc ");
        }

        // 3) No redundant router support
        /*
         * TODO This should have never been hardcoded like this in the first
         * place if (guestNtwkOff.getRedundantRouter()) { throw new
         * InvalidParameterValueException
         * ("No redunant router support when network belnogs to VPC"); }
         */

        // 4) Conserve mode should be off
        if (guestNtwkOff.isConserveMode()) {
            throw new InvalidParameterValueException("Only networks with conserve mode Off can belong to VPC");
        }

        // 5) If Netscaler is LB provider make sure it is in dedicated mode
        if (providers.contains(Provider.Netscaler) && !guestNtwkOff.isDedicatedLB()) {
            throw new InvalidParameterValueException("Netscaler only with Dedicated LB can belong to VPC");
        }
        return;
    }

    @DB
    protected void validateNewVpcGuestNetwork(final String cidr, final String gateway, final Account networkOwner, final Vpc vpc, final String networkDomain) {

        Transaction.execute(new TransactionCallbackNoReturn() {
            @Override
            public void doInTransactionWithoutResult(final TransactionStatus status) {
                final Vpc locked = vpcDao.acquireInLockTable(vpc.getId());
                if (locked == null) {
                    throw new CloudRuntimeException("Unable to acquire lock on " + vpc);
                }

                try {
                    // check number of active networks in vpc
                    if (_ntwkDao.countVpcNetworks(vpc.getId()) >= _maxNetworks) {
                        logger.warn(String.format("Failed to create a new VPC Guest Network because the number of networks per VPC has reached its maximum capacity of [%s]. Increase it by modifying global config [%s].", _maxNetworks, Config.VpcMaxNetworks));
                        throw new CloudRuntimeException(String.format("Number of networks per VPC cannot surpass [%s].", _maxNetworks));
                    }

                    // 1) CIDR is required
                    if (cidr == null) {
                        throw new InvalidParameterValueException("Gateway/netmask are required when create network for VPC");
                    }

                    // 2) Network cidr should be within vpcCidr
                    if (!NetUtils.isNetworkAWithinNetworkB(cidr, vpc.getCidr())) {
                        throw new InvalidParameterValueException("Network cidr " + cidr + " is not within vpc " + vpc + " cidr");
                    }

                    // 3) Network cidr shouldn't cross the cidr of other vpc
                    // network cidrs
                    final List<? extends Network> ntwks = _ntwkDao.listByVpc(vpc.getId());
                    for (final Network ntwk : ntwks) {
                        assert cidr != null : "Why the network cidr is null when it belongs to vpc?";

                        if (NetUtils.isNetworkAWithinNetworkB(ntwk.getCidr(), cidr) || NetUtils.isNetworkAWithinNetworkB(cidr, ntwk.getCidr())) {
                            throw new InvalidParameterValueException("Network cidr " + cidr + " crosses other network cidr " + ntwk + " belonging to the same vpc " + vpc);
                        }
                    }

                    // 4) vpc and network should belong to the same owner
                    if (vpc.getAccountId() != networkOwner.getId()) {
                        throw new InvalidParameterValueException("Vpc " + vpc + " owner is different from the network owner " + networkOwner);
                    }

                    // 5) network domain should be the same as VPC's
                    if (!networkDomain.equalsIgnoreCase(vpc.getNetworkDomain())) {
                        throw new InvalidParameterValueException("Network domain of the new network should match network" + " domain of vpc " + vpc);
                    }

                    // 6) gateway should never be equal to the cidr subnet
                    if (NetUtils.getCidrSubNet(cidr).equalsIgnoreCase(gateway)) {
                        throw new InvalidParameterValueException("Invalid gateway specified. It should never be equal to the cidr subnet value");
                    }
                } finally {
                    logger.debug("Releasing lock for " + locked);
                    vpcDao.releaseFromLockTable(locked.getId());
                }
            }
        });
    }

    public List<VpcProvider> getVpcElements() {
        if (vpcElements == null) {
            vpcElements = new ArrayList<VpcProvider>();
            vpcElements.add((VpcProvider) _ntwkModel.getElementImplementingProvider(Provider.VPCVirtualRouter.getName()));
            vpcElements.add((VpcProvider) _ntwkModel.getElementImplementingProvider(Provider.JuniperContrailVpcRouter.getName()));
        }

        if (vpcElements == null) {
            throw new CloudRuntimeException("Failed to initialize vpc elements");
        }

        return vpcElements;
    }

    @Override
    public List<? extends Vpc> getVpcsForAccount(final long accountId) {
        final List<Vpc> vpcs = new ArrayList<Vpc>();
        vpcs.addAll(vpcDao.listByAccountId(accountId));
        return vpcs;
    }

    public boolean cleanupVpcResources(final long vpcId, final Account caller, final long callerUserId) throws ResourceUnavailableException, ConcurrentOperationException {
        logger.debug("Cleaning up resources for vpc id=" + vpcId);
        boolean success = true;

        // 1) Remove VPN connections and VPN gateway
        logger.debug("Cleaning up existed site to site VPN connections");
        _s2sVpnMgr.cleanupVpnConnectionByVpc(vpcId);
        logger.debug("Cleaning up existed site to site VPN gateways");
        _s2sVpnMgr.cleanupVpnGatewayByVpc(vpcId);

        // 2) release all ip addresses
        final List<IPAddressVO> ipsToRelease = _ipAddressDao.listByAssociatedVpc(vpcId, null);
        logger.debug("Releasing ips for vpc id=" + vpcId + " as a part of vpc cleanup");
        for (final IPAddressVO ipToRelease : ipsToRelease) {
            if (ipToRelease.isPortable()) {
                // portable IP address are associated with owner, until
                // explicitly requested to be disassociated.
                // so as part of VPC clean up just break IP association with VPC
                ipToRelease.setVpcId(null);
                ipToRelease.setAssociatedWithNetworkId(null);
                _ipAddressDao.update(ipToRelease.getId(), ipToRelease);
                logger.debug("Portable IP address " + ipToRelease + " is no longer associated with any VPC");
            } else {
                success = success && _ipAddrMgr.disassociatePublicIpAddress(ipToRelease.getId(), callerUserId, caller);
                if (!success) {
                    logger.warn("Failed to cleanup ip " + ipToRelease + " as a part of vpc id=" + vpcId + " cleanup");
                }
            }
        }

        if (success) {
            logger.debug("Released ip addresses for vpc id=" + vpcId + " as a part of cleanup vpc process");
        } else {
            logger.warn("Failed to release ip addresses for vpc id=" + vpcId + " as a part of cleanup vpc process");
            // although it failed, proceed to the next cleanup step as it
            // doesn't depend on the public ip release
        }

        // 3) Delete all static route rules
        if (!revokeStaticRoutesForVpc(vpcId, caller)) {
            logger.warn("Failed to revoke static routes for vpc " + vpcId + " as a part of cleanup vpc process");
            return false;
        }

        // 4) Delete private gateways
        final List<PrivateGateway> gateways = getVpcPrivateGateways(vpcId);
        if (gateways != null) {
            for (final PrivateGateway gateway : gateways) {
                if (gateway != null) {
                    logger.debug("Deleting private gateway " + gateway + " as a part of vpc " + vpcId + " resources cleanup");
                    if (!deleteVpcPrivateGateway(gateway.getId())) {
                        success = false;
                        logger.debug("Failed to delete private gateway " + gateway + " as a part of vpc " + vpcId + " resources cleanup");
                    } else {
                        logger.debug("Deleted private gateway " + gateway + " as a part of vpc " + vpcId + " resources cleanup");
                    }
                }
            }
        }

        //5) Delete ACLs
        final SearchBuilder<NetworkACLVO> searchBuilder = _networkAclDao.createSearchBuilder();

        searchBuilder.and("vpcId", searchBuilder.entity().getVpcId(), Op.IN);
        final SearchCriteria<NetworkACLVO> searchCriteria = searchBuilder.create();
        searchCriteria.setParameters("vpcId", vpcId, 0);

        final Filter filter = new Filter(NetworkACLVO.class, "id", false, null, null);
        final Pair<List<NetworkACLVO>, Integer> aclsCountPair =  _networkAclDao.searchAndCount(searchCriteria, filter);

        final List<NetworkACLVO> acls = aclsCountPair.first();
        for (final NetworkACLVO networkAcl : acls) {
            if (networkAcl.getId() != NetworkACL.DEFAULT_ALLOW && networkAcl.getId() != NetworkACL.DEFAULT_DENY) {
                _networkAclMgr.deleteNetworkACL(networkAcl);
            }
        }

        VpcVO vpc = vpcDao.findById(vpcId);
        annotationDao.removeByEntityType(AnnotationService.EntityType.VPC.name(), vpc.getUuid());
        return success;
    }


    @Override
    @ActionEvent(eventType = EventTypes.EVENT_VPC_RESTART, eventDescription = "restarting vpc")
    public boolean restartVpc(final RestartVPCCmd cmd) throws ConcurrentOperationException, ResourceUnavailableException,
            InsufficientCapacityException {
        final long vpcId = cmd.getId();
        final boolean cleanUp = cmd.getCleanup();
        final boolean makeRedundant = cmd.getMakeredundant();
        final boolean livePatch = cmd.getLivePatch();
        final User callerUser = _accountMgr.getActiveUser(CallContext.current().getCallingUserId());
        return restartVpc(vpcId, cleanUp, makeRedundant, livePatch, callerUser);
    }

    @Override
    @ActionEvent(eventType = EventTypes.EVENT_VPC_RESTART, eventDescription = "restarting vpc")
    public boolean restartVpc(Long vpcId, boolean cleanUp, boolean makeRedundant, boolean livePatch, User user) throws ConcurrentOperationException, ResourceUnavailableException, InsufficientCapacityException {
        Vpc vpc = getActiveVpc(vpcId);
        if (vpc == null) {
            final InvalidParameterValueException ex = new InvalidParameterValueException("Unable to find Enabled VPC by id specified");
            ex.addProxyObject(String.valueOf(vpcId), "VPC");
            throw ex;
        }

        Account callerAccount = _accountMgr.getActiveAccountById(user.getAccountId());
        final ReservationContext context = new ReservationContextImpl(null, null, user, callerAccount);
        _accountMgr.checkAccess(callerAccount, null, false, vpc);

        logger.debug("Restarting VPC " + vpc);
        boolean restartRequired = false;
        try {
            boolean forceCleanup = cleanUp;
            if (!vpc.isRedundant() && makeRedundant) {
                final VpcOfferingVO redundantOffering = _vpcOffDao.findByUniqueName(VpcOffering.redundantVPCOfferingName);

                final VpcVO entity = vpcDao.findById(vpcId);
                entity.setRedundant(true);
                entity.setVpcOfferingId(redundantOffering.getId());

                // Change the VPC in order to get it updated after the end of
                // the restart procedure.
                if (vpcDao.update(vpc.getId(), entity)) {
                    vpc = entity;
                }

                // If the offering and redundant column are changing, force the
                // clean up.
                forceCleanup = true;
            }

            if (forceCleanup) {
                if (!rollingRestartVpc(vpc, context)) {
                    logger.warn("Failed to execute a rolling restart as a part of VPC " + vpc + " restart process");
                    restartRequired = true;
                    return false;
                }
                return true;
            }

            if (cleanUp) {
                livePatch = false;
            }

            restartVPCNetworks(vpcId, callerAccount, user, cleanUp, livePatch);

            logger.debug("Starting VPC " + vpc + " as a part of VPC restart process without cleanup");
            if (!startVpc(vpcId, false)) {
                logger.warn("Failed to start vpc as a part of VPC " + vpc + " restart process");
                restartRequired = true;
                return false;
            }
            logger.debug("VPC " + vpc + " was restarted successfully");
            return true;
        } finally {
            logger.debug("Updating VPC " + vpc + " with restartRequired=" + restartRequired);
            final VpcVO vo = vpcDao.findById(vpcId);
            vo.setRestartRequired(restartRequired);
            vpcDao.update(vpc.getId(), vo);
        }
    }

    private void restartVPCNetworks(long vpcId, Account callerAccount, User callerUser, boolean cleanUp, boolean livePatch) throws InsufficientCapacityException, ResourceUnavailableException {
        List<? extends Network> networks = _ntwkModel.listNetworksByVpc(vpcId);
        for (Network network: networks) {
            if (network.isRestartRequired() || livePatch) {
                _ntwkMgr.restartNetwork(network.getId(), callerAccount, callerUser, cleanUp, livePatch);
            }
        }
    }

    @Override
    public List<PrivateGateway> getVpcPrivateGateways(final long vpcId) {
        final List<VpcGatewayVO> gateways = _vpcGatewayDao.listByVpcIdAndType(vpcId, VpcGateway.Type.Private);

        if (gateways != null) {
            final List<PrivateGateway> pvtGateway = new ArrayList<PrivateGateway>();
            for (final VpcGatewayVO gateway : gateways) {
                pvtGateway.add(getPrivateGatewayProfile(gateway));
            }
            return pvtGateway;
        } else {
            return null;
        }
    }

    @Override
    public PrivateGateway getVpcPrivateGateway(final long id) {
        final VpcGateway gateway = _vpcGatewayDao.findById(id);

        if (gateway == null || gateway.getType() != VpcGateway.Type.Private) {
            return null;
        }
        return getPrivateGatewayProfile(gateway);
    }

    protected PrivateGateway getPrivateGatewayProfile(final VpcGateway gateway) {
        final Network network = _ntwkModel.getNetwork(gateway.getNetworkId());
        return new PrivateGatewayProfile(gateway, network.getPhysicalNetworkId());
    }

    @Override
    @DB
    @ActionEvent(eventType = EventTypes.EVENT_PRIVATE_GATEWAY_CREATE, eventDescription = "creating VPC private gateway", create = true)
    public PrivateGateway createVpcPrivateGateway(CreatePrivateGatewayCmd command) throws ResourceAllocationException,
            ConcurrentOperationException, InsufficientCapacityException {
        long vpcId = command.getVpcId();
        String ipAddress = command.getIpAddress();
        String gateway = command.getGateway();
        String netmask = command.getNetmask();
        long gatewayOwnerId = command.getEntityOwnerId();
        Long networkOfferingId = command.getNetworkOfferingId();
        Boolean isSourceNat = command.getIsSourceNat();
        Long aclId = command.getAclId();
        Long associatedNetworkId = command.getAssociatedNetworkId();

        if (command instanceof CreatePrivateGatewayByAdminCmd) {
            Long physicalNetworkId = ((CreatePrivateGatewayByAdminCmd)command).getPhysicalNetworkId();
            String broadcastUri = ((CreatePrivateGatewayByAdminCmd)command).getBroadcastUri();
            Boolean bypassVlanOverlapCheck = ((CreatePrivateGatewayByAdminCmd)command).getBypassVlanOverlapCheck();
            return createVpcPrivateGateway(vpcId, physicalNetworkId, broadcastUri, ipAddress, gateway, netmask, gatewayOwnerId, networkOfferingId, isSourceNat, aclId, bypassVlanOverlapCheck, associatedNetworkId);
        }
        return createVpcPrivateGateway(vpcId, null, null, ipAddress, gateway, netmask, gatewayOwnerId, networkOfferingId, isSourceNat, aclId, false, associatedNetworkId);
    }

    private PrivateGateway createVpcPrivateGateway(final long vpcId, Long physicalNetworkId, final String broadcastUri, final String ipAddress, final String gateway,
                                                   final String netmask, final long gatewayOwnerId, final Long networkOfferingIdPassed, final Boolean isSourceNat, final Long aclId, final Boolean bypassVlanOverlapCheck, final Long associatedNetworkId) throws ResourceAllocationException,
            ConcurrentOperationException, InsufficientCapacityException {

        // Validate parameters
        final Vpc vpc = getActiveVpc(vpcId);
        if (vpc == null) {
            final InvalidParameterValueException ex = new InvalidParameterValueException("Unable to find Enabled VPC by id specified");
            ex.addProxyObject(String.valueOf(vpcId), "VPC");
            throw ex;
        }

        NetworkOfferingVO ntwkOff = getVpcPrivateGatewayNetworkOffering(networkOfferingIdPassed, broadcastUri);
        final Long networkOfferingId = ntwkOff.getId();

        validateVpcPrivateGatewayAssociateNetworkId(ntwkOff, broadcastUri, associatedNetworkId, bypassVlanOverlapCheck);

        final Long dcId = vpc.getZoneId();
        physicalNetworkId = validateVpcPrivateGatewayPhysicalNetworkId(dcId, physicalNetworkId, associatedNetworkId, ntwkOff);
        PhysicalNetwork physNet = _entityMgr.findById(PhysicalNetwork.class, physicalNetworkId);;

        final Long physicalNetworkIdFinal = physicalNetworkId;
        final PhysicalNetwork physNetFinal = physNet;
        VpcGatewayVO gatewayVO = null;
        try {
            logger.debug("Creating Private gateway for VPC " + vpc);
            // 1) create private network unless it is existing and
            // lswitch'd
            Network privateNtwk = null;
            if (broadcastUri != null
                    && BroadcastDomainType.getSchemeValue(BroadcastDomainType.fromString(broadcastUri)) == BroadcastDomainType.Lswitch) {
                final String cidr = NetUtils.ipAndNetMaskToCidr(gateway, netmask);
                privateNtwk = _ntwkDao.getPrivateNetwork(broadcastUri, cidr, gatewayOwnerId, dcId, networkOfferingId, vpcId);
                // if the dcid is different we get no network so next we
                // try to create it
            }
            if (privateNtwk == null) {
                logger.info("creating new network for vpc " + vpc + " using broadcast uri: " + broadcastUri + " and associated network id: " + associatedNetworkId);
                final String networkName = "vpc-" + vpc.getName() + "-privateNetwork";
                privateNtwk = _ntwkSvc.createPrivateNetwork(networkName, networkName, physicalNetworkIdFinal, broadcastUri, ipAddress, null, gateway, netmask,
                        gatewayOwnerId, vpcId, isSourceNat, networkOfferingId, bypassVlanOverlapCheck, associatedNetworkId);
            } else { // create the nic/ip as createPrivateNetwork
                // doesn''t do that work for us now
                logger.info("found and using existing network for vpc " + vpc + ": " + broadcastUri);
                final DataCenterVO dc = _dcDao.lockRow(physNetFinal.getDataCenterId(), true);

                // add entry to private_ip_address table
                PrivateIpVO privateIp = _privateIpDao.findByIpAndSourceNetworkId(privateNtwk.getId(), ipAddress);
                if (privateIp != null) {
                    throw new InvalidParameterValueException("Private ip address " + ipAddress + " already used for private gateway" + " in zone "
                            + _entityMgr.findById(DataCenter.class, dcId).getName());
                }

                final Long mac = dc.getMacAddress();
                final Long nextMac = mac + 1;
                dc.setMacAddress(nextMac);

                logger.info("creating private ip address for vpc (" + ipAddress + ", " + privateNtwk.getId() + ", " + nextMac + ", " + vpcId + ", " + isSourceNat + ")");
                privateIp = new PrivateIpVO(ipAddress, privateNtwk.getId(), nextMac, vpcId, isSourceNat);
                _privateIpDao.persist(privateIp);

                _dcDao.update(dc.getId(), dc);
            }

            long networkAclId = NetworkACL.DEFAULT_DENY;
            if (aclId != null) {
                final NetworkACLVO aclVO = _networkAclDao.findById(aclId);
                if (aclVO == null) {
                    throw new InvalidParameterValueException("Invalid network acl id passed ");
                }
                if (aclVO.getVpcId() != vpcId && !(aclId == NetworkACL.DEFAULT_DENY || aclId == NetworkACL.DEFAULT_ALLOW)) {
                    throw new InvalidParameterValueException("Private gateway and network acl are not in the same vpc");
                }

                networkAclId = aclId;
            }

            { // experimental block, this is a hack
                // set vpc id in network to null
                // might be needed for all types of broadcast domains
                // the ugly hack is that vpc gateway nets are created as
                // guest network
                // while they are not.
                // A more permanent solution would be to define a type of
                // 'gatewaynetwork'
                // so that handling code is not mixed between the two
                final NetworkVO gatewaynet = _ntwkDao.findById(privateNtwk.getId());
                gatewaynet.setVpcId(null);
                _ntwkDao.persist(gatewaynet);
            }

            // 2) create gateway entry
            gatewayVO = new VpcGatewayVO(ipAddress, VpcGateway.Type.Private, vpcId, privateNtwk.getDataCenterId(), privateNtwk.getId(), privateNtwk.getBroadcastUri().toString(),
                    gateway, netmask, vpc.getAccountId(), vpc.getDomainId(), isSourceNat, networkAclId);
            _vpcGatewayDao.persist(gatewayVO);

            logger.debug("Created vpc gateway entry " + gatewayVO);
        } catch (final Exception e) {
            ExceptionUtil.rethrowRuntime(e);
            ExceptionUtil.rethrow(e, InsufficientCapacityException.class);
            ExceptionUtil.rethrow(e, ResourceAllocationException.class);
            throw new IllegalStateException(e);
        }

        CallContext.current().setEventDetails("Private Gateway Id: " + gatewayVO.getId());
        return getVpcPrivateGateway(gatewayVO.getId());
    }

    private void validateVpcPrivateGatewayAssociateNetworkId(NetworkOfferingVO ntwkOff, String broadcastUri, Long associatedNetworkId, Boolean bypassVlanOverlapCheck) {
        // Validate vlanId and associatedNetworkId
        if (broadcastUri == null && associatedNetworkId == null) {
            throw new InvalidParameterValueException("One of vlanId and associatedNetworkId must be specified");
        }
        if (broadcastUri != null && associatedNetworkId != null) {
            throw new InvalidParameterValueException("vlanId and associatedNetworkId are mutually exclusive");
        }
        Account caller = CallContext.current().getCallingAccount();
        if (!_accountMgr.isRootAdmin(caller.getId()) && (ntwkOff.isSpecifyVlan() || broadcastUri != null || bypassVlanOverlapCheck)) {
            throw new InvalidParameterValueException("Only ROOT admin is allowed to specify vlanId or bypass vlan overlap check");
        }
        if (ntwkOff.isSpecifyVlan() && broadcastUri == null) {
            throw new InvalidParameterValueException("vlanId must be specified for this network offering");
        }
        if (! ntwkOff.isSpecifyVlan() && associatedNetworkId == null) {
            throw new InvalidParameterValueException("associatedNetworkId must be specified for this network offering");
        }
    }

    private NetworkOfferingVO getVpcPrivateGatewayNetworkOffering(Long networkOfferingIdPassed, String broadcastUri) {
        // Validate network offering
        NetworkOfferingVO ntwkOff = null;
        if (networkOfferingIdPassed != null) {
            ntwkOff = _networkOfferingDao.findById(networkOfferingIdPassed);
            if (ntwkOff == null) {
                throw new InvalidParameterValueException("Unable to find network offering by id specified");
            }
            if (! TrafficType.Guest.equals(ntwkOff.getTrafficType())) {
                throw new InvalidParameterValueException("The network offering cannot be used to create Guest network");
            }
            if (! GuestType.Isolated.equals(ntwkOff.getGuestType())) {
                throw new InvalidParameterValueException("The network offering cannot be used to create Isolated network");
            }
        } else if (broadcastUri != null) {
            ntwkOff = _networkOfferingDao.findByUniqueName(NetworkOffering.SystemPrivateGatewayNetworkOffering);
        } else {
            ntwkOff = _networkOfferingDao.findByUniqueName(NetworkOffering.SystemPrivateGatewayNetworkOfferingWithoutVlan);
        }
        return ntwkOff;
    }

    private Long validateVpcPrivateGatewayPhysicalNetworkId(Long dcId, Long physicalNetworkId, Long associatedNetworkId, NetworkOfferingVO ntwkOff) {
        // Validate physical network
        if (associatedNetworkId != null) {
            Network associatedNetwork = _entityMgr.findById(Network.class, associatedNetworkId);
            if (associatedNetwork == null) {
                throw new InvalidParameterValueException("Unable to find network by ID " + associatedNetworkId);
            }
            if (physicalNetworkId != null && !physicalNetworkId.equals(associatedNetwork.getPhysicalNetworkId())) {
                throw new InvalidParameterValueException("The network can only be created on the same physical network as the associated network");
            } else if (physicalNetworkId == null) {
                physicalNetworkId = associatedNetwork.getPhysicalNetworkId();
            }
        }
        if (physicalNetworkId == null) {
            // Determine the physical network by network offering tags
            physicalNetworkId = _ntwkSvc.findPhysicalNetworkId(dcId, ntwkOff.getTags(), ntwkOff.getTrafficType());
        }
        if (physicalNetworkId == null) {
            final List<? extends PhysicalNetwork> pNtwks = _ntwkModel.getPhysicalNtwksSupportingTrafficType(dcId, TrafficType.Guest);
            if (pNtwks.isEmpty() || pNtwks.size() != 1) {
                throw new InvalidParameterValueException("Physical network can't be determined; pass physical network id");
            }
            physicalNetworkId = pNtwks.get(0).getId();
        }
        return physicalNetworkId;
    }

    @Override
    @ActionEvent(eventType = EventTypes.EVENT_PRIVATE_GATEWAY_CREATE, eventDescription = "Applying VPC private gateway", async = true)
    public PrivateGateway applyVpcPrivateGateway(final long gatewayId, final boolean destroyOnFailure) throws ConcurrentOperationException, ResourceUnavailableException {
        final VpcGatewayVO vo = _vpcGatewayDao.findById(gatewayId);

        boolean success = true;
        try {
            final List<Provider> providersToImplement = getVpcProviders(vo.getVpcId());

            final PrivateGateway gateway = getVpcPrivateGateway(gatewayId);
            for (final VpcProvider provider : getVpcElements()) {
                if (providersToImplement.contains(provider.getProvider())) {
                    if (!provider.createPrivateGateway(gateway)) {
                        success = false;
                    }
                }
            }
            if (success) {
                logger.debug("Private gateway " + gateway + " was applied successfully on the backend");
                if (vo.getState() != VpcGateway.State.Ready) {
                    vo.setState(VpcGateway.State.Ready);
                    _vpcGatewayDao.update(vo.getId(), vo);
                    logger.debug("Marke gateway " + gateway + " with state " + VpcGateway.State.Ready);
                }
                CallContext.current().setEventDetails("Private Gateway Id: " + gatewayId);
                return getVpcPrivateGateway(gatewayId);
            } else {
                logger.warn("Private gateway " + gateway + " failed to apply on the backend");
                return null;
            }
        } finally {
            // do cleanup
            if (!success) {
                if (destroyOnFailure) {
                    logger.debug("Destroying private gateway " + vo + " that failed to start");
                    // calling deleting from db because on createprivategateway
                    // fail, destroyPrivateGateway is already called
                    if (deletePrivateGatewayFromTheDB(getVpcPrivateGateway(gatewayId))) {
                        logger.warn("Successfully destroyed vpc " + vo + " that failed to start");
                    } else {
                        logger.warn("Failed to destroy vpc " + vo + " that failed to start");
                    }
                }
            }
        }
    }

    @Override
    @ActionEvent(eventType = EventTypes.EVENT_PRIVATE_GATEWAY_DELETE, eventDescription = "deleting private gateway")
    @DB
    public boolean deleteVpcPrivateGateway(final long gatewayId) throws ConcurrentOperationException, ResourceUnavailableException {
        final VpcGatewayVO gatewayToBeDeleted = _vpcGatewayDao.findById(gatewayId);
        if (gatewayToBeDeleted == null) {
            logger.debug("VPC gateway is already deleted for id=" + gatewayId);
            return true;
        }

        final VpcGatewayVO gatewayVO = _vpcGatewayDao.acquireInLockTable(gatewayId);
        if (gatewayVO == null || gatewayVO.getType() != VpcGateway.Type.Private) {
            throw new ConcurrentOperationException("Unable to lock gateway " + gatewayId);
        }

        final Account caller = CallContext.current().getCallingAccount();
        if (!_accountMgr.isRootAdmin(caller.getId())) {
            _accountMgr.checkAccess(caller, null, false, gatewayVO);
            final NetworkVO networkVO = _ntwkDao.findById(gatewayVO.getNetworkId());
            if (networkVO != null) {
                _accountMgr.checkAccess(caller, null, false, networkVO);
                if (_networkOfferingDao.findById(networkVO.getNetworkOfferingId()).isSpecifyVlan()) {
                    throw new InvalidParameterValueException("Unable to delete private gateway with specified vlan by non-ROOT accounts");
                }
            }
        }
        try {
            Transaction.execute(new TransactionCallbackNoReturn() {
                @Override
                public void doInTransactionWithoutResult(final TransactionStatus status) {
                    // don't allow to remove gateway when there are static
                    // routes associated with it
                    final long routeCount = _staticRouteDao.countRoutesByGateway(gatewayVO.getId());
                    if (routeCount > 0) {
                        throw new CloudRuntimeException("Can't delete private gateway " + gatewayVO + " as it has " + routeCount
                                + " static routes applied. Remove the routes first");
                    }

                    gatewayVO.setState(VpcGateway.State.Deleting);
                    _vpcGatewayDao.update(gatewayVO.getId(), gatewayVO);
                    logger.debug("Marked gateway " + gatewayVO + " with state " + VpcGateway.State.Deleting);
                }
            });

            // 1) delete the gateway on the backend
            final List<Provider> providersToImplement = getVpcProviders(gatewayVO.getVpcId());
            final PrivateGateway gateway = getVpcPrivateGateway(gatewayId);
            for (final VpcProvider provider : getVpcElements()) {
                if (providersToImplement.contains(provider.getProvider())) {
                    if (provider.deletePrivateGateway(gateway)) {
                        logger.debug("Private gateway " + gateway + " was applied successfully on the backend");
                    } else {
                        logger.warn("Private gateway " + gateway + " failed to apply on the backend");
                        gatewayVO.setState(VpcGateway.State.Ready);
                        _vpcGatewayDao.update(gatewayVO.getId(), gatewayVO);
                        logger.debug("Marked gateway " + gatewayVO + " with state " + VpcGateway.State.Ready);

                        return false;
                    }
                }
            }

            // 2) Clean up any remaining routes
            cleanUpRoutesByGatewayId(gatewayId);

            // 3) Delete private gateway from the DB
            return deletePrivateGatewayFromTheDB(gateway);

        } finally {
            if (gatewayVO != null) {
                _vpcGatewayDao.releaseFromLockTable(gatewayId);
            }
        }
    }

    private void cleanUpRoutesByGatewayId(long gatewayId){
        List<StaticRouteVO> routes = _staticRouteDao.listByGatewayId(gatewayId);
        for (StaticRouteVO route: routes){
            _staticRouteDao.remove(route.getId());
        }
    }

    @DB
    protected boolean deletePrivateGatewayFromTheDB(final PrivateGateway gateway) {
        // check if there are ips allocted in the network
        final long networkId = gateway.getNetworkId();

        vpcTxCallable.setGateway(gateway);

        final ExecutorService txExecutor = Executors.newSingleThreadExecutor();
        final Future<Boolean> futureResult = txExecutor.submit(vpcTxCallable);

        boolean deleteNetworkFinal;
        try {
            deleteNetworkFinal = futureResult.get();
            if (deleteNetworkFinal) {
                final User callerUser = _accountMgr.getActiveUser(CallContext.current().getCallingUserId());
                final Account owner = _accountMgr.getAccount(Account.ACCOUNT_ID_SYSTEM);
                final ReservationContext context = new ReservationContextImpl(null, null, callerUser, owner);
                _ntwkMgr.destroyNetwork(networkId, context, false);
                logger.debug("Deleted private network id=" + networkId);
            }
        } catch (final InterruptedException e) {
            logger.error("deletePrivateGatewayFromTheDB failed to delete network id " + networkId + "due to => ", e);
        } catch (final ExecutionException e) {
            logger.error("deletePrivateGatewayFromTheDB failed to delete network id " + networkId + "due to => ", e);
        }

        return true;
    }

    @Override
    public Pair<List<PrivateGateway>, Integer> listPrivateGateway(final ListPrivateGatewaysCmd cmd) {
        final String ipAddress = cmd.getIpAddress();
        final String vlan = cmd.getVlan();
        final Long vpcId = cmd.getVpcId();
        final Long id = cmd.getId();
        Boolean isRecursive = cmd.isRecursive();
        final Boolean listAll = cmd.listAll();
        Long domainId = cmd.getDomainId();
        final String accountName = cmd.getAccountName();
        final Account caller = CallContext.current().getCallingAccount();
        final List<Long> permittedAccounts = new ArrayList<Long>();
        final String state = cmd.getState();
        final Long projectId = cmd.getProjectId();

        final Filter searchFilter = new Filter(VpcGatewayVO.class, "id", false, cmd.getStartIndex(), cmd.getPageSizeVal());
        final Ternary<Long, Boolean, ListProjectResourcesCriteria> domainIdRecursiveListProject = new Ternary<Long, Boolean, ListProjectResourcesCriteria>(domainId, isRecursive,
                null);
        _accountMgr.buildACLSearchParameters(caller, id, accountName, projectId, permittedAccounts, domainIdRecursiveListProject, listAll, false);
        domainId = domainIdRecursiveListProject.first();
        isRecursive = domainIdRecursiveListProject.second();
        final ListProjectResourcesCriteria listProjectResourcesCriteria = domainIdRecursiveListProject.third();

        final SearchBuilder<VpcGatewayVO> sb = _vpcGatewayDao.createSearchBuilder();
        _accountMgr.buildACLSearchBuilder(sb, domainId, isRecursive, permittedAccounts, listProjectResourcesCriteria);
        if (vlan != null) {
            final SearchBuilder<NetworkVO> ntwkSearch = _ntwkDao.createSearchBuilder();
            ntwkSearch.and("vlan", ntwkSearch.entity().getBroadcastUri(), SearchCriteria.Op.EQ);
            sb.join("networkSearch", ntwkSearch, sb.entity().getNetworkId(), ntwkSearch.entity().getId(), JoinBuilder.JoinType.INNER);
        }

        final SearchCriteria<VpcGatewayVO> sc = sb.create();
        _accountMgr.buildACLSearchCriteria(sc, domainId, isRecursive, permittedAccounts, listProjectResourcesCriteria);
        if (id != null) {
            sc.addAnd("id", Op.EQ, id);
        }

        if (ipAddress != null) {
            sc.addAnd("ip4Address", Op.EQ, ipAddress);
        }

        if (state != null) {
            sc.addAnd("state", Op.EQ, state);
        }

        if (vpcId != null) {
            sc.addAnd("vpcId", Op.EQ, vpcId);
        }

        if (vlan != null) {
            sc.setJoinParameters("networkSearch", "vlan", BroadcastDomainType.Vlan.toUri(vlan));
        }

        final Pair<List<VpcGatewayVO>, Integer> vos = _vpcGatewayDao.searchAndCount(sc, searchFilter);
        final List<PrivateGateway> privateGtws = new ArrayList<PrivateGateway>(vos.first().size());
        for (final VpcGateway vo : vos.first()) {
            privateGtws.add(getPrivateGatewayProfile(vo));
        }

        return new Pair<List<PrivateGateway>, Integer>(privateGtws, vos.second());
    }

    @Override
    public StaticRoute getStaticRoute(final long routeId) {
        return _staticRouteDao.findById(routeId);
    }

    @Override
    public boolean applyStaticRoutesForVpc(final long vpcId) throws ResourceUnavailableException {
        final Account caller = CallContext.current().getCallingAccount();
        final List<? extends StaticRoute> routes = _staticRouteDao.listByVpcId(vpcId);
        return applyStaticRoutes(routes, caller, true);
    }

    protected boolean applyStaticRoutes(final List<? extends StaticRoute> routes, final Account caller, final boolean updateRoutesInDB) throws ResourceUnavailableException {
        final boolean success = true;
        final List<StaticRouteProfile> staticRouteProfiles = new ArrayList<StaticRouteProfile>(routes.size());
        final Map<Long, VpcGateway> gatewayMap = new HashMap<Long, VpcGateway>();
        for (final StaticRoute route : routes) {
            VpcGateway gateway = gatewayMap.get(route.getVpcGatewayId());
            if (gateway == null) {
                gateway = _vpcGatewayDao.findById(route.getVpcGatewayId());
                gatewayMap.put(gateway.getId(), gateway);
            }
            staticRouteProfiles.add(new StaticRouteProfile(route, gateway));
        }
        if (!applyStaticRoutes(staticRouteProfiles)) {
            logger.warn("Routes are not completely applied");
            return false;
        } else {
            if (updateRoutesInDB) {
                for (final StaticRoute route : routes) {
                    if (route.getState() == StaticRoute.State.Revoke) {
                        _staticRouteDao.remove(route.getId());
                        logger.debug("Removed route " + route + " from the DB");
                    } else if (route.getState() == StaticRoute.State.Add) {
                        final StaticRouteVO ruleVO = _staticRouteDao.findById(route.getId());
                        ruleVO.setState(StaticRoute.State.Active);
                        _staticRouteDao.update(ruleVO.getId(), ruleVO);
                        logger.debug("Marked route " + route + " with state " + StaticRoute.State.Active);
                    }
                }
            }
        }

        return success;
    }

    protected boolean applyStaticRoutes(final List<StaticRouteProfile> routes) throws ResourceUnavailableException {
        if (routes.isEmpty()) {
            logger.debug("No static routes to apply");
            return true;
        }
        final Vpc vpc = vpcDao.findById(routes.get(0).getVpcId());

        logger.debug("Applying static routes for vpc " + vpc);
        final String staticNatProvider = _vpcSrvcDao.getProviderForServiceInVpc(vpc.getId(), Service.StaticNat);

        for (final VpcProvider provider : getVpcElements()) {
            if (!(provider instanceof StaticNatServiceProvider && provider.getName().equalsIgnoreCase(staticNatProvider))) {
                continue;
            }

            if (provider.applyStaticRoutes(vpc, routes)) {
                logger.debug("Applied static routes for vpc " + vpc);
            } else {
                logger.warn("Failed to apply static routes for vpc " + vpc);
                return false;
            }
        }

        return true;
    }

    @Override
    @ActionEvent(eventType = EventTypes.EVENT_STATIC_ROUTE_DELETE, eventDescription = "deleting static route")
    public boolean revokeStaticRoute(final long routeId) throws ResourceUnavailableException {
        final Account caller = CallContext.current().getCallingAccount();

        final StaticRouteVO route = _staticRouteDao.findById(routeId);
        if (route == null) {
            throw new InvalidParameterValueException("Unable to find static route by id");
        }

        _accountMgr.checkAccess(caller, null, false, route);

        markStaticRouteForRevoke(route, caller);

        return applyStaticRoutesForVpc(route.getVpcId());
    }

    @DB
    protected boolean revokeStaticRoutesForVpc(final long vpcId, final Account caller) throws ResourceUnavailableException {
        // get all static routes for the vpc
        final List<StaticRouteVO> routes = _staticRouteDao.listByVpcId(vpcId);
        logger.debug("Found " + routes.size() + " to revoke for the vpc " + vpcId);
        if (!routes.isEmpty()) {
            // mark all of them as revoke
            Transaction.execute(new TransactionCallbackNoReturn() {
                @Override
                public void doInTransactionWithoutResult(final TransactionStatus status) {
                    for (final StaticRouteVO route : routes) {
                        markStaticRouteForRevoke(route, caller);
                    }
                }
            });
            return applyStaticRoutesForVpc(vpcId);
        }

        return true;
    }

    @Override
    @DB
    @ActionEvent(eventType = EventTypes.EVENT_STATIC_ROUTE_CREATE, eventDescription = "creating static route", create = true)
    public StaticRoute createStaticRoute(final long gatewayId, final String cidr) throws NetworkRuleConflictException {
        final Account caller = CallContext.current().getCallingAccount();

        // parameters validation
        final VpcGateway gateway = _vpcGatewayDao.findById(gatewayId);
        if (gateway == null) {
            throw new InvalidParameterValueException("Invalid gateway id is given");
        }

        if (gateway.getState() != VpcGateway.State.Ready) {
            throw new InvalidParameterValueException("Gateway is not in the " + VpcGateway.State.Ready + " state: " + gateway.getState());
        }

        final Vpc vpc = getActiveVpc(gateway.getVpcId());
        if (vpc == null) {
            throw new InvalidParameterValueException("Can't add static route to VPC that is being deleted");
        }
        _accountMgr.checkAccess(caller, null, false, vpc);

        if (!NetUtils.isValidIp4Cidr(cidr)) {
            throw new InvalidParameterValueException("Invalid format for cidr " + cidr);
        }

        // validate the cidr
        // 1) CIDR should be outside of VPC cidr for guest networks
        if (NetUtils.isNetworksOverlap(vpc.getCidr(), cidr)) {
            throw new InvalidParameterValueException("CIDR should be outside of VPC cidr " + vpc.getCidr());
        }

        // 2) CIDR should be outside of link-local cidr
        if (NetUtils.isNetworksOverlap(vpc.getCidr(), NetUtils.getLinkLocalCIDR())) {
            throw new InvalidParameterValueException("CIDR should be outside of link local cidr " + NetUtils.getLinkLocalCIDR());
        }

        // 3) Verify against denied routes
        if (isCidrDenylisted(cidr, vpc.getZoneId())) {
            throw new InvalidParameterValueException("The static gateway cidr overlaps with one of the denied routes of the zone the VPC belongs to");
        }

        return Transaction.execute(new TransactionCallbackWithException<StaticRouteVO, NetworkRuleConflictException>() {
            @Override
            public StaticRouteVO doInTransaction(final TransactionStatus status) throws NetworkRuleConflictException {
                StaticRouteVO newRoute = new StaticRouteVO(gateway.getId(), cidr, vpc.getId(), vpc.getAccountId(), vpc.getDomainId());
                logger.debug("Adding static route " + newRoute);
                newRoute = _staticRouteDao.persist(newRoute);

                detectRoutesConflict(newRoute);

                if (!_staticRouteDao.setStateToAdd(newRoute)) {
                    throw new CloudRuntimeException("Unable to update the state to add for " + newRoute);
                }
                CallContext.current().setEventDetails("Static route Id: " + newRoute.getId());

                return newRoute;
            }
        });
    }

    protected boolean isCidrDenylisted(final String cidr, final long zoneId) {
        final String routesStr = NetworkOrchestrationService.GuestDomainSuffix.valueIn(zoneId);
        if (routesStr != null && !routesStr.isEmpty()) {
            final String[] cidrDenyList = routesStr.split(",");

            if (cidrDenyList != null && cidrDenyList.length > 0) {
                for (final String denyListedRoute : cidrDenyList) {
                    if (NetUtils.isNetworksOverlap(denyListedRoute, cidr)) {
                        return true;
                    }
                }
            }
        }

        return false;
    }

    @Override
    public Pair<List<? extends StaticRoute>, Integer> listStaticRoutes(final ListStaticRoutesCmd cmd) {
        final Long id = cmd.getId();
        final Long gatewayId = cmd.getGatewayId();
        final Long vpcId = cmd.getVpcId();
        Long domainId = cmd.getDomainId();
        Boolean isRecursive = cmd.isRecursive();
        final Boolean listAll = cmd.listAll();
        final String accountName = cmd.getAccountName();
        final Account caller = CallContext.current().getCallingAccount();
        final List<Long> permittedAccounts = new ArrayList<Long>();
        final Map<String, String> tags = cmd.getTags();
        final Long projectId = cmd.getProjectId();
        final String state = cmd.getState();

        final Ternary<Long, Boolean, ListProjectResourcesCriteria> domainIdRecursiveListProject = new Ternary<Long, Boolean, ListProjectResourcesCriteria>(domainId, isRecursive,
                null);
        _accountMgr.buildACLSearchParameters(caller, id, accountName, projectId, permittedAccounts, domainIdRecursiveListProject, listAll, false);
        domainId = domainIdRecursiveListProject.first();
        isRecursive = domainIdRecursiveListProject.second();
        final ListProjectResourcesCriteria listProjectResourcesCriteria = domainIdRecursiveListProject.third();
        final Filter searchFilter = new Filter(StaticRouteVO.class, "created", false, cmd.getStartIndex(), cmd.getPageSizeVal());

        final SearchBuilder<StaticRouteVO> sb = _staticRouteDao.createSearchBuilder();
        _accountMgr.buildACLSearchBuilder(sb, domainId, isRecursive, permittedAccounts, listProjectResourcesCriteria);

        sb.and("id", sb.entity().getId(), SearchCriteria.Op.EQ);
        sb.and("vpcId", sb.entity().getVpcId(), SearchCriteria.Op.EQ);
        sb.and("vpcGatewayId", sb.entity().getVpcGatewayId(), SearchCriteria.Op.EQ);
        sb.and("state", sb.entity().getState(), SearchCriteria.Op.EQ);

        if (tags != null && !tags.isEmpty()) {
            final SearchBuilder<ResourceTagVO> tagSearch = _resourceTagDao.createSearchBuilder();
            for (int count = 0; count < tags.size(); count++) {
                tagSearch.or().op("key" + String.valueOf(count), tagSearch.entity().getKey(), SearchCriteria.Op.EQ);
                tagSearch.and("value" + String.valueOf(count), tagSearch.entity().getValue(), SearchCriteria.Op.EQ);
                tagSearch.cp();
            }
            tagSearch.and("resourceType", tagSearch.entity().getResourceType(), SearchCriteria.Op.EQ);
            sb.groupBy(sb.entity().getId());
            sb.join("tagSearch", tagSearch, sb.entity().getId(), tagSearch.entity().getResourceId(), JoinBuilder.JoinType.INNER);
        }

        final SearchCriteria<StaticRouteVO> sc = sb.create();
        _accountMgr.buildACLSearchCriteria(sc, domainId, isRecursive, permittedAccounts, listProjectResourcesCriteria);
        if (id != null) {
            sc.addAnd("id", Op.EQ, id);
        }

        if (vpcId != null) {
            sc.addAnd("vpcId", Op.EQ, vpcId);
        }

        if (gatewayId != null) {
            sc.addAnd("vpcGatewayId", Op.EQ, gatewayId);
        }

        if (state != null) {
            sc.addAnd("state", Op.EQ, state);
        }

        if (tags != null && !tags.isEmpty()) {
            int count = 0;
            sc.setJoinParameters("tagSearch", "resourceType", ResourceObjectType.StaticRoute.toString());
            for (final String key : tags.keySet()) {
                sc.setJoinParameters("tagSearch", "key" + String.valueOf(count), key);
                sc.setJoinParameters("tagSearch", "value" + String.valueOf(count), tags.get(key));
                count++;
            }
        }

        final Pair<List<StaticRouteVO>, Integer> result = _staticRouteDao.searchAndCount(sc, searchFilter);
        return new Pair<List<? extends StaticRoute>, Integer>(result.first(), result.second());
    }

    protected void detectRoutesConflict(final StaticRoute newRoute) throws NetworkRuleConflictException {
        // Multiple private gateways can exist within Vpc. Check for conflicts
        // for all static routes in Vpc
        // and not just the gateway
        final List<? extends StaticRoute> routes = _staticRouteDao.listByVpcIdAndNotRevoked(newRoute.getVpcId());
        assert routes.size() >= 1 : "For static routes, we now always first persist the route and then check for "
                + "network conflicts so we should at least have one rule at this point.";

        for (final StaticRoute route : routes) {
            if (route.getId() == newRoute.getId()) {
                continue; // Skips my own route.
            }

            if (NetUtils.isNetworksOverlap(route.getCidr(), newRoute.getCidr())) {
                throw new NetworkRuleConflictException("New static route cidr conflicts with existing route " + route);
            }
        }
    }

    protected void markStaticRouteForRevoke(final StaticRouteVO route, final Account caller) {
        logger.debug("Revoking static route " + route);
        if (caller != null) {
            _accountMgr.checkAccess(caller, null, false, route);
        }

        if (route.getState() == StaticRoute.State.Staged) {
            if (logger.isDebugEnabled()) {
                logger.debug("Found a static route that is still in stage state so just removing it: " + route);
            }
            _staticRouteDao.remove(route.getId());
        } else if (route.getState() == StaticRoute.State.Add || route.getState() == StaticRoute.State.Active) {
            route.setState(StaticRoute.State.Revoke);
            _staticRouteDao.update(route.getId(), route);
            logger.debug("Marked static route " + route + " with state " + StaticRoute.State.Revoke);
        }
    }

    protected class VpcCleanupTask extends ManagedContextRunnable {
        @Override
        protected void runInContext() {
            try {
                final GlobalLock lock = GlobalLock.getInternLock("VpcCleanup");
                if (lock == null) {
                    logger.debug("Couldn't get the global lock");
                    return;
                }

                if (!lock.lock(30)) {
                    logger.debug("Couldn't lock the db");
                    return;
                }

                try {
                    // Cleanup inactive VPCs
                    final List<VpcVO> inactiveVpcs = vpcDao.listInactiveVpcs();
                    if (inactiveVpcs != null) {
                        logger.info("Found " + inactiveVpcs.size() + " removed VPCs to cleanup");
                        for (final VpcVO vpc : inactiveVpcs) {
                            logger.debug("Cleaning up " + vpc);
                            destroyVpc(vpc, _accountMgr.getAccount(Account.ACCOUNT_ID_SYSTEM), User.UID_SYSTEM);
                        }
                    }
                } catch (final Exception e) {
                    logger.error("Exception ", e);
                } finally {
                    lock.unlock();
                }
            } catch (final Exception e) {
                logger.error("Exception ", e);
            }
        }
    }

    @DB
    @Override
    @ActionEvent(eventType = EventTypes.EVENT_NET_IP_ASSIGN, eventDescription = "associating Ip", async = true)
    public IpAddress associateIPToVpc(final long ipId, final long vpcId) throws ResourceAllocationException, ResourceUnavailableException, InsufficientAddressCapacityException,
            ConcurrentOperationException {
        final Account caller = CallContext.current().getCallingAccount();
        Account owner = null;

        final IpAddress ipToAssoc = _ntwkModel.getIp(ipId);
        if (ipToAssoc != null) {
            _accountMgr.checkAccess(caller, null, true, ipToAssoc);
            owner = _accountMgr.getAccount(ipToAssoc.getAllocatedToAccountId());
        } else {
            logger.debug("Unable to find ip address by id: " + ipId);
            return null;
        }

        final Vpc vpc = vpcDao.findById(vpcId);
        if (vpc == null) {
            throw new InvalidParameterValueException("Invalid VPC id provided");
        }

        // check permissions
        _accountMgr.checkAccess(caller, null, true, owner, vpc);

        logger.debug("Associating ip " + ipToAssoc + " to vpc " + vpc);

        final boolean isSourceNatFinal = isSrcNatIpRequired(vpc.getVpcOfferingId()) && getExistingSourceNatInVpc(owner.getId(), vpcId) == null;
        Transaction.execute(new TransactionCallbackNoReturn() {
            @Override
            public void doInTransactionWithoutResult(final TransactionStatus status) {
                final IPAddressVO ip = _ipAddressDao.findById(ipId);
                // update ip address with networkId
                ip.setVpcId(vpcId);
                ip.setSourceNat(isSourceNatFinal);

                _ipAddressDao.update(ipId, ip);

                // mark ip as allocated
                _ipAddrMgr.markPublicIpAsAllocated(ip);
            }
        });

        logger.debug("Successfully assigned ip " + ipToAssoc + " to vpc " + vpc);
        CallContext.current().putContextParameter(IpAddress.class, ipToAssoc.getUuid());
        return _ipAddressDao.findById(ipId);
    }

    @Override
    public void unassignIPFromVpcNetwork(final long ipId, final long networkId) {
        final IPAddressVO ip = _ipAddressDao.findById(ipId);
        if (isIpAllocatedToVpc(ip)) {
            return;
        }

        if (ip == null || ip.getVpcId() == null) {
            return;
        }

        logger.debug("Releasing VPC ip address " + ip + " from vpc network id=" + networkId);

        final long vpcId = ip.getVpcId();
        boolean success = false;
        try {
            // unassign ip from the VPC router
            success = _ipAddrMgr.applyIpAssociations(_ntwkModel.getNetwork(networkId), true);
        } catch (final ResourceUnavailableException ex) {
            throw new CloudRuntimeException("Failed to apply ip associations for network id=" + networkId + " as a part of unassigning ip " + ipId + " from vpc", ex);
        }

        if (success) {
            ip.setAssociatedWithNetworkId(null);
            _ipAddressDao.update(ipId, ip);
            logger.debug("IP address " + ip + " is no longer associated with the network inside vpc id=" + vpcId);
        } else {
            throw new CloudRuntimeException("Failed to apply ip associations for network id=" + networkId + " as a part of unassigning ip " + ipId + " from vpc");
        }
        logger.debug("Successfully released VPC ip address " + ip + " back to VPC pool ");
    }

    @Override
    public boolean isIpAllocatedToVpc(final IpAddress ip) {
        return ip != null && ip.getVpcId() != null && (ip.isOneToOneNat() || !_firewallDao.listByIp(ip.getId()).isEmpty());
    }

    @DB
    @Override
    public Network createVpcGuestNetwork(final long ntwkOffId, final String name, final String displayText, final String gateway, final String cidr, final String vlanId,
            String networkDomain, final Account owner, final Long domainId, final PhysicalNetwork pNtwk, final long zoneId, final ACLType aclType, final Boolean subdomainAccess,
            final long vpcId, final Long aclId, final Account caller, final Boolean isDisplayNetworkEnabled, String externalId, String ip6Gateway, String ip6Cidr, final String ip4Dns1, final String ip4Dns2, final String ip6Dns1, final String ip6Dns2, Pair<Integer, Integer> vrIfaceMTUs) throws ConcurrentOperationException, InsufficientCapacityException,
            ResourceAllocationException {

        final Vpc vpc = getActiveVpc(vpcId);

        if (vpc == null) {
            final InvalidParameterValueException ex = new InvalidParameterValueException("Unable to find Enabled VPC ");
            ex.addProxyObject(String.valueOf(vpcId), "VPC");
            throw ex;
        }
        _accountMgr.checkAccess(caller, null, false, vpc);

        if (networkDomain == null) {
            networkDomain = vpc.getNetworkDomain();
        }

        if (!vpc.isRegionLevelVpc() && vpc.getZoneId() != zoneId) {
            throw new InvalidParameterValueException("New network doesn't belong to vpc zone");
        }

        // 1) Validate if network can be created for VPC
        validateNtwkOffForNtwkInVpc(null, ntwkOffId, cidr, networkDomain, vpc, gateway, owner, aclId);

        // 2) Create network
        final Network guestNetwork = _ntwkMgr.createGuestNetwork(ntwkOffId, name, displayText, gateway, cidr, vlanId, false, networkDomain, owner, domainId, pNtwk, zoneId, aclType,
                subdomainAccess, vpcId, ip6Gateway, ip6Cidr, isDisplayNetworkEnabled, null, null, externalId, null, null, ip4Dns1, ip4Dns2, ip6Dns1, ip6Dns2, vrIfaceMTUs);

        if (guestNetwork != null) {
            guestNetwork.setNetworkACLId(aclId);
            _ntwkDao.update(guestNetwork.getId(), (NetworkVO) guestNetwork);
        }
        return guestNetwork;
    }

    protected IPAddressVO getExistingSourceNatInVpc(final long ownerId, final long vpcId) {

        final List<IPAddressVO> addrs = listPublicIpsAssignedToVpc(ownerId, true, vpcId);

        IPAddressVO sourceNatIp = null;
        if (addrs.isEmpty()) {
            return null;
        } else {
            // Account already has ip addresses
            for (final IPAddressVO addr : addrs) {
                if (addr.isSourceNat()) {
                    sourceNatIp = addr;
                    return sourceNatIp;
                }
            }

            assert sourceNatIp != null : "How do we get a bunch of ip addresses but none of them are source nat? " + "account=" + ownerId + "; vpcId=" + vpcId;
        }

        return sourceNatIp;
    }

    protected List<IPAddressVO> listPublicIpsAssignedToVpc(final long accountId, final Boolean sourceNat, final long vpcId) {
        final SearchCriteria<IPAddressVO> sc = IpAddressSearch.create();
        sc.setParameters("accountId", accountId);
        sc.setParameters("vpcId", vpcId);

        if (sourceNat != null) {
            sc.addAnd("sourceNat", SearchCriteria.Op.EQ, sourceNat);
        }
        sc.setJoinParameters("virtualNetworkVlanSB", "vlanType", VlanType.VirtualNetwork);

        return _ipAddressDao.search(sc, null);
    }

    @Override
    public PublicIp assignSourceNatIpAddressToVpc(final Account owner, final Vpc vpc) throws InsufficientAddressCapacityException, ConcurrentOperationException {
        final long dcId = vpc.getZoneId();

        final IPAddressVO sourceNatIp = getExistingSourceNatInVpc(owner.getId(), vpc.getId());

        PublicIp ipToReturn = null;

        if (sourceNatIp != null) {
            ipToReturn = PublicIp.createFromAddrAndVlan(sourceNatIp, _vlanDao.findById(sourceNatIp.getVlanId()));
        } else {
            ipToReturn = _ipAddrMgr.assignDedicateIpAddress(owner, null, vpc.getId(), dcId, true);
        }

        return ipToReturn;
    }

    @Override
    public List<HypervisorType> getSupportedVpcHypervisors() {
        return Collections.unmodifiableList(hTypes);
    }

    private List<Provider> getVpcProviders(final long vpcId) {
        final List<String> providerNames = _vpcSrvcDao.getDistinctProviders(vpcId);
        final Map<String, Provider> providers = new HashMap<String, Provider>();
        for (final String providerName : providerNames) {
            if (!providers.containsKey(providerName)) {
                providers.put(providerName, Network.Provider.getProvider(providerName));
            }
        }

        return new ArrayList<Provider>(providers.values());
    }

    @Inject
    public void setVpcElements(final List<VpcProvider> vpcElements) {
        this.vpcElements = vpcElements;
    }

    @Override
    @ActionEvent(eventType = EventTypes.EVENT_STATIC_ROUTE_CREATE, eventDescription = "Applying static route", async = true)
    public boolean applyStaticRoute(final long routeId) throws ResourceUnavailableException {
        final StaticRoute route = _staticRouteDao.findById(routeId);
        return applyStaticRoutesForVpc(route.getVpcId());
    }

    @Override
    public boolean isSrcNatIpRequired(long vpcOfferingId) {
        final Map<Network.Service, Set<Network.Provider>> vpcOffSvcProvidersMap = getVpcOffSvcProvidersMap(vpcOfferingId);
        return vpcOffSvcProvidersMap.get(Network.Service.SourceNat).contains(Network.Provider.VPCVirtualRouter);
    }

    /**
     * rollingRestartVpc performs restart of routers of a VPC by first
     * deploying a new VR and then destroying old VRs in rolling fashion. For
     * non-redundant VPC, it will re-program the new router as final step
     * otherwise deploys a backup router for the VPC.
     * @param vpc vpc to be restarted
     * @param context reservation context
     * @return returns true when the rolling restart succeeds
     * @throws ResourceUnavailableException
     * @throws ConcurrentOperationException
     * @throws InsufficientCapacityException
     */
    private boolean rollingRestartVpc(final Vpc vpc, final ReservationContext context) throws ResourceUnavailableException, ConcurrentOperationException, InsufficientCapacityException {
        if (!NetworkOrchestrationService.RollingRestartEnabled.value()) {
            if (shutdownVpc(vpc.getId())) {
                return startVpc(vpc.getId(), false);
            }
            logger.warn("Failed to shutdown vpc as a part of VPC " + vpc + " restart process");
            return false;
        }
        logger.debug("Performing rolling restart of routers of VPC " + vpc);
        _ntwkMgr.destroyExpendableRouters(routerDao.listByVpcId(vpc.getId()), context);

        final DeployDestination dest = new DeployDestination(_dcDao.findById(vpc.getZoneId()), null, null, null);
        final List<DomainRouterVO> oldRouters = routerDao.listByVpcId(vpc.getId());

        // Create a new router
        if (oldRouters.size() > 0) {
            vpc.setRollingRestart(true);
        }
        startVpc(vpc, dest, context);
        if (oldRouters.size() > 0) {
            vpc.setRollingRestart(false);
        }

        // For redundant vpc wait for 3*advert_int+skew_seconds for VRRP to kick in
        if (vpc.isRedundant() || (oldRouters.size() == 1 && oldRouters.get(0).getIsRedundantRouter())) {
            try {
                Thread.sleep(NetworkOrchestrationService.RVRHandoverTime);
            } catch (final InterruptedException ignored) {
            }
        }

        // Destroy old routers
        for (final DomainRouterVO oldRouter : oldRouters) {
            _routerService.stopRouter(oldRouter.getId(), true);
            _routerService.destroyRouter(oldRouter.getId(), context.getAccount(), context.getCaller().getId());
        }

        // Re-program VPC VR or add a new backup router for redundant VPC
        if (!startVpc(vpc, dest, context)) {
            logger.debug("Failed to re-program VPC router or deploy a new backup router for VPC" + vpc);
            return false;
        }

        return _ntwkMgr.areRoutersRunning(routerDao.listByVpcId(vpc.getId()));
    }

    private List<Long> filterChildSubDomains(final List<Long> domainIds) {
        List<Long> filteredDomainIds = new ArrayList<>();
        if (domainIds != null) {
            filteredDomainIds.addAll(domainIds);
        }
        if (filteredDomainIds.size() > 1) {
            for (int i = filteredDomainIds.size() - 1; i >= 1; i--) {
                long first = filteredDomainIds.get(i);
                for (int j = i - 1; j >= 0; j--) {
                    long second = filteredDomainIds.get(j);
                    if (domainDao.isChildDomain(filteredDomainIds.get(i), filteredDomainIds.get(j))) {
                        filteredDomainIds.remove(j);
                        i--;
                    }
                    if (domainDao.isChildDomain(filteredDomainIds.get(j), filteredDomainIds.get(i))) {
                        filteredDomainIds.remove(i);
                        break;
                    }
                }
            }
        }
        return filteredDomainIds;
    }
}<|MERGE_RESOLUTION|>--- conflicted
+++ resolved
@@ -63,11 +63,7 @@
 import org.apache.cloudstack.query.QueryService;
 import org.apache.commons.collections.CollectionUtils;
 import org.apache.commons.lang3.ObjectUtils;
-<<<<<<< HEAD
-=======
-import org.apache.log4j.Logger;
 import org.jetbrains.annotations.Nullable;
->>>>>>> ae10263b
 import org.springframework.beans.factory.annotation.Autowired;
 import org.springframework.beans.factory.annotation.Qualifier;
 
@@ -1301,14 +1297,10 @@
             updateMtuOfVpcNetwork(vpcToUpdate, vpc, mtu);
         }
 
-<<<<<<< HEAD
-        if (vpcDao.update(vpcId, vpc)) {
+        boolean restartRequired = checkAndUpdateRouterSourceNatIp(vpcToUpdate, sourceNatIp);
+
+        if (vpcDao.update(vpcId, vpc) || restartRequired) { // Note that the update may fail because nothing has changed, other than the sourcenat ip
             logger.debug("Updated VPC id=" + vpcId);
-=======
-        boolean restartRequired = checkAndUpdateRouterSourceNatIp(vpcToUpdate, sourceNatIp);
-
-        if (vpcDao.update(vpcId, vpc) || restartRequired) { // Note that the update may fail because nothing has changed, other than the sourcenat ip
-            s_logger.debug("Updated VPC id=" + vpcId);
             if (restartRequired) {
                 if (s_logger.isDebugEnabled()) {
                     s_logger.debug(String.format("restarting vpc %s/%s, due to changing sourcenat in Update VPC call", vpc.getName(), vpc.getUuid()));
@@ -1320,7 +1312,6 @@
                     s_logger.debug("no restart needed.");
                 }
             }
->>>>>>> ae10263b
             return vpcDao.findById(vpcId);
         } else {
             s_logger.error(String.format("failed to update vpc %s/%s",vpc.getName(), vpc.getUuid()));
