// Licensed to the Apache Software Foundation (ASF) under one
// or more contributor license agreements.  See the NOTICE file
// distributed with this work for additional information
// regarding copyright ownership.  The ASF licenses this file
// to you under the Apache License, Version 2.0 (the
// "License"); you may not use this file except in compliance
// with the License.  You may obtain a copy of the License at
//
//   http://www.apache.org/licenses/LICENSE-2.0
//
// Unless required by applicable law or agreed to in writing,
// software distributed under the License is distributed on an
// "AS IS" BASIS, WITHOUT WARRANTIES OR CONDITIONS OF ANY
// KIND, either express or implied.  See the License for the
// specific language governing permissions and limitations
// under the License.
package com.cloud.network.vpc;

import java.io.Serializable;
import java.util.ArrayList;
import java.util.Arrays;
import java.util.Collection;
import java.util.Collections;
import java.util.HashMap;
import java.util.HashSet;
import java.util.Iterator;
import java.util.List;
import java.util.ListIterator;
import java.util.Map;
import java.util.Map.Entry;
import java.util.Objects;
import java.util.Set;
import java.util.concurrent.ExecutionException;
import java.util.concurrent.ExecutorService;
import java.util.concurrent.Executors;
import java.util.concurrent.Future;
import java.util.concurrent.ScheduledExecutorService;
import java.util.concurrent.TimeUnit;

import com.cloud.event.UsageEventUtils;
import javax.annotation.PostConstruct;
import javax.inject.Inject;
import javax.naming.ConfigurationException;

<<<<<<< HEAD
import com.cloud.configuration.ConfigurationManager;
import com.cloud.dc.Vlan;
import com.cloud.network.dao.NsxProviderDao;
import com.cloud.network.element.NsxProviderVO;
import com.cloud.configuration.ConfigurationManagerImpl;
import com.cloud.dc.ASNumberVO;
import com.cloud.bgp.BGPService;
import com.cloud.dc.dao.ASNumberDao;
import com.google.common.collect.Sets;
=======
import com.cloud.resourcelimit.CheckedReservation;
>>>>>>> 075f9811
import org.apache.cloudstack.acl.ControlledEntity.ACLType;
import org.apache.cloudstack.alert.AlertService;
import org.apache.cloudstack.annotation.AnnotationService;
import org.apache.cloudstack.annotation.dao.AnnotationDao;
import org.apache.cloudstack.api.ApiConstants;
import org.apache.cloudstack.api.command.admin.vpc.CreatePrivateGatewayByAdminCmd;
import org.apache.cloudstack.api.command.admin.vpc.CreateVPCCmdByAdmin;
import org.apache.cloudstack.api.command.admin.vpc.CreateVPCOfferingCmd;
import org.apache.cloudstack.api.command.admin.vpc.UpdateVPCOfferingCmd;
import org.apache.cloudstack.api.command.user.vpc.CreatePrivateGatewayCmd;
import org.apache.cloudstack.api.command.user.vpc.CreateVPCCmd;
import org.apache.cloudstack.api.command.user.vpc.ListPrivateGatewaysCmd;
import org.apache.cloudstack.api.command.user.vpc.ListStaticRoutesCmd;
import org.apache.cloudstack.api.command.user.vpc.ListVPCOfferingsCmd;
import org.apache.cloudstack.api.command.user.vpc.ListVPCsCmd;
import org.apache.cloudstack.api.command.user.vpc.RestartVPCCmd;
import org.apache.cloudstack.api.command.user.vpc.UpdateVPCCmd;
import org.apache.cloudstack.context.CallContext;
import org.apache.cloudstack.engine.orchestration.service.NetworkOrchestrationService;
import org.apache.cloudstack.framework.config.dao.ConfigurationDao;
import org.apache.cloudstack.managed.context.ManagedContextRunnable;
import org.apache.cloudstack.network.Ipv4GuestSubnetNetworkMap;
import org.apache.cloudstack.network.RoutedIpv4Manager;
import org.apache.cloudstack.query.QueryService;
import org.apache.cloudstack.reservation.dao.ReservationDao;
import org.apache.commons.collections.CollectionUtils;
import org.apache.commons.lang3.EnumUtils;
import org.apache.commons.lang3.ObjectUtils;
import org.jetbrains.annotations.Nullable;
import org.springframework.beans.factory.annotation.Autowired;
import org.springframework.beans.factory.annotation.Qualifier;

import com.cloud.agent.api.Answer;
import com.cloud.agent.api.Command;
import com.cloud.agent.api.to.IpAddressTO;
import com.cloud.agent.manager.Commands;
import com.cloud.alert.AlertManager;
import com.cloud.api.query.dao.VpcOfferingJoinDao;
import com.cloud.api.query.vo.VpcOfferingJoinVO;
import com.cloud.configuration.Config;
import com.cloud.configuration.Resource.ResourceType;
import com.cloud.dc.DataCenter;
import com.cloud.dc.DataCenterVO;
import com.cloud.dc.Vlan.VlanType;
import com.cloud.dc.VlanVO;
import com.cloud.dc.dao.DataCenterDao;
import com.cloud.dc.dao.VlanDao;
import com.cloud.deploy.DeployDestination;
import com.cloud.domain.Domain;
import com.cloud.domain.dao.DomainDao;
import com.cloud.event.ActionEvent;
import com.cloud.event.EventTypes;
import com.cloud.exception.ConcurrentOperationException;
import com.cloud.exception.InsufficientAddressCapacityException;
import com.cloud.exception.InsufficientCapacityException;
import com.cloud.exception.InvalidParameterValueException;
import com.cloud.exception.NetworkRuleConflictException;
import com.cloud.exception.PermissionDeniedException;
import com.cloud.exception.ResourceAllocationException;
import com.cloud.exception.ResourceUnavailableException;
import com.cloud.hypervisor.Hypervisor.HypervisorType;
import com.cloud.network.IpAddress;
import com.cloud.network.IpAddressManager;
import com.cloud.network.Ipv6Service;
import com.cloud.network.Network;
import com.cloud.network.Network.Capability;
import com.cloud.network.Network.GuestType;
import com.cloud.network.Network.Provider;
import com.cloud.network.Network.Service;
import com.cloud.network.NetworkModel;
import com.cloud.network.NetworkService;
import com.cloud.network.Networks.BroadcastDomainType;
import com.cloud.network.Networks.TrafficType;
import com.cloud.network.PhysicalNetwork;
import com.cloud.network.addr.PublicIp;
import com.cloud.network.dao.FirewallRulesDao;
import com.cloud.network.dao.IPAddressDao;
import com.cloud.network.dao.IPAddressVO;
import com.cloud.network.dao.NetworkDao;
import com.cloud.network.dao.NetworkVO;
import com.cloud.network.element.NetworkElement;
import com.cloud.network.element.StaticNatServiceProvider;
import com.cloud.network.element.VpcProvider;
import com.cloud.network.router.CommandSetupHelper;
import com.cloud.network.router.NetworkHelper;
import com.cloud.network.router.VpcVirtualNetworkApplianceManager;
import com.cloud.network.vpc.VpcOffering.State;
import com.cloud.network.vpc.dao.NetworkACLDao;
import com.cloud.network.vpc.dao.PrivateIpDao;
import com.cloud.network.vpc.dao.StaticRouteDao;
import com.cloud.network.vpc.dao.VpcDao;
import com.cloud.network.vpc.dao.VpcGatewayDao;
import com.cloud.network.vpc.dao.VpcOfferingDao;
import com.cloud.network.vpc.dao.VpcOfferingDetailsDao;
import com.cloud.network.vpc.dao.VpcOfferingServiceMapDao;
import com.cloud.network.vpc.dao.VpcServiceMapDao;
import com.cloud.network.vpn.Site2SiteVpnManager;
import com.cloud.offering.NetworkOffering;
import com.cloud.offerings.NetworkOfferingServiceMapVO;
import com.cloud.offerings.NetworkOfferingVO;
import com.cloud.offerings.dao.NetworkOfferingDao;
import com.cloud.offerings.dao.NetworkOfferingServiceMapDao;
import com.cloud.org.Grouping;
import com.cloud.projects.Project.ListProjectResourcesCriteria;
import com.cloud.server.ResourceTag.ResourceObjectType;
import com.cloud.tags.ResourceTagVO;
import com.cloud.tags.dao.ResourceTagDao;
import com.cloud.user.Account;
import com.cloud.user.AccountManager;
import com.cloud.user.ResourceLimitService;
import com.cloud.user.User;
import com.cloud.utils.NumbersUtil;
import com.cloud.utils.Pair;
import com.cloud.utils.StringUtils;
import com.cloud.utils.Ternary;
import com.cloud.utils.component.ManagerBase;
import com.cloud.utils.concurrency.NamedThreadFactory;
import com.cloud.utils.db.DB;
import com.cloud.utils.db.EntityManager;
import com.cloud.utils.db.Filter;
import com.cloud.utils.db.GlobalLock;
import com.cloud.utils.db.JoinBuilder;
import com.cloud.utils.db.SearchBuilder;
import com.cloud.utils.db.SearchCriteria;
import com.cloud.utils.db.SearchCriteria.Op;
import com.cloud.utils.db.Transaction;
import com.cloud.utils.db.TransactionCallback;
import com.cloud.utils.db.TransactionCallbackNoReturn;
import com.cloud.utils.db.TransactionCallbackWithException;
import com.cloud.utils.db.TransactionStatus;
import com.cloud.utils.exception.CloudRuntimeException;
import com.cloud.utils.exception.ExceptionUtil;
import com.cloud.utils.net.NetUtils;
import com.cloud.vm.DomainRouterVO;
import com.cloud.vm.NicVO;
import com.cloud.vm.ReservationContext;
import com.cloud.vm.ReservationContextImpl;
import com.cloud.vm.VirtualMachine;
import com.cloud.vm.dao.DomainRouterDao;
import com.cloud.vm.dao.NicDao;

import static com.cloud.offering.NetworkOffering.RoutingMode.Dynamic;

public class VpcManagerImpl extends ManagerBase implements VpcManager, VpcProvisioningService, VpcService {

    public static final String SERVICE = "service";
    public static final String CAPABILITYTYPE = "capabilitytype";
    public static final String CAPABILITYVALUE = "capabilityvalue";
    public static final String TRUE_VALUE = "true";
    public static final String FALSE_VALUE = "false";

    @Inject
    EntityManager _entityMgr;
    @Inject
    VpcOfferingDao _vpcOffDao;
    @Inject
    VpcOfferingJoinDao vpcOfferingJoinDao;
    @Inject
    VpcOfferingDetailsDao vpcOfferingDetailsDao;
    @Inject
    VpcOfferingServiceMapDao _vpcOffSvcMapDao;
    @Inject
    VpcDao vpcDao;
    @Inject
    ConfigurationDao _configDao;
    @Inject
    AccountManager _accountMgr;
    @Inject
    NetworkDao _ntwkDao;
    @Inject
    NetworkOfferingDao networkOfferingDao;
    @Inject
    NetworkOrchestrationService _ntwkMgr;
    @Inject
    NetworkModel _ntwkModel;
    @Inject
    NetworkService _ntwkSvc;
    @Inject
    IPAddressDao _ipAddressDao;
    @Inject
    VpcGatewayDao _vpcGatewayDao;
    @Inject
    PrivateIpDao _privateIpDao;
    @Inject
    StaticRouteDao _staticRouteDao;
    @Inject
    NetworkOfferingServiceMapDao _ntwkOffServiceDao;
    @Inject
    VpcOfferingServiceMapDao _vpcOffServiceDao;
    @Inject
    ResourceTagDao _resourceTagDao;
    @Inject
    FirewallRulesDao _firewallDao;
    @Inject
    Site2SiteVpnManager _s2sVpnMgr;
    @Inject
    VlanDao _vlanDao = null;
    @Inject
    ResourceLimitService _resourceLimitMgr;
    @Inject
    ReservationDao reservationDao;
    @Inject
    VpcServiceMapDao _vpcSrvcDao;
    @Inject
    DataCenterDao _dcDao;
    @Inject
    NetworkACLDao _networkAclDao;
    @Inject
    NetworkACLManager _networkAclMgr;
    @Inject
    IpAddressManager _ipAddrMgr;
    @Inject
    VpcVirtualNetworkApplianceManager _routerService;
    @Inject
    DomainRouterDao routerDao;
    @Inject
    DomainDao domainDao;
    @Inject
    private AnnotationDao annotationDao;
    @Inject
    NetworkOfferingDao _networkOfferingDao;
    @Inject
    NicDao nicDao;
    @Inject
    AlertManager alertManager;
    @Inject
    CommandSetupHelper commandSetupHelper;
    @Autowired
    @Qualifier("networkHelper")
    protected NetworkHelper networkHelper;
    @Inject
    private BGPService bgpService;
    @Inject
    private ASNumberDao asNumberDao;
    @Inject
    private VpcPrivateGatewayTransactionCallable vpcTxCallable;
    @Inject
    private NsxProviderDao nsxProviderDao;
    @Inject
    RoutedIpv4Manager routedIpv4Manager;

    private final ScheduledExecutorService _executor = Executors.newScheduledThreadPool(1, new NamedThreadFactory("VpcChecker"));
    private List<VpcProvider> vpcElements = null;
    private final List<Service> nonSupportedServices = Arrays.asList(Service.SecurityGroup, Service.Firewall);
    private final List<Provider> supportedProviders = Arrays.asList(Provider.VPCVirtualRouter, Provider.NiciraNvp, Provider.InternalLbVm, Provider.Netscaler,
            Provider.JuniperContrailVpcRouter, Provider.Ovs, Provider.BigSwitchBcf, Provider.ConfigDrive, Provider.Nsx);

    int _cleanupInterval;
    int _maxNetworks;
    SearchBuilder<IPAddressVO> IpAddressSearch;

    protected final List<HypervisorType> hTypes = new ArrayList<HypervisorType>();

    @PostConstruct
    protected void setupSupportedVpcHypervisorsList() {
        hTypes.add(HypervisorType.XenServer);
        hTypes.add(HypervisorType.VMware);
        hTypes.add(HypervisorType.KVM);
        hTypes.add(HypervisorType.Simulator);
        hTypes.add(HypervisorType.LXC);
        hTypes.add(HypervisorType.Hyperv);
        hTypes.add(HypervisorType.Ovm3);
    }

    private void checkVpcDns(VpcOffering vpcOffering, String ip4Dns1, String ip4Dns2, String ip6Dns1, String ip6Dns2) {
        if (ObjectUtils.anyNotNull(ip4Dns1, ip4Dns2, ip6Dns1, ip6Dns2) && !areServicesSupportedByVpcOffering(vpcOffering.getId(), Service.Dns)) {
            throw new InvalidParameterValueException("DNS can not be specified for VPCs with offering that do not support DNS service");
        }
        if (!_vpcOffDao.isIpv6Supported(vpcOffering.getId()) && !org.apache.commons.lang3.StringUtils.isAllBlank(ip6Dns1, ip6Dns2)) {
            throw new InvalidParameterValueException("IPv6 DNS can be specified for IPv6 enabled VPC");
        }
        _ntwkModel.verifyIp4DnsPair(ip4Dns1, ip4Dns2);
        _ntwkModel.verifyIp6DnsPair(ip6Dns1, ip6Dns2);
    }

    @Override
    @DB
    public boolean configure(final String name, final Map<String, Object> params) throws ConfigurationException {
        // configure default vpc offering
        Transaction.execute(new TransactionCallbackNoReturn() {
            @Override
            public void doInTransactionWithoutResult(final TransactionStatus status) {

                if (_vpcOffDao.findByUniqueName(VpcOffering.defaultVPCOfferingName) == null) {
                    logger.debug("Creating default VPC offering " + VpcOffering.defaultVPCOfferingName);

                    final Map<Service, Set<Provider>> svcProviderMap = new HashMap<Service, Set<Provider>>();
                    final Set<Provider> defaultProviders = new HashSet<Provider>();
                    defaultProviders.add(Provider.VPCVirtualRouter);
                    for (final Service svc : getSupportedServices()) {
                        if (svc == Service.Lb) {
                            final Set<Provider> lbProviders = new HashSet<Provider>();
                            lbProviders.add(Provider.VPCVirtualRouter);
                            lbProviders.add(Provider.InternalLbVm);
                            svcProviderMap.put(svc, lbProviders);
                        } else {
                            svcProviderMap.put(svc, defaultProviders);
                        }
                    }
                    createVpcOffering(VpcOffering.defaultVPCOfferingName, VpcOffering.defaultVPCOfferingName, svcProviderMap,
                            true, State.Enabled, null, false,
                            false, false, false, null, null, false);
                }

                // configure default vpc offering with Netscaler as LB Provider
                if (_vpcOffDao.findByUniqueName(VpcOffering.defaultVPCNSOfferingName) == null) {
                    logger.debug("Creating default VPC offering with Netscaler as LB Provider" + VpcOffering.defaultVPCNSOfferingName);
                    final Map<Service, Set<Provider>> svcProviderMap = new HashMap<Service, Set<Provider>>();
                    final Set<Provider> defaultProviders = new HashSet<Provider>();
                    defaultProviders.add(Provider.VPCVirtualRouter);
                    for (final Service svc : getSupportedServices()) {
                        if (svc == Service.Lb) {
                            final Set<Provider> lbProviders = new HashSet<Provider>();
                            lbProviders.add(Provider.Netscaler);
                            lbProviders.add(Provider.InternalLbVm);
                            svcProviderMap.put(svc, lbProviders);
                        } else {
                            svcProviderMap.put(svc, defaultProviders);
                        }
                    }
                    createVpcOffering(VpcOffering.defaultVPCNSOfferingName, VpcOffering.defaultVPCNSOfferingName,
                            svcProviderMap, false, State.Enabled, null, false, false, false, false, null, null, false);

                }

                if (_vpcOffDao.findByUniqueName(VpcOffering.redundantVPCOfferingName) == null) {
                    logger.debug("Creating Redundant VPC offering " + VpcOffering.redundantVPCOfferingName);

                    final Map<Service, Set<Provider>> svcProviderMap = new HashMap<Service, Set<Provider>>();
                    final Set<Provider> defaultProviders = new HashSet<Provider>();
                    defaultProviders.add(Provider.VPCVirtualRouter);
                    for (final Service svc : getSupportedServices()) {
                        if (svc == Service.Lb) {
                            final Set<Provider> lbProviders = new HashSet<Provider>();
                            lbProviders.add(Provider.VPCVirtualRouter);
                            lbProviders.add(Provider.InternalLbVm);
                            svcProviderMap.put(svc, lbProviders);
                        } else {
                            svcProviderMap.put(svc, defaultProviders);
                        }
                    }
                    createVpcOffering(VpcOffering.redundantVPCOfferingName, VpcOffering.redundantVPCOfferingName, svcProviderMap, true, State.Enabled,
                            null, false, false, true, false, null, null, false);
                }

                // configure default vpc offering with NSX as network service provider in NAT mode
                if (_vpcOffDao.findByUniqueName(VpcOffering.DEFAULT_VPC_NAT_NSX_OFFERING_NAME) == null) {
                    logger.debug("Creating default VPC offering with NSX as network service provider" + VpcOffering.DEFAULT_VPC_NAT_NSX_OFFERING_NAME);
                    final Map<Service, Set<Provider>> svcProviderMap = new HashMap<Service, Set<Provider>>();
                    final Set<Provider> defaultProviders = Set.of(Provider.Nsx);
                    for (final Service svc : getSupportedServices()) {
                        if (List.of(Service.UserData, Service.Dhcp, Service.Dns).contains(svc)) {
                            final Set<Provider> userDataProvider = Set.of(Provider.VPCVirtualRouter);
                            svcProviderMap.put(svc, userDataProvider);
                        } else {
                            svcProviderMap.put(svc, defaultProviders);
                        }
                    }
                    createVpcOffering(VpcOffering.DEFAULT_VPC_NAT_NSX_OFFERING_NAME, VpcOffering.DEFAULT_VPC_NAT_NSX_OFFERING_NAME, svcProviderMap, false,
                            State.Enabled, null, false, false, false, true, NetworkOffering.NetworkMode.NATTED, null, false);

                }

                // configure default vpc offering with NSX as network service provider in Route mode
                if (_vpcOffDao.findByUniqueName(VpcOffering.DEFAULT_VPC_ROUTE_NSX_OFFERING_NAME) == null) {
                    logger.debug("Creating default VPC offering with NSX as network service provider" + VpcOffering.DEFAULT_VPC_ROUTE_NSX_OFFERING_NAME);
                    final Map<Service, Set<Provider>> svcProviderMap = new HashMap<>();
                    final Set<Provider> defaultProviders = Set.of(Provider.Nsx);
                    for (final Service svc : getSupportedServices()) {
                        if (List.of(Service.UserData, Service.Dhcp, Service.Dns).contains(svc)) {
                            final Set<Provider> userDataProvider = Set.of(Provider.VPCVirtualRouter);
                            svcProviderMap.put(svc, userDataProvider);
                        } else if (List.of(Service.SourceNat, Service.NetworkACL).contains(svc)){
                            svcProviderMap.put(svc, defaultProviders);
                        }
                    }
                    createVpcOffering(VpcOffering.DEFAULT_VPC_ROUTE_NSX_OFFERING_NAME, VpcOffering.DEFAULT_VPC_ROUTE_NSX_OFFERING_NAME, svcProviderMap, false,
                            State.Enabled, null, false, false, false, true, NetworkOffering.NetworkMode.ROUTED, null, false);

                }
            }
        });

        final Map<String, String> configs = _configDao.getConfiguration(params);
        final String value = configs.get(Config.VpcCleanupInterval.key());
        _cleanupInterval = NumbersUtil.parseInt(value, 60 * 60); // 1 hour

        final String maxNtwks = configs.get(Config.VpcMaxNetworks.key());
        _maxNetworks = NumbersUtil.parseInt(maxNtwks, 3); // max=3 is default

        IpAddressSearch = _ipAddressDao.createSearchBuilder();
        IpAddressSearch.and("accountId", IpAddressSearch.entity().getAllocatedToAccountId(), Op.EQ);
        IpAddressSearch.and("dataCenterId", IpAddressSearch.entity().getDataCenterId(), Op.EQ);
        IpAddressSearch.and("vpcId", IpAddressSearch.entity().getVpcId(), Op.EQ);
        IpAddressSearch.and("associatedWithNetworkId", IpAddressSearch.entity().getAssociatedWithNetworkId(), Op.EQ);
        final SearchBuilder<VlanVO> virtualNetworkVlanSB = _vlanDao.createSearchBuilder();
        virtualNetworkVlanSB.and("vlanType", virtualNetworkVlanSB.entity().getVlanType(), Op.EQ);
        IpAddressSearch
                .join("virtualNetworkVlanSB", virtualNetworkVlanSB, IpAddressSearch.entity().getVlanId(), virtualNetworkVlanSB.entity().getId(), JoinBuilder.JoinType.INNER);
        IpAddressSearch.done();

        return true;
    }

    @Override
    public boolean start() {
        _executor.scheduleAtFixedRate(new VpcCleanupTask(), _cleanupInterval, _cleanupInterval, TimeUnit.SECONDS);
        return true;
    }

    @Override
    public boolean stop() {
        return true;
    }

    @Override
    public List<? extends Network> getVpcNetworks(final long vpcId) {
        return _ntwkDao.listByVpc(vpcId);
    }

    @Override
    public VpcOffering getVpcOffering(final long vpcOffId) {
        return _vpcOffDao.findById(vpcOffId);
    }

    @Override
    @ActionEvent(eventType = EventTypes.EVENT_VPC_OFFERING_CREATE, eventDescription = "creating vpc offering", create = true)
    public VpcOffering createVpcOffering(CreateVPCOfferingCmd cmd) {
        final String vpcOfferingName = cmd.getVpcOfferingName();
        final String displayText = cmd.getDisplayText();
        final List<String> supportedServices = cmd.getSupportedServices();
        final Map<String, List<String>> serviceProviderList = cmd.getServiceProviders();
        final Map serviceCapabilityList = cmd.getServiceCapabilityList();
        final NetUtils.InternetProtocol internetProtocol = NetUtils.InternetProtocol.fromValue(cmd.getInternetProtocol());
        final Long serviceOfferingId = cmd.getServiceOfferingId();
        final List<Long> domainIds = cmd.getDomainIds();
        final List<Long> zoneIds = cmd.getZoneIds();
        final Boolean forNsx = cmd.isForNsx();
        final String networkModeStr = cmd.getNetworkMode();
        final boolean enable = cmd.getEnable();

        NetworkOffering.NetworkMode networkMode = null;
        if (networkModeStr != null) {
            if (!EnumUtils.isValidEnum(NetworkOffering.NetworkMode.class, networkModeStr)) {
                throw new InvalidParameterValueException("Invalid mode passed. Valid values: " + Arrays.toString(NetworkOffering.NetworkMode.values()));
            }
            networkMode = NetworkOffering.NetworkMode.valueOf(networkModeStr);
        }
        boolean specifyAsNumber = cmd.getSpecifyAsNumber();
        String routingModeString = cmd.getRoutingMode();

        // check if valid domain
        if (CollectionUtils.isNotEmpty(cmd.getDomainIds())) {
            for (final Long domainId: cmd.getDomainIds()) {
                if (domainDao.findById(domainId) == null) {
                    throw new InvalidParameterValueException("Please specify a valid domain id");
                }
            }
        }

        // check if valid zone
        if (CollectionUtils.isNotEmpty(cmd.getZoneIds())) {
            for (Long zoneId : cmd.getZoneIds()) {
                if (_dcDao.findById(zoneId) == null)
                    throw new InvalidParameterValueException("Please specify a valid zone id");
            }
        }

        if (serviceOfferingId != null) {
            _ntwkSvc.validateIfServiceOfferingIsActiveAndSystemVmTypeIsDomainRouter(serviceOfferingId);
        }

        NetworkOffering.RoutingMode routingMode = ConfigurationManagerImpl.verifyRoutingMode(routingModeString);

        if (specifyAsNumber && !forNsx) {
            String msg = "SpecifyAsNumber can only be true for VPC offerings for NSX";
            logger.error(msg);
            throw new InvalidParameterValueException(msg);
        }

        if (specifyAsNumber && Dynamic != routingMode) {
            String msg = "SpecifyAsNumber can only be true for Dynamic Route Mode network offerings";
            logger.error(msg);
            throw new InvalidParameterValueException(msg);
        }

        return createVpcOffering(vpcOfferingName, displayText, supportedServices,
                serviceProviderList, serviceCapabilityList, internetProtocol, serviceOfferingId, forNsx, networkMode,
                domainIds, zoneIds, (enable ? State.Enabled : State.Disabled), routingMode, specifyAsNumber);
    }

    @Override
    @ActionEvent(eventType = EventTypes.EVENT_VPC_OFFERING_CREATE, eventDescription = "creating vpc offering", create = true)
    public VpcOffering createVpcOffering(final String name, final String displayText, final List<String> supportedServices, final Map<String, List<String>> serviceProviders,
                                         final Map serviceCapabilityList, final NetUtils.InternetProtocol internetProtocol, final Long serviceOfferingId,
                                         final Boolean forNsx, final NetworkOffering.NetworkMode networkMode, List<Long> domainIds, List<Long> zoneIds, State state,
                                         NetworkOffering.RoutingMode routingMode, boolean specifyAsNumber) {

        if (!Ipv6Service.Ipv6OfferingCreationEnabled.value() && !(internetProtocol == null || NetUtils.InternetProtocol.IPv4.equals(internetProtocol))) {
            throw new InvalidParameterValueException(String.format("Configuration %s needs to be enabled for creating IPv6 supported VPC offering", Ipv6Service.Ipv6OfferingCreationEnabled.key()));
        }

        // Filter child domains when both parent and child domains are present
        List<Long> filteredDomainIds = filterChildSubDomains(domainIds);

        final Map<Network.Service, Set<Network.Provider>> svcProviderMap = new HashMap<Network.Service, Set<Network.Provider>>();
        final Set<Network.Provider> defaultProviders = new HashSet<Network.Provider>();
        defaultProviders.add(Provider.VPCVirtualRouter);
        // Just here for 4.1, replaced by commit 836ce6c1 in newer versions
        final Set<Network.Provider> sdnProviders = new HashSet<Network.Provider>();
        sdnProviders.add(Provider.NiciraNvp);
        sdnProviders.add(Provider.JuniperContrailVpcRouter);

        boolean sourceNatSvc = false;
        boolean firewallSvs = false;
        // populate the services first
        for (final String serviceName : supportedServices) {
            // validate if the service is supported
            final Service service = Network.Service.getService(serviceName);
            if (service == null || nonSupportedServices.contains(service)) {
                throw new InvalidParameterValueException("Service " + serviceName + " is not supported in VPC");
            }

            if (service == Service.Connectivity) {
                logger.debug("Applying Connectivity workaround, setting provider to NiciraNvp");
                svcProviderMap.put(service, sdnProviders);
            } else {
                svcProviderMap.put(service, defaultProviders);
            }
            if (service == Service.NetworkACL) {
                firewallSvs = true;
            }

            if (service == Service.SourceNat) {
                sourceNatSvc = true;
            }
        }

        if (!NetworkOffering.NetworkMode.ROUTED.equals(networkMode) && !sourceNatSvc) {
            logger.debug("Automatically adding source nat service to the list of VPC services");
            svcProviderMap.put(Service.SourceNat, defaultProviders);
        }

        if (!firewallSvs) {
            logger.debug("Automatically adding network ACL service to the list of VPC services");
            svcProviderMap.put(Service.NetworkACL, defaultProviders);
        }

        if (serviceProviders != null) {
            for (final Entry<String, List<String>> serviceEntry : serviceProviders.entrySet()) {
                final Network.Service service = Network.Service.getService(serviceEntry.getKey());
                if (svcProviderMap.containsKey(service)) {
                    final Set<Provider> providers = new HashSet<Provider>();
                    for (final String prvNameStr : serviceEntry.getValue()) {
                        // check if provider is supported
                        final Network.Provider provider = Network.Provider.getProvider(prvNameStr);
                        if (provider == null) {
                            throw new InvalidParameterValueException("Invalid service provider: " + prvNameStr);
                        }
                        if (NetworkOffering.NetworkMode.ROUTED.equals(networkMode)
                                && Arrays.asList(Service.SourceNat, Service.StaticNat, Service.Lb, Service.PortForwarding, Service.Vpn).contains(service)
                                && Provider.VPCVirtualRouter.equals(provider)) {
                            throw new InvalidParameterValueException("SourceNat/StaticNat/Lb/PortForwarding/Vpn service are not supported by VPC in ROUTED mode");
                        }

                        providers.add(provider);
                    }
                    svcProviderMap.put(service, providers);
                } else {
                    throw new InvalidParameterValueException("Service " + serviceEntry.getKey() + " is not enabled for the network " + "offering, can't add a provider to it");
                }
            }
        }

        // add gateway provider (if sourceNat provider is enabled)
        final Set<Provider> sourceNatServiceProviders = svcProviderMap.get(Service.SourceNat);
        Service redundantRouterService = Service.SourceNat;
        if (CollectionUtils.isNotEmpty(sourceNatServiceProviders)) {
            svcProviderMap.put(Service.Gateway, sourceNatServiceProviders);
        } else if (NetworkOffering.NetworkMode.ROUTED.equals(networkMode)) {
            svcProviderMap.put(Service.Gateway, Sets.newHashSet(Provider.VPCVirtualRouter));
            redundantRouterService = Service.Gateway;
        }

        validateConnectivtyServiceCapabilities(svcProviderMap.get(Service.Connectivity), serviceCapabilityList);

        final boolean supportsDistributedRouter = isVpcOfferingSupportsDistributedRouter(serviceCapabilityList);
        final boolean offersRegionLevelVPC = isVpcOfferingForRegionLevelVpc(serviceCapabilityList);
        final boolean redundantRouter = isVpcOfferingRedundantRouter(serviceCapabilityList, redundantRouterService);
        final VpcOfferingVO offering = createVpcOffering(name, displayText, svcProviderMap, false, state, serviceOfferingId, supportsDistributedRouter, offersRegionLevelVPC,
                redundantRouter, forNsx, networkMode, routingMode, specifyAsNumber);

        if (offering != null) {
            List<VpcOfferingDetailsVO> detailsVO = new ArrayList<>();
            for (Long domainId : filteredDomainIds) {
                detailsVO.add(new VpcOfferingDetailsVO(offering.getId(), ApiConstants.DOMAIN_ID, String.valueOf(domainId), false));
            }
            if (CollectionUtils.isNotEmpty(zoneIds)) {
                for (Long zoneId : zoneIds) {
                    detailsVO.add(new VpcOfferingDetailsVO(offering.getId(), ApiConstants.ZONE_ID, String.valueOf(zoneId), false));
                }
            }
            if (internetProtocol != null) {
                detailsVO.add(new VpcOfferingDetailsVO(offering.getId(), ApiConstants.INTERNET_PROTOCOL, String.valueOf(internetProtocol), true));
            }
            if (!detailsVO.isEmpty()) {
                vpcOfferingDetailsDao.saveDetails(detailsVO);
            }
        }
        CallContext.current().setEventDetails(" Id: " + offering.getId() + " Name: " + name);
        CallContext.current().putContextParameter(VpcOffering.class, offering.getUuid());

        return offering;
    }

    @DB
    protected VpcOfferingVO createVpcOffering(final String name, final String displayText, final Map<Network.Service, Set<Network.Provider>> svcProviderMap,
                                              final boolean isDefault, final State state, final Long serviceOfferingId, final boolean supportsDistributedRouter, final boolean offersRegionLevelVPC,
                                              final boolean redundantRouter, Boolean forNsx, NetworkOffering.NetworkMode networkMode, NetworkOffering.RoutingMode routingMode, boolean specifyAsNumber) {

        return Transaction.execute(new TransactionCallback<VpcOfferingVO>() {
            @Override
            public VpcOfferingVO doInTransaction(final TransactionStatus status) {
                // create vpc offering object
                VpcOfferingVO offering = new VpcOfferingVO(name, displayText, isDefault, serviceOfferingId, supportsDistributedRouter, offersRegionLevelVPC, redundantRouter);

                if (state != null) {
                    offering.setState(state);
                }
                offering.setForNsx(forNsx);
                offering.setNetworkMode(networkMode);
                offering.setSpecifyAsNumber(specifyAsNumber);
                if (Objects.nonNull(routingMode)) {
                    offering.setRoutingMode(routingMode);
                }

                logger.debug("Adding vpc offering " + offering);
                offering = _vpcOffDao.persist(offering);
                // populate services and providers
                if (svcProviderMap != null) {
                    for (final Network.Service service : svcProviderMap.keySet()) {
                        final Set<Provider> providers = svcProviderMap.get(service);
                        if (providers != null && !providers.isEmpty()) {
                            for (final Network.Provider provider : providers) {
                                final VpcOfferingServiceMapVO offService = new VpcOfferingServiceMapVO(offering.getId(), service, provider);
                                _vpcOffSvcMapDao.persist(offService);
                                logger.trace("Added service for the vpc offering: " + offService + " with provider " + provider.getName());
                            }
                        } else {
                            throw new InvalidParameterValueException("Provider is missing for the VPC offering service " + service.getName());
                        }
                    }
                }

                return offering;
            }
        });
    }

    protected void checkCapabilityPerServiceProvider(final Set<Provider> providers, final Capability capability, final Service service) {
        // TODO Shouldn't it fail it there are no providers?
        if (providers != null) {
            for (final Provider provider : providers) {
                final NetworkElement element = _ntwkModel.getElementImplementingProvider(provider.getName());
                final Map<Service, Map<Capability, String>> capabilities = element.getCapabilities();
                if (capabilities != null && !capabilities.isEmpty()) {
                    final Map<Capability, String> connectivityCapabilities = capabilities.get(service);
                    if (connectivityCapabilities == null || connectivityCapabilities != null && !connectivityCapabilities.keySet().contains(capability)) {
                        throw new InvalidParameterValueException(String.format("Provider %s does not support %s  capability.", provider.getName(), capability.getName()));
                    }
                }
            }
        }
    }

    private void validateConnectivtyServiceCapabilities(final Set<Provider> providers, final Map serviceCapabilitystList) {
        if (serviceCapabilitystList != null && !serviceCapabilitystList.isEmpty()) {
            final Collection serviceCapabilityCollection = serviceCapabilitystList.values();
            final Iterator iter = serviceCapabilityCollection.iterator();

            while (iter.hasNext()) {
                final HashMap<String, String> svcCapabilityMap = (HashMap<String, String>) iter.next();
                Capability capability = null;
                final String svc = svcCapabilityMap.get(SERVICE);
                final String capabilityName = svcCapabilityMap.get(CAPABILITYTYPE);
                final String capabilityValue = svcCapabilityMap.get(CAPABILITYVALUE);
                if (capabilityName != null) {
                    capability = Capability.getCapability(capabilityName);
                }

                if (capability == null || capabilityValue == null) {
                    throw new InvalidParameterValueException("Invalid capability:" + capabilityName + " capability value:" + capabilityValue);
                }
                final Service usedService = Service.getService(svc);

                checkCapabilityPerServiceProvider(providers, capability, usedService);

                if (!capabilityValue.equalsIgnoreCase(TRUE_VALUE) && !capabilityValue.equalsIgnoreCase(FALSE_VALUE)) {
                    throw new InvalidParameterValueException("Invalid Capability value:" + capabilityValue + " specified.");
                }
            }
        }
    }

    private boolean findCapabilityForService(final Map serviceCapabilitystList, final Capability capability, final Service service) {
        boolean foundCapability = false;
        if (serviceCapabilitystList != null && !serviceCapabilitystList.isEmpty()) {
            final Iterator iter = serviceCapabilitystList.values().iterator();
            while (iter.hasNext()) {
                final HashMap<String, String> currentCapabilityMap = (HashMap<String, String>) iter.next();
                final String currentCapabilityService = currentCapabilityMap.get(SERVICE);
                final String currentCapabilityName = currentCapabilityMap.get(CAPABILITYTYPE);
                final String currentCapabilityValue = currentCapabilityMap.get(CAPABILITYVALUE);

                if (currentCapabilityName == null || currentCapabilityService == null || currentCapabilityValue == null) {
                    throw new InvalidParameterValueException(String.format("Invalid capability with name %s, value %s and service %s", currentCapabilityName,
                            currentCapabilityValue, currentCapabilityService));
                }

                if (currentCapabilityName.equalsIgnoreCase(capability.getName())) {
                    foundCapability = currentCapabilityValue.equalsIgnoreCase(TRUE_VALUE);

                    if (!currentCapabilityService.equalsIgnoreCase(service.getName())) {
                        throw new InvalidParameterValueException(String.format("Invalid Service: %s specified. Capability %s can be specified only for service %s",
                                currentCapabilityService, service.getName(), currentCapabilityName));
                    }

                    break;
                }
            }
        }
        return foundCapability;
    }

    private boolean isVpcOfferingForRegionLevelVpc(final Map serviceCapabilitystList) {
        return findCapabilityForService(serviceCapabilitystList, Capability.RegionLevelVpc, Service.Connectivity);
    }

    private boolean isVpcOfferingSupportsDistributedRouter(final Map serviceCapabilitystList) {
        return findCapabilityForService(serviceCapabilitystList, Capability.DistributedRouter, Service.Connectivity);
    }

    private boolean isVpcOfferingRedundantRouter(final Map serviceCapabilitystList, Service redundantRouterService) {
        return findCapabilityForService(serviceCapabilitystList, Capability.RedundantRouter, redundantRouterService);
    }

    @Override
    public Vpc getActiveVpc(final long vpcId) {
        return vpcDao.getActiveVpcById(vpcId);
    }

    @Override
    public Map<Service, Set<Provider>> getVpcOffSvcProvidersMap(final long vpcOffId) {
        final Map<Service, Set<Provider>> serviceProviderMap = new HashMap<Service, Set<Provider>>();
        final List<VpcOfferingServiceMapVO> map = _vpcOffSvcMapDao.listByVpcOffId(vpcOffId);

        for (final VpcOfferingServiceMapVO instance : map) {
            final Service service = Service.getService(instance.getService());
            Set<Provider> providers;
            providers = serviceProviderMap.get(service);
            if (providers == null) {
                providers = new HashSet<Provider>();
            }
            providers.add(Provider.getProvider(instance.getProvider()));
            serviceProviderMap.put(service, providers);
        }

        return serviceProviderMap;
    }

    private void verifyDomainId(Long domainId, Account caller) {
        if (domainId == null) {
            return;
        }
        Domain domain = _entityMgr.findById(Domain.class, domainId);
        if (domain == null) {
            throw new InvalidParameterValueException("Unable to find the domain by id=" + domainId);
        }
        if (!domainDao.isChildDomain(caller.getDomainId(), domainId)) {
            throw new InvalidParameterValueException(String.format("Unable to list VPC offerings for domain: %s as caller does not have access for it", domain.getUuid()));
        }
    }

    @Override
    public Pair<List<? extends VpcOffering>, Integer> listVpcOfferings(ListVPCOfferingsCmd cmd) {
        Account caller = CallContext.current().getCallingAccount();
        final Long id = cmd.getId();
        final String name = cmd.getVpcOffName();
        final String displayText = cmd.getDisplayText();
        final List<String> supportedServicesStr = cmd.getSupportedServices();
        final Boolean isDefault = cmd.getIsDefault();
        final String keyword = cmd.getKeyword();
        final String state = cmd.getState();
        final Long startIndex = cmd.getStartIndex();
        final Long pageSizeVal = cmd.getPageSizeVal();
        final Long domainId = cmd.getDomainId();
        final Long zoneId = cmd.getZoneId();
        final Filter searchFilter = new Filter(VpcOfferingJoinVO.class, "sortKey", QueryService.SortKeyAscending.value(), null, null);
        searchFilter.addOrderBy(VpcOfferingJoinVO.class, "id", true);
        final SearchCriteria<VpcOfferingJoinVO> sc = vpcOfferingJoinDao.createSearchCriteria();

        verifyDomainId(domainId, caller);

        if (keyword != null) {
            final SearchCriteria<VpcOfferingJoinVO> ssc = vpcOfferingJoinDao.createSearchCriteria();
            ssc.addOr("displayText", SearchCriteria.Op.LIKE, "%" + keyword + "%");
            ssc.addOr("name", SearchCriteria.Op.LIKE, "%" + keyword + "%");

            sc.addAnd("name", SearchCriteria.Op.SC, ssc);
        }

        if (name != null) {
            sc.addAnd("name", SearchCriteria.Op.LIKE, "%" + name + "%");
        }

        if (displayText != null) {
            sc.addAnd("displayText", SearchCriteria.Op.LIKE, "%" + displayText + "%");
        }

        if (isDefault != null) {
            sc.addAnd("isDefault", SearchCriteria.Op.EQ, isDefault);
        }

        if (state != null) {
            sc.addAnd("state", SearchCriteria.Op.EQ, state);
        }

        if (id != null) {
            sc.addAnd("id", SearchCriteria.Op.EQ, id);
        }

        if (zoneId != null) {
            SearchBuilder<VpcOfferingJoinVO> sb = vpcOfferingJoinDao.createSearchBuilder();
            sb.and("zoneId", sb.entity().getZoneId(), Op.FIND_IN_SET);
            sb.or("zId", sb.entity().getZoneId(), Op.NULL);
            sb.done();
            SearchCriteria<VpcOfferingJoinVO> zoneSC = sb.create();
            zoneSC.setParameters("zoneId", String.valueOf(zoneId));
            sc.addAnd("zoneId", SearchCriteria.Op.SC, zoneSC);
        }

        final List<VpcOfferingJoinVO> offerings = vpcOfferingJoinDao.search(sc, searchFilter);

        // Remove offerings that are not associated with caller's domain or domainId passed
        if ((!Account.Type.ADMIN.equals(caller.getType()) || domainId != null) && CollectionUtils.isNotEmpty(offerings)) {
            ListIterator<VpcOfferingJoinVO> it = offerings.listIterator();
            while (it.hasNext()) {
                VpcOfferingJoinVO offering = it.next();
                if (org.apache.commons.lang3.StringUtils.isEmpty(offering.getDomainId())) {
                    continue;
                }
                if (!domainDao.domainIdListContainsAccessibleDomain(offering.getDomainId(), caller, domainId)) {
                    it.remove();
                }
            }
        }
        // filter by supported services
        final boolean listBySupportedServices = supportedServicesStr != null && !supportedServicesStr.isEmpty() && !offerings.isEmpty();

        if (listBySupportedServices) {
            final List<VpcOfferingJoinVO> supportedOfferings = new ArrayList<>();
            Service[] supportedServices = null;

            if (listBySupportedServices) {
                supportedServices = new Service[supportedServicesStr.size()];
                int i = 0;
                for (final String supportedServiceStr : supportedServicesStr) {
                    final Service service = Service.getService(supportedServiceStr);
                    if (service == null) {
                        throw new InvalidParameterValueException("Invalid service specified " + supportedServiceStr);
                    } else {
                        supportedServices[i] = service;
                    }
                    i++;
                }
            }

            for (final VpcOfferingJoinVO offering : offerings) {
                if (areServicesSupportedByVpcOffering(offering.getId(), supportedServices)) {
                    supportedOfferings.add(offering);
                }
            }

            final List<? extends VpcOffering> wPagination = StringUtils.applyPagination(supportedOfferings, startIndex, pageSizeVal);
            if (wPagination != null) {
                return new Pair<>(wPagination, supportedOfferings.size());
            }
            return new Pair<List<? extends VpcOffering>, Integer>(supportedOfferings, supportedOfferings.size());
        } else {
            final List<? extends VpcOffering> wPagination = StringUtils.applyPagination(offerings, startIndex, pageSizeVal);
            if (wPagination != null) {
                return new Pair<>(wPagination, offerings.size());
            }
            return new Pair<List<? extends VpcOffering>, Integer>(offerings, offerings.size());
        }
    }

    protected boolean areServicesSupportedByVpcOffering(final long vpcOffId, final Service... services) {
        return _vpcOffSvcMapDao.areServicesSupportedByVpcOffering(vpcOffId, services);
    }

    @Override
    @ActionEvent(eventType = EventTypes.EVENT_VPC_OFFERING_DELETE, eventDescription = "deleting vpc offering")
    public boolean deleteVpcOffering(final long offId) {
        CallContext.current().setEventDetails(" Id: " + offId);

        // Verify vpc offering id
        final VpcOfferingVO offering = _vpcOffDao.findById(offId);
        if (offering == null) {
            throw new InvalidParameterValueException("unable to find vpc offering " + offId);
        }

        // Don't allow to delete default vpc offerings
        if (offering.isDefault() == true) {
            throw new InvalidParameterValueException("Default network offering can't be deleted");
        }

        // don't allow to delete vpc offering if it's in use by existing vpcs
        // (the offering can be disabled though)
        final int vpcCount = vpcDao.getVpcCountByOfferingId(offId);
        if (vpcCount > 0) {
            throw new InvalidParameterValueException("Can't delete vpc offering " + offId + " as its used by " + vpcCount + " vpcs. "
                    + "To make the network offering unavailable, disable it");
        }

        if (_vpcOffDao.remove(offId)) {
            return true;
        } else {
            return false;
        }
    }

    @Override
    @ActionEvent(eventType = EventTypes.EVENT_VPC_OFFERING_UPDATE, eventDescription = "updating vpc offering")
    public VpcOffering updateVpcOffering(long vpcOffId, String vpcOfferingName, String displayText, String state) {
        return updateVpcOfferingInternal(vpcOffId, vpcOfferingName, displayText, state, null, null, null);
    }

    @Override
    @ActionEvent(eventType = EventTypes.EVENT_VPC_OFFERING_UPDATE, eventDescription = "updating vpc offering")
    public VpcOffering updateVpcOffering(final UpdateVPCOfferingCmd cmd) {
        final Long offeringId = cmd.getId();
        final String vpcOfferingName = cmd.getVpcOfferingName();
        final String displayText = cmd.getDisplayText();
        final String state = cmd.getState();
        final List<Long> domainIds = cmd.getDomainIds();
        final List<Long> zoneIds = cmd.getZoneIds();
        final Integer sortKey = cmd.getSortKey();

        // check if valid domain
        if (CollectionUtils.isNotEmpty(domainIds)) {
            for (final Long domainId: domainIds) {
                if (domainDao.findById(domainId) == null) {
                    throw new InvalidParameterValueException("Please specify a valid domain id");
                }
            }
        }

        // check if valid zone
        if (CollectionUtils.isNotEmpty(zoneIds)) {
            for (Long zoneId : zoneIds) {
                if (_dcDao.findById(zoneId) == null)
                    throw new InvalidParameterValueException("Please specify a valid zone id");
            }
        }

        return updateVpcOfferingInternal(offeringId, vpcOfferingName, displayText, state, sortKey, domainIds, zoneIds);
    }

    private VpcOffering updateVpcOfferingInternal(long vpcOffId, String vpcOfferingName, String displayText, String state, Integer sortKey, final List<Long> domainIds, final List<Long> zoneIds) {
        CallContext.current().setEventDetails(" Id: " + vpcOffId);

        // Verify input parameters
        final VpcOfferingVO offeringToUpdate = _vpcOffDao.findById(vpcOffId);
        if (offeringToUpdate == null) {
            throw new InvalidParameterValueException("Unable to find vpc offering " + vpcOffId);
        }

        List<Long> existingDomainIds = vpcOfferingDetailsDao.findDomainIds(vpcOffId);
        Collections.sort(existingDomainIds);

        List<Long> existingZoneIds = vpcOfferingDetailsDao.findZoneIds(vpcOffId);
        Collections.sort(existingZoneIds);


        // Filter child domains when both parent and child domains are present
        List<Long> filteredDomainIds = filterChildSubDomains(domainIds);
        Collections.sort(filteredDomainIds);

        List<Long> filteredZoneIds = new ArrayList<>();
        if (CollectionUtils.isNotEmpty(zoneIds)) {
            filteredZoneIds.addAll(zoneIds);
        }
        Collections.sort(filteredZoneIds);

        final boolean updateNeeded = vpcOfferingName != null || displayText != null || state != null || sortKey != null;

        final VpcOfferingVO offering = _vpcOffDao.createForUpdate(vpcOffId);

        if (updateNeeded) {
            if (vpcOfferingName != null) {
                offering.setName(vpcOfferingName);
            }
            if (displayText != null) {
                offering.setDisplayText(displayText);
            }
            if (state != null) {
                boolean validState = false;
                for (final VpcOffering.State st : VpcOffering.State.values()) {
                    if (st.name().equalsIgnoreCase(state)) {
                        validState = true;
                        offering.setState(st);
                    }
                }
                if (!validState) {
                    throw new InvalidParameterValueException("Incorrect state value: " + state);
                }
            }
            if (sortKey != null) {
                offering.setSortKey(sortKey);
            }

            if (!_vpcOffDao.update(vpcOffId, offering)) {
                return  null;
            }
        }
        List<VpcOfferingDetailsVO> detailsVO = new ArrayList<>();
        if(!filteredDomainIds.equals(existingDomainIds) || !filteredZoneIds.equals(existingZoneIds)) {
            SearchBuilder<VpcOfferingDetailsVO> sb = vpcOfferingDetailsDao.createSearchBuilder();
            sb.and("offeringId", sb.entity().getResourceId(), SearchCriteria.Op.EQ);
            sb.and("detailName", sb.entity().getName(), SearchCriteria.Op.EQ);
            sb.done();
            SearchCriteria<VpcOfferingDetailsVO> sc = sb.create();
            sc.setParameters("offeringId", String.valueOf(vpcOffId));
            if(!filteredDomainIds.equals(existingDomainIds)) {
                sc.setParameters("detailName", ApiConstants.DOMAIN_ID);
                vpcOfferingDetailsDao.remove(sc);
                for (Long domainId : filteredDomainIds) {
                    detailsVO.add(new VpcOfferingDetailsVO(vpcOffId, ApiConstants.DOMAIN_ID, String.valueOf(domainId), false));
                }
            }
            if(!filteredZoneIds.equals(existingZoneIds)) {
                sc.setParameters("detailName", ApiConstants.ZONE_ID);
                vpcOfferingDetailsDao.remove(sc);
                for (Long zoneId : filteredZoneIds) {
                    detailsVO.add(new VpcOfferingDetailsVO(vpcOffId, ApiConstants.ZONE_ID, String.valueOf(zoneId), false));
                }
            }
        }
        if (!detailsVO.isEmpty()) {
            for (VpcOfferingDetailsVO detailVO : detailsVO) {
                vpcOfferingDetailsDao.persist(detailVO);
            }
        }
        logger.debug("Updated VPC offeirng id=" + vpcOffId);
        return _vpcOffDao.findById(vpcOffId);
    }

    @Override
    public List<Long> getVpcOfferingDomains(Long vpcOfferingId) {
        final VpcOffering offeringHandle = _entityMgr.findById(VpcOffering.class, vpcOfferingId);
        if (offeringHandle == null) {
            throw new InvalidParameterValueException("Unable to find VPC offering " + vpcOfferingId);
        }
        return vpcOfferingDetailsDao.findDomainIds(vpcOfferingId);
    }

    @Override
    public List<Long> getVpcOfferingZones(Long vpcOfferingId) {
        final VpcOffering offeringHandle = _entityMgr.findById(VpcOffering.class, vpcOfferingId);
        if (offeringHandle == null) {
            throw new InvalidParameterValueException("Unable to find VPC offering " + vpcOfferingId);
        }
        return vpcOfferingDetailsDao.findZoneIds(vpcOfferingId);
    }

    @Override
    @ActionEvent(eventType = EventTypes.EVENT_VPC_CREATE, eventDescription = "creating vpc", create = true)
    public Vpc createVpc(final long zoneId, final long vpcOffId, final long vpcOwnerId, final String vpcName, final String displayText, final String cidr, String networkDomain,
                         final String ip4Dns1, final String ip4Dns2, final String ip6Dns1, final String ip6Dns2, final Boolean displayVpc, Integer publicMtu,
                         final Integer cidrSize, final Long asNumber, final List<Long> bgpPeerIds) throws ResourceAllocationException {
        final Account caller = CallContext.current().getCallingAccount();
        final Account owner = _accountMgr.getAccount(vpcOwnerId);

        // Verify that caller can perform actions in behalf of vpc owner
        _accountMgr.checkAccess(caller, null, false, owner);

        // check resource limit
        _resourceLimitMgr.checkResourceLimit(owner, ResourceType.vpc);

        // Validate zone
        final DataCenter zone = _dcDao.findById(zoneId);
        if (zone == null) {
            throw new InvalidParameterValueException("Can't find zone by id specified");
        }

        // Validate vpc offering
        final VpcOfferingVO vpcOff = _vpcOffDao.findById(vpcOffId);
        _accountMgr.checkAccess(owner, vpcOff, zone);
        if (vpcOff == null || vpcOff.getState() != State.Enabled) {
            final InvalidParameterValueException ex = new InvalidParameterValueException("Unable to find vpc offering in " + State.Enabled + " state by specified id");
            if (vpcOff == null) {
                ex.addProxyObject(String.valueOf(vpcOffId), "vpcOfferingId");
            } else {
                ex.addProxyObject(vpcOff.getUuid(), "vpcOfferingId");
            }
            throw ex;
        }

        if (NetworkOffering.RoutingMode.Dynamic.equals(vpcOff.getRoutingMode()) && vpcOff.isSpecifyAsNumber() && asNumber == null) {
            throw new InvalidParameterValueException("AS number is required for the VPC but not passed.");
        }

        // Validate VPC cidr/cidrsize
        validateVpcCidrSize(caller, owner.getAccountId(), vpcOff, cidr, cidrSize);

        // Validate BGP peers
        if (CollectionUtils.isNotEmpty(bgpPeerIds)) {
            if (!routedIpv4Manager.isDynamicRoutedVpc(vpcOff)) {
                throw new InvalidParameterValueException("The VPC offering does not support Dynamic routing");
            }
            routedIpv4Manager.validateBgpPeers(owner, zone.getId(), bgpPeerIds);
        }

        final boolean isRegionLevelVpcOff = vpcOff.isOffersRegionLevelVPC();
        if (isRegionLevelVpcOff && networkDomain == null) {
            throw new InvalidParameterValueException("Network domain must be specified for region level VPC");
        }

        if (Grouping.AllocationState.Disabled == zone.getAllocationState() && !_accountMgr.isRootAdmin(caller.getId())) {
            // See DataCenterVO.java
            final PermissionDeniedException ex = new PermissionDeniedException("Cannot perform this operation since specified Zone is currently disabled");
            ex.addProxyObject(zone.getUuid(), "zoneId");
            throw ex;
        }

        if (networkDomain == null) {
            // 1) Get networkDomain from the corresponding account
            networkDomain = _ntwkModel.getAccountNetworkDomain(owner.getId(), zoneId);

            // 2) If null, generate networkDomain using domain suffix from the
            // global config variables
            if (networkDomain == null) {
                networkDomain = "cs" + Long.toHexString(owner.getId()) + NetworkOrchestrationService.GuestDomainSuffix.valueIn(zoneId);
            }
        }

        if (publicMtu > NetworkService.VRPublicInterfaceMtu.valueIn(zoneId)) {
            String subject = "Incorrect MTU configured on network for public interfaces of the VPC VR";
            String message = String.format("Configured MTU for network VR's public interfaces exceeds the upper limit " +
                            "enforced by zone level setting: %s. VR's public interfaces can be configured with a maximum MTU of %s", NetworkService.VRPublicInterfaceMtu.key(),
                    NetworkService.VRPublicInterfaceMtu.valueIn(zoneId));
            logger.warn(message);
            alertManager.sendAlert(AlertService.AlertType.ALERT_TYPE_VR_PUBLIC_IFACE_MTU, zoneId, null, subject, message);
            publicMtu = NetworkService.VRPublicInterfaceMtu.valueIn(zoneId);
        } else if (publicMtu < NetworkService.MINIMUM_MTU) {
            String subject = "Incorrect MTU configured on network for public interfaces of the VPC VR";
            String message = String.format("Configured MTU for network VR's public interfaces is lesser than the supported minim MTU of %s", NetworkService.MINIMUM_MTU);
            logger.warn(message);
            alertManager.sendAlert(AlertService.AlertType.ALERT_TYPE_VR_PUBLIC_IFACE_MTU, zoneId, null, subject, message);
            publicMtu = NetworkService.MINIMUM_MTU;
        }

        checkVpcDns(vpcOff, ip4Dns1, ip4Dns2, ip6Dns1, ip6Dns2);

        // validate network domain
        if (!NetUtils.verifyDomainName(networkDomain)) {
            throw new InvalidParameterValueException("Invalid network domain. Total length shouldn't exceed 190 chars. Each domain "
                    + "label must be between 1 and 63 characters long, can contain ASCII letters 'a' through 'z', " + "the digits '0' through '9', "
                    + "and the hyphen ('-'); can't start or end with \"-\"");
        }

        final boolean useDistributedRouter = vpcOff.isSupportsDistributedRouter();
        final VpcVO vpc = new VpcVO(zoneId, vpcName, displayText, owner.getId(), owner.getDomainId(), vpcOffId, cidr, networkDomain, useDistributedRouter, isRegionLevelVpcOff,
                vpcOff.isRedundantRouter(), ip4Dns1, ip4Dns2, ip6Dns1, ip6Dns2);
        vpc.setPublicMtu(publicMtu);
        vpc.setDisplay(Boolean.TRUE.equals(displayVpc));

        if (vpc.getCidr() == null && cidrSize != null) {
            // Allocate a CIDR for VPC
            Ipv4GuestSubnetNetworkMap subnet = routedIpv4Manager.getOrCreateIpv4SubnetForVpc(vpc, cidrSize);
            if (subnet != null) {
                vpc.setCidr(subnet.getSubnet());
            } else {
                throw new CloudRuntimeException("Failed to allocate a CIDR with requested size for VPC.");
            }
        }

        Vpc newVpc = createVpc(displayVpc, vpc);
        // assign Ipv4 subnet to Routed VPC
        if (routedIpv4Manager.isRoutedVpc(vpc)) {
            routedIpv4Manager.assignIpv4SubnetToVpc(newVpc);
        }
        if (CollectionUtils.isNotEmpty(bgpPeerIds)) {
            routedIpv4Manager.persistBgpPeersForVpc(newVpc.getId(), bgpPeerIds);
        }
        return newVpc;
    }

    private void validateVpcCidrSize(Account caller, long accountId, VpcOffering vpcOffering, String cidr, Integer cidrSize) {
        if (ObjectUtils.allNull(cidr, cidrSize)) {
            throw new InvalidParameterValueException("VPC cidr or cidr size must be specified");
        }
        if (ObjectUtils.allNotNull(cidr, cidrSize)) {
            throw new InvalidParameterValueException("VPC cidr and cidr size are mutually exclusive");
        }
        if (routedIpv4Manager.isVpcVirtualRouterGateway(vpcOffering)) {
            if (cidr != null) {
                if (!_accountMgr.isRootAdmin(caller.getId())) {
                    throw new InvalidParameterValueException("Only root admin can set the gateway/netmask of VPC with ROUTED mode");
                }
                return;
            }
            // verify VPC cidrsize
            Integer maxCidrSize = routedIpv4Manager.RoutedVpcIPv4MaxCidrSize.valueIn(accountId);
            if (cidrSize > maxCidrSize) {
                throw new InvalidParameterValueException("VPC cidr size cannot be bigger than maximum cidr size " + maxCidrSize);
            }
            Integer minCidrSize = routedIpv4Manager.RoutedVpcIPv4MinCidrSize.valueIn(accountId);
            if (cidrSize < minCidrSize) {
                throw new InvalidParameterValueException("VPC cidr size cannot be smaller than minimum cidr size " + minCidrSize);
            }
        } else {
            if (cidrSize != null) {
                throw new InvalidParameterValueException("VPC cidr size is only applicable on VPC with Routed mode");
            }
        }
    }

    @Override
    @ActionEvent(eventType = EventTypes.EVENT_VPC_CREATE, eventDescription = "creating vpc", create = true)
    public Vpc createVpc(CreateVPCCmd cmd) throws ResourceAllocationException {
        List<Long> bgpPeerIds = (cmd instanceof CreateVPCCmdByAdmin) ? ((CreateVPCCmdByAdmin)cmd).getBgpPeerIds() : null;
        Vpc vpc = createVpc(cmd.getZoneId(), cmd.getVpcOffering(), cmd.getEntityOwnerId(), cmd.getVpcName(), cmd.getDisplayText(),
            cmd.getCidr(), cmd.getNetworkDomain(), cmd.getIp4Dns1(), cmd.getIp4Dns2(), cmd.getIp6Dns1(),
            cmd.getIp6Dns2(), cmd.isDisplay(), cmd.getPublicMtu(), cmd.getCidrSize(), cmd.getAsNumber(), bgpPeerIds);

        String sourceNatIP = cmd.getSourceNatIP();
        boolean forNsx = isVpcForNsx(vpc);
        try {
            if (sourceNatIP != null || forNsx) {
                if (forNsx) {
                    logger.info("Provided source NAT IP will be ignored in an NSX-enabled zone");
                    sourceNatIP = null;
                }
                logger.info(String.format("Trying to allocate the specified IP [%s] as the source NAT of VPC [%s].", sourceNatIP, vpc));
                allocateSourceNatIp(vpc, sourceNatIP);
            }
            if (isVpcOfferingDynamicRouting(vpc)) {
                bgpService.allocateASNumber(vpc.getZoneId(), cmd.getAsNumber(), null, vpc.getId());
            }
        } catch (CloudRuntimeException ex) {
            try {
                deleteVpc(vpc.getId());
            } catch (Exception ex2) {
                logger.error("Got exception when delete a VPC created just now: {}", ex2.getMessage());
            }
            throw ex;
        }
        return vpc;
    }

    private boolean isVpcOfferingDynamicRouting(Vpc vpc) {
        VpcOffering vpcOffering = getVpcOffering(vpc.getVpcOfferingId());
        if (vpcOffering == null) {
            logger.error(String.format("Cannot find VPC offering with ID %s", vpc.getVpcOfferingId()));
            return false;
        }
        return NetworkOffering.RoutingMode.Dynamic == vpcOffering.getRoutingMode();
    }

    private boolean isVpcForNsx(Vpc vpc) {
        if (vpc == null) {
            return false;
        }
        VpcOfferingServiceMapVO mapVO = _vpcOffSvcMapDao.findByServiceProviderAndOfferingId(Service.SourceNat.getName(), Provider.Nsx.getName(), vpc.getVpcOfferingId());
        if (mapVO != null) {
            logger.debug(String.format("The VPC %s is NSX-based and supports the %s service", vpc.getName(), Service.SourceNat.getName()));
        }
        return mapVO != null;
    }

    private void allocateSourceNatIp(Vpc vpc, String sourceNatIP) {
        Account account = _accountMgr.getAccount(vpc.getAccountId());
        DataCenter zone = _dcDao.findById(vpc.getZoneId());
        // reserve this ip and then
        try {
            if (isVpcForNsx(vpc) && org.apache.commons.lang3.StringUtils.isBlank(sourceNatIP)) {
                logger.debug(String.format("Reserving a source NAT IP for NSX VPC %s", vpc.getName()));
                sourceNatIP = reserveSourceNatIpForNsxVpc(account, zone);
            }
            IpAddress ip = _ipAddrMgr.allocateIp(account, false, CallContext.current().getCallingAccount(), CallContext.current().getCallingUserId(), zone, null, sourceNatIP);
            this.associateIPToVpc(ip.getId(), vpc.getId());
        } catch (ResourceAllocationException | ResourceUnavailableException | InsufficientAddressCapacityException e){
            throw new CloudRuntimeException("new source NAT address cannot be acquired", e);
        }
    }

    private String reserveSourceNatIpForNsxVpc(Account account, DataCenter zone) throws ResourceAllocationException {
        IpAddress ipAddress = _ntwkSvc.reserveIpAddressWithVlanDetail(account, zone, true, ApiConstants.NSX_DETAIL_KEY);
        return ipAddress.getAddress().addr();
    }

    @DB
    protected Vpc createVpc(final Boolean displayVpc, final VpcVO vpc) {
        final String cidr = vpc.getCidr();
        if (cidr != null) {
            // Validate CIDR
            if (!NetUtils.isValidIp4Cidr(cidr)) {
                throw new InvalidParameterValueException("Invalid CIDR specified " + cidr);
            }

            // cidr has to be RFC 1918 complient
            if (!NetUtils.validateGuestCidr(cidr, !ConfigurationManager.AllowNonRFC1918CompliantIPs.value())) {
                throw new InvalidParameterValueException("Guest Cidr " + cidr + " is not RFC1918 compliant");
            }
        }

        // get or create Ipv4 subnet for ROUTED VPC
        if (routedIpv4Manager.isRoutedVpc(vpc)) {
            routedIpv4Manager.getOrCreateIpv4SubnetForVpc(vpc, cidr);
        }

        VpcVO vpcVO = Transaction.execute(new TransactionCallback<VpcVO>() {
            @Override
            public VpcVO doInTransaction(final TransactionStatus status) {
                final VpcVO persistedVpc = vpcDao.persist(vpc, finalizeServicesAndProvidersForVpc(vpc.getZoneId(), vpc.getVpcOfferingId()));
                _resourceLimitMgr.incrementResourceCount(vpc.getAccountId(), ResourceType.vpc);
                logger.debug("Created VPC " + persistedVpc);
                CallContext.current().putContextParameter(Vpc.class, persistedVpc.getUuid());
                return persistedVpc;
            }
        });
        if (vpcVO != null) {
            UsageEventUtils.publishUsageEvent(EventTypes.EVENT_VPC_CREATE, vpcVO.getAccountId(), vpcVO.getZoneId(), vpcVO.getId(), vpcVO.getName(), Vpc.class.getName(), vpcVO.getUuid(), vpcVO.isDisplay());
        }
        return vpcVO;
    }

    private Map<String, List<String>> finalizeServicesAndProvidersForVpc(final long zoneId, final long offeringId) {
        final Map<String, List<String>> svcProviders = new HashMap<>();
        final List<VpcOfferingServiceMapVO> servicesMap = _vpcOffSvcMapDao.listByVpcOffId(offeringId);

        for (final VpcOfferingServiceMapVO serviceMap : servicesMap) {
            final String service = serviceMap.getService();
            String provider = serviceMap.getProvider();

            if (provider == null) {
                // Default to VPCVirtualRouter
                provider = Provider.VPCVirtualRouter.getName();
            }

            if (!_ntwkModel.isProviderEnabledInZone(zoneId, provider)) {
                throw new InvalidParameterValueException("Provider " + provider + " should be enabled in at least one physical network of the zone specified");
            }

            List<String> providers = null;
            if (svcProviders.get(service) == null) {
                providers = new ArrayList<String>();
            } else {
                providers = svcProviders.get(service);
            }
            providers.add(provider);
            svcProviders.put(service, providers);
        }

        return svcProviders;
    }

    @Override
    @ActionEvent(eventType = EventTypes.EVENT_VPC_DELETE, eventDescription = "deleting VPC")
    public boolean deleteVpc(final long vpcId) throws ConcurrentOperationException, ResourceUnavailableException {
        CallContext.current().setEventDetails(" Id: " + vpcId);
        final CallContext ctx = CallContext.current();

        // Verify vpc id
        final Vpc vpc = vpcDao.findById(vpcId);
        if (vpc == null) {
            throw new InvalidParameterValueException("unable to find VPC id=" + vpcId);
        }

        // verify permissions
        _accountMgr.checkAccess(ctx.getCallingAccount(), null, false, vpc);
        _resourceTagDao.removeByIdAndType(vpcId, ResourceObjectType.Vpc);

        return destroyVpc(vpc, ctx.getCallingAccount(), ctx.getCallingUserId());
    }

    @Override
    @DB
    public boolean destroyVpc(final Vpc vpc, final Account caller, final Long callerUserId) throws ConcurrentOperationException, ResourceUnavailableException {
        logger.debug("Destroying vpc " + vpc);

        // don't allow to delete vpc if it's in use by existing non system
        // networks (system networks are networks of a private gateway of the
        // VPC,
        // and they will get removed as a part of VPC cleanup
        final int networksCount = _ntwkDao.getNonSystemNetworkCountByVpcId(vpc.getId());
        if (networksCount > 0) {
            throw new InvalidParameterValueException("Can't delete VPC " + vpc + " as its used by " + networksCount + " networks");
        }

        // mark VPC as inactive
        if (vpc.getState() != Vpc.State.Inactive) {
            logger.debug("Updating VPC " + vpc + " with state " + Vpc.State.Inactive + " as a part of vpc delete");
            final VpcVO vpcVO = vpcDao.findById(vpc.getId());
            vpcVO.setState(Vpc.State.Inactive);

            Transaction.execute(new TransactionCallbackNoReturn() {
                @Override
                public void doInTransactionWithoutResult(final TransactionStatus status) {
                    vpcDao.update(vpc.getId(), vpcVO);

                    // decrement resource count
                    _resourceLimitMgr.decrementResourceCount(vpc.getAccountId(), ResourceType.vpc);
                }
            });
        }

        // shutdown VPC
        if (!shutdownVpc(vpc.getId())) {
            logger.warn("Failed to shutdown vpc " + vpc + " as a part of vpc destroy process");
            return false;
        }

        // cleanup vpc resources
        if (!cleanupVpcResources(vpc.getId(), caller, callerUserId)) {
            logger.warn("Failed to cleanup resources for vpc " + vpc);
            return false;
        }

        // update the instance with removed flag only when the cleanup is
        // executed successfully
        if (vpcDao.remove(vpc.getId())) {
            logger.debug("Vpc " + vpc + " is destroyed successfully");
            UsageEventUtils.publishUsageEvent(EventTypes.EVENT_VPC_DELETE, vpc.getAccountId(), vpc.getZoneId(), vpc.getId(), vpc.getName(), Vpc.class.getName(), vpc.getUuid(), vpc.isDisplay());
            return true;
        } else {
            logger.warn("Vpc " + vpc + " failed to destroy");
            return false;
        }
    }

    @Override
    public Vpc updateVpc(UpdateVPCCmd cmd) throws ResourceUnavailableException, InsufficientCapacityException {
        return updateVpc(cmd.getId(), cmd.getVpcName(), cmd.getDisplayText(), cmd.getCustomId(), cmd.isDisplayVpc(), cmd.getPublicMtu(), cmd.getSourceNatIP());
    }

    @Override
    @ActionEvent(eventType = EventTypes.EVENT_VPC_UPDATE, eventDescription = "updating vpc")
    public Vpc updateVpc(final long vpcId, final String vpcName, final String displayText, final String customId, final Boolean displayVpc, Integer mtu, String sourceNatIp) throws ResourceUnavailableException, InsufficientCapacityException {
        CallContext.current().setEventDetails(" Id: " + vpcId);
        final Account caller = CallContext.current().getCallingAccount();

        // Verify input parameters
        final VpcVO vpcToUpdate = vpcDao.findById(vpcId);
        if (vpcToUpdate == null) {
            throw new InvalidParameterValueException("Unable to find vpc by id " + vpcId);
        }

        _accountMgr.checkAccess(caller, null, false, vpcToUpdate);

        final VpcVO vpc = vpcDao.createForUpdate(vpcId);

        if (vpcName != null) {
            vpc.setName(vpcName);
        }

        if (displayText != null) {
            vpc.setDisplayText(displayText);
        }

        if (customId != null) {
            vpc.setUuid(customId);
        }

        if (displayVpc != null) {
            vpc.setDisplay(displayVpc);
        }

        mtu = validateMtu(vpcToUpdate, mtu);
        if (mtu != null) {
            updateMtuOfVpcNetwork(vpcToUpdate, vpc, mtu);
        }

        boolean restartRequired = checkAndUpdateRouterSourceNatIp(vpcToUpdate, sourceNatIp);

        if (vpcDao.update(vpcId, vpc) || restartRequired) { // Note that the update may fail because nothing has changed, other than the sourcenat ip
            logger.debug("Updated VPC id=" + vpcId);
            if (restartRequired) {
                if (logger.isDebugEnabled()) {
                    logger.debug(String.format("restarting vpc %s/%s, due to changing sourcenat in Update VPC call", vpc.getName(), vpc.getUuid()));
                }
                final User callingUser = _accountMgr.getActiveUser(CallContext.current().getCallingUserId());
                restartVpc(vpcId, true, false, false, callingUser);
            } else {
                if (logger.isDebugEnabled()) {
                    logger.debug("no restart needed.");
                }
            }
            return vpcDao.findById(vpcId);
        } else if (isVpcForNsx(vpcToUpdate)) {
            if (logger.isDebugEnabled()) {
                logger.debug("no restart needed.");
            }
            return vpcDao.findById(vpcId);
        } else {
            logger.error(String.format("failed to update vpc %s/%s",vpc.getName(), vpc.getUuid()));
            return null;
        }
    }

    private boolean checkAndUpdateRouterSourceNatIp(Vpc vpc, String sourceNatIp) {
        IPAddressVO requestedIp = validateSourceNatip(vpc, sourceNatIp);
        if (requestedIp == null) return false; // ip not associated with this network

        List<IPAddressVO> userIps = _ipAddressDao.listByAssociatedVpc(vpc.getId(), true);
        if (! userIps.isEmpty()) {
            try {
                _ipAddrMgr.updateSourceNatIpAddress(requestedIp, userIps);
                if (isVpcForNsx(vpc)) {
                    VpcProvider nsxElement = (VpcProvider) _ntwkModel.getElementImplementingProvider(Provider.Nsx.getName());
                    if (nsxElement == null) {
                        return true;
                    }
                    nsxElement.updateVpcSourceNatIp(vpc, requestedIp);
                    // The NSX source NAT IP change does not require to update the VPC VR
                    return false;
                }
            } catch (Exception e) { // pokemon exception from transaction
                String msg = String.format("Update of source NAT ip to %s for network \"%s\"/%s failed due to %s",
                        requestedIp.getAddress().addr(), vpc.getName(), vpc.getUuid(), e.getLocalizedMessage());
                logger.error(msg);
                throw new CloudRuntimeException(msg, e);
            }
        }
        return true;
    }

    @Nullable
    protected IPAddressVO validateSourceNatip(Vpc vpc, String sourceNatIp) {
        if (sourceNatIp == null) {
            logger.trace(String.format("no source NAT ip given to update vpc %s with.", vpc.getName()));
            return null;
        } else {
            logger.info(String.format("updating VPC %s to have source NAT ip %s", vpc.getName(), sourceNatIp));
        }
        IPAddressVO requestedIp = getIpAddressVO(vpc, sourceNatIp);
        if (requestedIp == null) return null;
        // check if it is the current source NAT address
        if (requestedIp.isSourceNat()) {
            logger.info(String.format("IP address %s is already the source Nat address. Not updating!", sourceNatIp));
            return null;
        }
        if (_firewallDao.countRulesByIpId(requestedIp.getId()) > 0) {
            logger.info(String.format("IP address %s has firewall/portforwarding rules. Not updating!", sourceNatIp));
            return null;
        }
        return requestedIp;
    }

    @Nullable
    private IPAddressVO getIpAddressVO(Vpc vpc, String sourceNatIp) {
        // check if the address is already aqcuired for this network
        IPAddressVO requestedIp = _ipAddressDao.findByIp(sourceNatIp);
        if (requestedIp == null || requestedIp.getVpcId() == null || ! requestedIp.getVpcId().equals(vpc.getId())) {
            logger.warn(String.format("Source NAT IP %s is not associated with network %s/%s. It cannot be used as source NAT IP.",
                    sourceNatIp, vpc.getName(), vpc.getUuid()));
            return null;
        }
        return requestedIp;
    }

    protected Integer validateMtu(VpcVO vpcToUpdate, Integer mtu) {
        Long zoneId = vpcToUpdate.getZoneId();
        if (mtu == null || NetworkService.AllowUsersToSpecifyVRMtu.valueIn(zoneId)) {
            return null;
        }
        if (mtu > NetworkService.VRPublicInterfaceMtu.valueIn(zoneId)) {
            String subject = "Incorrect MTU configured on network for public interfaces of the VPC VR";
            String message = String.format("Configured MTU for network VR's public interfaces exceeds the upper limit " +
                            "enforced by zone level setting: %s. VR's public interfaces can be configured with a maximum MTU of %s", NetworkService.VRPublicInterfaceMtu.key(),
                    NetworkService.VRPublicInterfaceMtu.valueIn(zoneId));
            logger.warn(message);
            alertManager.sendAlert(AlertService.AlertType.ALERT_TYPE_VR_PUBLIC_IFACE_MTU, zoneId, null, subject, message);
            mtu = NetworkService.VRPublicInterfaceMtu.valueIn(zoneId);
        } else if (mtu < NetworkService.MINIMUM_MTU) {
            String subject = "Incorrect MTU configured on network for public interfaces of the VPC VR";
            String message = String.format("Configured MTU for network VR's public interfaces is lesser than the minimum MTU of %s", NetworkService.MINIMUM_MTU );
            logger.warn(message);
            alertManager.sendAlert(AlertService.AlertType.ALERT_TYPE_VR_PUBLIC_IFACE_MTU, zoneId, null, subject, message);
            mtu = NetworkService.MINIMUM_MTU;
        }
        if (Objects.equals(mtu, vpcToUpdate.getPublicMtu())) {
            logger.info(String.format("Desired MTU of %s already configured on the VPC public interfaces", mtu));
            mtu = null;
        }
        return mtu;
    }

    protected void updateMtuOfVpcNetwork(VpcVO vpcToUpdate, VpcVO vpc, Integer mtu) {
        List<IPAddressVO> ipAddresses = _ipAddressDao.listByAssociatedVpc(vpcToUpdate.getId(), null);
        long vpcId = vpcToUpdate.getId();
        Set<IpAddressTO> ips = new HashSet<>(ipAddresses.size());
        for (IPAddressVO ip : ipAddresses) {
            VlanVO vlan = _vlanDao.findById(ip.getVlanId());
            String vlanNetmask = vlan.getVlanNetmask();
            IpAddressTO to = new IpAddressTO(ip.getAddress().addr(), mtu, vlanNetmask);
            ips.add(to);
        }

        if (!ips.isEmpty()) {
            boolean success = updateMtuOnVpcVr(vpcId, ips);
            if (success) {
                updateVpcMtu(ips, mtu);
                vpc.setPublicMtu(mtu);
                List<NetworkVO> vpcTierNetworks = _ntwkDao.listByVpc(vpcId);
                for (NetworkVO network : vpcTierNetworks) {
                    network.setPublicMtu(mtu);
                    _ntwkDao.update(network.getId(), network);
                }
                logger.info("Successfully update MTU of VPC network");
            } else {
                throw new CloudRuntimeException("Failed to update MTU on the network");
            }
        }
    }

    private void updateVpcMtu(Set<IpAddressTO> ips, Integer publicMtu) {
        for (IpAddressTO ipAddress : ips) {
            NicVO nicVO = nicDao.findByIpAddressAndVmType(ipAddress.getPublicIp(), VirtualMachine.Type.DomainRouter);
            if (nicVO != null) {
                nicVO.setMtu(publicMtu);
                nicDao.update(nicVO.getId(), nicVO);
            }
        }
    }

    protected boolean updateMtuOnVpcVr(Long vpcId, Set<IpAddressTO> ips) {
        boolean success = false;
        List<DomainRouterVO> routers = routerDao.listByVpcId(vpcId);
        for (DomainRouterVO router : routers) {
            Commands cmds = new Commands(Command.OnError.Stop);
            commandSetupHelper.setupUpdateNetworkCommands(router, ips, cmds);
            try {
                networkHelper.sendCommandsToRouter(router, cmds);
                final Answer updateNetworkAnswer = cmds.getAnswer("updateNetwork");
                if (!(updateNetworkAnswer != null && updateNetworkAnswer.getResult())) {
                    logger.warn("Unable to update guest network on router " + router);
                    throw new CloudRuntimeException("Failed to update guest network with new MTU");
                }
                success = true;
            } catch (ResourceUnavailableException e) {
                logger.error(String.format("Failed to update network MTU for router %s due to %s", router, e.getMessage()));
            }
        }
        return success;
    }

    @Override
    public Pair<List<? extends Vpc>, Integer> listVpcs(ListVPCsCmd cmd) {
        return listVpcs(cmd.getId(), cmd.getVpcName(), cmd.getDisplayText(), cmd.getSupportedServices(), cmd.getCidr(), cmd.getVpcOffId(),
                cmd.getState(), cmd.getAccountName(), cmd.getDomainId(), cmd.getKeyword(), cmd.getStartIndex(), cmd.getPageSizeVal(),
                cmd.getZoneId(), cmd.isRecursive(), cmd.listAll(), cmd.getRestartRequired(), cmd.getTags(), cmd.getProjectId(),
                cmd.getDisplay());
    }
    @Override
    public Pair<List<? extends Vpc>, Integer> listVpcs(final Long id, final String vpcName, final String displayText, final List<String> supportedServicesStr, final String cidr,
                                                       final Long vpcOffId, final String state, final String accountName, Long domainId, final String keyword, final Long startIndex, final Long pageSizeVal,
                                                       final Long zoneId, Boolean isRecursive, final Boolean listAll, final Boolean restartRequired, final Map<String, String> tags, final Long projectId,
                                                       final Boolean display) {
        final Account caller = CallContext.current().getCallingAccount();
        final List<Long> permittedAccounts = new ArrayList<Long>();
        final Ternary<Long, Boolean, ListProjectResourcesCriteria> domainIdRecursiveListProject = new Ternary<Long, Boolean, ListProjectResourcesCriteria>(domainId, isRecursive,
                null);
        _accountMgr.buildACLSearchParameters(caller, id, accountName, projectId, permittedAccounts, domainIdRecursiveListProject, listAll, false);
        domainId = domainIdRecursiveListProject.first();
        isRecursive = domainIdRecursiveListProject.second();
        final ListProjectResourcesCriteria listProjectResourcesCriteria = domainIdRecursiveListProject.third();
        final Filter searchFilter = new Filter(VpcVO.class, "created", false, null, null);

        final SearchBuilder<VpcVO> sb = vpcDao.createSearchBuilder();
        _accountMgr.buildACLSearchBuilder(sb, domainId, isRecursive, permittedAccounts, listProjectResourcesCriteria);

        sb.and("name", sb.entity().getName(), SearchCriteria.Op.EQ);
        sb.and("id", sb.entity().getId(), SearchCriteria.Op.EQ);
        sb.and("displayText", sb.entity().getDisplayText(), SearchCriteria.Op.LIKE);
        sb.and("vpcOfferingId", sb.entity().getVpcOfferingId(), SearchCriteria.Op.EQ);
        sb.and("zoneId", sb.entity().getZoneId(), SearchCriteria.Op.EQ);
        sb.and("state", sb.entity().getState(), SearchCriteria.Op.EQ);
        sb.and("restartRequired", sb.entity().isRestartRequired(), SearchCriteria.Op.EQ);
        sb.and("cidr", sb.entity().getCidr(), SearchCriteria.Op.EQ);
        sb.and("display", sb.entity().isDisplay(), SearchCriteria.Op.EQ);

        if (tags != null && !tags.isEmpty()) {
            final SearchBuilder<ResourceTagVO> tagSearch = _resourceTagDao.createSearchBuilder();
            for (int count = 0; count < tags.size(); count++) {
                tagSearch.or().op("key" + String.valueOf(count), tagSearch.entity().getKey(), SearchCriteria.Op.EQ);
                tagSearch.and("value" + String.valueOf(count), tagSearch.entity().getValue(), SearchCriteria.Op.EQ);
                tagSearch.cp();
            }
            tagSearch.and("resourceType", tagSearch.entity().getResourceType(), SearchCriteria.Op.EQ);
            sb.groupBy(sb.entity().getId());
            sb.join("tagSearch", tagSearch, sb.entity().getId(), tagSearch.entity().getResourceId(), JoinBuilder.JoinType.INNER);
        }

        // now set the SC criteria...
        final SearchCriteria<VpcVO> sc = sb.create();
        _accountMgr.buildACLSearchCriteria(sc, domainId, isRecursive, permittedAccounts, listProjectResourcesCriteria);

        if (keyword != null) {
            final SearchCriteria<VpcVO> ssc = vpcDao.createSearchCriteria();
            ssc.addOr("displayText", SearchCriteria.Op.LIKE, "%" + keyword + "%");
            ssc.addOr("name", SearchCriteria.Op.LIKE, "%" + keyword + "%");
            sc.addAnd("name", SearchCriteria.Op.SC, ssc);
        }

        if (vpcName != null) {
            sc.addAnd("name", SearchCriteria.Op.LIKE, "%" + vpcName + "%");
        }

        if (displayText != null) {
            sc.addAnd("displayText", SearchCriteria.Op.LIKE, "%" + displayText + "%");
        }

        if (tags != null && !tags.isEmpty()) {
            int count = 0;
            sc.setJoinParameters("tagSearch", "resourceType", ResourceObjectType.Vpc.toString());
            for (final Map.Entry<String, String> entry : tags.entrySet()) {
                sc.setJoinParameters("tagSearch", "key" + String.valueOf(count), entry.getKey());
                sc.setJoinParameters("tagSearch", "value" + String.valueOf(count), entry.getValue());
                count++;
            }
        }

        if (display != null) {
            sc.setParameters("display", display);
        }

        if (id != null) {
            sc.addAnd("id", SearchCriteria.Op.EQ, id);
        }

        if (vpcOffId != null) {
            sc.addAnd("vpcOfferingId", SearchCriteria.Op.EQ, vpcOffId);
        }

        if (zoneId != null) {
            sc.addAnd("zoneId", SearchCriteria.Op.EQ, zoneId);
        }

        if (state != null) {
            sc.addAnd("state", SearchCriteria.Op.EQ, state);
        }

        if (cidr != null) {
            sc.addAnd("cidr", SearchCriteria.Op.EQ, cidr);
        }

        if (restartRequired != null) {
            sc.addAnd("restartRequired", SearchCriteria.Op.EQ, restartRequired);
        }

        final List<VpcVO> vpcs = vpcDao.search(sc, searchFilter);

        // filter by supported services
        final boolean listBySupportedServices = supportedServicesStr != null && !supportedServicesStr.isEmpty() && !vpcs.isEmpty();

        if (listBySupportedServices) {
            final List<Vpc> supportedVpcs = new ArrayList<>();
            Service[] supportedServices = null;

            if (listBySupportedServices) {
                supportedServices = new Service[supportedServicesStr.size()];
                int i = 0;
                for (final String supportedServiceStr : supportedServicesStr) {
                    final Service service = Service.getService(supportedServiceStr);
                    if (service == null) {
                        throw new InvalidParameterValueException("Invalid service specified " + supportedServiceStr);
                    } else {
                        supportedServices[i] = service;
                    }
                    i++;
                }
            }

            for (final VpcVO vpc : vpcs) {
                if (areServicesSupportedByVpcOffering(vpc.getVpcOfferingId(), supportedServices)) {
                    supportedVpcs.add(vpc);
                }
            }

            final List<? extends Vpc> wPagination = StringUtils.applyPagination(supportedVpcs, startIndex, pageSizeVal);
            if (wPagination != null) {
                return new Pair<>(wPagination, supportedVpcs.size());
            }
            return new Pair<>(supportedVpcs, supportedVpcs.size());
        } else {
            final List<? extends Vpc> wPagination = StringUtils.applyPagination(vpcs, startIndex, pageSizeVal);
            if (wPagination != null) {
                return new Pair<>(wPagination, vpcs.size());
            }
            return new Pair<>(vpcs, vpcs.size());
        }
    }

    protected List<Service> getSupportedServices() {
        final List<Service> services = new ArrayList<>();
        services.add(Network.Service.Dhcp);
        services.add(Network.Service.Dns);
        services.add(Network.Service.UserData);
        services.add(Network.Service.NetworkACL);
        services.add(Network.Service.PortForwarding);
        services.add(Network.Service.Lb);
        services.add(Network.Service.SourceNat);
        services.add(Network.Service.StaticNat);
        services.add(Network.Service.Gateway);
        services.add(Network.Service.Vpn);
        return services;
    }

    @Override
    public boolean startVpc(final long vpcId, final boolean destroyOnFailure) throws ConcurrentOperationException, ResourceUnavailableException, InsufficientCapacityException {
        final CallContext ctx = CallContext.current();
        final Account caller = ctx.getCallingAccount();
        final User callerUser = _accountMgr.getActiveUser(ctx.getCallingUserId());

        // check if vpc exists
        final Vpc vpc = getActiveVpc(vpcId);
        if (vpc == null) {
            final InvalidParameterValueException ex = new InvalidParameterValueException("Unable to find Enabled VPC by id specified");
            ex.addProxyObject(String.valueOf(vpcId), "VPC");
            throw ex;
        }

        // permission check
        _accountMgr.checkAccess(caller, null, false, vpc);

        final DataCenter dc = _entityMgr.findById(DataCenter.class, vpc.getZoneId());

        final DeployDestination dest = new DeployDestination(dc, null, null, null);
        final ReservationContext context = new ReservationContextImpl(null, null, callerUser, _accountMgr.getAccount(vpc.getAccountId()));

        boolean result = true;
        try {
            if (!startVpc(vpc, dest, context)) {
                logger.warn("Failed to start vpc " + vpc);
                result = false;
            }
        } catch (final Exception ex) {
            logger.warn("Failed to start vpc " + vpc + " due to ", ex);
            result = false;
        } finally {
            // do cleanup
            if (!result && destroyOnFailure) {
                logger.debug("Destroying vpc " + vpc + " that failed to start");
                if (destroyVpc(vpc, caller, callerUser.getId())) {
                    logger.warn("Successfully destroyed vpc " + vpc + " that failed to start");
                } else {
                    logger.warn("Failed to destroy vpc " + vpc + " that failed to start");
                }
            }
        }
        return result;
    }


    @Override
    @ActionEvent(eventType = EventTypes.EVENT_VPC_CREATE, eventDescription = "creating vpc", async = true)
    public void startVpc(final CreateVPCCmd cmd) throws ConcurrentOperationException, ResourceUnavailableException, InsufficientCapacityException {
        if (!cmd.isStart()) {
            logger.debug("Not starting VPC as " + ApiConstants.START + "=false was passed to the API");
            return;
        }
        startVpc(cmd.getEntityId(), true);
    }

    protected boolean startVpc(final Vpc vpc, final DeployDestination dest, final ReservationContext context) throws ConcurrentOperationException, ResourceUnavailableException,
            InsufficientCapacityException {
        // deploy provider
        boolean success = true;
        final List<Provider> providersToImplement = getVpcProviders(vpc.getId());
        for (final VpcProvider element : getVpcElements()) {
            if (providersToImplement.contains(element.getProvider())) {
                if (element.implementVpc(vpc, dest, context)) {
                    logger.debug("Vpc " + vpc + " has started successfully");
                } else {
                    logger.warn("Vpc " + vpc + " failed to start");
                    success = false;
                }
            }
        }
        return success;
    }

    @Override
    public boolean shutdownVpc(final long vpcId) throws ConcurrentOperationException, ResourceUnavailableException {
        final CallContext ctx = CallContext.current();
        final Account caller = ctx.getCallingAccount();

        // check if vpc exists
        final Vpc vpc = vpcDao.findById(vpcId);
        if (vpc == null) {
            throw new InvalidParameterValueException("Unable to find vpc by id " + vpcId);
        }

        // permission check
        _accountMgr.checkAccess(caller, null, false, vpc);

        // shutdown provider
        logger.debug("Shutting down vpc " + vpc);
        // TODO - shutdown all vpc resources here (ACLs, gateways, etc)

        boolean success = true;
        final List<Provider> providersToImplement = getVpcProviders(vpc.getId());
        final ReservationContext context = new ReservationContextImpl(null, null, _accountMgr.getActiveUser(ctx.getCallingUserId()), caller);
        for (final VpcProvider element : getVpcElements()) {
            if (providersToImplement.contains(element.getProvider())) {
                if (element.shutdownVpc(vpc, context)) {
                    logger.debug("Vpc " + vpc + " has been shutdown successfully");
                } else {
                    logger.warn("Vpc " + vpc + " failed to shutdown");
                    success = false;
                }
            }
        }

        return success;
    }

    @DB
    @Override
    public void validateNtwkOffForNtwkInVpc(final Long networkId, final long newNtwkOffId, final String newCidr, final String newNetworkDomain, final Vpc vpc,
                                            final String gateway, final Account networkOwner, final Long aclId) {

        final NetworkOffering guestNtwkOff = _entityMgr.findById(NetworkOffering.class, newNtwkOffId);

        if (guestNtwkOff == null) {
            throw new InvalidParameterValueException("Can't find network offering by id specified");
        }

        if (networkId == null) {
            // 1) Validate attributes that has to be passed in when create new
            // guest network
            validateNewVpcGuestNetwork(newCidr, gateway, networkOwner, vpc, newNetworkDomain);
        }

        // 2) validate network offering attributes
        final List<Service> svcs = _ntwkModel.listNetworkOfferingServices(guestNtwkOff.getId());
        validateNtwkOffForVpc(guestNtwkOff, svcs);

        // 3) Check services/providers against VPC providers
        final List<NetworkOfferingServiceMapVO> networkProviders = _ntwkOffServiceDao.listByNetworkOfferingId(guestNtwkOff.getId());

        for (final NetworkOfferingServiceMapVO nSvcVO : networkProviders) {
            final String pr = nSvcVO.getProvider();
            final String service = nSvcVO.getService();
            if (_vpcOffServiceDao.findByServiceProviderAndOfferingId(service, pr, vpc.getVpcOfferingId()) == null) {
                throw new InvalidParameterValueException("Service/provider combination " + service + "/" + pr + " is not supported by VPC " + vpc);
            }
        }

        // 4) Only one network in the VPC can support public LB inside the VPC.
        // Internal LB can be supported on multiple VPC tiers
        if (_ntwkModel.areServicesSupportedByNetworkOffering(guestNtwkOff.getId(), Service.Lb) && guestNtwkOff.isPublicLb()) {
            final List<? extends Network> networks = getVpcNetworks(vpc.getId());
            for (final Network network : networks) {
                if (networkId != null && network.getId() == networkId.longValue()) {
                    // skip my own network
                    continue;
                } else {
                    final NetworkOffering otherOff = _entityMgr.findById(NetworkOffering.class, network.getNetworkOfferingId());
                    // throw only if networks have different offerings with
                    // public lb support
                    if (_ntwkModel.areServicesSupportedInNetwork(network.getId(), Service.Lb) && otherOff.isPublicLb() && guestNtwkOff.getId() != otherOff.getId()) {
                        throw new InvalidParameterValueException("Public LB service is already supported " + "by network " + network + " in VPC " + vpc);
                    }
                }
            }
        }

        // 5) When aclId is provided, verify that ACLProvider is supported by
        // network offering
        if (aclId != null && !_ntwkModel.areServicesSupportedByNetworkOffering(guestNtwkOff.getId(), Service.NetworkACL) && !guestNtwkOff.isForNsx()) {
            throw new InvalidParameterValueException("Cannot apply NetworkACL. Network Offering does not support NetworkACL service");
        }

    }

    @Override
    public void validateNtwkOffForVpc(final NetworkOffering guestNtwkOff, final List<Service> supportedSvcs) {
        // 1) in current release, only vpc provider is supported by Vpc offering
        final List<Provider> providers = _ntwkModel.getNtwkOffDistinctProviders(guestNtwkOff.getId());
        for (final Provider provider : providers) {
            if (!supportedProviders.contains(provider)) {
                throw new InvalidParameterValueException("Provider of type " + provider.getName() + " is not supported for network offerings that can be used in VPC");
            }
        }

        // 2) Only Isolated networks with Source nat service enabled can be
        // added to vpc
        if (!guestNtwkOff.isForNsx()
                && !(guestNtwkOff.getGuestType() == GuestType.Isolated && (supportedSvcs.contains(Service.SourceNat) || supportedSvcs.contains(Service.Gateway)))) {

            throw new InvalidParameterValueException("Only network offerings of type " + GuestType.Isolated + " with service " + Service.SourceNat.getName()
                    + " are valid for vpc ");
        }

        // 3) No redundant router support
        /*
         * TODO This should have never been hardcoded like this in the first
         * place if (guestNtwkOff.getRedundantRouter()) { throw new
         * InvalidParameterValueException
         * ("No redundant router support when network belongs to VPC"); }
         */

        // 4) Conserve mode should be off in older versions ( < 4.19.0.0)
        if (guestNtwkOff.isConserveMode()) {
            logger.info("Creating a network with conserve mode in VPC");
        }

        // 5) If Netscaler is LB provider make sure it is in dedicated mode
        if (providers.contains(Provider.Netscaler) && !guestNtwkOff.isDedicatedLB()) {
            throw new InvalidParameterValueException("Netscaler only with Dedicated LB can belong to VPC");
        }
        return;
    }

    @DB
    protected void validateNewVpcGuestNetwork(final String cidr, final String gateway, final Account networkOwner, final Vpc vpc, final String networkDomain) {

        Transaction.execute(new TransactionCallbackNoReturn() {
            @Override
            public void doInTransactionWithoutResult(final TransactionStatus status) {
                final Vpc locked = vpcDao.acquireInLockTable(vpc.getId());
                if (locked == null) {
                    throw new CloudRuntimeException("Unable to acquire lock on " + vpc);
                }

                try {
                    // check number of active networks in vpc
                    if (_ntwkDao.countVpcNetworks(vpc.getId()) >= _maxNetworks) {
                        logger.warn(String.format("Failed to create a new VPC Guest Network because the number of networks per VPC has reached its maximum capacity of [%s]. Increase it by modifying global config [%s].", _maxNetworks, Config.VpcMaxNetworks));
                        throw new CloudRuntimeException(String.format("Number of networks per VPC cannot surpass [%s].", _maxNetworks));
                    }

                    // 1) CIDR is required
                    if (cidr == null) {
                        throw new InvalidParameterValueException("Gateway/netmask are required when create network for VPC");
                    }

                    // 2) Network cidr should be within vpcCidr
                    if (!NetUtils.isNetworkAWithinNetworkB(cidr, vpc.getCidr())) {
                        throw new InvalidParameterValueException("Network cidr " + cidr + " is not within vpc " + vpc + " cidr");
                    }

                    // 3) Network cidr shouldn't cross the cidr of other vpc
                    // network cidrs
                    final List<? extends Network> ntwks = _ntwkDao.listByVpc(vpc.getId());
                    for (final Network ntwk : ntwks) {
                        assert cidr != null : "Why the network cidr is null when it belongs to vpc?";

                        if (NetUtils.isNetworkAWithinNetworkB(ntwk.getCidr(), cidr) || NetUtils.isNetworkAWithinNetworkB(cidr, ntwk.getCidr())) {
                            throw new InvalidParameterValueException("Network cidr " + cidr + " crosses other network cidr " + ntwk + " belonging to the same vpc " + vpc);
                        }
                    }

                    // 4) Vpc's account should be able to access network owner's account
                    CheckAccountsAccess(vpc, networkOwner);

                    // 5) network domain should be the same as VPC's
                    if (!networkDomain.equalsIgnoreCase(vpc.getNetworkDomain())) {
                        throw new InvalidParameterValueException("Network domain of the new network should match network" + " domain of vpc " + vpc);
                    }

                    // 6) gateway should never be equal to the cidr subnet
                    if (NetUtils.getCidrSubNet(cidr).equalsIgnoreCase(gateway)) {
                        throw new InvalidParameterValueException("Invalid gateway specified. It should never be equal to the cidr subnet value");
                    }
                } finally {
                    logger.debug("Releasing lock for " + locked);
                    vpcDao.releaseFromLockTable(locked.getId());
                }
            }
        });
    }

    private void CheckAccountsAccess(Vpc vpc, Account networkAccount) {
        Account vpcaccount = _accountMgr.getAccount(vpc.getAccountId());
        try {
            _accountMgr.checkAccess(vpcaccount, null, false, networkAccount);
        }
        catch (PermissionDeniedException e) {
            logger.error(e.getMessage());
            throw new InvalidParameterValueException(String.format("VPC owner does not have access to account [%s].", networkAccount.getAccountName()));
        }
    }

    public List<VpcProvider> getVpcElements() {
        if (vpcElements == null) {
            vpcElements = new ArrayList<VpcProvider>();
            vpcElements.add((VpcProvider) _ntwkModel.getElementImplementingProvider(Provider.VPCVirtualRouter.getName()));
            vpcElements.add((VpcProvider) _ntwkModel.getElementImplementingProvider(Provider.JuniperContrailVpcRouter.getName()));
        }

        if (vpcElements == null) {
            throw new CloudRuntimeException("Failed to initialize vpc elements");
        }

        return vpcElements;
    }

    @Override
    public List<? extends Vpc> getVpcsForAccount(final long accountId) {
        final List<Vpc> vpcs = new ArrayList<Vpc>();
        vpcs.addAll(vpcDao.listByAccountId(accountId));
        return vpcs;
    }

    public boolean cleanupVpcResources(final long vpcId, final Account caller, final long callerUserId) throws ResourceUnavailableException, ConcurrentOperationException {
        logger.debug("Cleaning up resources for vpc id=" + vpcId);
        boolean success = true;

        // 1) Remove VPN connections and VPN gateway
        logger.debug("Cleaning up existed site to site VPN connections");
        _s2sVpnMgr.cleanupVpnConnectionByVpc(vpcId);
        logger.debug("Cleaning up existed site to site VPN gateways");
        _s2sVpnMgr.cleanupVpnGatewayByVpc(vpcId);

        // 2) release all ip addresses
        final List<IPAddressVO> ipsToRelease = _ipAddressDao.listByAssociatedVpc(vpcId, null);
        logger.debug("Releasing ips for vpc id=" + vpcId + " as a part of vpc cleanup");
        for (final IPAddressVO ipToRelease : ipsToRelease) {
            if (ipToRelease.isPortable()) {
                // portable IP address are associated with owner, until
                // explicitly requested to be disassociated.
                // so as part of VPC clean up just break IP association with VPC
                ipToRelease.setVpcId(null);
                ipToRelease.setAssociatedWithNetworkId(null);
                _ipAddressDao.update(ipToRelease.getId(), ipToRelease);
                logger.debug("Portable IP address " + ipToRelease + " is no longer associated with any VPC");
            } else {
                success = success && _ipAddrMgr.disassociatePublicIpAddress(ipToRelease.getId(), callerUserId, caller);
                if (!success) {
                    logger.warn("Failed to cleanup ip " + ipToRelease + " as a part of vpc id=" + vpcId + " cleanup");
                }
            }
        }

        if (success) {
            logger.debug("Released ip addresses for vpc id=" + vpcId + " as a part of cleanup vpc process");
        } else {
            logger.warn("Failed to release ip addresses for vpc id=" + vpcId + " as a part of cleanup vpc process");
            // although it failed, proceed to the next cleanup step as it
            // doesn't depend on the public ip release
        }

        // 3) Delete all static route rules
        if (!revokeStaticRoutesForVpc(vpcId, caller)) {
            logger.warn("Failed to revoke static routes for vpc " + vpcId + " as a part of cleanup vpc process");
            return false;
        }

        // 4) Delete private gateways
        final List<PrivateGateway> gateways = getVpcPrivateGateways(vpcId);
        if (gateways != null) {
            for (final PrivateGateway gateway : gateways) {
                if (gateway != null) {
                    logger.debug("Deleting private gateway " + gateway + " as a part of vpc " + vpcId + " resources cleanup");
                    if (!deleteVpcPrivateGateway(gateway.getId())) {
                        success = false;
                        logger.debug("Failed to delete private gateway " + gateway + " as a part of vpc " + vpcId + " resources cleanup");
                    } else {
                        logger.debug("Deleted private gateway " + gateway + " as a part of vpc " + vpcId + " resources cleanup");
                    }
                }
            }
        }

        //5) Delete ACLs
        final SearchBuilder<NetworkACLVO> searchBuilder = _networkAclDao.createSearchBuilder();

        searchBuilder.and("vpcId", searchBuilder.entity().getVpcId(), Op.IN);
        final SearchCriteria<NetworkACLVO> searchCriteria = searchBuilder.create();
        searchCriteria.setParameters("vpcId", vpcId);

        final Filter filter = new Filter(NetworkACLVO.class, "id", false, null, null);
        final Pair<List<NetworkACLVO>, Integer> aclsCountPair =  _networkAclDao.searchAndCount(searchCriteria, filter);

        final List<NetworkACLVO> acls = aclsCountPair.first();
        for (final NetworkACLVO networkAcl : acls) {
            _networkAclMgr.deleteNetworkACL(networkAcl);
        }

        routedIpv4Manager.releaseBgpPeersForVpc(vpcId);
        routedIpv4Manager.releaseIpv4SubnetForVpc(vpcId);

        VpcVO vpc = vpcDao.findById(vpcId);
        annotationDao.removeByEntityType(AnnotationService.EntityType.VPC.name(), vpc.getUuid());

        ASNumberVO asNumber = asNumberDao.findByZoneAndVpcId(vpc.getZoneId(), vpc.getId());
        if (asNumber != null) {
            logger.debug(String.format("Releasing AS number %s from VPC %s", asNumber.getAsNumber(), vpc.getName()));
            bgpService.releaseASNumber(vpc.getZoneId(), asNumber.getAsNumber(), true);
        }

        return success;
    }


    @Override
    @ActionEvent(eventType = EventTypes.EVENT_VPC_RESTART, eventDescription = "restarting vpc")
    public boolean restartVpc(final RestartVPCCmd cmd) throws ConcurrentOperationException, ResourceUnavailableException,
            InsufficientCapacityException {
        final long vpcId = cmd.getId();
        final boolean cleanUp = cmd.getCleanup();
        final boolean makeRedundant = cmd.getMakeredundant();
        final boolean livePatch = cmd.getLivePatch();
        final User callerUser = _accountMgr.getActiveUser(CallContext.current().getCallingUserId());
        return restartVpc(vpcId, cleanUp, makeRedundant, livePatch, callerUser);
    }

    @Override
    @ActionEvent(eventType = EventTypes.EVENT_VPC_RESTART, eventDescription = "restarting vpc")
    public boolean restartVpc(Long vpcId, boolean cleanUp, boolean makeRedundant, boolean livePatch, User user) throws ConcurrentOperationException, ResourceUnavailableException, InsufficientCapacityException {
        Vpc vpc = getActiveVpc(vpcId);
        if (vpc == null) {
            final InvalidParameterValueException ex = new InvalidParameterValueException("Unable to find Enabled VPC by id specified");
            ex.addProxyObject(String.valueOf(vpcId), "VPC");
            throw ex;
        }

        Account callerAccount = _accountMgr.getActiveAccountById(user.getAccountId());
        final ReservationContext context = new ReservationContextImpl(null, null, user, callerAccount);
        _accountMgr.checkAccess(callerAccount, null, false, vpc);

        logger.debug("Restarting VPC " + vpc);
        boolean restartRequired = false;
        try {
            boolean forceCleanup = cleanUp;
            if (!vpc.isRedundant() && makeRedundant) {
                final VpcOfferingVO redundantOffering = _vpcOffDao.findByUniqueName(VpcOffering.redundantVPCOfferingName);

                final VpcVO entity = vpcDao.findById(vpcId);
                entity.setRedundant(true);
                entity.setVpcOfferingId(redundantOffering.getId());

                // Change the VPC in order to get it updated after the end of
                // the restart procedure.
                if (vpcDao.update(vpc.getId(), entity)) {
                    vpc = entity;
                }

                // If the offering and redundant column are changing, force the
                // clean up.
                forceCleanup = true;
            }

            if (forceCleanup) {
                if (!rollingRestartVpc(vpc, context)) {
                    logger.warn("Failed to execute a rolling restart as a part of VPC " + vpc + " restart process");
                    restartRequired = true;
                    return false;
                }
                return true;
            }

            if (cleanUp) {
                livePatch = false;
            }

            restartVPCNetworks(vpcId, callerAccount, user, cleanUp, livePatch);

            logger.debug("Starting VPC " + vpc + " as a part of VPC restart process without cleanup");
            if (!startVpc(vpcId, false)) {
                logger.warn("Failed to start vpc as a part of VPC " + vpc + " restart process");
                restartRequired = true;
                return false;
            }
            logger.debug("VPC " + vpc + " was restarted successfully");
            return true;
        } finally {
            logger.debug("Updating VPC " + vpc + " with restartRequired=" + restartRequired);
            final VpcVO vo = vpcDao.findById(vpcId);
            vo.setRestartRequired(restartRequired);
            vpcDao.update(vpc.getId(), vo);
        }
    }

    private void restartVPCNetworks(long vpcId, Account callerAccount, User callerUser, boolean cleanUp, boolean livePatch) throws InsufficientCapacityException, ResourceUnavailableException {
        List<? extends Network> networks = _ntwkModel.listNetworksByVpc(vpcId);
        for (Network network: networks) {
            if (network.isRestartRequired() || livePatch) {
                _ntwkMgr.restartNetwork(network.getId(), callerAccount, callerUser, cleanUp, livePatch);
            }
        }
    }

    @Override
    public List<PrivateGateway> getVpcPrivateGateways(final long vpcId) {
        final List<VpcGatewayVO> gateways = _vpcGatewayDao.listByVpcIdAndType(vpcId, VpcGateway.Type.Private);

        if (gateways != null) {
            final List<PrivateGateway> pvtGateway = new ArrayList<PrivateGateway>();
            for (final VpcGatewayVO gateway : gateways) {
                pvtGateway.add(getPrivateGatewayProfile(gateway));
            }
            return pvtGateway;
        } else {
            return null;
        }
    }

    @Override
    public PrivateGateway getVpcPrivateGateway(final long id) {
        final VpcGateway gateway = _vpcGatewayDao.findById(id);

        if (gateway == null || gateway.getType() != VpcGateway.Type.Private) {
            return null;
        }
        return getPrivateGatewayProfile(gateway);
    }

    protected PrivateGateway getPrivateGatewayProfile(final VpcGateway gateway) {
        final Network network = _ntwkModel.getNetwork(gateway.getNetworkId());
        return new PrivateGatewayProfile(gateway, network.getPhysicalNetworkId());
    }

    @Override
    @DB
    @ActionEvent(eventType = EventTypes.EVENT_PRIVATE_GATEWAY_CREATE, eventDescription = "creating VPC private gateway", create = true)
    public PrivateGateway createVpcPrivateGateway(CreatePrivateGatewayCmd command) throws ResourceAllocationException,
            ConcurrentOperationException, InsufficientCapacityException {
        long vpcId = command.getVpcId();
        String ipAddress = command.getIpAddress();
        String gateway = command.getGateway();
        String netmask = command.getNetmask();
        long gatewayOwnerId = command.getEntityOwnerId();
        Long networkOfferingId = command.getNetworkOfferingId();
        Boolean isSourceNat = command.getIsSourceNat();
        Long aclId = command.getAclId();
        Long associatedNetworkId = command.getAssociatedNetworkId();

        if (command instanceof CreatePrivateGatewayByAdminCmd) {
            Long physicalNetworkId = ((CreatePrivateGatewayByAdminCmd)command).getPhysicalNetworkId();
            String broadcastUri = ((CreatePrivateGatewayByAdminCmd)command).getBroadcastUri();
            Boolean bypassVlanOverlapCheck = ((CreatePrivateGatewayByAdminCmd)command).getBypassVlanOverlapCheck();
            return createVpcPrivateGateway(vpcId, physicalNetworkId, broadcastUri, ipAddress, gateway, netmask, gatewayOwnerId, networkOfferingId, isSourceNat, aclId, bypassVlanOverlapCheck, associatedNetworkId);
        }
        return createVpcPrivateGateway(vpcId, null, null, ipAddress, gateway, netmask, gatewayOwnerId, networkOfferingId, isSourceNat, aclId, false, associatedNetworkId);
    }

    private PrivateGateway createVpcPrivateGateway(final long vpcId, Long physicalNetworkId, final String broadcastUri, final String ipAddress, final String gateway,
                                                   final String netmask, final long gatewayOwnerId, final Long networkOfferingIdPassed, final Boolean isSourceNat, final Long aclId, final Boolean bypassVlanOverlapCheck, final Long associatedNetworkId) throws ResourceAllocationException,
            ConcurrentOperationException, InsufficientCapacityException {

        // Validate parameters
        final Vpc vpc = getActiveVpc(vpcId);
        if (vpc == null) {
            final InvalidParameterValueException ex = new InvalidParameterValueException("Unable to find Enabled VPC by id specified");
            ex.addProxyObject(String.valueOf(vpcId), "VPC");
            throw ex;
        }

        NetworkOfferingVO ntwkOff = getVpcPrivateGatewayNetworkOffering(networkOfferingIdPassed, broadcastUri);
        final Long networkOfferingId = ntwkOff.getId();

        validateVpcPrivateGatewayAssociateNetworkId(ntwkOff, broadcastUri, associatedNetworkId, bypassVlanOverlapCheck);

        final Long dcId = vpc.getZoneId();
        physicalNetworkId = validateVpcPrivateGatewayPhysicalNetworkId(dcId, physicalNetworkId, associatedNetworkId, ntwkOff);
        PhysicalNetwork physNet = _entityMgr.findById(PhysicalNetwork.class, physicalNetworkId);;

        final Long physicalNetworkIdFinal = physicalNetworkId;
        final PhysicalNetwork physNetFinal = physNet;
        VpcGatewayVO gatewayVO = null;
        try {
            validateVpcPrivateGatewayAclId(vpcId, aclId);

            logger.debug("Creating Private gateway for VPC " + vpc);
            // 1) create private network unless it is existing and
            // lswitch'd
            Network privateNtwk = null;
            if (broadcastUri != null
                    && BroadcastDomainType.getSchemeValue(BroadcastDomainType.fromString(broadcastUri)) == BroadcastDomainType.Lswitch) {
                final String cidr = NetUtils.ipAndNetMaskToCidr(gateway, netmask);
                privateNtwk = _ntwkDao.getPrivateNetwork(broadcastUri, cidr, gatewayOwnerId, dcId, networkOfferingId, vpcId);
                // if the dcid is different we get no network so next we
                // try to create it
            }
            if (privateNtwk == null) {
                logger.info("creating new network for vpc " + vpc + " using broadcast uri: " + broadcastUri + " and associated network id: " + associatedNetworkId);
                final String networkName = "vpc-" + vpc.getName() + "-privateNetwork";
                privateNtwk = _ntwkSvc.createPrivateNetwork(networkName, networkName, physicalNetworkIdFinal, broadcastUri, ipAddress, null, gateway, netmask,
                        gatewayOwnerId, vpcId, isSourceNat, networkOfferingId, bypassVlanOverlapCheck, associatedNetworkId);
            } else { // create the nic/ip as createPrivateNetwork
                // doesn''t do that work for us now
                logger.info("found and using existing network for vpc " + vpc + ": " + broadcastUri);
                final DataCenterVO dc = _dcDao.lockRow(physNetFinal.getDataCenterId(), true);

                // add entry to private_ip_address table
                PrivateIpVO privateIp = _privateIpDao.findByIpAndSourceNetworkId(privateNtwk.getId(), ipAddress);
                if (privateIp != null) {
                    throw new InvalidParameterValueException("Private ip address " + ipAddress + " already used for private gateway" + " in zone "
                            + _entityMgr.findById(DataCenter.class, dcId).getName());
                }

                final Long mac = dc.getMacAddress();
                final Long nextMac = mac + 1;
                dc.setMacAddress(nextMac);

                logger.info("creating private ip address for vpc (" + ipAddress + ", " + privateNtwk.getId() + ", " + nextMac + ", " + vpcId + ", " + isSourceNat + ")");
                privateIp = new PrivateIpVO(ipAddress, privateNtwk.getId(), nextMac, vpcId, isSourceNat);
                _privateIpDao.persist(privateIp);

                _dcDao.update(dc.getId(), dc);
            }

            Long networkAclId = ObjectUtils.defaultIfNull(aclId, NetworkACL.DEFAULT_DENY);

            { // experimental block, this is a hack
                // set vpc id in network to null
                // might be needed for all types of broadcast domains
                // the ugly hack is that vpc gateway nets are created as
                // guest network
                // while they are not.
                // A more permanent solution would be to define a type of
                // 'gatewaynetwork'
                // so that handling code is not mixed between the two
                final NetworkVO gatewaynet = _ntwkDao.findById(privateNtwk.getId());
                gatewaynet.setVpcId(null);
                _ntwkDao.persist(gatewaynet);
            }

            // 2) create gateway entry
            gatewayVO = new VpcGatewayVO(ipAddress, VpcGateway.Type.Private, vpcId, privateNtwk.getDataCenterId(), privateNtwk.getId(), privateNtwk.getBroadcastUri().toString(),
                    gateway, netmask, vpc.getAccountId(), vpc.getDomainId(), isSourceNat, networkAclId);
            _vpcGatewayDao.persist(gatewayVO);

            logger.debug("Created vpc gateway entry " + gatewayVO);
        } catch (final Exception e) {
            ExceptionUtil.rethrowRuntime(e);
            ExceptionUtil.rethrow(e, InsufficientCapacityException.class);
            ExceptionUtil.rethrow(e, ResourceAllocationException.class);
            throw new IllegalStateException(e);
        }

        CallContext.current().setEventDetails("Private Gateway Id: " + gatewayVO.getId());
        return getVpcPrivateGateway(gatewayVO.getId());
    }

    /**
     * This method checks if the ACL that is being used to create the private gateway is valid. First, the aclId is used to search for a {@link NetworkACLVO} object
     * by calling the {@link NetworkACLDao#findById(Serializable)} method. If the object is null, an {@link InvalidParameterValueException} exception is thrown.
     * Secondly, we check if the ACL and the private gateway are in the same VPC and an {@link InvalidParameterValueException} is thrown if they are not.
     *
     * @param vpcId Private gateway VPC ID.
     * @param aclId Private gateway ACL ID.
     * @throws InvalidParameterValueException
     */
    protected void validateVpcPrivateGatewayAclId(long vpcId, Long aclId) {
        if (aclId == null) {
            return;
        }

        final NetworkACLVO aclVO = _networkAclDao.findById(aclId);
        if (aclVO == null) {
            throw new InvalidParameterValueException("Invalid network acl id passed.");
        }
        if (aclVO.getVpcId() != vpcId && !(aclId == NetworkACL.DEFAULT_DENY || aclId == NetworkACL.DEFAULT_ALLOW)) {
            throw new InvalidParameterValueException("Private gateway and network acl are not in the same vpc.");
        }
    }

    private void validateVpcPrivateGatewayAssociateNetworkId(NetworkOfferingVO ntwkOff, String broadcastUri, Long associatedNetworkId, Boolean bypassVlanOverlapCheck) {
        // Validate vlanId and associatedNetworkId
        if (broadcastUri == null && associatedNetworkId == null) {
            throw new InvalidParameterValueException("One of vlanId and associatedNetworkId must be specified");
        }
        if (broadcastUri != null && associatedNetworkId != null) {
            throw new InvalidParameterValueException("vlanId and associatedNetworkId are mutually exclusive");
        }
        Account caller = CallContext.current().getCallingAccount();
        if (!_accountMgr.isRootAdmin(caller.getId()) && (ntwkOff.isSpecifyVlan() || broadcastUri != null || bypassVlanOverlapCheck)) {
            throw new InvalidParameterValueException("Only ROOT admin is allowed to specify vlanId or bypass vlan overlap check");
        }
        if (ntwkOff.isSpecifyVlan() && broadcastUri == null) {
            throw new InvalidParameterValueException("vlanId must be specified for this network offering");
        }
        if (! ntwkOff.isSpecifyVlan() && associatedNetworkId == null) {
            throw new InvalidParameterValueException("associatedNetworkId must be specified for this network offering");
        }
    }

    private NetworkOfferingVO getVpcPrivateGatewayNetworkOffering(Long networkOfferingIdPassed, String broadcastUri) {
        // Validate network offering
        NetworkOfferingVO ntwkOff = null;
        if (networkOfferingIdPassed != null) {
            ntwkOff = _networkOfferingDao.findById(networkOfferingIdPassed);
            if (ntwkOff == null) {
                throw new InvalidParameterValueException("Unable to find network offering by id specified");
            }
            if (! TrafficType.Guest.equals(ntwkOff.getTrafficType())) {
                throw new InvalidParameterValueException("The network offering cannot be used to create Guest network");
            }
            if (! GuestType.Isolated.equals(ntwkOff.getGuestType())) {
                throw new InvalidParameterValueException("The network offering cannot be used to create Isolated network");
            }
        } else if (broadcastUri != null) {
            ntwkOff = _networkOfferingDao.findByUniqueName(NetworkOffering.SystemPrivateGatewayNetworkOffering);
        } else {
            ntwkOff = _networkOfferingDao.findByUniqueName(NetworkOffering.SystemPrivateGatewayNetworkOfferingWithoutVlan);
        }
        return ntwkOff;
    }

    private Long validateVpcPrivateGatewayPhysicalNetworkId(Long dcId, Long physicalNetworkId, Long associatedNetworkId, NetworkOfferingVO ntwkOff) {
        // Validate physical network
        if (associatedNetworkId != null) {
            Network associatedNetwork = _entityMgr.findById(Network.class, associatedNetworkId);
            if (associatedNetwork == null) {
                throw new InvalidParameterValueException("Unable to find network by ID " + associatedNetworkId);
            }
            if (physicalNetworkId != null && !physicalNetworkId.equals(associatedNetwork.getPhysicalNetworkId())) {
                throw new InvalidParameterValueException("The network can only be created on the same physical network as the associated network");
            } else if (physicalNetworkId == null) {
                physicalNetworkId = associatedNetwork.getPhysicalNetworkId();
            }
        }
        if (physicalNetworkId == null) {
            // Determine the physical network by network offering tags
            physicalNetworkId = _ntwkSvc.findPhysicalNetworkId(dcId, ntwkOff.getTags(), ntwkOff.getTrafficType());
        }
        if (physicalNetworkId == null) {
            final List<? extends PhysicalNetwork> pNtwks = _ntwkModel.getPhysicalNtwksSupportingTrafficType(dcId, TrafficType.Guest);
            if (pNtwks.isEmpty() || pNtwks.size() != 1) {
                throw new InvalidParameterValueException("Physical network can't be determined; pass physical network id");
            }
            physicalNetworkId = pNtwks.get(0).getId();
        }
        return physicalNetworkId;
    }

    @Override
    @ActionEvent(eventType = EventTypes.EVENT_PRIVATE_GATEWAY_CREATE, eventDescription = "Applying VPC private gateway", async = true)
    public PrivateGateway applyVpcPrivateGateway(final long gatewayId, final boolean destroyOnFailure) throws ConcurrentOperationException, ResourceUnavailableException {
        final VpcGatewayVO vo = _vpcGatewayDao.findById(gatewayId);

        boolean success = true;
        try {
            final List<Provider> providersToImplement = getVpcProviders(vo.getVpcId());

            final PrivateGateway gateway = getVpcPrivateGateway(gatewayId);
            for (final VpcProvider provider : getVpcElements()) {
                if (providersToImplement.contains(provider.getProvider())) {
                    if (!provider.createPrivateGateway(gateway)) {
                        success = false;
                    }
                }
            }
            if (success) {
                logger.debug("Private gateway " + gateway + " was applied successfully on the backend");
                if (vo.getState() != VpcGateway.State.Ready) {
                    vo.setState(VpcGateway.State.Ready);
                    _vpcGatewayDao.update(vo.getId(), vo);
                    logger.debug("Marke gateway " + gateway + " with state " + VpcGateway.State.Ready);
                }
                CallContext.current().setEventDetails("Private Gateway Id: " + gatewayId);
                return getVpcPrivateGateway(gatewayId);
            } else {
                logger.warn("Private gateway " + gateway + " failed to apply on the backend");
                return null;
            }
        } finally {
            // do cleanup
            if (!success) {
                if (destroyOnFailure) {
                    logger.debug("Destroying private gateway " + vo + " that failed to start");
                    // calling deleting from db because on createprivategateway
                    // fail, destroyPrivateGateway is already called
                    if (deletePrivateGatewayFromTheDB(getVpcPrivateGateway(gatewayId))) {
                        logger.warn("Successfully destroyed vpc " + vo + " that failed to start");
                    } else {
                        logger.warn("Failed to destroy vpc " + vo + " that failed to start");
                    }
                }
            }
        }
    }

    @Override
    @ActionEvent(eventType = EventTypes.EVENT_PRIVATE_GATEWAY_DELETE, eventDescription = "deleting private gateway")
    @DB
    public boolean deleteVpcPrivateGateway(final long gatewayId) throws ConcurrentOperationException, ResourceUnavailableException {
        final VpcGatewayVO gatewayToBeDeleted = _vpcGatewayDao.findById(gatewayId);
        if (gatewayToBeDeleted == null) {
            logger.debug("VPC gateway is already deleted for id=" + gatewayId);
            return true;
        }

        final VpcGatewayVO gatewayVO = _vpcGatewayDao.acquireInLockTable(gatewayId);
        if (gatewayVO == null || gatewayVO.getType() != VpcGateway.Type.Private) {
            throw new ConcurrentOperationException("Unable to lock gateway " + gatewayId);
        }

        final Account caller = CallContext.current().getCallingAccount();
        if (!_accountMgr.isRootAdmin(caller.getId())) {
            _accountMgr.checkAccess(caller, null, false, gatewayVO);
            final NetworkVO networkVO = _ntwkDao.findById(gatewayVO.getNetworkId());
            if (networkVO != null) {
                _accountMgr.checkAccess(caller, null, false, networkVO);
                if (_networkOfferingDao.findById(networkVO.getNetworkOfferingId()).isSpecifyVlan()) {
                    throw new InvalidParameterValueException("Unable to delete private gateway with specified vlan by non-ROOT accounts");
                }
            }
        }
        try {
            Transaction.execute(new TransactionCallbackNoReturn() {
                @Override
                public void doInTransactionWithoutResult(final TransactionStatus status) {
                    // don't allow to remove gateway when there are static
                    // routes associated with it
                    final long routeCount = _staticRouteDao.countRoutesByGateway(gatewayVO.getId());
                    if (routeCount > 0) {
                        throw new CloudRuntimeException("Can't delete private gateway " + gatewayVO + " as it has " + routeCount
                                + " static routes applied. Remove the routes first");
                    }

                    gatewayVO.setState(VpcGateway.State.Deleting);
                    _vpcGatewayDao.update(gatewayVO.getId(), gatewayVO);
                    logger.debug("Marked gateway " + gatewayVO + " with state " + VpcGateway.State.Deleting);
                }
            });

            // 1) delete the gateway on the backend
            final List<Provider> providersToImplement = getVpcProviders(gatewayVO.getVpcId());
            final PrivateGateway gateway = getVpcPrivateGateway(gatewayId);
            for (final VpcProvider provider : getVpcElements()) {
                if (providersToImplement.contains(provider.getProvider())) {
                    if (provider.deletePrivateGateway(gateway)) {
                        logger.debug("Private gateway " + gateway + " was applied successfully on the backend");
                    } else {
                        logger.warn("Private gateway " + gateway + " failed to apply on the backend");
                        gatewayVO.setState(VpcGateway.State.Ready);
                        _vpcGatewayDao.update(gatewayVO.getId(), gatewayVO);
                        logger.debug("Marked gateway " + gatewayVO + " with state " + VpcGateway.State.Ready);

                        return false;
                    }
                }
            }

            // 2) Clean up any remaining routes
            cleanUpRoutesByGatewayId(gatewayId);

            // 3) Delete private gateway from the DB
            return deletePrivateGatewayFromTheDB(gateway);

        } finally {
            if (gatewayVO != null) {
                _vpcGatewayDao.releaseFromLockTable(gatewayId);
            }
        }
    }

    private void cleanUpRoutesByGatewayId(long gatewayId){
        List<StaticRouteVO> routes = _staticRouteDao.listByGatewayId(gatewayId);
        for (StaticRouteVO route: routes){
            _staticRouteDao.remove(route.getId());
        }
    }

    @DB
    protected boolean deletePrivateGatewayFromTheDB(final PrivateGateway gateway) {
        // check if there are ips allocted in the network
        final long networkId = gateway.getNetworkId();

        vpcTxCallable.setGateway(gateway);

        final ExecutorService txExecutor = Executors.newSingleThreadExecutor();
        final Future<Boolean> futureResult = txExecutor.submit(vpcTxCallable);

        boolean deleteNetworkFinal;
        try {
            deleteNetworkFinal = futureResult.get();
            if (deleteNetworkFinal) {
                final User callerUser = _accountMgr.getActiveUser(CallContext.current().getCallingUserId());
                final Account owner = _accountMgr.getAccount(Account.ACCOUNT_ID_SYSTEM);
                final ReservationContext context = new ReservationContextImpl(null, null, callerUser, owner);
                _ntwkMgr.destroyNetwork(networkId, context, false);
                logger.debug("Deleted private network id=" + networkId);
            }
        } catch (final InterruptedException e) {
            logger.error("deletePrivateGatewayFromTheDB failed to delete network id " + networkId + "due to => ", e);
        } catch (final ExecutionException e) {
            logger.error("deletePrivateGatewayFromTheDB failed to delete network id " + networkId + "due to => ", e);
        }

        return true;
    }

    @Override
    public Pair<List<PrivateGateway>, Integer> listPrivateGateway(final ListPrivateGatewaysCmd cmd) {
        final String ipAddress = cmd.getIpAddress();
        final String vlan = cmd.getVlan();
        final Long vpcId = cmd.getVpcId();
        final Long id = cmd.getId();
        Boolean isRecursive = cmd.isRecursive();
        final Boolean listAll = cmd.listAll();
        Long domainId = cmd.getDomainId();
        final String accountName = cmd.getAccountName();
        final Account caller = CallContext.current().getCallingAccount();
        final List<Long> permittedAccounts = new ArrayList<Long>();
        final String state = cmd.getState();
        final Long projectId = cmd.getProjectId();

        final Filter searchFilter = new Filter(VpcGatewayVO.class, "id", false, cmd.getStartIndex(), cmd.getPageSizeVal());
        final Ternary<Long, Boolean, ListProjectResourcesCriteria> domainIdRecursiveListProject = new Ternary<Long, Boolean, ListProjectResourcesCriteria>(domainId, isRecursive,
                null);
        _accountMgr.buildACLSearchParameters(caller, id, accountName, projectId, permittedAccounts, domainIdRecursiveListProject, listAll, false);
        domainId = domainIdRecursiveListProject.first();
        isRecursive = domainIdRecursiveListProject.second();
        final ListProjectResourcesCriteria listProjectResourcesCriteria = domainIdRecursiveListProject.third();

        final SearchBuilder<VpcGatewayVO> sb = _vpcGatewayDao.createSearchBuilder();
        _accountMgr.buildACLSearchBuilder(sb, domainId, isRecursive, permittedAccounts, listProjectResourcesCriteria);
        if (vlan != null) {
            final SearchBuilder<NetworkVO> ntwkSearch = _ntwkDao.createSearchBuilder();
            ntwkSearch.and("vlan", ntwkSearch.entity().getBroadcastUri(), SearchCriteria.Op.EQ);
            sb.join("networkSearch", ntwkSearch, sb.entity().getNetworkId(), ntwkSearch.entity().getId(), JoinBuilder.JoinType.INNER);
        }

        final SearchCriteria<VpcGatewayVO> sc = sb.create();
        _accountMgr.buildACLSearchCriteria(sc, domainId, isRecursive, permittedAccounts, listProjectResourcesCriteria);
        if (id != null) {
            sc.addAnd("id", Op.EQ, id);
        }

        if (ipAddress != null) {
            sc.addAnd("ip4Address", Op.EQ, ipAddress);
        }

        if (state != null) {
            sc.addAnd("state", Op.EQ, state);
        }

        if (vpcId != null) {
            sc.addAnd("vpcId", Op.EQ, vpcId);
        }

        if (vlan != null) {
            sc.setJoinParameters("networkSearch", "vlan", BroadcastDomainType.Vlan.toUri(vlan));
        }

        final Pair<List<VpcGatewayVO>, Integer> vos = _vpcGatewayDao.searchAndCount(sc, searchFilter);
        final List<PrivateGateway> privateGtws = new ArrayList<PrivateGateway>(vos.first().size());
        for (final VpcGateway vo : vos.first()) {
            privateGtws.add(getPrivateGatewayProfile(vo));
        }

        return new Pair<List<PrivateGateway>, Integer>(privateGtws, vos.second());
    }

    @Override
    public StaticRoute getStaticRoute(final long routeId) {
        return _staticRouteDao.findById(routeId);
    }

    @Override
    public boolean applyStaticRoutesForVpc(final long vpcId) throws ResourceUnavailableException {
        final Account caller = CallContext.current().getCallingAccount();
        final List<? extends StaticRoute> routes = _staticRouteDao.listByVpcId(vpcId);
        return applyStaticRoutes(routes, caller, true);
    }

    protected boolean applyStaticRoutes(final List<? extends StaticRoute> routes, final Account caller, final boolean updateRoutesInDB) throws ResourceUnavailableException {
        final boolean success = true;
        final List<StaticRouteProfile> staticRouteProfiles = new ArrayList<StaticRouteProfile>(routes.size());
        final Map<Long, VpcGateway> gatewayMap = new HashMap<Long, VpcGateway>();
        for (final StaticRoute route : routes) {
            VpcGateway gateway = gatewayMap.get(route.getVpcGatewayId());
            if (gateway == null) {
                gateway = _vpcGatewayDao.findById(route.getVpcGatewayId());
                gatewayMap.put(gateway.getId(), gateway);
            }
            staticRouteProfiles.add(new StaticRouteProfile(route, gateway));
        }
        if (!applyStaticRoutes(staticRouteProfiles)) {
            logger.warn("Routes are not completely applied");
            return false;
        } else {
            if (updateRoutesInDB) {
                for (final StaticRoute route : routes) {
                    if (route.getState() == StaticRoute.State.Revoke) {
                        _staticRouteDao.remove(route.getId());
                        logger.debug("Removed route " + route + " from the DB");
                    } else if (route.getState() == StaticRoute.State.Add) {
                        final StaticRouteVO ruleVO = _staticRouteDao.findById(route.getId());
                        ruleVO.setState(StaticRoute.State.Active);
                        _staticRouteDao.update(ruleVO.getId(), ruleVO);
                        logger.debug("Marked route " + route + " with state " + StaticRoute.State.Active);
                    }
                }
            }
        }

        return success;
    }

    protected boolean applyStaticRoutes(final List<StaticRouteProfile> routes) throws ResourceUnavailableException {
        if (routes.isEmpty()) {
            logger.debug("No static routes to apply");
            return true;
        }
        final Vpc vpc = vpcDao.findById(routes.get(0).getVpcId());

        logger.debug("Applying static routes for vpc " + vpc);
        final String staticNatProvider = _vpcSrvcDao.getProviderForServiceInVpc(vpc.getId(), Service.StaticNat);

        for (final VpcProvider provider : getVpcElements()) {
            if (!(provider instanceof StaticNatServiceProvider && provider.getName().equalsIgnoreCase(staticNatProvider))) {
                continue;
            }

            if (provider.applyStaticRoutes(vpc, routes)) {
                logger.debug("Applied static routes for vpc " + vpc);
            } else {
                logger.warn("Failed to apply static routes for vpc " + vpc);
                return false;
            }
        }

        return true;
    }

    @Override
    @ActionEvent(eventType = EventTypes.EVENT_STATIC_ROUTE_DELETE, eventDescription = "deleting static route")
    public boolean revokeStaticRoute(final long routeId) throws ResourceUnavailableException {
        final Account caller = CallContext.current().getCallingAccount();

        final StaticRouteVO route = _staticRouteDao.findById(routeId);
        if (route == null) {
            throw new InvalidParameterValueException("Unable to find static route by id");
        }

        _accountMgr.checkAccess(caller, null, false, route);

        markStaticRouteForRevoke(route, caller);

        return applyStaticRoutesForVpc(route.getVpcId());
    }

    @DB
    protected boolean revokeStaticRoutesForVpc(final long vpcId, final Account caller) throws ResourceUnavailableException {
        // get all static routes for the vpc
        final List<StaticRouteVO> routes = _staticRouteDao.listByVpcId(vpcId);
        logger.debug("Found " + routes.size() + " to revoke for the vpc " + vpcId);
        if (!routes.isEmpty()) {
            // mark all of them as revoke
            Transaction.execute(new TransactionCallbackNoReturn() {
                @Override
                public void doInTransactionWithoutResult(final TransactionStatus status) {
                    for (final StaticRouteVO route : routes) {
                        markStaticRouteForRevoke(route, caller);
                    }
                }
            });
            return applyStaticRoutesForVpc(vpcId);
        }

        return true;
    }

    @Override
    @DB
    @ActionEvent(eventType = EventTypes.EVENT_STATIC_ROUTE_CREATE, eventDescription = "creating static route", create = true)
    public StaticRoute createStaticRoute(final long gatewayId, final String cidr) throws NetworkRuleConflictException {
        final Account caller = CallContext.current().getCallingAccount();

        // parameters validation
        final VpcGateway gateway = _vpcGatewayDao.findById(gatewayId);
        if (gateway == null) {
            throw new InvalidParameterValueException("Invalid gateway id is given");
        }

        if (gateway.getState() != VpcGateway.State.Ready) {
            throw new InvalidParameterValueException("Gateway is not in the " + VpcGateway.State.Ready + " state: " + gateway.getState());
        }

        final Vpc vpc = getActiveVpc(gateway.getVpcId());
        if (vpc == null) {
            throw new InvalidParameterValueException("Can't add static route to VPC that is being deleted");
        }
        _accountMgr.checkAccess(caller, null, false, vpc);

        if (!NetUtils.isValidIp4Cidr(cidr)) {
            throw new InvalidParameterValueException("Invalid format for cidr " + cidr);
        }

        // validate the cidr
        // 1) CIDR should be outside of VPC cidr for guest networks
        if (NetUtils.isNetworksOverlap(vpc.getCidr(), cidr)) {
            throw new InvalidParameterValueException("CIDR should be outside of VPC cidr " + vpc.getCidr());
        }

        // 2) CIDR should be outside of link-local cidr
        if (NetUtils.isNetworksOverlap(vpc.getCidr(), NetUtils.getLinkLocalCIDR())) {
            throw new InvalidParameterValueException("CIDR should be outside of link local cidr " + NetUtils.getLinkLocalCIDR());
        }

        // 3) Verify against denied routes
        if (isCidrDenylisted(cidr, vpc.getZoneId())) {
            throw new InvalidParameterValueException("The static gateway cidr overlaps with one of the denied routes of the zone the VPC belongs to");
        }

        return Transaction.execute(new TransactionCallbackWithException<StaticRouteVO, NetworkRuleConflictException>() {
            @Override
            public StaticRouteVO doInTransaction(final TransactionStatus status) throws NetworkRuleConflictException {
                StaticRouteVO newRoute = new StaticRouteVO(gateway.getId(), cidr, vpc.getId(), vpc.getAccountId(), vpc.getDomainId());
                logger.debug("Adding static route " + newRoute);
                newRoute = _staticRouteDao.persist(newRoute);

                detectRoutesConflict(newRoute);

                if (!_staticRouteDao.setStateToAdd(newRoute)) {
                    throw new CloudRuntimeException("Unable to update the state to add for " + newRoute);
                }
                CallContext.current().setEventDetails("Static route Id: " + newRoute.getId());

                return newRoute;
            }
        });
    }

    protected boolean isCidrDenylisted(final String cidr, final long zoneId) {
        final String routesStr = NetworkOrchestrationService.GuestDomainSuffix.valueIn(zoneId);
        if (routesStr != null && !routesStr.isEmpty()) {
            final String[] cidrDenyList = routesStr.split(",");

            if (cidrDenyList != null && cidrDenyList.length > 0) {
                for (final String denyListedRoute : cidrDenyList) {
                    if (NetUtils.isNetworksOverlap(denyListedRoute, cidr)) {
                        return true;
                    }
                }
            }
        }

        return false;
    }

    @Override
    public Pair<List<? extends StaticRoute>, Integer> listStaticRoutes(final ListStaticRoutesCmd cmd) {
        final Long id = cmd.getId();
        final Long gatewayId = cmd.getGatewayId();
        final Long vpcId = cmd.getVpcId();
        Long domainId = cmd.getDomainId();
        Boolean isRecursive = cmd.isRecursive();
        final Boolean listAll = cmd.listAll();
        final String accountName = cmd.getAccountName();
        final Account caller = CallContext.current().getCallingAccount();
        final List<Long> permittedAccounts = new ArrayList<Long>();
        final Map<String, String> tags = cmd.getTags();
        final Long projectId = cmd.getProjectId();
        final String state = cmd.getState();

        final Ternary<Long, Boolean, ListProjectResourcesCriteria> domainIdRecursiveListProject = new Ternary<Long, Boolean, ListProjectResourcesCriteria>(domainId, isRecursive,
                null);
        _accountMgr.buildACLSearchParameters(caller, id, accountName, projectId, permittedAccounts, domainIdRecursiveListProject, listAll, false);
        domainId = domainIdRecursiveListProject.first();
        isRecursive = domainIdRecursiveListProject.second();
        final ListProjectResourcesCriteria listProjectResourcesCriteria = domainIdRecursiveListProject.third();
        final Filter searchFilter = new Filter(StaticRouteVO.class, "created", false, cmd.getStartIndex(), cmd.getPageSizeVal());

        final SearchBuilder<StaticRouteVO> sb = _staticRouteDao.createSearchBuilder();
        _accountMgr.buildACLSearchBuilder(sb, domainId, isRecursive, permittedAccounts, listProjectResourcesCriteria);

        sb.and("id", sb.entity().getId(), SearchCriteria.Op.EQ);
        sb.and("vpcId", sb.entity().getVpcId(), SearchCriteria.Op.EQ);
        sb.and("vpcGatewayId", sb.entity().getVpcGatewayId(), SearchCriteria.Op.EQ);
        sb.and("state", sb.entity().getState(), SearchCriteria.Op.EQ);

        if (tags != null && !tags.isEmpty()) {
            final SearchBuilder<ResourceTagVO> tagSearch = _resourceTagDao.createSearchBuilder();
            for (int count = 0; count < tags.size(); count++) {
                tagSearch.or().op("key" + String.valueOf(count), tagSearch.entity().getKey(), SearchCriteria.Op.EQ);
                tagSearch.and("value" + String.valueOf(count), tagSearch.entity().getValue(), SearchCriteria.Op.EQ);
                tagSearch.cp();
            }
            tagSearch.and("resourceType", tagSearch.entity().getResourceType(), SearchCriteria.Op.EQ);
            sb.groupBy(sb.entity().getId());
            sb.join("tagSearch", tagSearch, sb.entity().getId(), tagSearch.entity().getResourceId(), JoinBuilder.JoinType.INNER);
        }

        final SearchCriteria<StaticRouteVO> sc = sb.create();
        _accountMgr.buildACLSearchCriteria(sc, domainId, isRecursive, permittedAccounts, listProjectResourcesCriteria);
        if (id != null) {
            sc.addAnd("id", Op.EQ, id);
        }

        if (vpcId != null) {
            sc.addAnd("vpcId", Op.EQ, vpcId);
        }

        if (gatewayId != null) {
            sc.addAnd("vpcGatewayId", Op.EQ, gatewayId);
        }

        if (state != null) {
            sc.addAnd("state", Op.EQ, state);
        }

        if (tags != null && !tags.isEmpty()) {
            int count = 0;
            sc.setJoinParameters("tagSearch", "resourceType", ResourceObjectType.StaticRoute.toString());
            for (final String key : tags.keySet()) {
                sc.setJoinParameters("tagSearch", "key" + String.valueOf(count), key);
                sc.setJoinParameters("tagSearch", "value" + String.valueOf(count), tags.get(key));
                count++;
            }
        }

        final Pair<List<StaticRouteVO>, Integer> result = _staticRouteDao.searchAndCount(sc, searchFilter);
        return new Pair<List<? extends StaticRoute>, Integer>(result.first(), result.second());
    }

    protected void detectRoutesConflict(final StaticRoute newRoute) throws NetworkRuleConflictException {
        // Multiple private gateways can exist within Vpc. Check for conflicts
        // for all static routes in Vpc
        // and not just the gateway
        final List<? extends StaticRoute> routes = _staticRouteDao.listByVpcIdAndNotRevoked(newRoute.getVpcId());
        assert routes.size() >= 1 : "For static routes, we now always first persist the route and then check for "
                + "network conflicts so we should at least have one rule at this point.";

        for (final StaticRoute route : routes) {
            if (route.getId() == newRoute.getId()) {
                continue; // Skips my own route.
            }

            if (NetUtils.isNetworksOverlap(route.getCidr(), newRoute.getCidr())) {
                throw new NetworkRuleConflictException("New static route cidr conflicts with existing route " + route);
            }
        }
    }

    protected void markStaticRouteForRevoke(final StaticRouteVO route, final Account caller) {
        logger.debug("Revoking static route " + route);
        if (caller != null) {
            _accountMgr.checkAccess(caller, null, false, route);
        }

        if (route.getState() == StaticRoute.State.Staged) {
            if (logger.isDebugEnabled()) {
                logger.debug("Found a static route that is still in stage state so just removing it: " + route);
            }
            _staticRouteDao.remove(route.getId());
        } else if (route.getState() == StaticRoute.State.Add || route.getState() == StaticRoute.State.Active) {
            route.setState(StaticRoute.State.Revoke);
            _staticRouteDao.update(route.getId(), route);
            logger.debug("Marked static route " + route + " with state " + StaticRoute.State.Revoke);
        }
    }

    protected class VpcCleanupTask extends ManagedContextRunnable {
        @Override
        protected void runInContext() {
            try {
                final GlobalLock lock = GlobalLock.getInternLock("VpcCleanup");
                if (lock == null) {
                    logger.debug("Couldn't get the global lock");
                    return;
                }

                if (!lock.lock(30)) {
                    logger.debug("Couldn't lock the db");
                    return;
                }

                try {
                    // Cleanup inactive VPCs
                    final List<VpcVO> inactiveVpcs = vpcDao.listInactiveVpcs();
                    if (inactiveVpcs != null) {
                        logger.info("Found " + inactiveVpcs.size() + " removed VPCs to cleanup");
                        for (final VpcVO vpc : inactiveVpcs) {
                            logger.debug("Cleaning up " + vpc);
                            destroyVpc(vpc, _accountMgr.getAccount(Account.ACCOUNT_ID_SYSTEM), User.UID_SYSTEM);
                        }
                    }
                } catch (final Exception e) {
                    logger.error("Exception ", e);
                } finally {
                    lock.unlock();
                }
            } catch (final Exception e) {
                logger.error("Exception ", e);
            }
        }
    }

    @DB
    @Override
    @ActionEvent(eventType = EventTypes.EVENT_NET_IP_ASSIGN, eventDescription = "associating Ip", async = true)
    public IpAddress associateIPToVpc(final long ipId, final long vpcId) throws ResourceAllocationException, ResourceUnavailableException, InsufficientAddressCapacityException,
            ConcurrentOperationException {
        final Account caller = CallContext.current().getCallingAccount();
        Account owner = null;

        final IpAddress ipToAssoc = _ntwkModel.getIp(ipId);
        if (ipToAssoc != null) {
            _accountMgr.checkAccess(caller, null, true, ipToAssoc);
            owner = _accountMgr.getAccount(ipToAssoc.getAllocatedToAccountId());
        } else {
            logger.debug("Unable to find ip address by id: " + ipId);
            return null;
        }

        final Vpc vpc = vpcDao.findById(vpcId);
        if (vpc == null) {
            throw new InvalidParameterValueException("Invalid VPC id provided");
        }

        // check permissions
        _accountMgr.checkAccess(caller, null, false, owner, vpc);

        logger.debug("Associating ip " + ipToAssoc + " to vpc " + vpc);

<<<<<<< HEAD
        final boolean isSourceNatFinal = isSrcNatIpRequired(vpc.getVpcOfferingId()) && getExistingSourceNatInVpc(vpc.getAccountId(), vpcId, false) == null;
        Transaction.execute(new TransactionCallbackNoReturn() {
            @Override
            public void doInTransactionWithoutResult(final TransactionStatus status) {
=======
        final boolean isSourceNatFinal = isSrcNatIpRequired(vpc.getVpcOfferingId()) && getExistingSourceNatInVpc(vpc.getAccountId(), vpcId) == null;
        try (CheckedReservation publicIpReservation = new CheckedReservation(owner, ResourceType.public_ip, 1l, reservationDao, _resourceLimitMgr)) {
            Transaction.execute(new TransactionCallbackNoReturn() {
                @Override
                public void doInTransactionWithoutResult(final TransactionStatus status) {
>>>>>>> 075f9811
                final IPAddressVO ip = _ipAddressDao.findById(ipId);
                // update ip address with networkId
                ip.setVpcId(vpcId);
                ip.setSourceNat(isSourceNatFinal);

                _ipAddressDao.update(ipId, ip);

                // mark ip as allocated
                _ipAddrMgr.markPublicIpAsAllocated(ip);
                }
            });
        } catch (Exception e) {
            s_logger.error("Failed to associate ip " + ipToAssoc + " to vpc " + vpc, e);
            throw new CloudRuntimeException("Failed to associate ip " + ipToAssoc + " to vpc " + vpc, e);
        }

        logger.debug("Successfully assigned ip " + ipToAssoc + " to vpc " + vpc);
        CallContext.current().putContextParameter(IpAddress.class, ipToAssoc.getUuid());
        return _ipAddressDao.findById(ipId);
    }

    @Override
    public void unassignIPFromVpcNetwork(final long ipId, final long networkId) {
        final IPAddressVO ip = _ipAddressDao.findById(ipId);
        if (isIpAllocatedToVpc(ip)) {
            return;
        }

        if (ip == null || ip.getVpcId() == null) {
            return;
        }

        logger.debug("Releasing VPC ip address " + ip + " from vpc network id=" + networkId);

        final long vpcId = ip.getVpcId();
        boolean success = false;
        try {
            // unassign ip from the VPC router
            success = _ipAddrMgr.applyIpAssociations(_ntwkModel.getNetwork(networkId), true);
        } catch (final ResourceUnavailableException ex) {
            throw new CloudRuntimeException("Failed to apply ip associations for network id=" + networkId + " as a part of unassigning ip " + ipId + " from vpc", ex);
        }

        if (success) {
            ip.setAssociatedWithNetworkId(null);
            _ipAddressDao.update(ipId, ip);
            logger.debug("IP address " + ip + " is no longer associated with the network inside vpc id=" + vpcId);
        } else {
            throw new CloudRuntimeException("Failed to apply ip associations for network id=" + networkId + " as a part of unassigning ip " + ipId + " from vpc");
        }
        logger.debug("Successfully released VPC ip address " + ip + " back to VPC pool ");
    }

    @Override
    public boolean isIpAllocatedToVpc(final IpAddress ip) {
        return ip != null && ip.getVpcId() != null && (ip.isOneToOneNat() || !_firewallDao.listByIp(ip.getId()).isEmpty());
    }

    @DB
    @Override
    public Network createVpcGuestNetwork(final long ntwkOffId, final String name, final String displayText, final String gateway, final String cidr, final String vlanId,
            String networkDomain, final Account owner, final Long domainId, final PhysicalNetwork pNtwk, final long zoneId, final ACLType aclType, final Boolean subdomainAccess,
            final long vpcId, final Long aclId, final Account caller, final Boolean isDisplayNetworkEnabled, String externalId, String ip6Gateway, String ip6Cidr,
            final String ip4Dns1, final String ip4Dns2, final String ip6Dns1, final String ip6Dns2, Pair<Integer, Integer> vrIfaceMTUs, Integer networkCidrSize)
            throws ConcurrentOperationException, InsufficientCapacityException, ResourceAllocationException {

        final Vpc vpc = getActiveVpc(vpcId);

        if (vpc == null) {
            final InvalidParameterValueException ex = new InvalidParameterValueException("Unable to find Enabled VPC ");
            ex.addProxyObject(String.valueOf(vpcId), "VPC");
            throw ex;
        }
        _accountMgr.checkAccess(caller, null, false, vpc);

        if (networkDomain == null) {
            networkDomain = vpc.getNetworkDomain();
        }

        if (!vpc.isRegionLevelVpc() && vpc.getZoneId() != zoneId) {
            throw new InvalidParameterValueException("New network doesn't belong to vpc zone");
        }

        // 1) Validate if network can be created for VPC
        validateNtwkOffForNtwkInVpc(null, ntwkOffId, cidr, networkDomain, vpc, gateway, owner, aclId);

        // 2) Create network
        final Network guestNetwork = _ntwkMgr.createGuestNetwork(ntwkOffId, name, displayText, gateway, cidr, vlanId, false, networkDomain, owner, domainId, pNtwk, zoneId, aclType,
                subdomainAccess, vpcId, ip6Gateway, ip6Cidr, isDisplayNetworkEnabled, null, null, externalId, null, null, ip4Dns1, ip4Dns2, ip6Dns1, ip6Dns2, vrIfaceMTUs, networkCidrSize);

        if (guestNetwork != null) {
            guestNetwork.setNetworkACLId(aclId);
            _ntwkDao.update(guestNetwork.getId(), (NetworkVO) guestNetwork);
        }
        return guestNetwork;
    }

    protected IPAddressVO getExistingSourceNatInVpc(final long ownerId, final long vpcId, final boolean forNsx) {

        final List<IPAddressVO> addrs = listPublicIpsAssignedToVpc(ownerId, true, vpcId);

        IPAddressVO sourceNatIp = null;
        if (addrs.isEmpty()) {
            return null;
        } else {
            // Account already has ip addresses
            for (final IPAddressVO addr : addrs) {
                if (addr.isSourceNat()) {
                    if (!forNsx) {
                        sourceNatIp = addr;
                    } else {
                        if (addr.isForSystemVms()) {
                            sourceNatIp = addr;
                        }
                    }
                    if (Objects.nonNull(sourceNatIp)) {
                        return sourceNatIp;
                    }
                }
            }

            assert sourceNatIp != null : "How do we get a bunch of ip addresses but none of them are source nat? " + "account=" + ownerId + "; vpcId=" + vpcId;
        }

        return sourceNatIp;
    }

    protected List<IPAddressVO> listPublicIpsAssignedToVpc(final long accountId, final Boolean sourceNat, final long vpcId) {
        final SearchCriteria<IPAddressVO> sc = IpAddressSearch.create();
        sc.setParameters("accountId", accountId);
        sc.setParameters("vpcId", vpcId);

        if (sourceNat != null) {
            sc.addAnd("sourceNat", SearchCriteria.Op.EQ, sourceNat);
        }
        sc.setJoinParameters("virtualNetworkVlanSB", "vlanType", VlanType.VirtualNetwork);

        return _ipAddressDao.search(sc, null);
    }

    @Override
    public PublicIp assignSourceNatIpAddressToVpc(final Account owner, final Vpc vpc, final Long podId) throws InsufficientAddressCapacityException, ConcurrentOperationException {
        final long dcId = vpc.getZoneId();
        NsxProviderVO nsxProvider = nsxProviderDao.findByZoneId(dcId);
        boolean forNsx = nsxProvider != null;

        final IPAddressVO sourceNatIp = getExistingSourceNatInVpc(owner.getId(), vpc.getId(), forNsx);

        PublicIp ipToReturn = null;

        if (sourceNatIp != null) {
            ipToReturn = PublicIp.createFromAddrAndVlan(sourceNatIp, _vlanDao.findById(sourceNatIp.getVlanId()));
        } else {
            if (forNsx) {
                ipToReturn = _ipAddrMgr.assignPublicIpAddress(dcId, podId, owner, Vlan.VlanType.VirtualNetwork, null, null, false, true);
            } else {
                ipToReturn = _ipAddrMgr.assignDedicateIpAddress(owner, null, vpc.getId(), dcId, true);
            }
        }

        return ipToReturn;
    }

    @Override
    public List<HypervisorType> getSupportedVpcHypervisors() {
        return Collections.unmodifiableList(hTypes);
    }

    private List<Provider> getVpcProviders(final long vpcId) {
        final List<String> providerNames = _vpcSrvcDao.getDistinctProviders(vpcId);
        final Map<String, Provider> providers = new HashMap<String, Provider>();
        for (final String providerName : providerNames) {
            if (!providers.containsKey(providerName)) {
                providers.put(providerName, Network.Provider.getProvider(providerName));
            }
        }

        return new ArrayList<Provider>(providers.values());
    }

    @Inject
    public void setVpcElements(final List<VpcProvider> vpcElements) {
        this.vpcElements = vpcElements;
    }

    @Override
    @ActionEvent(eventType = EventTypes.EVENT_STATIC_ROUTE_CREATE, eventDescription = "Applying static route", async = true)
    public boolean applyStaticRoute(final long routeId) throws ResourceUnavailableException {
        final StaticRoute route = _staticRouteDao.findById(routeId);
        return applyStaticRoutesForVpc(route.getVpcId());
    }

    @Override
    public boolean isSrcNatIpRequired(long vpcOfferingId) {
        final Map<Network.Service, Set<Network.Provider>> vpcOffSvcProvidersMap = getVpcOffSvcProvidersMap(vpcOfferingId);
        return (Objects.nonNull(vpcOffSvcProvidersMap.get(Network.Service.SourceNat))
                && (vpcOffSvcProvidersMap.get(Network.Service.SourceNat).contains(Network.Provider.VPCVirtualRouter)
                || vpcOffSvcProvidersMap.get(Service.SourceNat).contains(Provider.Nsx)))
                || (Objects.nonNull(vpcOffSvcProvidersMap.get(Network.Service.Gateway))
                && vpcOffSvcProvidersMap.get(Service.Gateway).contains(Network.Provider.VPCVirtualRouter));
    }

    /**
     * rollingRestartVpc performs restart of routers of a VPC by first
     * deploying a new VR and then destroying old VRs in rolling fashion. For
     * non-redundant VPC, it will re-program the new router as final step
     * otherwise deploys a backup router for the VPC.
     * @param vpc vpc to be restarted
     * @param context reservation context
     * @return returns true when the rolling restart succeeds
     * @throws ResourceUnavailableException
     * @throws ConcurrentOperationException
     * @throws InsufficientCapacityException
     */
    private boolean rollingRestartVpc(final Vpc vpc, final ReservationContext context) throws ResourceUnavailableException, ConcurrentOperationException, InsufficientCapacityException {
        if (!NetworkOrchestrationService.RollingRestartEnabled.value()) {
            if (shutdownVpc(vpc.getId())) {
                return startVpc(vpc.getId(), false);
            }
            logger.warn("Failed to shutdown vpc as a part of VPC " + vpc + " restart process");
            return false;
        }
        logger.debug("Performing rolling restart of routers of VPC " + vpc);
        _ntwkMgr.destroyExpendableRouters(routerDao.listByVpcId(vpc.getId()), context);

        final DeployDestination dest = new DeployDestination(_dcDao.findById(vpc.getZoneId()), null, null, null);
        final List<DomainRouterVO> oldRouters = routerDao.listByVpcId(vpc.getId());

        // Create a new router
        if (oldRouters.size() > 0) {
            vpc.setRollingRestart(true);
        }
        startVpc(vpc, dest, context);
        if (oldRouters.size() > 0) {
            vpc.setRollingRestart(false);
        }

        // For redundant vpc wait for 3*advert_int+skew_seconds for VRRP to kick in
        if (vpc.isRedundant() || (oldRouters.size() == 1 && oldRouters.get(0).getIsRedundantRouter())) {
            try {
                Thread.sleep(NetworkOrchestrationService.RVRHandoverTime);
            } catch (final InterruptedException ignored) {
            }
        }

        // Destroy old routers
        for (final DomainRouterVO oldRouter : oldRouters) {
            _routerService.stopRouter(oldRouter.getId(), true);
            _routerService.destroyRouter(oldRouter.getId(), context.getAccount(), context.getCaller().getId());
        }

        // Re-program VPC VR or add a new backup router for redundant VPC
        if (!startVpc(vpc, dest, context)) {
            logger.debug("Failed to re-program VPC router or deploy a new backup router for VPC" + vpc);
            return false;
        }

        return _ntwkMgr.areRoutersRunning(routerDao.listByVpcId(vpc.getId()));
    }

    private List<Long> filterChildSubDomains(final List<Long> domainIds) {
        List<Long> filteredDomainIds = new ArrayList<>();
        if (domainIds != null) {
            filteredDomainIds.addAll(domainIds);
        }
        if (filteredDomainIds.size() > 1) {
            for (int i = filteredDomainIds.size() - 1; i >= 1; i--) {
                long first = filteredDomainIds.get(i);
                for (int j = i - 1; j >= 0; j--) {
                    long second = filteredDomainIds.get(j);
                    if (domainDao.isChildDomain(filteredDomainIds.get(i), filteredDomainIds.get(j))) {
                        filteredDomainIds.remove(j);
                        i--;
                    }
                    if (domainDao.isChildDomain(filteredDomainIds.get(j), filteredDomainIds.get(i))) {
                        filteredDomainIds.remove(i);
                        break;
                    }
                }
            }
        }
        return filteredDomainIds;
    }

    protected boolean isGlobalAcl(Long aclVpcId) {
        return aclVpcId != null && aclVpcId == 0;
    }

    protected boolean isDefaultAcl(long aclId) {
        return aclId == NetworkACL.DEFAULT_ALLOW || aclId == NetworkACL.DEFAULT_DENY;
    }
}<|MERGE_RESOLUTION|>--- conflicted
+++ resolved
@@ -42,19 +42,16 @@
 import javax.inject.Inject;
 import javax.naming.ConfigurationException;
 
-<<<<<<< HEAD
 import com.cloud.configuration.ConfigurationManager;
+import com.cloud.configuration.ConfigurationManagerImpl;
+import com.cloud.bgp.BGPService;
+import com.cloud.dc.ASNumberVO;
+import com.cloud.dc.dao.ASNumberDao;
 import com.cloud.dc.Vlan;
 import com.cloud.network.dao.NsxProviderDao;
 import com.cloud.network.element.NsxProviderVO;
-import com.cloud.configuration.ConfigurationManagerImpl;
-import com.cloud.dc.ASNumberVO;
-import com.cloud.bgp.BGPService;
-import com.cloud.dc.dao.ASNumberDao;
+import com.cloud.resourcelimit.CheckedReservation;
 import com.google.common.collect.Sets;
-=======
-import com.cloud.resourcelimit.CheckedReservation;
->>>>>>> 075f9811
 import org.apache.cloudstack.acl.ControlledEntity.ACLType;
 import org.apache.cloudstack.alert.AlertService;
 import org.apache.cloudstack.annotation.AnnotationService;
@@ -3181,18 +3178,11 @@
 
         logger.debug("Associating ip " + ipToAssoc + " to vpc " + vpc);
 
-<<<<<<< HEAD
         final boolean isSourceNatFinal = isSrcNatIpRequired(vpc.getVpcOfferingId()) && getExistingSourceNatInVpc(vpc.getAccountId(), vpcId, false) == null;
-        Transaction.execute(new TransactionCallbackNoReturn() {
-            @Override
-            public void doInTransactionWithoutResult(final TransactionStatus status) {
-=======
-        final boolean isSourceNatFinal = isSrcNatIpRequired(vpc.getVpcOfferingId()) && getExistingSourceNatInVpc(vpc.getAccountId(), vpcId) == null;
         try (CheckedReservation publicIpReservation = new CheckedReservation(owner, ResourceType.public_ip, 1l, reservationDao, _resourceLimitMgr)) {
             Transaction.execute(new TransactionCallbackNoReturn() {
                 @Override
                 public void doInTransactionWithoutResult(final TransactionStatus status) {
->>>>>>> 075f9811
                 final IPAddressVO ip = _ipAddressDao.findById(ipId);
                 // update ip address with networkId
                 ip.setVpcId(vpcId);
