--- conflicted
+++ resolved
@@ -196,13 +196,9 @@
 import com.cloud.vm.dao.DomainRouterDao;
 import com.cloud.vm.dao.NicDao;
 
-<<<<<<< HEAD
+import static com.cloud.offering.NetworkOffering.RoutingMode.Dynamic;
+
 public class VpcManagerImpl extends ManagerBase implements VpcManager, VpcProvisioningService, VpcService, Configurable {
-=======
-import static com.cloud.offering.NetworkOffering.RoutingMode.Dynamic;
-
-public class VpcManagerImpl extends ManagerBase implements VpcManager, VpcProvisioningService, VpcService {
->>>>>>> 46201ee0
 
     public static final String SERVICE = "service";
     public static final String CAPABILITYTYPE = "capabilitytype";
@@ -298,13 +294,11 @@
     @Inject
     private VpcPrivateGatewayTransactionCallable vpcTxCallable;
     @Inject
-<<<<<<< HEAD
     protected DomainRouterJoinDao domainRouterJoinDao;
-=======
+    @Inject
     private NsxProviderDao nsxProviderDao;
     @Inject
     RoutedIpv4Manager routedIpv4Manager;
->>>>>>> 46201ee0
 
     private final ScheduledExecutorService _executor = Executors.newScheduledThreadPool(1, new NamedThreadFactory("VpcChecker"));
     private List<VpcProvider> vpcElements = null;
