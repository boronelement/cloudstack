--- conflicted
+++ resolved
@@ -376,7 +376,7 @@
 
                 // configure default vpc offering with NSX as network service provider in NAT mode
                 if (_vpcOffDao.findByUniqueName(VpcOffering.DEFAULT_VPC_NAT_NSX_OFFERING_NAME) == null) {
-                    s_logger.debug("Creating default VPC offering with NSX as network service provider" + VpcOffering.DEFAULT_VPC_NAT_NSX_OFFERING_NAME);
+                    logger.debug("Creating default VPC offering with NSX as network service provider" + VpcOffering.DEFAULT_VPC_NAT_NSX_OFFERING_NAME);
                     final Map<Service, Set<Provider>> svcProviderMap = new HashMap<Service, Set<Provider>>();
                     final Set<Provider> defaultProviders = Set.of(Provider.Nsx);
                     for (final Service svc : getSupportedServices()) {
@@ -394,7 +394,7 @@
 
                 // configure default vpc offering with NSX as network service provider in Route mode
                 if (_vpcOffDao.findByUniqueName(VpcOffering.DEFAULT_VPC_ROUTE_NSX_OFFERING_NAME) == null) {
-                    s_logger.debug("Creating default VPC offering with NSX as network service provider" + VpcOffering.DEFAULT_VPC_ROUTE_NSX_OFFERING_NAME);
+                    logger.debug("Creating default VPC offering with NSX as network service provider" + VpcOffering.DEFAULT_VPC_ROUTE_NSX_OFFERING_NAME);
                     final Map<Service, Set<Provider>> svcProviderMap = new HashMap<>();
                     final Set<Provider> defaultProviders = Set.of(Provider.Nsx);
                     for (final Service svc : getSupportedServices()) {
@@ -507,8 +507,8 @@
             }
         } else {
             if (Objects.nonNull(nsxMode)) {
-                if (s_logger.isTraceEnabled()) {
-                    s_logger.trace("nsxMode has is ignored for non-NSX enabled zones");
+                if (logger.isTraceEnabled()) {
+                    logger.trace("nsxMode has is ignored for non-NSX enabled zones");
                 }
                 nsxMode = null;
             }
@@ -644,13 +644,9 @@
                 if (state != null) {
                     offering.setState(state);
                 }
-<<<<<<< HEAD
                 offering.setForNsx(forNsx);
                 offering.setNsxMode(mode);
-                s_logger.debug("Adding vpc offering " + offering);
-=======
                 logger.debug("Adding vpc offering " + offering);
->>>>>>> 49cecaed
                 offering = _vpcOffDao.persist(offering);
                 // populate services and providers
                 if (svcProviderMap != null) {
@@ -1180,13 +1176,8 @@
             cmd.getIp6Dns2(), cmd.isDisplay(), cmd.getPublicMtu());
 
         String sourceNatIP = cmd.getSourceNatIP();
-<<<<<<< HEAD
         if (sourceNatIP != null || isVpcForNsx(vpc)) {
-            s_logger.info(String.format("Trying to allocate the specified IP [%s] as the source NAT of VPC [%s].", sourceNatIP, vpc));
-=======
-        if (sourceNatIP != null) {
             logger.info(String.format("Trying to allocate the specified IP [%s] as the source NAT of VPC [%s].", sourceNatIP, vpc));
->>>>>>> 49cecaed
             allocateSourceNatIp(vpc, sourceNatIP);
         }
         return vpc;
@@ -1198,7 +1189,7 @@
         }
         VpcOfferingServiceMapVO mapVO = _vpcOffSvcMapDao.findByServiceProviderAndOfferingId(Service.SourceNat.getName(), Provider.Nsx.getName(), vpc.getVpcOfferingId());
         if (mapVO != null) {
-            s_logger.debug(String.format("The VPC %s is NSX-based and supports the %s service", vpc.getName(), Service.SourceNat.getName()));
+            logger.debug(String.format("The VPC %s is NSX-based and supports the %s service", vpc.getName(), Service.SourceNat.getName()));
         }
         return mapVO != null;
     }
@@ -1209,7 +1200,7 @@
         // reserve this ip and then
         try {
             if (isVpcForNsx(vpc) && org.apache.commons.lang3.StringUtils.isBlank(sourceNatIP)) {
-                s_logger.debug(String.format("Reserving a source NAT IP for NSX VPC %s", vpc.getName()));
+                logger.debug(String.format("Reserving a source NAT IP for NSX VPC %s", vpc.getName()));
                 sourceNatIP = reserveSourceNatIpForNsxVpc(account, zone);
             }
             IpAddress ip = _ipAddrMgr.allocateIp(account, false, CallContext.current().getCallingAccount(), CallContext.current().getCallingUserId(), zone, null, sourceNatIP);
@@ -1418,8 +1409,8 @@
             }
             return vpcDao.findById(vpcId);
         } else if (isVpcForNsx(vpcToUpdate)) {
-            if (s_logger.isDebugEnabled()) {
-                s_logger.debug("no restart needed.");
+            if (logger.isDebugEnabled()) {
+                logger.debug("no restart needed.");
             }
             return vpcDao.findById(vpcId);
         } else {
