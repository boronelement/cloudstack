// Licensed to the Apache Software Foundation (ASF) under one
// or more contributor license agreements.  See the NOTICE file
// distributed with this work for additional information
// regarding copyright ownership.  The ASF licenses this file
// to you under the Apache License, Version 2.0 (the
// "License"); you may not use this file except in compliance
// with the License.  You may obtain a copy of the License at
//
//   http://www.apache.org/licenses/LICENSE-2.0
//
// Unless required by applicable law or agreed to in writing,
// software distributed under the License is distributed on an
// "AS IS" BASIS, WITHOUT WARRANTIES OR CONDITIONS OF ANY
// KIND, either express or implied.  See the License for the
// specific language governing permissions and limitations
// under the License.
package com.cloud.network.vpc;

import java.util.ArrayList;
import java.util.Arrays;
import java.util.Collection;
import java.util.Collections;
import java.util.HashMap;
import java.util.HashSet;
import java.util.Iterator;
import java.util.List;
import java.util.ListIterator;
import java.util.Map;
import java.util.Map.Entry;
import java.util.Objects;
import java.util.Set;
import java.util.concurrent.ExecutionException;
import java.util.concurrent.ExecutorService;
import java.util.concurrent.Executors;
import java.util.concurrent.Future;
import java.util.concurrent.ScheduledExecutorService;
import java.util.concurrent.TimeUnit;

import javax.annotation.PostConstruct;
import javax.inject.Inject;
import javax.naming.ConfigurationException;

import org.apache.cloudstack.acl.ControlledEntity.ACLType;
import org.apache.cloudstack.alert.AlertService;
import org.apache.cloudstack.annotation.AnnotationService;
import org.apache.cloudstack.annotation.dao.AnnotationDao;
import org.apache.cloudstack.api.ApiConstants;
import org.apache.cloudstack.api.command.admin.vpc.CreatePrivateGatewayByAdminCmd;
import org.apache.cloudstack.api.command.admin.vpc.CreateVPCOfferingCmd;
import org.apache.cloudstack.api.command.admin.vpc.UpdateVPCOfferingCmd;
import org.apache.cloudstack.api.command.user.vpc.CreatePrivateGatewayCmd;
import org.apache.cloudstack.api.command.user.vpc.CreateVPCCmd;
import org.apache.cloudstack.api.command.user.vpc.ListPrivateGatewaysCmd;
import org.apache.cloudstack.api.command.user.vpc.ListStaticRoutesCmd;
import org.apache.cloudstack.api.command.user.vpc.ListVPCOfferingsCmd;
import org.apache.cloudstack.api.command.user.vpc.RestartVPCCmd;
import org.apache.cloudstack.context.CallContext;
import org.apache.cloudstack.engine.orchestration.service.NetworkOrchestrationService;
import org.apache.cloudstack.framework.config.dao.ConfigurationDao;
import org.apache.cloudstack.managed.context.ManagedContextRunnable;
import org.apache.cloudstack.query.QueryService;
import org.apache.commons.collections.CollectionUtils;
import org.apache.commons.lang3.ObjectUtils;
import org.apache.log4j.Logger;
import org.springframework.beans.factory.annotation.Autowired;
import org.springframework.beans.factory.annotation.Qualifier;

import com.cloud.agent.api.Answer;
import com.cloud.agent.api.Command;
import com.cloud.agent.api.to.IpAddressTO;
import com.cloud.agent.manager.Commands;
import com.cloud.alert.AlertManager;
import com.cloud.api.query.dao.VpcOfferingJoinDao;
import com.cloud.api.query.vo.VpcOfferingJoinVO;
import com.cloud.configuration.Config;
import com.cloud.configuration.Resource.ResourceType;
import com.cloud.dc.DataCenter;
import com.cloud.dc.DataCenterVO;
import com.cloud.dc.Vlan.VlanType;
import com.cloud.dc.VlanVO;
import com.cloud.dc.dao.DataCenterDao;
import com.cloud.dc.dao.VlanDao;
import com.cloud.deploy.DeployDestination;
import com.cloud.domain.dao.DomainDao;
import com.cloud.event.ActionEvent;
import com.cloud.event.EventTypes;
import com.cloud.exception.ConcurrentOperationException;
import com.cloud.exception.InsufficientAddressCapacityException;
import com.cloud.exception.InsufficientCapacityException;
import com.cloud.exception.InvalidParameterValueException;
import com.cloud.exception.NetworkRuleConflictException;
import com.cloud.exception.PermissionDeniedException;
import com.cloud.exception.ResourceAllocationException;
import com.cloud.exception.ResourceUnavailableException;
import com.cloud.hypervisor.Hypervisor.HypervisorType;
import com.cloud.network.IpAddress;
import com.cloud.network.IpAddressManager;
import com.cloud.network.Ipv6Service;
import com.cloud.network.Network;
import com.cloud.network.Network.Capability;
import com.cloud.network.Network.GuestType;
import com.cloud.network.Network.Provider;
import com.cloud.network.Network.Service;
import com.cloud.network.NetworkModel;
import com.cloud.network.NetworkService;
import com.cloud.network.NetworkServiceImpl;
import com.cloud.network.Networks.BroadcastDomainType;
import com.cloud.network.Networks.TrafficType;
import com.cloud.network.PhysicalNetwork;
import com.cloud.network.addr.PublicIp;
import com.cloud.network.dao.FirewallRulesDao;
import com.cloud.network.dao.IPAddressDao;
import com.cloud.network.dao.IPAddressVO;
import com.cloud.network.dao.NetworkDao;
import com.cloud.network.dao.NetworkVO;
import com.cloud.network.element.NetworkElement;
import com.cloud.network.element.StaticNatServiceProvider;
import com.cloud.network.element.VpcProvider;
import com.cloud.network.router.CommandSetupHelper;
import com.cloud.network.router.NetworkHelper;
import com.cloud.network.router.VpcVirtualNetworkApplianceManager;
import com.cloud.network.vpc.VpcOffering.State;
import com.cloud.network.vpc.dao.NetworkACLDao;
import com.cloud.network.vpc.dao.PrivateIpDao;
import com.cloud.network.vpc.dao.StaticRouteDao;
import com.cloud.network.vpc.dao.VpcDao;
import com.cloud.network.vpc.dao.VpcGatewayDao;
import com.cloud.network.vpc.dao.VpcOfferingDao;
import com.cloud.network.vpc.dao.VpcOfferingDetailsDao;
import com.cloud.network.vpc.dao.VpcOfferingServiceMapDao;
import com.cloud.network.vpc.dao.VpcServiceMapDao;
import com.cloud.network.vpn.Site2SiteVpnManager;
import com.cloud.offering.NetworkOffering;
import com.cloud.offerings.NetworkOfferingServiceMapVO;
import com.cloud.offerings.NetworkOfferingVO;
import com.cloud.offerings.dao.NetworkOfferingDao;
import com.cloud.offerings.dao.NetworkOfferingServiceMapDao;
import com.cloud.org.Grouping;
import com.cloud.projects.Project.ListProjectResourcesCriteria;
import com.cloud.server.ResourceTag.ResourceObjectType;
import com.cloud.tags.ResourceTagVO;
import com.cloud.tags.dao.ResourceTagDao;
import com.cloud.user.Account;
import com.cloud.user.AccountManager;
import com.cloud.user.ResourceLimitService;
import com.cloud.user.User;
import com.cloud.utils.NumbersUtil;
import com.cloud.utils.Pair;
import com.cloud.utils.StringUtils;
import com.cloud.utils.Ternary;
import com.cloud.utils.component.ManagerBase;
import com.cloud.utils.concurrency.NamedThreadFactory;
import com.cloud.utils.db.DB;
import com.cloud.utils.db.EntityManager;
import com.cloud.utils.db.Filter;
import com.cloud.utils.db.GlobalLock;
import com.cloud.utils.db.JoinBuilder;
import com.cloud.utils.db.SearchBuilder;
import com.cloud.utils.db.SearchCriteria;
import com.cloud.utils.db.SearchCriteria.Op;
import com.cloud.utils.db.Transaction;
import com.cloud.utils.db.TransactionCallback;
import com.cloud.utils.db.TransactionCallbackNoReturn;
import com.cloud.utils.db.TransactionCallbackWithException;
import com.cloud.utils.db.TransactionStatus;
import com.cloud.utils.exception.CloudRuntimeException;
import com.cloud.utils.exception.ExceptionUtil;
import com.cloud.utils.net.NetUtils;
import com.cloud.vm.DomainRouterVO;
import com.cloud.vm.NicVO;
import com.cloud.vm.ReservationContext;
import com.cloud.vm.ReservationContextImpl;
import com.cloud.vm.VirtualMachine;
import com.cloud.vm.dao.DomainRouterDao;
import com.cloud.vm.dao.NicDao;

public class VpcManagerImpl extends ManagerBase implements VpcManager, VpcProvisioningService, VpcService {
    private static final Logger s_logger = Logger.getLogger(VpcManagerImpl.class);

    public static final String SERVICE = "service";
    public static final String CAPABILITYTYPE = "capabilitytype";
    public static final String CAPABILITYVALUE = "capabilityvalue";
    public static final String TRUE_VALUE = "true";
    public static final String FALSE_VALUE = "false";

    @Inject
    EntityManager _entityMgr;
    @Inject
    VpcOfferingDao _vpcOffDao;
    @Inject
    VpcOfferingJoinDao vpcOfferingJoinDao;
    @Inject
    VpcOfferingDetailsDao vpcOfferingDetailsDao;
    @Inject
    VpcOfferingServiceMapDao _vpcOffSvcMapDao;
    @Inject
    VpcDao vpcDao;
    @Inject
    ConfigurationDao _configDao;
    @Inject
    AccountManager _accountMgr;
    @Inject
    NetworkDao _ntwkDao;
    @Inject
    NetworkOfferingDao networkOfferingDao;
    @Inject
    NetworkOrchestrationService _ntwkMgr;
    @Inject
    NetworkModel _ntwkModel;
    @Inject
    NetworkService _ntwkSvc;
    @Inject
    IPAddressDao _ipAddressDao;
    @Inject
    VpcGatewayDao _vpcGatewayDao;
    @Inject
    PrivateIpDao _privateIpDao;
    @Inject
    StaticRouteDao _staticRouteDao;
    @Inject
    NetworkOfferingServiceMapDao _ntwkOffServiceDao;
    @Inject
    VpcOfferingServiceMapDao _vpcOffServiceDao;
    @Inject
    ResourceTagDao _resourceTagDao;
    @Inject
    FirewallRulesDao _firewallDao;
    @Inject
    Site2SiteVpnManager _s2sVpnMgr;
    @Inject
    VlanDao _vlanDao = null;
    @Inject
    ResourceLimitService _resourceLimitMgr;
    @Inject
    VpcServiceMapDao _vpcSrvcDao;
    @Inject
    DataCenterDao _dcDao;
    @Inject
    NetworkACLDao _networkAclDao;
    @Inject
    NetworkACLManager _networkAclMgr;
    @Inject
    IpAddressManager _ipAddrMgr;
    @Inject
    VpcVirtualNetworkApplianceManager _routerService;
    @Inject
    DomainRouterDao routerDao;
    @Inject
    DomainDao domainDao;
    @Inject
    private AnnotationDao annotationDao;
    @Inject
    NetworkOfferingDao _networkOfferingDao;
    @Inject
    NicDao nicDao;
    @Inject
    AlertManager alertManager;
    @Inject
    CommandSetupHelper commandSetupHelper;
    @Autowired
    @Qualifier("networkHelper")
    protected NetworkHelper networkHelper;

    @Inject
    private VpcPrivateGatewayTransactionCallable vpcTxCallable;

    private final ScheduledExecutorService _executor = Executors.newScheduledThreadPool(1, new NamedThreadFactory("VpcChecker"));
    private List<VpcProvider> vpcElements = null;
    private final List<Service> nonSupportedServices = Arrays.asList(Service.SecurityGroup, Service.Firewall);
    private final List<Provider> supportedProviders = Arrays.asList(Provider.VPCVirtualRouter, Provider.NiciraNvp, Provider.InternalLbVm, Provider.Netscaler,
            Provider.JuniperContrailVpcRouter, Provider.Ovs, Provider.BigSwitchBcf, Provider.ConfigDrive);

    int _cleanupInterval;
    int _maxNetworks;
    SearchBuilder<IPAddressVO> IpAddressSearch;

    protected final List<HypervisorType> hTypes = new ArrayList<HypervisorType>();

    @PostConstruct
    protected void setupSupportedVpcHypervisorsList() {
        hTypes.add(HypervisorType.XenServer);
        hTypes.add(HypervisorType.VMware);
        hTypes.add(HypervisorType.KVM);
        hTypes.add(HypervisorType.Simulator);
        hTypes.add(HypervisorType.LXC);
        hTypes.add(HypervisorType.Hyperv);
        hTypes.add(HypervisorType.Ovm3);
    }

    private void checkVpcDns(VpcOffering vpcOffering, String ip4Dns1, String ip4Dns2, String ip6Dns1, String ip6Dns2) {
        if (ObjectUtils.anyNotNull(ip4Dns1, ip4Dns2, ip6Dns1, ip6Dns2) && !areServicesSupportedByVpcOffering(vpcOffering.getId(), Service.Dns)) {
            throw new InvalidParameterValueException("DNS can not be specified for VPCs with offering that do not support DNS service");
        }
        if (!_vpcOffDao.isIpv6Supported(vpcOffering.getId()) && !org.apache.commons.lang3.StringUtils.isAllBlank(ip6Dns1, ip6Dns2)) {
            throw new InvalidParameterValueException("IPv6 DNS can be specified for IPv6 enabled VPC");
        }
        _ntwkModel.verifyIp4DnsPair(ip4Dns1, ip4Dns2);
        _ntwkModel.verifyIp6DnsPair(ip6Dns1, ip6Dns2);
    }

    @Override
    @DB
    public boolean configure(final String name, final Map<String, Object> params) throws ConfigurationException {
        // configure default vpc offering
        Transaction.execute(new TransactionCallbackNoReturn() {
            @Override
            public void doInTransactionWithoutResult(final TransactionStatus status) {

                if (_vpcOffDao.findByUniqueName(VpcOffering.defaultVPCOfferingName) == null) {
                    s_logger.debug("Creating default VPC offering " + VpcOffering.defaultVPCOfferingName);

                    final Map<Service, Set<Provider>> svcProviderMap = new HashMap<Service, Set<Provider>>();
                    final Set<Provider> defaultProviders = new HashSet<Provider>();
                    defaultProviders.add(Provider.VPCVirtualRouter);
                    for (final Service svc : getSupportedServices()) {
                        if (svc == Service.Lb) {
                            final Set<Provider> lbProviders = new HashSet<Provider>();
                            lbProviders.add(Provider.VPCVirtualRouter);
                            lbProviders.add(Provider.InternalLbVm);
                            svcProviderMap.put(svc, lbProviders);
                        } else {
                            svcProviderMap.put(svc, defaultProviders);
                        }
                    }
                    createVpcOffering(VpcOffering.defaultVPCOfferingName, VpcOffering.defaultVPCOfferingName, svcProviderMap, true, State.Enabled, null, false, false, false);
                }

                // configure default vpc offering with Netscaler as LB Provider
                if (_vpcOffDao.findByUniqueName(VpcOffering.defaultVPCNSOfferingName) == null) {
                    s_logger.debug("Creating default VPC offering with Netscaler as LB Provider" + VpcOffering.defaultVPCNSOfferingName);
                    final Map<Service, Set<Provider>> svcProviderMap = new HashMap<Service, Set<Provider>>();
                    final Set<Provider> defaultProviders = new HashSet<Provider>();
                    defaultProviders.add(Provider.VPCVirtualRouter);
                    for (final Service svc : getSupportedServices()) {
                        if (svc == Service.Lb) {
                            final Set<Provider> lbProviders = new HashSet<Provider>();
                            lbProviders.add(Provider.Netscaler);
                            lbProviders.add(Provider.InternalLbVm);
                            svcProviderMap.put(svc, lbProviders);
                        } else {
                            svcProviderMap.put(svc, defaultProviders);
                        }
                    }
                    createVpcOffering(VpcOffering.defaultVPCNSOfferingName, VpcOffering.defaultVPCNSOfferingName, svcProviderMap, false, State.Enabled, null, false, false, false);

                }

                if (_vpcOffDao.findByUniqueName(VpcOffering.redundantVPCOfferingName) == null) {
                    s_logger.debug("Creating Redundant VPC offering " + VpcOffering.redundantVPCOfferingName);

                    final Map<Service, Set<Provider>> svcProviderMap = new HashMap<Service, Set<Provider>>();
                    final Set<Provider> defaultProviders = new HashSet<Provider>();
                    defaultProviders.add(Provider.VPCVirtualRouter);
                    for (final Service svc : getSupportedServices()) {
                        if (svc == Service.Lb) {
                            final Set<Provider> lbProviders = new HashSet<Provider>();
                            lbProviders.add(Provider.VPCVirtualRouter);
                            lbProviders.add(Provider.InternalLbVm);
                            svcProviderMap.put(svc, lbProviders);
                        } else {
                            svcProviderMap.put(svc, defaultProviders);
                        }
                    }
                    createVpcOffering(VpcOffering.redundantVPCOfferingName, VpcOffering.redundantVPCOfferingName, svcProviderMap, true, State.Enabled, null, false, false, true);
                }
            }
        });

        final Map<String, String> configs = _configDao.getConfiguration(params);
        final String value = configs.get(Config.VpcCleanupInterval.key());
        _cleanupInterval = NumbersUtil.parseInt(value, 60 * 60); // 1 hour

        final String maxNtwks = configs.get(Config.VpcMaxNetworks.key());
        _maxNetworks = NumbersUtil.parseInt(maxNtwks, 3); // max=3 is default

        IpAddressSearch = _ipAddressDao.createSearchBuilder();
        IpAddressSearch.and("accountId", IpAddressSearch.entity().getAllocatedToAccountId(), Op.EQ);
        IpAddressSearch.and("dataCenterId", IpAddressSearch.entity().getDataCenterId(), Op.EQ);
        IpAddressSearch.and("vpcId", IpAddressSearch.entity().getVpcId(), Op.EQ);
        IpAddressSearch.and("associatedWithNetworkId", IpAddressSearch.entity().getAssociatedWithNetworkId(), Op.EQ);
        final SearchBuilder<VlanVO> virtualNetworkVlanSB = _vlanDao.createSearchBuilder();
        virtualNetworkVlanSB.and("vlanType", virtualNetworkVlanSB.entity().getVlanType(), Op.EQ);
        IpAddressSearch
                .join("virtualNetworkVlanSB", virtualNetworkVlanSB, IpAddressSearch.entity().getVlanId(), virtualNetworkVlanSB.entity().getId(), JoinBuilder.JoinType.INNER);
        IpAddressSearch.done();

        return true;
    }

    @Override
    public boolean start() {
        _executor.scheduleAtFixedRate(new VpcCleanupTask(), _cleanupInterval, _cleanupInterval, TimeUnit.SECONDS);
        return true;
    }

    @Override
    public boolean stop() {
        return true;
    }

    @Override
    public List<? extends Network> getVpcNetworks(final long vpcId) {
        return _ntwkDao.listByVpc(vpcId);
    }

    @Override
    public VpcOffering getVpcOffering(final long vpcOffId) {
        return _vpcOffDao.findById(vpcOffId);
    }

    @Override
    @ActionEvent(eventType = EventTypes.EVENT_VPC_OFFERING_CREATE, eventDescription = "creating vpc offering", create = true)
    public VpcOffering createVpcOffering(CreateVPCOfferingCmd cmd) {
        final String vpcOfferingName = cmd.getVpcOfferingName();
        final String displayText = cmd.getDisplayText();
        final List<String> supportedServices = cmd.getSupportedServices();
        final Map<String, List<String>> serviceProviderList = cmd.getServiceProviders();
        final Map serviceCapabilityList = cmd.getServiceCapabilityList();
        final NetUtils.InternetProtocol internetProtocol = NetUtils.InternetProtocol.fromValue(cmd.getInternetProtocol());
        final Long serviceOfferingId = cmd.getServiceOfferingId();
        final List<Long> domainIds = cmd.getDomainIds();
        final List<Long> zoneIds = cmd.getZoneIds();
        final boolean enable = cmd.getEnable();
        // check if valid domain
        if (CollectionUtils.isNotEmpty(cmd.getDomainIds())) {
            for (final Long domainId: cmd.getDomainIds()) {
                if (domainDao.findById(domainId) == null) {
                    throw new InvalidParameterValueException("Please specify a valid domain id");
                }
            }
        }

        // check if valid zone
        if (CollectionUtils.isNotEmpty(cmd.getZoneIds())) {
            for (Long zoneId : cmd.getZoneIds()) {
                if (_dcDao.findById(zoneId) == null)
                    throw new InvalidParameterValueException("Please specify a valid zone id");
            }
        }

        return createVpcOffering(vpcOfferingName, displayText, supportedServices,
                serviceProviderList, serviceCapabilityList, internetProtocol, serviceOfferingId,
                domainIds, zoneIds, (enable ? State.Enabled : State.Disabled));
    }

    @Override
    @ActionEvent(eventType = EventTypes.EVENT_VPC_OFFERING_CREATE, eventDescription = "creating vpc offering", create = true)
    public VpcOffering createVpcOffering(final String name, final String displayText, final List<String> supportedServices, final Map<String, List<String>> serviceProviders,
                                         final Map serviceCapabilityList, final NetUtils.InternetProtocol internetProtocol, final Long serviceOfferingId, List<Long> domainIds, List<Long> zoneIds, State state) {

        if (!Ipv6Service.Ipv6OfferingCreationEnabled.value() && !(internetProtocol == null || NetUtils.InternetProtocol.IPv4.equals(internetProtocol))) {
            throw new InvalidParameterValueException(String.format("Configuration %s needs to be enabled for creating IPv6 supported VPC offering", Ipv6Service.Ipv6OfferingCreationEnabled.key()));
        }

        // Filter child domains when both parent and child domains are present
        List<Long> filteredDomainIds = filterChildSubDomains(domainIds);

        final Map<Network.Service, Set<Network.Provider>> svcProviderMap = new HashMap<Network.Service, Set<Network.Provider>>();
        final Set<Network.Provider> defaultProviders = new HashSet<Network.Provider>();
        defaultProviders.add(Provider.VPCVirtualRouter);
        // Just here for 4.1, replaced by commit 836ce6c1 in newer versions
        final Set<Network.Provider> sdnProviders = new HashSet<Network.Provider>();
        sdnProviders.add(Provider.NiciraNvp);
        sdnProviders.add(Provider.JuniperContrailVpcRouter);

        boolean sourceNatSvc = false;
        boolean firewallSvs = false;
        // populate the services first
        for (final String serviceName : supportedServices) {
            // validate if the service is supported
            final Service service = Network.Service.getService(serviceName);
            if (service == null || nonSupportedServices.contains(service)) {
                throw new InvalidParameterValueException("Service " + serviceName + " is not supported in VPC");
            }

            if (service == Service.Connectivity) {
                s_logger.debug("Applying Connectivity workaround, setting provider to NiciraNvp");
                svcProviderMap.put(service, sdnProviders);
            } else {
                svcProviderMap.put(service, defaultProviders);
            }
            if (service == Service.NetworkACL) {
                firewallSvs = true;
            }

            if (service == Service.SourceNat) {
                sourceNatSvc = true;
            }
        }

        if (!sourceNatSvc) {
            s_logger.debug("Automatically adding source nat service to the list of VPC services");
            svcProviderMap.put(Service.SourceNat, defaultProviders);
        }

        if (!firewallSvs) {
            s_logger.debug("Automatically adding network ACL service to the list of VPC services");
            svcProviderMap.put(Service.NetworkACL, defaultProviders);
        }

        if (serviceProviders != null) {
            for (final Entry<String, List<String>> serviceEntry : serviceProviders.entrySet()) {
                final Network.Service service = Network.Service.getService(serviceEntry.getKey());
                if (svcProviderMap.containsKey(service)) {
                    final Set<Provider> providers = new HashSet<Provider>();
                    for (final String prvNameStr : serviceEntry.getValue()) {
                        // check if provider is supported
                        final Network.Provider provider = Network.Provider.getProvider(prvNameStr);
                        if (provider == null) {
                            throw new InvalidParameterValueException("Invalid service provider: " + prvNameStr);
                        }

                        providers.add(provider);
                    }
                    svcProviderMap.put(service, providers);
                } else {
                    throw new InvalidParameterValueException("Service " + serviceEntry.getKey() + " is not enabled for the network " + "offering, can't add a provider to it");
                }
            }
        }

        // add gateway provider (if sourceNat provider is enabled)
        final Set<Provider> sourceNatServiceProviders = svcProviderMap.get(Service.SourceNat);
        if (CollectionUtils.isNotEmpty(sourceNatServiceProviders)) {
            svcProviderMap.put(Service.Gateway, sourceNatServiceProviders);
        }

        validateConnectivtyServiceCapabilities(svcProviderMap.get(Service.Connectivity), serviceCapabilityList);

        final boolean supportsDistributedRouter = isVpcOfferingSupportsDistributedRouter(serviceCapabilityList);
        final boolean offersRegionLevelVPC = isVpcOfferingForRegionLevelVpc(serviceCapabilityList);
        final boolean redundantRouter = isVpcOfferingRedundantRouter(serviceCapabilityList);
        final VpcOfferingVO offering = createVpcOffering(name, displayText, svcProviderMap, false, state, serviceOfferingId, supportsDistributedRouter, offersRegionLevelVPC,
                redundantRouter);

        if (offering != null) {
            List<VpcOfferingDetailsVO> detailsVO = new ArrayList<>();
            for (Long domainId : filteredDomainIds) {
                detailsVO.add(new VpcOfferingDetailsVO(offering.getId(), ApiConstants.DOMAIN_ID, String.valueOf(domainId), false));
            }
            if (CollectionUtils.isNotEmpty(zoneIds)) {
                for (Long zoneId : zoneIds) {
                    detailsVO.add(new VpcOfferingDetailsVO(offering.getId(), ApiConstants.ZONE_ID, String.valueOf(zoneId), false));
                }
            }
            if (internetProtocol != null) {
                detailsVO.add(new VpcOfferingDetailsVO(offering.getId(), ApiConstants.INTERNET_PROTOCOL, String.valueOf(internetProtocol), true));
            }
            if (!detailsVO.isEmpty()) {
                vpcOfferingDetailsDao.saveDetails(detailsVO);
            }
        }
        CallContext.current().setEventDetails(" Id: " + offering.getId() + " Name: " + name);
        CallContext.current().putContextParameter(VpcOffering.class, offering.getUuid());

        return offering;
    }

    @DB
    protected VpcOfferingVO createVpcOffering(final String name, final String displayText, final Map<Network.Service, Set<Network.Provider>> svcProviderMap,
                                              final boolean isDefault, final State state, final Long serviceOfferingId, final boolean supportsDistributedRouter, final boolean offersRegionLevelVPC,
                                              final boolean redundantRouter) {

        return Transaction.execute(new TransactionCallback<VpcOfferingVO>() {
            @Override
            public VpcOfferingVO doInTransaction(final TransactionStatus status) {
                // create vpc offering object
                VpcOfferingVO offering = new VpcOfferingVO(name, displayText, isDefault, serviceOfferingId, supportsDistributedRouter, offersRegionLevelVPC, redundantRouter);

                if (state != null) {
                    offering.setState(state);
                }
                s_logger.debug("Adding vpc offering " + offering);
                offering = _vpcOffDao.persist(offering);
                // populate services and providers
                if (svcProviderMap != null) {
                    for (final Network.Service service : svcProviderMap.keySet()) {
                        final Set<Provider> providers = svcProviderMap.get(service);
                        if (providers != null && !providers.isEmpty()) {
                            for (final Network.Provider provider : providers) {
                                final VpcOfferingServiceMapVO offService = new VpcOfferingServiceMapVO(offering.getId(), service, provider);
                                _vpcOffSvcMapDao.persist(offService);
                                s_logger.trace("Added service for the vpc offering: " + offService + " with provider " + provider.getName());
                            }
                        } else {
                            throw new InvalidParameterValueException("Provider is missing for the VPC offering service " + service.getName());
                        }
                    }
                }

                return offering;
            }
        });
    }

    protected void checkCapabilityPerServiceProvider(final Set<Provider> providers, final Capability capability, final Service service) {
        // TODO Shouldn't it fail it there are no providers?
        if (providers != null) {
            for (final Provider provider : providers) {
                final NetworkElement element = _ntwkModel.getElementImplementingProvider(provider.getName());
                final Map<Service, Map<Capability, String>> capabilities = element.getCapabilities();
                if (capabilities != null && !capabilities.isEmpty()) {
                    final Map<Capability, String> connectivityCapabilities = capabilities.get(service);
                    if (connectivityCapabilities == null || connectivityCapabilities != null && !connectivityCapabilities.keySet().contains(capability)) {
                        throw new InvalidParameterValueException(String.format("Provider %s does not support %s  capability.", provider.getName(), capability.getName()));
                    }
                }
            }
        }
    }

    private void validateConnectivtyServiceCapabilities(final Set<Provider> providers, final Map serviceCapabilitystList) {
        if (serviceCapabilitystList != null && !serviceCapabilitystList.isEmpty()) {
            final Collection serviceCapabilityCollection = serviceCapabilitystList.values();
            final Iterator iter = serviceCapabilityCollection.iterator();

            while (iter.hasNext()) {
                final HashMap<String, String> svcCapabilityMap = (HashMap<String, String>) iter.next();
                Capability capability = null;
                final String svc = svcCapabilityMap.get(SERVICE);
                final String capabilityName = svcCapabilityMap.get(CAPABILITYTYPE);
                final String capabilityValue = svcCapabilityMap.get(CAPABILITYVALUE);
                if (capabilityName != null) {
                    capability = Capability.getCapability(capabilityName);
                }

                if (capability == null || capabilityValue == null) {
                    throw new InvalidParameterValueException("Invalid capability:" + capabilityName + " capability value:" + capabilityValue);
                }
                final Service usedService = Service.getService(svc);

                checkCapabilityPerServiceProvider(providers, capability, usedService);

                if (!capabilityValue.equalsIgnoreCase(TRUE_VALUE) && !capabilityValue.equalsIgnoreCase(FALSE_VALUE)) {
                    throw new InvalidParameterValueException("Invalid Capability value:" + capabilityValue + " specified.");
                }
            }
        }
    }

    private boolean findCapabilityForService(final Map serviceCapabilitystList, final Capability capability, final Service service) {
        boolean foundCapability = false;
        if (serviceCapabilitystList != null && !serviceCapabilitystList.isEmpty()) {
            final Iterator iter = serviceCapabilitystList.values().iterator();
            while (iter.hasNext()) {
                final HashMap<String, String> currentCapabilityMap = (HashMap<String, String>) iter.next();
                final String currentCapabilityService = currentCapabilityMap.get(SERVICE);
                final String currentCapabilityName = currentCapabilityMap.get(CAPABILITYTYPE);
                final String currentCapabilityValue = currentCapabilityMap.get(CAPABILITYVALUE);

                if (currentCapabilityName == null || currentCapabilityService == null || currentCapabilityValue == null) {
                    throw new InvalidParameterValueException(String.format("Invalid capability with name %s, value %s and service %s", currentCapabilityName,
                            currentCapabilityValue, currentCapabilityService));
                }

                if (currentCapabilityName.equalsIgnoreCase(capability.getName())) {
                    foundCapability = currentCapabilityValue.equalsIgnoreCase(TRUE_VALUE);

                    if (!currentCapabilityService.equalsIgnoreCase(service.getName())) {
                        throw new InvalidParameterValueException(String.format("Invalid Service: %s specified. Capability %s can be specified only for service %s",
                                currentCapabilityService, service.getName(), currentCapabilityName));
                    }

                    break;
                }
            }
        }
        return foundCapability;
    }

    private boolean isVpcOfferingForRegionLevelVpc(final Map serviceCapabilitystList) {
        return findCapabilityForService(serviceCapabilitystList, Capability.RegionLevelVpc, Service.Connectivity);
    }

    private boolean isVpcOfferingSupportsDistributedRouter(final Map serviceCapabilitystList) {
        return findCapabilityForService(serviceCapabilitystList, Capability.DistributedRouter, Service.Connectivity);
    }

    private boolean isVpcOfferingRedundantRouter(final Map serviceCapabilitystList) {
        return findCapabilityForService(serviceCapabilitystList, Capability.RedundantRouter, Service.SourceNat);
    }

    @Override
    public Vpc getActiveVpc(final long vpcId) {
        return vpcDao.getActiveVpcById(vpcId);
    }

    @Override
    public Map<Service, Set<Provider>> getVpcOffSvcProvidersMap(final long vpcOffId) {
        final Map<Service, Set<Provider>> serviceProviderMap = new HashMap<Service, Set<Provider>>();
        final List<VpcOfferingServiceMapVO> map = _vpcOffSvcMapDao.listByVpcOffId(vpcOffId);

        for (final VpcOfferingServiceMapVO instance : map) {
            final Service service = Service.getService(instance.getService());
            Set<Provider> providers;
            providers = serviceProviderMap.get(service);
            if (providers == null) {
                providers = new HashSet<Provider>();
            }
            providers.add(Provider.getProvider(instance.getProvider()));
            serviceProviderMap.put(service, providers);
        }

        return serviceProviderMap;
    }

    @Override
    public Pair<List<? extends VpcOffering>, Integer> listVpcOfferings(ListVPCOfferingsCmd cmd) {
        Account caller = CallContext.current().getCallingAccount();
        final Long id = cmd.getId();
        final String name = cmd.getVpcOffName();
        final String displayText = cmd.getDisplayText();
        final List<String> supportedServicesStr = cmd.getSupportedServices();
        final Boolean isDefault = cmd.getIsDefault();
        final String keyword = cmd.getKeyword();
        final String state = cmd.getState();
        final Long startIndex = cmd.getStartIndex();
        final Long pageSizeVal = cmd.getPageSizeVal();
        final Long zoneId = cmd.getZoneId();
        final Filter searchFilter = new Filter(VpcOfferingJoinVO.class, "sortKey", QueryService.SortKeyAscending.value(), null, null);
        searchFilter.addOrderBy(VpcOfferingJoinVO.class, "id", true);
        final SearchCriteria<VpcOfferingJoinVO> sc = vpcOfferingJoinDao.createSearchCriteria();

        if (keyword != null) {
            final SearchCriteria<VpcOfferingJoinVO> ssc = vpcOfferingJoinDao.createSearchCriteria();
            ssc.addOr("displayText", SearchCriteria.Op.LIKE, "%" + keyword + "%");
            ssc.addOr("name", SearchCriteria.Op.LIKE, "%" + keyword + "%");

            sc.addAnd("name", SearchCriteria.Op.SC, ssc);
        }

        if (name != null) {
            sc.addAnd("name", SearchCriteria.Op.LIKE, "%" + name + "%");
        }

        if (displayText != null) {
            sc.addAnd("displayText", SearchCriteria.Op.LIKE, "%" + displayText + "%");
        }

        if (isDefault != null) {
            sc.addAnd("isDefault", SearchCriteria.Op.EQ, isDefault);
        }

        if (state != null) {
            sc.addAnd("state", SearchCriteria.Op.EQ, state);
        }

        if (id != null) {
            sc.addAnd("id", SearchCriteria.Op.EQ, id);
        }

        if (zoneId != null) {
            SearchBuilder<VpcOfferingJoinVO> sb = vpcOfferingJoinDao.createSearchBuilder();
            sb.and("zoneId", sb.entity().getZoneId(), Op.FIND_IN_SET);
            sb.or("zId", sb.entity().getZoneId(), Op.NULL);
            sb.done();
            SearchCriteria<VpcOfferingJoinVO> zoneSC = sb.create();
            zoneSC.setParameters("zoneId", String.valueOf(zoneId));
            sc.addAnd("zoneId", SearchCriteria.Op.SC, zoneSC);
        }

        final List<VpcOfferingJoinVO> offerings = vpcOfferingJoinDao.search(sc, searchFilter);

        // Remove offerings that are not associated with caller's domain
        // TODO: Better approach
        if (caller.getType() != Account.Type.ADMIN && CollectionUtils.isNotEmpty(offerings)) {
            ListIterator<VpcOfferingJoinVO> it = offerings.listIterator();
            while (it.hasNext()) {
                VpcOfferingJoinVO offering = it.next();
                if(org.apache.commons.lang3.StringUtils.isNotEmpty(offering.getDomainId())) {
                    boolean toRemove = true;
                    String[] domainIdsArray = offering.getDomainId().split(",");
                    for (String domainIdString : domainIdsArray) {
                        Long dId = Long.valueOf(domainIdString.trim());
                        if (domainDao.isChildDomain(dId, caller.getDomainId())) {
                            toRemove = false;
                            break;
                        }
                    }
                    if (toRemove) {
                        it.remove();
                    }
                }
            }
        }
        // filter by supported services
        final boolean listBySupportedServices = supportedServicesStr != null && !supportedServicesStr.isEmpty() && !offerings.isEmpty();

        if (listBySupportedServices) {
            final List<VpcOfferingJoinVO> supportedOfferings = new ArrayList<>();
            Service[] supportedServices = null;

            if (listBySupportedServices) {
                supportedServices = new Service[supportedServicesStr.size()];
                int i = 0;
                for (final String supportedServiceStr : supportedServicesStr) {
                    final Service service = Service.getService(supportedServiceStr);
                    if (service == null) {
                        throw new InvalidParameterValueException("Invalid service specified " + supportedServiceStr);
                    } else {
                        supportedServices[i] = service;
                    }
                    i++;
                }
            }

            for (final VpcOfferingJoinVO offering : offerings) {
                if (areServicesSupportedByVpcOffering(offering.getId(), supportedServices)) {
                    supportedOfferings.add(offering);
                }
            }

            final List<? extends VpcOffering> wPagination = StringUtils.applyPagination(supportedOfferings, startIndex, pageSizeVal);
            if (wPagination != null) {
                return new Pair<>(wPagination, supportedOfferings.size());
            }
            return new Pair<List<? extends VpcOffering>, Integer>(supportedOfferings, supportedOfferings.size());
        } else {
            final List<? extends VpcOffering> wPagination = StringUtils.applyPagination(offerings, startIndex, pageSizeVal);
            if (wPagination != null) {
                return new Pair<>(wPagination, offerings.size());
            }
            return new Pair<List<? extends VpcOffering>, Integer>(offerings, offerings.size());
        }
    }

    protected boolean areServicesSupportedByVpcOffering(final long vpcOffId, final Service... services) {
        return _vpcOffSvcMapDao.areServicesSupportedByVpcOffering(vpcOffId, services);
    }

    @Override
    @ActionEvent(eventType = EventTypes.EVENT_VPC_OFFERING_DELETE, eventDescription = "deleting vpc offering")
    public boolean deleteVpcOffering(final long offId) {
        CallContext.current().setEventDetails(" Id: " + offId);

        // Verify vpc offering id
        final VpcOfferingVO offering = _vpcOffDao.findById(offId);
        if (offering == null) {
            throw new InvalidParameterValueException("unable to find vpc offering " + offId);
        }

        // Don't allow to delete default vpc offerings
        if (offering.isDefault() == true) {
            throw new InvalidParameterValueException("Default network offering can't be deleted");
        }

        // don't allow to delete vpc offering if it's in use by existing vpcs
        // (the offering can be disabled though)
        final int vpcCount = vpcDao.getVpcCountByOfferingId(offId);
        if (vpcCount > 0) {
            throw new InvalidParameterValueException("Can't delete vpc offering " + offId + " as its used by " + vpcCount + " vpcs. "
                    + "To make the network offering unavaiable, disable it");
        }

        if (_vpcOffDao.remove(offId)) {
            return true;
        } else {
            return false;
        }
    }

    @Override
    @ActionEvent(eventType = EventTypes.EVENT_VPC_OFFERING_UPDATE, eventDescription = "updating vpc offering")
    public VpcOffering updateVpcOffering(long vpcOffId, String vpcOfferingName, String displayText, String state) {
        return updateVpcOfferingInternal(vpcOffId, vpcOfferingName, displayText, state, null, null, null);
    }

    @Override
    @ActionEvent(eventType = EventTypes.EVENT_VPC_OFFERING_UPDATE, eventDescription = "updating vpc offering")
    public VpcOffering updateVpcOffering(final UpdateVPCOfferingCmd cmd) {
        final Long offeringId = cmd.getId();
        final String vpcOfferingName = cmd.getVpcOfferingName();
        final String displayText = cmd.getDisplayText();
        final String state = cmd.getState();
        final List<Long> domainIds = cmd.getDomainIds();
        final List<Long> zoneIds = cmd.getZoneIds();
        final Integer sortKey = cmd.getSortKey();

        // check if valid domain
        if (CollectionUtils.isNotEmpty(domainIds)) {
            for (final Long domainId: domainIds) {
                if (domainDao.findById(domainId) == null) {
                    throw new InvalidParameterValueException("Please specify a valid domain id");
                }
            }
        }

        // check if valid zone
        if (CollectionUtils.isNotEmpty(zoneIds)) {
            for (Long zoneId : zoneIds) {
                if (_dcDao.findById(zoneId) == null)
                    throw new InvalidParameterValueException("Please specify a valid zone id");
            }
        }

        return updateVpcOfferingInternal(offeringId, vpcOfferingName, displayText, state, sortKey, domainIds, zoneIds);
    }

    private VpcOffering updateVpcOfferingInternal(long vpcOffId, String vpcOfferingName, String displayText, String state, Integer sortKey, final List<Long> domainIds, final List<Long> zoneIds) {
        CallContext.current().setEventDetails(" Id: " + vpcOffId);

        // Verify input parameters
        final VpcOfferingVO offeringToUpdate = _vpcOffDao.findById(vpcOffId);
        if (offeringToUpdate == null) {
            throw new InvalidParameterValueException("Unable to find vpc offering " + vpcOffId);
        }

        List<Long> existingDomainIds = vpcOfferingDetailsDao.findDomainIds(vpcOffId);
        Collections.sort(existingDomainIds);

        List<Long> existingZoneIds = vpcOfferingDetailsDao.findZoneIds(vpcOffId);
        Collections.sort(existingZoneIds);


        // Filter child domains when both parent and child domains are present
        List<Long> filteredDomainIds = filterChildSubDomains(domainIds);
        Collections.sort(filteredDomainIds);

        List<Long> filteredZoneIds = new ArrayList<>();
        if (CollectionUtils.isNotEmpty(zoneIds)) {
            filteredZoneIds.addAll(zoneIds);
        }
        Collections.sort(filteredZoneIds);

        final boolean updateNeeded = vpcOfferingName != null || displayText != null || state != null || sortKey != null;

        final VpcOfferingVO offering = _vpcOffDao.createForUpdate(vpcOffId);

        if (updateNeeded) {
            if (vpcOfferingName != null) {
                offering.setName(vpcOfferingName);
            }
            if (displayText != null) {
                offering.setDisplayText(displayText);
            }
            if (state != null) {
                boolean validState = false;
                for (final VpcOffering.State st : VpcOffering.State.values()) {
                    if (st.name().equalsIgnoreCase(state)) {
                        validState = true;
                        offering.setState(st);
                    }
                }
                if (!validState) {
                    throw new InvalidParameterValueException("Incorrect state value: " + state);
                }
            }
            if (sortKey != null) {
                offering.setSortKey(sortKey);
            }

            if (!_vpcOffDao.update(vpcOffId, offering)) {
                return  null;
            }
        }
        List<VpcOfferingDetailsVO> detailsVO = new ArrayList<>();
        if(!filteredDomainIds.equals(existingDomainIds) || !filteredZoneIds.equals(existingZoneIds)) {
            SearchBuilder<VpcOfferingDetailsVO> sb = vpcOfferingDetailsDao.createSearchBuilder();
            sb.and("offeringId", sb.entity().getResourceId(), SearchCriteria.Op.EQ);
            sb.and("detailName", sb.entity().getName(), SearchCriteria.Op.EQ);
            sb.done();
            SearchCriteria<VpcOfferingDetailsVO> sc = sb.create();
            sc.setParameters("offeringId", String.valueOf(vpcOffId));
            if(!filteredDomainIds.equals(existingDomainIds)) {
                sc.setParameters("detailName", ApiConstants.DOMAIN_ID);
                vpcOfferingDetailsDao.remove(sc);
                for (Long domainId : filteredDomainIds) {
                    detailsVO.add(new VpcOfferingDetailsVO(vpcOffId, ApiConstants.DOMAIN_ID, String.valueOf(domainId), false));
                }
            }
            if(!filteredZoneIds.equals(existingZoneIds)) {
                sc.setParameters("detailName", ApiConstants.ZONE_ID);
                vpcOfferingDetailsDao.remove(sc);
                for (Long zoneId : filteredZoneIds) {
                    detailsVO.add(new VpcOfferingDetailsVO(vpcOffId, ApiConstants.ZONE_ID, String.valueOf(zoneId), false));
                }
            }
        }
        if (!detailsVO.isEmpty()) {
            for (VpcOfferingDetailsVO detailVO : detailsVO) {
                vpcOfferingDetailsDao.persist(detailVO);
            }
        }
        s_logger.debug("Updated VPC offeirng id=" + vpcOffId);
        return _vpcOffDao.findById(vpcOffId);
    }

    @Override
    public List<Long> getVpcOfferingDomains(Long vpcOfferingId) {
        final VpcOffering offeringHandle = _entityMgr.findById(VpcOffering.class, vpcOfferingId);
        if (offeringHandle == null) {
            throw new InvalidParameterValueException("Unable to find VPC offering " + vpcOfferingId);
        }
        return vpcOfferingDetailsDao.findDomainIds(vpcOfferingId);
    }

    @Override
    public List<Long> getVpcOfferingZones(Long vpcOfferingId) {
        final VpcOffering offeringHandle = _entityMgr.findById(VpcOffering.class, vpcOfferingId);
        if (offeringHandle == null) {
            throw new InvalidParameterValueException("Unable to find VPC offering " + vpcOfferingId);
        }
        return vpcOfferingDetailsDao.findZoneIds(vpcOfferingId);
    }

    @Override
    @ActionEvent(eventType = EventTypes.EVENT_VPC_CREATE, eventDescription = "creating vpc", create = true)
<<<<<<< HEAD
    public Vpc createVpc(final long zoneId, final long vpcOffId, final long vpcOwnerId, final String vpcName, final
    String displayText, final String cidr, String networkDomain,
                         final Boolean displayVpc, Integer publicMtu) throws ResourceAllocationException {
=======
    public Vpc createVpc(final long zoneId, final long vpcOffId, final long vpcOwnerId, final String vpcName, final String displayText, final String cidr, String networkDomain,
            final String ip4Dns1, final String ip4Dns2, final String ip6Dns1, final String ip6Dns2, final Boolean displayVpc) throws ResourceAllocationException {
>>>>>>> bbc12605
        final Account caller = CallContext.current().getCallingAccount();
        final Account owner = _accountMgr.getAccount(vpcOwnerId);

        // Verify that caller can perform actions in behalf of vpc owner
        _accountMgr.checkAccess(caller, null, false, owner);

        // check resource limit
        _resourceLimitMgr.checkResourceLimit(owner, ResourceType.vpc);

        // Validate zone
        final DataCenter zone = _dcDao.findById(zoneId);
        if (zone == null) {
            throw new InvalidParameterValueException("Can't find zone by id specified");
        }

        // Validate vpc offering
        final VpcOfferingVO vpcOff = _vpcOffDao.findById(vpcOffId);
        _accountMgr.checkAccess(owner, vpcOff, zone);
        if (vpcOff == null || vpcOff.getState() != State.Enabled) {
            final InvalidParameterValueException ex = new InvalidParameterValueException("Unable to find vpc offering in " + State.Enabled + " state by specified id");
            if (vpcOff == null) {
                ex.addProxyObject(String.valueOf(vpcOffId), "vpcOfferingId");
            } else {
                ex.addProxyObject(vpcOff.getUuid(), "vpcOfferingId");
            }
            throw ex;
        }

        final boolean isRegionLevelVpcOff = vpcOff.isOffersRegionLevelVPC();
        if (isRegionLevelVpcOff && networkDomain == null) {
            throw new InvalidParameterValueException("Network domain must be specified for region level VPC");
        }

        if (Grouping.AllocationState.Disabled == zone.getAllocationState() && !_accountMgr.isRootAdmin(caller.getId())) {
            // See DataCenterVO.java
            final PermissionDeniedException ex = new PermissionDeniedException("Cannot perform this operation since specified Zone is currently disabled");
            ex.addProxyObject(zone.getUuid(), "zoneId");
            throw ex;
        }

        if (networkDomain == null) {
            // 1) Get networkDomain from the corresponding account
            networkDomain = _ntwkModel.getAccountNetworkDomain(owner.getId(), zoneId);

            // 2) If null, generate networkDomain using domain suffix from the
            // global config variables
            if (networkDomain == null) {
                networkDomain = "cs" + Long.toHexString(owner.getId()) + NetworkOrchestrationService.GuestDomainSuffix.valueIn(zoneId);
            }
        }

<<<<<<< HEAD
        if (publicMtu > NetworkServiceImpl.VRPublicInterfaceMtu.valueIn(zoneId)) {
            String subject = "Incorrect MTU configured on network for public interfaces of the VPC VR";
            String message = String.format("Configured MTU for network VR's public interfaces exceeds the upper limit " +
                            "enforced by zone level setting: %s. VR's public interfaces can be configured with a maximum MTU of %s", NetworkServiceImpl.VRPublicInterfaceMtu.key(),
                    NetworkServiceImpl.VRPublicInterfaceMtu.valueIn(zoneId));
            s_logger.warn(message);
            alertManager.sendAlert(AlertService.AlertType.ALERT_TYPE_VR_PUBLIC_IFACE_MTU, zoneId, null, subject, message);
            publicMtu = NetworkServiceImpl.VRPublicInterfaceMtu.valueIn(zoneId);
        } else if (publicMtu < NetworkService.MINIMUM_MTU) {
            String subject = "Incorrect MTU configured on network for public interfaces of the VPC VR";
            String message = String.format("Configured MTU for network VR's public interfaces is lesser than the supported minim MTU of %s", NetworkService.MINIMUM_MTU);
            s_logger.warn(message);
            alertManager.sendAlert(AlertService.AlertType.ALERT_TYPE_VR_PUBLIC_IFACE_MTU, zoneId, null, subject, message);
            publicMtu = NetworkService.MINIMUM_MTU;
        }

        final boolean useDistributedRouter = vpcOff.isSupportsDistributedRouter();
        final VpcVO vpc = new VpcVO(zoneId, vpcName, displayText, owner.getId(), owner.getDomainId(), vpcOffId, cidr, networkDomain, useDistributedRouter, isRegionLevelVpcOff,
                vpcOff.isRedundantRouter());
        vpc.setPublicMtu(publicMtu);
=======
        checkVpcDns(vpcOff, ip4Dns1, ip4Dns2, ip6Dns1, ip6Dns2);

        final boolean useDistributedRouter = vpcOff.isSupportsDistributedRouter();
        final VpcVO vpc = new VpcVO(zoneId, vpcName, displayText, owner.getId(), owner.getDomainId(), vpcOffId, cidr, networkDomain, useDistributedRouter, isRegionLevelVpcOff,
                vpcOff.isRedundantRouter(), ip4Dns1, ip4Dns2, ip6Dns1, ip6Dns2);
>>>>>>> bbc12605

        return createVpc(displayVpc, vpc);
    }

    @Override
    @ActionEvent(eventType = EventTypes.EVENT_VPC_CREATE, eventDescription = "creating vpc", create = true)
    public Vpc createVpc(CreateVPCCmd cmd) throws ResourceAllocationException {
        return createVpc(cmd.getZoneId(), cmd.getVpcOffering(), cmd.getEntityOwnerId(), cmd.getVpcName(), cmd.getDisplayText(),
            cmd.getCidr(), cmd.getNetworkDomain(), cmd.getIp4Dns1(), cmd.getIp4Dns2(), cmd.getIp6Dns1(),
            cmd.getIp6Dns2(), cmd.isDisplay());
    }

    @DB
    protected Vpc createVpc(final Boolean displayVpc, final VpcVO vpc) {
        final String cidr = vpc.getCidr();
        // Validate CIDR
        if (!NetUtils.isValidIp4Cidr(cidr)) {
            throw new InvalidParameterValueException("Invalid CIDR specified " + cidr);
        }

        // cidr has to be RFC 1918 complient
        if (!NetUtils.validateGuestCidr(cidr)) {
            throw new InvalidParameterValueException("Guest Cidr " + cidr + " is not RFC1918 compliant");
        }

        // validate network domain
        if (!NetUtils.verifyDomainName(vpc.getNetworkDomain())) {
            throw new InvalidParameterValueException("Invalid network domain. Total length shouldn't exceed 190 chars. Each domain "
                    + "label must be between 1 and 63 characters long, can contain ASCII letters 'a' through 'z', " + "the digits '0' through '9', "
                    + "and the hyphen ('-'); can't start or end with \"-\"");
        }

        return Transaction.execute(new TransactionCallback<VpcVO>() {
            @Override
            public VpcVO doInTransaction(final TransactionStatus status) {
                if (displayVpc != null) {
                    vpc.setDisplay(displayVpc);
                }

                final VpcVO persistedVpc = vpcDao.persist(vpc, finalizeServicesAndProvidersForVpc(vpc.getZoneId(), vpc.getVpcOfferingId()));
                _resourceLimitMgr.incrementResourceCount(vpc.getAccountId(), ResourceType.vpc);
                s_logger.debug("Created VPC " + persistedVpc);
                CallContext.current().putContextParameter(Vpc.class, persistedVpc.getUuid());
                return persistedVpc;
            }
        });
    }

    private Map<String, List<String>> finalizeServicesAndProvidersForVpc(final long zoneId, final long offeringId) {
        final Map<String, List<String>> svcProviders = new HashMap<>();
        final List<VpcOfferingServiceMapVO> servicesMap = _vpcOffSvcMapDao.listByVpcOffId(offeringId);

        for (final VpcOfferingServiceMapVO serviceMap : servicesMap) {
            final String service = serviceMap.getService();
            String provider = serviceMap.getProvider();

            if (provider == null) {
                // Default to VPCVirtualRouter
                provider = Provider.VPCVirtualRouter.getName();
            }

            if (!_ntwkModel.isProviderEnabledInZone(zoneId, provider)) {
                throw new InvalidParameterValueException("Provider " + provider + " should be enabled in at least one physical network of the zone specified");
            }

            List<String> providers = null;
            if (svcProviders.get(service) == null) {
                providers = new ArrayList<String>();
            } else {
                providers = svcProviders.get(service);
            }
            providers.add(provider);
            svcProviders.put(service, providers);
        }

        return svcProviders;
    }

    @Override
    @ActionEvent(eventType = EventTypes.EVENT_VPC_DELETE, eventDescription = "deleting VPC")
    public boolean deleteVpc(final long vpcId) throws ConcurrentOperationException, ResourceUnavailableException {
        CallContext.current().setEventDetails(" Id: " + vpcId);
        final CallContext ctx = CallContext.current();

        // Verify vpc id
        final Vpc vpc = vpcDao.findById(vpcId);
        if (vpc == null) {
            throw new InvalidParameterValueException("unable to find VPC id=" + vpcId);
        }

        // verify permissions
        _accountMgr.checkAccess(ctx.getCallingAccount(), null, false, vpc);
        _resourceTagDao.removeByIdAndType(vpcId, ResourceObjectType.Vpc);

        return destroyVpc(vpc, ctx.getCallingAccount(), ctx.getCallingUserId());
    }

    @Override
    @DB
    public boolean destroyVpc(final Vpc vpc, final Account caller, final Long callerUserId) throws ConcurrentOperationException, ResourceUnavailableException {
        s_logger.debug("Destroying vpc " + vpc);

        // don't allow to delete vpc if it's in use by existing non system
        // networks (system networks are networks of a private gateway of the
        // VPC,
        // and they will get removed as a part of VPC cleanup
        final int networksCount = _ntwkDao.getNonSystemNetworkCountByVpcId(vpc.getId());
        if (networksCount > 0) {
            throw new InvalidParameterValueException("Can't delete VPC " + vpc + " as its used by " + networksCount + " networks");
        }

        // mark VPC as inactive
        if (vpc.getState() != Vpc.State.Inactive) {
            s_logger.debug("Updating VPC " + vpc + " with state " + Vpc.State.Inactive + " as a part of vpc delete");
            final VpcVO vpcVO = vpcDao.findById(vpc.getId());
            vpcVO.setState(Vpc.State.Inactive);

            Transaction.execute(new TransactionCallbackNoReturn() {
                @Override
                public void doInTransactionWithoutResult(final TransactionStatus status) {
                    vpcDao.update(vpc.getId(), vpcVO);

                    // decrement resource count
                    _resourceLimitMgr.decrementResourceCount(vpc.getAccountId(), ResourceType.vpc);
                }
            });
        }

        // shutdown VPC
        if (!shutdownVpc(vpc.getId())) {
            s_logger.warn("Failed to shutdown vpc " + vpc + " as a part of vpc destroy process");
            return false;
        }

        // cleanup vpc resources
        if (!cleanupVpcResources(vpc.getId(), caller, callerUserId)) {
            s_logger.warn("Failed to cleanup resources for vpc " + vpc);
            return false;
        }

        // update the instance with removed flag only when the cleanup is
        // executed successfully
        if (vpcDao.remove(vpc.getId())) {
            s_logger.debug("Vpc " + vpc + " is destroyed successfully");
            return true;
        } else {
            s_logger.warn("Vpc " + vpc + " failed to destroy");
            return false;
        }
    }

    @Override
    @ActionEvent(eventType = EventTypes.EVENT_VPC_UPDATE, eventDescription = "updating vpc")
    public Vpc updateVpc(final long vpcId, final String vpcName, final String displayText, final String customId, final Boolean displayVpc, Integer mtu) {
        CallContext.current().setEventDetails(" Id: " + vpcId);
        final Account caller = CallContext.current().getCallingAccount();

        // Verify input parameters
        final VpcVO vpcToUpdate = vpcDao.findById(vpcId);
        if (vpcToUpdate == null) {
            throw new InvalidParameterValueException("Unable to find vpc by id " + vpcId);
        }

        _accountMgr.checkAccess(caller, null, false, vpcToUpdate);

        final VpcVO vpc = vpcDao.createForUpdate(vpcId);

        if (vpcName != null) {
            vpc.setName(vpcName);
        }

        if (displayText != null) {
            vpc.setDisplayText(displayText);
        }

        if (customId != null) {
            vpc.setUuid(customId);
        }

        if (displayVpc != null) {
            vpc.setDisplay(displayVpc);
        }

        mtu = validateMtu(vpcToUpdate, mtu);
        if (mtu != null) {
            updateMtuOfVpcNetwork(vpcToUpdate, vpc, mtu);
        }

        if (vpcDao.update(vpcId, vpc)) {
            s_logger.debug("Updated VPC id=" + vpcId);
            return vpcDao.findById(vpcId);
        } else {
            return null;
        }
    }

    protected Integer validateMtu(VpcVO vpcToUpdate, Integer mtu) {
        Long zoneId = vpcToUpdate.getZoneId();
        if (mtu == null || NetworkServiceImpl.AllowUsersToSpecifyVmMtu.valueIn(zoneId)) {
            return null;
        }
        if (mtu > NetworkServiceImpl.VRPublicInterfaceMtu.valueIn(zoneId)) {
            String subject = "Incorrect MTU configured on network for public interfaces of the VPC VR";
            String message = String.format("Configured MTU for network VR's public interfaces exceeds the upper limit " +
                            "enforced by zone level setting: %s. VR's public interfaces can be configured with a maximum MTU of %s", NetworkServiceImpl.VRPublicInterfaceMtu.key(),
                    NetworkServiceImpl.VRPublicInterfaceMtu.valueIn(zoneId));
            s_logger.warn(message);
            alertManager.sendAlert(AlertService.AlertType.ALERT_TYPE_VR_PUBLIC_IFACE_MTU, zoneId, null, subject, message);
            mtu = NetworkServiceImpl.VRPublicInterfaceMtu.valueIn(zoneId);
        } else if (mtu < NetworkService.MINIMUM_MTU) {
            String subject = "Incorrect MTU configured on network for public interfaces of the VPC VR";
            String message = String.format("Configured MTU for network VR's public interfaces is lesser than the minimum MTU of %s", NetworkService.MINIMUM_MTU );
            s_logger.warn(message);
            alertManager.sendAlert(AlertService.AlertType.ALERT_TYPE_VR_PUBLIC_IFACE_MTU, zoneId, null, subject, message);
            mtu = NetworkService.MINIMUM_MTU;
        }
        if (Objects.equals(mtu, vpcToUpdate.getPublicMtu())) {
            s_logger.info(String.format("Desired MTU of %s already configured on the VPC public interfaces", mtu));
            mtu = null;
        }
        return mtu;
    }

    protected void updateMtuOfVpcNetwork(VpcVO vpcToUpdate, VpcVO vpc, Integer mtu) {
        List<IPAddressVO> ipAddresses = _ipAddressDao.listByAssociatedVpc(vpcToUpdate.getId(), null);
        long vpcId = vpcToUpdate.getId();
        Set<IpAddressTO> ips = new HashSet<>(ipAddresses.size());
        for (IPAddressVO ip : ipAddresses) {
            VlanVO vlan = _vlanDao.findById(ip.getVlanId());
            String vlanNetmask = vlan.getVlanNetmask();
            IpAddressTO to = new IpAddressTO(ip.getAddress().addr(), mtu, vlanNetmask);
            ips.add(to);
        }

        if (!ips.isEmpty()) {
            boolean success = updateMtuOnVpcVr(vpcId, ips);
            if (success) {
                updateVpcMtu(ips, mtu);
                vpc.setPublicMtu(mtu);
                List<NetworkVO> vpcTierNetworks = _ntwkDao.listByVpc(vpcId);
                for (NetworkVO network : vpcTierNetworks) {
                    network.setPublicMtu(mtu);
                    _ntwkDao.update(network.getId(), network);
                }
                s_logger.info("Successfully update MTU of VPC network");
            } else {
                throw new CloudRuntimeException("Failed to update MTU on the network");
            }
        }
    }

    private void updateVpcMtu(Set<IpAddressTO> ips, Integer publicMtu) {
        for (IpAddressTO ipAddress : ips) {
            NicVO nicVO = nicDao.findByIpAddressAndVmType(ipAddress.getPublicIp(), VirtualMachine.Type.DomainRouter);
            if (nicVO != null) {
                nicVO.setMtu(publicMtu);
                nicDao.update(nicVO.getId(), nicVO);
            }
        }
    }

    protected boolean updateMtuOnVpcVr(Long vpcId, Set<IpAddressTO> ips) {
        boolean success = false;
        List<DomainRouterVO> routers = routerDao.listByVpcId(vpcId);
        for (DomainRouterVO router : routers) {
            Commands cmds = new Commands(Command.OnError.Stop);
            commandSetupHelper.setupUpdateNetworkCommands(router, ips, cmds);
            try {
                networkHelper.sendCommandsToRouter(router, cmds);
                final Answer updateNetworkAnswer = cmds.getAnswer("updateNetwork");
                if (!(updateNetworkAnswer != null && updateNetworkAnswer.getResult())) {
                    s_logger.warn("Unable to update guest network on router " + router);
                    throw new CloudRuntimeException("Failed to update guest network with new MTU");
                }
                success = true;
            } catch (ResourceUnavailableException e) {
                s_logger.error(String.format("Failed to update network MTU for router %s due to %s", router, e.getMessage()));
            }
        }
        return success;
    }

    @Override
    public Pair<List<? extends Vpc>, Integer> listVpcs(final Long id, final String vpcName, final String displayText, final List<String> supportedServicesStr, final String cidr,
                                                       final Long vpcOffId, final String state, final String accountName, Long domainId, final String keyword, final Long startIndex, final Long pageSizeVal,
                                                       final Long zoneId, Boolean isRecursive, final Boolean listAll, final Boolean restartRequired, final Map<String, String> tags, final Long projectId,
                                                       final Boolean display) {
        final Account caller = CallContext.current().getCallingAccount();
        final List<Long> permittedAccounts = new ArrayList<Long>();
        final Ternary<Long, Boolean, ListProjectResourcesCriteria> domainIdRecursiveListProject = new Ternary<Long, Boolean, ListProjectResourcesCriteria>(domainId, isRecursive,
                null);
        _accountMgr.buildACLSearchParameters(caller, id, accountName, projectId, permittedAccounts, domainIdRecursiveListProject, listAll, false);
        domainId = domainIdRecursiveListProject.first();
        isRecursive = domainIdRecursiveListProject.second();
        final ListProjectResourcesCriteria listProjectResourcesCriteria = domainIdRecursiveListProject.third();
        final Filter searchFilter = new Filter(VpcVO.class, "created", false, null, null);

        final SearchBuilder<VpcVO> sb = vpcDao.createSearchBuilder();
        _accountMgr.buildACLSearchBuilder(sb, domainId, isRecursive, permittedAccounts, listProjectResourcesCriteria);

        sb.and("name", sb.entity().getName(), SearchCriteria.Op.LIKE);
        sb.and("id", sb.entity().getId(), SearchCriteria.Op.EQ);
        sb.and("displayText", sb.entity().getDisplayText(), SearchCriteria.Op.LIKE);
        sb.and("vpcOfferingId", sb.entity().getVpcOfferingId(), SearchCriteria.Op.EQ);
        sb.and("zoneId", sb.entity().getZoneId(), SearchCriteria.Op.EQ);
        sb.and("state", sb.entity().getState(), SearchCriteria.Op.EQ);
        sb.and("restartRequired", sb.entity().isRestartRequired(), SearchCriteria.Op.EQ);
        sb.and("cidr", sb.entity().getCidr(), SearchCriteria.Op.EQ);
        sb.and("display", sb.entity().isDisplay(), SearchCriteria.Op.EQ);

        if (tags != null && !tags.isEmpty()) {
            final SearchBuilder<ResourceTagVO> tagSearch = _resourceTagDao.createSearchBuilder();
            for (int count = 0; count < tags.size(); count++) {
                tagSearch.or().op("key" + String.valueOf(count), tagSearch.entity().getKey(), SearchCriteria.Op.EQ);
                tagSearch.and("value" + String.valueOf(count), tagSearch.entity().getValue(), SearchCriteria.Op.EQ);
                tagSearch.cp();
            }
            tagSearch.and("resourceType", tagSearch.entity().getResourceType(), SearchCriteria.Op.EQ);
            sb.groupBy(sb.entity().getId());
            sb.join("tagSearch", tagSearch, sb.entity().getId(), tagSearch.entity().getResourceId(), JoinBuilder.JoinType.INNER);
        }

        // now set the SC criteria...
        final SearchCriteria<VpcVO> sc = sb.create();
        _accountMgr.buildACLSearchCriteria(sc, domainId, isRecursive, permittedAccounts, listProjectResourcesCriteria);

        if (keyword != null) {
            final SearchCriteria<VpcVO> ssc = vpcDao.createSearchCriteria();
            ssc.addOr("displayText", SearchCriteria.Op.LIKE, "%" + keyword + "%");
            ssc.addOr("name", SearchCriteria.Op.LIKE, "%" + keyword + "%");
            sc.addAnd("name", SearchCriteria.Op.SC, ssc);
        }

        if (vpcName != null) {
            sc.addAnd("name", SearchCriteria.Op.LIKE, "%" + vpcName + "%");
        }

        if (displayText != null) {
            sc.addAnd("displayText", SearchCriteria.Op.LIKE, "%" + displayText + "%");
        }

        if (tags != null && !tags.isEmpty()) {
            int count = 0;
            sc.setJoinParameters("tagSearch", "resourceType", ResourceObjectType.Vpc.toString());
            for (final Map.Entry<String, String> entry : tags.entrySet()) {
                sc.setJoinParameters("tagSearch", "key" + String.valueOf(count), entry.getKey());
                sc.setJoinParameters("tagSearch", "value" + String.valueOf(count), entry.getValue());
                count++;
            }
        }

        if (display != null) {
            sc.setParameters("display", display);
        }

        if (id != null) {
            sc.addAnd("id", SearchCriteria.Op.EQ, id);
        }

        if (vpcOffId != null) {
            sc.addAnd("vpcOfferingId", SearchCriteria.Op.EQ, vpcOffId);
        }

        if (zoneId != null) {
            sc.addAnd("zoneId", SearchCriteria.Op.EQ, zoneId);
        }

        if (state != null) {
            sc.addAnd("state", SearchCriteria.Op.EQ, state);
        }

        if (cidr != null) {
            sc.addAnd("cidr", SearchCriteria.Op.EQ, cidr);
        }

        if (restartRequired != null) {
            sc.addAnd("restartRequired", SearchCriteria.Op.EQ, restartRequired);
        }

        final List<VpcVO> vpcs = vpcDao.search(sc, searchFilter);

        // filter by supported services
        final boolean listBySupportedServices = supportedServicesStr != null && !supportedServicesStr.isEmpty() && !vpcs.isEmpty();

        if (listBySupportedServices) {
            final List<VpcVO> supportedVpcs = new ArrayList<VpcVO>();
            Service[] supportedServices = null;

            if (listBySupportedServices) {
                supportedServices = new Service[supportedServicesStr.size()];
                int i = 0;
                for (final String supportedServiceStr : supportedServicesStr) {
                    final Service service = Service.getService(supportedServiceStr);
                    if (service == null) {
                        throw new InvalidParameterValueException("Invalid service specified " + supportedServiceStr);
                    } else {
                        supportedServices[i] = service;
                    }
                    i++;
                }
            }

            for (final VpcVO vpc : vpcs) {
                if (areServicesSupportedByVpcOffering(vpc.getVpcOfferingId(), supportedServices)) {
                    supportedVpcs.add(vpc);
                }
            }

            final List<? extends Vpc> wPagination = StringUtils.applyPagination(supportedVpcs, startIndex, pageSizeVal);
            if (wPagination != null) {
                final Pair<List<? extends Vpc>, Integer> listWPagination = new Pair<List<? extends Vpc>, Integer>(wPagination, supportedVpcs.size());
                return listWPagination;
            }
            return new Pair<List<? extends Vpc>, Integer>(supportedVpcs, supportedVpcs.size());
        } else {
            final List<? extends Vpc> wPagination = StringUtils.applyPagination(vpcs, startIndex, pageSizeVal);
            if (wPagination != null) {
                final Pair<List<? extends Vpc>, Integer> listWPagination = new Pair<List<? extends Vpc>, Integer>(wPagination, vpcs.size());
                return listWPagination;
            }
            return new Pair<List<? extends Vpc>, Integer>(vpcs, vpcs.size());
        }
    }

    protected List<Service> getSupportedServices() {
        final List<Service> services = new ArrayList<Service>();
        services.add(Network.Service.Dhcp);
        services.add(Network.Service.Dns);
        services.add(Network.Service.UserData);
        services.add(Network.Service.NetworkACL);
        services.add(Network.Service.PortForwarding);
        services.add(Network.Service.Lb);
        services.add(Network.Service.SourceNat);
        services.add(Network.Service.StaticNat);
        services.add(Network.Service.Gateway);
        services.add(Network.Service.Vpn);
        return services;
    }

    @Override
    public boolean startVpc(final long vpcId, final boolean destroyOnFailure) throws ConcurrentOperationException, ResourceUnavailableException, InsufficientCapacityException {
        final CallContext ctx = CallContext.current();
        final Account caller = ctx.getCallingAccount();
        final User callerUser = _accountMgr.getActiveUser(ctx.getCallingUserId());

        // check if vpc exists
        final Vpc vpc = getActiveVpc(vpcId);
        if (vpc == null) {
            final InvalidParameterValueException ex = new InvalidParameterValueException("Unable to find Enabled VPC by id specified");
            ex.addProxyObject(String.valueOf(vpcId), "VPC");
            throw ex;
        }

        // permission check
        _accountMgr.checkAccess(caller, null, false, vpc);

        final DataCenter dc = _entityMgr.findById(DataCenter.class, vpc.getZoneId());

        final DeployDestination dest = new DeployDestination(dc, null, null, null);
        final ReservationContext context = new ReservationContextImpl(null, null, callerUser, _accountMgr.getAccount(vpc.getAccountId()));

        boolean result = true;
        try {
            if (!startVpc(vpc, dest, context)) {
                s_logger.warn("Failed to start vpc " + vpc);
                result = false;
            }
        } catch (final Exception ex) {
            s_logger.warn("Failed to start vpc " + vpc + " due to ", ex);
            result = false;
        } finally {
            // do cleanup
            if (!result && destroyOnFailure) {
                s_logger.debug("Destroying vpc " + vpc + " that failed to start");
                if (destroyVpc(vpc, caller, callerUser.getId())) {
                    s_logger.warn("Successfully destroyed vpc " + vpc + " that failed to start");
                } else {
                    s_logger.warn("Failed to destroy vpc " + vpc + " that failed to start");
                }
            }
        }
        return result;
    }

    protected boolean startVpc(final Vpc vpc, final DeployDestination dest, final ReservationContext context) throws ConcurrentOperationException, ResourceUnavailableException,
            InsufficientCapacityException {
        // deploy provider
        boolean success = true;
        final List<Provider> providersToImplement = getVpcProviders(vpc.getId());
        for (final VpcProvider element : getVpcElements()) {
            if (providersToImplement.contains(element.getProvider())) {
                if (element.implementVpc(vpc, dest, context)) {
                    s_logger.debug("Vpc " + vpc + " has started successfully");
                } else {
                    s_logger.warn("Vpc " + vpc + " failed to start");
                    success = false;
                }
            }
        }
        return success;
    }

    @Override
    public boolean shutdownVpc(final long vpcId) throws ConcurrentOperationException, ResourceUnavailableException {
        final CallContext ctx = CallContext.current();
        final Account caller = ctx.getCallingAccount();

        // check if vpc exists
        final Vpc vpc = vpcDao.findById(vpcId);
        if (vpc == null) {
            throw new InvalidParameterValueException("Unable to find vpc by id " + vpcId);
        }

        // permission check
        _accountMgr.checkAccess(caller, null, false, vpc);

        // shutdown provider
        s_logger.debug("Shutting down vpc " + vpc);
        // TODO - shutdown all vpc resources here (ACLs, gateways, etc)

        boolean success = true;
        final List<Provider> providersToImplement = getVpcProviders(vpc.getId());
        final ReservationContext context = new ReservationContextImpl(null, null, _accountMgr.getActiveUser(ctx.getCallingUserId()), caller);
        for (final VpcProvider element : getVpcElements()) {
            if (providersToImplement.contains(element.getProvider())) {
                if (element.shutdownVpc(vpc, context)) {
                    s_logger.debug("Vpc " + vpc + " has been shutdown successfully");
                } else {
                    s_logger.warn("Vpc " + vpc + " failed to shutdown");
                    success = false;
                }
            }
        }

        return success;
    }

    @DB
    @Override
    public void validateNtwkOffForNtwkInVpc(final Long networkId, final long newNtwkOffId, final String newCidr, final String newNetworkDomain, final Vpc vpc,
                                            final String gateway, final Account networkOwner, final Long aclId) {

        final NetworkOffering guestNtwkOff = _entityMgr.findById(NetworkOffering.class, newNtwkOffId);

        if (guestNtwkOff == null) {
            throw new InvalidParameterValueException("Can't find network offering by id specified");
        }

        if (networkId == null) {
            // 1) Validate attributes that has to be passed in when create new
            // guest network
            validateNewVpcGuestNetwork(newCidr, gateway, networkOwner, vpc, newNetworkDomain);
        }

        // 2) validate network offering attributes
        final List<Service> svcs = _ntwkModel.listNetworkOfferingServices(guestNtwkOff.getId());
        validateNtwkOffForVpc(guestNtwkOff, svcs);

        // 3) Check services/providers against VPC providers
        final List<NetworkOfferingServiceMapVO> networkProviders = _ntwkOffServiceDao.listByNetworkOfferingId(guestNtwkOff.getId());

        for (final NetworkOfferingServiceMapVO nSvcVO : networkProviders) {
            final String pr = nSvcVO.getProvider();
            final String service = nSvcVO.getService();
            if (_vpcOffServiceDao.findByServiceProviderAndOfferingId(service, pr, vpc.getVpcOfferingId()) == null) {
                throw new InvalidParameterValueException("Service/provider combination " + service + "/" + pr + " is not supported by VPC " + vpc);
            }
        }

        // 4) Only one network in the VPC can support public LB inside the VPC.
        // Internal LB can be supported on multiple VPC tiers
        if (_ntwkModel.areServicesSupportedByNetworkOffering(guestNtwkOff.getId(), Service.Lb) && guestNtwkOff.isPublicLb()) {
            final List<? extends Network> networks = getVpcNetworks(vpc.getId());
            for (final Network network : networks) {
                if (networkId != null && network.getId() == networkId.longValue()) {
                    // skip my own network
                    continue;
                } else {
                    final NetworkOffering otherOff = _entityMgr.findById(NetworkOffering.class, network.getNetworkOfferingId());
                    // throw only if networks have different offerings with
                    // public lb support
                    if (_ntwkModel.areServicesSupportedInNetwork(network.getId(), Service.Lb) && otherOff.isPublicLb() && guestNtwkOff.getId() != otherOff.getId()) {
                        throw new InvalidParameterValueException("Public LB service is already supported " + "by network " + network + " in VPC " + vpc);
                    }
                }
            }
        }

        // 5) When aclId is provided, verify that ACLProvider is supported by
        // network offering
        if (aclId != null && !_ntwkModel.areServicesSupportedByNetworkOffering(guestNtwkOff.getId(), Service.NetworkACL)) {
            throw new InvalidParameterValueException("Cannot apply NetworkACL. Network Offering does not support NetworkACL service");
        }

    }

    @Override
    public void validateNtwkOffForVpc(final NetworkOffering guestNtwkOff, final List<Service> supportedSvcs) {
        // 1) in current release, only vpc provider is supported by Vpc offering
        final List<Provider> providers = _ntwkModel.getNtwkOffDistinctProviders(guestNtwkOff.getId());
        for (final Provider provider : providers) {
            if (!supportedProviders.contains(provider)) {
                throw new InvalidParameterValueException("Provider of type " + provider.getName() + " is not supported for network offerings that can be used in VPC");
            }
        }

        // 2) Only Isolated networks with Source nat service enabled can be
        // added to vpc
        if (!(guestNtwkOff.getGuestType() == GuestType.Isolated && supportedSvcs.contains(Service.SourceNat))) {

            throw new InvalidParameterValueException("Only network offerings of type " + GuestType.Isolated + " with service " + Service.SourceNat.getName()
                    + " are valid for vpc ");
        }

        // 3) No redundant router support
        /*
         * TODO This should have never been hardcoded like this in the first
         * place if (guestNtwkOff.getRedundantRouter()) { throw new
         * InvalidParameterValueException
         * ("No redunant router support when network belnogs to VPC"); }
         */

        // 4) Conserve mode should be off
        if (guestNtwkOff.isConserveMode()) {
            throw new InvalidParameterValueException("Only networks with conserve mode Off can belong to VPC");
        }

        // 5) If Netscaler is LB provider make sure it is in dedicated mode
        if (providers.contains(Provider.Netscaler) && !guestNtwkOff.isDedicatedLB()) {
            throw new InvalidParameterValueException("Netscaler only with Dedicated LB can belong to VPC");
        }
        return;
    }

    @DB
    protected void validateNewVpcGuestNetwork(final String cidr, final String gateway, final Account networkOwner, final Vpc vpc, final String networkDomain) {

        Transaction.execute(new TransactionCallbackNoReturn() {
            @Override
            public void doInTransactionWithoutResult(final TransactionStatus status) {
                final Vpc locked = vpcDao.acquireInLockTable(vpc.getId());
                if (locked == null) {
                    throw new CloudRuntimeException("Unable to acquire lock on " + vpc);
                }

                try {
                    // check number of active networks in vpc
                    if (_ntwkDao.countVpcNetworks(vpc.getId()) >= _maxNetworks) {
                        throw new CloudRuntimeException("Number of networks per VPC can't extend " + _maxNetworks + "; increase it using global config " + Config.VpcMaxNetworks);
                    }

                    // 1) CIDR is required
                    if (cidr == null) {
                        throw new InvalidParameterValueException("Gateway/netmask are required when create network for VPC");
                    }

                    // 2) Network cidr should be within vpcCidr
                    if (!NetUtils.isNetworkAWithinNetworkB(cidr, vpc.getCidr())) {
                        throw new InvalidParameterValueException("Network cidr " + cidr + " is not within vpc " + vpc + " cidr");
                    }

                    // 3) Network cidr shouldn't cross the cidr of other vpc
                    // network cidrs
                    final List<? extends Network> ntwks = _ntwkDao.listByVpc(vpc.getId());
                    for (final Network ntwk : ntwks) {
                        assert cidr != null : "Why the network cidr is null when it belongs to vpc?";

                        if (NetUtils.isNetworkAWithinNetworkB(ntwk.getCidr(), cidr) || NetUtils.isNetworkAWithinNetworkB(cidr, ntwk.getCidr())) {
                            throw new InvalidParameterValueException("Network cidr " + cidr + " crosses other network cidr " + ntwk + " belonging to the same vpc " + vpc);
                        }
                    }

                    // 4) vpc and network should belong to the same owner
                    if (vpc.getAccountId() != networkOwner.getId()) {
                        throw new InvalidParameterValueException("Vpc " + vpc + " owner is different from the network owner " + networkOwner);
                    }

                    // 5) network domain should be the same as VPC's
                    if (!networkDomain.equalsIgnoreCase(vpc.getNetworkDomain())) {
                        throw new InvalidParameterValueException("Network domain of the new network should match network" + " domain of vpc " + vpc);
                    }

                    // 6) gateway should never be equal to the cidr subnet
                    if (NetUtils.getCidrSubNet(cidr).equalsIgnoreCase(gateway)) {
                        throw new InvalidParameterValueException("Invalid gateway specified. It should never be equal to the cidr subnet value");
                    }
                } finally {
                    s_logger.debug("Releasing lock for " + locked);
                    vpcDao.releaseFromLockTable(locked.getId());
                }
            }
        });
    }

    public List<VpcProvider> getVpcElements() {
        if (vpcElements == null) {
            vpcElements = new ArrayList<VpcProvider>();
            vpcElements.add((VpcProvider) _ntwkModel.getElementImplementingProvider(Provider.VPCVirtualRouter.getName()));
            vpcElements.add((VpcProvider) _ntwkModel.getElementImplementingProvider(Provider.JuniperContrailVpcRouter.getName()));
        }

        if (vpcElements == null) {
            throw new CloudRuntimeException("Failed to initialize vpc elements");
        }

        return vpcElements;
    }

    @Override
    public List<? extends Vpc> getVpcsForAccount(final long accountId) {
        final List<Vpc> vpcs = new ArrayList<Vpc>();
        vpcs.addAll(vpcDao.listByAccountId(accountId));
        return vpcs;
    }

    public boolean cleanupVpcResources(final long vpcId, final Account caller, final long callerUserId) throws ResourceUnavailableException, ConcurrentOperationException {
        s_logger.debug("Cleaning up resources for vpc id=" + vpcId);
        boolean success = true;

        // 1) Remove VPN connections and VPN gateway
        s_logger.debug("Cleaning up existed site to site VPN connections");
        _s2sVpnMgr.cleanupVpnConnectionByVpc(vpcId);
        s_logger.debug("Cleaning up existed site to site VPN gateways");
        _s2sVpnMgr.cleanupVpnGatewayByVpc(vpcId);

        // 2) release all ip addresses
        final List<IPAddressVO> ipsToRelease = _ipAddressDao.listByAssociatedVpc(vpcId, null);
        s_logger.debug("Releasing ips for vpc id=" + vpcId + " as a part of vpc cleanup");
        for (final IPAddressVO ipToRelease : ipsToRelease) {
            if (ipToRelease.isPortable()) {
                // portable IP address are associated with owner, until
                // explicitly requested to be disassociated.
                // so as part of VPC clean up just break IP association with VPC
                ipToRelease.setVpcId(null);
                ipToRelease.setAssociatedWithNetworkId(null);
                _ipAddressDao.update(ipToRelease.getId(), ipToRelease);
                s_logger.debug("Portable IP address " + ipToRelease + " is no longer associated with any VPC");
            } else {
                success = success && _ipAddrMgr.disassociatePublicIpAddress(ipToRelease.getId(), callerUserId, caller);
                if (!success) {
                    s_logger.warn("Failed to cleanup ip " + ipToRelease + " as a part of vpc id=" + vpcId + " cleanup");
                }
            }
        }

        if (success) {
            s_logger.debug("Released ip addresses for vpc id=" + vpcId + " as a part of cleanup vpc process");
        } else {
            s_logger.warn("Failed to release ip addresses for vpc id=" + vpcId + " as a part of cleanup vpc process");
            // although it failed, proceed to the next cleanup step as it
            // doesn't depend on the public ip release
        }

        // 3) Delete all static route rules
        if (!revokeStaticRoutesForVpc(vpcId, caller)) {
            s_logger.warn("Failed to revoke static routes for vpc " + vpcId + " as a part of cleanup vpc process");
            return false;
        }

        // 4) Delete private gateways
        final List<PrivateGateway> gateways = getVpcPrivateGateways(vpcId);
        if (gateways != null) {
            for (final PrivateGateway gateway : gateways) {
                if (gateway != null) {
                    s_logger.debug("Deleting private gateway " + gateway + " as a part of vpc " + vpcId + " resources cleanup");
                    if (!deleteVpcPrivateGateway(gateway.getId())) {
                        success = false;
                        s_logger.debug("Failed to delete private gateway " + gateway + " as a part of vpc " + vpcId + " resources cleanup");
                    } else {
                        s_logger.debug("Deleted private gateway " + gateway + " as a part of vpc " + vpcId + " resources cleanup");
                    }
                }
            }
        }

        //5) Delete ACLs
        final SearchBuilder<NetworkACLVO> searchBuilder = _networkAclDao.createSearchBuilder();

        searchBuilder.and("vpcId", searchBuilder.entity().getVpcId(), Op.IN);
        final SearchCriteria<NetworkACLVO> searchCriteria = searchBuilder.create();
        searchCriteria.setParameters("vpcId", vpcId, 0);

        final Filter filter = new Filter(NetworkACLVO.class, "id", false, null, null);
        final Pair<List<NetworkACLVO>, Integer> aclsCountPair =  _networkAclDao.searchAndCount(searchCriteria, filter);

        final List<NetworkACLVO> acls = aclsCountPair.first();
        for (final NetworkACLVO networkAcl : acls) {
            if (networkAcl.getId() != NetworkACL.DEFAULT_ALLOW && networkAcl.getId() != NetworkACL.DEFAULT_DENY) {
                _networkAclMgr.deleteNetworkACL(networkAcl);
            }
        }

        VpcVO vpc = vpcDao.findById(vpcId);
        annotationDao.removeByEntityType(AnnotationService.EntityType.VPC.name(), vpc.getUuid());
        return success;
    }


    @Override
    @ActionEvent(eventType = EventTypes.EVENT_VPC_RESTART, eventDescription = "restarting vpc")
    public boolean restartVpc(final RestartVPCCmd cmd) throws ConcurrentOperationException, ResourceUnavailableException,
            InsufficientCapacityException {
        final long vpcId = cmd.getId();
        final boolean cleanUp = cmd.getCleanup();
        final boolean makeRedundant = cmd.getMakeredundant();
        final boolean livePatch = cmd.getLivePatch();
        final User callerUser = _accountMgr.getActiveUser(CallContext.current().getCallingUserId());
        return restartVpc(vpcId, cleanUp, makeRedundant, livePatch, callerUser);
    }

    @Override
    @ActionEvent(eventType = EventTypes.EVENT_VPC_RESTART, eventDescription = "restarting vpc")
    public boolean restartVpc(Long vpcId, boolean cleanUp, boolean makeRedundant, boolean livePatch, User user) throws ConcurrentOperationException, ResourceUnavailableException, InsufficientCapacityException {
        Vpc vpc = getActiveVpc(vpcId);
        if (vpc == null) {
            final InvalidParameterValueException ex = new InvalidParameterValueException("Unable to find Enabled VPC by id specified");
            ex.addProxyObject(String.valueOf(vpcId), "VPC");
            throw ex;
        }

        Account callerAccount = _accountMgr.getActiveAccountById(user.getAccountId());
        final ReservationContext context = new ReservationContextImpl(null, null, user, callerAccount);
        _accountMgr.checkAccess(callerAccount, null, false, vpc);

        s_logger.debug("Restarting VPC " + vpc);
        boolean restartRequired = false;
        try {
            boolean forceCleanup = cleanUp;
            if (!vpc.isRedundant() && makeRedundant) {
                final VpcOfferingVO redundantOffering = _vpcOffDao.findByUniqueName(VpcOffering.redundantVPCOfferingName);

                final VpcVO entity = vpcDao.findById(vpcId);
                entity.setRedundant(true);
                entity.setVpcOfferingId(redundantOffering.getId());

                // Change the VPC in order to get it updated after the end of
                // the restart procedure.
                if (vpcDao.update(vpc.getId(), entity)) {
                    vpc = entity;
                }

                // If the offering and redundant column are changing, force the
                // clean up.
                forceCleanup = true;
            }

            if (forceCleanup) {
                if (!rollingRestartVpc(vpc, context)) {
                    s_logger.warn("Failed to execute a rolling restart as a part of VPC " + vpc + " restart process");
                    restartRequired = true;
                    return false;
                }
                return true;
            }

            if (cleanUp) {
                livePatch = false;
            }

            restartVPCNetworks(vpcId, callerAccount, user, cleanUp, livePatch);

            s_logger.debug("Starting VPC " + vpc + " as a part of VPC restart process without cleanup");
            if (!startVpc(vpcId, false)) {
                s_logger.warn("Failed to start vpc as a part of VPC " + vpc + " restart process");
                restartRequired = true;
                return false;
            }
            s_logger.debug("VPC " + vpc + " was restarted successfully");
            return true;
        } finally {
            s_logger.debug("Updating VPC " + vpc + " with restartRequired=" + restartRequired);
            final VpcVO vo = vpcDao.findById(vpcId);
            vo.setRestartRequired(restartRequired);
            vpcDao.update(vpc.getId(), vo);
        }
    }

    private void restartVPCNetworks(long vpcId, Account callerAccount, User callerUser, boolean cleanUp, boolean livePatch) throws InsufficientCapacityException, ResourceUnavailableException {
        List<? extends Network> networks = _ntwkModel.listNetworksByVpc(vpcId);
        for (Network network: networks) {
            if (network.isRestartRequired() || livePatch) {
                _ntwkMgr.restartNetwork(network.getId(), callerAccount, callerUser, cleanUp, livePatch);
            }
        }
    }

    @Override
    public List<PrivateGateway> getVpcPrivateGateways(final long vpcId) {
        final List<VpcGatewayVO> gateways = _vpcGatewayDao.listByVpcIdAndType(vpcId, VpcGateway.Type.Private);

        if (gateways != null) {
            final List<PrivateGateway> pvtGateway = new ArrayList<PrivateGateway>();
            for (final VpcGatewayVO gateway : gateways) {
                pvtGateway.add(getPrivateGatewayProfile(gateway));
            }
            return pvtGateway;
        } else {
            return null;
        }
    }

    @Override
    public PrivateGateway getVpcPrivateGateway(final long id) {
        final VpcGateway gateway = _vpcGatewayDao.findById(id);

        if (gateway == null || gateway.getType() != VpcGateway.Type.Private) {
            return null;
        }
        return getPrivateGatewayProfile(gateway);
    }

    protected PrivateGateway getPrivateGatewayProfile(final VpcGateway gateway) {
        final Network network = _ntwkModel.getNetwork(gateway.getNetworkId());
        return new PrivateGatewayProfile(gateway, network.getPhysicalNetworkId());
    }

    @Override
    @DB
    @ActionEvent(eventType = EventTypes.EVENT_PRIVATE_GATEWAY_CREATE, eventDescription = "creating VPC private gateway", create = true)
    public PrivateGateway createVpcPrivateGateway(CreatePrivateGatewayCmd command) throws ResourceAllocationException,
            ConcurrentOperationException, InsufficientCapacityException {
        long vpcId = command.getVpcId();
        String ipAddress = command.getIpAddress();
        String gateway = command.getGateway();
        String netmask = command.getNetmask();
        long gatewayOwnerId = command.getEntityOwnerId();
        Long networkOfferingId = command.getNetworkOfferingId();
        Boolean isSourceNat = command.getIsSourceNat();
        Long aclId = command.getAclId();
        Long associatedNetworkId = command.getAssociatedNetworkId();

        if (command instanceof CreatePrivateGatewayByAdminCmd) {
            Long physicalNetworkId = ((CreatePrivateGatewayByAdminCmd)command).getPhysicalNetworkId();
            String broadcastUri = ((CreatePrivateGatewayByAdminCmd)command).getBroadcastUri();
            Boolean bypassVlanOverlapCheck = ((CreatePrivateGatewayByAdminCmd)command).getBypassVlanOverlapCheck();
            return createVpcPrivateGateway(vpcId, physicalNetworkId, broadcastUri, ipAddress, gateway, netmask, gatewayOwnerId, networkOfferingId, isSourceNat, aclId, bypassVlanOverlapCheck, associatedNetworkId);
        }
        return createVpcPrivateGateway(vpcId, null, null, ipAddress, gateway, netmask, gatewayOwnerId, networkOfferingId, isSourceNat, aclId, false, associatedNetworkId);
    }

    private PrivateGateway createVpcPrivateGateway(final long vpcId, Long physicalNetworkId, final String broadcastUri, final String ipAddress, final String gateway,
                                                   final String netmask, final long gatewayOwnerId, final Long networkOfferingIdPassed, final Boolean isSourceNat, final Long aclId, final Boolean bypassVlanOverlapCheck, final Long associatedNetworkId) throws ResourceAllocationException,
            ConcurrentOperationException, InsufficientCapacityException {

        // Validate parameters
        final Vpc vpc = getActiveVpc(vpcId);
        if (vpc == null) {
            final InvalidParameterValueException ex = new InvalidParameterValueException("Unable to find Enabled VPC by id specified");
            ex.addProxyObject(String.valueOf(vpcId), "VPC");
            throw ex;
        }

        NetworkOfferingVO ntwkOff = getVpcPrivateGatewayNetworkOffering(networkOfferingIdPassed, broadcastUri);
        final Long networkOfferingId = ntwkOff.getId();

        validateVpcPrivateGatewayAssociateNetworkId(ntwkOff, broadcastUri, associatedNetworkId, bypassVlanOverlapCheck);

        final Long dcId = vpc.getZoneId();
        physicalNetworkId = validateVpcPrivateGatewayPhysicalNetworkId(dcId, physicalNetworkId, associatedNetworkId, ntwkOff);
        PhysicalNetwork physNet = _entityMgr.findById(PhysicalNetwork.class, physicalNetworkId);;

        final Long physicalNetworkIdFinal = physicalNetworkId;
        final PhysicalNetwork physNetFinal = physNet;
        VpcGatewayVO gatewayVO = null;
        try {
            s_logger.debug("Creating Private gateway for VPC " + vpc);
            // 1) create private network unless it is existing and
            // lswitch'd
            Network privateNtwk = null;
            if (broadcastUri != null
                    && BroadcastDomainType.getSchemeValue(BroadcastDomainType.fromString(broadcastUri)) == BroadcastDomainType.Lswitch) {
                final String cidr = NetUtils.ipAndNetMaskToCidr(gateway, netmask);
                privateNtwk = _ntwkDao.getPrivateNetwork(broadcastUri, cidr, gatewayOwnerId, dcId, networkOfferingId, vpcId);
                // if the dcid is different we get no network so next we
                // try to create it
            }
            if (privateNtwk == null) {
                s_logger.info("creating new network for vpc " + vpc + " using broadcast uri: " + broadcastUri + " and associated network id: " + associatedNetworkId);
                final String networkName = "vpc-" + vpc.getName() + "-privateNetwork";
                privateNtwk = _ntwkSvc.createPrivateNetwork(networkName, networkName, physicalNetworkIdFinal, broadcastUri, ipAddress, null, gateway, netmask,
                        gatewayOwnerId, vpcId, isSourceNat, networkOfferingId, bypassVlanOverlapCheck, associatedNetworkId);
            } else { // create the nic/ip as createPrivateNetwork
                // doesn''t do that work for us now
                s_logger.info("found and using existing network for vpc " + vpc + ": " + broadcastUri);
                final DataCenterVO dc = _dcDao.lockRow(physNetFinal.getDataCenterId(), true);

                // add entry to private_ip_address table
                PrivateIpVO privateIp = _privateIpDao.findByIpAndSourceNetworkId(privateNtwk.getId(), ipAddress);
                if (privateIp != null) {
                    throw new InvalidParameterValueException("Private ip address " + ipAddress + " already used for private gateway" + " in zone "
                            + _entityMgr.findById(DataCenter.class, dcId).getName());
                }

                final Long mac = dc.getMacAddress();
                final Long nextMac = mac + 1;
                dc.setMacAddress(nextMac);

                s_logger.info("creating private ip address for vpc (" + ipAddress + ", " + privateNtwk.getId() + ", " + nextMac + ", " + vpcId + ", " + isSourceNat + ")");
                privateIp = new PrivateIpVO(ipAddress, privateNtwk.getId(), nextMac, vpcId, isSourceNat);
                _privateIpDao.persist(privateIp);

                _dcDao.update(dc.getId(), dc);
            }

            long networkAclId = NetworkACL.DEFAULT_DENY;
            if (aclId != null) {
                final NetworkACLVO aclVO = _networkAclDao.findById(aclId);
                if (aclVO == null) {
                    throw new InvalidParameterValueException("Invalid network acl id passed ");
                }
                if (aclVO.getVpcId() != vpcId && !(aclId == NetworkACL.DEFAULT_DENY || aclId == NetworkACL.DEFAULT_ALLOW)) {
                    throw new InvalidParameterValueException("Private gateway and network acl are not in the same vpc");
                }

                networkAclId = aclId;
            }

            { // experimental block, this is a hack
                // set vpc id in network to null
                // might be needed for all types of broadcast domains
                // the ugly hack is that vpc gateway nets are created as
                // guest network
                // while they are not.
                // A more permanent solution would be to define a type of
                // 'gatewaynetwork'
                // so that handling code is not mixed between the two
                final NetworkVO gatewaynet = _ntwkDao.findById(privateNtwk.getId());
                gatewaynet.setVpcId(null);
                _ntwkDao.persist(gatewaynet);
            }

            // 2) create gateway entry
            gatewayVO = new VpcGatewayVO(ipAddress, VpcGateway.Type.Private, vpcId, privateNtwk.getDataCenterId(), privateNtwk.getId(), privateNtwk.getBroadcastUri().toString(),
                    gateway, netmask, vpc.getAccountId(), vpc.getDomainId(), isSourceNat, networkAclId);
            _vpcGatewayDao.persist(gatewayVO);

            s_logger.debug("Created vpc gateway entry " + gatewayVO);
        } catch (final Exception e) {
            ExceptionUtil.rethrowRuntime(e);
            ExceptionUtil.rethrow(e, InsufficientCapacityException.class);
            ExceptionUtil.rethrow(e, ResourceAllocationException.class);
            throw new IllegalStateException(e);
        }

        CallContext.current().setEventDetails("Private Gateway Id: " + gatewayVO.getId());
        return getVpcPrivateGateway(gatewayVO.getId());
    }

    private void validateVpcPrivateGatewayAssociateNetworkId(NetworkOfferingVO ntwkOff, String broadcastUri, Long associatedNetworkId, Boolean bypassVlanOverlapCheck) {
        // Validate vlanId and associatedNetworkId
        if (broadcastUri == null && associatedNetworkId == null) {
            throw new InvalidParameterValueException("One of vlanId and associatedNetworkId must be specified");
        }
        if (broadcastUri != null && associatedNetworkId != null) {
            throw new InvalidParameterValueException("vlanId and associatedNetworkId are mutually exclusive");
        }
        Account caller = CallContext.current().getCallingAccount();
        if (!_accountMgr.isRootAdmin(caller.getId()) && (ntwkOff.isSpecifyVlan() || broadcastUri != null || bypassVlanOverlapCheck)) {
            throw new InvalidParameterValueException("Only ROOT admin is allowed to specify vlanId or bypass vlan overlap check");
        }
        if (ntwkOff.isSpecifyVlan() && broadcastUri == null) {
            throw new InvalidParameterValueException("vlanId must be specified for this network offering");
        }
        if (! ntwkOff.isSpecifyVlan() && associatedNetworkId == null) {
            throw new InvalidParameterValueException("associatedNetworkId must be specified for this network offering");
        }
    }

    private NetworkOfferingVO getVpcPrivateGatewayNetworkOffering(Long networkOfferingIdPassed, String broadcastUri) {
        // Validate network offering
        NetworkOfferingVO ntwkOff = null;
        if (networkOfferingIdPassed != null) {
            ntwkOff = _networkOfferingDao.findById(networkOfferingIdPassed);
            if (ntwkOff == null) {
                throw new InvalidParameterValueException("Unable to find network offering by id specified");
            }
            if (! TrafficType.Guest.equals(ntwkOff.getTrafficType())) {
                throw new InvalidParameterValueException("The network offering cannot be used to create Guest network");
            }
            if (! GuestType.Isolated.equals(ntwkOff.getGuestType())) {
                throw new InvalidParameterValueException("The network offering cannot be used to create Isolated network");
            }
        } else if (broadcastUri != null) {
            ntwkOff = _networkOfferingDao.findByUniqueName(NetworkOffering.SystemPrivateGatewayNetworkOffering);
        } else {
            ntwkOff = _networkOfferingDao.findByUniqueName(NetworkOffering.SystemPrivateGatewayNetworkOfferingWithoutVlan);
        }
        return ntwkOff;
    }

    private Long validateVpcPrivateGatewayPhysicalNetworkId(Long dcId, Long physicalNetworkId, Long associatedNetworkId, NetworkOfferingVO ntwkOff) {
        // Validate physical network
        if (associatedNetworkId != null) {
            Network associatedNetwork = _entityMgr.findById(Network.class, associatedNetworkId);
            if (associatedNetwork == null) {
                throw new InvalidParameterValueException("Unable to find network by ID " + associatedNetworkId);
            }
            if (physicalNetworkId != null && !physicalNetworkId.equals(associatedNetwork.getPhysicalNetworkId())) {
                throw new InvalidParameterValueException("The network can only be created on the same physical network as the associated network");
            } else if (physicalNetworkId == null) {
                physicalNetworkId = associatedNetwork.getPhysicalNetworkId();
            }
        }
        if (physicalNetworkId == null) {
            // Determine the physical network by network offering tags
            physicalNetworkId = _ntwkSvc.findPhysicalNetworkId(dcId, ntwkOff.getTags(), ntwkOff.getTrafficType());
        }
        if (physicalNetworkId == null) {
            final List<? extends PhysicalNetwork> pNtwks = _ntwkModel.getPhysicalNtwksSupportingTrafficType(dcId, TrafficType.Guest);
            if (pNtwks.isEmpty() || pNtwks.size() != 1) {
                throw new InvalidParameterValueException("Physical network can't be determined; pass physical network id");
            }
            physicalNetworkId = pNtwks.get(0).getId();
        }
        return physicalNetworkId;
    }

    @Override
    @ActionEvent(eventType = EventTypes.EVENT_PRIVATE_GATEWAY_CREATE, eventDescription = "Applying VPC private gateway", async = true)
    public PrivateGateway applyVpcPrivateGateway(final long gatewayId, final boolean destroyOnFailure) throws ConcurrentOperationException, ResourceUnavailableException {
        final VpcGatewayVO vo = _vpcGatewayDao.findById(gatewayId);

        boolean success = true;
        try {
            final List<Provider> providersToImplement = getVpcProviders(vo.getVpcId());

            final PrivateGateway gateway = getVpcPrivateGateway(gatewayId);
            for (final VpcProvider provider : getVpcElements()) {
                if (providersToImplement.contains(provider.getProvider())) {
                    if (!provider.createPrivateGateway(gateway)) {
                        success = false;
                    }
                }
            }
            if (success) {
                s_logger.debug("Private gateway " + gateway + " was applied successfully on the backend");
                if (vo.getState() != VpcGateway.State.Ready) {
                    vo.setState(VpcGateway.State.Ready);
                    _vpcGatewayDao.update(vo.getId(), vo);
                    s_logger.debug("Marke gateway " + gateway + " with state " + VpcGateway.State.Ready);
                }
                CallContext.current().setEventDetails("Private Gateway Id: " + gatewayId);
                return getVpcPrivateGateway(gatewayId);
            } else {
                s_logger.warn("Private gateway " + gateway + " failed to apply on the backend");
                return null;
            }
        } finally {
            // do cleanup
            if (!success) {
                if (destroyOnFailure) {
                    s_logger.debug("Destroying private gateway " + vo + " that failed to start");
                    // calling deleting from db because on createprivategateway
                    // fail, destroyPrivateGateway is already called
                    if (deletePrivateGatewayFromTheDB(getVpcPrivateGateway(gatewayId))) {
                        s_logger.warn("Successfully destroyed vpc " + vo + " that failed to start");
                    } else {
                        s_logger.warn("Failed to destroy vpc " + vo + " that failed to start");
                    }
                }
            }
        }
    }

    @Override
    @ActionEvent(eventType = EventTypes.EVENT_PRIVATE_GATEWAY_DELETE, eventDescription = "deleting private gateway")
    @DB
    public boolean deleteVpcPrivateGateway(final long gatewayId) throws ConcurrentOperationException, ResourceUnavailableException {
        final VpcGatewayVO gatewayToBeDeleted = _vpcGatewayDao.findById(gatewayId);
        if (gatewayToBeDeleted == null) {
            s_logger.debug("VPC gateway is already deleted for id=" + gatewayId);
            return true;
        }

        final VpcGatewayVO gatewayVO = _vpcGatewayDao.acquireInLockTable(gatewayId);
        if (gatewayVO == null || gatewayVO.getType() != VpcGateway.Type.Private) {
            throw new ConcurrentOperationException("Unable to lock gateway " + gatewayId);
        }

        final Account caller = CallContext.current().getCallingAccount();
        if (!_accountMgr.isRootAdmin(caller.getId())) {
            _accountMgr.checkAccess(caller, null, false, gatewayVO);
            final NetworkVO networkVO = _ntwkDao.findById(gatewayVO.getNetworkId());
            if (networkVO != null) {
                _accountMgr.checkAccess(caller, null, false, networkVO);
                if (_networkOfferingDao.findById(networkVO.getNetworkOfferingId()).isSpecifyVlan()) {
                    throw new InvalidParameterValueException("Unable to delete private gateway with specified vlan by non-ROOT accounts");
                }
            }
        }
        try {
            Transaction.execute(new TransactionCallbackNoReturn() {
                @Override
                public void doInTransactionWithoutResult(final TransactionStatus status) {
                    // don't allow to remove gateway when there are static
                    // routes associated with it
                    final long routeCount = _staticRouteDao.countRoutesByGateway(gatewayVO.getId());
                    if (routeCount > 0) {
                        throw new CloudRuntimeException("Can't delete private gateway " + gatewayVO + " as it has " + routeCount
                                + " static routes applied. Remove the routes first");
                    }

                    gatewayVO.setState(VpcGateway.State.Deleting);
                    _vpcGatewayDao.update(gatewayVO.getId(), gatewayVO);
                    s_logger.debug("Marked gateway " + gatewayVO + " with state " + VpcGateway.State.Deleting);
                }
            });

            // 1) delete the gateway on the backend
            final List<Provider> providersToImplement = getVpcProviders(gatewayVO.getVpcId());
            final PrivateGateway gateway = getVpcPrivateGateway(gatewayId);
            for (final VpcProvider provider : getVpcElements()) {
                if (providersToImplement.contains(provider.getProvider())) {
                    if (provider.deletePrivateGateway(gateway)) {
                        s_logger.debug("Private gateway " + gateway + " was applied successfully on the backend");
                    } else {
                        s_logger.warn("Private gateway " + gateway + " failed to apply on the backend");
                        gatewayVO.setState(VpcGateway.State.Ready);
                        _vpcGatewayDao.update(gatewayVO.getId(), gatewayVO);
                        s_logger.debug("Marked gateway " + gatewayVO + " with state " + VpcGateway.State.Ready);

                        return false;
                    }
                }
            }

            // 2) Clean up any remaining routes
            cleanUpRoutesByGatewayId(gatewayId);

            // 3) Delete private gateway from the DB
            return deletePrivateGatewayFromTheDB(gateway);

        } finally {
            if (gatewayVO != null) {
                _vpcGatewayDao.releaseFromLockTable(gatewayId);
            }
        }
    }

    private void cleanUpRoutesByGatewayId(long gatewayId){
        List<StaticRouteVO> routes = _staticRouteDao.listByGatewayId(gatewayId);
        for (StaticRouteVO route: routes){
            _staticRouteDao.remove(route.getId());
        }
    }

    @DB
    protected boolean deletePrivateGatewayFromTheDB(final PrivateGateway gateway) {
        // check if there are ips allocted in the network
        final long networkId = gateway.getNetworkId();

        vpcTxCallable.setGateway(gateway);

        final ExecutorService txExecutor = Executors.newSingleThreadExecutor();
        final Future<Boolean> futureResult = txExecutor.submit(vpcTxCallable);

        boolean deleteNetworkFinal;
        try {
            deleteNetworkFinal = futureResult.get();
            if (deleteNetworkFinal) {
                final User callerUser = _accountMgr.getActiveUser(CallContext.current().getCallingUserId());
                final Account owner = _accountMgr.getAccount(Account.ACCOUNT_ID_SYSTEM);
                final ReservationContext context = new ReservationContextImpl(null, null, callerUser, owner);
                _ntwkMgr.destroyNetwork(networkId, context, false);
                s_logger.debug("Deleted private network id=" + networkId);
            }
        } catch (final InterruptedException e) {
            s_logger.error("deletePrivateGatewayFromTheDB failed to delete network id " + networkId + "due to => ", e);
        } catch (final ExecutionException e) {
            s_logger.error("deletePrivateGatewayFromTheDB failed to delete network id " + networkId + "due to => ", e);
        }

        return true;
    }

    @Override
    public Pair<List<PrivateGateway>, Integer> listPrivateGateway(final ListPrivateGatewaysCmd cmd) {
        final String ipAddress = cmd.getIpAddress();
        final String vlan = cmd.getVlan();
        final Long vpcId = cmd.getVpcId();
        final Long id = cmd.getId();
        Boolean isRecursive = cmd.isRecursive();
        final Boolean listAll = cmd.listAll();
        Long domainId = cmd.getDomainId();
        final String accountName = cmd.getAccountName();
        final Account caller = CallContext.current().getCallingAccount();
        final List<Long> permittedAccounts = new ArrayList<Long>();
        final String state = cmd.getState();
        final Long projectId = cmd.getProjectId();

        final Filter searchFilter = new Filter(VpcGatewayVO.class, "id", false, cmd.getStartIndex(), cmd.getPageSizeVal());
        final Ternary<Long, Boolean, ListProjectResourcesCriteria> domainIdRecursiveListProject = new Ternary<Long, Boolean, ListProjectResourcesCriteria>(domainId, isRecursive,
                null);
        _accountMgr.buildACLSearchParameters(caller, id, accountName, projectId, permittedAccounts, domainIdRecursiveListProject, listAll, false);
        domainId = domainIdRecursiveListProject.first();
        isRecursive = domainIdRecursiveListProject.second();
        final ListProjectResourcesCriteria listProjectResourcesCriteria = domainIdRecursiveListProject.third();

        final SearchBuilder<VpcGatewayVO> sb = _vpcGatewayDao.createSearchBuilder();
        _accountMgr.buildACLSearchBuilder(sb, domainId, isRecursive, permittedAccounts, listProjectResourcesCriteria);
        if (vlan != null) {
            final SearchBuilder<NetworkVO> ntwkSearch = _ntwkDao.createSearchBuilder();
            ntwkSearch.and("vlan", ntwkSearch.entity().getBroadcastUri(), SearchCriteria.Op.EQ);
            sb.join("networkSearch", ntwkSearch, sb.entity().getNetworkId(), ntwkSearch.entity().getId(), JoinBuilder.JoinType.INNER);
        }

        final SearchCriteria<VpcGatewayVO> sc = sb.create();
        _accountMgr.buildACLSearchCriteria(sc, domainId, isRecursive, permittedAccounts, listProjectResourcesCriteria);
        if (id != null) {
            sc.addAnd("id", Op.EQ, id);
        }

        if (ipAddress != null) {
            sc.addAnd("ip4Address", Op.EQ, ipAddress);
        }

        if (state != null) {
            sc.addAnd("state", Op.EQ, state);
        }

        if (vpcId != null) {
            sc.addAnd("vpcId", Op.EQ, vpcId);
        }

        if (vlan != null) {
            sc.setJoinParameters("networkSearch", "vlan", BroadcastDomainType.Vlan.toUri(vlan));
        }

        final Pair<List<VpcGatewayVO>, Integer> vos = _vpcGatewayDao.searchAndCount(sc, searchFilter);
        final List<PrivateGateway> privateGtws = new ArrayList<PrivateGateway>(vos.first().size());
        for (final VpcGateway vo : vos.first()) {
            privateGtws.add(getPrivateGatewayProfile(vo));
        }

        return new Pair<List<PrivateGateway>, Integer>(privateGtws, vos.second());
    }

    @Override
    public StaticRoute getStaticRoute(final long routeId) {
        return _staticRouteDao.findById(routeId);
    }

    @Override
    public boolean applyStaticRoutesForVpc(final long vpcId) throws ResourceUnavailableException {
        final Account caller = CallContext.current().getCallingAccount();
        final List<? extends StaticRoute> routes = _staticRouteDao.listByVpcId(vpcId);
        return applyStaticRoutes(routes, caller, true);
    }

    protected boolean applyStaticRoutes(final List<? extends StaticRoute> routes, final Account caller, final boolean updateRoutesInDB) throws ResourceUnavailableException {
        final boolean success = true;
        final List<StaticRouteProfile> staticRouteProfiles = new ArrayList<StaticRouteProfile>(routes.size());
        final Map<Long, VpcGateway> gatewayMap = new HashMap<Long, VpcGateway>();
        for (final StaticRoute route : routes) {
            VpcGateway gateway = gatewayMap.get(route.getVpcGatewayId());
            if (gateway == null) {
                gateway = _vpcGatewayDao.findById(route.getVpcGatewayId());
                gatewayMap.put(gateway.getId(), gateway);
            }
            staticRouteProfiles.add(new StaticRouteProfile(route, gateway));
        }
        if (!applyStaticRoutes(staticRouteProfiles)) {
            s_logger.warn("Routes are not completely applied");
            return false;
        } else {
            if (updateRoutesInDB) {
                for (final StaticRoute route : routes) {
                    if (route.getState() == StaticRoute.State.Revoke) {
                        _staticRouteDao.remove(route.getId());
                        s_logger.debug("Removed route " + route + " from the DB");
                    } else if (route.getState() == StaticRoute.State.Add) {
                        final StaticRouteVO ruleVO = _staticRouteDao.findById(route.getId());
                        ruleVO.setState(StaticRoute.State.Active);
                        _staticRouteDao.update(ruleVO.getId(), ruleVO);
                        s_logger.debug("Marked route " + route + " with state " + StaticRoute.State.Active);
                    }
                }
            }
        }

        return success;
    }

    protected boolean applyStaticRoutes(final List<StaticRouteProfile> routes) throws ResourceUnavailableException {
        if (routes.isEmpty()) {
            s_logger.debug("No static routes to apply");
            return true;
        }
        final Vpc vpc = vpcDao.findById(routes.get(0).getVpcId());

        s_logger.debug("Applying static routes for vpc " + vpc);
        final String staticNatProvider = _vpcSrvcDao.getProviderForServiceInVpc(vpc.getId(), Service.StaticNat);

        for (final VpcProvider provider : getVpcElements()) {
            if (!(provider instanceof StaticNatServiceProvider && provider.getName().equalsIgnoreCase(staticNatProvider))) {
                continue;
            }

            if (provider.applyStaticRoutes(vpc, routes)) {
                s_logger.debug("Applied static routes for vpc " + vpc);
            } else {
                s_logger.warn("Failed to apply static routes for vpc " + vpc);
                return false;
            }
        }

        return true;
    }

    @Override
    @ActionEvent(eventType = EventTypes.EVENT_STATIC_ROUTE_DELETE, eventDescription = "deleting static route")
    public boolean revokeStaticRoute(final long routeId) throws ResourceUnavailableException {
        final Account caller = CallContext.current().getCallingAccount();

        final StaticRouteVO route = _staticRouteDao.findById(routeId);
        if (route == null) {
            throw new InvalidParameterValueException("Unable to find static route by id");
        }

        _accountMgr.checkAccess(caller, null, false, route);

        markStaticRouteForRevoke(route, caller);

        return applyStaticRoutesForVpc(route.getVpcId());
    }

    @DB
    protected boolean revokeStaticRoutesForVpc(final long vpcId, final Account caller) throws ResourceUnavailableException {
        // get all static routes for the vpc
        final List<StaticRouteVO> routes = _staticRouteDao.listByVpcId(vpcId);
        s_logger.debug("Found " + routes.size() + " to revoke for the vpc " + vpcId);
        if (!routes.isEmpty()) {
            // mark all of them as revoke
            Transaction.execute(new TransactionCallbackNoReturn() {
                @Override
                public void doInTransactionWithoutResult(final TransactionStatus status) {
                    for (final StaticRouteVO route : routes) {
                        markStaticRouteForRevoke(route, caller);
                    }
                }
            });
            return applyStaticRoutesForVpc(vpcId);
        }

        return true;
    }

    @Override
    @DB
    @ActionEvent(eventType = EventTypes.EVENT_STATIC_ROUTE_CREATE, eventDescription = "creating static route", create = true)
    public StaticRoute createStaticRoute(final long gatewayId, final String cidr) throws NetworkRuleConflictException {
        final Account caller = CallContext.current().getCallingAccount();

        // parameters validation
        final VpcGateway gateway = _vpcGatewayDao.findById(gatewayId);
        if (gateway == null) {
            throw new InvalidParameterValueException("Invalid gateway id is given");
        }

        if (gateway.getState() != VpcGateway.State.Ready) {
            throw new InvalidParameterValueException("Gateway is not in the " + VpcGateway.State.Ready + " state: " + gateway.getState());
        }

        final Vpc vpc = getActiveVpc(gateway.getVpcId());
        if (vpc == null) {
            throw new InvalidParameterValueException("Can't add static route to VPC that is being deleted");
        }
        _accountMgr.checkAccess(caller, null, false, vpc);

        if (!NetUtils.isValidIp4Cidr(cidr)) {
            throw new InvalidParameterValueException("Invalid format for cidr " + cidr);
        }

        // validate the cidr
        // 1) CIDR should be outside of VPC cidr for guest networks
        if (NetUtils.isNetworksOverlap(vpc.getCidr(), cidr)) {
            throw new InvalidParameterValueException("CIDR should be outside of VPC cidr " + vpc.getCidr());
        }

        // 2) CIDR should be outside of link-local cidr
        if (NetUtils.isNetworksOverlap(vpc.getCidr(), NetUtils.getLinkLocalCIDR())) {
            throw new InvalidParameterValueException("CIDR should be outside of link local cidr " + NetUtils.getLinkLocalCIDR());
        }

        // 3) Verify against denied routes
        if (isCidrDenylisted(cidr, vpc.getZoneId())) {
            throw new InvalidParameterValueException("The static gateway cidr overlaps with one of the denied routes of the zone the VPC belongs to");
        }

        return Transaction.execute(new TransactionCallbackWithException<StaticRouteVO, NetworkRuleConflictException>() {
            @Override
            public StaticRouteVO doInTransaction(final TransactionStatus status) throws NetworkRuleConflictException {
                StaticRouteVO newRoute = new StaticRouteVO(gateway.getId(), cidr, vpc.getId(), vpc.getAccountId(), vpc.getDomainId());
                s_logger.debug("Adding static route " + newRoute);
                newRoute = _staticRouteDao.persist(newRoute);

                detectRoutesConflict(newRoute);

                if (!_staticRouteDao.setStateToAdd(newRoute)) {
                    throw new CloudRuntimeException("Unable to update the state to add for " + newRoute);
                }
                CallContext.current().setEventDetails("Static route Id: " + newRoute.getId());

                return newRoute;
            }
        });
    }

    protected boolean isCidrDenylisted(final String cidr, final long zoneId) {
        final String routesStr = NetworkOrchestrationService.GuestDomainSuffix.valueIn(zoneId);
        if (routesStr != null && !routesStr.isEmpty()) {
            final String[] cidrDenyList = routesStr.split(",");

            if (cidrDenyList != null && cidrDenyList.length > 0) {
                for (final String denyListedRoute : cidrDenyList) {
                    if (NetUtils.isNetworksOverlap(denyListedRoute, cidr)) {
                        return true;
                    }
                }
            }
        }

        return false;
    }

    @Override
    public Pair<List<? extends StaticRoute>, Integer> listStaticRoutes(final ListStaticRoutesCmd cmd) {
        final Long id = cmd.getId();
        final Long gatewayId = cmd.getGatewayId();
        final Long vpcId = cmd.getVpcId();
        Long domainId = cmd.getDomainId();
        Boolean isRecursive = cmd.isRecursive();
        final Boolean listAll = cmd.listAll();
        final String accountName = cmd.getAccountName();
        final Account caller = CallContext.current().getCallingAccount();
        final List<Long> permittedAccounts = new ArrayList<Long>();
        final Map<String, String> tags = cmd.getTags();
        final Long projectId = cmd.getProjectId();
        final String state = cmd.getState();

        final Ternary<Long, Boolean, ListProjectResourcesCriteria> domainIdRecursiveListProject = new Ternary<Long, Boolean, ListProjectResourcesCriteria>(domainId, isRecursive,
                null);
        _accountMgr.buildACLSearchParameters(caller, id, accountName, projectId, permittedAccounts, domainIdRecursiveListProject, listAll, false);
        domainId = domainIdRecursiveListProject.first();
        isRecursive = domainIdRecursiveListProject.second();
        final ListProjectResourcesCriteria listProjectResourcesCriteria = domainIdRecursiveListProject.third();
        final Filter searchFilter = new Filter(StaticRouteVO.class, "created", false, cmd.getStartIndex(), cmd.getPageSizeVal());

        final SearchBuilder<StaticRouteVO> sb = _staticRouteDao.createSearchBuilder();
        _accountMgr.buildACLSearchBuilder(sb, domainId, isRecursive, permittedAccounts, listProjectResourcesCriteria);

        sb.and("id", sb.entity().getId(), SearchCriteria.Op.EQ);
        sb.and("vpcId", sb.entity().getVpcId(), SearchCriteria.Op.EQ);
        sb.and("vpcGatewayId", sb.entity().getVpcGatewayId(), SearchCriteria.Op.EQ);
        sb.and("state", sb.entity().getState(), SearchCriteria.Op.EQ);

        if (tags != null && !tags.isEmpty()) {
            final SearchBuilder<ResourceTagVO> tagSearch = _resourceTagDao.createSearchBuilder();
            for (int count = 0; count < tags.size(); count++) {
                tagSearch.or().op("key" + String.valueOf(count), tagSearch.entity().getKey(), SearchCriteria.Op.EQ);
                tagSearch.and("value" + String.valueOf(count), tagSearch.entity().getValue(), SearchCriteria.Op.EQ);
                tagSearch.cp();
            }
            tagSearch.and("resourceType", tagSearch.entity().getResourceType(), SearchCriteria.Op.EQ);
            sb.groupBy(sb.entity().getId());
            sb.join("tagSearch", tagSearch, sb.entity().getId(), tagSearch.entity().getResourceId(), JoinBuilder.JoinType.INNER);
        }

        final SearchCriteria<StaticRouteVO> sc = sb.create();
        _accountMgr.buildACLSearchCriteria(sc, domainId, isRecursive, permittedAccounts, listProjectResourcesCriteria);
        if (id != null) {
            sc.addAnd("id", Op.EQ, id);
        }

        if (vpcId != null) {
            sc.addAnd("vpcId", Op.EQ, vpcId);
        }

        if (gatewayId != null) {
            sc.addAnd("vpcGatewayId", Op.EQ, gatewayId);
        }

        if (state != null) {
            sc.addAnd("state", Op.EQ, state);
        }

        if (tags != null && !tags.isEmpty()) {
            int count = 0;
            sc.setJoinParameters("tagSearch", "resourceType", ResourceObjectType.StaticRoute.toString());
            for (final String key : tags.keySet()) {
                sc.setJoinParameters("tagSearch", "key" + String.valueOf(count), key);
                sc.setJoinParameters("tagSearch", "value" + String.valueOf(count), tags.get(key));
                count++;
            }
        }

        final Pair<List<StaticRouteVO>, Integer> result = _staticRouteDao.searchAndCount(sc, searchFilter);
        return new Pair<List<? extends StaticRoute>, Integer>(result.first(), result.second());
    }

    protected void detectRoutesConflict(final StaticRoute newRoute) throws NetworkRuleConflictException {
        // Multiple private gateways can exist within Vpc. Check for conflicts
        // for all static routes in Vpc
        // and not just the gateway
        final List<? extends StaticRoute> routes = _staticRouteDao.listByVpcIdAndNotRevoked(newRoute.getVpcId());
        assert routes.size() >= 1 : "For static routes, we now always first persist the route and then check for "
                + "network conflicts so we should at least have one rule at this point.";

        for (final StaticRoute route : routes) {
            if (route.getId() == newRoute.getId()) {
                continue; // Skips my own route.
            }

            if (NetUtils.isNetworksOverlap(route.getCidr(), newRoute.getCidr())) {
                throw new NetworkRuleConflictException("New static route cidr conflicts with existing route " + route);
            }
        }
    }

    protected void markStaticRouteForRevoke(final StaticRouteVO route, final Account caller) {
        s_logger.debug("Revoking static route " + route);
        if (caller != null) {
            _accountMgr.checkAccess(caller, null, false, route);
        }

        if (route.getState() == StaticRoute.State.Staged) {
            if (s_logger.isDebugEnabled()) {
                s_logger.debug("Found a static route that is still in stage state so just removing it: " + route);
            }
            _staticRouteDao.remove(route.getId());
        } else if (route.getState() == StaticRoute.State.Add || route.getState() == StaticRoute.State.Active) {
            route.setState(StaticRoute.State.Revoke);
            _staticRouteDao.update(route.getId(), route);
            s_logger.debug("Marked static route " + route + " with state " + StaticRoute.State.Revoke);
        }
    }

    protected class VpcCleanupTask extends ManagedContextRunnable {
        @Override
        protected void runInContext() {
            try {
                final GlobalLock lock = GlobalLock.getInternLock("VpcCleanup");
                if (lock == null) {
                    s_logger.debug("Couldn't get the global lock");
                    return;
                }

                if (!lock.lock(30)) {
                    s_logger.debug("Couldn't lock the db");
                    return;
                }

                try {
                    // Cleanup inactive VPCs
                    final List<VpcVO> inactiveVpcs = vpcDao.listInactiveVpcs();
                    if (inactiveVpcs != null) {
                        s_logger.info("Found " + inactiveVpcs.size() + " removed VPCs to cleanup");
                        for (final VpcVO vpc : inactiveVpcs) {
                            s_logger.debug("Cleaning up " + vpc);
                            destroyVpc(vpc, _accountMgr.getAccount(Account.ACCOUNT_ID_SYSTEM), User.UID_SYSTEM);
                        }
                    }
                } catch (final Exception e) {
                    s_logger.error("Exception ", e);
                } finally {
                    lock.unlock();
                }
            } catch (final Exception e) {
                s_logger.error("Exception ", e);
            }
        }
    }

    @DB
    @Override
    @ActionEvent(eventType = EventTypes.EVENT_NET_IP_ASSIGN, eventDescription = "associating Ip", async = true)
    public IpAddress associateIPToVpc(final long ipId, final long vpcId) throws ResourceAllocationException, ResourceUnavailableException, InsufficientAddressCapacityException,
            ConcurrentOperationException {
        final Account caller = CallContext.current().getCallingAccount();
        Account owner = null;

        final IpAddress ipToAssoc = _ntwkModel.getIp(ipId);
        if (ipToAssoc != null) {
            _accountMgr.checkAccess(caller, null, true, ipToAssoc);
            owner = _accountMgr.getAccount(ipToAssoc.getAllocatedToAccountId());
        } else {
            s_logger.debug("Unable to find ip address by id: " + ipId);
            return null;
        }

        final Vpc vpc = vpcDao.findById(vpcId);
        if (vpc == null) {
            throw new InvalidParameterValueException("Invalid VPC id provided");
        }

        // check permissions
        _accountMgr.checkAccess(caller, null, true, owner, vpc);

        s_logger.debug("Associating ip " + ipToAssoc + " to vpc " + vpc);

        final boolean isSourceNatFinal = isSrcNatIpRequired(vpc.getVpcOfferingId()) && getExistingSourceNatInVpc(owner.getId(), vpcId) == null;
        Transaction.execute(new TransactionCallbackNoReturn() {
            @Override
            public void doInTransactionWithoutResult(final TransactionStatus status) {
                final IPAddressVO ip = _ipAddressDao.findById(ipId);
                // update ip address with networkId
                ip.setVpcId(vpcId);
                ip.setSourceNat(isSourceNatFinal);

                _ipAddressDao.update(ipId, ip);

                // mark ip as allocated
                _ipAddrMgr.markPublicIpAsAllocated(ip);
            }
        });

        s_logger.debug("Successfully assigned ip " + ipToAssoc + " to vpc " + vpc);
        CallContext.current().putContextParameter(IpAddress.class, ipToAssoc.getUuid());
        return _ipAddressDao.findById(ipId);
    }

    @Override
    public void unassignIPFromVpcNetwork(final long ipId, final long networkId) {
        final IPAddressVO ip = _ipAddressDao.findById(ipId);
        if (isIpAllocatedToVpc(ip)) {
            return;
        }

        if (ip == null || ip.getVpcId() == null) {
            return;
        }

        s_logger.debug("Releasing VPC ip address " + ip + " from vpc network id=" + networkId);

        final long vpcId = ip.getVpcId();
        boolean success = false;
        try {
            // unassign ip from the VPC router
            success = _ipAddrMgr.applyIpAssociations(_ntwkModel.getNetwork(networkId), true);
        } catch (final ResourceUnavailableException ex) {
            throw new CloudRuntimeException("Failed to apply ip associations for network id=" + networkId + " as a part of unassigning ip " + ipId + " from vpc", ex);
        }

        if (success) {
            ip.setAssociatedWithNetworkId(null);
            _ipAddressDao.update(ipId, ip);
            s_logger.debug("IP address " + ip + " is no longer associated with the network inside vpc id=" + vpcId);
        } else {
            throw new CloudRuntimeException("Failed to apply ip associations for network id=" + networkId + " as a part of unassigning ip " + ipId + " from vpc");
        }
        s_logger.debug("Successfully released VPC ip address " + ip + " back to VPC pool ");
    }

    @Override
    public boolean isIpAllocatedToVpc(final IpAddress ip) {
        return ip != null && ip.getVpcId() != null && (ip.isOneToOneNat() || !_firewallDao.listByIp(ip.getId()).isEmpty());
    }

    @DB
    @Override
    public Network createVpcGuestNetwork(final long ntwkOffId, final String name, final String displayText, final String gateway, final String cidr, final String vlanId,
<<<<<<< HEAD
                                         String networkDomain, final Account owner, final Long domainId, final PhysicalNetwork pNtwk, final long zoneId, final ACLType aclType, final Boolean subdomainAccess,
                                         final long vpcId, final Long aclId, final Account caller, final Boolean isDisplayNetworkEnabled, String externalId, String ip6Gateway, String ip6Cidr, Pair<Integer, Integer> vrIfaceMTUs) throws ConcurrentOperationException, InsufficientCapacityException,
=======
            String networkDomain, final Account owner, final Long domainId, final PhysicalNetwork pNtwk, final long zoneId, final ACLType aclType, final Boolean subdomainAccess,
            final long vpcId, final Long aclId, final Account caller, final Boolean isDisplayNetworkEnabled, String externalId, String ip6Gateway, String ip6Cidr, final String ip4Dns1, final String ip4Dns2, final String ip6Dns1, final String ip6Dns2) throws ConcurrentOperationException, InsufficientCapacityException,
>>>>>>> bbc12605
            ResourceAllocationException {

        final Vpc vpc = getActiveVpc(vpcId);

        if (vpc == null) {
            final InvalidParameterValueException ex = new InvalidParameterValueException("Unable to find Enabled VPC ");
            ex.addProxyObject(String.valueOf(vpcId), "VPC");
            throw ex;
        }
        _accountMgr.checkAccess(caller, null, false, vpc);

        if (networkDomain == null) {
            networkDomain = vpc.getNetworkDomain();
        }

        if (!vpc.isRegionLevelVpc() && vpc.getZoneId() != zoneId) {
            throw new InvalidParameterValueException("New network doesn't belong to vpc zone");
        }

        // 1) Validate if network can be created for VPC
        validateNtwkOffForNtwkInVpc(null, ntwkOffId, cidr, networkDomain, vpc, gateway, owner, aclId);

        // 2) Create network
        final Network guestNetwork = _ntwkMgr.createGuestNetwork(ntwkOffId, name, displayText, gateway, cidr, vlanId, false, networkDomain, owner, domainId, pNtwk, zoneId, aclType,
<<<<<<< HEAD
                subdomainAccess, vpcId, ip6Gateway, ip6Cidr, isDisplayNetworkEnabled, null, null, externalId, null, null, vrIfaceMTUs);
=======
                                                                 subdomainAccess, vpcId, ip6Gateway, ip6Cidr, isDisplayNetworkEnabled, null, null, externalId, null, null, ip4Dns1, ip4Dns2, ip6Dns1, ip6Dns2);
>>>>>>> bbc12605

        if (guestNetwork != null) {
            guestNetwork.setNetworkACLId(aclId);
            _ntwkDao.update(guestNetwork.getId(), (NetworkVO) guestNetwork);
        }
        return guestNetwork;
    }

    protected IPAddressVO getExistingSourceNatInVpc(final long ownerId, final long vpcId) {

        final List<IPAddressVO> addrs = listPublicIpsAssignedToVpc(ownerId, true, vpcId);

        IPAddressVO sourceNatIp = null;
        if (addrs.isEmpty()) {
            return null;
        } else {
            // Account already has ip addresses
            for (final IPAddressVO addr : addrs) {
                if (addr.isSourceNat()) {
                    sourceNatIp = addr;
                    return sourceNatIp;
                }
            }

            assert sourceNatIp != null : "How do we get a bunch of ip addresses but none of them are source nat? " + "account=" + ownerId + "; vpcId=" + vpcId;
        }

        return sourceNatIp;
    }

    protected List<IPAddressVO> listPublicIpsAssignedToVpc(final long accountId, final Boolean sourceNat, final long vpcId) {
        final SearchCriteria<IPAddressVO> sc = IpAddressSearch.create();
        sc.setParameters("accountId", accountId);
        sc.setParameters("vpcId", vpcId);

        if (sourceNat != null) {
            sc.addAnd("sourceNat", SearchCriteria.Op.EQ, sourceNat);
        }
        sc.setJoinParameters("virtualNetworkVlanSB", "vlanType", VlanType.VirtualNetwork);

        return _ipAddressDao.search(sc, null);
    }

    @Override
    public PublicIp assignSourceNatIpAddressToVpc(final Account owner, final Vpc vpc) throws InsufficientAddressCapacityException, ConcurrentOperationException {
        final long dcId = vpc.getZoneId();

        final IPAddressVO sourceNatIp = getExistingSourceNatInVpc(owner.getId(), vpc.getId());

        PublicIp ipToReturn = null;

        if (sourceNatIp != null) {
            ipToReturn = PublicIp.createFromAddrAndVlan(sourceNatIp, _vlanDao.findById(sourceNatIp.getVlanId()));
        } else {
            ipToReturn = _ipAddrMgr.assignDedicateIpAddress(owner, null, vpc.getId(), dcId, true);
        }

        return ipToReturn;
    }

    @Override
    public List<HypervisorType> getSupportedVpcHypervisors() {
        return Collections.unmodifiableList(hTypes);
    }

    private List<Provider> getVpcProviders(final long vpcId) {
        final List<String> providerNames = _vpcSrvcDao.getDistinctProviders(vpcId);
        final Map<String, Provider> providers = new HashMap<String, Provider>();
        for (final String providerName : providerNames) {
            if (!providers.containsKey(providerName)) {
                providers.put(providerName, Network.Provider.getProvider(providerName));
            }
        }

        return new ArrayList<Provider>(providers.values());
    }

    @Inject
    public void setVpcElements(final List<VpcProvider> vpcElements) {
        this.vpcElements = vpcElements;
    }

    @Override
    @ActionEvent(eventType = EventTypes.EVENT_STATIC_ROUTE_CREATE, eventDescription = "Applying static route", async = true)
    public boolean applyStaticRoute(final long routeId) throws ResourceUnavailableException {
        final StaticRoute route = _staticRouteDao.findById(routeId);
        return applyStaticRoutesForVpc(route.getVpcId());
    }

    @Override
    public boolean isSrcNatIpRequired(long vpcOfferingId) {
        final Map<Network.Service, Set<Network.Provider>> vpcOffSvcProvidersMap = getVpcOffSvcProvidersMap(vpcOfferingId);
        return vpcOffSvcProvidersMap.get(Network.Service.SourceNat).contains(Network.Provider.VPCVirtualRouter);
    }

    /**
     * rollingRestartVpc performs restart of routers of a VPC by first
     * deploying a new VR and then destroying old VRs in rolling fashion. For
     * non-redundant VPC, it will re-program the new router as final step
     * otherwise deploys a backup router for the VPC.
     * @param vpc vpc to be restarted
     * @param context reservation context
     * @return returns true when the rolling restart succeeds
     * @throws ResourceUnavailableException
     * @throws ConcurrentOperationException
     * @throws InsufficientCapacityException
     */
    private boolean rollingRestartVpc(final Vpc vpc, final ReservationContext context) throws ResourceUnavailableException, ConcurrentOperationException, InsufficientCapacityException {
        if (!NetworkOrchestrationService.RollingRestartEnabled.value()) {
            if (shutdownVpc(vpc.getId())) {
                return startVpc(vpc.getId(), false);
            }
            s_logger.warn("Failed to shutdown vpc as a part of VPC " + vpc + " restart process");
            return false;
        }
        s_logger.debug("Performing rolling restart of routers of VPC " + vpc);
        _ntwkMgr.destroyExpendableRouters(routerDao.listByVpcId(vpc.getId()), context);

        final DeployDestination dest = new DeployDestination(_dcDao.findById(vpc.getZoneId()), null, null, null);
        final List<DomainRouterVO> oldRouters = routerDao.listByVpcId(vpc.getId());

        // Create a new router
        if (oldRouters.size() > 0) {
            vpc.setRollingRestart(true);
        }
        startVpc(vpc, dest, context);
        if (oldRouters.size() > 0) {
            vpc.setRollingRestart(false);
        }

        // For redundant vpc wait for 3*advert_int+skew_seconds for VRRP to kick in
        if (vpc.isRedundant() || (oldRouters.size() == 1 && oldRouters.get(0).getIsRedundantRouter())) {
            try {
                Thread.sleep(NetworkOrchestrationService.RVRHandoverTime);
            } catch (final InterruptedException ignored) {
            }
        }

        // Destroy old routers
        for (final DomainRouterVO oldRouter : oldRouters) {
            _routerService.stopRouter(oldRouter.getId(), true);
            _routerService.destroyRouter(oldRouter.getId(), context.getAccount(), context.getCaller().getId());
        }

        // Re-program VPC VR or add a new backup router for redundant VPC
        if (!startVpc(vpc, dest, context)) {
            s_logger.debug("Failed to re-program VPC router or deploy a new backup router for VPC" + vpc);
            return false;
        }

        return _ntwkMgr.areRoutersRunning(routerDao.listByVpcId(vpc.getId()));
    }

    private List<Long> filterChildSubDomains(final List<Long> domainIds) {
        List<Long> filteredDomainIds = new ArrayList<>();
        if (domainIds != null) {
            filteredDomainIds.addAll(domainIds);
        }
        if (filteredDomainIds.size() > 1) {
            for (int i = filteredDomainIds.size() - 1; i >= 1; i--) {
                long first = filteredDomainIds.get(i);
                for (int j = i - 1; j >= 0; j--) {
                    long second = filteredDomainIds.get(j);
                    if (domainDao.isChildDomain(filteredDomainIds.get(i), filteredDomainIds.get(j))) {
                        filteredDomainIds.remove(j);
                        i--;
                    }
                    if (domainDao.isChildDomain(filteredDomainIds.get(j), filteredDomainIds.get(i))) {
                        filteredDomainIds.remove(i);
                        break;
                    }
                }
            }
        }
        return filteredDomainIds;
    }
}<|MERGE_RESOLUTION|>--- conflicted
+++ resolved
@@ -1005,14 +1005,8 @@
 
     @Override
     @ActionEvent(eventType = EventTypes.EVENT_VPC_CREATE, eventDescription = "creating vpc", create = true)
-<<<<<<< HEAD
-    public Vpc createVpc(final long zoneId, final long vpcOffId, final long vpcOwnerId, final String vpcName, final
-    String displayText, final String cidr, String networkDomain,
-                         final Boolean displayVpc, Integer publicMtu) throws ResourceAllocationException {
-=======
     public Vpc createVpc(final long zoneId, final long vpcOffId, final long vpcOwnerId, final String vpcName, final String displayText, final String cidr, String networkDomain,
-            final String ip4Dns1, final String ip4Dns2, final String ip6Dns1, final String ip6Dns2, final Boolean displayVpc) throws ResourceAllocationException {
->>>>>>> bbc12605
+            final String ip4Dns1, final String ip4Dns2, final String ip6Dns1, final String ip6Dns2, final Boolean displayVpc, Integer publicMtu) throws ResourceAllocationException {
         final Account caller = CallContext.current().getCallingAccount();
         final Account owner = _accountMgr.getAccount(vpcOwnerId);
 
@@ -1064,7 +1058,6 @@
             }
         }
 
-<<<<<<< HEAD
         if (publicMtu > NetworkServiceImpl.VRPublicInterfaceMtu.valueIn(zoneId)) {
             String subject = "Incorrect MTU configured on network for public interfaces of the VPC VR";
             String message = String.format("Configured MTU for network VR's public interfaces exceeds the upper limit " +
@@ -1081,17 +1074,12 @@
             publicMtu = NetworkService.MINIMUM_MTU;
         }
 
-        final boolean useDistributedRouter = vpcOff.isSupportsDistributedRouter();
-        final VpcVO vpc = new VpcVO(zoneId, vpcName, displayText, owner.getId(), owner.getDomainId(), vpcOffId, cidr, networkDomain, useDistributedRouter, isRegionLevelVpcOff,
-                vpcOff.isRedundantRouter());
-        vpc.setPublicMtu(publicMtu);
-=======
         checkVpcDns(vpcOff, ip4Dns1, ip4Dns2, ip6Dns1, ip6Dns2);
 
         final boolean useDistributedRouter = vpcOff.isSupportsDistributedRouter();
         final VpcVO vpc = new VpcVO(zoneId, vpcName, displayText, owner.getId(), owner.getDomainId(), vpcOffId, cidr, networkDomain, useDistributedRouter, isRegionLevelVpcOff,
                 vpcOff.isRedundantRouter(), ip4Dns1, ip4Dns2, ip6Dns1, ip6Dns2);
->>>>>>> bbc12605
+            vpc.setPublicMtu(publicMtu);
 
         return createVpc(displayVpc, vpc);
     }
@@ -1101,7 +1089,7 @@
     public Vpc createVpc(CreateVPCCmd cmd) throws ResourceAllocationException {
         return createVpc(cmd.getZoneId(), cmd.getVpcOffering(), cmd.getEntityOwnerId(), cmd.getVpcName(), cmd.getDisplayText(),
             cmd.getCidr(), cmd.getNetworkDomain(), cmd.getIp4Dns1(), cmd.getIp4Dns2(), cmd.getIp6Dns1(),
-            cmd.getIp6Dns2(), cmd.isDisplay());
+            cmd.getIp6Dns2(), cmd.isDisplay(), cmd.getPublicMtu());
     }
 
     @DB
@@ -2853,13 +2841,8 @@
     @DB
     @Override
     public Network createVpcGuestNetwork(final long ntwkOffId, final String name, final String displayText, final String gateway, final String cidr, final String vlanId,
-<<<<<<< HEAD
-                                         String networkDomain, final Account owner, final Long domainId, final PhysicalNetwork pNtwk, final long zoneId, final ACLType aclType, final Boolean subdomainAccess,
-                                         final long vpcId, final Long aclId, final Account caller, final Boolean isDisplayNetworkEnabled, String externalId, String ip6Gateway, String ip6Cidr, Pair<Integer, Integer> vrIfaceMTUs) throws ConcurrentOperationException, InsufficientCapacityException,
-=======
             String networkDomain, final Account owner, final Long domainId, final PhysicalNetwork pNtwk, final long zoneId, final ACLType aclType, final Boolean subdomainAccess,
-            final long vpcId, final Long aclId, final Account caller, final Boolean isDisplayNetworkEnabled, String externalId, String ip6Gateway, String ip6Cidr, final String ip4Dns1, final String ip4Dns2, final String ip6Dns1, final String ip6Dns2) throws ConcurrentOperationException, InsufficientCapacityException,
->>>>>>> bbc12605
+            final long vpcId, final Long aclId, final Account caller, final Boolean isDisplayNetworkEnabled, String externalId, String ip6Gateway, String ip6Cidr, final String ip4Dns1, final String ip4Dns2, final String ip6Dns1, final String ip6Dns2, Pair<Integer, Integer> vrIfaceMTUs) throws ConcurrentOperationException, InsufficientCapacityException,
             ResourceAllocationException {
 
         final Vpc vpc = getActiveVpc(vpcId);
@@ -2884,11 +2867,7 @@
 
         // 2) Create network
         final Network guestNetwork = _ntwkMgr.createGuestNetwork(ntwkOffId, name, displayText, gateway, cidr, vlanId, false, networkDomain, owner, domainId, pNtwk, zoneId, aclType,
-<<<<<<< HEAD
-                subdomainAccess, vpcId, ip6Gateway, ip6Cidr, isDisplayNetworkEnabled, null, null, externalId, null, null, vrIfaceMTUs);
-=======
-                                                                 subdomainAccess, vpcId, ip6Gateway, ip6Cidr, isDisplayNetworkEnabled, null, null, externalId, null, null, ip4Dns1, ip4Dns2, ip6Dns1, ip6Dns2);
->>>>>>> bbc12605
+                subdomainAccess, vpcId, ip6Gateway, ip6Cidr, isDisplayNetworkEnabled, null, null, externalId, null, null, ip4Dns1, ip4Dns2, ip6Dns1, ip6Dns2, vrIfaceMTUs);
 
         if (guestNetwork != null) {
             guestNetwork.setNetworkACLId(aclId);
