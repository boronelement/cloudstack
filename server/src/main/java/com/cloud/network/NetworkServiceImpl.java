// Licensed to the Apache Software Foundation (ASF) under one
// or more contributor license agreements.  See the NOTICE file
// distributed with this work for additional information
// regarding copyright ownership.  The ASF licenses this file
// to you under the Apache License, Version 2.0 (the
// "License"); you may not use this file except in compliance
// with the License.  You may obtain a copy of the License at
//
//   http://www.apache.org/licenses/LICENSE-2.0
//
// Unless required by applicable law or agreed to in writing,
// software distributed under the License is distributed on an
// "AS IS" BASIS, WITHOUT WARRANTIES OR CONDITIONS OF ANY
// KIND, either express or implied.  See the License for the
// specific language governing permissions and limitations
// under the License.
package com.cloud.network;

import java.net.Inet6Address;
import java.net.InetAddress;
import java.net.URI;
import java.net.UnknownHostException;
import java.security.InvalidParameterException;
import java.sql.PreparedStatement;
import java.sql.ResultSet;
import java.sql.SQLException;
import java.util.ArrayList;
import java.util.Arrays;
import java.util.Collection;
import java.util.Collections;
import java.util.Comparator;
import java.util.Date;
import java.util.HashMap;
import java.util.HashSet;
import java.util.List;
import java.util.Map;
import java.util.Objects;
import java.util.Set;
import java.util.UUID;

import javax.inject.Inject;
import javax.naming.ConfigurationException;

import com.cloud.dc.BGPService;
import com.cloud.dc.VlanDetailsVO;
import com.cloud.dc.dao.VlanDetailsDao;
import com.cloud.network.dao.NsxProviderDao;
import com.cloud.network.dao.PublicIpQuarantineDao;
import com.cloud.network.dao.VirtualRouterProviderDao;
import com.cloud.network.element.NsxProviderVO;
import com.cloud.network.element.VirtualRouterProviderVO;
import com.cloud.offering.ServiceOffering;
import com.cloud.service.dao.ServiceOfferingDao;
import org.apache.cloudstack.acl.ControlledEntity.ACLType;
import org.apache.cloudstack.acl.SecurityChecker.AccessType;
import org.apache.cloudstack.alert.AlertService;
import org.apache.cloudstack.api.ApiConstants;
import org.apache.cloudstack.api.command.admin.address.ReleasePodIpCmdByAdmin;
import org.apache.cloudstack.api.command.admin.network.CreateNetworkCmdByAdmin;
import org.apache.cloudstack.api.command.admin.network.DedicateGuestVlanRangeCmd;
import org.apache.cloudstack.api.command.admin.network.ListDedicatedGuestVlanRangesCmd;
import org.apache.cloudstack.api.command.admin.network.ListGuestVlansCmd;
import org.apache.cloudstack.api.command.admin.network.ListNetworksCmdByAdmin;
import org.apache.cloudstack.api.command.admin.network.UpdateNetworkCmdByAdmin;
import org.apache.cloudstack.api.command.admin.usage.ListTrafficTypeImplementorsCmd;
import org.apache.cloudstack.api.command.user.address.RemoveQuarantinedIpCmd;
import org.apache.cloudstack.api.command.user.address.UpdateQuarantinedIpCmd;
import org.apache.cloudstack.api.command.user.network.CreateNetworkCmd;
import org.apache.cloudstack.api.command.user.network.CreateNetworkPermissionsCmd;
import org.apache.cloudstack.api.command.user.network.ListNetworkPermissionsCmd;
import org.apache.cloudstack.api.command.user.network.ListNetworksCmd;
import org.apache.cloudstack.api.command.user.network.RemoveNetworkPermissionsCmd;
import org.apache.cloudstack.api.command.user.network.ResetNetworkPermissionsCmd;
import org.apache.cloudstack.api.command.user.network.RestartNetworkCmd;
import org.apache.cloudstack.api.command.user.network.UpdateNetworkCmd;
import org.apache.cloudstack.api.command.user.vm.ListNicsCmd;
import org.apache.cloudstack.api.response.AcquirePodIpCmdResponse;
import org.apache.cloudstack.context.CallContext;
import org.apache.cloudstack.engine.orchestration.service.NetworkOrchestrationService;
import org.apache.cloudstack.framework.config.ConfigKey;
import org.apache.cloudstack.framework.config.Configurable;
import org.apache.cloudstack.framework.config.dao.ConfigurationDao;
import org.apache.cloudstack.framework.messagebus.MessageBus;
import org.apache.cloudstack.framework.messagebus.PublishScope;
import org.apache.cloudstack.network.NetworkPermissionVO;
import org.apache.cloudstack.network.RoutedIpv4Manager;
import org.apache.cloudstack.network.dao.NetworkPermissionDao;
import org.apache.cloudstack.network.element.InternalLoadBalancerElementService;
import org.apache.commons.collections.CollectionUtils;
import org.apache.commons.collections.MapUtils;
import org.apache.commons.lang3.EnumUtils;
import org.apache.commons.lang3.ObjectUtils;
import org.apache.commons.lang3.StringUtils;
import org.jetbrains.annotations.NotNull;
import org.jetbrains.annotations.Nullable;
import org.springframework.beans.factory.annotation.Autowired;
import org.springframework.beans.factory.annotation.Qualifier;

import com.cloud.agent.api.Answer;
import com.cloud.agent.api.Command;
import com.cloud.agent.api.to.IpAddressTO;
import com.cloud.agent.manager.Commands;
import com.cloud.alert.AlertManager;
import com.cloud.api.ApiDBUtils;
import com.cloud.api.query.dao.DomainRouterJoinDao;
import com.cloud.api.query.vo.DomainRouterJoinVO;
import com.cloud.configuration.Config;
import com.cloud.configuration.ConfigurationManager;
import com.cloud.configuration.Resource;
import com.cloud.dc.AccountVlanMapVO;
import com.cloud.dc.DataCenter;
import com.cloud.dc.DataCenter.NetworkType;
import com.cloud.dc.DataCenterVO;
import com.cloud.dc.DataCenterVnetVO;
import com.cloud.dc.DomainVlanMapVO;
import com.cloud.dc.Vlan.VlanType;
import com.cloud.dc.VlanVO;
import com.cloud.dc.dao.AccountVlanMapDao;
import com.cloud.dc.dao.DataCenterDao;
import com.cloud.dc.dao.DataCenterVnetDao;
import com.cloud.dc.dao.DomainVlanMapDao;
import com.cloud.dc.dao.VlanDao;
import com.cloud.deploy.DeployDestination;
import com.cloud.domain.Domain;
import com.cloud.domain.DomainVO;
import com.cloud.domain.dao.DomainDao;
import com.cloud.event.ActionEvent;
import com.cloud.event.EventTypes;
import com.cloud.event.UsageEventUtils;
import com.cloud.exception.AccountLimitException;
import com.cloud.exception.ConcurrentOperationException;
import com.cloud.exception.InsufficientAddressCapacityException;
import com.cloud.exception.InsufficientCapacityException;
import com.cloud.exception.InvalidParameterValueException;
import com.cloud.exception.PermissionDeniedException;
import com.cloud.exception.ResourceAllocationException;
import com.cloud.exception.ResourceUnavailableException;
import com.cloud.exception.UnsupportedServiceException;
import com.cloud.host.Host;
import com.cloud.host.dao.HostDao;
import com.cloud.hypervisor.Hypervisor;
import com.cloud.network.IpAddress.State;
import com.cloud.network.Network.Capability;
import com.cloud.network.Network.GuestType;
import com.cloud.network.Network.IpAddresses;
import com.cloud.network.Network.PVlanType;
import com.cloud.network.Network.Provider;
import com.cloud.network.Network.Service;
import com.cloud.network.Networks.BroadcastDomainType;
import com.cloud.network.Networks.TrafficType;
import com.cloud.network.PhysicalNetwork.BroadcastDomainRange;
import com.cloud.network.VirtualRouterProvider.Type;
import com.cloud.network.addr.PublicIp;
import com.cloud.network.dao.AccountGuestVlanMapDao;
import com.cloud.network.dao.AccountGuestVlanMapVO;
import com.cloud.network.dao.FirewallRulesDao;
import com.cloud.network.dao.IPAddressDao;
import com.cloud.network.dao.IPAddressVO;
import com.cloud.network.dao.Ipv6GuestPrefixSubnetNetworkMapDao;
import com.cloud.network.dao.LoadBalancerDao;
import com.cloud.network.dao.NetworkDao;
import com.cloud.network.dao.NetworkDetailVO;
import com.cloud.network.dao.NetworkDetailsDao;
import com.cloud.network.dao.NetworkDomainDao;
import com.cloud.network.dao.NetworkDomainVO;
import com.cloud.network.dao.NetworkServiceMapDao;
import com.cloud.network.dao.NetworkVO;
import com.cloud.network.dao.OvsProviderDao;
import com.cloud.network.dao.PhysicalNetworkDao;
import com.cloud.network.dao.PhysicalNetworkServiceProviderDao;
import com.cloud.network.dao.PhysicalNetworkServiceProviderVO;
import com.cloud.network.dao.PhysicalNetworkTrafficTypeDao;
import com.cloud.network.dao.PhysicalNetworkTrafficTypeVO;
import com.cloud.network.dao.PhysicalNetworkVO;
import com.cloud.network.element.NetworkElement;
import com.cloud.network.element.OvsProviderVO;
import com.cloud.network.element.VirtualRouterElement;
import com.cloud.network.element.VpcVirtualRouterElement;
import com.cloud.network.guru.GuestNetworkGuru;
import com.cloud.network.guru.NetworkGuru;
import com.cloud.network.router.CommandSetupHelper;
import com.cloud.network.router.NetworkHelper;
import com.cloud.network.router.VirtualRouter;
import com.cloud.network.rules.FirewallRule.Purpose;
import com.cloud.network.rules.FirewallRuleVO;
import com.cloud.network.rules.RulesManager;
import com.cloud.network.rules.dao.PortForwardingRulesDao;
import com.cloud.network.security.SecurityGroupService;
import com.cloud.network.vpc.NetworkACL;
import com.cloud.network.vpc.PrivateIpVO;
import com.cloud.network.vpc.Vpc;
import com.cloud.network.vpc.VpcGatewayVO;
import com.cloud.network.vpc.VpcManager;
import com.cloud.network.vpc.VpcVO;
import com.cloud.network.vpc.dao.NetworkACLDao;
import com.cloud.network.vpc.dao.PrivateIpDao;
import com.cloud.network.vpc.dao.VpcDao;
import com.cloud.network.vpc.dao.VpcGatewayDao;
import com.cloud.network.vpc.dao.VpcOfferingDao;
import com.cloud.offering.NetworkOffering;
import com.cloud.offerings.NetworkOfferingVO;
import com.cloud.offerings.dao.NetworkOfferingDao;
import com.cloud.offerings.dao.NetworkOfferingServiceMapDao;
import com.cloud.org.Grouping;
import com.cloud.projects.Project;
import com.cloud.projects.ProjectManager;
import com.cloud.server.ResourceTag;
import com.cloud.server.ResourceTag.ResourceObjectType;
import com.cloud.service.ServiceOfferingVO;
import com.cloud.tags.ResourceTagVO;
import com.cloud.tags.dao.ResourceTagDao;
import com.cloud.user.Account;
import com.cloud.user.AccountManager;
import com.cloud.user.AccountService;
import com.cloud.user.AccountVO;
import com.cloud.user.DomainManager;
import com.cloud.user.ResourceLimitService;
import com.cloud.user.User;
import com.cloud.user.UserVO;
import com.cloud.user.dao.AccountDao;
import com.cloud.user.dao.UserDao;
import com.cloud.utils.Journal;
import com.cloud.utils.NumbersUtil;
import com.cloud.utils.Pair;
import com.cloud.utils.component.ManagerBase;
import com.cloud.utils.db.DB;
import com.cloud.utils.db.EntityManager;
import com.cloud.utils.db.Filter;
import com.cloud.utils.db.GenericSearchBuilder;
import com.cloud.utils.db.JoinBuilder;
import com.cloud.utils.db.QueryBuilder;
import com.cloud.utils.db.SearchBuilder;
import com.cloud.utils.db.SearchCriteria;
import com.cloud.utils.db.SearchCriteria.Op;
import com.cloud.utils.db.Transaction;
import com.cloud.utils.db.TransactionCallback;
import com.cloud.utils.db.TransactionCallbackNoReturn;
import com.cloud.utils.db.TransactionCallbackWithException;
import com.cloud.utils.db.TransactionLegacy;
import com.cloud.utils.db.TransactionStatus;
import com.cloud.utils.exception.CloudRuntimeException;
import com.cloud.utils.exception.ExceptionUtil;
import com.cloud.utils.net.NetUtils;
import com.cloud.vm.DomainRouterVO;
import com.cloud.vm.Nic;
import com.cloud.vm.NicProfile;
import com.cloud.vm.NicSecondaryIp;
import com.cloud.vm.NicVO;
import com.cloud.vm.ReservationContext;
import com.cloud.vm.ReservationContextImpl;
import com.cloud.vm.SecondaryStorageVmVO;
import com.cloud.vm.UserVmVO;
import com.cloud.vm.VMInstanceVO;
import com.cloud.vm.VirtualMachine;
import com.cloud.vm.VirtualMachineManager;
import com.cloud.vm.VirtualMachineProfile;
import com.cloud.vm.VirtualMachineProfileImpl;
import com.cloud.vm.dao.DomainRouterDao;
import com.cloud.vm.dao.NicDao;
import com.cloud.vm.dao.NicSecondaryIpDao;
import com.cloud.vm.dao.NicSecondaryIpVO;
import com.cloud.vm.dao.UserVmDao;
import com.cloud.vm.dao.VMInstanceDao;
import com.googlecode.ipv6.IPv6Address;

/**
 * NetworkServiceImpl implements NetworkService.
 */
public class NetworkServiceImpl extends ManagerBase implements NetworkService, Configurable {

    private static final ConfigKey<Boolean> AllowDuplicateNetworkName = new ConfigKey<>("Advanced", Boolean.class,
            "allow.duplicate.networkname", "true", "Allow creating networks with same name in account", true, ConfigKey.Scope.Account);
    private static final ConfigKey<Boolean> AllowEmptyStartEndIpAddress = new ConfigKey<>("Advanced", Boolean.class,
            "allow.empty.start.end.ipaddress", "true", "Allow creating network without mentioning start and end IP address",
            true, ConfigKey.Scope.Account);
    private static final long MIN_VLAN_ID = 0L;
    private static final long MAX_VLAN_ID = 4095L; // 2^12 - 1
    private static final long MIN_GRE_KEY = 0L;
    private static final long MAX_GRE_KEY = 4294967295L; // 2^32 -1
    private static final long MIN_VXLAN_VNI = 0L;
    /**
     // MAX_VXLAN_VNI should be 16777215L (2^24-1), but Linux vxlan interface doesn't accept VNI:2^24-1 now.
     // It seems a bug.
     // Is this still valid (per 2023?)
     */
    private static final long MAX_VXLAN_VNI = 16777214L; // 2^24 -2
    private static final String NETWORK_OFFERING_ID = "networkOfferingId";

    @Inject
    DataCenterDao _dcDao = null;
    @Inject
    VlanDao _vlanDao = null;
    @Inject
    private VlanDetailsDao vlanDetailsDao;
    @Inject
    IPAddressDao _ipAddressDao = null;
    @Inject
    AccountDao _accountDao = null;
    @Inject
    DomainDao _domainDao = null;
    @Inject
    UserDao _userDao = null;
    @Inject
    ConfigurationDao _configDao;
    @Inject
    UserVmDao _userVmDao = null;
    @Inject
    AccountManager _accountMgr;
    @Inject
    ConfigurationManager _configMgr;
    @Inject
    NetworkOfferingDao _networkOfferingDao = null;
    @Inject
    NetworkDao _networksDao = null;
    @Inject
    NetworkPermissionDao _networkPermissionDao = null;
    @Inject
    NicDao _nicDao = null;
    @Inject
    RulesManager _rulesMgr;
    List<NetworkGuru> _networkGurus;
    @Inject
    NetworkDomainDao _networkDomainDao;
    @Inject
    VMInstanceDao _vmDao;
    @Inject
    FirewallRulesDao _firewallDao;
    @Inject
    ResourceLimitService _resourceLimitMgr;
    @Inject
    DomainManager _domainMgr;
    @Inject
    ProjectManager _projectMgr;
    @Inject
    NetworkOfferingServiceMapDao _ntwkOfferingSrvcDao;
    @Inject
    PhysicalNetworkDao _physicalNetworkDao;
    @Inject
    PhysicalNetworkServiceProviderDao _pNSPDao;
    @Inject
    PhysicalNetworkTrafficTypeDao _pNTrafficTypeDao;
    @Inject
    NetworkServiceMapDao _ntwkSrvcDao;
    @Inject
    StorageNetworkManager _stnwMgr;
    @Inject
    VpcManager _vpcMgr;
    @Inject
    PrivateIpDao _privateIpDao;
    @Inject
    ResourceTagDao _resourceTagDao;
    @Inject
    NetworkOrchestrationService _networkMgr;
    @Inject
    NetworkModel _networkModel;
    @Inject
    NicSecondaryIpDao _nicSecondaryIpDao;
    @Inject
    PortForwardingRulesDao _portForwardingDao;
    @Inject
    HostDao _hostDao;
    @Inject
    DataCenterVnetDao _dcVnetDao;
    @Inject
    AccountGuestVlanMapDao _accountGuestVlanMapDao;
    @Inject
    AccountVlanMapDao _accountVlanMapDao;
    @Inject
    DomainVlanMapDao _domainVlanMapDao;
    @Inject
    VpcDao _vpcDao;
    @Inject
    NetworkACLDao _networkACLDao;
    @Inject
    OvsProviderDao _ovsProviderDao;
    @Inject
    IpAddressManager _ipAddrMgr;
    @Inject
    Ipv6AddressManager ipv6AddrMgr;
    @Inject
    EntityManager _entityMgr;
    @Inject
    public SecurityGroupService _securityGroupService;
    @Inject
    MessageBus _messageBus;
    @Inject
    NetworkDetailsDao _networkDetailsDao;
    @Inject
    LoadBalancerDao _loadBalancerDao;
    @Inject
    NetworkMigrationManager _networkMigrationManager;
    @Inject
    VpcOfferingDao _vpcOfferingDao;
    @Inject
    AccountService _accountService;
    @Inject
    VirtualMachineManager vmManager;
    @Inject
    Ipv6Service ipv6Service;
    @Inject
    Ipv6GuestPrefixSubnetNetworkMapDao ipv6GuestPrefixSubnetNetworkMapDao;
    @Inject
    VpcGatewayDao vpcGatewayDao;
    @Inject
    AlertManager alertManager;
    @Inject
    DomainRouterDao routerDao;
    @Inject
    DomainRouterJoinDao routerJoinDao;
    @Inject
    CommandSetupHelper commandSetupHelper;
    @Inject
    ServiceOfferingDao serviceOfferingDao;
    @Inject
    PublicIpQuarantineDao publicIpQuarantineDao;
    @Inject
    NsxProviderDao nsxProviderDao;
    @Inject
    private VirtualRouterProviderDao virtualRouterProviderDao;
    @Inject
<<<<<<< HEAD
    RoutedIpv4Manager routedIpv4Manager;

=======
    private BGPService bgpService;
>>>>>>> b0691dea
    List<InternalLoadBalancerElementService> internalLoadBalancerElementServices = new ArrayList<>();
    Map<String, InternalLoadBalancerElementService> internalLoadBalancerElementServiceMap = new HashMap<>();

    @Autowired
    @Qualifier("networkHelper")
    protected NetworkHelper networkHelper;

    int _cidrLimit;
    boolean _allowSubdomainNetworkAccess;

    private Map<String, String> _configs;

    private void verifyDedicatedGuestVlansWithExistingDatacenterVlans(PhysicalNetwork physicalNetwork, Account vlanOwner, int startVlan, int endVlan) {
        for (int i = startVlan; i <= endVlan; i++) {
            List<DataCenterVnetVO> dataCenterVnet = _dcVnetDao.findVnet(physicalNetwork.getDataCenterId(), physicalNetwork.getId(), Integer.toString(i));
            if (CollectionUtils.isEmpty(dataCenterVnet)) {
                throw new InvalidParameterValueException(String.format("Guest vlan %d from this range %d-%d is not present in the system for physical network ID: %s", i, startVlan, endVlan, physicalNetwork.getUuid()));
            }
            // Verify guest vlans in the range don't belong to a network of a different account
            if (dataCenterVnet.get(0).getAccountId() != null && dataCenterVnet.get(0).getAccountId() != vlanOwner.getAccountId()) {
                throw new InvalidParameterValueException("Guest vlan from this range " + dataCenterVnet.get(0).getVnet() + " is allocated to a different account."
                        + " Can only dedicate a range which has no allocated vlans or has vlans allocated to the same account ");
            }
        }
    }

    /* Get a list of IPs, classify them by service */
    protected Map<PublicIp, Set<Service>> getIpToServices(List<PublicIp> publicIps, boolean rulesRevoked, boolean includingFirewall) {
        Map<PublicIp, Set<Service>> ipToServices = new HashMap<PublicIp, Set<Service>>();

        if (publicIps != null && !publicIps.isEmpty()) {
            Set<Long> networkSNAT = new HashSet<Long>();
            for (PublicIp ip : publicIps) {
                Set<Service> services = ipToServices.get(ip);
                if (services == null) {
                    services = new HashSet<Service>();
                }
                if (ip.isSourceNat()) {
                    if (!networkSNAT.contains(ip.getAssociatedWithNetworkId())) {
                        services.add(Service.SourceNat);
                        networkSNAT.add(ip.getAssociatedWithNetworkId());
                    } else {
                        CloudRuntimeException ex = new CloudRuntimeException("Multiple generic source NAT IPs provided for network");
                        // see the IPAddressVO.java class.
                        IPAddressVO ipAddr = ApiDBUtils.findIpAddressById(ip.getAssociatedWithNetworkId());
                        String ipAddrUuid = ip.getAssociatedWithNetworkId().toString();
                        if (ipAddr != null) {
                            ipAddrUuid = ipAddr.getUuid();
                        }
                        ex.addProxyObject(ipAddrUuid, "networkId");
                        throw ex;
                    }
                }
                ipToServices.put(ip, services);

                // if IP in allocating state then it will not have any rules attached so skip IPAssoc to network service
                // provider
                if (ip.getState() == State.Allocating) {
                    continue;
                }

                // check if any active rules are applied on the public IP
                Set<Purpose> purposes = getPublicIpPurposeInRules(ip, false, includingFirewall);
                // Firewall rules didn't cover static NAT
                if (ip.isOneToOneNat() && ip.getAssociatedWithVmId() != null) {
                    if (purposes == null) {
                        purposes = new HashSet<Purpose>();
                    }
                    purposes.add(Purpose.StaticNat);
                }
                if (purposes == null || purposes.isEmpty()) {
                    // since no active rules are there check if any rules are applied on the public IP but are in
// revoking state

                    purposes = getPublicIpPurposeInRules(ip, true, includingFirewall);
                    if (ip.isOneToOneNat()) {
                        if (purposes == null) {
                            purposes = new HashSet<Purpose>();
                        }
                        purposes.add(Purpose.StaticNat);
                    }
                    if (purposes == null || purposes.isEmpty()) {
                        // IP is not being used for any purpose so skip IPAssoc to network service provider
                        continue;
                    } else {
                        if (rulesRevoked) {
                            // no active rules/revoked rules are associated with this public IP, so remove the
// association with the provider
                            ip.setState(State.Releasing);
                        } else {
                            if (ip.getState() == State.Releasing) {
                                // rules are not revoked yet, so don't let the network service provider revoke the IP
// association
                                // mark IP is allocated so that IP association will not be removed from the provider
                                ip.setState(State.Allocated);
                            }
                        }
                    }
                }
                if (purposes.contains(Purpose.StaticNat)) {
                    services.add(Service.StaticNat);
                }
                if (purposes.contains(Purpose.LoadBalancing)) {
                    services.add(Service.Lb);
                }
                if (purposes.contains(Purpose.PortForwarding)) {
                    services.add(Service.PortForwarding);
                }
                if (purposes.contains(Purpose.Vpn)) {
                    services.add(Service.Vpn);
                }
                if (purposes.contains(Purpose.Firewall)) {
                    services.add(Service.Firewall);
                }
                if (services.isEmpty()) {
                    continue;
                }
                ipToServices.put(ip, services);
            }
        }
        return ipToServices;
    }

    protected boolean canIpUsedForNonConserveService(PublicIp ip, Service service) {
        // If it's non-conserve mode, then the new IP should not be used by any other services
        List<PublicIp> ipList = new ArrayList<PublicIp>();
        ipList.add(ip);
        Map<PublicIp, Set<Service>> ipToServices = getIpToServices(ipList, false, false);
        Set<Service> services = ipToServices.get(ip);
        // Not used currently, safe
        if (services == null || services.isEmpty()) {
            return true;
        }
        // Since it's non-conserve mode, only one service should be used for IP
        if (services.size() != 1) {
            throw new InvalidParameterException("There are multiple services used ip " + ip.getAddress() + ".");
        }
        if (service != null && !((Service)services.toArray()[0] == service || service.equals(Service.Firewall))) {
            throw new InvalidParameterException("The IP " + ip.getAddress() + " is already used as " + ((Service)services.toArray()[0]).getName() + " rather than " + service.getName());
        }
        return true;
    }

    protected boolean canIpsUsedForNonConserve(List<PublicIp> publicIps) {
        boolean result = true;
        for (PublicIp ip : publicIps) {
            result = canIpUsedForNonConserveService(ip, null);
            if (!result) {
                break;
            }
        }
        return result;
    }

    private boolean canIpsUseOffering(List<PublicIp> publicIps, long offeringId) {
        Map<PublicIp, Set<Service>> ipToServices = getIpToServices(publicIps, false, true);
        Map<Service, Set<Provider>> serviceToProviders = _networkModel.getNetworkOfferingServiceProvidersMap(offeringId);
        NetworkOfferingVO offering = _networkOfferingDao.findById(offeringId);
        //For inline mode checking, using firewall provider for LB instead, because public ip would apply on firewall provider
        if (offering.isInline()) {
            Provider firewallProvider = null;
            if (serviceToProviders.containsKey(Service.Firewall)) {
                firewallProvider = (Provider)serviceToProviders.get(Service.Firewall).toArray()[0];
            }
            Set<Provider> p = new HashSet<Provider>();
            p.add(firewallProvider);
            serviceToProviders.remove(Service.Lb);
            serviceToProviders.put(Service.Lb, p);
        }
        for (PublicIp ip : ipToServices.keySet()) {
            Set<Service> services = ipToServices.get(ip);
            Provider provider = null;
            for (Service service : services) {
                Set<Provider> curProviders = serviceToProviders.get(service);
                if (curProviders == null || curProviders.isEmpty()) {
                    continue;
                }
                Provider curProvider = (Provider)curProviders.toArray()[0];
                if (provider == null) {
                    provider = curProvider;
                    continue;
                }
                // We don't support multiple providers for one service now
                if (!provider.equals(curProvider)) {
                    throw new InvalidParameterException("There would be multiple providers for IP " + ip.getAddress() + " with the new network offering!");
                }
            }
        }
        return true;
    }

    private Set<Purpose> getPublicIpPurposeInRules(PublicIp ip, boolean includeRevoked, boolean includingFirewall) {
        Set<Purpose> result = new HashSet<Purpose>();
        List<FirewallRuleVO> rules = null;
        if (includeRevoked) {
            rules = _firewallDao.listByIp(ip.getId());
        } else {
            rules = _firewallDao.listByIpAndNotRevoked(ip.getId());
        }

        if (rules == null || rules.isEmpty()) {
            return null;
        }

        for (FirewallRuleVO rule : rules) {
            if (rule.getPurpose() != Purpose.Firewall || includingFirewall) {
                result.add(rule.getPurpose());
            }
        }

        return result;
    }

    private void checkNetworkDns(boolean isIpv6, NetworkOffering networkOffering, Long vpcId,
        String ip4Dns1, String ip4Dns2, String ip6Dns1, String ip6Dns2) {
        if (ObjectUtils.anyNotNull(ip4Dns1, ip4Dns2, ip6Dns1, ip6Dns2)) {
            if (GuestType.L2.equals(networkOffering.getGuestType())) {
                throw new InvalidParameterValueException(String.format("DNS can not be specified %s networks", GuestType.L2));
            }
            if (vpcId != null) {
                throw new InvalidParameterValueException("DNS can not be specified for a VPC tier");
            }
            if (!areServicesSupportedByNetworkOffering(networkOffering.getId(), Service.Dns)) {
                throw new InvalidParameterValueException("DNS can not be specified for networks with network offering that do not support DNS service");
            }
        }
        if (!isIpv6 && !StringUtils.isAllEmpty(ip6Dns1, ip6Dns2)) {
            throw new InvalidParameterValueException("IPv6 DNS cannot be specified for IPv4 only network");
        }
        _networkModel.verifyIp4DnsPair(ip4Dns1, ip4Dns2);
        _networkModel.verifyIp6DnsPair(ip6Dns1, ip6Dns2);
    }

    protected boolean checkAndUpdateNetworkDns(NetworkVO network, NetworkOffering networkOffering, String newIp4Dns1,
        String newIp4Dns2, String newIp6Dns1, String newIp6Dns2) {
        String ip4Dns1 = network.getDns1();
        String ip4Dns2 = network.getDns2();
        String ip6Dns1 = network.getIp6Dns1();
        String ip6Dns2 = network.getIp6Dns2();
        if (ObjectUtils.allNull(newIp4Dns1, newIp4Dns2, newIp6Dns1, newIp6Dns2)) {
            if (ObjectUtils.anyNotNull(ip4Dns1, ip4Dns2, ip6Dns1, ip6Dns2) &&
                    !areServicesSupportedByNetworkOffering(networkOffering.getId(), Service.Dns)) {
                network.setDns1(null);
                network.setDns2(null);
                network.setIp6Dns1(null);
                network.setIp6Dns2(null);
                return true;
            }
            return false;
        }
        if (StringUtils.equals(ip4Dns1, StringUtils.trimToNull(newIp4Dns1)) && StringUtils.equals(ip4Dns2, StringUtils.trimToNull(newIp4Dns2)) &&
                StringUtils.equals(ip6Dns1, StringUtils.trimToNull(newIp6Dns1)) && StringUtils.equals(ip6Dns2, StringUtils.trimToNull(newIp6Dns2))) {
            return false;
        }
        boolean isIpv6 = (GuestType.Shared.equals(network.getGuestType()) &&
                StringUtils.isNotEmpty(network.getIp6Cidr())) ||
                _networkOfferingDao.isIpv6Supported(networkOffering.getId());
        if (newIp4Dns1 != null) {
            ip4Dns1 = StringUtils.trimToNull(newIp4Dns1);
        }
        if (newIp4Dns2 != null) {
            ip4Dns2 = StringUtils.trimToNull(newIp4Dns2);
        }
        if (newIp6Dns1 != null) {
            ip6Dns1 = StringUtils.trimToNull(newIp6Dns1);
        }
        if (newIp6Dns2 != null) {
            ip6Dns2 = StringUtils.trimToNull(newIp6Dns2);
        }
        checkNetworkDns(isIpv6, networkOffering, network.getVpcId(), ip4Dns1, ip4Dns2, ip6Dns1, ip6Dns2);
        network.setDns1(ip4Dns1);
        network.setDns2(ip4Dns2);
        network.setIp6Dns1(ip6Dns1);
        network.setIp6Dns2(ip6Dns2);
        return true;
    }

    @Override
    public List<? extends Network> getIsolatedNetworksOwnedByAccountInZone(long zoneId, Account owner) {

        return _networksDao.listByZoneAndGuestType(owner.getId(), zoneId, Network.GuestType.Isolated, false);
    }

    @Override
    public List<? extends Network> getIsolatedNetworksWithSourceNATOwnedByAccountInZone(long zoneId, Account owner) {

        return _networksDao.listSourceNATEnabledNetworks(owner.getId(), zoneId, Network.GuestType.Isolated);
    }

    @Override
    @ActionEvent(eventType = EventTypes.EVENT_NET_IP_ASSIGN, eventDescription = "allocating Ip", create = true)
    public IpAddress allocateIP(Account ipOwner, long zoneId, Long networkId, Boolean displayIp, String ipaddress)
            throws ResourceAllocationException, InsufficientAddressCapacityException, ConcurrentOperationException {

        Account caller = CallContext.current().getCallingAccount();
        long callerUserId = CallContext.current().getCallingUserId();
        DataCenter zone = _entityMgr.findById(DataCenter.class, zoneId);

        if (networkId != null) {
            Network network = _networksDao.findById(networkId);
            if (network == null) {
                throw new InvalidParameterValueException("Invalid network id is given");
            }

            if (network.getGuestType() == Network.GuestType.Shared) {
                if (zone == null) {
                    throw new InvalidParameterValueException("Invalid zone Id is given");
                }
                // if shared network in the advanced zone, then check the caller against the network for 'AccessType.UseNetwork'
                if (zone.getNetworkType() == NetworkType.Advanced) {
                    if (isSharedNetworkOfferingWithServices(network.getNetworkOfferingId())) {
                        _accountMgr.checkAccess(caller, AccessType.UseEntry, false, network);
                        if (logger.isDebugEnabled()) {
                            logger.debug("Associate IP address called by the user " + callerUserId + " account " + ipOwner.getId());
                        }
                        return _ipAddrMgr.allocateIp(ipOwner, false, caller, callerUserId, zone, displayIp, ipaddress);
                    } else {
                        throw new InvalidParameterValueException("Associate IP address can only be called on the shared networks in the advanced zone"
                                + " with Firewall/Source Nat/Static Nat/Port Forwarding/Load balancing services enabled");
                    }
                }
            }
        } else {
            _accountMgr.checkAccess(caller, null, false, ipOwner);
        }

        IpAddress address = _ipAddrMgr.allocateIp(ipOwner, false, caller, callerUserId, zone, displayIp, ipaddress);
        if (address != null) {
            CallContext.current().putContextParameter(IpAddress.class, address.getUuid());
        }
        return address;
    }

    @Override
    @ActionEvent(eventType = EventTypes.EVENT_PORTABLE_IP_ASSIGN, eventDescription = "allocating portable public Ip", create = true)
    public IpAddress allocatePortableIP(Account ipOwner, int regionId, Long zoneId, Long networkId, Long vpcId)
            throws ResourceAllocationException, InsufficientAddressCapacityException, ConcurrentOperationException {
        Account caller = CallContext.current().getCallingAccount();
        long callerUserId = CallContext.current().getCallingUserId();
        DataCenter zone = _entityMgr.findById(DataCenter.class, zoneId);

        if ((networkId == null && vpcId == null) || (networkId != null && vpcId != null)) {
            throw new InvalidParameterValueException("One of Network id or VPC is should be passed");
        }

        if (networkId != null) {
            Network network = _networksDao.findById(networkId);
            if (network == null) {
                throw new InvalidParameterValueException("Invalid network id is given");
            }

            if (network.getGuestType() == Network.GuestType.Shared) {
                if (zone == null) {
                    throw new InvalidParameterValueException("Invalid zone Id is given");
                }
                // if shared network in the advanced zone, then check the caller against the network for 'AccessType.UseNetwork'
                if (zone.getNetworkType() == NetworkType.Advanced) {
                    if (isSharedNetworkOfferingWithServices(network.getNetworkOfferingId())) {
                        _accountMgr.checkAccess(caller, AccessType.UseEntry, false, network);
                        if (logger.isDebugEnabled()) {
                            logger.debug("Associate IP address called by the user " + callerUserId + " account " + ipOwner.getId());
                        }
                        return _ipAddrMgr.allocatePortableIp(ipOwner, caller, zoneId, networkId, null);
                    } else {
                        throw new InvalidParameterValueException("Associate IP address can only be called on the shared networks in the advanced zone"
                                + " with Firewall/Source Nat/Static Nat/Port Forwarding/Load balancing services enabled");
                    }
                }
            }
        }

        if (vpcId != null) {
            Vpc vpc = _vpcDao.findById(vpcId);
            if (vpc == null) {
                throw new InvalidParameterValueException("Invalid vpc id is given");
            }
        }

        _accountMgr.checkAccess(caller, null, false, ipOwner);

        return _ipAddrMgr.allocatePortableIp(ipOwner, caller, zoneId, null, null);
    }

    @Override
    @ActionEvent(eventType = EventTypes.EVENT_PORTABLE_IP_RELEASE, eventDescription = "disassociating portable Ip", async = true)
    public boolean releasePortableIpAddress(long ipAddressId) {
        try {
            return releaseIpAddressInternal(ipAddressId);
        } catch (Exception e) {
            return false;
        }
    }

    @Override
    @DB
    public boolean configure(final String name, final Map<String, Object> params) throws ConfigurationException {
        _configs = _configDao.getConfiguration("Network", params);

        _cidrLimit = NumbersUtil.parseInt(_configs.get(Config.NetworkGuestCidrLimit.key()), 22);

        _allowSubdomainNetworkAccess = Boolean.valueOf(_configs.get(Config.SubDomainNetworkAccess.key()));

        logger.info("Network Service is configured.");

        return true;
    }

    @Override
    public boolean start() {
        initializeInternalLoadBalancerElementsMap();
        return true;
    }

    private void initializeInternalLoadBalancerElementsMap() {
        if (MapUtils.isEmpty(internalLoadBalancerElementServiceMap) && CollectionUtils.isNotEmpty(internalLoadBalancerElementServices)) {
            for (InternalLoadBalancerElementService service : internalLoadBalancerElementServices) {
                internalLoadBalancerElementServiceMap.put(service.getProviderType().name(), service);
            }
            logger.debug(String.format("Discovered internal loadbalancer elements configured on NetworkServiceImpl"));
        }
    }

    @Override
    public boolean stop() {
        return true;
    }

    protected NetworkServiceImpl() {
    }

    @Override
    @ActionEvent(eventType = EventTypes.EVENT_NIC_SECONDARY_IP_CONFIGURE, eventDescription = "Configuring secondary ip " + "rules", async = true)
    public boolean configureNicSecondaryIp(NicSecondaryIp secIp, boolean isZoneSgEnabled) {
        boolean success = false;
        String secondaryIp = secIp.getIp4Address();
        if (secIp.getIp4Address() == null) {
            secondaryIp = secIp.getIp6Address();
        }

        if (isZoneSgEnabled) {
            success = _securityGroupService.securityGroupRulesForVmSecIp(secIp.getNicId(), secondaryIp, true);
            logger.info("Associated ip address to NIC : " + secIp.getIp4Address());
        } else {
            success = true;
        }
        return success;
    }

    /**
     * It allocates a secondary IP alias on the NIC. It can be either an Ipv4 or an Ipv6 or even both, according to the given IpAddresses object.
     */
    @Override
    @ActionEvent(eventType = EventTypes.EVENT_NIC_SECONDARY_IP_ASSIGN, eventDescription = "assigning secondary ip to nic", create = true)
    public NicSecondaryIp allocateSecondaryGuestIP(final long nicId, IpAddresses requestedIpPair) throws InsufficientAddressCapacityException {

        Account caller = CallContext.current().getCallingAccount();
        String ipv4Address = requestedIpPair.getIp4Address();
        String ipv6Address = requestedIpPair.getIp6Address();

        //check whether the nic belongs to user vm.
        NicVO nicVO = _nicDao.findById(nicId);
        if (nicVO == null) {
            throw new InvalidParameterValueException("There is no NIC with the ID:  " + nicId);
        }

        if (nicVO.getVmType() != VirtualMachine.Type.User) {
            throw new InvalidParameterValueException(String.format("The NIC [%s] does not belong to a user VM", nicVO.getUuid()));
        }

        VirtualMachine vm = _userVmDao.findById(nicVO.getInstanceId());
        if (vm == null) {
            throw new InvalidParameterValueException(String.format("There is no VM with the NIC [%s]", nicVO.getUuid()));
        }

        final long networkId = nicVO.getNetworkId();
        final Account ipOwner = _accountMgr.getAccount(vm.getAccountId());

        // verify permissions
        _accountMgr.checkAccess(caller, null, true, vm);

        Network network = _networksDao.findById(networkId);
        if (network == null) {
            throw new InvalidParameterValueException("Invalid network id is given");
        }

        int maxAllowedIpsPerNic = NumbersUtil.parseInt(_configDao.getValue(Config.MaxNumberOfSecondaryIPsPerNIC.key()), 10);
        Long nicWiseIpCount = _nicSecondaryIpDao.countByNicId(nicId);
        if (nicWiseIpCount.intValue() >= maxAllowedIpsPerNic) {
            logger.error("Maximum Number of Ips \"vm.network.nic.max.secondary.ipaddresses = \"" + maxAllowedIpsPerNic + " per Nic has been crossed for the nic " + nicId + ".");
            throw new InsufficientAddressCapacityException("Maximum Number of Ips per Nic has been crossed.", Nic.class, nicId);
        }

        logger.debug("Calling the ip allocation ...");
        String ipaddr = null;
        String ip6addr = null;
        //Isolated network can exist in Basic zone only, so no need to verify the zone type
        if (network.getGuestType() == Network.GuestType.Isolated) {
            if ((ipv4Address != null || NetUtils.isIpv4(network.getGateway()) && StringUtils.isBlank(ipv6Address))) {
                ipaddr = _ipAddrMgr.allocateGuestIP(network, ipv4Address);
            }
            if (StringUtils.isNotBlank(ipv6Address)) {
                ip6addr = ipv6AddrMgr.allocateGuestIpv6(network, ipv6Address);
            }
        } else if (network.getGuestType() == Network.GuestType.Shared) {
            //for basic zone, need to provide the podId to ensure proper IP allocation
            Long podId = null;
            DataCenter dc = _dcDao.findById(network.getDataCenterId());

            if (dc.getNetworkType() == NetworkType.Basic) {
                VMInstanceVO vmi = (VMInstanceVO)vm;
                podId = vmi.getPodIdToDeployIn();
                if (podId == null) {
                    throw new InvalidParameterValueException("vm pod id is null in Basic zone; can't decide the range for ip allocation");
                }
            }

            try {
                if (ipv6Address != null) {
                    ip6addr = ipv6AddrMgr.allocatePublicIp6ForGuestNic(network, podId, ipOwner, ipv6Address);
                } else {
                    ipaddr = _ipAddrMgr.allocatePublicIpForGuestNic(network, podId, ipOwner, ipv4Address);
                }
                if (ipaddr == null && ipv6Address == null) {
                    throw new InvalidParameterValueException("Allocating ip to guest nic " + nicId + " failed");
                }
            } catch (InsufficientAddressCapacityException e) {
                logger.error("Allocating ip to guest nic " + nicId + " failed");
                return null;
            }
        } else {
            logger.error("AddIpToVMNic is not supported in this network...");
            return null;
        }

        if (!StringUtils.isAllBlank(ipaddr, ip6addr)) {
            // we got the IP addr so up the nics table and secondary IP
            final String ip4AddrFinal = ipaddr;
            final String ip6AddrFinal = ip6addr;
            long id = Transaction.execute(new TransactionCallback<Long>() {
                @Override
                public Long doInTransaction(TransactionStatus status) {
                    boolean nicSecondaryIpSet = nicVO.getSecondaryIp();
                    if (!nicSecondaryIpSet) {
                        nicVO.setSecondaryIp(true);
                        // commit when previously set ??
                        logger.debug("Setting nics table ...");
                        _nicDao.update(nicId, nicVO);
                    }

                    logger.debug("Setting nic_secondary_ip table ...");
                    Long vmId = nicVO.getInstanceId();
                    NicSecondaryIpVO secondaryIpVO = new NicSecondaryIpVO(nicId, ip4AddrFinal, ip6AddrFinal, vmId, ipOwner.getId(), ipOwner.getDomainId(), networkId);
                    _nicSecondaryIpDao.persist(secondaryIpVO);
                    return secondaryIpVO.getId();
                }
            });

            _messageBus.publish(_name, MESSAGE_ASSIGN_NIC_SECONDARY_IP_EVENT, PublishScope.LOCAL, id);

            return getNicSecondaryIp(id);
        } else {
            return null;
        }
    }

    @Override
    @DB
    @ActionEvent(eventType = EventTypes.EVENT_NIC_SECONDARY_IP_UNASSIGN, eventDescription = "Removing secondary IP from NIC", async = true)
    public boolean releaseSecondaryIpFromNic(long ipAddressId) {
        Account caller = CallContext.current().getCallingAccount();
        boolean success = false;

        // Verify input parameters
        NicSecondaryIpVO secIpVO = _nicSecondaryIpDao.findById(ipAddressId);
        if (secIpVO == null) {
            throw new InvalidParameterValueException("Unable to find secondary ip address by id");
        }

        VirtualMachine vm = _userVmDao.findById(secIpVO.getVmId());
        if (vm == null) {
            throw new InvalidParameterValueException("There is no vm with the given secondary ip");
        }
        // verify permissions
        _accountMgr.checkAccess(caller, null, true, vm);

        Network network = _networksDao.findById(secIpVO.getNetworkId());

        if (network == null) {
            throw new InvalidParameterValueException("Invalid network id is given");
        }

        // Validate network offering
        NetworkOfferingVO ntwkOff = _networkOfferingDao.findById(network.getNetworkOfferingId());

        Long nicId = secIpVO.getNicId();
        logger.debug("ip id = " + ipAddressId + " nic id = " + nicId);
        //check is this the last secondary ip for NIC
        List<NicSecondaryIpVO> ipList = _nicSecondaryIpDao.listByNicId(nicId);
        boolean lastIp = false;
        if (ipList.size() == 1) {
            // this is the last secondary IP to NIC
            lastIp = true;
        }

        DataCenter dc = _dcDao.findById(network.getDataCenterId());
        if (dc == null) {
            throw new InvalidParameterValueException("Invalid zone Id is given");
        }

        logger.debug("Calling secondary ip " + secIpVO.getIp4Address() + " release ");
        if (dc.getNetworkType() == NetworkType.Advanced && network.getGuestType() == Network.GuestType.Isolated) {
            //check PF or static NAT is configured on this IP address
            String secondaryIp = secIpVO.getIp4Address();
            List<FirewallRuleVO> fwRulesList = _firewallDao.listByNetworkAndPurpose(network.getId(), Purpose.PortForwarding);

            if (fwRulesList.size() != 0) {
                for (FirewallRuleVO rule : fwRulesList) {
                    if (_portForwardingDao.findByIdAndIp(rule.getId(), secondaryIp) != null) {
                        logger.debug("VM nic IP " + secondaryIp + " is associated with the port forwarding rule");
                        throw new InvalidParameterValueException("Can't remove the secondary ip " + secondaryIp + " is associate with the port forwarding rule");
                    }
                }
            }
            //check if the secondary IP associated with any static nat rule
            IPAddressVO publicIpVO = _ipAddressDao.findByIpAndNetworkId(secIpVO.getNetworkId(), secondaryIp);
            if (publicIpVO != null) {
                logger.debug("VM nic IP " + secondaryIp + " is associated with the static NAT rule public IP address id " + publicIpVO.getId());
                throw new InvalidParameterValueException("Can' remove the ip " + secondaryIp + "is associate with static NAT rule public IP address id " + publicIpVO.getId());
            }

            if (_loadBalancerDao.isLoadBalancerRulesMappedToVmGuestIp(vm.getId(), secondaryIp, network.getId())) {
                logger.debug("VM nic IP " + secondaryIp + " is mapped to load balancing rule");
                throw new InvalidParameterValueException("Can't remove the secondary ip " + secondaryIp + " is mapped to load balancing rule");
            }

        } else if (dc.getNetworkType() == NetworkType.Basic || ntwkOff.getGuestType() == Network.GuestType.Shared) {
            final IPAddressVO ip = _ipAddressDao.findByIpAndSourceNetworkId(secIpVO.getNetworkId(), secIpVO.getIp4Address());
            if (ip != null) {
                Transaction.execute(new TransactionCallbackNoReturn() {
                    @Override
                    public void doInTransactionWithoutResult(TransactionStatus status) {
                        _ipAddrMgr.markIpAsUnavailable(ip.getId());
                        _ipAddressDao.unassignIpAddress(ip.getId());
                    }
                });
            }
        } else {
            throw new InvalidParameterValueException("Not supported for this network now");
        }

        success = removeNicSecondaryIP(secIpVO, lastIp);
        return success;
    }

    boolean removeNicSecondaryIP(final NicSecondaryIpVO ipVO, final boolean lastIp) {
        final long nicId = ipVO.getNicId();
        final NicVO nic = _nicDao.findById(nicId);

        Transaction.execute(new TransactionCallbackNoReturn() {
            @Override
            public void doInTransactionWithoutResult(TransactionStatus status) {
                if (lastIp) {
                    nic.setSecondaryIp(false);
                    logger.debug("Setting nics secondary ip to false ...");
                    _nicDao.update(nicId, nic);
                }

                logger.debug("Revoving nic secondary ip entry ...");
                _nicSecondaryIpDao.remove(ipVO.getId());
            }
        });

        _messageBus.publish(_name, MESSAGE_RELEASE_NIC_SECONDARY_IP_EVENT, PublishScope.LOCAL, ipVO);

        return true;
    }

    NicSecondaryIp getNicSecondaryIp(long id) {
        NicSecondaryIp nicSecIp = _nicSecondaryIpDao.findById(id);
        if (nicSecIp == null) {
            return null;
        }
        return nicSecIp;
    }

    @Override
    @ActionEvent(eventType = EventTypes.EVENT_NET_IP_RESERVE, eventDescription = "reserving Ip", async = false)
    public IpAddress reserveIpAddress(Account account, Boolean displayIp, Long ipAddressId) throws ResourceAllocationException {
        IPAddressVO ipVO = _ipAddressDao.findById(ipAddressId);
        if (ipVO == null) {
            throw new InvalidParameterValueException("Unable to find IP address by ID=" + ipAddressId);
        }
        // verify permissions
        Account caller = CallContext.current().getCallingAccount();
        _accountMgr.checkAccess(caller, null, true, account);

        VlanVO vlan = _vlanDao.findById(ipVO.getVlanId());
        if (!vlan.getVlanType().equals(VlanType.VirtualNetwork)) {
            throw new IllegalArgumentException("only ip addresses that belong to a virtual network may be reserved.");
        }
        if (ipVO.isPortable()) {
            throw new InvalidParameterValueException("Unable to reserve a portable IP.");
        }
        if (State.Reserved.equals(ipVO.getState())) {
            if (account.getId() == ipVO.getAccountId()) {
                logger.info(String.format("IP address %s has already been reserved for account %s", ipVO.getAddress(), account));
                return ipVO;
            }
            throw new InvalidParameterValueException("Unable to reserve a IP because it has already been reserved for another account.");
        }
        if (!State.Free.equals(ipVO.getState())) {
            throw new InvalidParameterValueException("Unable to reserve a IP in " + ipVO.getState() + " state.");
        }
        Long ipDedicatedDomainId = getIpDedicatedDomainId(ipVO.getVlanId());
        if (ipDedicatedDomainId != null && !ipDedicatedDomainId.equals(account.getDomainId())) {
            throw new InvalidParameterValueException("Unable to reserve a IP because it is dedicated to another domain.");
        }
        Long ipDedicatedAccountId = getIpDedicatedAccountId(ipVO.getVlanId());
        if (ipDedicatedAccountId != null && !ipDedicatedAccountId.equals(account.getAccountId())) {
            throw new InvalidParameterValueException("Unable to reserve a IP because it is dedicated to another account.");
        }
        if (ipDedicatedAccountId == null) {
            // Check that the maximum number of public IPs for the given accountId will not be exceeded
            try {
                _resourceLimitMgr.checkResourceLimit(account, Resource.ResourceType.public_ip);
            } catch (ResourceAllocationException ex) {
                logger.warn("Failed to allocate resource of type " + ex.getResourceType() + " for account " + account);
                throw new AccountLimitException("Maximum number of public IP addresses for account: " + account.getAccountName() + " has been exceeded.");
            }
        }
        List<AccountVlanMapVO> maps = _accountVlanMapDao.listAccountVlanMapsByVlan(ipVO.getVlanId());
        ipVO.setAllocatedTime(new Date());
        ipVO.setAllocatedToAccountId(account.getAccountId());
        ipVO.setAllocatedInDomainId(account.getDomainId());
        ipVO.setState(State.Reserved);
        if (displayIp != null) {
            ipVO.setDisplay(displayIp);
        }
        ipVO = _ipAddressDao.persist(ipVO);
        if (ipDedicatedAccountId == null) {
            _resourceLimitMgr.incrementResourceCount(account.getId(), Resource.ResourceType.public_ip);
        }
        return ipVO;
    }

    @Override
    public IpAddress reserveIpAddressWithVlanDetail(Account account, DataCenter zone, Boolean displayIp, String vlanDetailKey) throws ResourceAllocationException {
        // verify permissions
        Account caller = CallContext.current().getCallingAccount();
        _accountMgr.checkAccess(caller, null, true, account);

        VlanVO vlan = findOneVlanRangeMatchingVlanDetailKey(zone, vlanDetailKey);
        if (vlan == null) {
            String msg = String.format("Cannot find any vlan matching the detail key %s on zone %s", vlanDetailKey, zone.getName());
            logger.error(msg);
            throw new CloudRuntimeException(msg);
        }

        List<IPAddressVO> freeIps = _ipAddressDao.listByVlanIdAndState(vlan.getId(), State.Free);
        if (CollectionUtils.isEmpty(freeIps)) {
            String msg = String.format("Cannot find any free IP matching on the VLAN range %s on zone %s", vlan.getIpRange(), zone.getName());
            logger.error(msg);
            throw new CloudRuntimeException(msg);
        }

        Collections.shuffle(freeIps);
        IPAddressVO selectedIp = freeIps.get(0);

        selectedIp.setAllocatedTime(new Date());
        selectedIp.setAllocatedToAccountId(account.getAccountId());
        selectedIp.setAllocatedInDomainId(account.getDomainId());
        selectedIp.setState(State.Reserved);
        if (displayIp != null) {
            selectedIp.setDisplay(displayIp);
        }
        selectedIp = _ipAddressDao.persist(selectedIp);

        Long ipDedicatedAccountId = getIpDedicatedAccountId(selectedIp.getVlanId());
        if (ipDedicatedAccountId == null) {
            _resourceLimitMgr.incrementResourceCount(account.getId(), Resource.ResourceType.public_ip);
        }

        return selectedIp;
    }

    private VlanVO findOneVlanRangeMatchingVlanDetailKey(DataCenter zone, String vlanDetailKey) {
        List<VlanVO> zoneVlans = _vlanDao.listByZone(zone.getId());
        for (VlanVO zoneVlan : zoneVlans) {
            VlanDetailsVO detail = vlanDetailsDao.findDetail(zoneVlan.getId(), vlanDetailKey);
            if (detail != null && detail.getValue().equalsIgnoreCase("true")) {
                logger.debug(String.format("Found the VLAN range %s is set for NSX on zone %s", zoneVlan.getIpRange(), zone.getName()));
                return zoneVlan;
            }
        }
        return null;
    }

    private Long getIpDedicatedAccountId(Long vlanId) {
        List<AccountVlanMapVO> accountVlanMaps = _accountVlanMapDao.listAccountVlanMapsByVlan(vlanId);
        if (CollectionUtils.isNotEmpty(accountVlanMaps)) {
            return accountVlanMaps.get(0).getAccountId();
        }
        return null;
    }

    private Long getIpDedicatedDomainId(Long vlanId) {
        List<DomainVlanMapVO> domainVlanMaps = _domainVlanMapDao.listDomainVlanMapsByVlan(vlanId);
        if (CollectionUtils.isNotEmpty(domainVlanMaps)) {
            return domainVlanMaps.get(0).getDomainId();
        }
        return null;
    }

    @Override
    @ActionEvent(eventType = EventTypes.EVENT_NET_IP_RELEASE, eventDescription = "releasing Reserved Ip", async = false)
    public boolean releaseReservedIpAddress(long ipAddressId) throws InsufficientAddressCapacityException {
        IPAddressVO ipVO = _ipAddressDao.findById(ipAddressId);
        if (ipVO == null) {
            throw new InvalidParameterValueException("Unable to find IP address by ID=" + ipAddressId);
        }
        if (ipVO.isPortable()) {
            throw new InvalidParameterValueException("Unable to release a portable IP, please use disassociateIpAddress instead");
        }
        if (State.Allocated.equals(ipVO.getState())) {
            throw new InvalidParameterValueException("Unable to release a public IP in Allocated state, please use disassociateIpAddress instead");
        }
        return releaseIpAddressInternal(ipAddressId);
    }

    @Override
    @ActionEvent(eventType = EventTypes.EVENT_NET_IP_RELEASE, eventDescription = "disassociating Ip", async = true)
    public boolean releaseIpAddress(long ipAddressId) throws InsufficientAddressCapacityException {
        return releaseIpAddressInternal(ipAddressId);
    }

    @DB
    private boolean releaseIpAddressInternal(long ipAddressId) throws InsufficientAddressCapacityException {
        Long userId = CallContext.current().getCallingUserId();
        Account caller = CallContext.current().getCallingAccount();

        // Verify input parameters
        IPAddressVO ipVO = _ipAddressDao.findById(ipAddressId);
        if (ipVO == null) {
            throw new InvalidParameterValueException("Unable to find ip address by id");
        }

        if (ipVO.getAllocatedTime() == null) {
            logger.debug("Ip Address id= " + ipAddressId + " is not allocated, so do nothing.");
            return true;
        }

        // verify permissions
        if (ipVO.getAllocatedToAccountId() != null) {
            _accountMgr.checkAccess(caller, null, true, ipVO);
        }

        Network guestNetwork = null;
        final Long networkId = ipVO.getAssociatedWithNetworkId();
        if (networkId != null) {
            guestNetwork = getNetwork(networkId);
        }
        Vpc vpc = null;
        if (ipVO.getVpcId() != null) {
            vpc = _vpcMgr.getActiveVpc(ipVO.getVpcId());
        }
        if (ipVO.isSourceNat() && ((guestNetwork != null && guestNetwork.getState() != Network.State.Allocated) || vpc != null)) {
            throw new IllegalArgumentException("ip address is used for source nat purposes and can not be disassociated.");
        }

        VlanVO vlan = _vlanDao.findById(ipVO.getVlanId());
        if (!vlan.getVlanType().equals(VlanType.VirtualNetwork)) {
            throw new IllegalArgumentException("only ip addresses that belong to a virtual network may be disassociated.");
        }

        // don't allow releasing system IP address
        if (ipVO.getSystem()) {
            throwInvalidIdException("Can't release system IP address with specified id", ipVO.getUuid(), "systemIpAddrId");
        }

        if (State.Reserved.equals(ipVO.getState())) {
            _ipAddressDao.unassignIpAddress(ipVO.getId());
            Long ipDedicatedAccountId = getIpDedicatedAccountId(ipVO.getVlanId());
            if (ipDedicatedAccountId == null) {
                _resourceLimitMgr.decrementResourceCount(ipVO.getAccountId(), Resource.ResourceType.public_ip);
            }
            return true;
        }

        boolean success = _ipAddrMgr.disassociatePublicIpAddress(ipAddressId, userId, caller);

        if (success) {
            _resourceTagDao.removeByIdAndType(ipAddressId, ResourceObjectType.PublicIpAddress);
            if (guestNetwork != null) {
                NetworkOffering offering = _entityMgr.findById(NetworkOffering.class, guestNetwork.getNetworkOfferingId());
                Long vmId = ipVO.getAssociatedWithVmId();
                if (offering.isElasticIp() && vmId != null) {
                    _rulesMgr.getSystemIpAndEnableStaticNatForVm(_userVmDao.findById(vmId), true);
                    return true;
                }
            }
        } else {
            logger.warn("Failed to release public ip address id=" + ipAddressId);
        }
        return success;
    }

    @Override
    @DB
    public Network getNetwork(long id) {
        return _networksDao.findById(id);
    }

    private void checkSharedNetworkCidrOverlap(Long zoneId, long physicalNetworkId, String cidr) {
        if (zoneId == null || cidr == null) {
            return;
        }

        DataCenter zone = _dcDao.findById(zoneId);
        List<NetworkVO> networks = _networksDao.listByZone(zoneId);
        Map<Long, String> networkToCidr = new HashMap<Long, String>();

        // check for CIDR overlap with all possible CIDR for isolated guest networks
        // in the zone when using external networking
        PhysicalNetworkVO pNetwork = _physicalNetworkDao.findById(physicalNetworkId);
        if (pNetwork.getVnet() != null) {
            List<Pair<Integer, Integer>> vlanList = pNetwork.getVnet();
            for (Pair<Integer, Integer> vlanRange : vlanList) {
                Integer lowestVlanTag = vlanRange.first();
                Integer highestVlanTag = vlanRange.second();
                for (int vlan = lowestVlanTag; vlan <= highestVlanTag; ++vlan) {
                    int offset = vlan - lowestVlanTag;
                    String globalVlanBits = _configDao.getValue(Config.GuestVlanBits.key());
                    int cidrSize = 8 + Integer.parseInt(globalVlanBits);
                    String guestNetworkCidr = zone.getGuestNetworkCidr();
                    String[] cidrTuple = guestNetworkCidr.split("\\/");
                    long newCidrAddress = (NetUtils.ip2Long(cidrTuple[0]) & 0xff000000) | (offset << (32 - cidrSize));
                    if (NetUtils.isNetworksOverlap(NetUtils.long2Ip(newCidrAddress), cidr)) {
                        throw new InvalidParameterValueException("Specified CIDR for shared network conflict with CIDR that is reserved for zone vlan " + vlan);
                    }
                }
            }
        }

        // check for CIDR overlap with all CIDR's of the shared networks in the zone
        for (NetworkVO network : networks) {
            if (network.getGuestType() == GuestType.Isolated) {
                continue;
            }
            if (network.getCidr() != null) {
                networkToCidr.put(network.getId(), network.getCidr());
            }
        }
        if (networkToCidr != null && !networkToCidr.isEmpty()) {
            for (long networkId : networkToCidr.keySet()) {
                String ntwkCidr = networkToCidr.get(networkId);
                if (NetUtils.isNetworksOverlap(ntwkCidr, cidr)) {
                    throw new InvalidParameterValueException("Specified CIDR for shared network conflict with CIDR of a shared network in the zone.");
                }
            }
        }
    }

    void validateNetworkCidrSize(Account caller, Integer cidrSize, String cidr, NetworkOffering networkOffering, long accountId) {
        if (!GuestType.Isolated.equals(networkOffering.getGuestType())) {
            if (cidrSize != null) {
                throw new InvalidParameterValueException("network cidr size is only applicable on Isolated networks");
            }
            return;
        }
        if (ObjectUtils.allNotNull(cidr, cidrSize)) {
            throw new InvalidParameterValueException("network cidr and cidr size are mutually exclusive");
        }
        if (NetworkOffering.NetworkMode.ROUTED.equals(networkOffering.getNetworkMode())
                && routedIpv4Manager.isVirtualRouterGateway(networkOffering)) {
            if (cidr != null) {
                if (!networkOffering.isForVpc() && !_accountMgr.isRootAdmin(caller.getId())) {
                    throw new InvalidParameterValueException("Only root admin can set the gateway/netmask of Isolated networks with ROUTED mode");
                }
                return;
            }
            if (cidrSize == null) {
                throw new InvalidParameterValueException("network cidr or cidr size is required for Isolated networks with ROUTED mode");
            }
            Integer maxCidrSize = routedIpv4Manager.RoutedNetworkIPv4MaxCidrSize.valueIn(accountId);
            if (cidrSize > maxCidrSize) {
                throw new InvalidParameterValueException("network cidr size cannot be bigger than maximum cidr size " + maxCidrSize);
            }
            Integer minCidrSize = routedIpv4Manager.RoutedNetworkIPv4MinCidrSize.valueIn(accountId);
            if (cidrSize < minCidrSize) {
                throw new InvalidParameterValueException("network cidr size cannot be smaller than minimum cidr size " + minCidrSize);
            }
        } else if (cidrSize != null) {
            throw new InvalidParameterValueException("network cidr size is only applicable on Isolated networks with ROUTED mode: " + cidrSize);
        }
    }

    void validateSharedNetworkRouterIPs(String gateway, String startIP, String endIP, String netmask, String routerIPv4, String routerIPv6, String startIPv6, String endIPv6, String ip6Cidr, NetworkOffering ntwkOff) {
        if (ntwkOff.getGuestType() == GuestType.Shared) {
            validateSharedNetworkRouterIPv4(routerIPv4, startIP, endIP, gateway, netmask);
            validateSharedNetworkRouterIPv6(routerIPv6, startIPv6, endIPv6, ip6Cidr);

        }
    }

    private void validateSharedNetworkRouterIPv4(String routerIp, String startIp, String endIp, String gateway, String netmask) {
        if (StringUtils.isNotBlank(routerIp)) {
            if (startIp != null && endIp == null) {
                endIp = startIp;
            }
            isIPv4AddressValid(routerIp);
            if (StringUtils.isNoneBlank(startIp, endIp)) {
                if (!NetUtils.isIpInRange(routerIp, startIp, endIp)) {
                    throw new CloudRuntimeException("Router IPv4 IP provided is not within the specified range: " + startIp + " - " + endIp);
                }
            } else {
                String cidr = NetUtils.ipAndNetMaskToCidr(gateway, netmask);
                if (!NetUtils.isIpWithInCidrRange(routerIp, cidr)) {
                    throw new CloudRuntimeException("Router IP provided in not within the network range");
                }
            }
        }
    }

    private void validateSharedNetworkRouterIPv6(String routerIPv6, String startIPv6, String endIPv6, String cidrIPv6) {
        if (StringUtils.isNotBlank(routerIPv6)) {
            if (startIPv6 != null && endIPv6 == null) {
                endIPv6 = startIPv6;
            }
            isIPv6AddressValid(routerIPv6);
            if (StringUtils.isNoneBlank(startIPv6, endIPv6)) {
                String ipv6Range = startIPv6 + "-" + endIPv6;
                if (!NetUtils.isIp6InRange(routerIPv6, ipv6Range)) {
                    throw new CloudRuntimeException("Router IPv6 address provided is not within the specified range: " + startIPv6 + " - " + endIPv6);
                }
            } else {
                if (!NetUtils.isIp6InNetwork(routerIPv6, cidrIPv6)) {
                    throw new CloudRuntimeException("Router IPv6 address provided is not with the network range");
                }
            }
        }
    }

    private void isIPv4AddressValid(String routerIp) {
        if (!NetUtils.isValidIp4(routerIp)) {
            throw new CloudRuntimeException("Router IPv4 IP provided is of incorrect format");
        }
    }

    private void isIPv6AddressValid(String routerIPv6) {
        if (!NetUtils.isValidIp6(routerIPv6)) {
            throw new CloudRuntimeException("Router IPv6 address provided is of incorrect format");
        }
    }

    @Override
    @DB
    @ActionEvent(eventType = EventTypes.EVENT_NETWORK_CREATE, eventDescription = "creating network")
    public Network createGuestNetwork(CreateNetworkCmd cmd) throws InsufficientCapacityException, ConcurrentOperationException, ResourceAllocationException {
        Long networkOfferingId = cmd.getNetworkOfferingId();
        String gateway = cmd.getGateway();
        String startIP = cmd.getStartIp();
        String endIP = cmd.getEndIp();
        String netmask = cmd.getNetmask();
        String networkDomain = cmd.getNetworkDomain();

        boolean adminCalledUs = cmd instanceof CreateNetworkCmdByAdmin;
        String vlanId = adminCalledUs ? ((CreateNetworkCmdByAdmin)cmd).getVlan() : null;
        boolean bypassVlanOverlapCheck = adminCalledUs && ((CreateNetworkCmdByAdmin)cmd).getBypassVlanOverlapCheck();
        boolean hideIpAddressUsage = adminCalledUs && ((CreateNetworkCmdByAdmin)cmd).getHideIpAddressUsage();
        String routerIPv4 = adminCalledUs ? ((CreateNetworkCmdByAdmin)cmd).getRouterIp() : null;
        String routerIPv6 = adminCalledUs ? ((CreateNetworkCmdByAdmin)cmd).getRouterIpv6() : null;
        Long asNumber = adminCalledUs ? ((CreateNetworkCmdByAdmin)cmd).getAsNumber() : null;

        String name = cmd.getNetworkName();
        String displayText = cmd.getDisplayText();
        Account caller = CallContext.current().getCallingAccount();
        Long physicalNetworkId = cmd.getPhysicalNetworkId();
        Long domainId = cmd.getDomainId();
        Boolean subdomainAccess = cmd.getSubdomainAccess();
        Long vpcId = cmd.getVpcId();
        String startIPv6 = cmd.getStartIpv6();
        String endIPv6 = cmd.getEndIpv6();
        String ip6Gateway = cmd.getIp6Gateway();
        String ip6Cidr = cmd.getIp6Cidr();
        boolean displayNetwork = ! Boolean.FALSE.equals(cmd.getDisplayNetwork());
        Long aclId = cmd.getAclId();
        String isolatedPvlan = cmd.getIsolatedPvlan();
        String externalId = cmd.getExternalId();
        String isolatedPvlanType = cmd.getIsolatedPvlanType();
        Long associatedNetworkId = cmd.getAssociatedNetworkId();
        Integer publicMtu = cmd.getPublicMtu();
        Integer privateMtu = cmd.getPrivateMtu();
        String ip4Dns1 = cmd.getIp4Dns1();
        String ip4Dns2 = cmd.getIp4Dns2();
        String ip6Dns1 = cmd.getIp6Dns1();
        String ip6Dns2 = cmd.getIp6Dns2();
        Integer networkCidrSize = cmd.getCidrSize();

        // Validate network offering id
        NetworkOffering ntwkOff = getAndValidateNetworkOffering(networkOfferingId);

        Account owner = getOwningAccount(cmd, caller);

        PhysicalNetwork pNtwk = getAndValidatePhysicalNetwork(physicalNetworkId);

        DataCenter zone = getAndValidateZone(cmd, pNtwk);

        _accountMgr.checkAccess(owner, ntwkOff, zone);

        validateZoneAvailability(caller, zone);
        validateNetworkCreationSupported(zone.getId(), zone.getName(), ntwkOff.getGuestType());

        ACLType aclType = getAclType(caller, cmd.getAclType(), ntwkOff);

        if (ntwkOff.getGuestType() != GuestType.Shared && (!StringUtils.isAllBlank(routerIPv4, routerIPv6))) {
            throw new InvalidParameterValueException("Router IP can be specified only for Shared networks");
        }

        if (ntwkOff.getGuestType() == GuestType.Shared && !_networkModel.isProviderForNetworkOffering(Provider.VirtualRouter, networkOfferingId)
                && (!StringUtils.isAllBlank(routerIPv4, routerIPv6))) {
            throw new InvalidParameterValueException("Virtual Router is not a supported provider for the Shared network, hence router ip should not be provided");
        }

        boolean isDomainSpecific = isDomainSpecificNetworkRequested(caller, domainId, subdomainAccess, ntwkOff, aclType);

        if (aclType == ACLType.Domain) {
            owner = _accountDao.findById(Account.ACCOUNT_ID_SYSTEM);
        }

        // The network name is unique under the account
        if (!AllowDuplicateNetworkName.valueIn(owner.getAccountId())) {
            List<NetworkVO> existingNetwork = _networksDao.listByAccountIdNetworkName(owner.getId(), name);
            if (!existingNetwork.isEmpty()) {
                throw new InvalidParameterValueException("Another network with same name already exists within account: " + owner.getAccountName());
            }
        }

        boolean ipv4 = false, ipv6 = false;
        if (org.apache.commons.lang3.StringUtils.isNoneBlank(gateway, netmask)) {
            ipv4 = true;
        }
        if (StringUtils.isNoneBlank(ip6Cidr, ip6Gateway)) {
            ipv6 = true;
        }

        if (gateway != null) {
            try {
                // getByName on a literal representation will only check validity of the address
                // http://docs.oracle.com/javase/6/docs/api/java/net/InetAddress.html#getByName(java.lang.String)
                InetAddress gatewayAddress = InetAddress.getByName(gateway);
                if (gatewayAddress instanceof Inet6Address) {
                    ipv6 = true;
                } else {
                    ipv4 = true;
                }
            } catch (UnknownHostException e) {
                logger.error("Unable to convert gateway IP to a InetAddress", e);
                throw new InvalidParameterValueException("Gateway parameter is invalid");
            }
        }

        // Start and end IP address are mandatory for shared networks.
        if (ntwkOff.getGuestType() == GuestType.Shared && vpcId == null) {
            if (!AllowEmptyStartEndIpAddress.valueIn(owner.getAccountId()) &&
                (startIP == null && endIP == null) &&
                (startIPv6 == null && endIPv6 == null)) {
                throw new InvalidParameterValueException("Either IPv4 or IPv6 start and end address are mandatory");
            }
        }

        String cidr = null;
        if (ipv4) {
            // if end ip is not specified, default it to startIp
            if (startIP != null) {
                if (!NetUtils.isValidIp4(startIP)) {
                    throw new InvalidParameterValueException("Invalid format for the startIp parameter");
                }
                if (endIP == null) {
                    endIP = startIP;
                } else if (!NetUtils.isValidIp4(endIP)) {
                    throw new InvalidParameterValueException("Invalid format for the endIp parameter");
                }
                if (!(gateway != null && netmask != null)) {
                    throw new InvalidParameterValueException("gateway and netmask should be defined when startIP/endIP are passed in");
                }
            }
            if (gateway != null && netmask != null) {
                if (NetUtils.isNetworkorBroadcastIP(gateway, netmask)) {
                    if (logger.isDebugEnabled()) {
                        logger.debug("The gateway IP provided is " + gateway + " and netmask is " + netmask + ". The IP is either broadcast or network IP.");
                    }
                    throw new InvalidParameterValueException("Invalid gateway IP provided. Either the IP is broadcast or network IP.");
                }

                if (!NetUtils.isValidIp4(gateway)) {
                    throw new InvalidParameterValueException("Invalid gateway");
                }
                if (!NetUtils.isValidIp4Netmask(netmask)) {
                    throw new InvalidParameterValueException("Invalid netmask");
                }

                cidr = NetUtils.ipAndNetMaskToCidr(gateway, netmask);
            }

        }

        if (ipv6) {
            if (endIPv6 == null) {
                endIPv6 = startIPv6;
            }
            _networkModel.checkIp6Parameters(startIPv6, endIPv6, ip6Gateway, ip6Cidr);
            if (!GuestType.Shared.equals(ntwkOff.getGuestType())) {
                _networkModel.checkIp6CidrSizeEqualTo64(ip6Cidr);
            }

            if (zone.getNetworkType() != NetworkType.Advanced || ntwkOff.getGuestType() != Network.GuestType.Shared) {
                throw new InvalidParameterValueException("Can only support create IPv6 network with advance shared network!");
            }

            if(StringUtils.isAllBlank(ip6Dns1, ip6Dns2, zone.getIp6Dns1(), zone.getIp6Dns2())) {
                throw new InvalidParameterValueException("Can only create IPv6 network if the zone has IPv6 DNS! Please configure the zone IPv6 DNS1 and/or IPv6 DNS2.");
            }

            if (!ipv4 && ntwkOff.getGuestType() == GuestType.Shared && _networkModel.isProviderForNetworkOffering(Provider.VirtualRouter, networkOfferingId)) {
                throw new InvalidParameterValueException("Currently IPv6-only Shared network with Virtual Router provider is not supported.");
            }
        }

        validateNetworkCidrSize(caller, networkCidrSize, cidr, ntwkOff, owner.getAccountId());

        validateSharedNetworkRouterIPs(gateway, startIP, endIP, netmask, routerIPv4, routerIPv6, startIPv6, endIPv6, ip6Cidr, ntwkOff);

        Pair<String, String> ip6GatewayCidr = null;
        if (zone.getNetworkType() == NetworkType.Advanced && ntwkOff.getGuestType() == GuestType.Isolated) {
            ipv6 = _networkOfferingDao.isIpv6Supported(ntwkOff.getId());
            if (ipv6) {
                ip6GatewayCidr = ipv6Service.preAllocateIpv6SubnetForNetwork(zone.getId());
                ip6Gateway = ip6GatewayCidr.first();
                ip6Cidr = ip6GatewayCidr.second();
            }
        }

        if (StringUtils.isNotBlank(isolatedPvlan)) {
            if (!_accountMgr.isRootAdmin(caller.getId())) {
                throw new InvalidParameterValueException("Only ROOT admin is allowed to create Private VLAN network");
            }
            if (zone.getNetworkType() != NetworkType.Advanced || ntwkOff.getGuestType() == GuestType.Isolated) {
                throw new InvalidParameterValueException("Can only support create Private VLAN network with advanced shared or L2 network!");
            }
            if (ipv6) {
                throw new InvalidParameterValueException("Can only support create Private VLAN network with IPv4!");
            }
        }

        Pair<String, PVlanType> pvlanPair = getPrivateVlanPair(isolatedPvlan, isolatedPvlanType, vlanId);
        String secondaryVlanId = pvlanPair.first();
        PVlanType privateVlanType = pvlanPair.second();

        if ((StringUtils.isNotBlank(secondaryVlanId) || privateVlanType != null) && StringUtils.isBlank(vlanId)) {
            throw new InvalidParameterValueException("VLAN ID has to be set in order to configure a Private VLAN");
        }

        performBasicPrivateVlanChecks(vlanId, secondaryVlanId, privateVlanType);

        if (!_accountMgr.isRootAdmin(caller.getId())) {
            validateNetworkOfferingForNonRootAdminUser(ntwkOff);
        }

        // Ignore vlanId if it is passed but specifyvlan=false in network offering
        if (ntwkOff.getGuestType() == GuestType.Shared && ! ntwkOff.isSpecifyVlan() && vlanId != null) {
            throw new InvalidParameterValueException("Cannot specify vlanId when create a network from network offering with specifyvlan=false");
        }

        // Don't allow to specify vlan if the caller is not ROOT admin
        if (!_accountMgr.isRootAdmin(caller.getId()) && (ntwkOff.isSpecifyVlan() || vlanId != null || bypassVlanOverlapCheck)) {
            throw new InvalidParameterValueException("Only ROOT admin is allowed to specify vlanId or bypass vlan overlap check");
        }

        if (ipv4) {
            // For non-root admins check cidr limit - if it's allowed by global config value
            if (!_accountMgr.isRootAdmin(caller.getId()) && cidr != null) {

                String[] cidrPair = cidr.split("\\/");
                int cidrSize = Integer.parseInt(cidrPair[1]);

                if (cidrSize < _cidrLimit) {
                    throw new InvalidParameterValueException("Cidr size can't be less than " + _cidrLimit);
                }
            }
        }

        Collection<String> ntwkProviders = _networkMgr.finalizeServicesAndProvidersForNetwork(ntwkOff, physicalNetworkId).values();
        if (ipv6 && providersConfiguredForExternalNetworking(ntwkProviders)) {
            throw new InvalidParameterValueException("Cannot support IPv6 on network offering with external devices!");
        }

        if (StringUtils.isNotBlank(secondaryVlanId) && providersConfiguredForExternalNetworking(ntwkProviders)) {
            throw new InvalidParameterValueException("Cannot support private vlan on network offering with external devices!");
        }

        if (cidr != null && providersConfiguredForExternalNetworking(ntwkProviders)) {
            if (ntwkOff.getGuestType() == GuestType.Shared && (zone.getNetworkType() == NetworkType.Advanced) && isSharedNetworkOfferingWithServices(networkOfferingId)) {
                // validate if CIDR specified overlaps with any of the CIDR's allocated for isolated networks and shared networks in the zone
                checkSharedNetworkCidrOverlap(zone.getId(), pNtwk.getId(), cidr);
            } else {
                // if the guest network is for the VPC, if any External Provider are supported in VPC
                // cidr will not be null as it is generated from the super cidr of vpc.
                // if cidr is not null and network is not part of vpc then throw the exception
                if (vpcId == null) {
                    throw new InvalidParameterValueException("Cannot specify CIDR when using network offering with external devices!");
                }
            }
        }

        // Vlan is created in 1 cases - works in Advance zone only:
        // 1) GuestType is Shared
        boolean createVlan = (startIP != null && endIP != null && zone.getNetworkType() == NetworkType.Advanced && ((ntwkOff.getGuestType() == Network.GuestType.Shared)
                || (ntwkOff.getGuestType() == GuestType.Isolated && !areServicesSupportedByNetworkOffering(ntwkOff.getId(), Service.SourceNat))));

        if (!createVlan) {
            // Only support advance shared network in IPv6, which means createVlan is a must
            if (ipv6 && ntwkOff.getGuestType() != GuestType.Isolated) {
                createVlan = true;
            }
        }

        // Can add vlan range only to the network which allows it
        if (createVlan && !ntwkOff.isSpecifyIpRanges()) {
            throwInvalidIdException("Network offering with specified id doesn't support adding multiple ip ranges", ntwkOff.getUuid(), NETWORK_OFFERING_ID);
        }

        Pair<Integer, Integer> interfaceMTUs = validateMtuConfig(publicMtu, privateMtu, zone.getId());
        mtuCheckForVpcNetwork(vpcId, interfaceMTUs, publicMtu, privateMtu);

        Network associatedNetwork = null;
        if (associatedNetworkId != null) {
            if (vlanId != null) {
                throw new InvalidParameterValueException("Associated network and vlanId are mutually exclusive");
            }
            if (!_networkMgr.isSharedNetworkWithoutSpecifyVlan(ntwkOff)) {
                throw new InvalidParameterValueException("Can only create Shared network with associated network if specifyVlan is false");
            }
            associatedNetwork = implementAssociatedNetwork(associatedNetworkId, caller, owner, zone,
                    aclType == ACLType.Domain ? domainId : null,
                    aclType == ACLType.Account ? owner.getAccountId() : null,
                    cidr, startIP, endIP);
        }

        checkNetworkDns(ipv6, ntwkOff, vpcId, ip4Dns1, ip4Dns2, ip6Dns1, ip6Dns2);

        Network network = commitNetwork(networkOfferingId, gateway, startIP, endIP, netmask, networkDomain, vlanId, bypassVlanOverlapCheck, name, displayText, caller, physicalNetworkId, zone.getId(),
                domainId, isDomainSpecific, subdomainAccess, vpcId, startIPv6, endIPv6, ip6Gateway, ip6Cidr, displayNetwork, aclId, secondaryVlanId, privateVlanType, ntwkOff, pNtwk, aclType, owner, cidr, createVlan,
                externalId, routerIPv4, routerIPv6, associatedNetwork, ip4Dns1, ip4Dns2, ip6Dns1, ip6Dns2, interfaceMTUs, networkCidrSize);

        // retrieve, acquire and associate the correct IP addresses
        checkAndSetRouterSourceNatIp(owner, cmd, network);

        if (hideIpAddressUsage) {
            _networkDetailsDao.persist(new NetworkDetailVO(network.getId(), Network.hideIpAddressUsage, String.valueOf(hideIpAddressUsage), false));
        }

        if (ip6GatewayCidr != null) {
            ipv6Service.assignIpv6SubnetToNetwork(ip6Cidr, network.getId());
        }

<<<<<<< HEAD
        // assign to network
        if (NetworkOffering.NetworkMode.ROUTED.equals(ntwkOff.getNetworkMode())) {
            routedIpv4Manager.assignIpv4SubnetToNetwork(network.getCidr(), network.getId());
=======
        if (isNonVpcNetworkSupportingDynamicRouting(ntwkOff)) {
            bgpService.allocateASNumber(zone.getId(), asNumber, network.getId(), null);
>>>>>>> b0691dea
        }

        // if the network offering has persistent set to true, implement the network
        if (ntwkOff.isPersistent()) {
            return implementedNetworkInCreation(caller, zone, network);
        }
        return network;
    }

    private boolean isNonVpcNetworkSupportingDynamicRouting(NetworkOffering networkOffering) {
        return !networkOffering.isForVpc() && NetworkOffering.RoutingMode.Dynamic == networkOffering.getRoutingMode();
    }

    private void validateNetworkCreationSupported(long zoneId, String zoneName, GuestType guestType) {
        NsxProviderVO nsxProviderVO = nsxProviderDao.findByZoneId(zoneId);
        if (Objects.nonNull(nsxProviderVO) && List.of(GuestType.L2, GuestType.Shared).contains(guestType)) {
            throw new InvalidParameterValueException(
                    String.format("Creation of %s networks is not supported in NSX enabled zone %s", guestType.name(), zoneName)
            );
        }
    }

    @Override
    @DB
    @ActionEvent(eventType = EventTypes.EVENT_NETWORK_CREATE, eventDescription = "creating network")
    public Network createGuestNetwork(long networkOfferingId, String name, String displayText, Account owner,
              PhysicalNetwork physicalNetwork, long zoneId, ACLType aclType) throws
            InsufficientCapacityException, ConcurrentOperationException, ResourceAllocationException {
        return _networkMgr.createGuestNetwork(networkOfferingId, name, displayText,
                null, null, null, false, null, owner, null, physicalNetwork, zoneId,
                aclType, null, null, null, null, true, null,
                null, null, null, null, null, null, null, null, null, null);
    }

    void checkAndSetRouterSourceNatIp(Account owner, CreateNetworkCmd cmd, Network network) throws InsufficientAddressCapacityException, ResourceAllocationException {
        String sourceNatIp = cmd.getSourceNatIP();
        if (sourceNatIp == null) {
            logger.debug(String.format("no source nat ip given for create network %s command, using something arbitrary.", cmd.getNetworkName()));
            return; // nothing to try
        }
        IpAddress ip = allocateIP(owner, cmd.getZoneId(), network.getId(), null, sourceNatIp);
        try {
            associateIPToNetwork(ip.getId(), network.getId());
        } catch (ResourceUnavailableException e) {
            String msg = String.format("can´t use %s as sourcenat IP address for network %s/%s as it is un available", sourceNatIp, network.getName(), network.getUuid());
            logger.error(msg);
            throw new CloudRuntimeException(msg,e);
        }
    }

    /**
     * @param cmd
     * @param network
     * @return whether the sourceNat is changed, and consequently restart is needed
     * @throws InsufficientAddressCapacityException
     * @throws ResourceAllocationException
     */
    private boolean checkAndUpdateRouterSourceNatIp(UpdateNetworkCmd cmd, Network network) {
        IPAddressVO requestedIp = checkSourceNatIpAddressForUpdate(cmd, network);
        if (requestedIp == null) return false; // ip not associated with this network

        List<IPAddressVO> userIps = _ipAddressDao.listByAssociatedNetwork(network.getId(), true);
        if (! userIps.isEmpty()) {
            try {
                _ipAddrMgr.updateSourceNatIpAddress(requestedIp, userIps);
            } catch (Exception e) { // pokemon exception from transaction
                String msg = String.format("Update of source NAT ip to %s for network \"%s\"/%s failed due to %s",
                        requestedIp.getAddress().addr(), network.getName(), network.getUuid(), e.getLocalizedMessage());
                logger.error(msg);
                throw new CloudRuntimeException(msg, e);
            }
        }
        return true;
    }

    @Nullable
    private IPAddressVO checkSourceNatIpAddressForUpdate(UpdateNetworkCmd cmd, Network network) {
        String sourceNatIp = cmd.getSourceNatIP();
        if (sourceNatIp == null) {
            logger.trace(String.format("no source NAT ip given to update network %s with.", cmd.getNetworkName()));
            return null;
        } else {
            logger.info(String.format("updating network %s to have source NAT ip %s", cmd.getNetworkName(), sourceNatIp));
        }
        // check if the address is already acquired for this network
        IPAddressVO requestedIp = _ipAddressDao.findByIp(sourceNatIp);
        if (requestedIp == null || requestedIp.getAssociatedWithNetworkId() == null || ! requestedIp.getAssociatedWithNetworkId().equals(network.getId())) {
            logger.warn(String.format("Source NAT IP %s is not associated with network %s/%s. It cannot be used as source NAT IP.",
                    sourceNatIp, network.getName(), network.getUuid()));
            return null;
        }
        // check if it is the current source NAT address
        if (requestedIp.isSourceNat()) {
            logger.info(String.format("IP address %s is already the source Nat address. Not updating!", sourceNatIp));
            return null;
        }
        return requestedIp;
    }

    @Nullable
    private ACLType getAclType(Account caller, String aclTypeStr, NetworkOffering ntwkOff) {
        // Only domain and account ACL types are supported in Acton.
        ACLType aclType = null;
        if (aclTypeStr != null) {
            aclType = getAclType(aclTypeStr, ntwkOff);
        } else {
            aclType = getAclType(caller, ntwkOff, aclType);
        }
        return aclType;
    }

    @NotNull
    private static ACLType getAclType(String aclTypeStr, NetworkOffering ntwkOff) {
        ACLType aclType;
        if (aclTypeStr.equalsIgnoreCase(ACLType.Account.toString())) {
            aclType = ACLType.Account;
        } else if (aclTypeStr.equalsIgnoreCase(ACLType.Domain.toString())) {
            aclType = ACLType.Domain;
        } else {
            throw new InvalidParameterValueException("Incorrect aclType specified. Check the API documentation for supported types");
        }
        // In 3.0 all Shared networks should have aclType == Domain, all Isolated networks aclType==Account
        if (ntwkOff.getGuestType() == GuestType.Isolated && aclType != ACLType.Account) {
            throw new InvalidParameterValueException("AclType should be " + ACLType.Account + " for network of type " + GuestType.Isolated);
        }
        return aclType;
    }

    private ACLType getAclType(Account caller, NetworkOffering ntwkOff, ACLType aclType) {
        if (ntwkOff.getGuestType() == GuestType.Isolated || ntwkOff.getGuestType() == GuestType.L2) {
            aclType = ACLType.Account;
        } else if (ntwkOff.getGuestType() == GuestType.Shared) {
            if (_accountMgr.isRootAdmin(caller.getId())) {
                aclType = ACLType.Domain;
            } else if (_accountMgr.isNormalUser(caller.getId())) {
                aclType = ACLType.Account;
            } else {
                throw new InvalidParameterValueException("AclType must be specified for shared network created by domain admin");
            }
        }
        return aclType;
    }

    private void validateZoneAvailability(Account caller, DataCenter zone) {
        if (Grouping.AllocationState.Disabled == zone.getAllocationState() && !_accountMgr.isRootAdmin(caller.getId())) {
            // See DataCenterVO.java
            PermissionDeniedException ex = new PermissionDeniedException("Cannot perform this operation since specified Zone is currently disabled");
            ex.addProxyObject(zone.getUuid(), "zoneId");
            throw ex;
        }
    }

    private boolean isDomainSpecificNetworkRequested(Account caller, Long domainId, Boolean subdomainAccess, NetworkOffering ntwkOff, ACLType aclType) {
        boolean isDomainSpecific = false;
        // Check if the network is domain specific
        if (aclType == ACLType.Domain) {
            // only Admin can create domain with aclType=Domain
            if (!_accountMgr.isAdmin(caller.getId())) {
                throw new PermissionDeniedException("Only admin can create networks with aclType=Domain");
            }

            // only shared networks can be Domain specific
            if (ntwkOff.getGuestType() != GuestType.Shared) {
                throw new InvalidParameterValueException("Only " + GuestType.Shared + " networks can have aclType=" + ACLType.Domain);
            }

            if (domainId != null) {
                if (ntwkOff.getTrafficType() != TrafficType.Guest || ntwkOff.getGuestType() != GuestType.Shared) {
                    throw new InvalidParameterValueException("Domain level networks are supported just for traffic type " + TrafficType.Guest + " and guest type " + GuestType.Shared);
                }

                DomainVO domain = _domainDao.findById(domainId);
                if (domain == null) {
                    throw new InvalidParameterValueException("Unable to find domain by specified id");
                }
                _accountMgr.checkAccess(caller, domain);
            }
            isDomainSpecific = true;

        } else if (subdomainAccess != null) {
            throw new InvalidParameterValueException("Parameter subDomainAccess can be specified only with aclType=Domain");
        }
        return isDomainSpecific;
    }

    @NotNull
    private DataCenter getAndValidateZone(CreateNetworkCmd cmd, PhysicalNetwork pNtwk) {
        Long zoneId = (cmd.getZoneId() == null) ? pNtwk.getDataCenterId() : cmd.getZoneId();
        DataCenter zone = _dcDao.findById(zoneId);
        if (zone == null) {
            throw new InvalidParameterValueException("Specified zone id was not found");
        }
        return zone;
    }

    /**
     // validate physical network and zone
     // Check if physical network exists
     *
     * @param physicalNetworkId the id of the required physical network
     * @return the data object for the physical network
     */
    @NotNull
    private PhysicalNetwork getAndValidatePhysicalNetwork(Long physicalNetworkId) {
        PhysicalNetwork pNtwk = null;
        if (physicalNetworkId != null) {
            pNtwk = getPhysicalNetwork(physicalNetworkId);
            if (pNtwk == null) {
                throw new InvalidParameterValueException("Unable to find a physical network having the specified physical network id");
            }
        } else {
            throw new CloudRuntimeException("cannot create Guestnetwork without physical network.");
        }
        return pNtwk;
    }

    private Account getOwningAccount(CreateNetworkCmd cmd, Account caller) {
        Account owner = null;
        Long domainId = cmd.getDomainId();
        if ((cmd.getAccountName() != null && domainId != null) || cmd.getProjectId() != null) {
            owner = _accountMgr.finalizeOwner(caller, cmd.getAccountName(), domainId, cmd.getProjectId());
        } else {
            logger.info(String.format("Assigning the network to caller:%s because either projectId or accountname and domainId are not provided", caller.getAccountName()));
            owner = caller;
        }
        return owner;
    }

    @NotNull
    private NetworkOffering getAndValidateNetworkOffering(Long networkOfferingId) {
        NetworkOfferingVO ntwkOff = _networkOfferingDao.findById(networkOfferingId);
        if (ntwkOff == null || ntwkOff.isSystemOnly()) {
            InvalidParameterValueException ex = new InvalidParameterValueException("Unable to find network offering by specified id");
            if (ntwkOff != null) {
                ex.addProxyObject(ntwkOff.getUuid(), NETWORK_OFFERING_ID);
            }
            throw ex;
        }
        return ntwkOff;
    }

    protected void mtuCheckForVpcNetwork(Long vpcId, Pair<Integer, Integer> interfaceMTUs, Integer publicMtu, Integer privateMtu) {
        if (vpcId != null && publicMtu != null) {
            VpcVO vpc = _vpcDao.findById(vpcId);
            if (vpc == null) {
                throw new CloudRuntimeException(String.format("VPC with id %s not found", vpcId));
            }
            logger.warn(String.format("VPC public MTU already set at VPC creation phase to: %s. Ignoring public MTU " +
                    "passed during VPC network tier creation ", vpc.getPublicMtu()));
            interfaceMTUs.set(vpc.getPublicMtu(), privateMtu);
        }
    }

    protected Pair<Integer, Integer> validateMtuConfig(Integer publicMtu, Integer privateMtu, Long zoneId) {
        Integer vrMaxMtuForPublicIfaces = VRPublicInterfaceMtu.valueIn(zoneId);
        Integer vrMaxMtuForPrivateIfaces = VRPrivateInterfaceMtu.valueIn(zoneId);
        if (!AllowUsersToSpecifyVRMtu.valueIn(zoneId)) {
            privateMtu = vrMaxMtuForPrivateIfaces;
            publicMtu = vrMaxMtuForPublicIfaces;
            return new Pair<>(publicMtu, privateMtu);
        }

        if (publicMtu > vrMaxMtuForPublicIfaces) {
            String subject = "Incorrect MTU configured on network for public interfaces of the VR";
            String message = String.format("Configured MTU for network VR's public interfaces exceeds the upper limit " +
                    "enforced by zone level setting: %s. VR's public interfaces can be configured with a maximum MTU of %s", VRPublicInterfaceMtu.key(), VRPublicInterfaceMtu.valueIn(zoneId));
            logger.warn(message);
            alertManager.sendAlert(AlertService.AlertType.ALERT_TYPE_VR_PUBLIC_IFACE_MTU, zoneId, null, subject, message);
            publicMtu = vrMaxMtuForPublicIfaces;
        } else if (publicMtu < MINIMUM_MTU) {
            String subject = "Incorrect MTU configured on network for public interfaces of the VR";
            String message = String.format("Configured MTU for network VR's public interfaces is lesser than the supported minimum of %s.", MINIMUM_MTU);
            logger.warn(message);
            alertManager.sendAlert(AlertService.AlertType.ALERT_TYPE_VR_PUBLIC_IFACE_MTU, zoneId, null, subject, message);
            publicMtu = MINIMUM_MTU;
        }

        if (privateMtu > vrMaxMtuForPrivateIfaces) {
            String subject = "Incorrect MTU configured on network for private interface of the VR";
            String message = String.format("Configured MTU for network VR's public interfaces exceeds the upper limit " +
                    "enforced by zone level setting: %s. VR's public interfaces can be configured with a maximum MTU of %s", VRPublicInterfaceMtu.key(), VRPublicInterfaceMtu.valueIn(zoneId));
            logger.warn(message);
            alertManager.sendAlert(AlertService.AlertType.ALERT_TYPE_VR_PRIVATE_IFACE_MTU, zoneId, null, subject, message);
            privateMtu = vrMaxMtuForPrivateIfaces;
        } else if (privateMtu < MINIMUM_MTU) {
            String subject = "Incorrect MTU configured on network for private interfaces of the VR";
            String message = String.format("Configured MTU for network VR's private interfaces is lesser than the supported minimum of %s.", MINIMUM_MTU);
            logger.warn(message);
            alertManager.sendAlert(AlertService.AlertType.ALERT_TYPE_VR_PRIVATE_IFACE_MTU, zoneId, null, subject, message);
            privateMtu = MINIMUM_MTU;
        }
        return new Pair<>(publicMtu, privateMtu);
    }

    private Network implementAssociatedNetwork(Long associatedNetworkId, Account caller, Account owner, DataCenter zone, Long domainId, Long accountId,
                                               String cidr, String startIp, String endIp) throws InsufficientCapacityException {
        Network associatedNetwork = _networksDao.findById(associatedNetworkId);
        if (associatedNetwork == null) {
            throw new InvalidParameterValueException("Cannot find associated network with id = " + associatedNetworkId);
        }
        if (associatedNetwork.getGuestType() != GuestType.Isolated && associatedNetwork.getGuestType() != GuestType.L2) {
            throw new InvalidParameterValueException("Associated network MUST be an Isolated or L2 network");
        }
        _accountMgr.checkAccess(caller, null, true, associatedNetwork);
        if (accountId != null && associatedNetwork.getAccountId() != accountId) {
            throw new InvalidParameterValueException("The new network and associated network MUST be owned by same account");
        }
        if (domainId != null && associatedNetwork.getDomainId() != domainId) {
            throw new InvalidParameterValueException("The new network and associated network MUST be in same domain");
        }
        if (cidr != null && associatedNetwork.getCidr() != null) {
            String[] guestVmCidrPair = associatedNetwork.getCidr().split("\\/");
            String[] cidrIpRange = NetUtils.getIpRangeFromCidr(guestVmCidrPair[0], Long.valueOf(guestVmCidrPair[1]));
            if (StringUtils.isNoneBlank(startIp, endIp) && NetUtils.ipRangesOverlap(startIp, endIp, cidrIpRange[0], cidrIpRange[1])) {
                throw new InvalidParameterValueException(String.format("The IP range (%s-%s) overlaps with cidr of associated network: %s (%s)",
                        startIp, endIp, associatedNetwork.getName(), associatedNetwork.getCidr()));
            }
        }
        // Check IP range overlap on shared networks and vpc private gateways associated to the same network
        checkIpRangeOverlapWithAssociatedNetworks(associatedNetworkId, startIp, endIp);

        associatedNetwork = implementedNetworkInCreation(caller, zone, associatedNetwork);
        if (associatedNetwork == null || (associatedNetwork.getState() != Network.State.Implemented && associatedNetwork.getState() != Network.State.Setup)) {
            throw new InvalidParameterValueException("Unable to implement associated network " + associatedNetwork);
        }
        return associatedNetwork;
    }

    private Network implementedNetworkInCreation(final Account caller, final DataCenter zone, final Network network) throws InsufficientCapacityException {
        try {
            DeployDestination dest = new DeployDestination(zone, null, null, null);
            UserVO callerUser = _userDao.findById(CallContext.current().getCallingUserId());
            Journal journal = new Journal.LogJournal("Implementing " + network, logger);
            ReservationContext context = new ReservationContextImpl(UUID.randomUUID().toString(), journal, callerUser, caller);
            logger.debug("Implementing network " + network + " as a part of network provision for persistent network");
            Pair<? extends NetworkGuru, ? extends Network> implementedNetwork = _networkMgr.implementNetwork(network.getId(), dest, context);
            if (implementedNetwork == null || implementedNetwork.first() == null) {
                logger.warn("Failed to provision the network " + network);
            }
            Network implemented = implementedNetwork.second();
            if (implemented != null) {
                UsageEventUtils.publishUsageEvent(EventTypes.EVENT_NETWORK_CREATE, implemented.getAccountId(), implemented.getDataCenterId(), implemented.getId(),
                        implemented.getName(), implemented.getNetworkOfferingId(), null, null, null, Network.class.getName(), implemented.getUuid());
            }
            return implemented;
        } catch (ResourceUnavailableException ex) {
            logger.warn("Failed to implement persistent guest network " + network + "due to ", ex);
            CloudRuntimeException e = new CloudRuntimeException("Failed to implement persistent guest network");
            e.addProxyObject(network.getUuid(), "networkId");
            throw e;
        }
    }

    private void validateNetworkOfferingForNonRootAdminUser(NetworkOffering ntwkOff) {
        if (ntwkOff.getTrafficType() != TrafficType.Guest) {
            throw new InvalidParameterValueException("This user can only create a Guest network");
        }
        if (ntwkOff.getGuestType() == GuestType.L2 || ntwkOff.getGuestType() == GuestType.Isolated) {
            logger.debug(String.format("Creating a network from network offerings having traffic type [%s] and network type [%s].",
                    TrafficType.Guest, ntwkOff.getGuestType()));
        } else if (ntwkOff.getGuestType() == GuestType.Shared && ! ntwkOff.isSpecifyVlan()) {
            logger.debug(String.format("Creating a network from network offerings having traffic type [%s] and network type [%s] with specifyVlan=%s.",
                    TrafficType.Guest, GuestType.Shared, ntwkOff.isSpecifyVlan()));
        } else {
            throw new InvalidParameterValueException(
                    String.format("This user can only create an %s network, a %s network or a %s network with specifyVlan=false.", GuestType.Isolated, GuestType.L2, GuestType.Shared));
        }
    }

    /**
     * Retrieve information (if set) for private VLAN when creating the network
     */
    protected Pair<String, PVlanType> getPrivateVlanPair(String pvlanId, String pvlanTypeStr, String vlanId) {
        String secondaryVlanId = pvlanId;
        PVlanType type = null;

        if (StringUtils.isNotBlank(pvlanTypeStr)) {
            PVlanType providedType = PVlanType.fromValue(pvlanTypeStr);
            type = providedType;
        } else if (StringUtils.isNoneBlank(vlanId, secondaryVlanId)) {
            // Preserve the existing functionality
            type = vlanId.equals(secondaryVlanId) ? PVlanType.Promiscuous : PVlanType.Isolated;
        }

        if (StringUtils.isBlank(secondaryVlanId) && type == PVlanType.Promiscuous) {
            secondaryVlanId = vlanId;
        }

        if (StringUtils.isNotBlank(secondaryVlanId)) {
            try {
                Integer.parseInt(secondaryVlanId);
            } catch (NumberFormatException e) {
                throw new CloudRuntimeException("The secondary VLAN ID: " + secondaryVlanId + " is not in numeric format", e);
            }
        }

        return new Pair<>(secondaryVlanId, type);
    }

    /**
     * Basic checks for setting up private VLANs, considering the VLAN ID, secondary VLAN ID and private VLAN type
     */
    protected void performBasicPrivateVlanChecks(String vlanId, String secondaryVlanId, PVlanType privateVlanType) {
        if (StringUtils.isNotBlank(vlanId) && StringUtils.isBlank(secondaryVlanId) && privateVlanType != null && privateVlanType != PVlanType.Promiscuous) {
            throw new InvalidParameterValueException("Private VLAN ID has not been set, therefore Promiscuous type is expected");
        } else if (StringUtils.isNoneBlank(vlanId, secondaryVlanId) && !vlanId.equalsIgnoreCase(secondaryVlanId) && privateVlanType == PVlanType.Promiscuous) {
            throw new InvalidParameterValueException("Private VLAN type is set to Promiscuous, but VLAN ID and Secondary VLAN ID differ");
        } else if (StringUtils.isNoneBlank(vlanId, secondaryVlanId) && privateVlanType != null && privateVlanType != PVlanType.Promiscuous && vlanId.equalsIgnoreCase(secondaryVlanId)) {
            throw new InvalidParameterValueException("Private VLAN type is set to " + privateVlanType + ", but VLAN ID and Secondary VLAN ID are equal");
        }
    }

    private Network commitNetwork(final Long networkOfferingId, final String gateway, final String startIP, final String endIP, final String netmask, final String networkDomain, final String vlanIdFinal,
                                  final Boolean bypassVlanOverlapCheck, final String name, final String displayText, final Account caller, final Long physicalNetworkId, final Long zoneId, final Long domainId,
                                  final boolean isDomainSpecific, final Boolean subdomainAccessFinal, final Long vpcId, final String startIPv6, final String endIPv6, final String ip6Gateway, final String ip6Cidr,
                                  final Boolean displayNetwork, final Long aclId, final String isolatedPvlan, final PVlanType isolatedPvlanType, final NetworkOffering ntwkOff, final PhysicalNetwork pNtwk, final ACLType aclType, final Account ownerFinal,
                                  final String cidr, final boolean createVlan, final String externalId, String routerIp, String routerIpv6,
                                  final Network associatedNetwork, final String ip4Dns1, final String ip4Dns2, final String ip6Dns1, final String ip6Dns2, Pair<Integer, Integer> vrIfaceMTUs,
                                  final Integer networkCidrSize) throws InsufficientCapacityException, ResourceAllocationException {
        try {
            Network network = Transaction.execute(new TransactionCallbackWithException<Network, Exception>() {
                @Override
                public Network doInTransaction(TransactionStatus status) throws InsufficientCapacityException, ResourceAllocationException {
                    Account owner = ownerFinal;
                    Boolean subdomainAccess = subdomainAccessFinal;

                    Long sharedDomainId = null;
                    if (isDomainSpecific) {
                        if (domainId != null) {
                            sharedDomainId = domainId;
                        } else {
                            sharedDomainId = _domainMgr.getDomain(Domain.ROOT_DOMAIN).getId();
                            subdomainAccess = true;
                        }
                    }

                    // default owner to system if network has aclType=Domain
                    if (aclType == ACLType.Domain) {
                        owner = _accountMgr.getAccount(Account.ACCOUNT_ID_SYSTEM);
                    }

                    String vlanId = vlanIdFinal;
                    if (createVlan && vlanId == null && ntwkOff.getGuestType() == Network.GuestType.Shared && ! ntwkOff.isSpecifyVlan()) {
                        if (associatedNetwork != null) {
                            // Get vlanId from associated network
                            vlanId = associatedNetwork.getBroadcastUri().toString();
                        } else {
                            // Allocate a vnet to shared network with specifyvlan=false
                            vlanId = _dcDao.allocateVnet(zoneId, physicalNetworkId, owner.getAccountId(), null, GuestNetworkGuru.UseSystemGuestVlans.valueIn(owner.getAccountId()));
                            if (vlanId == null) {
                                throw new InvalidParameterValueException("Cannot allocate a vnet for this Shared network");
                            }
                        }
                    }

                    // Create guest network
                    Network network = null;
                    if (vpcId != null) {
                        if (!_configMgr.isOfferingForVpc(ntwkOff)) {
                            throw new InvalidParameterValueException("Network offering can't be used for VPC networks");
                        }

                        if (aclId != null) {
                            NetworkACL acl = _networkACLDao.findById(aclId);
                            if (acl == null) {
                                throw new InvalidParameterValueException("Unable to find specified NetworkACL");
                            }

                            Long aclVpcId = acl.getVpcId();
                            if (!isDefaultAcl(aclId) && isAclAttachedToVpc(aclVpcId, vpcId)) {
                                throw new InvalidParameterValueException(String.format("ACL [%s] does not belong to the VPC [%s].", aclId, aclVpcId));
                            }
                        }
                        network = _vpcMgr.createVpcGuestNetwork(networkOfferingId, name, displayText, gateway, cidr, vlanId, networkDomain, owner, sharedDomainId, pNtwk, zoneId, aclType,
                                subdomainAccess, vpcId, aclId, caller, displayNetwork, externalId, ip6Gateway, ip6Cidr, ip4Dns1, ip4Dns2, ip6Dns1, ip6Dns2, vrIfaceMTUs, networkCidrSize);
                    } else {
                        if (_configMgr.isOfferingForVpc(ntwkOff)) {
                            throw new InvalidParameterValueException("Network offering can be used for VPC networks only");
                        }
                        if (ntwkOff.isInternalLb()) {
                            throw new InvalidParameterValueException("Internal Lb can be enabled on vpc networks only");
                        }
                        network = _networkMgr.createGuestNetwork(networkOfferingId, name, displayText, gateway, cidr, vlanId, bypassVlanOverlapCheck, networkDomain, owner, sharedDomainId, pNtwk,
                                zoneId, aclType, subdomainAccess, vpcId, ip6Gateway, ip6Cidr, displayNetwork, isolatedPvlan, isolatedPvlanType, externalId, routerIp, routerIpv6, ip4Dns1, ip4Dns2,
                                ip6Dns1, ip6Dns2, vrIfaceMTUs, networkCidrSize);
                    }

                    if (createVlan && network != null) {
                        // Create vlan ip range
                        _configMgr.createVlanAndPublicIpRange(pNtwk.getDataCenterId(), network.getId(), physicalNetworkId, false, false, null, startIP, endIP, gateway, netmask, vlanId,
                                bypassVlanOverlapCheck, null, null, startIPv6, endIPv6, ip6Gateway, ip6Cidr, ntwkOff.isForNsx());
                    }
                    if (associatedNetwork != null) {
                        _networkDetailsDao.persist(new NetworkDetailVO(network.getId(), Network.AssociatedNetworkId, String.valueOf(associatedNetwork.getId()), true));
                    }
                    return network;
                }
            });
            if (domainId != null && aclType == ACLType.Domain) {
                // send event for storing the domain wide resource access
                Map<String, Object> params = new HashMap<String, Object>();
                params.put(ApiConstants.ENTITY_TYPE, Network.class);
                params.put(ApiConstants.ENTITY_ID, network.getId());
                params.put(ApiConstants.DOMAIN_ID, domainId);
                params.put(ApiConstants.SUBDOMAIN_ACCESS, subdomainAccessFinal == null ? Boolean.TRUE : subdomainAccessFinal);
                _messageBus.publish(_name, EntityManager.MESSAGE_ADD_DOMAIN_WIDE_ENTITY_EVENT, PublishScope.LOCAL, params);
            }
            return network;
        } catch (Exception e) {
            ExceptionUtil.rethrowRuntime(e);
            ExceptionUtil.rethrow(e, InsufficientCapacityException.class);
            ExceptionUtil.rethrow(e, ResourceAllocationException.class);
            throw new IllegalStateException(e);
        }
    }

    @Override
    public Pair<List<? extends Network>, Integer> searchForNetworks(ListNetworksCmd cmd) {
        Long id = cmd.getId();
        String keyword = cmd.getKeyword();
        Long zoneId = cmd.getZoneId();
        Account caller = CallContext.current().getCallingAccount();
        Long domainId = cmd.getDomainId();
        String accountName = cmd.getAccountName();
        String guestIpType = cmd.getGuestIpType();
        String trafficType = cmd.getTrafficType();
        Boolean isSystem = cmd.getIsSystem();
        String aclType = cmd.getAclType();
        Long projectId = cmd.getProjectId();
        List<Long> permittedAccounts = new ArrayList<>();
        String path = null;
        Long physicalNetworkId = cmd.getPhysicalNetworkId();
        List<String> supportedServicesStr = cmd.getSupportedServices();
        Boolean restartRequired = cmd.isRestartRequired();
        boolean listAll = cmd.listAll();
        boolean isRecursive = cmd.isRecursive();
        Boolean specifyIpRanges = cmd.isSpecifyIpRanges();
        Long vpcId = cmd.getVpcId();
        Boolean canUseForDeploy = cmd.canUseForDeploy();
        Map<String, String> tags = cmd.getTags();
        Boolean forVpc = cmd.getForVpc();
        Boolean display = cmd.getDisplay();
        Long networkOfferingId = cmd.getNetworkOfferingId();
        Long associatedNetworkId = cmd.getAssociatedNetworkId();
        String networkFilterStr = cmd.getNetworkFilter();

        boolean applyManualPagination = CollectionUtils.isNotEmpty(supportedServicesStr) ||
                Boolean.TRUE.equals(canUseForDeploy);

        String vlanId = null;
        if (cmd instanceof ListNetworksCmdByAdmin) {
            vlanId = ((ListNetworksCmdByAdmin)cmd).getVlan();
        }

        // 1) default is system to false if not specified
        // 2) reset parameter to false if it's specified by a non-ROOT user
        if (isSystem == null || !_accountMgr.isRootAdmin(caller.getId())) {
            isSystem = false;
        }

        // check network filter
        if (networkFilterStr != null && !EnumUtils.isValidEnumIgnoreCase(Network.NetworkFilter.class, networkFilterStr)) {
            throw new InvalidParameterValueException("Invalid value of networkfilter: " + networkFilterStr);
        }
        Network.NetworkFilter networkFilter = networkFilterStr != null ? EnumUtils.getEnumIgnoreCase(Network.NetworkFilter.class, networkFilterStr) : Network.NetworkFilter.All;

        // Account/domainId parameters and isSystem are mutually exclusive
        if (isSystem != null && isSystem && (accountName != null || domainId != null)) {
            throw new InvalidParameterValueException("System network belongs to system, account and domainId parameters can't be specified");
        }

        if (domainId != null) {
            DomainVO domain = _domainDao.findById(domainId);
            if (domain == null) {
                // see DomainVO.java
                throw new InvalidParameterValueException("Specified domain id doesn't exist in the system");
            }

            _accountMgr.checkAccess(caller, domain);
            if (accountName != null) {
                Account owner = _accountMgr.getActiveAccountByName(accountName, domainId);
                if (owner == null) {
                    // see DomainVO.java
                    throw new InvalidParameterValueException("Unable to find account " + accountName + " in specified domain");
                }

                _accountMgr.checkAccess(caller, null, true, owner);
                permittedAccounts.add(owner.getId());
            }
        }

        if (!_accountMgr.isAdmin(caller.getId()) || (projectId != null && projectId.longValue() != -1 && domainId == null)) {
            permittedAccounts.add(caller.getId());
            domainId = caller.getDomainId();
        }

        // set project information
        boolean skipProjectNetworks = true;
        if (projectId != null) {
            if (projectId.longValue() == -1) {
                if (!_accountMgr.isAdmin(caller.getId())) {
                    permittedAccounts.addAll(_projectMgr.listPermittedProjectAccounts(caller.getId()));
                }
            } else {
                permittedAccounts.clear();
                Project project = _projectMgr.getProject(projectId);
                if (project == null) {
                    throw new InvalidParameterValueException("Unable to find project by specified id");
                }
                if (!_projectMgr.canAccessProjectAccount(caller, project.getProjectAccountId())) {
                    // getProject() returns type ProjectVO.
                    throwInvalidIdException("Account " + caller + " cannot access specified project id", project.getUuid(), "projectId");
                }

                //add project account
                permittedAccounts.add(project.getProjectAccountId());
                //add caller account (if admin)
                if (_accountMgr.isAdmin(caller.getId())) {
                    permittedAccounts.add(caller.getId());
                }
            }
            skipProjectNetworks = false;
        }

        if (domainId != null) {
            path = _domainDao.findById(domainId).getPath();
        } else {
            path = _domainDao.findById(caller.getDomainId()).getPath();
        }

        if (listAll && domainId == null) {
            isRecursive = true;
        }

        Long offset = cmd.getStartIndex();
        Long limit = cmd.getPageSizeVal();
        if (applyManualPagination) {
            offset = null;
            limit = null;
        }
        Filter searchFilter = new Filter(NetworkVO.class, "id", false, offset, limit);
        SearchBuilder<NetworkVO> sb = _networksDao.createSearchBuilder();

        if (forVpc != null) {
            if (forVpc) {
                sb.and("vpc", sb.entity().getVpcId(), Op.NNULL);
            } else {
                sb.and("vpc", sb.entity().getVpcId(), Op.NULL);
            }
        }

        // Don't display networks created of system network offerings
        SearchBuilder<NetworkOfferingVO> networkOfferingSearch = _networkOfferingDao.createSearchBuilder();
        networkOfferingSearch.and("systemOnly", networkOfferingSearch.entity().isSystemOnly(), SearchCriteria.Op.EQ);
        if (isSystem != null && isSystem) {
            networkOfferingSearch.and("trafficType", networkOfferingSearch.entity().getTrafficType(), SearchCriteria.Op.EQ);
        }
        sb.join("networkOfferingSearch", networkOfferingSearch, sb.entity().getNetworkOfferingId(), networkOfferingSearch.entity().getId(), JoinBuilder.JoinType.INNER);

        SearchBuilder<DataCenterVO> zoneSearch = _dcDao.createSearchBuilder();
        zoneSearch.and("networkType", zoneSearch.entity().getNetworkType(), SearchCriteria.Op.EQ);
        sb.join("zoneSearch", zoneSearch, sb.entity().getDataCenterId(), zoneSearch.entity().getId(), JoinBuilder.JoinType.INNER);
        sb.and("removed", sb.entity().getRemoved(), Op.NULL);

        if (tags != null && !tags.isEmpty()) {
            SearchBuilder<ResourceTagVO> tagSearch = _resourceTagDao.createSearchBuilder();
            for (int count = 0; count < tags.size(); count++) {
                tagSearch.or().op("key" + String.valueOf(count), tagSearch.entity().getKey(), SearchCriteria.Op.EQ);
                tagSearch.and("value" + String.valueOf(count), tagSearch.entity().getValue(), SearchCriteria.Op.EQ);
                tagSearch.cp();
            }
            tagSearch.and("resourceType", tagSearch.entity().getResourceType(), SearchCriteria.Op.EQ);
            sb.groupBy(sb.entity().getId());
            sb.join("tagSearch", tagSearch, sb.entity().getId(), tagSearch.entity().getResourceId(), JoinBuilder.JoinType.INNER);
        }

        if (permittedAccounts.isEmpty()) {
            SearchBuilder<DomainVO> domainSearch = _domainDao.createSearchBuilder();
            domainSearch.and("path", domainSearch.entity().getPath(), SearchCriteria.Op.LIKE);
            sb.join("domainSearch", domainSearch, sb.entity().getDomainId(), domainSearch.entity().getId(), JoinBuilder.JoinType.INNER);
        }

        SearchBuilder<AccountVO> accountSearch = _accountDao.createSearchBuilder();
        accountSearch.and("typeNEQ", accountSearch.entity().getType(), SearchCriteria.Op.NEQ);
        accountSearch.and("typeEQ", accountSearch.entity().getType(), SearchCriteria.Op.EQ);

        sb.join("accountSearch", accountSearch, sb.entity().getAccountId(), accountSearch.entity().getId(), JoinBuilder.JoinType.INNER);

        if (associatedNetworkId != null) {
            SearchBuilder<NetworkDetailVO> associatedNetworkSearch = _networkDetailsDao.createSearchBuilder();
            associatedNetworkSearch.and("name", associatedNetworkSearch.entity().getName(), SearchCriteria.Op.EQ);
            associatedNetworkSearch.and("value", associatedNetworkSearch.entity().getValue(), SearchCriteria.Op.EQ);
            sb.join("associatedNetworkSearch", associatedNetworkSearch, sb.entity().getId(), associatedNetworkSearch.entity().getResourceId(), JoinBuilder.JoinType.INNER);
        }

        SearchCriteria<NetworkVO> mainSearchCriteria = createNetworkSearchCriteria(sb, keyword, id, isSystem, zoneId,
                guestIpType, trafficType, physicalNetworkId, networkOfferingId, aclType, restartRequired,
                specifyIpRanges, vpcId, tags, display, vlanId, associatedNetworkId);
        SearchCriteria<NetworkVO> additionalSearchCriteria = _networksDao.createSearchCriteria();

        if (isSystem == null || !isSystem) {
            if (!permittedAccounts.isEmpty()) {
                if (Arrays.asList(Network.NetworkFilter.Account, Network.NetworkFilter.AccountDomain, Network.NetworkFilter.All).contains(networkFilter)) {
                    //get account level networks
                    additionalSearchCriteria.addOr("id", SearchCriteria.Op.SC,
                            getAccountSpecificNetworksSearchCriteria(sb, permittedAccounts, skipProjectNetworks));
                }
                if (domainId != null && Arrays.asList(Network.NetworkFilter.Domain, Network.NetworkFilter.AccountDomain, Network.NetworkFilter.All).contains(networkFilter)) {
                    //get domain level networks
                    SearchCriteria<NetworkVO> domainLevelSC = getDomainLevelNetworksSearchCriteria(sb, domainId, false);
                    if (domainLevelSC != null) {
                        additionalSearchCriteria.addOr("id", SearchCriteria.Op.SC, domainLevelSC);
                    }
                }
                if (Arrays.asList(Network.NetworkFilter.Shared, Network.NetworkFilter.All).contains(networkFilter)) {
                    // get shared networks
                    SearchCriteria<NetworkVO> sharedNetworksSC = getSharedNetworksSearchCriteria(sb, permittedAccounts);
                    if (sharedNetworksSC != null) {
                        additionalSearchCriteria.addOr("id", SearchCriteria.Op.SC, sharedNetworksSC);
                    }
                }
            } else {
                if (Arrays.asList(Network.NetworkFilter.Account, Network.NetworkFilter.AccountDomain, Network.NetworkFilter.All).contains(networkFilter)) {
                    //add account specific networks
                    additionalSearchCriteria.addOr("id", SearchCriteria.Op.SC,
                            getAccountSpecificNetworksByDomainPathSearchCriteria(sb, path, isRecursive,
                                    skipProjectNetworks));
                }
                if (Arrays.asList(Network.NetworkFilter.Domain, Network.NetworkFilter.AccountDomain, Network.NetworkFilter.All).contains(networkFilter)) {
                    //add domain specific networks of domain + parent domains
                    SearchCriteria<NetworkVO> domainSpecificNetworksByDomainPathSC =
                            getDomainSpecificNetworksByDomainPathSearchCriteria(sb, path, isRecursive);
                    if (domainSpecificNetworksByDomainPathSC != null) {
                        additionalSearchCriteria.addOr("id", SearchCriteria.Op.SC, domainSpecificNetworksByDomainPathSC);
                    }
                    //add networks of subdomains
                    if (domainId == null) {
                        SearchCriteria<NetworkVO> domainLevelSC = getDomainLevelNetworksSearchCriteria(sb, caller.getDomainId(), true);
                        if (domainLevelSC != null) {
                            additionalSearchCriteria.addOr("id", SearchCriteria.Op.SC, domainLevelSC);
                        }
                    }
                }
                if (Arrays.asList(Network.NetworkFilter.Shared, Network.NetworkFilter.All).contains(networkFilter)) {
                    // get shared networks
                    SearchCriteria<NetworkVO> sharedNetworksSC = getSharedNetworksByDomainPathSearchCriteria(sb, path, isRecursive);
                    if (sharedNetworksSC != null) {
                        additionalSearchCriteria.addOr("id", SearchCriteria.Op.SC, sharedNetworksSC);
                    }
                }
            }
            if (CollectionUtils.isNotEmpty(additionalSearchCriteria.getValues())) {
                mainSearchCriteria.addAnd("id", SearchCriteria.Op.SC, additionalSearchCriteria);
            }
        } else {
            if (skipProjectNetworks) {
                mainSearchCriteria.setJoinParameters("accountSearch", "typeNEQ", Account.Type.PROJECT);
            } else {
                mainSearchCriteria.setJoinParameters("accountSearch", "typeEQ", Account.Type.PROJECT);
            }
        }
        Pair<List<NetworkVO>, Integer> result = _networksDao.searchAndCount(mainSearchCriteria, searchFilter);
        List<NetworkVO> networksToReturn = result.first();

        if (supportedServicesStr != null && !supportedServicesStr.isEmpty() && !networksToReturn.isEmpty()) {
            List<NetworkVO> supportedNetworks = new ArrayList<>();
            Service[] supportedServices = new Service[supportedServicesStr.size()];
            int i = 0;
            for (String supportedServiceStr : supportedServicesStr) {
                Service service = Service.getService(supportedServiceStr);
                if (service == null) {
                    throw new InvalidParameterValueException("Invalid service specified " + supportedServiceStr);
                } else {
                    supportedServices[i] = service;
                }
                i++;
            }
            for (NetworkVO network : networksToReturn) {
                if (areServicesSupportedInNetwork(network.getId(), supportedServices)) {
                    supportedNetworks.add(network);
                }
            }
            networksToReturn = supportedNetworks;
        }

        if (canUseForDeploy != null) {
            List<NetworkVO> networksForDeploy = new ArrayList<>();
            for (NetworkVO network : networksToReturn) {
                if (_networkModel.canUseForDeploy(network) == canUseForDeploy) {
                    networksForDeploy.add(network);
                }
            }
            networksToReturn = networksForDeploy;
        }

        if (applyManualPagination) {
            //Now apply pagination
            List<? extends Network> wPagination = com.cloud.utils.StringUtils.applyPagination(networksToReturn, cmd.getStartIndex(), cmd.getPageSizeVal());
            if (wPagination != null) {
                Pair<List<? extends Network>, Integer> listWPagination = new Pair<>(wPagination, networksToReturn.size());
                return listWPagination;
            }
            return new Pair<>(networksToReturn, networksToReturn.size());
        }

        return new Pair<>(result.first(), result.second());
    }

    private SearchCriteria<NetworkVO> createNetworkSearchCriteria(SearchBuilder<NetworkVO> sb, String keyword, Long id,
                                                                 Boolean isSystem, Long zoneId, String guestIpType, String trafficType, Long physicalNetworkId,
                                                                 Long networkOfferingId, String aclType, Boolean restartRequired,
                                                                 Boolean specifyIpRanges, Long vpcId, Map<String, String> tags, Boolean display, String vlanId, Long associatedNetworkId) {

        SearchCriteria<NetworkVO> sc = sb.create();

        if (isSystem != null) {
            sc.setJoinParameters("networkOfferingSearch", "systemOnly", isSystem);
        }

        if (keyword != null) {
            SearchCriteria<NetworkVO> ssc = _networksDao.createSearchCriteria();
            ssc.addOr("name", SearchCriteria.Op.LIKE, "%" + keyword + "%");
            sc.addAnd("name", SearchCriteria.Op.SC, ssc);
        }

        if (display != null) {
            sc.addAnd("displayNetwork", SearchCriteria.Op.EQ, display);
        }

        if (id != null) {
            sc.addAnd("id", SearchCriteria.Op.EQ, id);
        }

        if (zoneId != null) {
            sc.addAnd("dataCenterId", SearchCriteria.Op.EQ, zoneId);
        }

        if (guestIpType != null) {
            sc.addAnd("guestType", SearchCriteria.Op.EQ, guestIpType);
        }

        if (trafficType != null) {
            sc.addAnd("trafficType", SearchCriteria.Op.EQ, trafficType);
        }

        if (aclType != null) {
            sc.addAnd("aclType", SearchCriteria.Op.EQ, aclType.toString());
        }

        if (physicalNetworkId != null) {
            sc.addAnd("physicalNetworkId", SearchCriteria.Op.EQ, physicalNetworkId);
        }

        if (restartRequired != null) {
            sc.addAnd("restartRequired", SearchCriteria.Op.EQ, restartRequired);
        }

        if (specifyIpRanges != null) {
            sc.addAnd("specifyIpRanges", SearchCriteria.Op.EQ, specifyIpRanges);
        }

        if (vpcId != null) {
            sc.addAnd("vpcId", SearchCriteria.Op.EQ, vpcId);
        }

        if (tags != null && !tags.isEmpty()) {
            int count = 0;
            sc.setJoinParameters("tagSearch", "resourceType", ResourceObjectType.Network.toString());
            for (Map.Entry<String, String> entry : tags.entrySet()) {
                sc.setJoinParameters("tagSearch", "key" + String.valueOf(count), entry.getKey());
                sc.setJoinParameters("tagSearch", "value" + String.valueOf(count), entry.getValue());
                count++;
            }
        }

        if (networkOfferingId != null) {
            sc.addAnd(NETWORK_OFFERING_ID, SearchCriteria.Op.EQ, networkOfferingId);
        }

        if (associatedNetworkId != null) {
            sc.setJoinParameters("associatedNetworkSearch", "name", Network.AssociatedNetworkId);
            sc.setJoinParameters("associatedNetworkSearch", "value", String.valueOf(associatedNetworkId));
        }

        if (vlanId != null) {
            SearchCriteria<NetworkVO> ssc = _networksDao.createSearchCriteria();
            ssc.addOr("broadcastUri", SearchCriteria.Op.EQ, vlanId);
            ssc.addOr("broadcastUri", SearchCriteria.Op.LIKE, "%://" + vlanId);
            sc.addAnd("broadcastUri", SearchCriteria.Op.SC, ssc);
        }
        return sc;
    }

    private SearchCriteria<NetworkVO> getDomainLevelNetworksSearchCriteria(SearchBuilder<NetworkVO> sb, long domainId, boolean parentDomainsOnly) {
        List<Long> networkIds = new ArrayList<>();
        Set<Long> allowedDomains = _domainMgr.getDomainParentIds(domainId);
        List<NetworkDomainVO> maps = _networkDomainDao.listDomainNetworkMapByDomain(allowedDomains.toArray());

        for (NetworkDomainVO map : maps) {
            if (map.getDomainId() == domainId && parentDomainsOnly) {
                continue;
            }
            boolean subdomainAccess = (map.isSubdomainAccess() != null) ? map.isSubdomainAccess() : getAllowSubdomainAccessGlobal();
            if (map.getDomainId() == domainId || subdomainAccess) {
                networkIds.add(map.getNetworkId());
            }
        }

        if (!networkIds.isEmpty()) {
            SearchCriteria<NetworkVO> domainSC = sb.create();
            domainSC.setJoinParameters("accountSearch", "typeNEQ", Account.Type.PROJECT);
            domainSC.addAnd("id", SearchCriteria.Op.IN, networkIds.toArray());
            domainSC.addAnd("aclType", SearchCriteria.Op.EQ, ACLType.Domain.toString());
            return domainSC;
        }
        return null;
    }

    private SearchCriteria<NetworkVO> getAccountSpecificNetworksSearchCriteria(SearchBuilder<NetworkVO> sb,
           List<Long> permittedAccounts, boolean skipProjectNetworks) {
        SearchCriteria<NetworkVO> accountSC = sb.create();
        if (skipProjectNetworks) {
            accountSC.setJoinParameters("accountSearch", "typeNEQ", Account.Type.PROJECT);
        } else {
            accountSC.setJoinParameters("accountSearch", "typeEQ", Account.Type.PROJECT);
        }
        if (!permittedAccounts.isEmpty()) {
            accountSC.addAnd("accountId", SearchCriteria.Op.IN, permittedAccounts.toArray());
        }
        accountSC.addAnd("aclType", SearchCriteria.Op.EQ, ACLType.Account.toString());
        return accountSC;
    }

    private SearchCriteria<NetworkVO> getAccountSpecificNetworksByDomainPathSearchCriteria(SearchBuilder<NetworkVO> sb,
           String path, boolean isRecursive, boolean skipProjectNetworks) {
        SearchCriteria<NetworkVO> accountSC = sb.create();
        if (skipProjectNetworks) {
            accountSC.setJoinParameters("accountSearch", "typeNEQ", Account.Type.PROJECT);
        } else {
            accountSC.setJoinParameters("accountSearch", "typeEQ", Account.Type.PROJECT);
        }
        accountSC.addAnd("aclType", SearchCriteria.Op.EQ, ACLType.Account.toString());

        if (path != null) {
            if (isRecursive) {
                accountSC.setJoinParameters("domainSearch", "path", path + "%");
            } else {
                accountSC.setJoinParameters("domainSearch", "path", path);
            }
        }

        return accountSC;
    }

    private SearchCriteria<NetworkVO> getDomainSpecificNetworksByDomainPathSearchCriteria(SearchBuilder<NetworkVO> sb,
            String path, boolean isRecursive) {

        Set<Long> allowedDomains = new HashSet<>();
        if (path != null) {
            if (isRecursive) {
                allowedDomains = _domainMgr.getDomainChildrenIds(path);
            } else {
                Domain domain = _domainDao.findDomainByPath(path);
                allowedDomains.add(domain.getId());
            }
        }

        List<Long> networkIds = new ArrayList<>();

        List<NetworkDomainVO> maps = _networkDomainDao.listDomainNetworkMapByDomain(allowedDomains.toArray());

        for (NetworkDomainVO map : maps) {
            networkIds.add(map.getNetworkId());
        }

        if (!networkIds.isEmpty()) {
            SearchCriteria<NetworkVO> domainSC = sb.create();
            domainSC.setJoinParameters("accountSearch", "typeNEQ", Account.Type.PROJECT);
            domainSC.addAnd("id", SearchCriteria.Op.IN, networkIds.toArray());
            domainSC.addAnd("aclType", SearchCriteria.Op.EQ, ACLType.Domain.toString());
            return domainSC;
        }
        return null;
    }

    private SearchCriteria<NetworkVO> getSharedNetworksSearchCriteria(SearchBuilder<NetworkVO> sb, List<Long> permittedAccounts) {
        List<Long> sharedNetworkIds = _networkPermissionDao.listPermittedNetworkIdsByAccounts(permittedAccounts);
        if (!sharedNetworkIds.isEmpty()) {
            SearchCriteria<NetworkVO> ssc = sb.create();
            ssc.setJoinParameters("accountSearch", "typeNEQ", Account.Type.PROJECT);
            ssc.addAnd("id", SearchCriteria.Op.IN, sharedNetworkIds.toArray());
            return ssc;
        }
        return null;
    }

    private SearchCriteria<NetworkVO> getSharedNetworksByDomainPathSearchCriteria(SearchBuilder<NetworkVO> sb, String path, boolean isRecursive) {
        Set<Long> allowedDomains = new HashSet<>();
        if (path != null) {
            if (isRecursive) {
                allowedDomains = _domainMgr.getDomainChildrenIds(path);
            } else {
                Domain domain = _domainDao.findDomainByPath(path);
                allowedDomains.add(domain.getId());
            }
        }
        List<Long> allowedDomainsList = new ArrayList<Long>(allowedDomains);

        if (!allowedDomainsList.isEmpty()) {
            GenericSearchBuilder<AccountVO, Long> accountIdSearch = _accountDao.createSearchBuilder(Long.class);
            accountIdSearch.and("domainId", accountIdSearch.entity().getDomainId(), SearchCriteria.Op.IN);
            accountIdSearch.selectFields(accountIdSearch.entity().getId());
            accountIdSearch.done();
            SearchCriteria<Long> scAccount = accountIdSearch.create();
            scAccount.setParameters("domainId", allowedDomainsList.toArray());
            List<Long> allowedAccountsList = _accountDao.customSearch(scAccount, null);

            List<Long> sharedNetworkIds = _networkPermissionDao.listPermittedNetworkIdsByAccounts(allowedAccountsList);
            if (!sharedNetworkIds.isEmpty()) {
                SearchCriteria<NetworkVO> ssc = sb.create();
                ssc.setJoinParameters("accountSearch", "typeNEQ", Account.Type.PROJECT);
                ssc.addAnd("id", SearchCriteria.Op.IN, sharedNetworkIds.toArray());
                return ssc;
            }
        }
        return null;
    }

    @Override
    @ActionEvent(eventType = EventTypes.EVENT_NETWORK_DELETE, eventDescription = "deleting network", async = true)
    public boolean deleteNetwork(long networkId, boolean forced) {

        Account caller = CallContext.current().getCallingAccount();

        // Verify network id
        NetworkVO network = getNetworkVO(networkId, "Unable to find a network with the specified ID.");

        // don't allow to delete system network
        if (isNetworkSystem(network)) {
            throwInvalidIdException("Network with specified id is system and can't be removed", network.getUuid(), "networkId");
        }

        List<NetworkDetailVO> associatedNetworks = _networkDetailsDao.findDetails(Network.AssociatedNetworkId, String.valueOf(networkId), null);
        for (NetworkDetailVO networkDetailVO : associatedNetworks) {
            NetworkVO associatedNetwork = _networksDao.findById(networkDetailVO.getResourceId());
            if (associatedNetwork != null) {
                String msg = String.format("Cannot delete network %s which is associated to another network %s", network.getUuid(), associatedNetwork.getUuid());
                logger.debug(msg);
                throw new InvalidParameterValueException(msg);
            }
        }

        Account owner = _accountMgr.getAccount(network.getAccountId());

        if (forced && !_accountMgr.isRootAdmin(caller.getId())) {
            throw new InvalidParameterValueException("Delete network with 'forced' option can only be called by root admins");
        }

        User callerUser = _accountMgr.getActiveUser(CallContext.current().getCallingUserId());
        ReservationContext context = new ReservationContextImpl(null, null, callerUser, owner);

        return _networkMgr.destroyNetwork(networkId, context, forced);
    }

    @Override
    @ActionEvent(eventType = EventTypes.EVENT_NETWORK_RESTART, eventDescription = "restarting network", async = true)
    public boolean restartNetwork(Long networkId, boolean cleanup, boolean makeRedundant, boolean livePatch, User user) throws ConcurrentOperationException, ResourceUnavailableException, InsufficientCapacityException {
        NetworkVO network = getNetworkVO(networkId, "Network with specified id doesn't exist");
        return restartNetwork(network, cleanup, makeRedundant, livePatch, user);
    }

    private NetworkVO getNetworkVO(Long networkId, String errMsgFormat) {
        NetworkVO network = _networksDao.findById(networkId);
        if (network == null) {
            throwInvalidIdException(errMsgFormat, networkId.toString(), "networkId");
        }
        return network;
    }

    @ActionEvent(eventType = EventTypes.EVENT_NETWORK_RESTART, eventDescription = "restarting network", async = true)
    public boolean restartNetwork(NetworkVO network, boolean cleanup, boolean makeRedundant, boolean livePatch, User user) throws ConcurrentOperationException, ResourceUnavailableException, InsufficientCapacityException {

        // Don't allow to restart network if it's not in Implemented/Setup state
        if (!(network.getState() == Network.State.Implemented || network.getState() == Network.State.Setup)) {
            throw new InvalidParameterValueException("Network is not in the right state to be restarted. Correct states are: " + Network.State.Implemented + ", " + Network.State.Setup);
        }

        if (network.getBroadcastDomainType() == BroadcastDomainType.Lswitch) {
            /**
             * Unable to restart these networks now.
             * TODO Restarting a SDN based network requires updating the nics and the configuration
             * in the controller. This requires a non-trivial rewrite of the restart procedure.
             */
            throw new InvalidParameterException("Unable to restart a running SDN network.");
        }

        Account callerAccount = _accountMgr.getActiveAccountById(user.getAccountId());
        _accountMgr.checkAccess(callerAccount, AccessType.OperateEntry, true, network);
        if (!network.isRedundant() && makeRedundant) {
            network.setRedundant(true);
            if (!_networksDao.update(network.getId(), network)) {
                throw new CloudRuntimeException("Failed to update network into a redundant one, please try again");
            }
            cleanup = true;
        }
        if (cleanup) {
            livePatch = false;
        }
        long id = network.getId();
        boolean success = _networkMgr.restartNetwork(id, callerAccount, user, cleanup, livePatch);
        if (success) {
            logger.debug(String.format("Network id=%d is restarted successfully.",id));
        } else {
            logger.warn(String.format("Network id=%d failed to restart.",id));
        }

        return success;
    }

    @Override
    @ActionEvent(eventType = EventTypes.EVENT_NETWORK_RESTART, eventDescription = "restarting network", async = true)
    public boolean restartNetwork(RestartNetworkCmd cmd) throws ConcurrentOperationException, ResourceUnavailableException, InsufficientCapacityException {
        // This method restarts all network elements belonging to the network and re-applies all the rules
        NetworkVO network = getNetworkVO(cmd.getNetworkId(), "Network [%s] to restart was not found.");
        boolean cleanup = cmd.getCleanup();
        if (network.getVpcId() != null && cleanup) {
            throwInvalidIdException("Cannot restart a VPC tier with cleanup, please restart the whole VPC.", network.getUuid(), "network tier");
        }
        boolean makeRedundant = cmd.getMakeRedundant();
        boolean livePatch = cmd.getLivePatch();
        User callerUser = _accountMgr.getActiveUser(CallContext.current().getCallingUserId());
        return restartNetwork(network, cleanup, makeRedundant, livePatch, callerUser);
    }

    @Override
    public int getActiveNicsInNetwork(long networkId) {
        return _networksDao.getActiveNicsIn(networkId);
    }

    @Override
    public Map<Capability, String> getNetworkOfferingServiceCapabilities(NetworkOffering offering, Service service) {

        if (!areServicesSupportedByNetworkOffering(offering.getId(), service)) {
            // TBD: We should be sending networkOfferingId and not the offering object itself.
            throw new UnsupportedServiceException("Service " + service.getName() + " is not supported by the network offering " + offering);
        }

        Map<Capability, String> serviceCapabilities = new HashMap<Capability, String>();

        // get the Provider for this Service for this offering
        List<String> providers = _ntwkOfferingSrvcDao.listProvidersForServiceForNetworkOffering(offering.getId(), service);
        if (providers.isEmpty()) {
            // TBD: We should be sending networkOfferingId and not the offering object itself.
            throw new InvalidParameterValueException("Service " + service.getName() + " is not supported by the network offering " + offering);
        }

        // FIXME - in post 3.0 we are going to support multiple providers for the same service per network offering, so
        // we have to calculate capabilities for all of them
        String provider = providers.get(0);

        // FIXME we return the capabilities of the first provider of the service - what if we have multiple providers
        // for same Service?
        NetworkElement element = _networkModel.getElementImplementingProvider(provider);
        if (element != null) {
            Map<Service, Map<Capability, String>> elementCapabilities = element.getCapabilities();
            ;

            if (elementCapabilities == null || !elementCapabilities.containsKey(service)) {
                // TBD: We should be sending providerId and not the offering object itself.
                throw new UnsupportedServiceException("Service " + service.getName() + " is not supported by the element=" + element.getName() + " implementing Provider=" + provider);
            }
            serviceCapabilities = elementCapabilities.get(service);
        }

        return serviceCapabilities;
    }

    @Override
    public IpAddress getIp(long ipAddressId) {
        return _ipAddressDao.findById(ipAddressId);
    }

    @Override
    public IpAddress getIp(String ipAddress) {
        return _ipAddressDao.findByIp(ipAddress);
    }

    protected boolean providersConfiguredForExternalNetworking(Collection<String> providers) {
        for (String providerStr : providers) {
            Provider provider = Network.Provider.getProvider(providerStr);
            if (provider.isExternal()) {
                return true;
            }
        }
        return false;
    }

    protected boolean isSharedNetworkOfferingWithServices(long networkOfferingId) {
        NetworkOfferingVO networkOffering = _networkOfferingDao.findById(networkOfferingId);
        if ((networkOffering.getGuestType() == Network.GuestType.Shared) && (areServicesSupportedByNetworkOffering(networkOfferingId, Service.SourceNat)
                || areServicesSupportedByNetworkOffering(networkOfferingId, Service.StaticNat) || areServicesSupportedByNetworkOffering(networkOfferingId, Service.Firewall)
                || areServicesSupportedByNetworkOffering(networkOfferingId, Service.PortForwarding) || areServicesSupportedByNetworkOffering(networkOfferingId, Service.Lb))) {
            return true;
        }
        return false;
    }

    protected boolean areServicesSupportedByNetworkOffering(long networkOfferingId, Service... services) {
        return (_ntwkOfferingSrvcDao.areServicesSupportedByNetworkOffering(networkOfferingId, services));
    }

    protected boolean areServicesSupportedInNetwork(long networkId, Service... services) {
        return (_ntwkSrvcDao.areServicesSupportedInNetwork(networkId, services));
    }

    private boolean checkForNonStoppedVmInNetwork(long networkId) {
        List<UserVmVO> vms = _userVmDao.listByNetworkIdAndStates(networkId, VirtualMachine.State.Starting, VirtualMachine.State.Running, VirtualMachine.State.Migrating, VirtualMachine.State.Stopping);
        return vms.isEmpty();
    }

    private void replugNicsForUpdatedNetwork(NetworkVO network) throws ResourceUnavailableException, InsufficientCapacityException {
        List<NicVO> nics = _nicDao.listByNetworkId(network.getId());
        Network updatedNetwork = getNetwork(network.getId());
        for (NicVO nic : nics) {
            if (Nic.ReservationStrategy.PlaceHolder.equals(nic.getReservationStrategy())) {
                continue;
            }
            long vmId = nic.getInstanceId();
            VMInstanceVO vm = _vmDao.findById(vmId);
            if (vm == null) {
                logger.error(String.format("Cannot replug NIC: %s as VM for it is not found with ID: %d", nic, vmId));
                continue;
            }
            if (!Hypervisor.HypervisorType.VMware.equals(vm.getHypervisorType())) {
                logger.debug(String.format("Cannot replug NIC: %s for VM: %s as it is not on VMware", nic, vm));
                continue;
            }
            if (!VirtualMachine.Type.User.equals(vm.getType())) {
                logger.debug(String.format("Cannot replug NIC: %s for VM: %s as it is not a user VM", nic, vm));
                continue;
            }
            if (!VirtualMachine.State.Running.equals(vm.getState())) {
                logger.debug(String.format("Cannot replug NIC: %s for VM: %s as it is not in running state", nic, vm));
                continue;
            }
            Host host = _hostDao.findById(vm.getHostId());
            VirtualMachineProfile vmProfile = new VirtualMachineProfileImpl(vm, null, null, null, null);
            NicProfile nicProfile = new NicProfile(nic, network, nic.getBroadcastUri(), nic.getIsolationUri(),
                    _networkModel.getNetworkRate(network.getId(), vm.getId()),
                    _networkModel.isSecurityGroupSupportedInNetwork(updatedNetwork),
                    _networkModel.getNetworkTag(vmProfile.getVirtualMachine().getHypervisorType(), network));
            vmManager.replugNic(updatedNetwork, vmManager.toNicTO(nicProfile, vm.getHypervisorType()), vmManager.toVmTO(vmProfile), host);
        }
    }

    @Override
    @DB
    @ActionEvent(eventType = EventTypes.EVENT_NETWORK_UPDATE, eventDescription = "updating network", async = true)
    public Network updateGuestNetwork(final UpdateNetworkCmd cmd) {
        User callerUser = _accountService.getActiveUser(CallContext.current().getCallingUserId());
        Account callerAccount = _accountService.getActiveAccountById(callerUser.getAccountId());
        final long networkId = cmd.getId();
        String name = cmd.getNetworkName();
        String displayText = cmd.getDisplayText();
        String domainSuffix = cmd.getNetworkDomain();
        final Long networkOfferingId = cmd.getNetworkOfferingId();
        Boolean changeCidr = cmd.getChangeCidr();
        String guestVmCidr = cmd.getGuestVmCidr();
        Boolean displayNetwork = cmd.getDisplayNetwork();
        String customId = cmd.getCustomId();
        boolean updateInSequence = cmd.getUpdateInSequence();
        Integer publicMtu = cmd.getPublicMtu();
        Integer privateMtu = cmd.getPrivateMtu();
        boolean forced = cmd.getForced();
        String ip4Dns1 = cmd.getIp4Dns1();
        String ip4Dns2 = cmd.getIp4Dns2();
        String ip6Dns1 = cmd.getIp6Dns1();
        String ip6Dns2 = cmd.getIp6Dns2();

        boolean restartNetwork = false;

        // verify input parameters
        final NetworkVO network = getNetworkVO(networkId, "Specified network id doesn't exist in the system");

        //perform below validation if the network is vpc network
        if (network.getVpcId() != null && networkOfferingId != null) {
            Vpc vpc = _entityMgr.findById(Vpc.class, network.getVpcId());
            _vpcMgr.validateNtwkOffForNtwkInVpc(networkId, networkOfferingId, null, null, vpc, null, _accountMgr.getAccount(network.getAccountId()), network.getNetworkACLId());
        }

        // don't allow to update network in Destroy state
        if (network.getState() == Network.State.Destroy) {
            throw new InvalidParameterValueException("Don't allow to update network in state " + Network.State.Destroy);
        }

        // Don't allow to update system network
        NetworkOffering offering = _networkOfferingDao.findByIdIncludingRemoved(network.getNetworkOfferingId());
        if (offering.isSystemOnly()) {
            throw new InvalidParameterValueException("Can't update system networks");
        }

        // allow to upgrade only Guest networks
        if (network.getTrafficType() != Networks.TrafficType.Guest) {
            throw new InvalidParameterValueException("Can't allow networks which traffic type is not " + TrafficType.Guest);
        }

        _accountMgr.checkAccess(callerAccount, AccessType.OperateEntry, true, network);
        _accountMgr.checkAccess(_accountMgr.getActiveAccountById(network.getAccountId()), offering, _dcDao.findById(network.getDataCenterId()));

        restartNetwork |= checkAndUpdateRouterSourceNatIp(cmd, network);

        if (cmd instanceof UpdateNetworkCmdByAdmin) {
            final Boolean hideIpAddressUsage = ((UpdateNetworkCmdByAdmin) cmd).getHideIpAddressUsage();
            if (hideIpAddressUsage != null) {
                final NetworkDetailVO detail = _networkDetailsDao.findDetail(network.getId(), Network.hideIpAddressUsage);
                if (detail != null) {
                    detail.setValue(hideIpAddressUsage.toString());
                    _networkDetailsDao.update(detail.getId(), detail);
                } else {
                    _networkDetailsDao.persist(new NetworkDetailVO(network.getId(), Network.hideIpAddressUsage, hideIpAddressUsage.toString(), false));
                }
            }
        }

        if (name != null) {
            network.setName(name);
        }

        if (displayText != null) {
            network.setDisplayText(displayText);
        }

        if (customId != null) {
            network.setUuid(customId);
        }

        // display flag is not null and has changed
        if (displayNetwork != null && displayNetwork != network.getDisplayNetwork()) {
            // Update resource count if it needs to be updated
            NetworkOffering networkOffering = _networkOfferingDao.findById(network.getNetworkOfferingId());
            if (_networkMgr.resourceCountNeedsUpdate(networkOffering, network.getAclType())) {
                _resourceLimitMgr.changeResourceCount(network.getAccountId(), Resource.ResourceType.network, displayNetwork);
            }

            network.setDisplayNetwork(displayNetwork);
        }

        // network offering and domain suffix can be updated for Isolated networks only in 3.0
        if ((networkOfferingId != null || domainSuffix != null) && network.getGuestType() != GuestType.Isolated) {
            throw new InvalidParameterValueException("NetworkOffering and domain suffix upgrade can be performed for Isolated networks only");
        }

        boolean networkOfferingChanged = false;

        final long oldNetworkOfferingId = network.getNetworkOfferingId();
        NetworkOffering oldNtwkOff = _networkOfferingDao.findByIdIncludingRemoved(oldNetworkOfferingId);
        NetworkOfferingVO networkOffering = _networkOfferingDao.findById(networkOfferingId);
        if (networkOfferingId != null) {
            if (networkOffering == null || networkOffering.isSystemOnly()) {
                throwInvalidIdException("Unable to find network offering with specified id", networkOfferingId.toString(), NETWORK_OFFERING_ID);
            }

            // network offering should be in Enabled state
            if (networkOffering.getState() != NetworkOffering.State.Enabled) {
                throwInvalidIdException("Network offering with specified id is not in " + NetworkOffering.State.Enabled + " state, can't upgrade to it", networkOffering.getUuid(),
                        NETWORK_OFFERING_ID);
            }
            //can't update from vpc to non-vpc network offering
            boolean forVpcNew = _configMgr.isOfferingForVpc(networkOffering);
            boolean vorVpcOriginal = _configMgr.isOfferingForVpc(_entityMgr.findById(NetworkOffering.class, oldNetworkOfferingId));
            if (forVpcNew != vorVpcOriginal) {
                String errMsg = forVpcNew ? "a vpc offering " : "not a vpc offering";
                throw new InvalidParameterValueException("Can't update as the new offering is " + errMsg);
            }

            if (networkOfferingId != oldNetworkOfferingId) {
                Collection<String> newProviders = _networkMgr.finalizeServicesAndProvidersForNetwork(networkOffering, network.getPhysicalNetworkId()).values();
                Collection<String> oldProviders = _networkMgr.finalizeServicesAndProvidersForNetwork(oldNtwkOff, network.getPhysicalNetworkId()).values();

                if (providersConfiguredForExternalNetworking(newProviders) != providersConfiguredForExternalNetworking(oldProviders) && !changeCidr) {
                    throw new InvalidParameterValueException("Updating network failed since guest CIDR needs to be changed!");
                }
                if (changeCidr) {
                    if (!checkForNonStoppedVmInNetwork(network.getId())) {
                        throwInvalidIdException("All user vm of network of specified id should be stopped before changing CIDR!", network.getUuid(), "networkId");
                    }
                }
                // check if the network is upgradable
                if (!canUpgrade(network, oldNetworkOfferingId, networkOfferingId)) {
                    throw new InvalidParameterValueException("Can't upgrade from network offering " + oldNtwkOff.getUuid() + " to " + networkOffering.getUuid() + "; check logs for more information");
                }
                boolean isIpv6Supported = _networkOfferingDao.isIpv6Supported(oldNetworkOfferingId);
                boolean isIpv6SupportedNew = _networkOfferingDao.isIpv6Supported(networkOfferingId);
                if (!isIpv6Supported && isIpv6SupportedNew) {
                    try {
                        ipv6Service.checkNetworkIpv6Upgrade(network);
                    } catch (ResourceAllocationException | InsufficientAddressCapacityException ex) {
                        throw new CloudRuntimeException(String.format("Failed to upgrade network offering to '%s' as unable to allocate IPv6 network", networkOffering.getDisplayText()), ex);
                    }
                }
                restartNetwork = true;
                networkOfferingChanged = true;

                //Setting the new network's isReduntant to the new network offering's RedundantRouter.
                network.setRedundant(_networkOfferingDao.findById(networkOfferingId).isRedundantRouter());
            }
        }

        restartNetwork |= checkAndUpdateNetworkDns(network, networkOfferingChanged ? networkOffering : oldNtwkOff, ip4Dns1, ip4Dns2,
                ip6Dns1, ip6Dns2);

        final Map<String, String> newSvcProviders = networkOfferingChanged
                ? _networkMgr.finalizeServicesAndProvidersForNetwork(_entityMgr.findById(NetworkOffering.class, networkOfferingId), network.getPhysicalNetworkId())
                : new HashMap<String, String>();

        // don't allow to modify network domain if the service is not supported
        if (domainSuffix != null) {
            // validate network domain
            if (!NetUtils.verifyDomainName(domainSuffix)) {
                throw new InvalidParameterValueException(
                        "Invalid network domain. Total length shouldn't exceed 190 chars. Each domain label must be between 1 and 63 characters long, can contain ASCII letters 'a' through 'z', the digits '0' through '9', "
                                + "and the hyphen ('-'); can't start or end with \"-\"");
            }

            long offeringId = oldNetworkOfferingId;
            if (networkOfferingId != null) {
                offeringId = networkOfferingId;
            }

            Map<Network.Capability, String> dnsCapabilities = getNetworkOfferingServiceCapabilities(_entityMgr.findById(NetworkOffering.class, offeringId), Service.Dns);
            String isUpdateDnsSupported = dnsCapabilities.get(Capability.AllowDnsSuffixModification);
            if (isUpdateDnsSupported == null || !Boolean.valueOf(isUpdateDnsSupported)) {
                // TBD: use uuid instead of networkOfferingId. May need to hardcode tablename in call to addProxyObject().
                throw new InvalidParameterValueException("Domain name change is not supported by the network offering id=" + networkOfferingId);
            }

            network.setNetworkDomain(domainSuffix);
            // have to restart the network
            restartNetwork = true;
        }

        //IP reservation checks
        // allow reservation only to Isolated Guest networks
        DataCenter dc = _dcDao.findById(network.getDataCenterId());
        String networkCidr = network.getNetworkCidr();

        if (guestVmCidr != null) {
            if (dc.getNetworkType() == NetworkType.Basic) {
                throw new InvalidParameterValueException("Guest VM CIDR can't be specified for zone with " + NetworkType.Basic + " networking");
            }
            if (network.getGuestType() != GuestType.Isolated) {
                throw new InvalidParameterValueException("Can only allow IP Reservation in networks with guest type " + GuestType.Isolated);
            }
            if (networkOfferingChanged) {
                throw new InvalidParameterValueException("Cannot specify this network offering change and guestVmCidr at same time. Specify only one.");
            }
            if (network.getState() != Network.State.Implemented && network.getState() != Network.State.Allocated) {
                throw new InvalidParameterValueException(String.format("The network must be in %s or %s state. IP Reservation cannot be applied in %s state",
                        Network.State.Implemented, Network.State.Allocated, network.getState()));
            }
            if (!NetUtils.isValidIp4Cidr(guestVmCidr)) {
                throw new InvalidParameterValueException("Invalid format of Guest VM CIDR.");
            }
            if (!NetUtils.validateGuestCidr(guestVmCidr, !ConfigurationManager.AllowNonRFC1918CompliantIPs.value())) {
                throw new InvalidParameterValueException("Invalid format of Guest VM CIDR. Make sure it is RFC1918 compliant. ");
            }

            // If networkCidr is null it implies that there was no prior IP reservation, so the network cidr is network.getCidr()
            // But in case networkCidr is a non null value (IP reservation already exists), it implies network cidr is networkCidr
            if (networkCidr != null) {
                if (!NetUtils.isNetworkAWithinNetworkB(guestVmCidr, networkCidr)) {
                    throw new InvalidParameterValueException("Invalid value of Guest VM CIDR. For IP Reservation, Guest VM CIDR  should be a subset of network CIDR : " + networkCidr);
                }
            } else {
                if (!NetUtils.isNetworkAWithinNetworkB(guestVmCidr, network.getCidr())) {
                    throw new InvalidParameterValueException("Invalid value of Guest VM CIDR. For IP Reservation, Guest VM CIDR  should be a subset of network CIDR :  " + network.getCidr());
                }
            }

            // This check makes sure there are no active IPs existing outside the guestVmCidr in the network
            String[] guestVmCidrPair = guestVmCidr.split("\\/");
            Long size = Long.valueOf(guestVmCidrPair[1]);
            List<NicVO> nicsPresent = _nicDao.listByNetworkId(networkId);

            String cidrIpRange[] = NetUtils.getIpRangeFromCidr(guestVmCidrPair[0], size);
            logger.info("The start IP of the specified guest vm cidr is: " + cidrIpRange[0] + " and end IP is: " + cidrIpRange[1]);
            long startIp = NetUtils.ip2Long(cidrIpRange[0]);
            long endIp = NetUtils.ip2Long(cidrIpRange[1]);
            long range = endIp - startIp + 1;
            logger.info("The specified guest vm cidr has " + range + " IPs");

            for (NicVO nic : nicsPresent) {
                if (nic.getIPv4Address() == null) {
                    continue;
                }
                long nicIp = NetUtils.ip2Long(nic.getIPv4Address());
                //check if nic IP is outside the guest vm cidr
                if ((nicIp < startIp || nicIp > endIp) && nic.getState() != Nic.State.Deallocating) {
                    throw new InvalidParameterValueException("Active IPs like " + nic.getIPv4Address() + " exist outside the Guest VM CIDR. Cannot apply reservation ");
                }
            }

            // In some scenarios even though guesVmCidr and network CIDR do not appear similar but
            // the IP ranges exactly matches, in these special cases make sure no Reservation gets applied
            if (network.getNetworkCidr() == null) {
                if (NetUtils.isSameIpRange(guestVmCidr, network.getCidr()) && !guestVmCidr.equals(network.getCidr())) {
                    throw new InvalidParameterValueException("The Start IP and End IP of guestvmcidr: " + guestVmCidr + " and CIDR: " + network.getCidr() + " are same, "
                            + "even though both the cidrs appear to be different. As a precaution no IP Reservation will be applied.");
                }
            } else {
                if (NetUtils.isSameIpRange(guestVmCidr, network.getNetworkCidr()) && !guestVmCidr.equals(network.getNetworkCidr())) {
                    throw new InvalidParameterValueException("The Start IP and End IP of guestvmcidr: " + guestVmCidr + " and Network CIDR: " + network.getNetworkCidr() + " are same, "
                            + "even though both the cidrs appear to be different. As a precaution IP Reservation will not be affected. If you want to reset IP Reservation, "
                            + "specify guestVmCidr to be: " + network.getNetworkCidr());
                }
            }

            // Check IP range overlap on shared networks and vpc private gateways associated to this network
            checkIpRangeOverlapWithAssociatedNetworks(networkId, cidrIpRange[0], cidrIpRange[1]);

            // When reservation is applied for the first time, network_cidr will be null
            // Populate it with the actual network cidr
            if (network.getNetworkCidr() == null) {
                network.setNetworkCidr(network.getCidr());
            }

            // Condition for IP Reservation reset : guestVmCidr and network CIDR are same
            if (network.getNetworkCidr().equals(guestVmCidr)) {
                logger.warn("Guest VM CIDR and Network CIDR both are same, reservation will reset.");
                network.setNetworkCidr(null);
            }
            // Finally update "cidr" with the guestVmCidr
            // which becomes the effective address space for CloudStack guest VMs
            network.setCidr(guestVmCidr);
            _networksDao.update(networkId, network);
            logger.info("IP Reservation has been applied. The new CIDR for Guests Vms is " + guestVmCidr);
        }

        Pair<Integer, Integer> mtus = validateMtuOnUpdate(network, dc.getId(), publicMtu, privateMtu);
        publicMtu = mtus.first();
        privateMtu = mtus.second();

        // List all routers for the given network:
        List<DomainRouterVO> routers = routerDao.findByNetwork(networkId);

        // Create Map to store the IPAddress List for each router
        Map<Long, Set<IpAddressTO>> routersToIpList = new HashMap<>();
        for (DomainRouterVO routerVO : routers) {
            Set<IpAddressTO> ips = new HashSet<>();
            List<DomainRouterJoinVO> routerJoinVOS = routerJoinDao.getRouterByIdAndTrafficType(routerVO.getId(), TrafficType.Guest, TrafficType.Public);
            for (DomainRouterJoinVO router : routerJoinVOS) {
                IpAddressTO ip = null;
                if (router.getTrafficType() == TrafficType.Guest && privateMtu != null) {
                    ip = new IpAddressTO(router.getIpAddress(), privateMtu, router.getNetmask());
                    ip.setTrafficType(TrafficType.Guest);
                } else if (router.getTrafficType() == TrafficType.Public && publicMtu != null) {
                    ip = new IpAddressTO(router.getIpAddress(), publicMtu, router.getNetmask());
                    ip.setTrafficType(TrafficType.Public);
                }
                if (ip != null) {
                    ips.add(ip);
                }
            }
            if (network.getGuestType() == GuestType.Isolated && network.getVpcId() == null && publicMtu != null) {
                List<IPAddressVO> addrs = _ipAddressDao.listByNetworkId(networkId);
                for(IPAddressVO addr : addrs) {
                    VlanVO vlan = _vlanDao.findById(addr.getVlanId());
                    IpAddressTO to = new IpAddressTO(addr.getAddress().addr(), publicMtu, vlan.getVlanNetmask());
                    ips.add(to);
                }
            }
            if (!ips.isEmpty()) {
                routersToIpList.put(routerVO.getId(), ips);
            }
        }

        if (!routersToIpList.isEmpty() && !restartNetwork) {
            boolean success = updateMtuOnVr(routersToIpList);
            if (success) {
                updateNetworkDetails(routersToIpList, network, publicMtu, privateMtu);
            } else {
                throw new CloudRuntimeException("Failed to update MTU on the network");
            }
        }

        ReservationContext context = new ReservationContextImpl(null, null, callerUser, callerAccount);
        // 1) Shutdown all the elements and cleanup all the rules. Don't allow to shutdown network in intermediate
        // states - Shutdown and Implementing
        int resourceCount = 1;
        if (updateInSequence && restartNetwork && _networkOfferingDao.findById(network.getNetworkOfferingId()).isRedundantRouter()
                && (networkOfferingId == null || _networkOfferingDao.findById(networkOfferingId).isRedundantRouter()) && network.getVpcId() == null) {
            _networkMgr.canUpdateInSequence(network, forced);
            NetworkDetailVO networkDetail = new NetworkDetailVO(network.getId(), Network.updatingInSequence, "true", true);
            _networkDetailsDao.persist(networkDetail);
            _networkMgr.configureUpdateInSequence(network);
            resourceCount = _networkMgr.getResourceCount(network);
        }
        List<String> servicesNotInNewOffering = null;
        if (networkOfferingId != null) {
            servicesNotInNewOffering = _networkMgr.getServicesNotSupportedInNewOffering(network, networkOfferingId);
        }
        if (!forced && servicesNotInNewOffering != null && !servicesNotInNewOffering.isEmpty()) {
            NetworkOfferingVO newOffering = _networkOfferingDao.findById(networkOfferingId);
            throw new CloudRuntimeException("The new offering:" + newOffering.getUniqueName() + " will remove the following services " + servicesNotInNewOffering
                    + "along with all the related configuration currently in use. will not proceed with the network update." + "set forced parameter to true for forcing an update.");
        }
        try {
            if (servicesNotInNewOffering != null && !servicesNotInNewOffering.isEmpty()) {
                _networkMgr.cleanupConfigForServicesInNetwork(servicesNotInNewOffering, network);
            }
        } catch (Exception e) { // old pokemon catch that used to catch throwable
            logger.debug("failed to cleanup config related to unused services error:" + e.getMessage());
        }

        boolean validStateToShutdown = (network.getState() == Network.State.Implemented || network.getState() == Network.State.Setup || network.getState() == Network.State.Allocated);
        try {

            do {
                if (restartNetwork) {
                    if (validStateToShutdown) {
                        if (!changeCidr) {
                            logger.debug("Shutting down elements and resources for network id=" + networkId + " as a part of network update");

                            if (!_networkMgr.shutdownNetworkElementsAndResources(context, true, network)) {
                                logger.warn("Failed to shutdown the network elements and resources as a part of network restart: " + network);
                                CloudRuntimeException ex = new CloudRuntimeException("Failed to shutdown the network elements and resources as a part of update to network of specified id");
                                ex.addProxyObject(network.getUuid(), "networkId");
                                throw ex;
                            }
                        } else {
                            // We need to shutdown the network, since we want to re-implement the network.
                            logger.debug("Shutting down network id=" + networkId + " as a part of network update");

                            //check if network has reservation
                            if (NetUtils.isNetworkAWithinNetworkB(network.getCidr(), network.getNetworkCidr())) {
                                logger.warn(
                                        "Existing IP reservation will become ineffective for the network with id =  " + networkId + " You need to reapply reservation after network reimplementation.");
                                //set cidr to the network cidr
                                network.setCidr(network.getNetworkCidr());
                                //set networkCidr to null to bring network back to no IP reservation state
                                network.setNetworkCidr(null);
                            }

                            if (!_networkMgr.shutdownNetwork(network.getId(), context, true)) {
                                logger.warn("Failed to shutdown the network as a part of update to network with specified id");
                                CloudRuntimeException ex = new CloudRuntimeException("Failed to shutdown the network as a part of update of specified network id");
                                ex.addProxyObject(network.getUuid(), "networkId");
                                throw ex;
                            }
                        }
                    } else {
                        CloudRuntimeException ex = new CloudRuntimeException(
                                "Failed to shutdown the network elements and resources as a part of update to network with specified id; network is in wrong state: " + network.getState());
                        ex.addProxyObject(network.getUuid(), "networkId");
                        throw ex;
                    }
                }

                // 2) Only after all the elements and rules are shutdown properly, update the network VO
                // get updated network
                Network.State networkState = _networksDao.findById(networkId).getState();
                boolean validStateToImplement = (networkState == Network.State.Implemented || networkState == Network.State.Setup || networkState == Network.State.Allocated);
                if (restartNetwork && !validStateToImplement) {
                    CloudRuntimeException ex = new CloudRuntimeException(
                            "Failed to implement the network elements and resources as a part of update to network with specified id; network is in wrong state: " + networkState);
                    ex.addProxyObject(network.getUuid(), "networkId");
                    throw ex;
                }

                if (networkOfferingId != null) {
                    if (networkOfferingChanged) {
                        Transaction.execute(new TransactionCallbackNoReturn() {
                            @Override
                            public void doInTransactionWithoutResult(TransactionStatus status) {
                                updateNetworkIpv6(network, networkOfferingId);
                                network.setNetworkOfferingId(networkOfferingId);
                                _networksDao.update(networkId, network, newSvcProviders);
                                // get all nics using this network
                                // log remove usage events for old offering
                                // log assign usage events for new offering
                                List<NicVO> nics = _nicDao.listByNetworkId(networkId);
                                for (NicVO nic : nics) {
                                    if (Nic.ReservationStrategy.PlaceHolder.equals(nic.getReservationStrategy())) {
                                        continue;
                                    }
                                    long vmId = nic.getInstanceId();
                                    VMInstanceVO vm = _vmDao.findById(vmId);
                                    if (vm == null) {
                                        logger.error("Vm for nic " + nic.getId() + " not found with Vm Id:" + vmId);
                                        continue;
                                    }
                                    long isDefault = (nic.isDefaultNic()) ? 1 : 0;
                                    String nicIdString = Long.toString(nic.getId());
                                    UsageEventUtils.publishUsageEvent(EventTypes.EVENT_NETWORK_OFFERING_REMOVE, vm.getAccountId(), vm.getDataCenterId(), vm.getId(), nicIdString, oldNetworkOfferingId,
                                            null, isDefault, VirtualMachine.class.getName(), vm.getUuid(), vm.isDisplay());
                                    UsageEventUtils.publishUsageEvent(EventTypes.EVENT_NETWORK_OFFERING_ASSIGN, vm.getAccountId(), vm.getDataCenterId(), vm.getId(), nicIdString, networkOfferingId,
                                            null, isDefault, VirtualMachine.class.getName(), vm.getUuid(), vm.isDisplay());
                                }
                            }
                        });
                    } else {
                        network.setNetworkOfferingId(networkOfferingId);
                        _networksDao.update(networkId, network,
                                _networkMgr.finalizeServicesAndProvidersForNetwork(_entityMgr.findById(NetworkOffering.class, networkOfferingId), network.getPhysicalNetworkId()));
                    }
                } else {
                    _networksDao.update(networkId, network);
                }

                // 3) Implement the elements and rules again
                if (restartNetwork) {
                    if (network.getState() != Network.State.Allocated) {
                        DeployDestination dest = new DeployDestination(_dcDao.findById(network.getDataCenterId()), null, null, null);
                        logger.debug("Implementing the network " + network + " elements and resources as a part of network update");
                        try {
                            if (!changeCidr) {
                                _networkMgr.implementNetworkElementsAndResources(dest, context, network, _networkOfferingDao.findById(network.getNetworkOfferingId()));
                            } else {
                                _networkMgr.implementNetwork(network.getId(), dest, context);
                            }
                        } catch (Exception ex) {
                            logger.warn("Failed to implement network " + network + " elements and resources as a part of network update due to ", ex);
                            CloudRuntimeException e = new CloudRuntimeException("Failed to implement network (with specified id) elements and resources as a part of network update");
                            e.addProxyObject(network.getUuid(), "networkId");
                            throw e;
                        }
                    }
                    if (networkOfferingChanged) {
                        replugNicsForUpdatedNetwork(network);
                    }
                }

                // 4) if network has been upgraded from a non persistent ntwk offering to a persistent ntwk offering,
                // implement the network if its not already
                if (networkOfferingChanged && !oldNtwkOff.isPersistent() && networkOffering.isPersistent()) {
                    if (network.getState() == Network.State.Allocated) {
                        try {
                            DeployDestination dest = new DeployDestination(_dcDao.findById(network.getDataCenterId()), null, null, null);
                            _networkMgr.implementNetwork(network.getId(), dest, context);
                        } catch (Exception ex) {
                            logger.warn("Failed to implement network " + network + " elements and resources as a part o" + "f network update due to ", ex);
                            CloudRuntimeException e = new CloudRuntimeException("Failed to implement network (with specified" + " id) elements and resources as a part of network update");
                            e.addProxyObject(network.getUuid(), "networkId");
                            throw e;
                        }
                    }
                }
                resourceCount--;
            } while (updateInSequence && resourceCount > 0);
        } catch (Exception exception) {
            if (updateInSequence) {
                _networkMgr.finalizeUpdateInSequence(network, false);
            }
            throw new CloudRuntimeException("failed to update network " + network.getUuid() + " due to " + exception.getMessage(), exception);
        } finally {
            if (updateInSequence) {
                if (_networkDetailsDao.findDetail(networkId, Network.updatingInSequence) != null) {
                    _networkDetailsDao.removeDetail(networkId, Network.updatingInSequence);
                }
            }
        }
        Network updatedNetwork = getNetwork(network.getId());
        UsageEventUtils.publishUsageEvent(EventTypes.EVENT_NETWORK_UPDATE, updatedNetwork.getAccountId(), updatedNetwork.getDataCenterId(), updatedNetwork.getId(),
                updatedNetwork.getName(), updatedNetwork.getNetworkOfferingId(), null, updatedNetwork.getState().name(), Network.class.getName(), updatedNetwork.getUuid(), true);
        return updatedNetwork;
    }

    protected Pair<Integer, Integer> validateMtuOnUpdate(NetworkVO network, Long zoneId, Integer publicMtu, Integer privateMtu) {
        if (!AllowUsersToSpecifyVRMtu.valueIn(zoneId)) {
            return new Pair<>(null, null);
        }

        if (publicMtu != null) {
            if (publicMtu > VRPublicInterfaceMtu.valueIn(zoneId)) {
                publicMtu = VRPublicInterfaceMtu.valueIn(zoneId);
            } else if (publicMtu < MINIMUM_MTU) {
                String subject = "Incorrect MTU configured on network for public interfaces of the VR";
                String message = String.format("Configured MTU for network VR's public interfaces is lesser than the supported minimum of %s.", MINIMUM_MTU);
                logger.warn(message);
                alertManager.sendAlert(AlertService.AlertType.ALERT_TYPE_VR_PUBLIC_IFACE_MTU, zoneId, null, subject, message);
                publicMtu = MINIMUM_MTU;
            }
        }

        if (privateMtu != null) {
            if (privateMtu > VRPrivateInterfaceMtu.valueIn(zoneId)) {
                privateMtu = VRPrivateInterfaceMtu.valueIn(zoneId);
            } else if (privateMtu < MINIMUM_MTU) {
                String subject = "Incorrect MTU configured on network for private interfaces of the VR";
                String message = String.format("Configured MTU for network VR's private interfaces is lesser than the supported minimum of %s.", MINIMUM_MTU);
                logger.warn(message);
                alertManager.sendAlert(AlertService.AlertType.ALERT_TYPE_VR_PRIVATE_IFACE_MTU, zoneId, null, subject, message);
                privateMtu = MINIMUM_MTU;
            }
        }

        if (publicMtu != null && network.getVpcId() != null) {
            logger.warn("Cannot update VPC public interface MTU via network tiers. " +
                    "Please update the public interface MTU via the VPC. Skipping.. ");
            publicMtu = null;
        }

        return new Pair<>(publicMtu, privateMtu);
    }

    private void updateNetworkDetails(Map<Long, Set<IpAddressTO>> routerToIpList, NetworkVO network, Integer publicMtu, Integer privateMtu) {
        for (Map.Entry<Long, Set<IpAddressTO>> routerEntrySet : routerToIpList.entrySet()) {
            for (IpAddressTO ipAddress : routerEntrySet.getValue()) {
                NicVO nicVO = _nicDao.findByInstanceIdAndIpAddressAndVmtype(routerEntrySet.getKey(), ipAddress.getPublicIp(), VirtualMachine.Type.DomainRouter);
                if (nicVO != null) {
                    if (ipAddress.getTrafficType() == TrafficType.Guest) {
                        nicVO.setMtu(privateMtu);
                    } else {
                        nicVO.setMtu(publicMtu);
                    }
                    _nicDao.update(nicVO.getId(), nicVO);
                }
            }
        }

        if (publicMtu != null) {
            network.setPublicMtu(publicMtu);
        }
        if (privateMtu != null) {
            network.setPrivateMtu(privateMtu);
        }
        _networksDao.update(network.getId(), network);
    }

    protected boolean updateMtuOnVr(Map<Long, Set<IpAddressTO>> routersToIpList) {
        boolean success = false;
        for (Map.Entry<Long, Set<IpAddressTO>> routerEntrySet : routersToIpList.entrySet()) {
            Long routerId = routerEntrySet.getKey();
            DomainRouterVO router = routerDao.findById(routerId);
            if (router == null) {
                logger.error(String.format("Failed to find router with id: %s", routerId));
                continue;
            }
            Commands cmds = new Commands(Command.OnError.Stop);
            Map<String, String> state = new HashMap<>();
            Set<IpAddressTO> ips = routerEntrySet.getValue();
            state.put(ApiConstants.REDUNDANT_STATE, router.getRedundantState() != null ? router.getRedundantState().name() : VirtualRouter.RedundantState.UNKNOWN.name());
            ips.forEach(ip -> ip.setDetails(state));
            commandSetupHelper.setupUpdateNetworkCommands(router, ips, cmds);
            try {
                networkHelper.sendCommandsToRouter(router, cmds);
                Answer updateNetworkAnswer = cmds.getAnswer("updateNetwork");
                if (!(updateNetworkAnswer != null && updateNetworkAnswer.getResult())) {
                    logger.warn("Unable to update guest network on router " + router);
                    throw new CloudRuntimeException("Failed to update guest network with new MTU");
                }
                success = true;
            } catch (ResourceUnavailableException e) {
                logger.error(String.format("Failed to update network MTU for router %s due to %s", router, e.getMessage()));
                success = false;
            }
        }
        return success;
    }
    private void updateNetworkIpv6(NetworkVO network, Long networkOfferingId) {
        boolean isIpv6Supported = _networkOfferingDao.isIpv6Supported(network.getNetworkOfferingId());
        boolean isIpv6SupportedNew = _networkOfferingDao.isIpv6Supported(networkOfferingId);
        if (isIpv6Supported && ! isIpv6SupportedNew) {
//            _ipv6AddressDao.unmark(network.getId(), network.getDomainId(), network.getAccountId());
            network.setIp6Gateway(null);
            network.setIp6Cidr(null);
            List<NicVO> nics = _nicDao.listByNetworkId(network.getId());
            for (NicVO nic : nics) {
                if (Nic.ReservationStrategy.PlaceHolder.equals(nic.getReservationStrategy())) {
                    continue;
                }
                nic.setIPv6Address(null);
                nic.setIPv6Cidr(null);
                nic.setIPv6Gateway(null);
                _nicDao.update(nic.getId(), nic);
            }
        } else if (!isIpv6Supported && isIpv6SupportedNew) {
            Pair<String, String> ip6GatewayCidr;
            try {
                ip6GatewayCidr = ipv6Service.preAllocateIpv6SubnetForNetwork(network.getDataCenterId());
                ipv6Service.assignIpv6SubnetToNetwork(ip6GatewayCidr.second(), network.getId());
            } catch (ResourceAllocationException ex) {
                throw new CloudRuntimeException("unable to allocate IPv6 network", ex);
            }
            String ip6Gateway = ip6GatewayCidr.first();
            String ip6Cidr = ip6GatewayCidr.second();
            network.setIp6Gateway(ip6Gateway);
            network.setIp6Cidr(ip6Cidr);
            Ipv6GuestPrefixSubnetNetworkMapVO map = ipv6GuestPrefixSubnetNetworkMapDao.findByNetworkId(network.getId());
            List<NicVO> nics = _nicDao.listByNetworkId(network.getId());
            for (NicVO nic : nics) {
                if (Nic.ReservationStrategy.PlaceHolder.equals(nic.getReservationStrategy())) {
                    continue;
                }
                IPv6Address iPv6Address = NetUtils.EUI64Address(map.getSubnet(), nic.getMacAddress());
                nic.setIPv6Address(iPv6Address.toString());
                nic.setIPv6Cidr(ip6Cidr);
                nic.setIPv6Gateway(ip6Gateway);
                _nicDao.update(nic.getId(), nic);
            }
        }
    }

    @Override
    @ActionEvent(eventType = EventTypes.EVENT_NETWORK_MIGRATE, eventDescription = "migrating network", async = true)
    public Network migrateGuestNetwork(long networkId, long networkOfferingId, Account callerAccount, User callerUser, boolean resume) {
        NetworkVO network = _networksDao.findById(networkId);
        NetworkOffering newNtwkOff = _networkOfferingDao.findById(networkOfferingId);

        //perform below validation if the network is vpc network
        if (network.getVpcId() != null) {
            logger.warn("Failed to migrate network as the specified network is a vpc tier. Use migrateVpc.");
            throw new InvalidParameterValueException("Failed to migrate network as the specified network is a vpc tier. Use migrateVpc.");
        }

        if (_configMgr.isOfferingForVpc(newNtwkOff)) {
            logger.warn("Failed to migrate network as the specified network offering is a VPC offering");
            throw new InvalidParameterValueException("Failed to migrate network as the specified network offering is a VPC offering");
        }

        verifyNetworkCanBeMigrated(callerAccount, network);

        //Retrieve new Physical NetworkId
        long newPhysicalNetworkId = findPhysicalNetworkId(network.getDataCenterId(), newNtwkOff.getTags(), newNtwkOff.getTrafficType());

        final long oldNetworkOfferingId = network.getNetworkOfferingId();
        NetworkOffering oldNtwkOff = _networkOfferingDao.findByIdIncludingRemoved(oldNetworkOfferingId);

        if (!resume && network.getRelated() != network.getId()) {
            logger.warn("Related network is not equal to network id. You might want to re-run migration with resume = true command.");
            throw new CloudRuntimeException("Failed to migrate network as previous migration left this network in transient condition. Specify resume as true.");
        }

        if (networkNeedsMigration(network, newPhysicalNetworkId, oldNtwkOff, newNtwkOff)) {
            return migrateNetworkToPhysicalNetwork(network, oldNtwkOff, newNtwkOff, null, null, newPhysicalNetworkId, callerAccount, callerUser);
        } else {
            logger.info("Network does not need migration.");
            return network;
        }
    }

    private class NetworkCopy {
        private Long networkIdInOldPhysicalNet;
        private Network networkInNewPhysicalNet;

        public NetworkCopy(Long networkIdInOldPhysicalNet, Network networkInNewPhysicalNet) {
            this.networkIdInOldPhysicalNet = networkIdInOldPhysicalNet;
            this.networkInNewPhysicalNet = networkInNewPhysicalNet;
        }

        public Long getNetworkIdInOldPhysicalNet() {
            return networkIdInOldPhysicalNet;
        }

        public Network getNetworkInNewPhysicalNet() {
            return networkInNewPhysicalNet;
        }
    }

    private Network migrateNetworkToPhysicalNetwork(Network network, NetworkOffering oldNtwkOff, NetworkOffering newNtwkOff, Long oldVpcId, Long newVpcId, long newPhysicalNetworkId,
            Account callerAccount, User callerUser) {
        boolean resume = network.getRelated() != network.getId();

        NetworkCopy networkCopy;

        // Resume is only true when there is already a copy of the network created
        if (resume) {
            Network networkInNewPhysicalNet = network;
            networkCopy = new NetworkCopy(network.getRelated(), networkInNewPhysicalNet);

            //the new network could already be implemented, check if the already partially upgrade networks has the same network offering as before or check if it still has the original network offering
            //the old network offering uuid should be the one of the already created copy
            if (networkInNewPhysicalNet.getNetworkOfferingId() != newNtwkOff.getId()) {
                throw new InvalidParameterValueException("Failed to resume migrating network as network offering does not match previously specified network offering (" + newNtwkOff.getUuid() + ")");
            }
        } else {
            networkCopy = Transaction.execute((TransactionCallback<NetworkCopy>)(status) -> migrateNetworkInDb(network, oldNtwkOff, newNtwkOff, oldVpcId, newVpcId, newPhysicalNetworkId));
        }

        Long networkIdInOldPhysicalNet = networkCopy.getNetworkIdInOldPhysicalNet();
        Network networkInNewPhysicalNet = networkCopy.getNetworkInNewPhysicalNet();

        ReservationContext context = new ReservationContextImpl(null, null, callerUser, callerAccount);
        DataCenter zone = _dcDao.findById(network.getDataCenterId());
        NetworkVO networkInOldPhysNet = _networksDao.findById(networkIdInOldPhysicalNet);

        boolean shouldImplement = (newNtwkOff.isPersistent() || networkInOldPhysNet.getState() == Network.State.Implemented) && networkInNewPhysicalNet.getState() != Network.State.Implemented;

        if (shouldImplement) {
            DeployDestination dest = new DeployDestination(zone, null, null, null);
            logger.debug("Implementing the network " + network + " elements and resources as a part of network update");
            try {
                networkInNewPhysicalNet = _networkMgr.implementNetwork(networkInNewPhysicalNet.getId(), dest, context).second();
            } catch (Exception ex) {
                logger.warn("Failed to implement network " + network + " elements and resources as a part of network update due to ", ex);
                CloudRuntimeException e = new CloudRuntimeException("Failed to implement network (with specified id) elements and resources as a part of network update");
                e.addProxyObject(network.getUuid(), "networkId");
                throw e;
            }
        }

        _networkMigrationManager.assignNicsToNewPhysicalNetwork(networkInOldPhysNet, networkInNewPhysicalNet);
        //clean up the old copy of the network
        _networkMigrationManager.deleteCopyOfNetwork(networkIdInOldPhysicalNet, networkInNewPhysicalNet.getId());

        return getNetwork(network.getId());
    }

    private NetworkCopy migrateNetworkInDb(Network network, NetworkOffering oldNtwkOff, NetworkOffering newNtwkOff, Long oldVpcId, Long newVpcId, long newPhysicalNetworkId) {
        //The copy will be the network in the old physical network
        //And we will use it to store tmp data while we upgrade or original network to the new physical network
        Long networkIdInOldPhysicalNet = _networkMigrationManager.makeCopyOfNetwork(network, oldNtwkOff, oldVpcId);
        Network networkInNewPhysicalNet = _networkMigrationManager.upgradeNetworkToNewNetworkOffering(network.getId(), newPhysicalNetworkId, newNtwkOff.getId(), newVpcId);
        return new NetworkCopy(networkIdInOldPhysicalNet, networkInNewPhysicalNet);
    }

    @Override
    public Vpc migrateVpcNetwork(long vpcId, long vpcOfferingId, Map<String, String> networkToOffering, Account account, User callerUser, boolean resume) {
        //Check if a previous migration run failed and try to resume if resume = true
        ResourceTag relatedVpc = _resourceTagDao.findByKey(vpcId, ResourceObjectType.Vpc, NetworkMigrationManager.MIGRATION);
        long vpcCopyId = 0;

        /*
         * In the vpc migration process the newly created Vpc will be used as the new VPC (opposed to network tier migration).
         * In case the copy of the vpc was already created. The uuid where already swapped and the id we receive here is the id of the Copy!
         * The id stored in the resource tag table under the key "migration" is the id of the ORIGINAL vpc!
         */
        if (relatedVpc != null) {
            if (resume) {
                vpcCopyId = vpcId;
                vpcId = Long.parseLong(relatedVpc.getValue());
                //let's check if the user did not change the vpcoffering opposed to the last failed run.
                verifyAlreadyMigratedTiers(vpcCopyId, vpcOfferingId, networkToOffering);
            } else {
                logger.warn("This vpc has a migration row in the resource details table. You might want to re-run migration with resume = true command.");
                throw new CloudRuntimeException("Failed to migrate VPC as previous migration left this VPC in transient condition. Specify resume as true.");
            }
        }

        Vpc vpc = _vpcDao.findById(vpcId);
        _accountMgr.checkAccess(account, null, true, vpc);
        _accountMgr.checkAccess(account, _vpcOfferingDao.findById(vpcOfferingId), _dcDao.findById(vpc.getZoneId()));

        if (vpc.getVpcOfferingId() == vpcOfferingId) {
            return vpc;
        }
        //Try to fail fast, check networks in the VPC and if we can migrate them before proceeding.
        List<NetworkVO> tiersInVpc = _networksDao.listByVpc(vpcId);
        vpcTiersCanBeMigrated(tiersInVpc, account, networkToOffering, resume);

        //In case this is the first time we try to migrate this vpc
        if (relatedVpc == null) {
            final long vpcIdFinal = vpcId;
            vpcCopyId = Transaction.execute((TransactionCallback<Long>)(status) -> _networkMigrationManager.makeCopyOfVpc(vpcIdFinal, vpcOfferingId));
        }

        Vpc copyOfVpc = _vpcDao.findById(vpcCopyId);
        _networkMigrationManager.startVpc(copyOfVpc);

        for (Network tier : tiersInVpc) {
            String networkOfferingUuid = networkToOffering.get(tier.getUuid());
            //UUID may be swapped already with a new uuid due to previous migration failure.
            //So we check the related network also in case we don't find the network offering
            Long networkId = null;
            if (resume && networkOfferingUuid == null) {
                tier = _networksDao.findById(tier.getRelated());
                networkOfferingUuid = networkToOffering.get(tier.getUuid());
                //In this case the tier already exists so we need to get the id of the tier so we can validate correctly
                networkId = tier.getId();
            }
            NetworkOfferingVO newNtwkOff = _networkOfferingDao.findByUuid(networkOfferingUuid);

            Account networkAccount = _accountService.getActiveAccountById(tier.getAccountId());
            try {
                _vpcMgr.validateNtwkOffForNtwkInVpc(networkId, newNtwkOff.getId(), tier.getCidr(), tier.getNetworkDomain(), copyOfVpc, tier.getGateway(), networkAccount, tier.getNetworkACLId());
            } catch (InvalidParameterValueException e) {
                logger.error("Specified network offering can not be used in combination with specified vpc offering. Aborting migration. You can re-run with resume = true and the correct uuid.");
                throw e;
            }

            long newPhysicalNetworkId = findPhysicalNetworkId(tier.getDataCenterId(), newNtwkOff.getTags(), newNtwkOff.getTrafficType());

            final long oldNetworkOfferingId = tier.getNetworkOfferingId();
            NetworkOffering oldNtwkOff = _networkOfferingDao.findByIdIncludingRemoved(oldNetworkOfferingId);

            if (networkNeedsMigration(tier, newPhysicalNetworkId, oldNtwkOff, newNtwkOff) || (resume && tier.getRelated() != tier.getId())) {
                migrateNetworkToPhysicalNetwork(tier, oldNtwkOff, newNtwkOff, vpcId, vpcCopyId, newPhysicalNetworkId, account, callerUser);
            }
        }
        _networkMigrationManager.deleteCopyOfVpc(vpcId, vpcCopyId);
        return _vpcDao.findById(vpcCopyId);
    }

    private void vpcTiersCanBeMigrated(List<? extends Network> tiersInVpc, Account account, Map<String, String> networkToOffering, boolean resume) {
        for (Network network : tiersInVpc) {
            String networkOfferingUuid = networkToOffering.get(network.getUuid());

            //offering uuid can be a tier where the uuid is previously already swapped in a previous migration
            if (resume && networkOfferingUuid == null) {
                NetworkVO oldVPCtier = _networksDao.findById(network.getRelated());
                networkOfferingUuid = networkToOffering.get(oldVPCtier.getUuid());
            }

            if (networkOfferingUuid == null) {
                throwInvalidIdException("Failed to migrate VPC as the specified tierNetworkOfferings is not complete", String.valueOf(network.getUuid()), "networkUuid");
            }

            NetworkOfferingVO newNtwkOff = _networkOfferingDao.findByUuid(networkOfferingUuid);

            if (newNtwkOff == null) {
                throwInvalidIdException("Failed to migrate VPC as at least one network offering in tierNetworkOfferings does not exist", networkOfferingUuid, "networkOfferingUuid");
            }

            if (!_configMgr.isOfferingForVpc(newNtwkOff)) {
                throw new InvalidParameterValueException(
                        "Network offering " + newNtwkOff.getName() + " (" + newNtwkOff.getUuid() + ") can't be used for VPC networks for network " + network.getName() + "(" + network.getUuid() + ")");
            }

            verifyNetworkCanBeMigrated(account, network);
            long newPhysicalNetworkId = findPhysicalNetworkId(network.getDataCenterId(), newNtwkOff.getTags(), newNtwkOff.getTrafficType());

            final long oldNetworkOfferingId = network.getNetworkOfferingId();
            NetworkOffering oldNtwkOff = _networkOfferingDao.findByIdIncludingRemoved(oldNetworkOfferingId);
            networkNeedsMigration(network, newPhysicalNetworkId, oldNtwkOff, newNtwkOff);
        }
    }

    private void verifyAlreadyMigratedTiers(long migratedVpcId, long vpcOfferingId, Map<String, String> networkToOffering) {
        Vpc migratedVpc = _vpcDao.findById(migratedVpcId);
        if (migratedVpc.getVpcOfferingId() != vpcOfferingId) {
            logger.error("The vpc is already partially migrated in a previous run. The provided vpc offering is not the same as the one used during the first migration process.");
            throw new InvalidParameterValueException("Failed to resume migrating VPC as VPC offering does not match previously specified VPC offering (" + migratedVpc.getVpcOfferingId() + ")");
        }

        List<NetworkVO> migratedTiers = _networksDao.listByVpc(migratedVpcId);
        for (Network tier : migratedTiers) {
            String tierNetworkOfferingUuid = networkToOffering.get(tier.getUuid());

            if (StringUtils.isBlank(tierNetworkOfferingUuid)) {
                throwInvalidIdException("Failed to resume migrating VPC as the specified tierNetworkOfferings is not complete", String.valueOf(tier.getUuid()), "networkUuid");
            }

            NetworkOfferingVO newNetworkOffering = _networkOfferingDao.findByUuid(tierNetworkOfferingUuid);
            if (newNetworkOffering == null) {
                throw new InvalidParameterValueException("Failed to migrate VPC as at least one tier offering in tierNetworkOfferings does not exist.");
            }

            if (newNetworkOffering.getId() != tier.getNetworkOfferingId()) {
                NetworkOfferingVO tierNetworkOffering = _networkOfferingDao.findById(tier.getNetworkOfferingId());
                throw new InvalidParameterValueException(
                        "Failed to resume migrating VPC as at least one network offering in tierNetworkOfferings does not match previously specified network offering (network uuid=" + tier.getUuid()
                        + " was previously specified with offering uuid=" + tierNetworkOffering.getUuid() + ")");
            }
        }
    }

    private void throwInvalidIdException(String message, String uuid, String description) {
        InvalidParameterValueException ex = new InvalidParameterValueException(message);
        ex.addProxyObject(uuid, description);
        throw ex;
    }

    private boolean networkNeedsMigration(Network network, long newPhysicalNetworkId, NetworkOffering oldNtwkOff, NetworkOffering newNtwkOff) {

        if (newNtwkOff == null || newNtwkOff.isSystemOnly()) {
            InvalidParameterValueException ex = new InvalidParameterValueException("Unable to find network offering.");
            if (newNtwkOff != null) {
                ex.addProxyObject(String.valueOf(newNtwkOff.getId()), NETWORK_OFFERING_ID);
            }
            throw ex;
        }

        if (newNtwkOff.getId() != oldNtwkOff.getId() || network.getId() != network.getRelated()) {
            Collection<String> newProviders = _networkMgr.finalizeServicesAndProvidersForNetwork(newNtwkOff, newPhysicalNetworkId).values();
            Collection<String> oldProviders = _networkMgr.finalizeServicesAndProvidersForNetwork(oldNtwkOff, network.getPhysicalNetworkId()).values();

            if (providersConfiguredForExternalNetworking(newProviders) != providersConfiguredForExternalNetworking(oldProviders)) {
                throw new InvalidParameterValueException("Updating network failed since guest CIDR needs to be changed!");
            }

            // check if the network is moveable
            if (!canMoveToPhysicalNetwork(network, oldNtwkOff.getId(), newNtwkOff.getId())) {
                throw new InvalidParameterValueException("Can't upgrade from network offering " + oldNtwkOff.getUuid() + " to " + newNtwkOff.getUuid() + "; check logs for more information");
            }

            List<VMInstanceVO> vmInstances = _vmDao.listNonRemovedVmsByTypeAndNetwork(network.getId(), null);
            boolean vmStateIsNotTransitioning = vmInstances.stream().anyMatch(vm -> vm.getState() != VirtualMachine.State.Stopped && vm.getState() != VirtualMachine.State.Running);
            if (vmStateIsNotTransitioning) {
                throw new CloudRuntimeException("Failed to migrate network as at least one VM is not in running or stopped state.");
            }
        } else {
            return false;
        }

        // network offering should be in Enabled state
        if (newNtwkOff.getState() != NetworkOffering.State.Enabled) {
            throw new InvalidParameterValueException("Failed to migrate network as the specified network offering is not enabled.");
        }
        return true;
    }

    private void verifyNetworkCanBeMigrated(Account callerAccount, Network network) {
        // Don't allow to update system network
        NetworkOffering oldOffering = _networkOfferingDao.findByIdIncludingRemoved(network.getNetworkOfferingId());
        if (oldOffering.isSystemOnly()) {
            throw new InvalidParameterValueException("Failed to migrate network as the specified network is a system network.");
        }

        // allow to upgrade only Guest networks
        if (network.getTrafficType() != TrafficType.Guest) {
            throw new InvalidParameterValueException("Can't allow networks which traffic type is not " + TrafficType.Guest);
        }

        _accountMgr.checkAccess(callerAccount, null, true, network);

        boolean validateNetworkReadyToMigrate = (network.getState() == Network.State.Implemented || network.getState() == Network.State.Setup || network.getState() == Network.State.Allocated);
        if (!validateNetworkReadyToMigrate) {
            logger.error("Failed to migrate network as it is in invalid state.");
            CloudRuntimeException ex = new CloudRuntimeException("Failed to migrate network as it is in invalid state.");
            ex.addProxyObject(network.getUuid(), "networkId");
            throw ex;
        }
    }

    private boolean canMoveToPhysicalNetwork(Network network, long oldNetworkOfferingId, long newNetworkOfferingId) {
        NetworkOffering oldNetworkOffering = _networkOfferingDao.findByIdIncludingRemoved(oldNetworkOfferingId);
        NetworkOffering newNetworkOffering = _networkOfferingDao.findById(newNetworkOfferingId);

        // can move only Isolated networks for now
        if (oldNetworkOffering.getGuestType() != GuestType.Isolated) {
            throw new InvalidParameterValueException("NetworkOfferingId can be upgraded only for the network of type " + GuestType.Isolated);
        }

        // Type of the network should be the same
        if (oldNetworkOffering.getGuestType() != newNetworkOffering.getGuestType()) {
            logger.debug("Network offerings " + newNetworkOfferingId + " and " + oldNetworkOfferingId + " are of different types, can't upgrade");
            return false;
        }

        // Traffic types should be the same
        if (oldNetworkOffering.getTrafficType() != newNetworkOffering.getTrafficType()) {
            logger.debug("Network offerings " + newNetworkOfferingId + " and " + oldNetworkOfferingId + " have different traffic types, can't upgrade");
            return false;
        }

        // specify ipRanges should be the same
        if (oldNetworkOffering.isSpecifyIpRanges() != newNetworkOffering.isSpecifyIpRanges()) {
            logger.debug("Network offerings " + newNetworkOfferingId + " and " + oldNetworkOfferingId + " have different values for specifyIpRangess, can't upgrade");
            return false;
        }

        // Check all IPs
        List<IPAddressVO> userIps = _ipAddressDao.listByAssociatedNetwork(network.getId(), null);
        List<PublicIp> publicIps = new ArrayList<PublicIp>();
        if (userIps != null && !userIps.isEmpty()) {
            for (IPAddressVO userIp : userIps) {
                PublicIp publicIp = PublicIp.createFromAddrAndVlan(userIp, _vlanDao.findById(userIp.getVlanId()));
                publicIps.add(publicIp);
            }
        }
        if (oldNetworkOffering.isConserveMode() && !newNetworkOffering.isConserveMode()) {
            if (!canIpsUsedForNonConserve(publicIps)) {
                return false;
            }
        }

        //can't update from internal LB to public LB
        if (areServicesSupportedByNetworkOffering(oldNetworkOfferingId, Service.Lb) && areServicesSupportedByNetworkOffering(newNetworkOfferingId, Service.Lb)) {
            if (oldNetworkOffering.isPublicLb() != newNetworkOffering.isPublicLb() || oldNetworkOffering.isInternalLb() != newNetworkOffering.isInternalLb()) {
                throw new InvalidParameterValueException("Original and new offerings support different types of LB - Internal vs Public," + " can't upgrade");
            }
        }

        return canIpsUseOffering(publicIps, newNetworkOfferingId);
    }

    protected boolean canUpgrade(Network network, long oldNetworkOfferingId, long newNetworkOfferingId) {
        NetworkOffering oldNetworkOffering = _networkOfferingDao.findByIdIncludingRemoved(oldNetworkOfferingId);
        NetworkOffering newNetworkOffering = _networkOfferingDao.findById(newNetworkOfferingId);

        // security group service should be the same
        if (areServicesSupportedByNetworkOffering(oldNetworkOfferingId, Service.SecurityGroup) != areServicesSupportedByNetworkOffering(newNetworkOfferingId, Service.SecurityGroup)) {
            logger.debug("Offerings " + newNetworkOfferingId + " and " + oldNetworkOfferingId + " have different securityGroupProperty, can't upgrade");
            return false;
        }

        // tags should be the same
        if (newNetworkOffering.getTags() != null) {
            if (oldNetworkOffering.getTags() == null) {
                logger.debug("New network offering id=" + newNetworkOfferingId + " has tags and old network offering id=" + oldNetworkOfferingId + " doesn't, can't upgrade");
                return false;
            }

            if (!com.cloud.utils.StringUtils.areTagsEqual(oldNetworkOffering.getTags(), newNetworkOffering.getTags())) {
                logger.debug("Network offerings " + newNetworkOffering.getUuid() + " and " + oldNetworkOffering.getUuid() + " have different tags, can't upgrade");
                return false;
            }
        }

        // specify vlan should be the same
        if (oldNetworkOffering.isSpecifyVlan() != newNetworkOffering.isSpecifyVlan()) {
            logger.debug("Network offerings " + newNetworkOfferingId + " and " + oldNetworkOfferingId + " have different values for specifyVlan, can't upgrade");
            return false;
        }

        return canMoveToPhysicalNetwork(network, oldNetworkOfferingId, newNetworkOfferingId);
    }

    @Override
    @DB
    @ActionEvent(eventType = EventTypes.EVENT_PHYSICAL_NETWORK_CREATE, eventDescription = "Creating Physical Network", create = true)
    public PhysicalNetwork createPhysicalNetwork(final Long zoneId, final String vnetRange, final String networkSpeed, final List<String> isolationMethods, String broadcastDomainRangeStr,
            final Long domainId, final List<String> tags, final String name) {

        // Check if zone exists
        if (zoneId == null) {
            throw new InvalidParameterValueException("Please specify a valid zone.");
        }

        DataCenterVO zone = _dcDao.findById(zoneId);
        if (zone == null) {
            throw new InvalidParameterValueException("Please specify a valid zone.");
        }

        if (Grouping.AllocationState.Enabled == zone.getAllocationState()) {
            // TBD: Send uuid instead of zoneId; may have to hardcode tablename in call to addProxyObject().
            throw new PermissionDeniedException("Cannot create PhysicalNetwork since the Zone is currently enabled, zone Id: " + zoneId);
        }

        NetworkType zoneType = zone.getNetworkType();

        if (zoneType == NetworkType.Basic) {
            if (!_physicalNetworkDao.listByZone(zoneId).isEmpty()) {
                // TBD: Send uuid instead of zoneId; may have to hardcode tablename in call to addProxyObject().
                throw new CloudRuntimeException("Cannot add the physical network to basic zone id: " + zoneId + ", there is a physical network already existing in this basic Zone");
            }
        }
        if (tags != null && tags.size() > 1) {
            throw new InvalidParameterException("Only one tag can be specified for a physical network at this time");
        }

        if (isolationMethods != null && isolationMethods.size() > 1) {
            throw new InvalidParameterException("Only one isolationMethod can be specified for a physical network at this time");
        }

        if (vnetRange != null && zoneType == NetworkType.Basic) {
            throw new InvalidParameterValueException("Can't add vnet range to the physical network in the Basic zone");
        }

        BroadcastDomainRange broadcastDomainRange = null;
        if (broadcastDomainRangeStr != null && !broadcastDomainRangeStr.isEmpty()) {
            try {
                broadcastDomainRange = PhysicalNetwork.BroadcastDomainRange.valueOf(broadcastDomainRangeStr.toUpperCase());
            } catch (IllegalArgumentException ex) {
                throw new InvalidParameterValueException("Unable to resolve broadcastDomainRange '" + broadcastDomainRangeStr + "' to a supported value {Pod or Zone}");
            }

            // in Acton release you can specify only Zone broadcastdomain type in Advance zone, and Pod in Basic
            if (zoneType == NetworkType.Basic && broadcastDomainRange != null && broadcastDomainRange != BroadcastDomainRange.POD) {
                throw new InvalidParameterValueException("Basic zone can have broadcast domain type of value " + BroadcastDomainRange.POD + " only");
            } else if (zoneType == NetworkType.Advanced && broadcastDomainRange != null && broadcastDomainRange != BroadcastDomainRange.ZONE) {
                throw new InvalidParameterValueException("Advance zone can have broadcast domain type of value " + BroadcastDomainRange.ZONE + " only");
            }
        }

        if (broadcastDomainRange == null) {
            if (zoneType == NetworkType.Basic) {
                broadcastDomainRange = PhysicalNetwork.BroadcastDomainRange.POD;
            } else {
                broadcastDomainRange = PhysicalNetwork.BroadcastDomainRange.ZONE;
            }
        }

        try {
            final BroadcastDomainRange broadcastDomainRangeFinal = broadcastDomainRange;
            return Transaction.execute(new TransactionCallback<PhysicalNetworkVO>() {
                @Override
                public PhysicalNetworkVO doInTransaction(TransactionStatus status) {
                    // Create the new physical network in the database
                    long id = _physicalNetworkDao.getNextInSequence(Long.class, "id");
                    PhysicalNetworkVO pNetwork = new PhysicalNetworkVO(id, zoneId, vnetRange, networkSpeed, domainId, broadcastDomainRangeFinal, name);
                    pNetwork.setTags(tags);
                    pNetwork.setIsolationMethods(isolationMethods);

                    pNetwork = _physicalNetworkDao.persist(pNetwork);

                    // Add vnet entries for the new zone if zone type is Advanced
                    if (vnetRange != null) {
                        addOrRemoveVnets(vnetRange.split(","), pNetwork);
                    }

                    // add VirtualRouter as the default network service provider
                    addDefaultVirtualRouterToPhysicalNetwork(pNetwork.getId());

                    if (pNetwork.getIsolationMethods().contains("GRE")) {
                        addDefaultOvsToPhysicalNetwork(pNetwork.getId());
                    }

                    // add security group provider to the physical network
                    addDefaultSecurityGroupProviderToPhysicalNetwork(pNetwork.getId());

                    // add VPCVirtualRouter as the default network service provider
                    addDefaultVpcVirtualRouterToPhysicalNetwork(pNetwork.getId());

                    // add baremetal as the default network service provider
                    addDefaultBaremetalProvidersToPhysicalNetwork(pNetwork.getId());

                    //Add Internal Load Balancer element as a default network service provider
                    addDefaultInternalLbProviderToPhysicalNetwork(pNetwork.getId());

                    //Add tungsten network service provider
                    addDefaultTungstenProviderToPhysicalNetwork(pNetwork.getId());

                    // Add the config drive provider
                    addConfigDriveToPhysicalNetwork(pNetwork.getId());

                    // Add NSX provider
                    try {
                        addNSXProviderToPhysicalNetwork(pNetwork.getId());
                    } catch (Exception ex) {
                        logger.warn("Failed to add NSX provider to physical network due to:", ex.getMessage());
                    }

                    CallContext.current().putContextParameter(PhysicalNetwork.class, pNetwork.getUuid());

                    return pNetwork;
                }
            });
        } catch (Exception ex) {
            logger.warn("Exception: ", ex);
            throw new CloudRuntimeException("Fail to create a physical network");
        }
    }

    @Override
    public Pair<List<? extends PhysicalNetwork>, Integer> searchPhysicalNetworks(Long id, Long zoneId, String keyword, Long startIndex, Long pageSize, String name) {
        Filter searchFilter = new Filter(PhysicalNetworkVO.class, "id", Boolean.TRUE, startIndex, pageSize);
        SearchCriteria<PhysicalNetworkVO> sc = _physicalNetworkDao.createSearchCriteria();

        if (id != null) {
            sc.addAnd("id", SearchCriteria.Op.EQ, id);
        }

        if (zoneId != null) {
            sc.addAnd("dataCenterId", SearchCriteria.Op.EQ, zoneId);
        }

        if (name != null) {
            sc.addAnd("name", SearchCriteria.Op.LIKE, "%" + name + "%");
        }

        if (keyword != null) {
            sc.addAnd("name", SearchCriteria.Op.LIKE, "%" + keyword + "%");
        }

        Pair<List<PhysicalNetworkVO>, Integer> result = _physicalNetworkDao.searchAndCount(sc, searchFilter);
        return new Pair<List<? extends PhysicalNetwork>, Integer>(result.first(), result.second());
    }

    @Override
    @DB
    @ActionEvent(eventType = EventTypes.EVENT_PHYSICAL_NETWORK_UPDATE, eventDescription = "updating physical network", async = true)
    public PhysicalNetwork updatePhysicalNetwork(Long id, String networkSpeed, List<String> tags, String newVnetRange, String state) {

        // verify input parameters
        PhysicalNetworkVO network = _physicalNetworkDao.findById(id);
        if (network == null) {
            throwInvalidIdException("Physical Network with specified id doesn't exist in the system", id.toString(), "physicalNetworkId");
        }

        // if zone is of Basic type, don't allow to add vnet range
        DataCenter zone = _dcDao.findById(network.getDataCenterId());
        if (zone == null) {
            throwInvalidIdException("Zone with id=" + network.getDataCenterId() + " doesn't exist in the system", String.valueOf(network.getDataCenterId()), "dataCenterId");
        }

        if (newVnetRange != null && zone.getNetworkType() == NetworkType.Basic) {
            throw new InvalidParameterValueException("Can't add vnet range to the physical network in the Basic zone");
        }

        if (tags != null && tags.size() > 1) {
            throw new InvalidParameterException("Unable to support more than one tag on network yet");
        }

        // If tags are null, then check if there are any other networks with null tags
        // of the same traffic type. If so then don't update the tags
        if (tags != null && tags.size() == 0) {
            checkForPhysicalNetworksWithoutTag(network);
        }

        PhysicalNetwork.State networkState = null;
        if (state != null && !state.isEmpty()) {
            try {
                networkState = PhysicalNetwork.State.valueOf(state);
            } catch (IllegalArgumentException ex) {
                throw new InvalidParameterValueException("Unable to resolve state '" + state + "' to a supported value {Enabled or Disabled}");
            }
        }

        if (state != null) {
            network.setState(networkState);
        }

        if (tags != null) {
            network.setTags(tags);
        }

        if (networkSpeed != null) {
            network.setSpeed(networkSpeed);
        }

        if (newVnetRange != null) {
            String[] listOfRanges = newVnetRange.split(",");
            addOrRemoveVnets(listOfRanges, network);
        }
        _physicalNetworkDao.update(id, network);
        return network;

    }

    private void checkForPhysicalNetworksWithoutTag(PhysicalNetworkVO network) {
        // Get all physical networks according to traffic type
        Pair<List<PhysicalNetworkTrafficTypeVO>, Integer> result = _pNTrafficTypeDao
                .listAndCountBy(network.getId());
        if (result.second() > 0) {
            for (PhysicalNetworkTrafficTypeVO physicalNetworkTrafficTypeVO : result.first()) {
                TrafficType trafficType = physicalNetworkTrafficTypeVO.getTrafficType();
                checkForPhysicalNetworksWithoutTag(network, trafficType);
            }
        }
    }

    @DB
    public void addOrRemoveVnets(String[] listOfRanges, final PhysicalNetworkVO network) {
        List<String> addVnets = null;
        List<String> removeVnets = null;
        HashSet<String> tempVnets = new HashSet<String>();
        HashSet<String> vnetsInDb = new HashSet<String>();
        List<Pair<Integer, Integer>> vnetranges = null;
        String commaSeparatedStringOfVnetRanges = null;
        int i = 0;
        if (listOfRanges.length != 0) {
            _physicalNetworkDao.acquireInLockTable(network.getId(), 10);
            vnetranges = validateVlanRange(network, listOfRanges);

            //computing vnets to be removed.
            removeVnets = getVnetsToremove(network, vnetranges);

            //computing vnets to add
            vnetsInDb.addAll(_dcVnetDao.listVnetsByPhysicalNetworkAndDataCenter(network.getDataCenterId(), network.getId()));
            tempVnets.addAll(vnetsInDb);
            for (Pair<Integer, Integer> vlan : vnetranges) {
                for (i = vlan.first(); i <= vlan.second(); i++) {
                    tempVnets.add(Integer.toString(i));
                }
            }
            tempVnets.removeAll(vnetsInDb);

            //vnets to add in tempVnets.
            //adding and removing vnets from vnetsInDb
            if (removeVnets != null && removeVnets.size() != 0) {
                vnetsInDb.removeAll(removeVnets);
            }

            if (tempVnets.size() != 0) {
                addVnets = new ArrayList<String>();
                addVnets.addAll(tempVnets);
                vnetsInDb.addAll(tempVnets);
            }

            //sorting the vnets in Db to generate a comma separated list of the vnet string.
            if (vnetsInDb.size() != 0) {
                commaSeparatedStringOfVnetRanges = generateVnetString(new ArrayList<String>(vnetsInDb));
            }
            network.setVnet(commaSeparatedStringOfVnetRanges);

            final List<String> addVnetsFinal = addVnets;
            final List<String> removeVnetsFinal = removeVnets;
            Transaction.execute(new TransactionCallbackNoReturn() {
                @Override
                public void doInTransactionWithoutResult(TransactionStatus status) {
                    if (addVnetsFinal != null) {
                        logger.debug("Adding vnet range " + addVnetsFinal.toString() + " for the physicalNetwork id= " + network.getId() + " and zone id=" + network.getDataCenterId()
                        + " as a part of updatePhysicalNetwork call");
                        //add vnet takes a list of strings to be added. each string is a vnet.
                        _dcDao.addVnet(network.getDataCenterId(), network.getId(), addVnetsFinal);
                    }
                    if (removeVnetsFinal != null) {
                        logger.debug("removing vnet range " + removeVnetsFinal.toString() + " for the physicalNetwork id= " + network.getId() + " and zone id=" + network.getDataCenterId()
                        + " as a part of updatePhysicalNetwork call");
                        //deleteVnets  takes a list of strings to be removed. each string is a vnet.
                        _dcVnetDao.deleteVnets(TransactionLegacy.currentTxn(), network.getDataCenterId(), network.getId(), removeVnetsFinal);
                    }
                    _physicalNetworkDao.update(network.getId(), network);
                }
            });

            _physicalNetworkDao.releaseFromLockTable(network.getId());
        }
    }

    private List<Pair<Integer, Integer>> validateVlanRange(PhysicalNetworkVO network, String[] listOfRanges) {
        Integer StartVnet;
        Integer EndVnet;
        List<Pair<Integer, Integer>> vlanTokens = new ArrayList<Pair<Integer, Integer>>();
        for (String vlanRange : listOfRanges) {
            String[] VnetRange = vlanRange.split("-");

            // Init with [min,max] of VLAN. Actually 0x000 and 0xFFF are reserved by IEEE, shouldn't be used.
            long minVnet = MIN_VLAN_ID;
            long maxVnet = MAX_VLAN_ID;

            // for GRE phynets allow up to 32bits
            // TODO: Not happy about this test.
            // What about guru-like objects for physical networks?
            logger.debug("ISOLATION METHODS:" + network.getIsolationMethods());
            // Java does not have unsigned types...
            if (network.getIsolationMethods().contains("GRE")) {
                minVnet = MIN_GRE_KEY;
                maxVnet = MAX_GRE_KEY;
            } else if (network.getIsolationMethods().contains("VXLAN")) {
                minVnet = MIN_VXLAN_VNI;
                maxVnet = MAX_VXLAN_VNI;
                // fail if zone already contains VNI, need to be unique per zone.
                // since adding a range adds each VNI to the database, need only check min/max
                for (String vnet : VnetRange) {
                    logger.debug("Looking to see if VNI " + vnet + " already exists on another network in zone " + network.getDataCenterId());
                    List<DataCenterVnetVO> vnis = _dcVnetDao.findVnet(network.getDataCenterId(), vnet);
                    if (vnis != null && !vnis.isEmpty()) {
                        for (DataCenterVnetVO vni : vnis) {
                            if (vni.getPhysicalNetworkId() != network.getId()) {
                                logger.debug("VNI " + vnet + " already exists on another network in zone, please specify a unique range");
                                throw new InvalidParameterValueException("VNI " + vnet + " already exists on another network in zone, please specify a unique range");
                            }
                        }
                    }
                }
            }
            String rangeMessage = " between " + minVnet + " and " + maxVnet;
            if (VnetRange.length == 1 && VnetRange[0].equals("")) {
                return vlanTokens;
            }
            if (VnetRange.length < 2) {
                throw new InvalidParameterValueException("Please provide valid vnet range. vnet range should be a comma separated list of vlan ranges. example 500-500,600-601" + rangeMessage);
            }

            if (VnetRange[0] == null || VnetRange[1] == null) {
                throw new InvalidParameterValueException("Please provide valid vnet range" + rangeMessage);
            }

            try {
                StartVnet = Integer.parseInt(VnetRange[0]);
                EndVnet = Integer.parseInt(VnetRange[1]);
            } catch (NumberFormatException e) {
                logger.warn("Unable to parse vnet range:", e);
                throw new InvalidParameterValueException("Please provide valid vnet range. The vnet range should be a comma separated list example 2001-2012,3000-3005." + rangeMessage);
            }
            if (StartVnet < minVnet || EndVnet > maxVnet) {
                throw new InvalidParameterValueException("Vnet range has to be" + rangeMessage);
            }

            if (StartVnet > EndVnet) {
                throw new InvalidParameterValueException("Vnet range has to be" + rangeMessage + " and start range should be lesser than or equal to stop range");
            }
            vlanTokens.add(new Pair<Integer, Integer>(StartVnet, EndVnet));
        }
        return vlanTokens;

    }

    public void validateIfServiceOfferingIsActiveAndSystemVmTypeIsDomainRouter(final Long serviceOfferingId) {
        logger.debug(String.format("Validating if service offering [%s] is active, and if system VM is of Domain Router type.", serviceOfferingId));
        final ServiceOfferingVO serviceOffering = serviceOfferingDao.findById(serviceOfferingId);

        if (serviceOffering == null) {
            throw new InvalidParameterValueException(String.format("Could not find specified service offering [%s].", serviceOfferingId));
        }

        if (serviceOffering.getState() == ServiceOffering.State.Inactive) {
            throw new InvalidParameterValueException(String.format("The specified service offering [%s] is inactive.", serviceOffering));
        }

        final String virtualMachineDomainRouterType = VirtualMachine.Type.DomainRouter.toString();
        if (!virtualMachineDomainRouterType.equalsIgnoreCase(serviceOffering.getVmType())) {
            throw new InvalidParameterValueException(String.format("The specified service offering [%s] is of type [%s]. Virtual routers can only be created with service offering "
                    + "of type [%s].", serviceOffering, serviceOffering.getVmType(), virtualMachineDomainRouterType.toLowerCase()));
        }
    }


    public String generateVnetString(List<String> vnetList) {
        Collections.sort(vnetList, new Comparator<String>() {
            @Override
            public int compare(String s1, String s2) {
                return Integer.valueOf(s1).compareTo(Integer.valueOf(s2));
            }
        });
        int i;
        //build the vlan string form the sorted list.
        String vnetRange = "";
        String startvnet = vnetList.get(0);
        String endvnet = "";
        for (i = 0; i < vnetList.size() - 1; i++) {
            if (Integer.parseInt(vnetList.get(i + 1)) - Integer.parseInt(vnetList.get(i)) > 1) {
                endvnet = vnetList.get(i);
                vnetRange = vnetRange + startvnet + "-" + endvnet + ",";
                startvnet = vnetList.get(i + 1);
            }
        }
        endvnet = vnetList.get(vnetList.size() - 1);
        vnetRange = vnetRange + startvnet + "-" + endvnet + ",";
        vnetRange = vnetRange.substring(0, vnetRange.length() - 1);
        return vnetRange;
    }

    private List<String> getVnetsToremove(PhysicalNetworkVO network, List<Pair<Integer, Integer>> vnetRanges) {
        int i;
        List<String> removeVnets = new ArrayList<String>();
        HashSet<String> vnetsInDb = new HashSet<String>();
        vnetsInDb.addAll(_dcVnetDao.listVnetsByPhysicalNetworkAndDataCenter(network.getDataCenterId(), network.getId()));
        //remove all the vnets from vnets in db to check if there are any vnets that are not there in given list.
        //remove all the vnets not in the list of vnets passed by the user.
        if (vnetRanges.size() == 0) {
            //this implies remove all vlans.
            removeVnets.addAll(vnetsInDb);
            int allocated_vnets = _dcVnetDao.countAllocatedVnets(network.getId());
            if (allocated_vnets > 0) {
                throw new InvalidParameterValueException("physicalnetwork " + network.getId() + " has " + allocated_vnets + " vnets in use");
            }
            return removeVnets;
        }
        for (Pair<Integer, Integer> vlan : vnetRanges) {
            for (i = vlan.first(); i <= vlan.second(); i++) {
                vnetsInDb.remove(Integer.toString(i));
            }
        }
        String vnetRange = null;
        if (vnetsInDb.size() != 0) {
            removeVnets.addAll(vnetsInDb);
            vnetRange = generateVnetString(removeVnets);
        } else {
            return removeVnets;
        }

        for (String vnet : vnetRange.split(",")) {
            String[] range = vnet.split("-");
            Integer start = Integer.parseInt(range[0]);
            Integer end = Integer.parseInt(range[1]);
            _dcVnetDao.lockRange(network.getDataCenterId(), network.getId(), start, end);
            List<DataCenterVnetVO> result = _dcVnetDao.listAllocatedVnetsInRange(network.getDataCenterId(), network.getId(), start, end);
            if (!result.isEmpty()) {
                throw new InvalidParameterValueException("physicalnetwork " + network.getId() + " has allocated vnets in the range " + start + "-" + end);

            }
            // If the range is partially dedicated to an account fail the request
            List<AccountGuestVlanMapVO> maps = _accountGuestVlanMapDao.listAccountGuestVlanMapsByPhysicalNetwork(network.getId());
            for (AccountGuestVlanMapVO map : maps) {
                String[] vlans = map.getGuestVlanRange().split("-");
                Integer dedicatedStartVlan = Integer.parseInt(vlans[0]);
                Integer dedicatedEndVlan = Integer.parseInt(vlans[1]);
                if ((start >= dedicatedStartVlan && start <= dedicatedEndVlan) || (end >= dedicatedStartVlan && end <= dedicatedEndVlan)) {
                    throw new InvalidParameterValueException("Vnet range " + map.getGuestVlanRange() + " is dedicated" + " to an account. The specified range " + start + "-" + end
                            + " overlaps with the dedicated range " + " Please release the overlapping dedicated range before deleting the range");
                }
            }
        }
        return removeVnets;
    }

    @Override
    @ActionEvent(eventType = EventTypes.EVENT_PHYSICAL_NETWORK_DELETE, eventDescription = "deleting physical network", async = true)
    @DB
    public boolean deletePhysicalNetwork(final Long physicalNetworkId) {

        // verify input parameters
        PhysicalNetworkVO pNetwork = _physicalNetworkDao.findById(physicalNetworkId);
        if (pNetwork == null) {
            throwInvalidIdException("Physical Network with specified id doesn't exist in the system", physicalNetworkId.toString(), "physicalNetworkId");
        }

        checkIfPhysicalNetworkIsDeletable(physicalNetworkId);

        return Transaction.execute(new TransactionCallback<Boolean>() {
            @Override
            public Boolean doInTransaction(TransactionStatus status) {
                disablePhysicalNetwork(physicalNetworkId, pNetwork);
                deleteIpAddresses();
                deleteVlans();
                deleteNetworks();

                // delete vnets
                _dcDao.deleteVnet(physicalNetworkId);

                if (!deleteProviders()) {
                    return false;
                }

                // delete traffic types
                _pNTrafficTypeDao.deleteTrafficTypes(physicalNetworkId);

                return _physicalNetworkDao.remove(physicalNetworkId);
            }

            private void disablePhysicalNetwork(Long physicalNetworkId, PhysicalNetworkVO pNetwork) {
                pNetwork.setState(PhysicalNetwork.State.Disabled);
                _physicalNetworkDao.update(physicalNetworkId, pNetwork);
            }

            private void deleteIpAddresses() {
                List<IPAddressVO> ipAddresses = _ipAddressDao.listByPhysicalNetworkId(physicalNetworkId);
                for (IPAddressVO ipaddress : ipAddresses) {
                    _ipAddressDao.remove(ipaddress.getId());
                }
            }

            private boolean deleteProviders() {
                // delete service providers
                List<PhysicalNetworkServiceProviderVO> providers = _pNSPDao.listBy(physicalNetworkId);

                for (PhysicalNetworkServiceProviderVO provider : providers) {
                    try {
                        deleteNetworkServiceProvider(provider.getId());
                    } catch (ResourceUnavailableException e) {
                        logger.warn("Unable to complete destroy of the physical network provider: " + provider.getProviderName() + ", id: " + provider.getId(), e);
                        return false;
                    } catch (ConcurrentOperationException e) {
                        logger.warn("Unable to complete destroy of the physical network provider: " + provider.getProviderName() + ", id: " + provider.getId(), e);
                        return false;
                    }
                }
                return true;
            }

            private void deleteNetworks() {
                // Delete networks
                List<NetworkVO> networks = _networksDao.listByPhysicalNetwork(physicalNetworkId);
                if (CollectionUtils.isNotEmpty(networks)) {
                    for (NetworkVO network : networks) {
                        _networksDao.remove(network.getId());
                    }
                }
            }

            private void deleteVlans() {
                // delete vlans for this zone
                List<VlanVO> vlans = _vlanDao.listVlansByPhysicalNetworkId(physicalNetworkId);
                for (VlanVO vlan : vlans) {
                    _vlanDao.remove(vlan.getId());
                }
            }
        });
    }

    @DB
    protected void checkIfPhysicalNetworkIsDeletable(Long physicalNetworkId) {
        List<List<String>> tablesToCheck = new ArrayList<List<String>>();

        List<String> vnet = new ArrayList<String>();
        vnet.add(0, "op_dc_vnet_alloc");
        vnet.add(1, "physical_network_id");
        vnet.add(2, "there are allocated vnets for this physical network");
        tablesToCheck.add(vnet);

        List<String> networks = new ArrayList<String>();
        networks.add(0, "networks");
        networks.add(1, "physical_network_id");
        networks.add(2, "there are networks associated to this physical network");
        tablesToCheck.add(networks);

        /*
         * List<String> privateIP = new ArrayList<String>();
         * privateIP.add(0, "op_dc_ip_address_alloc");
         * privateIP.add(1, "data_center_id");
         * privateIP.add(2, "there are private IP addresses allocated for this zone");
         * tablesToCheck.add(privateIP);
         */

        List<String> publicIP = new ArrayList<String>();
        publicIP.add(0, "user_ip_address");
        publicIP.add(1, "physical_network_id");
        publicIP.add(2, "there are public IP addresses allocated for this physical network");
        tablesToCheck.add(publicIP);

        for (List<String> table : tablesToCheck) {
            String tableName = table.get(0);
            String column = table.get(1);
            String errorMsg = table.get(2);

            String dbName = "cloud";

            String selectSql = "SELECT * FROM `" + dbName + "`.`" + tableName + "` WHERE " + column + " = ?";

            if (tableName.equals("networks")) {
                selectSql += " AND removed is NULL";
            }

            if (tableName.equals("op_dc_vnet_alloc")) {
                selectSql += " AND taken IS NOT NULL";
            }

            if (tableName.equals("user_ip_address")) {
                selectSql += " AND state!='Free'";
            }

            if (tableName.equals("op_dc_ip_address_alloc")) {
                selectSql += " AND taken IS NOT NULL";
            }

            TransactionLegacy txn = TransactionLegacy.currentTxn();
            try {
                PreparedStatement stmt = txn.prepareAutoCloseStatement(selectSql);
                stmt.setLong(1, physicalNetworkId);
                ResultSet rs = stmt.executeQuery();
                if (rs != null && rs.next()) {
                    throw new CloudRuntimeException("The Physical Network is not deletable because " + errorMsg);
                }
            } catch (SQLException ex) {
                throw new CloudRuntimeException("The Management Server failed to detect if physical network is deletable. Please contact Cloud Support.");
            }
        }

    }

    @Override
    @DB
    @ActionEvent(eventType = EventTypes.EVENT_GUEST_VLAN_RANGE_DEDICATE, eventDescription = "dedicating guest vlan range", async = false)
    public GuestVlanRange dedicateGuestVlanRange(DedicateGuestVlanRangeCmd cmd) {
        String vlan = cmd.getVlan();
        String accountName = cmd.getAccountName();
        Long domainId = cmd.getDomainId();
        Long physicalNetworkId = cmd.getPhysicalNetworkId();
        Long projectId = cmd.getProjectId();

        int startVlan, endVlan;
        String updatedVlanRange = null;
        long guestVlanMapId = 0;
        long guestVlanMapAccountId = 0;
        long vlanOwnerId = 0;

        // Verify account is valid
        Account vlanOwner = null;
        if (projectId != null) {
            if (accountName != null) {
                throw new InvalidParameterValueException("accountName and projectId are mutually exclusive");
            }
            Project project = _projectMgr.getProject(projectId);
            if (project == null) {
                throw new InvalidParameterValueException("Unable to find project by id " + projectId);
            }
            vlanOwner = _accountMgr.getAccount(project.getProjectAccountId());
        }

        if ((accountName != null) && (domainId != null)) {
            vlanOwner = _accountDao.findActiveAccount(accountName, domainId);
        }
        if (vlanOwner == null) {
            throw new InvalidParameterValueException("Unable to find account by name " + accountName);
        }
        vlanOwnerId = vlanOwner.getAccountId();

        // Verify physical network isolation methods contain VLAN or VXLAN
        PhysicalNetworkVO physicalNetwork = _physicalNetworkDao.findById(physicalNetworkId);
        if (physicalNetwork == null) {
            throw new InvalidParameterValueException("Unable to find physical network by id " + physicalNetworkId);
        } else if (!physicalNetwork.getIsolationMethods().isEmpty() &&
                !physicalNetwork.getIsolationMethods().contains("VLAN") &&
                !physicalNetwork.getIsolationMethods().contains("VXLAN")) {
            throw new InvalidParameterValueException("Cannot dedicate guest vlan range. " + "Physical isolation type of network " + physicalNetworkId + " is not VLAN nor VXLAN");
        }

        // Get the start and end vlan
        String[] vlanRange = vlan.split("-");
        if (vlanRange.length != 2) {
            throw new InvalidParameterValueException("Invalid format for parameter value vlan " + vlan + " .Vlan should be specified as 'startvlan-endvlan'");
        }

        try {
            startVlan = Integer.parseInt(vlanRange[0]);
            endVlan = Integer.parseInt(vlanRange[1]);
        } catch (NumberFormatException e) {
            logger.warn("Unable to parse guest vlan range:", e);
            throw new InvalidParameterValueException("Please provide valid guest vlan range");
        }

        // Verify guest vlan range exists in the system
        List<Pair<Integer, Integer>> existingRanges = physicalNetwork.getVnet();
        Boolean exists = false;
        if (!existingRanges.isEmpty()) {
            for (int i = 0; i < existingRanges.size(); i++) {
                int existingStartVlan = existingRanges.get(i).first();
                int existingEndVlan = existingRanges.get(i).second();
                if (startVlan <= endVlan && startVlan >= existingStartVlan && endVlan <= existingEndVlan) {
                    exists = true;
                    break;
                }
            }
            if (!exists) {
                throw new InvalidParameterValueException("Unable to find guest vlan by range " + vlan);
            }
        }

        verifyDedicatedGuestVlansWithExistingDatacenterVlans(physicalNetwork, vlanOwner, startVlan, endVlan);

        List<AccountGuestVlanMapVO> guestVlanMaps = _accountGuestVlanMapDao.listAccountGuestVlanMapsByPhysicalNetwork(physicalNetworkId);
        // Verify if vlan range is already dedicated
        for (AccountGuestVlanMapVO guestVlanMap : guestVlanMaps) {
            List<Integer> vlanTokens = getVlanFromRange(guestVlanMap.getGuestVlanRange());
            int dedicatedStartVlan = vlanTokens.get(0).intValue();
            int dedicatedEndVlan = vlanTokens.get(1).intValue();
            if ((startVlan < dedicatedStartVlan & endVlan >= dedicatedStartVlan) || (startVlan >= dedicatedStartVlan & startVlan <= dedicatedEndVlan)) {
                throw new InvalidParameterValueException("Vlan range is already dedicated. Cannot" + " dedicate guest vlan range " + vlan);
            }
        }

        // Sort the existing dedicated vlan ranges
        Collections.sort(guestVlanMaps, new Comparator<AccountGuestVlanMapVO>() {
            @Override
            public int compare(AccountGuestVlanMapVO obj1, AccountGuestVlanMapVO obj2) {
                List<Integer> vlanTokens1 = getVlanFromRange(obj1.getGuestVlanRange());
                List<Integer> vlanTokens2 = getVlanFromRange(obj2.getGuestVlanRange());
                return vlanTokens1.get(0).compareTo(vlanTokens2.get(0));
            }
        });

        // Verify if vlan range extends an already dedicated range
        for (int i = 0; i < guestVlanMaps.size(); i++) {
            guestVlanMapId = guestVlanMaps.get(i).getId();
            guestVlanMapAccountId = guestVlanMaps.get(i).getAccountId();
            List<Integer> vlanTokens1 = getVlanFromRange(guestVlanMaps.get(i).getGuestVlanRange());
            // Range extends a dedicated vlan range to the left
            if (endVlan == (vlanTokens1.get(0).intValue() - 1)) {
                if (guestVlanMapAccountId == vlanOwnerId) {
                    updatedVlanRange = startVlan + "-" + vlanTokens1.get(1).intValue();
                }
                break;
            }
            // Range extends a dedicated vlan range to the right
            if (startVlan == (vlanTokens1.get(1).intValue() + 1) & guestVlanMapAccountId == vlanOwnerId) {
                if (i != (guestVlanMaps.size() - 1)) {
                    List<Integer> vlanTokens2 = getVlanFromRange(guestVlanMaps.get(i + 1).getGuestVlanRange());
                    // Range extends 2 vlan ranges, both to the right and left
                    if (endVlan == (vlanTokens2.get(0).intValue() - 1) && guestVlanMaps.get(i + 1).getAccountId() == vlanOwnerId) {
                        _dcVnetDao.releaseDedicatedGuestVlans(guestVlanMaps.get(i + 1).getId());
                        _accountGuestVlanMapDao.remove(guestVlanMaps.get(i + 1).getId());
                        updatedVlanRange = vlanTokens1.get(0).intValue() + "-" + vlanTokens2.get(1).intValue();
                        break;
                    }
                }
                updatedVlanRange = vlanTokens1.get(0).intValue() + "-" + endVlan;
                break;
            }
        }
        // Dedicate vlan range
        AccountGuestVlanMapVO accountGuestVlanMapVO;
        if (updatedVlanRange != null) {
            accountGuestVlanMapVO = _accountGuestVlanMapDao.findById(guestVlanMapId);
            accountGuestVlanMapVO.setGuestVlanRange(updatedVlanRange);
            _accountGuestVlanMapDao.update(guestVlanMapId, accountGuestVlanMapVO);
        } else {
            accountGuestVlanMapVO = new AccountGuestVlanMapVO(vlanOwner.getAccountId(), physicalNetworkId);
            accountGuestVlanMapVO.setGuestVlanRange(startVlan + "-" + endVlan);
            _accountGuestVlanMapDao.persist(accountGuestVlanMapVO);
        }
        // For every guest vlan set the corresponding account guest vlan map id
        List<Integer> finaVlanTokens = getVlanFromRange(accountGuestVlanMapVO.getGuestVlanRange());
        for (int i = finaVlanTokens.get(0).intValue(); i <= finaVlanTokens.get(1).intValue(); i++) {
            List<DataCenterVnetVO> dataCenterVnet = _dcVnetDao.findVnet(physicalNetwork.getDataCenterId(), physicalNetworkId, Integer.toString(i));
            dataCenterVnet.get(0).setAccountGuestVlanMapId(accountGuestVlanMapVO.getId());
            _dcVnetDao.update(dataCenterVnet.get(0).getId(), dataCenterVnet.get(0));
        }
        return accountGuestVlanMapVO;
    }

    private List<Integer> getVlanFromRange(String vlanRange) {
        // Get the start and end vlan
        String[] vlanTokens = vlanRange.split("-");
        List<Integer> tokens = new ArrayList<Integer>();
        try {
            int startVlan = Integer.parseInt(vlanTokens[0]);
            int endVlan = Integer.parseInt(vlanTokens[1]);
            tokens.add(startVlan);
            tokens.add(endVlan);
        } catch (NumberFormatException e) {
            logger.warn("Unable to parse guest vlan range:", e);
            throw new InvalidParameterValueException("Please provide valid guest vlan range");
        }
        return tokens;
    }

    @Override
    public Pair<List<? extends GuestVlanRange>, Integer> listDedicatedGuestVlanRanges(ListDedicatedGuestVlanRangesCmd cmd) {
        Long id = cmd.getId();
        String accountName = cmd.getAccountName();
        Long domainId = cmd.getDomainId();
        Long projectId = cmd.getProjectId();
        String guestVlanRange = cmd.getGuestVlanRange();
        Long physicalNetworkId = cmd.getPhysicalNetworkId();
        Long zoneId = cmd.getZoneId();

        Long accountId = null;
        if (accountName != null && domainId != null) {
            if (projectId != null) {
                throw new InvalidParameterValueException("Account and projectId can't be specified together");
            }
            Account account = _accountDao.findActiveAccount(accountName, domainId);
            if (account == null) {
                InvalidParameterValueException ex = new InvalidParameterValueException("Unable to find account " + accountName);
                DomainVO domain = ApiDBUtils.findDomainById(domainId);
                String domainUuid = domainId.toString();
                if (domain != null) {
                    domainUuid = domain.getUuid();
                }
                ex.addProxyObject(domainUuid, "domainId");
                throw ex;
            } else {
                accountId = account.getId();
            }
        }

        // set project information
        if (projectId != null) {
            Project project = _projectMgr.getProject(projectId);
            if (project == null) {
                throwInvalidIdException("Unable to find project by id " + projectId, projectId.toString(), "projectId");
            }
            accountId = project.getProjectAccountId();
        }

        SearchBuilder<AccountGuestVlanMapVO> sb = _accountGuestVlanMapDao.createSearchBuilder();
        sb.and("id", sb.entity().getId(), SearchCriteria.Op.EQ);
        sb.and("accountId", sb.entity().getAccountId(), SearchCriteria.Op.EQ);
        sb.and("guestVlanRange", sb.entity().getGuestVlanRange(), SearchCriteria.Op.EQ);
        sb.and("physicalNetworkId", sb.entity().getPhysicalNetworkId(), SearchCriteria.Op.EQ);

        if (zoneId != null) {
            SearchBuilder<PhysicalNetworkVO> physicalnetworkSearch = _physicalNetworkDao.createSearchBuilder();
            physicalnetworkSearch.and("zoneId", physicalnetworkSearch.entity().getDataCenterId(), SearchCriteria.Op.EQ);
            sb.join("physicalnetworkSearch", physicalnetworkSearch, sb.entity().getPhysicalNetworkId(), physicalnetworkSearch.entity().getId(), JoinBuilder.JoinType.INNER);
        }

        SearchCriteria<AccountGuestVlanMapVO> sc = sb.create();
        if (id != null) {
            sc.setParameters("id", id);
        }

        if (accountId != null) {
            sc.setParameters("accountId", accountId);
        }

        if (guestVlanRange != null) {
            sc.setParameters("guestVlanRange", guestVlanRange);
        }

        if (physicalNetworkId != null) {
            sc.setParameters("physicalNetworkId", physicalNetworkId);
        }

        if (zoneId != null) {
            sc.setJoinParameters("physicalnetworkSearch", "zoneId", zoneId);
        }

        Filter searchFilter = new Filter(AccountGuestVlanMapVO.class, "id", true, cmd.getStartIndex(), cmd.getPageSizeVal());
        Pair<List<AccountGuestVlanMapVO>, Integer> result = _accountGuestVlanMapDao.searchAndCount(sc, searchFilter);
        return new Pair<List<? extends GuestVlanRange>, Integer>(result.first(), result.second());
    }

    @Override
    @ActionEvent(eventType = EventTypes.EVENT_DEDICATED_GUEST_VLAN_RANGE_RELEASE, eventDescription = "releasing" + " dedicated guest vlan range", async = true)
    @DB
    public boolean releaseDedicatedGuestVlanRange(Long dedicatedGuestVlanRangeId) {
        // Verify dedicated range exists
        AccountGuestVlanMapVO dedicatedGuestVlan = _accountGuestVlanMapDao.findById(dedicatedGuestVlanRangeId);
        if (dedicatedGuestVlan == null) {
            throw new InvalidParameterValueException("Dedicated guest vlan with specified" + " id doesn't exist in the system");
        }

        // Remove dedication for the guest vlan
        _dcVnetDao.releaseDedicatedGuestVlans(dedicatedGuestVlan.getId());
        if (_accountGuestVlanMapDao.remove(dedicatedGuestVlanRangeId)) {
            return true;
        } else {
            return false;
        }
    }

    @Override
    public List<? extends Service> listNetworkServices(String providerName) {

        Provider provider = null;
        if (providerName != null) {
            provider = Network.Provider.getProvider(providerName);
            if (provider == null) {
                throw new InvalidParameterValueException("Invalid Network Service Provider=" + providerName);
            }
        }

        if (provider != null) {
            NetworkElement element = _networkModel.getElementImplementingProvider(providerName);
            if (element == null) {
                throw new InvalidParameterValueException("Unable to find the Network Element implementing the Service Provider '" + providerName + "'");
            }
            return new ArrayList<Service>(element.getCapabilities().keySet());
        } else {
            return Service.listAllServices();
        }
    }

    @Override
    @DB
    @ActionEvent(eventType = EventTypes.EVENT_SERVICE_PROVIDER_CREATE, eventDescription = "Creating Physical Network ServiceProvider", create = true)
    public PhysicalNetworkServiceProvider addProviderToPhysicalNetwork(Long physicalNetworkId, String providerName, Long destinationPhysicalNetworkId, List<String> enabledServices) {

        // verify input parameters
        PhysicalNetworkVO network = _physicalNetworkDao.findById(physicalNetworkId);
        if (network == null) {
            throwInvalidIdException("Physical Network with specified id doesn't exist in the system", physicalNetworkId.toString(), "physicalNetworkId");
        }

        // verify input parameters
        if (destinationPhysicalNetworkId != null) {
            PhysicalNetworkVO destNetwork = _physicalNetworkDao.findById(destinationPhysicalNetworkId);
            if (destNetwork == null) {
                throwInvalidIdException("Destination Physical Network with specified id doesn't exist in the system", destinationPhysicalNetworkId.toString(), "destinationPhysicalNetworkId");
            }
        }

        if (providerName != null) {
            Provider provider = Network.Provider.getProvider(providerName);
            if (provider == null) {
                throw new InvalidParameterValueException("Invalid Network Service Provider=" + providerName);
            }
        }

        if (_pNSPDao.findByServiceProvider(physicalNetworkId, providerName) != null) {
            // TBD: send uuid instead of physicalNetworkId.
            throw new CloudRuntimeException("The '" + providerName + "' provider already exists on physical network : " + physicalNetworkId);
        }

        // check if services can be turned off
        NetworkElement element = _networkModel.getElementImplementingProvider(providerName);
        if (element == null) {
            throw new InvalidParameterValueException("Unable to find the Network Element implementing the Service Provider '" + providerName + "'");
        }
        List<Service> services = new ArrayList<Service>();

        if (enabledServices != null) {
            if (!element.canEnableIndividualServices()) {
                if (enabledServices.size() != element.getCapabilities().keySet().size()) {
                    throw new InvalidParameterValueException("Cannot enable subset of Services, Please specify the complete list of Services for this Service Provider '" + providerName + "'");
                }
            }

            // validate Services
            boolean addGatewayService = false;
            for (String serviceName : enabledServices) {
                Network.Service service = Network.Service.getService(serviceName);
                if (service == null || service == Service.Gateway) {
                    throw new InvalidParameterValueException("Invalid Network Service specified=" + serviceName);
                } else if (service == Service.SourceNat) {
                    addGatewayService = true;
                }

                // check if the service is provided by this Provider
                if (!element.getCapabilities().containsKey(service)) {
                    throw new InvalidParameterValueException(providerName + " Provider cannot provide this Service specified=" + serviceName);
                }
                services.add(service);
            }

            if (addGatewayService) {
                services.add(Service.Gateway);
            }
        } else {
            // enable all the default services supported by this element.
            services = new ArrayList<Service>(element.getCapabilities().keySet());
        }

        try {
            // Create the new physical network in the database
            PhysicalNetworkServiceProviderVO nsp = new PhysicalNetworkServiceProviderVO(physicalNetworkId, providerName);
            // set enabled services
            nsp.setEnabledServices(services);

            if (destinationPhysicalNetworkId != null) {
                nsp.setDestinationPhysicalNetworkId(destinationPhysicalNetworkId);
            }
            nsp = _pNSPDao.persist(nsp);

            return nsp;
        } catch (Exception ex) {
            logger.warn("Exception: ", ex);
            throw new CloudRuntimeException("Fail to add a provider to physical network");
        }

    }

    @Override
    public Pair<List<? extends PhysicalNetworkServiceProvider>, Integer> listNetworkServiceProviders(Long physicalNetworkId, String name, String state, Long startIndex, Long pageSize) {

        Filter searchFilter = new Filter(PhysicalNetworkServiceProviderVO.class, "id", false, startIndex, pageSize);
        SearchBuilder<PhysicalNetworkServiceProviderVO> sb = _pNSPDao.createSearchBuilder();
        SearchCriteria<PhysicalNetworkServiceProviderVO> sc = sb.create();

        if (physicalNetworkId != null) {
            sc.addAnd("physicalNetworkId", Op.EQ, physicalNetworkId);
        }

        if (name != null) {
            sc.addAnd("providerName", Op.EQ, name);
        }

        if (state != null) {
            sc.addAnd("state", Op.EQ, state);
        }

        Pair<List<PhysicalNetworkServiceProviderVO>, Integer> result = _pNSPDao.searchAndCount(sc, searchFilter);
        return new Pair<List<? extends PhysicalNetworkServiceProvider>, Integer>(result.first(), result.second());
    }

    @Override
    @ActionEvent(eventType = EventTypes.EVENT_SERVICE_PROVIDER_UPDATE, eventDescription = "Updating physical network ServiceProvider", async = true)
    public PhysicalNetworkServiceProvider updateNetworkServiceProvider(Long id, String stateStr, List<String> enabledServices) {

        PhysicalNetworkServiceProviderVO provider = _pNSPDao.findById(id);
        if (provider == null) {
            throw new InvalidParameterValueException("Network Service Provider id=" + id + "doesn't exist in the system");
        }

        NetworkElement element = _networkModel.getElementImplementingProvider(provider.getProviderName());
        if (element == null) {
            throw new InvalidParameterValueException("Unable to find the Network Element implementing the Service Provider '" + provider.getProviderName() + "'");
        }

        PhysicalNetworkServiceProvider.State state = null;
        if (stateStr != null && !stateStr.isEmpty()) {
            try {
                state = PhysicalNetworkServiceProvider.State.valueOf(stateStr);
            } catch (IllegalArgumentException ex) {
                throw new InvalidParameterValueException("Unable to resolve state '" + stateStr + "' to a supported value {Enabled or Disabled}");
            }
        }

        boolean update = false;

        if (state != null) {
            if (logger.isDebugEnabled()) {
                logger.debug("trying to update the state of the service provider id=" + id + " on physical network: " + provider.getPhysicalNetworkId() + " to state: " + stateStr);
            }
            switch (state) {
            case Enabled:
                if (element != null && element.isReady(provider)) {
                    provider.setState(PhysicalNetworkServiceProvider.State.Enabled);
                    update = true;
                } else {
                    throw new CloudRuntimeException("Provider is not ready, cannot Enable the provider, please configure the provider first");
                }
                break;
            case Disabled:
                // do we need to do anything for the provider instances before disabling?
                provider.setState(PhysicalNetworkServiceProvider.State.Disabled);
                update = true;
                break;
            case Shutdown:
                throw new InvalidParameterValueException("Updating the provider state to 'Shutdown' is not supported");
            }
        }

        if (enabledServices != null) {
            // check if services can be turned off
            if (!element.canEnableIndividualServices()) {
                throw new InvalidParameterValueException("Cannot update set of Services for this Service Provider '" + provider.getProviderName() + "'");
            }

            // validate Services
            List<Service> services = new ArrayList<Service>();
            for (String serviceName : enabledServices) {
                Network.Service service = Network.Service.getService(serviceName);
                if (service == null) {
                    throw new InvalidParameterValueException("Invalid Network Service specified=" + serviceName);
                }
                services.add(service);
            }
            // set enabled services
            provider.setEnabledServices(services);
            update = true;
        }

        if (update) {
            _pNSPDao.update(id, provider);
        }
        return provider;
    }

    @Override
    @ActionEvent(eventType = EventTypes.EVENT_SERVICE_PROVIDER_DELETE, eventDescription = "Deleting physical network ServiceProvider", async = true)
    public boolean deleteNetworkServiceProvider(Long id) throws ConcurrentOperationException, ResourceUnavailableException {
        PhysicalNetworkServiceProviderVO provider = _pNSPDao.findById(id);

        if (provider == null) {
            throw new InvalidParameterValueException("Network Service Provider id=" + id + "doesn't exist in the system");
        }

        // check if there are networks using this provider
        List<NetworkVO> networks = _networksDao.listByPhysicalNetworkAndProvider(provider.getPhysicalNetworkId(), provider.getProviderName());
        if (networks != null && !networks.isEmpty()) {
            throw new CloudRuntimeException("Provider is not deletable because there are active networks using this provider, please upgrade these networks to new network offerings");
        }

        User callerUser = _accountMgr.getActiveUser(CallContext.current().getCallingUserId());
        Account callerAccount = _accountMgr.getActiveAccountById(callerUser.getAccountId());
        // shutdown the provider instances
        ReservationContext context = new ReservationContextImpl(null, null, callerUser, callerAccount);
        if (logger.isDebugEnabled()) {
            logger.debug("Shutting down the service provider id=" + id + " on physical network: " + provider.getPhysicalNetworkId());
        }
        NetworkElement element = _networkModel.getElementImplementingProvider(provider.getProviderName());
        if (element == null) {
            throw new InvalidParameterValueException("Unable to find the Network Element implementing the Service Provider '" + provider.getProviderName() + "'");
        }

        if (element != null && element.shutdownProviderInstances(provider, context)) {
            provider.setState(PhysicalNetworkServiceProvider.State.Shutdown);
        }

        return _pNSPDao.remove(id);
    }

    @Override
    public PhysicalNetwork getPhysicalNetwork(Long physicalNetworkId) {
        return _physicalNetworkDao.findById(physicalNetworkId);
    }

    @Override
    @ActionEvent(eventType = EventTypes.EVENT_PHYSICAL_NETWORK_CREATE, eventDescription = "Creating Physical Network", async = true)
    public PhysicalNetwork getCreatedPhysicalNetwork(Long physicalNetworkId) {
        return getPhysicalNetwork(physicalNetworkId);
    }

    @Override
    public PhysicalNetworkServiceProvider getPhysicalNetworkServiceProvider(Long providerId) {
        return _pNSPDao.findById(providerId);
    }

    @Override
    @ActionEvent(eventType = EventTypes.EVENT_SERVICE_PROVIDER_CREATE, eventDescription = "Creating Physical Network ServiceProvider", async = true)
    public PhysicalNetworkServiceProvider getCreatedPhysicalNetworkServiceProvider(Long providerId) {
        return getPhysicalNetworkServiceProvider(providerId);
    }

    @Override
    public long findPhysicalNetworkId(long zoneId, String tag, TrafficType trafficType) {
        return _networkModel.findPhysicalNetworkId(zoneId, tag, trafficType);
    }

    /**
     * Function to check if there are any physical networks with traffic type of "trafficType"
     * and check their tags. If there is more than one network with null tags then throw exception
     * @param physicalNetwork
     * @param trafficType
     */
    private void checkForPhysicalNetworksWithoutTag(PhysicalNetworkVO physicalNetwork, TrafficType trafficType) {
        int networkWithoutTagCount = 0;
        List<PhysicalNetworkVO> physicalNetworkVOList = _physicalNetworkDao
                .listByZoneAndTrafficType(physicalNetwork.getDataCenterId(), trafficType);

        for (PhysicalNetworkVO physicalNetworkVO : physicalNetworkVOList) {
            List<String> tags = physicalNetworkVO.getTags();
            if (CollectionUtils.isEmpty(tags)) {
                networkWithoutTagCount++;
            }
        }
        if (networkWithoutTagCount > 0) {
            logger.error("Number of physical networks without tags are " + networkWithoutTagCount);
            throw new CloudRuntimeException("There are more than 1 physical network without tags in the zone= " +
                    physicalNetwork.getDataCenterId());
        }
    }

    @Override
    @DB
    @ActionEvent(eventType = EventTypes.EVENT_TRAFFIC_TYPE_CREATE, eventDescription = "Creating Physical Network TrafficType", create = true)
    public PhysicalNetworkTrafficType addTrafficTypeToPhysicalNetwork(Long physicalNetworkId, String trafficTypeStr, String isolationMethod, String xenLabel, String kvmLabel, String vmwareLabel,
            String simulatorLabel, String vlan, String hypervLabel, String ovm3Label) {

        // verify input parameters
        PhysicalNetworkVO network = _physicalNetworkDao.findById(physicalNetworkId);
        if (network == null) {
            throw new InvalidParameterValueException("Physical Network id=" + physicalNetworkId + "doesn't exist in the system");
        }

        Networks.TrafficType trafficType = null;
        if (trafficTypeStr != null && !trafficTypeStr.isEmpty()) {
            try {
                trafficType = Networks.TrafficType.valueOf(trafficTypeStr);
            } catch (IllegalArgumentException ex) {
                throw new InvalidParameterValueException("Unable to resolve trafficType '" + trafficTypeStr + "' to a supported value");
            }
        }

        if (_pNTrafficTypeDao.isTrafficTypeSupported(physicalNetworkId, trafficType)) {
            throw new CloudRuntimeException("This physical network already supports the traffic type: " + trafficType);
        }
        // For Storage, Control, Management, Public check if the zone has any other physical network with this
        // traffictype already present
        // If yes, we can't add these traffics to one more physical network in the zone.

        if (TrafficType.isSystemNetwork(trafficType) || TrafficType.Public.equals(trafficType) || TrafficType.Storage.equals(trafficType)) {
            if (!_physicalNetworkDao.listByZoneAndTrafficType(network.getDataCenterId(), trafficType).isEmpty()) {
                throw new CloudRuntimeException("Fail to add the traffic type to physical network because Zone already has a physical network with this traffic type: " + trafficType);
            }
        }

        if (TrafficType.Storage.equals(trafficType)) {
            List<SecondaryStorageVmVO> ssvms = _stnwMgr.getSSVMWithNoStorageNetwork(network.getDataCenterId());
            if (!ssvms.isEmpty()) {
                StringBuilder sb = new StringBuilder("Cannot add " + trafficType
                        + " traffic type as there are below secondary storage vm still running. Please stop them all and add Storage traffic type again, then destroy them all to allow CloudStack recreate them with storage network(If you have added storage network ip range)");
                sb.append("SSVMs:");
                for (SecondaryStorageVmVO ssvm : ssvms) {
                    sb.append(ssvm.getInstanceName()).append(":").append(ssvm.getState());
                }
                throw new CloudRuntimeException(sb.toString());
            }
        }

        // Check if there are more than 1 physical network with null tags in same traffic type.
        // If so then don't allow to add traffic type.
        List<String> tags = network.getTags();
        if (CollectionUtils.isEmpty(tags)) {
            checkForPhysicalNetworksWithoutTag(network, trafficType);
        }

        try {
            // Create the new traffic type in the database
            if (xenLabel == null) {
                xenLabel = getDefaultXenNetworkLabel(trafficType);
            }
            PhysicalNetworkTrafficTypeVO pNetworktrafficType = new PhysicalNetworkTrafficTypeVO(physicalNetworkId, trafficType, xenLabel, kvmLabel, vmwareLabel, simulatorLabel, vlan, hypervLabel,
                    ovm3Label);
            pNetworktrafficType = _pNTrafficTypeDao.persist(pNetworktrafficType);

            // For public traffic, get isolation method of physical network and update the public network accordingly
            // each broadcast type will individually need to be qualified for support of public traffic
            if (TrafficType.Public.equals(trafficType)) {
                List<String> isolationMethods = network.getIsolationMethods();
                if ((isolationMethods.size() == 1 && isolationMethods.get(0).toLowerCase().equals("vxlan"))
                        || (isolationMethod != null && isolationMethods.contains(isolationMethod) && isolationMethod.toLowerCase().equals("vxlan"))) {
                    // find row in networks table that is defined as 'Public', created when zone was deployed
                    NetworkVO publicNetwork = _networksDao.listByZoneAndTrafficType(network.getDataCenterId(), TrafficType.Public).get(0);
                    if (publicNetwork != null) {
                        logger.debug("setting public network " + publicNetwork + " to broadcast type vxlan");
                        publicNetwork.setBroadcastDomainType(BroadcastDomainType.Vxlan);
                        _networksDao.persist(publicNetwork);
                    }
                }
            }

            return pNetworktrafficType;
        } catch (Exception ex) {
            logger.warn("Exception: ", ex);
            throw new CloudRuntimeException("Fail to add a traffic type to physical network");
        }

    }

    private String getDefaultXenNetworkLabel(TrafficType trafficType) {
        String xenLabel = null;
        switch (trafficType) {
        case Public:
            xenLabel = _configDao.getValue(Config.XenServerPublicNetwork.key());
            break;
        case Guest:
            xenLabel = _configDao.getValue(Config.XenServerGuestNetwork.key());
            break;
        case Storage:
            xenLabel = _configDao.getValue(Config.XenServerStorageNetwork1.key());
            break;
        case Management:
            xenLabel = _configDao.getValue(Config.XenServerPrivateNetwork.key());
            break;
        case Control:
            xenLabel = "cloud_link_local_network";
            break;
        case Vpn:
        case None:
            break;
        }
        return xenLabel;
    }

    @Override
    @ActionEvent(eventType = EventTypes.EVENT_TRAFFIC_TYPE_CREATE, eventDescription = "Creating Physical Network TrafficType", async = true)
    public PhysicalNetworkTrafficType getPhysicalNetworkTrafficType(Long id) {
        return _pNTrafficTypeDao.findById(id);
    }

    @Override
    @ActionEvent(eventType = EventTypes.EVENT_TRAFFIC_TYPE_UPDATE, eventDescription = "Updating physical network TrafficType", async = true)
    public PhysicalNetworkTrafficType updatePhysicalNetworkTrafficType(Long id, String xenLabel, String kvmLabel, String vmwareLabel, String hypervLabel, String ovm3Label) {

        PhysicalNetworkTrafficTypeVO trafficType = _pNTrafficTypeDao.findById(id);

        if (trafficType == null) {
            throw new InvalidParameterValueException("Traffic Type with id=" + id + "doesn't exist in the system");
        }

        if (xenLabel != null) {
            if ("".equals(xenLabel)) {
                xenLabel = null;
            }
            trafficType.setXenNetworkLabel(xenLabel);
        }
        if (kvmLabel != null) {
            if ("".equals(kvmLabel)) {
                kvmLabel = null;
            }
            trafficType.setKvmNetworkLabel(kvmLabel);
        }
        if (vmwareLabel != null) {
            if ("".equals(vmwareLabel)) {
                vmwareLabel = null;
            }
            trafficType.setVmwareNetworkLabel(vmwareLabel);
        }

        if (hypervLabel != null) {
            if ("".equals(hypervLabel)) {
                hypervLabel = null;
            }
            trafficType.setHypervNetworkLabel(hypervLabel);
        }

        if (ovm3Label != null) {
            if ("".equals(ovm3Label)) {
                ovm3Label = null;
            }
            trafficType.setOvm3NetworkLabel(ovm3Label);
        }
        _pNTrafficTypeDao.update(id, trafficType);
        return trafficType;
    }

    @Override
    @ActionEvent(eventType = EventTypes.EVENT_TRAFFIC_TYPE_DELETE, eventDescription = "Deleting physical network TrafficType", async = true)
    public boolean deletePhysicalNetworkTrafficType(Long id) {
        PhysicalNetworkTrafficTypeVO trafficType = _pNTrafficTypeDao.findById(id);

        if (trafficType == null) {
            throw new InvalidParameterValueException("Traffic Type with id=" + id + "doesn't exist in the system");
        }

        // check if there are any networks associated to this physical network with this traffic type
        if (TrafficType.Guest.equals(trafficType.getTrafficType())) {
            if (!_networksDao.listByPhysicalNetworkTrafficType(trafficType.getPhysicalNetworkId(), trafficType.getTrafficType()).isEmpty()) {
                throw new CloudRuntimeException("The Traffic Type is not deletable because there are existing networks with this traffic type:" + trafficType.getTrafficType());
            }
        } else if (TrafficType.Storage.equals(trafficType.getTrafficType())) {
            PhysicalNetworkVO pn = _physicalNetworkDao.findById(trafficType.getPhysicalNetworkId());
            if (_stnwMgr.isAnyStorageIpInUseInZone(pn.getDataCenterId())) {
                throw new CloudRuntimeException("The Traffic Type is not deletable because there are still some storage network ip addresses in use:" + trafficType.getTrafficType());
            }
        }
        return _pNTrafficTypeDao.remove(id);
    }

    @Override
    public Pair<List<? extends PhysicalNetworkTrafficType>, Integer> listTrafficTypes(Long physicalNetworkId) {
        PhysicalNetworkVO network = _physicalNetworkDao.findById(physicalNetworkId);
        if (network == null) {
            throwInvalidIdException("Physical Network with specified id doesn't exist in the system", physicalNetworkId.toString(), "physicalNetworkId");
        }

        Pair<List<PhysicalNetworkTrafficTypeVO>, Integer> result = _pNTrafficTypeDao.listAndCountBy(physicalNetworkId);
        return new Pair<List<? extends PhysicalNetworkTrafficType>, Integer>(result.first(), result.second());
    }

    @Override
    //TODO: duplicated in NetworkModel
    public NetworkVO getExclusiveGuestNetwork(long zoneId) {
        List<NetworkVO> networks = _networksDao.listBy(Account.ACCOUNT_ID_SYSTEM, zoneId, GuestType.Shared, TrafficType.Guest);
        if (networks == null || networks.isEmpty()) {
            throw new InvalidParameterValueException("Unable to find network with trafficType " + TrafficType.Guest + " and guestType " + GuestType.Shared + " in zone " + zoneId);
        }

        if (networks.size() > 1) {
            throw new InvalidParameterValueException("Found more than 1 network with trafficType " + TrafficType.Guest + " and guestType " + GuestType.Shared + " in zone " + zoneId);

        }

        return networks.get(0);
    }

    protected PhysicalNetworkServiceProvider addDefaultVirtualRouterToPhysicalNetwork(long physicalNetworkId) {

        PhysicalNetworkServiceProvider nsp = addProviderToPhysicalNetwork(physicalNetworkId, Network.Provider.VirtualRouter.getName(), null, null);
        // add instance of the provider
        NetworkElement networkElement = _networkModel.getElementImplementingProvider(Network.Provider.VirtualRouter.getName());
        if (networkElement == null) {
            throw new CloudRuntimeException("Unable to find the Network Element implementing the VirtualRouter Provider");
        }

        VirtualRouterElement element = (VirtualRouterElement)networkElement;
        element.addElement(nsp.getId(), Type.VirtualRouter);

        return nsp;
    }

    private PhysicalNetworkServiceProvider addDefaultOvsToPhysicalNetwork(long physicalNetworkId) {
        PhysicalNetworkServiceProvider nsp = addProviderToPhysicalNetwork(physicalNetworkId, Network.Provider.Ovs.getName(), null, null);
        NetworkElement networkElement = _networkModel.getElementImplementingProvider(Network.Provider.Ovs.getName());
        if (networkElement == null) {
            throw new CloudRuntimeException("Unable to find the Network Element implementing the Ovs Provider");
        }
        OvsProviderVO element = _ovsProviderDao.findByNspId(nsp.getId());
        if (element != null) {
            logger.debug("There is already a Ovs element with service provider id " + nsp.getId());
            return nsp;
        }
        element = new OvsProviderVO(nsp.getId());
        _ovsProviderDao.persist(element);
        return nsp;
    }

    protected PhysicalNetworkServiceProvider addDefaultVpcVirtualRouterToPhysicalNetwork(long physicalNetworkId) {

        PhysicalNetworkServiceProvider nsp = addProviderToPhysicalNetwork(physicalNetworkId, Network.Provider.VPCVirtualRouter.getName(), null, null);

        NetworkElement networkElement = _networkModel.getElementImplementingProvider(Network.Provider.VPCVirtualRouter.getName());
        if (networkElement == null) {
            throw new CloudRuntimeException("Unable to find the Network Element implementing the VPCVirtualRouter Provider");
        }

        VpcVirtualRouterElement element = (VpcVirtualRouterElement)networkElement;
        element.addElement(nsp.getId(), Type.VPCVirtualRouter);

        return nsp;
    }

    protected PhysicalNetworkServiceProvider addDefaultInternalLbProviderToPhysicalNetwork(long physicalNetworkId) {

        PhysicalNetworkServiceProvider nsp = addProviderToPhysicalNetwork(physicalNetworkId, Network.Provider.InternalLbVm.getName(), null, null);

        NetworkElement networkElement = _networkModel.getElementImplementingProvider(Network.Provider.InternalLbVm.getName());
        if (networkElement == null) {
            throw new CloudRuntimeException("Unable to find the Network Element implementing the " + Network.Provider.InternalLbVm.getName() + " Provider");
        }

        InternalLoadBalancerElementService service = getInternalLoadBalancerElementByNetworkServiceProviderId(nsp.getId());
        service.addInternalLoadBalancerElement(nsp.getId());

        return nsp;
    }

    private PhysicalNetworkServiceProvider addDefaultTungstenProviderToPhysicalNetwork(long physicalNetworkId) {
        PhysicalNetworkServiceProvider nsp = addProviderToPhysicalNetwork(physicalNetworkId, Network.Provider.Tungsten.getName(), null, null);

        NetworkElement networkElement = _networkModel.getElementImplementingProvider(Network.Provider.Tungsten.getName());
        if (networkElement == null) {
            throw new CloudRuntimeException("Unable to find the Network Element implementing the " + Provider.Tungsten.getName() + " Provider");
        }
        return nsp;
    }

    protected PhysicalNetworkServiceProvider addDefaultSecurityGroupProviderToPhysicalNetwork(long physicalNetworkId) {

        PhysicalNetworkServiceProvider nsp = addProviderToPhysicalNetwork(physicalNetworkId, Network.Provider.SecurityGroupProvider.getName(), null, null);

        return nsp;
    }

    private PhysicalNetworkServiceProvider addDefaultBaremetalProvidersToPhysicalNetwork(long physicalNetworkId) {
        PhysicalNetworkVO pvo = _physicalNetworkDao.findById(physicalNetworkId);
        DataCenterVO dvo = _dcDao.findById(pvo.getDataCenterId());
        if (dvo.getNetworkType() == NetworkType.Basic) {

            Provider provider = Network.Provider.getProvider("BaremetalDhcpProvider");
            if (provider == null) {
                // baremetal is not loaded
                return null;
            }

            addProviderToPhysicalNetwork(physicalNetworkId, "BaremetalDhcpProvider", null, null);
            addProviderToPhysicalNetwork(physicalNetworkId, "BaremetalPxeProvider", null, null);
            addProviderToPhysicalNetwork(physicalNetworkId, "BaremetalUserdataProvider", null, null);
        } else if (dvo.getNetworkType() == NetworkType.Advanced) {
            addProviderToPhysicalNetwork(physicalNetworkId, "BaremetalPxeProvider", null, null);
            enableProvider("BaremetalPxeProvider");
        }

        return null;
    }

    private void enableProvider(String providerName) {
        QueryBuilder<PhysicalNetworkServiceProviderVO> q = QueryBuilder.create(PhysicalNetworkServiceProviderVO.class);
        q.and(q.entity().getProviderName(), SearchCriteria.Op.EQ, providerName);
        PhysicalNetworkServiceProviderVO provider = q.find();
        provider.setState(PhysicalNetworkServiceProvider.State.Enabled);
        _pNSPDao.update(provider.getId(), provider);
    }

    private PhysicalNetworkServiceProvider addConfigDriveToPhysicalNetwork(long physicalNetworkId) {
        PhysicalNetworkVO pvo = _physicalNetworkDao.findById(physicalNetworkId);
        DataCenterVO dvo = _dcDao.findById(pvo.getDataCenterId());
        if (dvo.getNetworkType() == NetworkType.Advanced) {

            Provider provider = Network.Provider.getProvider("ConfigDrive");
            if (provider == null) {
                return null;
            }

            addProviderToPhysicalNetwork(physicalNetworkId, Provider.ConfigDrive.getName(), null, null);
            enableProvider(Provider.ConfigDrive.getName());
        }
        return null;

    }

    private PhysicalNetworkServiceProvider addNSXProviderToPhysicalNetwork(long physicalNetworkId) {
        PhysicalNetworkVO pvo = _physicalNetworkDao.findById(physicalNetworkId);
        DataCenterVO dvo = _dcDao.findById(pvo.getDataCenterId());
        if (dvo.getNetworkType() == NetworkType.Advanced) {

            Provider provider = Network.Provider.getProvider(Provider.Nsx.getName());
            if (provider == null) {
                return null;
            }

            addProviderToPhysicalNetwork(physicalNetworkId, Provider.Nsx.getName(), null, null);
            enableProvider(Provider.Nsx.getName());
        }
        return null;
    }

    protected boolean isNetworkSystem(Network network) {
        NetworkOffering no = _networkOfferingDao.findByIdIncludingRemoved(network.getNetworkOfferingId());
        if (no.isSystemOnly()) {
            return true;
        } else {
            return false;
        }
    }

    private boolean getAllowSubdomainAccessGlobal() {
        return _allowSubdomainNetworkAccess;
    }

    @Override
    public List<Pair<TrafficType, String>> listTrafficTypeImplementor(ListTrafficTypeImplementorsCmd cmd) {
        String type = cmd.getTrafficType();
        List<Pair<TrafficType, String>> results = new ArrayList<Pair<TrafficType, String>>();
        if (type != null) {
            for (NetworkGuru guru : _networkGurus) {
                if (guru.isMyTrafficType(TrafficType.getTrafficType(type))) {
                    results.add(new Pair<TrafficType, String>(TrafficType.getTrafficType(type), guru.getName()));
                    break;
                }
            }
        } else {
            for (NetworkGuru guru : _networkGurus) {
                TrafficType[] allTypes = guru.getSupportedTrafficType();
                for (TrafficType t : allTypes) {
                    results.add(new Pair<TrafficType, String>(t, guru.getName()));
                }
            }
        }

        return results;
    }

    @Override
    @ActionEvent(eventType = EventTypes.EVENT_NET_IP_ASSIGN, eventDescription = "associating Ip", async = true)
    public IpAddress associateIPToNetwork(long ipId, long networkId)
            throws InsufficientAddressCapacityException, ResourceAllocationException, ResourceUnavailableException, ConcurrentOperationException {

        Network network = _networksDao.findById(networkId);
        if (network == null) {
            // release the acquired IP address before throwing the exception
            // else it will always be in allocating state
            releaseIpAddress(ipId);
            throw new InvalidParameterValueException("Invalid network id is given");
        }

        if (network.getVpcId() != null) {
            // release the acquired IP address before throwing the exception
            // else it will always be in allocating state
            releaseIpAddress(ipId);
            throw new InvalidParameterValueException("Can't assign ip to the network directly when network belongs" + " to VPC.Specify vpcId to associate ip address to VPC");
        }
        IpAddress address = _ipAddrMgr.associateIPToGuestNetwork(ipId, networkId, true);
        if (address != null) {
            CallContext.current().putContextParameter(IpAddress.class, address.getUuid());
        }
        return address;
    }

    @Override
    @DB
    public Network createPrivateNetwork(final String networkName, final String displayText, long physicalNetworkId, String broadcastUriString, final String startIp, String endIp, final String gateway,
            String netmask, final long networkOwnerId, final Long vpcId, final Boolean sourceNat, final Long networkOfferingId, final Boolean bypassVlanOverlapCheck, final Long associatedNetworkId)
                    throws ResourceAllocationException, ConcurrentOperationException, InsufficientCapacityException {

        final Account caller = CallContext.current().getCallingAccount();
        final Account owner = _accountMgr.getAccount(networkOwnerId);

        // Get system network offering
        NetworkOfferingVO ntwkOff = null;
        if (networkOfferingId != null) {
            ntwkOff = _networkOfferingDao.findById(networkOfferingId);
        }
        if (ntwkOff == null) {
            ntwkOff = findSystemNetworkOffering(NetworkOffering.SystemPrivateGatewayNetworkOffering);
        }

        // Validate physical network
        final PhysicalNetwork pNtwk = _physicalNetworkDao.findById(physicalNetworkId);
        if (pNtwk == null) {
            throwInvalidIdException("Unable to find a physical network" + " having the given id", String.valueOf(physicalNetworkId), "physicalNetworkId");
        }

        // VALIDATE IP INFO
        // if end IP is not specified, default it to startIp
        if (!NetUtils.isValidIp4(startIp)) {
            throw new InvalidParameterValueException("Invalid format for the ip address parameter");
        }
        if (endIp == null) {
            endIp = startIp;
        } else if (!NetUtils.isValidIp4(endIp)) {
            throw new InvalidParameterValueException("Invalid format for the endIp address parameter");
        }

        if (!NetUtils.isValidIp4(gateway)) {
            throw new InvalidParameterValueException("Invalid gateway");
        }
        if (!NetUtils.isValidIp4Netmask(netmask)) {
            throw new InvalidParameterValueException("Invalid netmask");
        }

        final String cidr = NetUtils.ipAndNetMaskToCidr(gateway, netmask);

        final String uriString;
        if (broadcastUriString != null) {
            URI uri = BroadcastDomainType.fromString(broadcastUriString);
            uriString = uri.toString();
            BroadcastDomainType tiep = BroadcastDomainType.getSchemeValue(uri);
            // numeric vlan or vlan URI are ok for now
            // TODO make a test for any supported scheme
            if (!(tiep == BroadcastDomainType.Vlan || tiep == BroadcastDomainType.Lswitch)) {
                throw new InvalidParameterValueException("unsupported type of broadcastUri specified: " + broadcastUriString);
            }
        } else if (associatedNetworkId != null) {
            DataCenter zone = _dcDao.findById(pNtwk.getDataCenterId());
            Network associatedNetwork = implementAssociatedNetwork(associatedNetworkId, caller, owner, zone, null, owner.getAccountId(), cidr, startIp, endIp);
            uriString = associatedNetwork.getBroadcastUri().toString();
        } else {
            throw new InvalidParameterValueException("One of uri and associatedNetworkId must be passed");
        }

        final NetworkOfferingVO ntwkOffFinal = ntwkOff;
        try {
            return Transaction.execute(new TransactionCallbackWithException<Network, Exception>() {
                @Override
                public Network doInTransaction(TransactionStatus status) throws ResourceAllocationException, InsufficientCapacityException {
                    //lock datacenter as we need to get mac address seq from there
                    DataCenterVO dc = _dcDao.lockRow(pNtwk.getDataCenterId(), true);

                    //check if we need to create guest network
                    Network privateNetwork = _networksDao.getPrivateNetwork(uriString, cidr, networkOwnerId, pNtwk.getDataCenterId(), networkOfferingId, vpcId);
                    if (privateNetwork == null) {
                        //create Guest network
                        privateNetwork = _networkMgr.createPrivateNetwork(ntwkOffFinal.getId(), networkName, displayText, gateway, cidr, uriString, bypassVlanOverlapCheck, owner, pNtwk, vpcId);
                        if (privateNetwork != null) {
                            logger.debug("Successfully created guest network " + privateNetwork);
                            if (associatedNetworkId != null) {
                                _networkDetailsDao.persist(new NetworkDetailVO(privateNetwork.getId(), Network.AssociatedNetworkId, String.valueOf(associatedNetworkId), true));
                            }
                        } else {
                            throw new CloudRuntimeException("Creating guest network failed");
                        }
                    } else {
                        logger.debug("Private network already exists: " + privateNetwork);
                        //Do not allow multiple private gateways with same Vlan within a VPC
                        throw new InvalidParameterValueException("Private network for the vlan: " + uriString + " and cidr  " + cidr + "  already exists " + "for Vpc " + vpcId + " in zone "
                                    + _entityMgr.findById(DataCenter.class, pNtwk.getDataCenterId()).getName());
                    }
                    if (vpcId != null) {
                        //add entry to private_ip_address table
                        PrivateIpVO privateIp = _privateIpDao.findByIpAndSourceNetworkIdAndVpcId(privateNetwork.getId(), startIp, vpcId);
                        if (privateIp != null) {
                            throw new InvalidParameterValueException(
                                    "Private ip address " + startIp + " already used for private gateway" + " in zone " + _entityMgr.findById(DataCenter.class, pNtwk.getDataCenterId()).getName());
                        }
                        Long mac = dc.getMacAddress();
                        Long nextMac = mac + 1;
                        dc.setMacAddress(nextMac);
                        privateIp = new PrivateIpVO(startIp, privateNetwork.getId(), nextMac, vpcId, sourceNat);
                        _privateIpDao.persist(privateIp);
                        _dcDao.update(dc.getId(), dc);
                    }

                    logger.debug("Private network " + privateNetwork + " is created");

                    return privateNetwork;
                }
            });
        } catch (Exception e) {
            ExceptionUtil.rethrowRuntime(e);
            ExceptionUtil.rethrow(e, ResourceAllocationException.class);
            ExceptionUtil.rethrow(e, InsufficientCapacityException.class);
            throw new IllegalStateException(e);
        }
    }

    private NetworkOfferingVO findSystemNetworkOffering(String offeringName) {
        List<NetworkOfferingVO> allOfferings = _networkOfferingDao.listSystemNetworkOfferings();
        for (NetworkOfferingVO offer : allOfferings) {
            if (offer.getName().equals(offeringName)) {
                return offer;
            }
        }
        return null;
    }

    @Override
    public Network getNetwork(String networkUuid) {
        return _networksDao.findByUuid(networkUuid);
    }

    @Override
    public List<? extends Nic> listNics(ListNicsCmd cmd) {
        Account caller = CallContext.current().getCallingAccount();
        Long nicId = cmd.getNicId();
        long vmId = cmd.getVmId();
        String keyword = cmd.getKeyword();
        Long networkId = cmd.getNetworkId();
        UserVmVO userVm = _userVmDao.findById(vmId);

        if (userVm == null || (!userVm.isDisplayVm() && caller.getType() == Account.Type.NORMAL)) {
            throwInvalidIdException("Virtual machine id does not exist", Long.valueOf(vmId).toString(), "vmId");
        }

        _accountMgr.checkAccess(caller, null, true, userVm);
        return _networkMgr.listVmNics(vmId, nicId, networkId, keyword);
    }

    @Override
    public List<? extends NicSecondaryIp> listVmNicSecondaryIps(ListNicsCmd cmd) {
        Account caller = CallContext.current().getCallingAccount();
        Long nicId = cmd.getNicId();
        long vmId = cmd.getVmId();
        String keyword = cmd.getKeyword();
        UserVmVO userVm = _userVmDao.findById(vmId);

        if (userVm == null || (!userVm.isDisplayVm() && caller.getType() == Account.Type.NORMAL)) {
            throwInvalidIdException("Virtual machine id does not exist", Long.valueOf(vmId).toString(), "vmId");
        }

        _accountMgr.checkAccess(caller, null, true, userVm);
        return _nicSecondaryIpDao.listSecondaryIpUsingKeyword(nicId, keyword);
    }

    public List<NetworkGuru> getNetworkGurus() {
        return _networkGurus;
    }

    @Inject
    public void setNetworkGurus(List<NetworkGuru> networkGurus) {
        _networkGurus = networkGurus;
    }

    public void setInternalLoadBalancerElementServices(List<InternalLoadBalancerElementService> services) {
        this.internalLoadBalancerElementServices = services;
    }

    @Override
    @ActionEvent(eventType = EventTypes.EVENT_NET_IP_UPDATE, eventDescription = "updating public ip address", async = true)
    public IpAddress updateIP(Long id, String customId, Boolean displayIp) {
        Account caller = CallContext.current().getCallingAccount();
        IPAddressVO ipVO = _ipAddressDao.findById(id);
        if (ipVO == null) {
            throw new InvalidParameterValueException("Unable to find ip address by id");
        }

        // verify permissions
        if (ipVO.getAllocatedToAccountId() != null) {
            _accountMgr.checkAccess(caller, null, true, ipVO);
        } else if (caller.getType() != Account.Type.ADMIN) {
            throw new PermissionDeniedException("Only Root admin can update non-allocated ip addresses");
        }

        if (customId != null) {
            ipVO.setUuid(customId);
        }

        if (displayIp != null) {
            ipVO.setDisplay(displayIp);
        }

        _ipAddressDao.update(id, ipVO);
        return _ipAddressDao.findById(id);
    }

    @Override
    public AcquirePodIpCmdResponse allocatePodIp(Account ipOwner, String zoneId, String podId) throws ResourceAllocationException {

        Account caller = CallContext.current().getCallingAccount();
        long callerUserId = CallContext.current().getCallingUserId();
        DataCenter zone = _entityMgr.findByUuid(DataCenter.class, zoneId);

        if (zone == null) {
            throw new InvalidParameterValueException("Invalid zone Id ");
        }
        if (_accountMgr.checkAccessAndSpecifyAuthority(caller, zone.getId()) != zone.getId()) {
            throw new InvalidParameterValueException("Caller does not have permission for this Zone" + "(" + zoneId + ")");
        }
        if (logger.isDebugEnabled()) {
            logger.debug("Associate IP address called by the user " + callerUserId + " account " + ipOwner.getId());
        }
        return _ipAddrMgr.allocatePodIp(zoneId, podId);

    }

    @Override
    public boolean releasePodIp(ReleasePodIpCmdByAdmin ip) throws CloudRuntimeException {
        _ipAddrMgr.releasePodIp(ip.getId());
        return true;
    }

    @Override
    public Pair<List<? extends GuestVlan>, Integer> listGuestVlans(ListGuestVlansCmd cmd) {
        Long id = cmd.getId();
        Long zoneId = cmd.getZoneId();
        Long physicalNetworkId = cmd.getPhysicalNetworkId();
        String vnet = cmd.getVnet();
        Boolean allocatedOnly = cmd.getAllocatedOnly();
        String keyword = cmd.getKeyword();

        SearchCriteria<DataCenterVnetVO> vlanSearch = _dcVnetDao.createSearchCriteria();
        if (id != null) {
            vlanSearch.addAnd("id", Op.EQ, id);
        }
        if (zoneId != null) {
            vlanSearch.addAnd("dataCenterId", Op.EQ, zoneId);
        }
        if (physicalNetworkId != null) {
            vlanSearch.addAnd("physicalNetworkId", Op.EQ, physicalNetworkId);
        }
        if (vnet != null) {
            vlanSearch.addAnd("vnet", Op.EQ, vnet);
        }
        if (allocatedOnly != null && allocatedOnly) {
            vlanSearch.addAnd("takenAt", Op.NNULL);
        }
        if (keyword != null) {
            vlanSearch.addAnd("vnet", Op.LIKE, "%" + keyword + "%");
        }
        Long pageSizeVal = cmd.getPageSizeVal();
        Long startIndex = cmd.getStartIndex();
        Filter searchFilter = new Filter(DataCenterVnetVO.class, "vnet", true, startIndex, pageSizeVal);

        Pair<List<DataCenterVnetVO>, Integer> vlans = _dcVnetDao.searchAndCount(vlanSearch, searchFilter);
        return new Pair<List<? extends GuestVlan>, Integer>(vlans.first(), vlans.second());
    }

    @Override
    public List<? extends NetworkPermission> listNetworkPermissions(ListNetworkPermissionsCmd cmd) {
        final Long networkId = cmd.getNetworkId();
        NetworkVO network = _networksDao.findById(networkId);
        if (network == null) {
            throw new InvalidParameterValueException("unable to find network with id " + networkId);
        }
        final Account caller = CallContext.current().getCallingAccount();
        _accountMgr.checkAccess(caller, AccessType.OperateEntry, true, network);

        List<String> accountNames = new ArrayList<String>();
        List<NetworkPermissionVO> permissions = _networkPermissionDao.findByNetwork(networkId);
        return permissions;
    }

    @Override
    public boolean createNetworkPermissions(CreateNetworkPermissionsCmd cmd) {
        final Long id = cmd.getNetworkId();
        List<String> accountNames = cmd.getAccountNames();
        List<Long> accountIds = cmd.getAccountIds();
        List<Long> projectIds = cmd.getProjectIds();

        final Account caller = CallContext.current().getCallingAccount();
        NetworkVO network = validateNetworkPermissionParameters(caller, id);

        accountIds = populateAccounts(caller, accountIds, network.getDomainId(), accountNames, projectIds);

        final List<Long> accountIdsFinal = accountIds;
        final Account owner = _accountMgr.getAccount(network.getAccountId());
        Transaction.execute(new TransactionCallbackNoReturn() {
            @Override
            public void doInTransactionWithoutResult(TransactionStatus status) {
                for (Long accountId : accountIdsFinal) {
                    Account permittedAccount = _accountDao.findActiveAccountById(accountId, network.getDomainId());
                    if (permittedAccount != null) {
                        if (permittedAccount.getId() == owner.getId()) {
                            continue; // don't grant permission to the network owner, they implicitly have permission
                        }
                        NetworkPermissionVO existingPermission = _networkPermissionDao.findByNetworkAndAccount(id, permittedAccount.getId());
                        if (existingPermission == null) {
                            NetworkPermissionVO networkPermission = new NetworkPermissionVO(id, permittedAccount.getId());
                            _networkPermissionDao.persist(networkPermission);
                        }
                    } else {
                        throw new InvalidParameterValueException("Unable to find account " + accountId + " in the domain of network " + network + ". No permissions is added");
                    }
                }
            }
        });

        return true;
    }

    @Override
    public boolean removeNetworkPermissions(RemoveNetworkPermissionsCmd cmd) {
        final Long id = cmd.getNetworkId();
        List<String> accountNames = cmd.getAccountNames();
        List<Long> accountIds = cmd.getAccountIds();
        List<Long> projectIds = cmd.getProjectIds();

        final Account caller = CallContext.current().getCallingAccount();
        NetworkVO network = validateNetworkPermissionParameters(caller, id);

        accountIds = populateAccounts(caller, accountIds, network.getDomainId(), accountNames, projectIds);

        _networkPermissionDao.removePermissions(id, accountIds);

        return true;
    }

    @Override
    public boolean resetNetworkPermissions(ResetNetworkPermissionsCmd cmd) {

        final Long id = cmd.getNetworkId();

        final Account caller = CallContext.current().getCallingAccount();
        NetworkVO network = validateNetworkPermissionParameters(caller, id);

        _networkPermissionDao.removeAllPermissions(id);

        return true;
    }

    private NetworkVO validateNetworkPermissionParameters(Account caller, Long id) {

        final NetworkVO network = _networksDao.findById(id);

        if (network == null) {
            throw new InvalidParameterValueException("unable to find network with id " + id);
        }

        if (network.getAclType() == ACLType.Domain) {
            throw new InvalidParameterValueException("network is already shared in domain");
        }

        if (network.getVpcId() != null) {
            throw new InvalidParameterValueException("VPC tiers cannot be shared");
        }

        _accountMgr.checkAccess(caller, AccessType.OperateEntry, true, network);

        final Account owner = _accountMgr.getAccount(network.getAccountId());
        if (owner.getType() == Account.Type.PROJECT) {
            // Currently project owned networks cannot be shared outside project but is available to all users within project by default.
            throw new InvalidParameterValueException("Update network permissions is an invalid operation on network " + network.getName()
                    + ". Project owned networks cannot be shared outside network.");
        }

        //Only admin or owner of the network should be able to change its permissions
        if (caller.getId() != owner.getId() && !_accountMgr.isAdmin(caller.getId())) {
            throw new InvalidParameterValueException("Unable to grant permission to account " + caller.getAccountName() + " as it is neither admin nor owner or the network");
        }

        return network;
    }

    private List<Long>  populateAccounts(Account caller, List<Long> accountIds, Long domainId, List<String> accountNames, List<Long> projectIds) {
        if (accountIds == null) {
            accountIds = new ArrayList<Long>();
        }
        // convert projectIds to accountIds
        if (projectIds != null) {
            accountIds.addAll(convertProjectIdsToAccountIds(caller, projectIds));
        }
        // convert accountNames to accountIds
        if (accountNames != null) {
            accountIds.addAll(convertAccountNamesToAccountIds(caller, domainId, accountNames));
        }
        final Domain domain = _domainDao.findById(domainId);
        for (Long accountId : accountIds) {
            Account permittedAccount = _accountDao.findActiveAccountById(accountId, domain.getId());
            if (permittedAccount == null) {
                throw new InvalidParameterValueException("Unable to find account " + accountId + " in domain id=" + domain.getUuid() + ". No permissions is removed");
            }
        }
        return accountIds;
    }

    private List<Long> convertProjectIdsToAccountIds(final Account caller, final List<Long> projectIds) {
        List<Long> accountIds = new ArrayList<Long>();
        for (Long projectId : projectIds) {
            Project project = _projectMgr.getProject(projectId);
            if (project == null) {
                throw new InvalidParameterValueException("Unable to find project by id " + projectId);
            }

            if (!_projectMgr.canAccessProjectAccount(caller, project.getProjectAccountId())) {
                throw new InvalidParameterValueException("Account " + caller + " can't access project id=" + projectId);
            }
            accountIds.add(project.getProjectAccountId());
        }
        return accountIds;
    }

    private List<Long> convertAccountNamesToAccountIds(final Account caller, final Long domainId, final List<String> accountNames) {
        List<Long> accountIds = new ArrayList<Long>();
        for (String accountName : accountNames) {
            Account permittedAccount = _accountDao.findActiveAccount(accountName, domainId);
            if (permittedAccount == null) {
                throw new InvalidParameterValueException("Unable to find account by name " + accountName);
            }
            if (permittedAccount.getId() != caller.getId()) {
                accountIds.add(permittedAccount.getId());
            }
        }
        return accountIds;
    }

    private void checkIpRangeOverlapWithAssociatedNetworks(Long associatedNetworkId, String startIp, String endIp) {
        List<NetworkDetailVO> associatedNetworks = _networkDetailsDao.findDetails(Network.AssociatedNetworkId, String.valueOf(associatedNetworkId), null);
        for (NetworkDetailVO networkDetailVO : associatedNetworks) {
            NetworkVO associatedNetwork2 = _networksDao.findById(networkDetailVO.getResourceId());
            if (associatedNetwork2 != null) {
                List<VlanVO> vlans = _vlanDao.listVlansByNetworkId(associatedNetwork2.getId());
                if (vlans.isEmpty()) {
                    VpcGatewayVO vpcGateway = vpcGatewayDao.getVpcGatewayByNetworkId(associatedNetwork2.getId());
                    if (vpcGateway != null && NetUtils.ipRangesOverlap(startIp, endIp, vpcGateway.getIp4Address(), vpcGateway.getIp4Address())) {
                        throw new InvalidParameterValueException(String.format("The startIp/endIp (%s - %s) overlaps with vpc private gateway %s (%s): ",
                                startIp, endIp, associatedNetwork2.getName(), vpcGateway.getIp4Address()));
                    }
                    continue;
                }
                String startIP2 = vlans.get(0).getIpRange().split("-")[0];
                String endIP2 = vlans.get(0).getIpRange().split("-")[1];
                if (StringUtils.isNoneBlank(startIp, startIP2) && NetUtils.ipRangesOverlap(startIp, endIp, startIP2, endIP2)) {
                    throw new InvalidParameterValueException(String.format("The startIp/endIp (%s - %s) overlaps with network %s (%s - %s)",
                            startIp, endIp, associatedNetwork2.getName(), startIP2, endIP2));
                }
            }
        }
    }

    @Override
    public String getConfigComponentName() {
        return NetworkService.class.getSimpleName();
    }

    @Override
    public ConfigKey<?>[] getConfigKeys() {
        return new ConfigKey<?>[] {AllowDuplicateNetworkName, AllowEmptyStartEndIpAddress, VRPrivateInterfaceMtu, VRPublicInterfaceMtu, AllowUsersToSpecifyVRMtu};
    }

    public boolean isDefaultAcl(Long aclId) {
        return aclId == NetworkACL.DEFAULT_DENY || aclId == NetworkACL.DEFAULT_ALLOW;
    }

    public boolean isAclAttachedToVpc(Long aclVpcId, Long vpcId) {
        return aclVpcId != 0 && !vpcId.equals(aclVpcId);
    }

    @Override
    public PublicIpQuarantine updatePublicIpAddressInQuarantine(UpdateQuarantinedIpCmd cmd) throws CloudRuntimeException {
        Long ipId = cmd.getId();
        String ipAddress = cmd.getIpAddress();
        Date newEndDate = cmd.getEndDate();

        if (new Date().after(newEndDate)) {
            throw new InvalidParameterValueException(String.format("The given end date [%s] is invalid as it is before the current date.", newEndDate));
        }

        PublicIpQuarantine publicIpQuarantine = retrievePublicIpQuarantine(ipId, ipAddress);
        checkCallerForPublicIpQuarantineAccess(publicIpQuarantine);

        String publicIpQuarantineAddress = _ipAddressDao.findById(publicIpQuarantine.getPublicIpAddressId()).getAddress().toString();
        Date currentEndDate = publicIpQuarantine.getEndDate();

        if (new Date().after(currentEndDate)) {
            throw new CloudRuntimeException(String.format("The quarantine for the public IP address [%s] is no longer active; thus, it cannot be updated.", publicIpQuarantineAddress));
        }

        return _ipAddrMgr.updatePublicIpAddressInQuarantine(publicIpQuarantine.getId(), newEndDate);
    }

    @Override
    public void removePublicIpAddressFromQuarantine(RemoveQuarantinedIpCmd cmd) throws CloudRuntimeException {
        Long ipId = cmd.getId();
        String ipAddress = cmd.getIpAddress();
        PublicIpQuarantine publicIpQuarantine = retrievePublicIpQuarantine(ipId, ipAddress);

        String removalReason = cmd.getRemovalReason();
        if (StringUtils.isBlank(removalReason)) {
            logger.error("The removalReason parameter cannot be blank.");
            ipAddress = ObjectUtils.defaultIfNull(ipAddress, _ipAddressDao.findById(publicIpQuarantine.getPublicIpAddressId()).getAddress().toString());
            throw new CloudRuntimeException(String.format("The given reason for removing the public IP address [%s] from quarantine is blank.", ipAddress));
        }

        checkCallerForPublicIpQuarantineAccess(publicIpQuarantine);

        _ipAddrMgr.removePublicIpAddressFromQuarantine(publicIpQuarantine.getId(), removalReason);
    }

    @Override
    public InternalLoadBalancerElementService getInternalLoadBalancerElementByType(Type type) {
        return internalLoadBalancerElementServiceMap.getOrDefault(type.name(), null);
    }

    @Override
    public InternalLoadBalancerElementService getInternalLoadBalancerElementByNetworkServiceProviderId(long networkProviderId) {
        PhysicalNetworkServiceProviderVO provider = _pNSPDao.findById(networkProviderId);
        if (provider == null) {
            String msg = String.format("Cannot find a network service provider with ID %s", networkProviderId);
            logger.error(msg);
            throw new CloudRuntimeException(msg);
        }
        Type type = provider.getProviderName().equalsIgnoreCase("nsx") ? Type.Nsx : Type.InternalLbVm;
        return getInternalLoadBalancerElementByType(type);
    }

    @Override
    public InternalLoadBalancerElementService getInternalLoadBalancerElementById(long providerId) {
        VirtualRouterProviderVO provider = virtualRouterProviderDao.findById(providerId);
        return getInternalLoadBalancerElementByType(provider.getType());
    }

    @Override
    public List<InternalLoadBalancerElementService> getInternalLoadBalancerElements() {
        return new ArrayList<>(this.internalLoadBalancerElementServiceMap.values());
    }

    /**
     * Retrieves the active quarantine for the given public IP address. It can find by the ID of the quarantine or the address of the public IP.
     * @throws CloudRuntimeException if it does not find an active quarantine for the given public IP.
     */
    protected PublicIpQuarantine retrievePublicIpQuarantine(Long ipId, String ipAddress) throws CloudRuntimeException {
        PublicIpQuarantine publicIpQuarantine;
        if (ipId != null) {
            logger.debug("The ID of the IP in quarantine was informed; therefore, the `ipAddress` parameter will be ignored.");
            publicIpQuarantine = publicIpQuarantineDao.findById(ipId);
        } else if (ipAddress != null) {
            logger.debug("The address of the IP in quarantine was informed, it will be used to fetch its metadata.");
            publicIpQuarantine = publicIpQuarantineDao.findByIpAddress(ipAddress);
        } else {
            throw new CloudRuntimeException("Either the ID or the address of the IP in quarantine must be informed.");
        }

        if (publicIpQuarantine == null) {
            throw new CloudRuntimeException("There is no active quarantine for the specified IP address.");
        }

        return  publicIpQuarantine;
    }

    protected void checkCallerForPublicIpQuarantineAccess(PublicIpQuarantine publicIpQuarantine) {
        Account callingAccount = CallContext.current().getCallingAccount();
        DomainVO domainOfThePreviousOwner = _domainDao.findById(_accountDao.findById(publicIpQuarantine.getPreviousOwnerId()).getDomainId());

        _accountMgr.checkAccess(callingAccount, domainOfThePreviousOwner);
    }
}<|MERGE_RESOLUTION|>--- conflicted
+++ resolved
@@ -418,12 +418,10 @@
     @Inject
     private VirtualRouterProviderDao virtualRouterProviderDao;
     @Inject
-<<<<<<< HEAD
     RoutedIpv4Manager routedIpv4Manager;
-
-=======
+    @Inject
     private BGPService bgpService;
->>>>>>> b0691dea
+
     List<InternalLoadBalancerElementService> internalLoadBalancerElementServices = new ArrayList<>();
     Map<String, InternalLoadBalancerElementService> internalLoadBalancerElementServiceMap = new HashMap<>();
 
@@ -1789,14 +1787,12 @@
             ipv6Service.assignIpv6SubnetToNetwork(ip6Cidr, network.getId());
         }
 
-<<<<<<< HEAD
         // assign to network
         if (NetworkOffering.NetworkMode.ROUTED.equals(ntwkOff.getNetworkMode())) {
             routedIpv4Manager.assignIpv4SubnetToNetwork(network.getCidr(), network.getId());
-=======
+        }
         if (isNonVpcNetworkSupportingDynamicRouting(ntwkOff)) {
             bgpService.allocateASNumber(zone.getId(), asNumber, network.getId(), null);
->>>>>>> b0691dea
         }
 
         // if the network offering has persistent set to true, implement the network
