--- conflicted
+++ resolved
@@ -1379,36 +1379,14 @@
 
         performBasicPrivateVlanChecks(vlanId, secondaryVlanId, privateVlanType);
 
-<<<<<<< HEAD
-        // Regular user can create Guest Isolated Source Nat enabled network only, or a Shared network with specifyVlan=false
+        // Regular user can create Guest Isolated Source Nat enabled network or L2 network only, or a Shared network with specifyVlan=false
         if (_accountMgr.isNormalUser(caller.getId())) {
-            if (ntwkOff.getTrafficType() != TrafficType.Guest) {
-                throw new InvalidParameterValueException("Regular users can only create a Guest network");
-            }
-            if (ntwkOff.getGuestType() == GuestType.Isolated && areServicesSupportedByNetworkOffering(ntwkOff.getId(), Service.SourceNat)) {
-                s_logger.debug(String.format("Creating a network from network offerings having traffic type [%s] and network type [%s] with a service [%s] enabled.",
-                        TrafficType.Guest, GuestType.Isolated, Service.SourceNat.getName()));
-            } else if (ntwkOff.getGuestType() == GuestType.Shared && ! ntwkOff.isSpecifyVlan()) {
-                s_logger.debug(String.format("Creating a network from network offerings having traffic type [%s] and network type [%s] with specifyVlan=%s.",
-                        TrafficType.Guest, GuestType.Shared, ntwkOff.isSpecifyVlan()));
-            } else if (ntwkOff.getGuestType() == GuestType.L2) {
-                s_logger.debug(String.format("Creating a network from network offerings having traffic type [%s] and network type [%s].",
-                        TrafficType.Guest, GuestType.L2));
-            } else {
-                throw new InvalidParameterValueException(
-                        String.format("Regular users can only create an %s network with a service [%s] enabled, a %s network or a %s network with specifyVlan=false.",
-                                GuestType.Isolated, Service.SourceNat.getName(), GuestType.L2, GuestType.Shared));
-            }
+            validateNetworkOfferingForRegularUser(ntwkOff);
         }
 
         // Ignore vlanId if it is passed but specifyvlan=false in network offering
         if (ntwkOff.getGuestType() == GuestType.Shared && ! ntwkOff.isSpecifyVlan() && vlanId != null) {
             throw new InvalidParameterValueException("Cannot specify vlanId when create a network from network offering with specifyvlan=false");
-=======
-        // Regular user can create Guest Isolated Source Nat enabled network or L2 network only
-        if (_accountMgr.isNormalUser(caller.getId())) {
-            validateNetworkOfferingForRegularUser(ntwkOff);
->>>>>>> 97d6cd50
         }
 
         // Don't allow to specify vlan if the caller is not ROOT admin
@@ -1566,13 +1544,16 @@
         if (ntwkOff.getGuestType() == GuestType.Isolated && areServicesSupportedByNetworkOffering(ntwkOff.getId(), Service.SourceNat)) {
             s_logger.debug(String.format("Creating a network from network offerings having traffic type [%s] and network type [%s] with a service [%s] enabled.",
                     TrafficType.Guest, GuestType.Isolated, Service.SourceNat.getName()));
+        } else if (ntwkOff.getGuestType() == GuestType.Shared && ! ntwkOff.isSpecifyVlan()) {
+            s_logger.debug(String.format("Creating a network from network offerings having traffic type [%s] and network type [%s] with specifyVlan=%s.",
+                    TrafficType.Guest, GuestType.Shared, ntwkOff.isSpecifyVlan()));
         } else if (ntwkOff.getGuestType() == GuestType.L2) {
             s_logger.debug(String.format("Creating a network from network offerings having traffic type [%s] and network type [%s].",
                     TrafficType.Guest, GuestType.L2));
         } else {
             throw new InvalidParameterValueException(
-                    String.format("Regular users can only create an %s network with a service [%s] enabled, or a %s network.",
-                            GuestType.Isolated, Service.SourceNat.getName(), GuestType.L2));
+                    String.format("Regular users can only create an %s network with a service [%s] enabled, a %s network or a %s network with specifyVlan=false.",
+                            GuestType.Isolated, Service.SourceNat.getName(), GuestType.L2, GuestType.Shared));
         }
     }
 
