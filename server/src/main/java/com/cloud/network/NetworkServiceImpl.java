// Licensed to the Apache Software Foundation (ASF) under one
// or more contributor license agreements.  See the NOTICE file
// distributed with this work for additional information
// regarding copyright ownership.  The ASF licenses this file
// to you under the Apache License, Version 2.0 (the
// "License"); you may not use this file except in compliance
// with the License.  You may obtain a copy of the License at
//
//   http://www.apache.org/licenses/LICENSE-2.0
//
// Unless required by applicable law or agreed to in writing,
// software distributed under the License is distributed on an
// "AS IS" BASIS, WITHOUT WARRANTIES OR CONDITIONS OF ANY
// KIND, either express or implied.  See the License for the
// specific language governing permissions and limitations
// under the License.
package com.cloud.network;

import java.net.Inet6Address;
import java.net.InetAddress;
import java.net.URI;
import java.net.UnknownHostException;
import java.security.InvalidParameterException;
import java.sql.PreparedStatement;
import java.sql.ResultSet;
import java.sql.SQLException;
import java.util.ArrayList;
import java.util.Arrays;
import java.util.Collection;
import java.util.Collections;
import java.util.Comparator;
import java.util.Date;
import java.util.HashMap;
import java.util.HashSet;
import java.util.List;
import java.util.Map;
import java.util.Set;
import java.util.UUID;
import java.util.stream.Collectors;

import javax.inject.Inject;
import javax.naming.ConfigurationException;

import com.cloud.network.dao.PublicIpQuarantineDao;
import com.cloud.offering.ServiceOffering;
import com.cloud.service.dao.ServiceOfferingDao;
import org.apache.cloudstack.acl.ControlledEntity.ACLType;
import org.apache.cloudstack.acl.SecurityChecker.AccessType;
import org.apache.cloudstack.alert.AlertService;
import org.apache.cloudstack.api.ApiConstants;
import org.apache.cloudstack.api.command.admin.address.ReleasePodIpCmdByAdmin;
import org.apache.cloudstack.api.command.admin.network.CreateNetworkCmdByAdmin;
import org.apache.cloudstack.api.command.admin.network.DedicateGuestVlanRangeCmd;
import org.apache.cloudstack.api.command.admin.network.ListDedicatedGuestVlanRangesCmd;
import org.apache.cloudstack.api.command.admin.network.ListGuestVlansCmd;
import org.apache.cloudstack.api.command.admin.network.ListNetworksCmdByAdmin;
import org.apache.cloudstack.api.command.admin.network.UpdateNetworkCmdByAdmin;
import org.apache.cloudstack.api.command.admin.usage.ListTrafficTypeImplementorsCmd;
import org.apache.cloudstack.api.command.user.address.RemoveQuarantinedIpCmd;
import org.apache.cloudstack.api.command.user.address.UpdateQuarantinedIpCmd;
import org.apache.cloudstack.api.command.user.network.CreateNetworkCmd;
import org.apache.cloudstack.api.command.user.network.CreateNetworkPermissionsCmd;
import org.apache.cloudstack.api.command.user.network.ListNetworkPermissionsCmd;
import org.apache.cloudstack.api.command.user.network.ListNetworksCmd;
import org.apache.cloudstack.api.command.user.network.RemoveNetworkPermissionsCmd;
import org.apache.cloudstack.api.command.user.network.ResetNetworkPermissionsCmd;
import org.apache.cloudstack.api.command.user.network.RestartNetworkCmd;
import org.apache.cloudstack.api.command.user.network.UpdateNetworkCmd;
import org.apache.cloudstack.api.command.user.vm.ListNicsCmd;
import org.apache.cloudstack.api.response.AcquirePodIpCmdResponse;
import org.apache.cloudstack.context.CallContext;
import org.apache.cloudstack.engine.orchestration.service.NetworkOrchestrationService;
import org.apache.cloudstack.framework.config.ConfigKey;
import org.apache.cloudstack.framework.config.Configurable;
import org.apache.cloudstack.framework.config.dao.ConfigurationDao;
import org.apache.cloudstack.framework.messagebus.MessageBus;
import org.apache.cloudstack.framework.messagebus.PublishScope;
import org.apache.cloudstack.network.NetworkPermissionVO;
import org.apache.cloudstack.network.dao.NetworkPermissionDao;
import org.apache.cloudstack.network.element.InternalLoadBalancerElementService;
import org.apache.commons.collections.CollectionUtils;
import org.apache.commons.lang3.EnumUtils;
import org.apache.commons.lang3.ObjectUtils;
import org.apache.commons.lang3.StringUtils;
import org.apache.log4j.Logger;
import org.jetbrains.annotations.NotNull;
import org.jetbrains.annotations.Nullable;
import org.springframework.beans.factory.annotation.Autowired;
import org.springframework.beans.factory.annotation.Qualifier;

import com.cloud.agent.api.Answer;
import com.cloud.agent.api.Command;
import com.cloud.agent.api.to.IpAddressTO;
import com.cloud.agent.manager.Commands;
import com.cloud.alert.AlertManager;
import com.cloud.api.ApiDBUtils;
import com.cloud.api.query.dao.DomainRouterJoinDao;
import com.cloud.api.query.vo.DomainRouterJoinVO;
import com.cloud.configuration.Config;
import com.cloud.configuration.ConfigurationManager;
import com.cloud.configuration.Resource;
import com.cloud.dc.AccountVlanMapVO;
import com.cloud.dc.DataCenter;
import com.cloud.dc.DataCenter.NetworkType;
import com.cloud.dc.DataCenterVO;
import com.cloud.dc.DataCenterVnetVO;
import com.cloud.dc.DomainVlanMapVO;
import com.cloud.dc.Vlan.VlanType;
import com.cloud.dc.VlanVO;
import com.cloud.dc.dao.AccountVlanMapDao;
import com.cloud.dc.dao.DataCenterDao;
import com.cloud.dc.dao.DataCenterVnetDao;
import com.cloud.dc.dao.DomainVlanMapDao;
import com.cloud.dc.dao.VlanDao;
import com.cloud.deploy.DeployDestination;
import com.cloud.domain.Domain;
import com.cloud.domain.DomainVO;
import com.cloud.domain.dao.DomainDao;
import com.cloud.event.ActionEvent;
import com.cloud.event.EventTypes;
import com.cloud.event.UsageEventUtils;
import com.cloud.exception.AccountLimitException;
import com.cloud.exception.ConcurrentOperationException;
import com.cloud.exception.InsufficientAddressCapacityException;
import com.cloud.exception.InsufficientCapacityException;
import com.cloud.exception.InvalidParameterValueException;
import com.cloud.exception.PermissionDeniedException;
import com.cloud.exception.ResourceAllocationException;
import com.cloud.exception.ResourceUnavailableException;
import com.cloud.exception.UnsupportedServiceException;
import com.cloud.host.Host;
import com.cloud.host.dao.HostDao;
import com.cloud.hypervisor.Hypervisor;
import com.cloud.network.IpAddress.State;
import com.cloud.network.Network.Capability;
import com.cloud.network.Network.GuestType;
import com.cloud.network.Network.IpAddresses;
import com.cloud.network.Network.PVlanType;
import com.cloud.network.Network.Provider;
import com.cloud.network.Network.Service;
import com.cloud.network.Networks.BroadcastDomainType;
import com.cloud.network.Networks.TrafficType;
import com.cloud.network.PhysicalNetwork.BroadcastDomainRange;
import com.cloud.network.VirtualRouterProvider.Type;
import com.cloud.network.addr.PublicIp;
import com.cloud.network.dao.AccountGuestVlanMapDao;
import com.cloud.network.dao.AccountGuestVlanMapVO;
import com.cloud.network.dao.FirewallRulesDao;
import com.cloud.network.dao.IPAddressDao;
import com.cloud.network.dao.IPAddressVO;
import com.cloud.network.dao.Ipv6GuestPrefixSubnetNetworkMapDao;
import com.cloud.network.dao.LoadBalancerDao;
import com.cloud.network.dao.NetworkDao;
import com.cloud.network.dao.NetworkDetailVO;
import com.cloud.network.dao.NetworkDetailsDao;
import com.cloud.network.dao.NetworkDomainDao;
import com.cloud.network.dao.NetworkDomainVO;
import com.cloud.network.dao.NetworkServiceMapDao;
import com.cloud.network.dao.NetworkVO;
import com.cloud.network.dao.OvsProviderDao;
import com.cloud.network.dao.PhysicalNetworkDao;
import com.cloud.network.dao.PhysicalNetworkServiceProviderDao;
import com.cloud.network.dao.PhysicalNetworkServiceProviderVO;
import com.cloud.network.dao.PhysicalNetworkTrafficTypeDao;
import com.cloud.network.dao.PhysicalNetworkTrafficTypeVO;
import com.cloud.network.dao.PhysicalNetworkVO;
import com.cloud.network.element.NetworkElement;
import com.cloud.network.element.OvsProviderVO;
import com.cloud.network.element.VirtualRouterElement;
import com.cloud.network.element.VpcVirtualRouterElement;
import com.cloud.network.guru.GuestNetworkGuru;
import com.cloud.network.guru.NetworkGuru;
import com.cloud.network.router.CommandSetupHelper;
import com.cloud.network.router.NetworkHelper;
import com.cloud.network.router.VirtualRouter;
import com.cloud.network.rules.FirewallRule.Purpose;
import com.cloud.network.rules.FirewallRuleVO;
import com.cloud.network.rules.RulesManager;
import com.cloud.network.rules.dao.PortForwardingRulesDao;
import com.cloud.network.security.SecurityGroupService;
import com.cloud.network.vpc.NetworkACL;
import com.cloud.network.vpc.PrivateIpVO;
import com.cloud.network.vpc.Vpc;
import com.cloud.network.vpc.VpcGatewayVO;
import com.cloud.network.vpc.VpcManager;
import com.cloud.network.vpc.VpcVO;
import com.cloud.network.vpc.dao.NetworkACLDao;
import com.cloud.network.vpc.dao.PrivateIpDao;
import com.cloud.network.vpc.dao.VpcDao;
import com.cloud.network.vpc.dao.VpcGatewayDao;
import com.cloud.network.vpc.dao.VpcOfferingDao;
import com.cloud.offering.NetworkOffering;
import com.cloud.offerings.NetworkOfferingVO;
import com.cloud.offerings.dao.NetworkOfferingDao;
import com.cloud.offerings.dao.NetworkOfferingServiceMapDao;
import com.cloud.org.Grouping;
import com.cloud.projects.Project;
import com.cloud.projects.ProjectManager;
import com.cloud.server.ResourceTag;
import com.cloud.server.ResourceTag.ResourceObjectType;
import com.cloud.tags.ResourceTagVO;
import com.cloud.tags.dao.ResourceTagDao;
import com.cloud.user.Account;
import com.cloud.user.AccountManager;
import com.cloud.user.AccountService;
import com.cloud.user.AccountVO;
import com.cloud.user.DomainManager;
import com.cloud.user.ResourceLimitService;
import com.cloud.user.User;
import com.cloud.user.UserVO;
import com.cloud.user.dao.AccountDao;
import com.cloud.user.dao.UserDao;
import com.cloud.utils.Journal;
import com.cloud.utils.NumbersUtil;
import com.cloud.utils.Pair;
import com.cloud.utils.component.ManagerBase;
import com.cloud.utils.db.DB;
import com.cloud.utils.db.EntityManager;
import com.cloud.utils.db.Filter;
import com.cloud.utils.db.GenericSearchBuilder;
import com.cloud.utils.db.JoinBuilder;
import com.cloud.utils.db.QueryBuilder;
import com.cloud.utils.db.SearchBuilder;
import com.cloud.utils.db.SearchCriteria;
import com.cloud.utils.db.SearchCriteria.Op;
import com.cloud.utils.db.Transaction;
import com.cloud.utils.db.TransactionCallback;
import com.cloud.utils.db.TransactionCallbackNoReturn;
import com.cloud.utils.db.TransactionCallbackWithException;
import com.cloud.utils.db.TransactionLegacy;
import com.cloud.utils.db.TransactionStatus;
import com.cloud.utils.exception.CloudRuntimeException;
import com.cloud.utils.exception.ExceptionUtil;
import com.cloud.utils.net.NetUtils;
import com.cloud.vm.DomainRouterVO;
import com.cloud.vm.Nic;
import com.cloud.vm.NicProfile;
import com.cloud.vm.NicSecondaryIp;
import com.cloud.vm.NicVO;
import com.cloud.vm.ReservationContext;
import com.cloud.vm.ReservationContextImpl;
import com.cloud.vm.SecondaryStorageVmVO;
import com.cloud.vm.UserVmVO;
import com.cloud.vm.VMInstanceVO;
import com.cloud.vm.VirtualMachine;
import com.cloud.vm.VirtualMachineManager;
import com.cloud.vm.VirtualMachineProfile;
import com.cloud.vm.VirtualMachineProfileImpl;
import com.cloud.vm.dao.DomainRouterDao;
import com.cloud.vm.dao.NicDao;
import com.cloud.vm.dao.NicSecondaryIpDao;
import com.cloud.vm.dao.NicSecondaryIpVO;
import com.cloud.vm.dao.UserVmDao;
import com.cloud.vm.dao.VMInstanceDao;
import com.googlecode.ipv6.IPv6Address;
import com.cloud.service.ServiceOfferingVO;

/**
 * NetworkServiceImpl implements NetworkService.
 */
public class NetworkServiceImpl extends ManagerBase implements NetworkService, Configurable {
    private static final Logger s_logger = Logger.getLogger(NetworkServiceImpl.class);

    private static final ConfigKey<Boolean> AllowDuplicateNetworkName = new ConfigKey<>("Advanced", Boolean.class,
            "allow.duplicate.networkname", "true", "Allow creating networks with same name in account", true, ConfigKey.Scope.Account);
    private static final ConfigKey<Boolean> AllowEmptyStartEndIpAddress = new ConfigKey<>("Advanced", Boolean.class,
            "allow.empty.start.end.ipaddress", "true", "Allow creating network without mentioning start and end IP address",
            true, ConfigKey.Scope.Account);
    private static final long MIN_VLAN_ID = 0L;
    private static final long MAX_VLAN_ID = 4095L; // 2^12 - 1
    private static final long MIN_GRE_KEY = 0L;
    private static final long MAX_GRE_KEY = 4294967295L; // 2^32 -1
    private static final long MIN_VXLAN_VNI = 0L;
    /**
     // MAX_VXLAN_VNI should be 16777215L (2^24-1), but Linux vxlan interface doesn't accept VNI:2^24-1 now.
     // It seems a bug.
     // Is this still valid (per 2023?)
     */
    private static final long MAX_VXLAN_VNI = 16777214L; // 2^24 -2
    private static final String NETWORK_OFFERING_ID = "networkOfferingId";

    @Inject
    DataCenterDao _dcDao = null;
    @Inject
    VlanDao _vlanDao = null;
    @Inject
    IPAddressDao _ipAddressDao = null;
    @Inject
    AccountDao _accountDao = null;
    @Inject
    DomainDao _domainDao = null;
    @Inject
    UserDao _userDao = null;
    @Inject
    ConfigurationDao _configDao;
    @Inject
    UserVmDao _userVmDao = null;
    @Inject
    AccountManager _accountMgr;
    @Inject
    ConfigurationManager _configMgr;
    @Inject
    NetworkOfferingDao _networkOfferingDao = null;
    @Inject
    NetworkDao _networksDao = null;
    @Inject
    NetworkPermissionDao _networkPermissionDao = null;
    @Inject
    NicDao _nicDao = null;
    @Inject
    RulesManager _rulesMgr;
    List<NetworkGuru> _networkGurus;
    @Inject
    NetworkDomainDao _networkDomainDao;
    @Inject
    VMInstanceDao _vmDao;
    @Inject
    FirewallRulesDao _firewallDao;
    @Inject
    ResourceLimitService _resourceLimitMgr;
    @Inject
    DomainManager _domainMgr;
    @Inject
    ProjectManager _projectMgr;
    @Inject
    NetworkOfferingServiceMapDao _ntwkOfferingSrvcDao;
    @Inject
    PhysicalNetworkDao _physicalNetworkDao;
    @Inject
    PhysicalNetworkServiceProviderDao _pNSPDao;
    @Inject
    PhysicalNetworkTrafficTypeDao _pNTrafficTypeDao;
    @Inject
    NetworkServiceMapDao _ntwkSrvcDao;
    @Inject
    StorageNetworkManager _stnwMgr;
    @Inject
    VpcManager _vpcMgr;
    @Inject
    PrivateIpDao _privateIpDao;
    @Inject
    ResourceTagDao _resourceTagDao;
    @Inject
    NetworkOrchestrationService _networkMgr;
    @Inject
    NetworkModel _networkModel;
    @Inject
    NicSecondaryIpDao _nicSecondaryIpDao;
    @Inject
    PortForwardingRulesDao _portForwardingDao;
    @Inject
    HostDao _hostDao;
    @Inject
    InternalLoadBalancerElementService _internalLbElementSvc;
    @Inject
    DataCenterVnetDao _dcVnetDao;
    @Inject
    AccountGuestVlanMapDao _accountGuestVlanMapDao;
    @Inject
    AccountVlanMapDao _accountVlanMapDao;
    @Inject
    DomainVlanMapDao _domainVlanMapDao;
    @Inject
    VpcDao _vpcDao;
    @Inject
    NetworkACLDao _networkACLDao;
    @Inject
    OvsProviderDao _ovsProviderDao;
    @Inject
    IpAddressManager _ipAddrMgr;
    @Inject
    Ipv6AddressManager ipv6AddrMgr;
    @Inject
    EntityManager _entityMgr;
    @Inject
    public SecurityGroupService _securityGroupService;
    @Inject
    MessageBus _messageBus;
    @Inject
    NetworkDetailsDao _networkDetailsDao;
    @Inject
    LoadBalancerDao _loadBalancerDao;
    @Inject
    NetworkMigrationManager _networkMigrationManager;
    @Inject
    VpcOfferingDao _vpcOfferingDao;
    @Inject
    AccountService _accountService;
    @Inject
    VirtualMachineManager vmManager;
    @Inject
    Ipv6Service ipv6Service;
    @Inject
    Ipv6GuestPrefixSubnetNetworkMapDao ipv6GuestPrefixSubnetNetworkMapDao;
    @Inject
    VpcGatewayDao vpcGatewayDao;
    @Inject
    AlertManager alertManager;
    @Inject
    DomainRouterDao routerDao;
    @Inject
    DomainRouterJoinDao routerJoinDao;
    @Inject
    CommandSetupHelper commandSetupHelper;
    @Inject
    ServiceOfferingDao serviceOfferingDao;
    @Inject
    PublicIpQuarantineDao publicIpQuarantineDao;

    @Autowired
    @Qualifier("networkHelper")
    protected NetworkHelper networkHelper;

    int _cidrLimit;
    boolean _allowSubdomainNetworkAccess;

    private Map<String, String> _configs;

    private void verifyDedicatedGuestVlansWithExistingDatacenterVlans(PhysicalNetwork physicalNetwork, Account vlanOwner, int startVlan, int endVlan) {
        for (int i = startVlan; i <= endVlan; i++) {
            List<DataCenterVnetVO> dataCenterVnet = _dcVnetDao.findVnet(physicalNetwork.getDataCenterId(), physicalNetwork.getId(), Integer.toString(i));
            if (CollectionUtils.isEmpty(dataCenterVnet)) {
                throw new InvalidParameterValueException(String.format("Guest vlan %d from this range %d-%d is not present in the system for physical network ID: %s", i, startVlan, endVlan, physicalNetwork.getUuid()));
            }
            // Verify guest vlans in the range don't belong to a network of a different account
            if (dataCenterVnet.get(0).getAccountId() != null && dataCenterVnet.get(0).getAccountId() != vlanOwner.getAccountId()) {
                throw new InvalidParameterValueException("Guest vlan from this range " + dataCenterVnet.get(0).getVnet() + " is allocated to a different account."
                        + " Can only dedicate a range which has no allocated vlans or has vlans allocated to the same account ");
            }
        }
    }

    /* Get a list of IPs, classify them by service */
    protected Map<PublicIp, Set<Service>> getIpToServices(List<PublicIp> publicIps, boolean rulesRevoked, boolean includingFirewall) {
        Map<PublicIp, Set<Service>> ipToServices = new HashMap<PublicIp, Set<Service>>();

        if (publicIps != null && !publicIps.isEmpty()) {
            Set<Long> networkSNAT = new HashSet<Long>();
            for (PublicIp ip : publicIps) {
                Set<Service> services = ipToServices.get(ip);
                if (services == null) {
                    services = new HashSet<Service>();
                }
                if (ip.isSourceNat()) {
                    if (!networkSNAT.contains(ip.getAssociatedWithNetworkId())) {
                        services.add(Service.SourceNat);
                        networkSNAT.add(ip.getAssociatedWithNetworkId());
                    } else {
                        CloudRuntimeException ex = new CloudRuntimeException("Multiple generic source NAT IPs provided for network");
                        // see the IPAddressVO.java class.
                        IPAddressVO ipAddr = ApiDBUtils.findIpAddressById(ip.getAssociatedWithNetworkId());
                        String ipAddrUuid = ip.getAssociatedWithNetworkId().toString();
                        if (ipAddr != null) {
                            ipAddrUuid = ipAddr.getUuid();
                        }
                        ex.addProxyObject(ipAddrUuid, "networkId");
                        throw ex;
                    }
                }
                ipToServices.put(ip, services);

                // if IP in allocating state then it will not have any rules attached so skip IPAssoc to network service
                // provider
                if (ip.getState() == State.Allocating) {
                    continue;
                }

                // check if any active rules are applied on the public IP
                Set<Purpose> purposes = getPublicIpPurposeInRules(ip, false, includingFirewall);
                // Firewall rules didn't cover static NAT
                if (ip.isOneToOneNat() && ip.getAssociatedWithVmId() != null) {
                    if (purposes == null) {
                        purposes = new HashSet<Purpose>();
                    }
                    purposes.add(Purpose.StaticNat);
                }
                if (purposes == null || purposes.isEmpty()) {
                    // since no active rules are there check if any rules are applied on the public IP but are in
// revoking state

                    purposes = getPublicIpPurposeInRules(ip, true, includingFirewall);
                    if (ip.isOneToOneNat()) {
                        if (purposes == null) {
                            purposes = new HashSet<Purpose>();
                        }
                        purposes.add(Purpose.StaticNat);
                    }
                    if (purposes == null || purposes.isEmpty()) {
                        // IP is not being used for any purpose so skip IPAssoc to network service provider
                        continue;
                    } else {
                        if (rulesRevoked) {
                            // no active rules/revoked rules are associated with this public IP, so remove the
// association with the provider
                            ip.setState(State.Releasing);
                        } else {
                            if (ip.getState() == State.Releasing) {
                                // rules are not revoked yet, so don't let the network service provider revoke the IP
// association
                                // mark IP is allocated so that IP association will not be removed from the provider
                                ip.setState(State.Allocated);
                            }
                        }
                    }
                }
                if (purposes.contains(Purpose.StaticNat)) {
                    services.add(Service.StaticNat);
                }
                if (purposes.contains(Purpose.LoadBalancing)) {
                    services.add(Service.Lb);
                }
                if (purposes.contains(Purpose.PortForwarding)) {
                    services.add(Service.PortForwarding);
                }
                if (purposes.contains(Purpose.Vpn)) {
                    services.add(Service.Vpn);
                }
                if (purposes.contains(Purpose.Firewall)) {
                    services.add(Service.Firewall);
                }
                if (services.isEmpty()) {
                    continue;
                }
                ipToServices.put(ip, services);
            }
        }
        return ipToServices;
    }

    protected boolean canIpUsedForNonConserveService(PublicIp ip, Service service) {
        // If it's non-conserve mode, then the new ip should not be used by any other services
        List<PublicIp> ipList = new ArrayList<PublicIp>();
        ipList.add(ip);
        Map<PublicIp, Set<Service>> ipToServices = getIpToServices(ipList, false, false);
        Set<Service> services = ipToServices.get(ip);
        // Not used currently, safe
        if (services == null || services.isEmpty()) {
            return true;
        }
        // Since it's non-conserve mode, only one service should used for IP
        if (services.size() != 1) {
            throw new InvalidParameterException("There are multiple services used ip " + ip.getAddress() + ".");
        }
        if (service != null && !((Service)services.toArray()[0] == service || service.equals(Service.Firewall))) {
            throw new InvalidParameterException("The IP " + ip.getAddress() + " is already used as " + ((Service)services.toArray()[0]).getName() + " rather than " + service.getName());
        }
        return true;
    }

    protected boolean canIpsUsedForNonConserve(List<PublicIp> publicIps) {
        boolean result = true;
        for (PublicIp ip : publicIps) {
            result = canIpUsedForNonConserveService(ip, null);
            if (!result) {
                break;
            }
        }
        return result;
    }

    private boolean canIpsUseOffering(List<PublicIp> publicIps, long offeringId) {
        Map<PublicIp, Set<Service>> ipToServices = getIpToServices(publicIps, false, true);
        Map<Service, Set<Provider>> serviceToProviders = _networkModel.getNetworkOfferingServiceProvidersMap(offeringId);
        NetworkOfferingVO offering = _networkOfferingDao.findById(offeringId);
        //For inline mode checking, using firewall provider for LB instead, because public ip would apply on firewall provider
        if (offering.isInline()) {
            Provider firewallProvider = null;
            if (serviceToProviders.containsKey(Service.Firewall)) {
                firewallProvider = (Provider)serviceToProviders.get(Service.Firewall).toArray()[0];
            }
            Set<Provider> p = new HashSet<Provider>();
            p.add(firewallProvider);
            serviceToProviders.remove(Service.Lb);
            serviceToProviders.put(Service.Lb, p);
        }
        for (PublicIp ip : ipToServices.keySet()) {
            Set<Service> services = ipToServices.get(ip);
            Provider provider = null;
            for (Service service : services) {
                Set<Provider> curProviders = serviceToProviders.get(service);
                if (curProviders == null || curProviders.isEmpty()) {
                    continue;
                }
                Provider curProvider = (Provider)curProviders.toArray()[0];
                if (provider == null) {
                    provider = curProvider;
                    continue;
                }
                // We don't support multiple providers for one service now
                if (!provider.equals(curProvider)) {
                    throw new InvalidParameterException("There would be multiple providers for IP " + ip.getAddress() + " with the new network offering!");
                }
            }
        }
        return true;
    }

    private Set<Purpose> getPublicIpPurposeInRules(PublicIp ip, boolean includeRevoked, boolean includingFirewall) {
        Set<Purpose> result = new HashSet<Purpose>();
        List<FirewallRuleVO> rules = null;
        if (includeRevoked) {
            rules = _firewallDao.listByIp(ip.getId());
        } else {
            rules = _firewallDao.listByIpAndNotRevoked(ip.getId());
        }

        if (rules == null || rules.isEmpty()) {
            return null;
        }

        for (FirewallRuleVO rule : rules) {
            if (rule.getPurpose() != Purpose.Firewall || includingFirewall) {
                result.add(rule.getPurpose());
            }
        }

        return result;
    }

    private void checkNetworkDns(boolean isIpv6, NetworkOffering networkOffering, Long vpcId,
        String ip4Dns1, String ip4Dns2, String ip6Dns1, String ip6Dns2) {
        if (ObjectUtils.anyNotNull(ip4Dns1, ip4Dns2, ip6Dns1, ip6Dns2)) {
            if (GuestType.L2.equals(networkOffering.getGuestType())) {
                throw new InvalidParameterValueException(String.format("DNS can not be specified %s networks", GuestType.L2));
            }
            if (vpcId != null) {
                throw new InvalidParameterValueException("DNS can not be specified for a VPC tier");
            }
            if (!areServicesSupportedByNetworkOffering(networkOffering.getId(), Service.Dns)) {
                throw new InvalidParameterValueException("DNS can not be specified for networks with network offering that do not support DNS service");
            }
        }
        if (!isIpv6 && !StringUtils.isAllEmpty(ip6Dns1, ip6Dns2)) {
            throw new InvalidParameterValueException("IPv6 DNS cannot be specified for IPv4 only network");
        }
        _networkModel.verifyIp4DnsPair(ip4Dns1, ip4Dns2);
        _networkModel.verifyIp6DnsPair(ip6Dns1, ip6Dns2);
    }

    protected boolean checkAndUpdateNetworkDns(NetworkVO network, NetworkOffering networkOffering, String newIp4Dns1,
        String newIp4Dns2, String newIp6Dns1, String newIp6Dns2) {
        String ip4Dns1 = network.getDns1();
        String ip4Dns2 = network.getDns2();
        String ip6Dns1 = network.getIp6Dns1();
        String ip6Dns2 = network.getIp6Dns2();
        if (ObjectUtils.allNull(newIp4Dns1, newIp4Dns2, newIp6Dns1, newIp6Dns2)) {
            if (ObjectUtils.anyNotNull(ip4Dns1, ip4Dns2, ip6Dns1, ip6Dns2) &&
                    !areServicesSupportedByNetworkOffering(networkOffering.getId(), Service.Dns)) {
                network.setDns1(null);
                network.setDns2(null);
                network.setIp6Dns1(null);
                network.setIp6Dns2(null);
                return true;
            }
            return false;
        }
        if (StringUtils.equals(ip4Dns1, StringUtils.trimToNull(newIp4Dns1)) && StringUtils.equals(ip4Dns2, StringUtils.trimToNull(newIp4Dns2)) &&
                StringUtils.equals(ip6Dns1, StringUtils.trimToNull(newIp6Dns1)) && StringUtils.equals(ip6Dns2, StringUtils.trimToNull(newIp6Dns2))) {
            return false;
        }
        boolean isIpv6 = (GuestType.Shared.equals(network.getGuestType()) &&
                StringUtils.isNotEmpty(network.getIp6Cidr())) ||
                _networkOfferingDao.isIpv6Supported(networkOffering.getId());
        if (newIp4Dns1 != null) {
            ip4Dns1 = StringUtils.trimToNull(newIp4Dns1);
        }
        if (newIp4Dns2 != null) {
            ip4Dns2 = StringUtils.trimToNull(newIp4Dns2);
        }
        if (newIp6Dns1 != null) {
            ip6Dns1 = StringUtils.trimToNull(newIp6Dns1);
        }
        if (newIp6Dns2 != null) {
            ip6Dns2 = StringUtils.trimToNull(newIp6Dns2);
        }
        checkNetworkDns(isIpv6, networkOffering, network.getVpcId(), ip4Dns1, ip4Dns2, ip6Dns1, ip6Dns2);
        network.setDns1(ip4Dns1);
        network.setDns2(ip4Dns2);
        network.setIp6Dns1(ip6Dns1);
        network.setIp6Dns2(ip6Dns2);
        return true;
    }

    @Override
    public List<? extends Network> getIsolatedNetworksOwnedByAccountInZone(long zoneId, Account owner) {

        return _networksDao.listByZoneAndGuestType(owner.getId(), zoneId, Network.GuestType.Isolated, false);
    }

    @Override
    public List<? extends Network> getIsolatedNetworksWithSourceNATOwnedByAccountInZone(long zoneId, Account owner) {

        return _networksDao.listSourceNATEnabledNetworks(owner.getId(), zoneId, Network.GuestType.Isolated);
    }

    @Override
    @ActionEvent(eventType = EventTypes.EVENT_NET_IP_ASSIGN, eventDescription = "allocating Ip", create = true)
    public IpAddress allocateIP(Account ipOwner, long zoneId, Long networkId, Boolean displayIp, String ipaddress)
            throws ResourceAllocationException, InsufficientAddressCapacityException, ConcurrentOperationException {

        Account caller = CallContext.current().getCallingAccount();
        long callerUserId = CallContext.current().getCallingUserId();
        DataCenter zone = _entityMgr.findById(DataCenter.class, zoneId);

        if (networkId != null) {
            Network network = _networksDao.findById(networkId);
            if (network == null) {
                throw new InvalidParameterValueException("Invalid network id is given");
            }

            if (network.getGuestType() == Network.GuestType.Shared) {
                if (zone == null) {
                    throw new InvalidParameterValueException("Invalid zone Id is given");
                }
                // if shared network in the advanced zone, then check the caller against the network for 'AccessType.UseNetwork'
                if (zone.getNetworkType() == NetworkType.Advanced) {
                    if (isSharedNetworkOfferingWithServices(network.getNetworkOfferingId())) {
                        _accountMgr.checkAccess(caller, AccessType.UseEntry, false, network);
                        if (s_logger.isDebugEnabled()) {
                            s_logger.debug("Associate IP address called by the user " + callerUserId + " account " + ipOwner.getId());
                        }
                        return _ipAddrMgr.allocateIp(ipOwner, false, caller, callerUserId, zone, displayIp, ipaddress);
                    } else {
                        throw new InvalidParameterValueException("Associate IP address can only be called on the shared networks in the advanced zone"
                                + " with Firewall/Source Nat/Static Nat/Port Forwarding/Load balancing services enabled");
                    }
                }
            }
        } else {
            _accountMgr.checkAccess(caller, null, false, ipOwner);
        }

        IpAddress address = _ipAddrMgr.allocateIp(ipOwner, false, caller, callerUserId, zone, displayIp, ipaddress);
        if (address != null) {
            CallContext.current().putContextParameter(IpAddress.class, address.getUuid());
        }
        return address;
    }

    @Override
    @ActionEvent(eventType = EventTypes.EVENT_PORTABLE_IP_ASSIGN, eventDescription = "allocating portable public Ip", create = true)
    public IpAddress allocatePortableIP(Account ipOwner, int regionId, Long zoneId, Long networkId, Long vpcId)
            throws ResourceAllocationException, InsufficientAddressCapacityException, ConcurrentOperationException {
        Account caller = CallContext.current().getCallingAccount();
        long callerUserId = CallContext.current().getCallingUserId();
        DataCenter zone = _entityMgr.findById(DataCenter.class, zoneId);

        if ((networkId == null && vpcId == null) || (networkId != null && vpcId != null)) {
            throw new InvalidParameterValueException("One of Network id or VPC is should be passed");
        }

        if (networkId != null) {
            Network network = _networksDao.findById(networkId);
            if (network == null) {
                throw new InvalidParameterValueException("Invalid network id is given");
            }

            if (network.getGuestType() == Network.GuestType.Shared) {
                if (zone == null) {
                    throw new InvalidParameterValueException("Invalid zone Id is given");
                }
                // if shared network in the advanced zone, then check the caller against the network for 'AccessType.UseNetwork'
                if (zone.getNetworkType() == NetworkType.Advanced) {
                    if (isSharedNetworkOfferingWithServices(network.getNetworkOfferingId())) {
                        _accountMgr.checkAccess(caller, AccessType.UseEntry, false, network);
                        if (s_logger.isDebugEnabled()) {
                            s_logger.debug("Associate IP address called by the user " + callerUserId + " account " + ipOwner.getId());
                        }
                        return _ipAddrMgr.allocatePortableIp(ipOwner, caller, zoneId, networkId, null);
                    } else {
                        throw new InvalidParameterValueException("Associate IP address can only be called on the shared networks in the advanced zone"
                                + " with Firewall/Source Nat/Static Nat/Port Forwarding/Load balancing services enabled");
                    }
                }
            }
        }

        if (vpcId != null) {
            Vpc vpc = _vpcDao.findById(vpcId);
            if (vpc == null) {
                throw new InvalidParameterValueException("Invalid vpc id is given");
            }
        }

        _accountMgr.checkAccess(caller, null, false, ipOwner);

        return _ipAddrMgr.allocatePortableIp(ipOwner, caller, zoneId, null, null);
    }

    @Override
    @ActionEvent(eventType = EventTypes.EVENT_PORTABLE_IP_RELEASE, eventDescription = "disassociating portable Ip", async = true)
    public boolean releasePortableIpAddress(long ipAddressId) {
        try {
            return releaseIpAddressInternal(ipAddressId);
        } catch (Exception e) {
            return false;
        }
    }

    @Override
    @DB
    public boolean configure(final String name, final Map<String, Object> params) throws ConfigurationException {
        _configs = _configDao.getConfiguration("Network", params);

        _cidrLimit = NumbersUtil.parseInt(_configs.get(Config.NetworkGuestCidrLimit.key()), 22);

        _allowSubdomainNetworkAccess = Boolean.valueOf(_configs.get(Config.SubDomainNetworkAccess.key()));

        s_logger.info("Network Service is configured.");

        return true;
    }

    @Override
    public boolean start() {
        return true;
    }

    @Override
    public boolean stop() {
        return true;
    }

    protected NetworkServiceImpl() {
    }

    @Override
    @ActionEvent(eventType = EventTypes.EVENT_NIC_SECONDARY_IP_CONFIGURE, eventDescription = "Configuring secondary ip " + "rules", async = true)
    public boolean configureNicSecondaryIp(NicSecondaryIp secIp, boolean isZoneSgEnabled) {
        boolean success = false;
        String secondaryIp = secIp.getIp4Address();
        if (secIp.getIp4Address() == null) {
            secondaryIp = secIp.getIp6Address();
        }

        if (isZoneSgEnabled) {
            success = _securityGroupService.securityGroupRulesForVmSecIp(secIp.getNicId(), secondaryIp, true);
            s_logger.info("Associated ip address to NIC : " + secIp.getIp4Address());
        } else {
            success = true;
        }
        return success;
    }

    /**
     * It allocates a secondary IP alias on the NIC. It can be either an Ipv4 or an Ipv6 or even both, according to the given IpAddresses object.
     */
    @Override
    @ActionEvent(eventType = EventTypes.EVENT_NIC_SECONDARY_IP_ASSIGN, eventDescription = "assigning secondary ip to nic", create = true)
    public NicSecondaryIp allocateSecondaryGuestIP(final long nicId, IpAddresses requestedIpPair) throws InsufficientAddressCapacityException {

        Account caller = CallContext.current().getCallingAccount();
        String ipv4Address = requestedIpPair.getIp4Address();
        String ipv6Address = requestedIpPair.getIp6Address();

        //check whether the nic belongs to user vm.
        NicVO nicVO = _nicDao.findById(nicId);
        if (nicVO == null) {
            throw new InvalidParameterValueException("There is no NIC with the ID:  " + nicId);
        }

        if (nicVO.getVmType() != VirtualMachine.Type.User) {
            throw new InvalidParameterValueException(String.format("The NIC [%s] does not belong to a user VM", nicVO.getUuid()));
        }

        VirtualMachine vm = _userVmDao.findById(nicVO.getInstanceId());
        if (vm == null) {
            throw new InvalidParameterValueException(String.format("There is no VM with the NIC [%s]", nicVO.getUuid()));
        }

        final long networkId = nicVO.getNetworkId();
        final Account ipOwner = _accountMgr.getAccount(vm.getAccountId());

        // verify permissions
        _accountMgr.checkAccess(caller, null, true, vm);

        Network network = _networksDao.findById(networkId);
        if (network == null) {
            throw new InvalidParameterValueException("Invalid network id is given");
        }

        int maxAllowedIpsPerNic = NumbersUtil.parseInt(_configDao.getValue(Config.MaxNumberOfSecondaryIPsPerNIC.key()), 10);
        Long nicWiseIpCount = _nicSecondaryIpDao.countByNicId(nicId);
        if (nicWiseIpCount.intValue() >= maxAllowedIpsPerNic) {
            s_logger.error("Maximum Number of Ips \"vm.network.nic.max.secondary.ipaddresses = \"" + maxAllowedIpsPerNic + " per Nic has been crossed for the nic " + nicId + ".");
            throw new InsufficientAddressCapacityException("Maximum Number of Ips per Nic has been crossed.", Nic.class, nicId);
        }

        s_logger.debug("Calling the ip allocation ...");
        String ipaddr = null;
        String ip6addr = null;
        //Isolated network can exist in Basic zone only, so no need to verify the zone type
        if (network.getGuestType() == Network.GuestType.Isolated) {
            if ((ipv4Address != null || NetUtils.isIpv4(network.getGateway()) && StringUtils.isBlank(ipv6Address))) {
                ipaddr = _ipAddrMgr.allocateGuestIP(network, ipv4Address);
            }
            if (StringUtils.isNotBlank(ipv6Address)) {
                ip6addr = ipv6AddrMgr.allocateGuestIpv6(network, ipv6Address);
            }
        } else if (network.getGuestType() == Network.GuestType.Shared) {
            //for basic zone, need to provide the podId to ensure proper ip alloation
            Long podId = null;
            DataCenter dc = _dcDao.findById(network.getDataCenterId());

            if (dc.getNetworkType() == NetworkType.Basic) {
                VMInstanceVO vmi = (VMInstanceVO)vm;
                podId = vmi.getPodIdToDeployIn();
                if (podId == null) {
                    throw new InvalidParameterValueException("vm pod id is null in Basic zone; can't decide the range for ip allocation");
                }
            }

            try {
                if (ipv6Address != null) {
                    ip6addr = ipv6AddrMgr.allocatePublicIp6ForGuestNic(network, podId, ipOwner, ipv6Address);
                } else {
                    ipaddr = _ipAddrMgr.allocatePublicIpForGuestNic(network, podId, ipOwner, ipv4Address);
                }
                if (ipaddr == null && ipv6Address == null) {
                    throw new InvalidParameterValueException("Allocating ip to guest nic " + nicId + " failed");
                }
            } catch (InsufficientAddressCapacityException e) {
                s_logger.error("Allocating ip to guest nic " + nicId + " failed");
                return null;
            }
        } else {
            s_logger.error("AddIpToVMNic is not supported in this network...");
            return null;
        }

        if (!StringUtils.isAllBlank(ipaddr, ip6addr)) {
            // we got the ip addr so up the nics table and secodary ip
            final String ip4AddrFinal = ipaddr;
            final String ip6AddrFinal = ip6addr;
            long id = Transaction.execute(new TransactionCallback<Long>() {
                @Override
                public Long doInTransaction(TransactionStatus status) {
                    boolean nicSecondaryIpSet = nicVO.getSecondaryIp();
                    if (!nicSecondaryIpSet) {
                        nicVO.setSecondaryIp(true);
                        // commit when previously set ??
                        s_logger.debug("Setting nics table ...");
                        _nicDao.update(nicId, nicVO);
                    }

                    s_logger.debug("Setting nic_secondary_ip table ...");
                    Long vmId = nicVO.getInstanceId();
                    NicSecondaryIpVO secondaryIpVO = new NicSecondaryIpVO(nicId, ip4AddrFinal, ip6AddrFinal, vmId, ipOwner.getId(), ipOwner.getDomainId(), networkId);
                    _nicSecondaryIpDao.persist(secondaryIpVO);
                    return secondaryIpVO.getId();
                }
            });

            _messageBus.publish(_name, MESSAGE_ASSIGN_NIC_SECONDARY_IP_EVENT, PublishScope.LOCAL, id);

            return getNicSecondaryIp(id);
        } else {
            return null;
        }
    }

    @Override
    @DB
    @ActionEvent(eventType = EventTypes.EVENT_NIC_SECONDARY_IP_UNASSIGN, eventDescription = "Removing secondary IP from NIC", async = true)
    public boolean releaseSecondaryIpFromNic(long ipAddressId) {
        Account caller = CallContext.current().getCallingAccount();
        boolean success = false;

        // Verify input parameters
        NicSecondaryIpVO secIpVO = _nicSecondaryIpDao.findById(ipAddressId);
        if (secIpVO == null) {
            throw new InvalidParameterValueException("Unable to find secondary ip address by id");
        }

        VirtualMachine vm = _userVmDao.findById(secIpVO.getVmId());
        if (vm == null) {
            throw new InvalidParameterValueException("There is no vm with the given secondary ip");
        }
        // verify permissions
        _accountMgr.checkAccess(caller, null, true, vm);

        Network network = _networksDao.findById(secIpVO.getNetworkId());

        if (network == null) {
            throw new InvalidParameterValueException("Invalid network id is given");
        }

        // Validate network offering
        NetworkOfferingVO ntwkOff = _networkOfferingDao.findById(network.getNetworkOfferingId());

        Long nicId = secIpVO.getNicId();
        s_logger.debug("ip id = " + ipAddressId + " nic id = " + nicId);
        //check is this the last secondary ip for NIC
        List<NicSecondaryIpVO> ipList = _nicSecondaryIpDao.listByNicId(nicId);
        boolean lastIp = false;
        if (ipList.size() == 1) {
            // this is the last secondary ip to nic
            lastIp = true;
        }

        DataCenter dc = _dcDao.findById(network.getDataCenterId());
        if (dc == null) {
            throw new InvalidParameterValueException("Invalid zone Id is given");
        }

        s_logger.debug("Calling secondary ip " + secIpVO.getIp4Address() + " release ");
        if (dc.getNetworkType() == NetworkType.Advanced && network.getGuestType() == Network.GuestType.Isolated) {
            //check PF or static NAT is configured on this ip address
            String secondaryIp = secIpVO.getIp4Address();
            List<FirewallRuleVO> fwRulesList = _firewallDao.listByNetworkAndPurpose(network.getId(), Purpose.PortForwarding);

            if (fwRulesList.size() != 0) {
                for (FirewallRuleVO rule : fwRulesList) {
                    if (_portForwardingDao.findByIdAndIp(rule.getId(), secondaryIp) != null) {
                        s_logger.debug("VM nic IP " + secondaryIp + " is associated with the port forwarding rule");
                        throw new InvalidParameterValueException("Can't remove the secondary ip " + secondaryIp + " is associate with the port forwarding rule");
                    }
                }
            }
            //check if the secondary ip associated with any static nat rule
            IPAddressVO publicIpVO = _ipAddressDao.findByIpAndNetworkId(secIpVO.getNetworkId(), secondaryIp);
            if (publicIpVO != null) {
                s_logger.debug("VM nic IP " + secondaryIp + " is associated with the static NAT rule public IP address id " + publicIpVO.getId());
                throw new InvalidParameterValueException("Can' remove the ip " + secondaryIp + "is associate with static NAT rule public IP address id " + publicIpVO.getId());
            }

            if (_loadBalancerDao.isLoadBalancerRulesMappedToVmGuestIp(vm.getId(), secondaryIp, network.getId())) {
                s_logger.debug("VM nic IP " + secondaryIp + " is mapped to load balancing rule");
                throw new InvalidParameterValueException("Can't remove the secondary ip " + secondaryIp + " is mapped to load balancing rule");
            }

        } else if (dc.getNetworkType() == NetworkType.Basic || ntwkOff.getGuestType() == Network.GuestType.Shared) {
            final IPAddressVO ip = _ipAddressDao.findByIpAndSourceNetworkId(secIpVO.getNetworkId(), secIpVO.getIp4Address());
            if (ip != null) {
                Transaction.execute(new TransactionCallbackNoReturn() {
                    @Override
                    public void doInTransactionWithoutResult(TransactionStatus status) {
                        _ipAddrMgr.markIpAsUnavailable(ip.getId());
                        _ipAddressDao.unassignIpAddress(ip.getId());
                    }
                });
            }
        } else {
            throw new InvalidParameterValueException("Not supported for this network now");
        }

        success = removeNicSecondaryIP(secIpVO, lastIp);
        return success;
    }

    boolean removeNicSecondaryIP(final NicSecondaryIpVO ipVO, final boolean lastIp) {
        final long nicId = ipVO.getNicId();
        final NicVO nic = _nicDao.findById(nicId);

        Transaction.execute(new TransactionCallbackNoReturn() {
            @Override
            public void doInTransactionWithoutResult(TransactionStatus status) {
                if (lastIp) {
                    nic.setSecondaryIp(false);
                    s_logger.debug("Setting nics secondary ip to false ...");
                    _nicDao.update(nicId, nic);
                }

                s_logger.debug("Revoving nic secondary ip entry ...");
                _nicSecondaryIpDao.remove(ipVO.getId());
            }
        });

        _messageBus.publish(_name, MESSAGE_RELEASE_NIC_SECONDARY_IP_EVENT, PublishScope.LOCAL, ipVO);

        return true;
    }

    NicSecondaryIp getNicSecondaryIp(long id) {
        NicSecondaryIp nicSecIp = _nicSecondaryIpDao.findById(id);
        if (nicSecIp == null) {
            return null;
        }
        return nicSecIp;
    }

    @Override
    @ActionEvent(eventType = EventTypes.EVENT_NET_IP_RESERVE, eventDescription = "reserving Ip", async = false)
    public IpAddress reserveIpAddress(Account account, Boolean displayIp, Long ipAddressId) throws ResourceAllocationException {
        IPAddressVO ipVO = _ipAddressDao.findById(ipAddressId);
        if (ipVO == null) {
            throw new InvalidParameterValueException("Unable to find IP address by ID=" + ipAddressId);
        }
        // verify permissions
        Account caller = CallContext.current().getCallingAccount();
        _accountMgr.checkAccess(caller, null, true, account);

        VlanVO vlan = _vlanDao.findById(ipVO.getVlanId());
        if (!vlan.getVlanType().equals(VlanType.VirtualNetwork)) {
            throw new IllegalArgumentException("only ip addresses that belong to a virtual network may be reserved.");
        }
        if (ipVO.isPortable()) {
            throw new InvalidParameterValueException("Unable to reserve a portable IP.");
        }
        if (State.Reserved.equals(ipVO.getState())) {
            if (account.getId() == ipVO.getAccountId()) {
                s_logger.info(String.format("IP address %s has already been reserved for account %s", ipVO.getAddress(), account));
                return ipVO;
            }
            throw new InvalidParameterValueException("Unable to reserve a IP because it has already been reserved for another account.");
        }
        if (!State.Free.equals(ipVO.getState())) {
            throw new InvalidParameterValueException("Unable to reserve a IP in " + ipVO.getState() + " state.");
        }
        Long ipDedicatedDomainId = getIpDedicatedDomainId(ipVO.getVlanId());
        if (ipDedicatedDomainId != null && !ipDedicatedDomainId.equals(account.getDomainId())) {
            throw new InvalidParameterValueException("Unable to reserve a IP because it is dedicated to another domain.");
        }
        Long ipDedicatedAccountId = getIpDedicatedAccountId(ipVO.getVlanId());
        if (ipDedicatedAccountId != null && !ipDedicatedAccountId.equals(account.getAccountId())) {
            throw new InvalidParameterValueException("Unable to reserve a IP because it is dedicated to another account.");
        }
        if (ipDedicatedAccountId == null) {
            // Check that the maximum number of public IPs for the given accountId will not be exceeded
            try {
                _resourceLimitMgr.checkResourceLimit(account, Resource.ResourceType.public_ip);
            } catch (ResourceAllocationException ex) {
                s_logger.warn("Failed to allocate resource of type " + ex.getResourceType() + " for account " + account);
                throw new AccountLimitException("Maximum number of public IP addresses for account: " + account.getAccountName() + " has been exceeded.");
            }
        }
        List<AccountVlanMapVO> maps = _accountVlanMapDao.listAccountVlanMapsByVlan(ipVO.getVlanId());
        ipVO.setAllocatedTime(new Date());
        ipVO.setAllocatedToAccountId(account.getAccountId());
        ipVO.setAllocatedInDomainId(account.getDomainId());
        ipVO.setState(State.Reserved);
        if (displayIp != null) {
            ipVO.setDisplay(displayIp);
        }
        ipVO = _ipAddressDao.persist(ipVO);
        if (ipDedicatedAccountId == null) {
            _resourceLimitMgr.incrementResourceCount(account.getId(), Resource.ResourceType.public_ip);
        }
        return ipVO;
    }

    private Long getIpDedicatedAccountId(Long vlanId) {
        List<AccountVlanMapVO> accountVlanMaps = _accountVlanMapDao.listAccountVlanMapsByVlan(vlanId);
        if (CollectionUtils.isNotEmpty(accountVlanMaps)) {
            return accountVlanMaps.get(0).getAccountId();
        }
        return null;
    }

    private Long getIpDedicatedDomainId(Long vlanId) {
        List<DomainVlanMapVO> domainVlanMaps = _domainVlanMapDao.listDomainVlanMapsByVlan(vlanId);
        if (CollectionUtils.isNotEmpty(domainVlanMaps)) {
            return domainVlanMaps.get(0).getDomainId();
        }
        return null;
    }

    @Override
    @ActionEvent(eventType = EventTypes.EVENT_NET_IP_RELEASE, eventDescription = "releasing Reserved Ip", async = false)
    public boolean releaseReservedIpAddress(long ipAddressId) throws InsufficientAddressCapacityException {
        IPAddressVO ipVO = _ipAddressDao.findById(ipAddressId);
        if (ipVO == null) {
            throw new InvalidParameterValueException("Unable to find IP address by ID=" + ipAddressId);
        }
        if (ipVO.isPortable()) {
            throw new InvalidParameterValueException("Unable to release a portable IP, please use disassociateIpAddress instead");
        }
        if (State.Allocated.equals(ipVO.getState())) {
            throw new InvalidParameterValueException("Unable to release a public IP in Allocated state, please use disassociateIpAddress instead");
        }
        return releaseIpAddressInternal(ipAddressId);
    }

    @Override
    @ActionEvent(eventType = EventTypes.EVENT_NET_IP_RELEASE, eventDescription = "disassociating Ip", async = true)
    public boolean releaseIpAddress(long ipAddressId) throws InsufficientAddressCapacityException {
        return releaseIpAddressInternal(ipAddressId);
    }

    @DB
    private boolean releaseIpAddressInternal(long ipAddressId) throws InsufficientAddressCapacityException {
        Long userId = CallContext.current().getCallingUserId();
        Account caller = CallContext.current().getCallingAccount();

        // Verify input parameters
        IPAddressVO ipVO = _ipAddressDao.findById(ipAddressId);
        if (ipVO == null) {
            throw new InvalidParameterValueException("Unable to find ip address by id");
        }

        if (ipVO.getAllocatedTime() == null) {
            s_logger.debug("Ip Address id= " + ipAddressId + " is not allocated, so do nothing.");
            return true;
        }

        // verify permissions
        if (ipVO.getAllocatedToAccountId() != null) {
            _accountMgr.checkAccess(caller, null, true, ipVO);
        }

        Network guestNetwork = null;
        final Long networkId = ipVO.getAssociatedWithNetworkId();
        if (networkId != null) {
            guestNetwork = getNetwork(networkId);
        }
        Vpc vpc = null;
        if (ipVO.getVpcId() != null) {
            vpc = _vpcMgr.getActiveVpc(ipVO.getVpcId());
        }
        if (ipVO.isSourceNat() && ((guestNetwork != null && guestNetwork.getState() != Network.State.Allocated) || vpc != null)) {
            throw new IllegalArgumentException("ip address is used for source nat purposes and can not be disassociated.");
        }

        VlanVO vlan = _vlanDao.findById(ipVO.getVlanId());
        if (!vlan.getVlanType().equals(VlanType.VirtualNetwork)) {
            throw new IllegalArgumentException("only ip addresses that belong to a virtual network may be disassociated.");
        }

        // don't allow releasing system ip address
        if (ipVO.getSystem()) {
            throwInvalidIdException("Can't release system IP address with specified id", ipVO.getUuid(), "systemIpAddrId");
        }

        if (State.Reserved.equals(ipVO.getState())) {
            _ipAddressDao.unassignIpAddress(ipVO.getId());
            Long ipDedicatedAccountId = getIpDedicatedAccountId(ipVO.getVlanId());
            if (ipDedicatedAccountId == null) {
                _resourceLimitMgr.decrementResourceCount(ipVO.getAccountId(), Resource.ResourceType.public_ip);
            }
            return true;
        }

        boolean success = _ipAddrMgr.disassociatePublicIpAddress(ipAddressId, userId, caller);

        if (success) {
            _resourceTagDao.removeByIdAndType(ipAddressId, ResourceObjectType.PublicIpAddress);
            if (guestNetwork != null) {
                NetworkOffering offering = _entityMgr.findById(NetworkOffering.class, guestNetwork.getNetworkOfferingId());
                Long vmId = ipVO.getAssociatedWithVmId();
                if (offering.isElasticIp() && vmId != null) {
                    _rulesMgr.getSystemIpAndEnableStaticNatForVm(_userVmDao.findById(vmId), true);
                    return true;
                }
            }
        } else {
            s_logger.warn("Failed to release public ip address id=" + ipAddressId);
        }
        return success;
    }

    @Override
    @DB
    public Network getNetwork(long id) {
        return _networksDao.findById(id);
    }

    private void checkSharedNetworkCidrOverlap(Long zoneId, long physicalNetworkId, String cidr) {
        if (zoneId == null || cidr == null) {
            return;
        }

        DataCenter zone = _dcDao.findById(zoneId);
        List<NetworkVO> networks = _networksDao.listByZone(zoneId);
        Map<Long, String> networkToCidr = new HashMap<Long, String>();

        // check for CIDR overlap with all possible CIDR for isolated guest networks
        // in the zone when using external networking
        PhysicalNetworkVO pNetwork = _physicalNetworkDao.findById(physicalNetworkId);
        if (pNetwork.getVnet() != null) {
            List<Pair<Integer, Integer>> vlanList = pNetwork.getVnet();
            for (Pair<Integer, Integer> vlanRange : vlanList) {
                Integer lowestVlanTag = vlanRange.first();
                Integer highestVlanTag = vlanRange.second();
                for (int vlan = lowestVlanTag; vlan <= highestVlanTag; ++vlan) {
                    int offset = vlan - lowestVlanTag;
                    String globalVlanBits = _configDao.getValue(Config.GuestVlanBits.key());
                    int cidrSize = 8 + Integer.parseInt(globalVlanBits);
                    String guestNetworkCidr = zone.getGuestNetworkCidr();
                    String[] cidrTuple = guestNetworkCidr.split("\\/");
                    long newCidrAddress = (NetUtils.ip2Long(cidrTuple[0]) & 0xff000000) | (offset << (32 - cidrSize));
                    if (NetUtils.isNetworksOverlap(NetUtils.long2Ip(newCidrAddress), cidr)) {
                        throw new InvalidParameterValueException("Specified CIDR for shared network conflict with CIDR that is reserved for zone vlan " + vlan);
                    }
                }
            }
        }

        // check for CIDR overlap with all CIDR's of the shared networks in the zone
        for (NetworkVO network : networks) {
            if (network.getGuestType() == GuestType.Isolated) {
                continue;
            }
            if (network.getCidr() != null) {
                networkToCidr.put(network.getId(), network.getCidr());
            }
        }
        if (networkToCidr != null && !networkToCidr.isEmpty()) {
            for (long networkId : networkToCidr.keySet()) {
                String ntwkCidr = networkToCidr.get(networkId);
                if (NetUtils.isNetworksOverlap(ntwkCidr, cidr)) {
                    throw new InvalidParameterValueException("Specified CIDR for shared network conflict with CIDR of a shared network in the zone.");
                }
            }
        }
    }

    void validateSharedNetworkRouterIPs(String gateway, String startIP, String endIP, String netmask, String routerIPv4, String routerIPv6, String startIPv6, String endIPv6, String ip6Cidr, NetworkOffering ntwkOff) {
        if (ntwkOff.getGuestType() == GuestType.Shared) {
            validateSharedNetworkRouterIPv4(routerIPv4, startIP, endIP, gateway, netmask);
            validateSharedNetworkRouterIPv6(routerIPv6, startIPv6, endIPv6, ip6Cidr);

        }
    }

    private void validateSharedNetworkRouterIPv4(String routerIp, String startIp, String endIp, String gateway, String netmask) {
        if (StringUtils.isNotBlank(routerIp)) {
            if (startIp != null && endIp == null) {
                endIp = startIp;
            }
            isIPv4AddressValid(routerIp);
            if (StringUtils.isNoneBlank(startIp, endIp)) {
                if (!NetUtils.isIpInRange(routerIp, startIp, endIp)) {
                    throw new CloudRuntimeException("Router IPv4 IP provided is not within the specified range: " + startIp + " - " + endIp);
                }
            } else {
                String cidr = NetUtils.ipAndNetMaskToCidr(gateway, netmask);
                if (!NetUtils.isIpWithInCidrRange(routerIp, cidr)) {
                    throw new CloudRuntimeException("Router IP provided in not within the network range");
                }
            }
        }
    }

    private void validateSharedNetworkRouterIPv6(String routerIPv6, String startIPv6, String endIPv6, String cidrIPv6) {
        if (StringUtils.isNotBlank(routerIPv6)) {
            if (startIPv6 != null && endIPv6 == null) {
                endIPv6 = startIPv6;
            }
            isIPv6AddressValid(routerIPv6);
            if (StringUtils.isNoneBlank(startIPv6, endIPv6)) {
                String ipv6Range = startIPv6 + "-" + endIPv6;
                if (!NetUtils.isIp6InRange(routerIPv6, ipv6Range)) {
                    throw new CloudRuntimeException("Router IPv6 address provided is not within the specified range: " + startIPv6 + " - " + endIPv6);
                }
            } else {
                if (!NetUtils.isIp6InNetwork(routerIPv6, cidrIPv6)) {
                    throw new CloudRuntimeException("Router IPv6 address provided is not with the network range");
                }
            }
        }
    }

    private void isIPv4AddressValid(String routerIp) {
        if (!NetUtils.isValidIp4(routerIp)) {
            throw new CloudRuntimeException("Router IPv4 IP provided is of incorrect format");
        }
    }

    private void isIPv6AddressValid(String routerIPv6) {
        if (!NetUtils.isValidIp6(routerIPv6)) {
            throw new CloudRuntimeException("Router IPv6 address provided is of incorrect format");
        }
    }

    @Override
    @DB
    @ActionEvent(eventType = EventTypes.EVENT_NETWORK_CREATE, eventDescription = "creating network")
    public Network createGuestNetwork(CreateNetworkCmd cmd) throws InsufficientCapacityException, ConcurrentOperationException, ResourceAllocationException {
        Long networkOfferingId = cmd.getNetworkOfferingId();
        String gateway = cmd.getGateway();
        String startIP = cmd.getStartIp();
        String endIP = cmd.getEndIp();
        String netmask = cmd.getNetmask();
        String networkDomain = cmd.getNetworkDomain();

        boolean adminCalledUs = cmd instanceof CreateNetworkCmdByAdmin;
        String vlanId = adminCalledUs ? ((CreateNetworkCmdByAdmin)cmd).getVlan() : null;
        boolean bypassVlanOverlapCheck = adminCalledUs && ((CreateNetworkCmdByAdmin)cmd).getBypassVlanOverlapCheck();
        boolean hideIpAddressUsage = adminCalledUs && ((CreateNetworkCmdByAdmin)cmd).getHideIpAddressUsage();
        String routerIPv4 = adminCalledUs ? ((CreateNetworkCmdByAdmin)cmd).getRouterIp() : null;
        String routerIPv6 = adminCalledUs ? ((CreateNetworkCmdByAdmin)cmd).getRouterIpv6() : null;

        String name = cmd.getNetworkName();
        String displayText = cmd.getDisplayText();
        Account caller = CallContext.current().getCallingAccount();
        Long physicalNetworkId = cmd.getPhysicalNetworkId();
        Long domainId = cmd.getDomainId();
        Boolean subdomainAccess = cmd.getSubdomainAccess();
        Long vpcId = cmd.getVpcId();
        String startIPv6 = cmd.getStartIpv6();
        String endIPv6 = cmd.getEndIpv6();
        String ip6Gateway = cmd.getIp6Gateway();
        String ip6Cidr = cmd.getIp6Cidr();
        boolean displayNetwork = ! Boolean.FALSE.equals(cmd.getDisplayNetwork());
        Long aclId = cmd.getAclId();
        String isolatedPvlan = cmd.getIsolatedPvlan();
        String externalId = cmd.getExternalId();
        String isolatedPvlanType = cmd.getIsolatedPvlanType();
        Long associatedNetworkId = cmd.getAssociatedNetworkId();
        Integer publicMtu = cmd.getPublicMtu();
        Integer privateMtu = cmd.getPrivateMtu();
        String ip4Dns1 = cmd.getIp4Dns1();
        String ip4Dns2 = cmd.getIp4Dns2();
        String ip6Dns1 = cmd.getIp6Dns1();
        String ip6Dns2 = cmd.getIp6Dns2();

        // Validate network offering id
        NetworkOffering ntwkOff = getAndValidateNetworkOffering(networkOfferingId);

        Account owner = getOwningAccount(cmd, caller);

        PhysicalNetwork pNtwk = getAndValidatePhysicalNetwork(physicalNetworkId);

        DataCenter zone = getAndValidateZone(cmd, pNtwk);

        _accountMgr.checkAccess(owner, ntwkOff, zone);

        validateZoneAvailability(caller, zone);

        ACLType aclType = getAclType(caller, cmd.getAclType(), ntwkOff);

        if (ntwkOff.getGuestType() != GuestType.Shared && (!StringUtils.isAllBlank(routerIPv4, routerIPv6))) {
            throw new InvalidParameterValueException("Router IP can be specified only for Shared networks");
        }

        if (ntwkOff.getGuestType() == GuestType.Shared && !_networkModel.isProviderForNetworkOffering(Provider.VirtualRouter, networkOfferingId)
                && (!StringUtils.isAllBlank(routerIPv4, routerIPv6))) {
            throw new InvalidParameterValueException("Virtual Router is not a supported provider for the Shared network, hence router ip should not be provided");
        }

        boolean isDomainSpecific = isDomainSpecificNetworkRequested(caller, domainId, subdomainAccess, ntwkOff, aclType);

        if (aclType == ACLType.Domain) {
            owner = _accountDao.findById(Account.ACCOUNT_ID_SYSTEM);
        }

        // The network name is unique under the account
        if (!AllowDuplicateNetworkName.valueIn(owner.getAccountId())) {
            List<NetworkVO> existingNetwork = _networksDao.listByAccountIdNetworkName(owner.getId(), name);
            if (!existingNetwork.isEmpty()) {
                throw new InvalidParameterValueException("Another network with same name already exists within account: " + owner.getAccountName());
            }
        }

        boolean ipv4 = false, ipv6 = false;
        if (org.apache.commons.lang3.StringUtils.isNoneBlank(gateway, netmask)) {
            ipv4 = true;
        }
        if (StringUtils.isNoneBlank(ip6Cidr, ip6Gateway)) {
            ipv6 = true;
        }

        if (gateway != null) {
            try {
                // getByName on a literal representation will only check validity of the address
                // http://docs.oracle.com/javase/6/docs/api/java/net/InetAddress.html#getByName(java.lang.String)
                InetAddress gatewayAddress = InetAddress.getByName(gateway);
                if (gatewayAddress instanceof Inet6Address) {
                    ipv6 = true;
                } else {
                    ipv4 = true;
                }
            } catch (UnknownHostException e) {
                s_logger.error("Unable to convert gateway IP to a InetAddress", e);
                throw new InvalidParameterValueException("Gateway parameter is invalid");
            }
        }

        // Start and end IP address are mandatory for shared networks.
        if (ntwkOff.getGuestType() == GuestType.Shared && vpcId == null) {
            if (!AllowEmptyStartEndIpAddress.valueIn(owner.getAccountId()) &&
                (startIP == null && endIP == null) &&
                (startIPv6 == null && endIPv6 == null)) {
                throw new InvalidParameterValueException("Either IPv4 or IPv6 start and end address are mandatory");
            }
        }

        String cidr = null;
        if (ipv4) {
            // if end ip is not specified, default it to startIp
            if (startIP != null) {
                if (!NetUtils.isValidIp4(startIP)) {
                    throw new InvalidParameterValueException("Invalid format for the startIp parameter");
                }
                if (endIP == null) {
                    endIP = startIP;
                } else if (!NetUtils.isValidIp4(endIP)) {
                    throw new InvalidParameterValueException("Invalid format for the endIp parameter");
                }
                if (!(gateway != null && netmask != null)) {
                    throw new InvalidParameterValueException("gateway and netmask should be defined when startIP/endIP are passed in");
                }
            }
            if (gateway != null && netmask != null) {
                if (NetUtils.isNetworkorBroadcastIP(gateway, netmask)) {
                    if (s_logger.isDebugEnabled()) {
                        s_logger.debug("The gateway IP provided is " + gateway + " and netmask is " + netmask + ". The IP is either broadcast or network IP.");
                    }
                    throw new InvalidParameterValueException("Invalid gateway IP provided. Either the IP is broadcast or network IP.");
                }

                if (!NetUtils.isValidIp4(gateway)) {
                    throw new InvalidParameterValueException("Invalid gateway");
                }
                if (!NetUtils.isValidIp4Netmask(netmask)) {
                    throw new InvalidParameterValueException("Invalid netmask");
                }

                cidr = NetUtils.ipAndNetMaskToCidr(gateway, netmask);
            }

        }

        if (ipv6) {
            if (endIPv6 == null) {
                endIPv6 = startIPv6;
            }
            _networkModel.checkIp6Parameters(startIPv6, endIPv6, ip6Gateway, ip6Cidr);

            if (zone.getNetworkType() != NetworkType.Advanced || ntwkOff.getGuestType() != Network.GuestType.Shared) {
                throw new InvalidParameterValueException("Can only support create IPv6 network with advance shared network!");
            }

            if(StringUtils.isAllBlank(ip6Dns1, ip6Dns2, zone.getIp6Dns1(), zone.getIp6Dns2())) {
                throw new InvalidParameterValueException("Can only create IPv6 network if the zone has IPv6 DNS! Please configure the zone IPv6 DNS1 and/or IPv6 DNS2.");
            }

            if (!ipv4 && ntwkOff.getGuestType() == GuestType.Shared && _networkModel.isProviderForNetworkOffering(Provider.VirtualRouter, networkOfferingId)) {
                throw new InvalidParameterValueException("Currently IPv6-only Shared network with Virtual Router provider is not supported.");
            }
        }

        validateSharedNetworkRouterIPs(gateway, startIP, endIP, netmask, routerIPv4, routerIPv6, startIPv6, endIPv6, ip6Cidr, ntwkOff);

        Pair<String, String> ip6GatewayCidr = null;
        if (zone.getNetworkType() == NetworkType.Advanced && ntwkOff.getGuestType() == GuestType.Isolated) {
            ipv6 = _networkOfferingDao.isIpv6Supported(ntwkOff.getId());
            if (ipv6) {
                ip6GatewayCidr = ipv6Service.preAllocateIpv6SubnetForNetwork(zone.getId());
                ip6Gateway = ip6GatewayCidr.first();
                ip6Cidr = ip6GatewayCidr.second();
            }
        }

        if (StringUtils.isNotBlank(isolatedPvlan)) {
            if (!_accountMgr.isRootAdmin(caller.getId())) {
                throw new InvalidParameterValueException("Only ROOT admin is allowed to create Private VLAN network");
            }
            if (zone.getNetworkType() != NetworkType.Advanced || ntwkOff.getGuestType() == GuestType.Isolated) {
                throw new InvalidParameterValueException("Can only support create Private VLAN network with advanced shared or L2 network!");
            }
            if (ipv6) {
                throw new InvalidParameterValueException("Can only support create Private VLAN network with IPv4!");
            }
        }

        Pair<String, PVlanType> pvlanPair = getPrivateVlanPair(isolatedPvlan, isolatedPvlanType, vlanId);
        String secondaryVlanId = pvlanPair.first();
        PVlanType privateVlanType = pvlanPair.second();

        if ((StringUtils.isNotBlank(secondaryVlanId) || privateVlanType != null) && StringUtils.isBlank(vlanId)) {
            throw new InvalidParameterValueException("VLAN ID has to be set in order to configure a Private VLAN");
        }

        performBasicPrivateVlanChecks(vlanId, secondaryVlanId, privateVlanType);

        if (!_accountMgr.isRootAdmin(caller.getId())) {
            validateNetworkOfferingForNonRootAdminUser(ntwkOff);
        }

        // Ignore vlanId if it is passed but specifyvlan=false in network offering
        if (ntwkOff.getGuestType() == GuestType.Shared && ! ntwkOff.isSpecifyVlan() && vlanId != null) {
            throw new InvalidParameterValueException("Cannot specify vlanId when create a network from network offering with specifyvlan=false");
        }

        // Don't allow to specify vlan if the caller is not ROOT admin
        if (!_accountMgr.isRootAdmin(caller.getId()) && (ntwkOff.isSpecifyVlan() || vlanId != null || bypassVlanOverlapCheck)) {
            throw new InvalidParameterValueException("Only ROOT admin is allowed to specify vlanId or bypass vlan overlap check");
        }

        if (ipv4) {
            // For non-root admins check cidr limit - if it's allowed by global config value
            if (!_accountMgr.isRootAdmin(caller.getId()) && cidr != null) {

                String[] cidrPair = cidr.split("\\/");
                int cidrSize = Integer.parseInt(cidrPair[1]);

                if (cidrSize < _cidrLimit) {
                    throw new InvalidParameterValueException("Cidr size can't be less than " + _cidrLimit);
                }
            }
        }

        Collection<String> ntwkProviders = _networkMgr.finalizeServicesAndProvidersForNetwork(ntwkOff, physicalNetworkId).values();
        if (ipv6 && providersConfiguredForExternalNetworking(ntwkProviders)) {
            throw new InvalidParameterValueException("Cannot support IPv6 on network offering with external devices!");
        }

        if (StringUtils.isNotBlank(secondaryVlanId) && providersConfiguredForExternalNetworking(ntwkProviders)) {
            throw new InvalidParameterValueException("Cannot support private vlan on network offering with external devices!");
        }

        if (cidr != null && providersConfiguredForExternalNetworking(ntwkProviders)) {
            if (ntwkOff.getGuestType() == GuestType.Shared && (zone.getNetworkType() == NetworkType.Advanced) && isSharedNetworkOfferingWithServices(networkOfferingId)) {
                // validate if CIDR specified overlaps with any of the CIDR's allocated for isolated networks and shared networks in the zone
                checkSharedNetworkCidrOverlap(zone.getId(), pNtwk.getId(), cidr);
            } else {
                // if the guest network is for the VPC, if any External Provider are supported in VPC
                // cidr will not be null as it is generated from the super cidr of vpc.
                // if cidr is not null and network is not part of vpc then throw the exception
                if (vpcId == null) {
                    throw new InvalidParameterValueException("Cannot specify CIDR when using network offering with external devices!");
                }
            }
        }

        // Vlan is created in 1 cases - works in Advance zone only:
        // 1) GuestType is Shared
        boolean createVlan = (startIP != null && endIP != null && zone.getNetworkType() == NetworkType.Advanced && ((ntwkOff.getGuestType() == Network.GuestType.Shared)
                || (ntwkOff.getGuestType() == GuestType.Isolated && !areServicesSupportedByNetworkOffering(ntwkOff.getId(), Service.SourceNat))));

        if (!createVlan) {
            // Only support advance shared network in IPv6, which means createVlan is a must
            if (ipv6 && ntwkOff.getGuestType() != GuestType.Isolated) {
                createVlan = true;
            }
        }

        // Can add vlan range only to the network which allows it
        if (createVlan && !ntwkOff.isSpecifyIpRanges()) {
            throwInvalidIdException("Network offering with specified id doesn't support adding multiple ip ranges", ntwkOff.getUuid(), NETWORK_OFFERING_ID);
        }

        Pair<Integer, Integer> interfaceMTUs = validateMtuConfig(publicMtu, privateMtu, zone.getId());
        mtuCheckForVpcNetwork(vpcId, interfaceMTUs, publicMtu, privateMtu);

        Network associatedNetwork = null;
        if (associatedNetworkId != null) {
            if (vlanId != null) {
                throw new InvalidParameterValueException("Associated network and vlanId are mutually exclusive");
            }
            if (!_networkMgr.isSharedNetworkWithoutSpecifyVlan(ntwkOff)) {
                throw new InvalidParameterValueException("Can only create Shared network with associated network if specifyVlan is false");
            }
            associatedNetwork = implementAssociatedNetwork(associatedNetworkId, caller, owner, zone,
                    aclType == ACLType.Domain ? domainId : null,
                    aclType == ACLType.Account ? owner.getAccountId() : null,
                    cidr, startIP, endIP);
        }

        checkNetworkDns(ipv6, ntwkOff, vpcId, ip4Dns1, ip4Dns2, ip6Dns1, ip6Dns2);

        Network network = commitNetwork(networkOfferingId, gateway, startIP, endIP, netmask, networkDomain, vlanId, bypassVlanOverlapCheck, name, displayText, caller, physicalNetworkId, zone.getId(),
                domainId, isDomainSpecific, subdomainAccess, vpcId, startIPv6, endIPv6, ip6Gateway, ip6Cidr, displayNetwork, aclId, secondaryVlanId, privateVlanType, ntwkOff, pNtwk, aclType, owner, cidr, createVlan,
                externalId, routerIPv4, routerIPv6, associatedNetwork, ip4Dns1, ip4Dns2, ip6Dns1, ip6Dns2, interfaceMTUs);

        // retrieve, acquire and associate the correct ip adresses
        checkAndSetRouterSourceNatIp(owner, cmd, network);

        if (hideIpAddressUsage) {
            _networkDetailsDao.persist(new NetworkDetailVO(network.getId(), Network.hideIpAddressUsage, String.valueOf(hideIpAddressUsage), false));
        }

        if (ip6GatewayCidr != null) {
            ipv6Service.assignIpv6SubnetToNetwork(ip6Cidr, network.getId());
        }

        // if the network offering has persistent set to true, implement the network
        if (ntwkOff.isPersistent()) {
            return implementedNetworkInCreation(caller, zone, network);
        }
        return network;
    }

    void checkAndSetRouterSourceNatIp(Account owner, CreateNetworkCmd cmd, Network network) throws InsufficientAddressCapacityException, ResourceAllocationException {
        String sourceNatIp = cmd.getSourceNatIP();
        if (sourceNatIp == null) {
            s_logger.debug(String.format("no source nat ip given for create network %s command, using something arbitrary.", cmd.getNetworkName()));
            return; // nothing to try
        }
        IpAddress ip = allocateIP(owner, cmd.getZoneId(), network.getId(), null, sourceNatIp);
        try {
            associateIPToNetwork(ip.getId(), network.getId());
        } catch (ResourceUnavailableException e) {
            String msg = String.format("can´t use %s as sourcenat IP address for network %s/%s as it is un available", sourceNatIp, network.getName(), network.getUuid());
            s_logger.error(msg);
            throw new CloudRuntimeException(msg,e);
        }
    }

    /**
     * @param cmd
     * @param network
     * @return whether the sourceNat is changed, and consequently restart is needed
     * @throws InsufficientAddressCapacityException
     * @throws ResourceAllocationException
     */
    private boolean checkAndUpdateRouterSourceNatIp(UpdateNetworkCmd cmd, Network network) {
        IPAddressVO requestedIp = checkSourceNatIpAddressForUpdate(cmd, network);
        if (requestedIp == null) return false; // ip not associated with this network

        List<IPAddressVO> userIps = _ipAddressDao.listByAssociatedNetwork(network.getId(), true);
        if (! userIps.isEmpty()) {
            try {
                _ipAddrMgr.updateSourceNatIpAddress(requestedIp, userIps);
            } catch (Exception e) { // pokemon execption from transaction
                String msg = String.format("Update of source NAT ip to %s for network \"%s\"/%s failed due to %s",
                        requestedIp.getAddress().addr(), network.getName(), network.getUuid(), e.getLocalizedMessage());
                s_logger.error(msg);
                throw new CloudRuntimeException(msg, e);
            }
        }
        return true;
    }

    @Nullable
    private IPAddressVO checkSourceNatIpAddressForUpdate(UpdateNetworkCmd cmd, Network network) {
        String sourceNatIp = cmd.getSourceNatIP();
        if (sourceNatIp == null) {
            s_logger.trace(String.format("no source NAT ip given to update network %s with.", cmd.getNetworkName()));
            return null;
        } else {
            s_logger.info(String.format("updating network %s to have source NAT ip %s", cmd.getNetworkName(), sourceNatIp));
        }
        // check if the address is already aqcuired for this network
        IPAddressVO requestedIp = _ipAddressDao.findByIp(sourceNatIp);
        if (requestedIp == null || requestedIp.getAssociatedWithNetworkId() == null || ! requestedIp.getAssociatedWithNetworkId().equals(network.getId())) {
            s_logger.warn(String.format("Source NAT IP %s is not associated with network %s/%s. It cannot be used as source NAT IP.",
                    sourceNatIp, network.getName(), network.getUuid()));
            return null;
        }
        // check if it is the current source NAT address
        if (requestedIp.isSourceNat()) {
            s_logger.info(String.format("IP address %s is allready the source Nat address. Not updating!", sourceNatIp));
            return null;
        }
        return requestedIp;
    }

    @Nullable
    private ACLType getAclType(Account caller, String aclTypeStr, NetworkOffering ntwkOff) {
        // Only domain and account ACL types are supported in Acton.
        ACLType aclType = null;
        if (aclTypeStr != null) {
            aclType = getAclType(aclTypeStr, ntwkOff);
        } else {
            aclType = getAclType(caller, ntwkOff, aclType);
        }
        return aclType;
    }

    @NotNull
    private static ACLType getAclType(String aclTypeStr, NetworkOffering ntwkOff) {
        ACLType aclType;
        if (aclTypeStr.equalsIgnoreCase(ACLType.Account.toString())) {
            aclType = ACLType.Account;
        } else if (aclTypeStr.equalsIgnoreCase(ACLType.Domain.toString())) {
            aclType = ACLType.Domain;
        } else {
            throw new InvalidParameterValueException("Incorrect aclType specified. Check the API documentation for supported types");
        }
        // In 3.0 all Shared networks should have aclType == Domain, all Isolated networks aclType==Account
        if (ntwkOff.getGuestType() == GuestType.Isolated && aclType != ACLType.Account) {
            throw new InvalidParameterValueException("AclType should be " + ACLType.Account + " for network of type " + GuestType.Isolated);
        }
        return aclType;
    }

    private ACLType getAclType(Account caller, NetworkOffering ntwkOff, ACLType aclType) {
        if (ntwkOff.getGuestType() == GuestType.Isolated || ntwkOff.getGuestType() == GuestType.L2) {
            aclType = ACLType.Account;
        } else if (ntwkOff.getGuestType() == GuestType.Shared) {
            if (_accountMgr.isRootAdmin(caller.getId())) {
                aclType = ACLType.Domain;
            } else if (_accountMgr.isNormalUser(caller.getId())) {
                aclType = ACLType.Account;
            } else {
                throw new InvalidParameterValueException("AclType must be specified for shared network created by domain admin");
            }
        }
        return aclType;
    }

    private void validateZoneAvailability(Account caller, DataCenter zone) {
        if (Grouping.AllocationState.Disabled == zone.getAllocationState() && !_accountMgr.isRootAdmin(caller.getId())) {
            // See DataCenterVO.java
            PermissionDeniedException ex = new PermissionDeniedException("Cannot perform this operation since specified Zone is currently disabled");
            ex.addProxyObject(zone.getUuid(), "zoneId");
            throw ex;
        }
    }

    private boolean isDomainSpecificNetworkRequested(Account caller, Long domainId, Boolean subdomainAccess, NetworkOffering ntwkOff, ACLType aclType) {
        boolean isDomainSpecific = false;
        // Check if the network is domain specific
        if (aclType == ACLType.Domain) {
            // only Admin can create domain with aclType=Domain
            if (!_accountMgr.isAdmin(caller.getId())) {
                throw new PermissionDeniedException("Only admin can create networks with aclType=Domain");
            }

            // only shared networks can be Domain specific
            if (ntwkOff.getGuestType() != GuestType.Shared) {
                throw new InvalidParameterValueException("Only " + GuestType.Shared + " networks can have aclType=" + ACLType.Domain);
            }

            if (domainId != null) {
                if (ntwkOff.getTrafficType() != TrafficType.Guest || ntwkOff.getGuestType() != GuestType.Shared) {
                    throw new InvalidParameterValueException("Domain level networks are supported just for traffic type " + TrafficType.Guest + " and guest type " + GuestType.Shared);
                }

                DomainVO domain = _domainDao.findById(domainId);
                if (domain == null) {
                    throw new InvalidParameterValueException("Unable to find domain by specified id");
                }
                _accountMgr.checkAccess(caller, domain);
            }
            isDomainSpecific = true;

        } else if (subdomainAccess != null) {
            throw new InvalidParameterValueException("Parameter subDomainAccess can be specified only with aclType=Domain");
        }
        return isDomainSpecific;
    }

    @NotNull
    private DataCenter getAndValidateZone(CreateNetworkCmd cmd, PhysicalNetwork pNtwk) {
        Long zoneId = (cmd.getZoneId() == null) ? pNtwk.getDataCenterId() : cmd.getZoneId();
        DataCenter zone = _dcDao.findById(zoneId);
        if (zone == null) {
            throw new InvalidParameterValueException("Specified zone id was not found");
        }
        return zone;
    }

    /**
     // validate physical network and zone
     // Check if physical network exists
     *
     * @param physicalNetworkId the id of the required physical network
     * @return the data object for the physical network
     */
    @NotNull
    private PhysicalNetwork getAndValidatePhysicalNetwork(Long physicalNetworkId) {
        PhysicalNetwork pNtwk = null;
        if (physicalNetworkId != null) {
            pNtwk = getPhysicalNetwork(physicalNetworkId);
            if (pNtwk == null) {
                throw new InvalidParameterValueException("Unable to find a physical network having the specified physical network id");
            }
        } else {
            throw new CloudRuntimeException("cannot create Guestnetwork without physical network.");
        }
        return pNtwk;
    }

    private Account getOwningAccount(CreateNetworkCmd cmd, Account caller) {
        Account owner = null;
        Long domainId = cmd.getDomainId();
        if ((cmd.getAccountName() != null && domainId != null) || cmd.getProjectId() != null) {
            owner = _accountMgr.finalizeOwner(caller, cmd.getAccountName(), domainId, cmd.getProjectId());
        } else {
            s_logger.info(String.format("Assigning the network to caller:%s because either projectId or accountname and domainId are not provided", caller.getAccountName()));
            owner = caller;
        }
        return owner;
    }

    @NotNull
    private NetworkOffering getAndValidateNetworkOffering(Long networkOfferingId) {
        NetworkOfferingVO ntwkOff = _networkOfferingDao.findById(networkOfferingId);
        if (ntwkOff == null || ntwkOff.isSystemOnly()) {
            InvalidParameterValueException ex = new InvalidParameterValueException("Unable to find network offering by specified id");
            if (ntwkOff != null) {
                ex.addProxyObject(ntwkOff.getUuid(), NETWORK_OFFERING_ID);
            }
            throw ex;
        }
        return ntwkOff;
    }

    protected void mtuCheckForVpcNetwork(Long vpcId, Pair<Integer, Integer> interfaceMTUs, Integer publicMtu, Integer privateMtu) {
        if (vpcId != null && publicMtu != null) {
            VpcVO vpc = _vpcDao.findById(vpcId);
            if (vpc == null) {
                throw new CloudRuntimeException(String.format("VPC with id %s not found", vpcId));
            }
            s_logger.warn(String.format("VPC public MTU already set at VPC creation phase to: %s. Ignoring public MTU " +
                    "passed during VPC network tier creation ", vpc.getPublicMtu()));
            interfaceMTUs.set(vpc.getPublicMtu(), privateMtu);
        }
    }

    protected Pair<Integer, Integer> validateMtuConfig(Integer publicMtu, Integer privateMtu, Long zoneId) {
        Integer vrMaxMtuForPublicIfaces = VRPublicInterfaceMtu.valueIn(zoneId);
        Integer vrMaxMtuForPrivateIfaces = VRPrivateInterfaceMtu.valueIn(zoneId);
        if (!AllowUsersToSpecifyVRMtu.valueIn(zoneId)) {
            privateMtu = vrMaxMtuForPrivateIfaces;
            publicMtu = vrMaxMtuForPublicIfaces;
            return new Pair<>(publicMtu, privateMtu);
        }

        if (publicMtu > vrMaxMtuForPublicIfaces) {
            String subject = "Incorrect MTU configured on network for public interfaces of the VR";
            String message = String.format("Configured MTU for network VR's public interfaces exceeds the upper limit " +
                    "enforced by zone level setting: %s. VR's public interfaces can be configured with a maximum MTU of %s", VRPublicInterfaceMtu.key(), VRPublicInterfaceMtu.valueIn(zoneId));
            s_logger.warn(message);
            alertManager.sendAlert(AlertService.AlertType.ALERT_TYPE_VR_PUBLIC_IFACE_MTU, zoneId, null, subject, message);
            publicMtu = vrMaxMtuForPublicIfaces;
        } else if (publicMtu < MINIMUM_MTU) {
            String subject = "Incorrect MTU configured on network for public interfaces of the VR";
            String message = String.format("Configured MTU for network VR's public interfaces is lesser than the supported minimum of %s.", MINIMUM_MTU);
            s_logger.warn(message);
            alertManager.sendAlert(AlertService.AlertType.ALERT_TYPE_VR_PUBLIC_IFACE_MTU, zoneId, null, subject, message);
            publicMtu = MINIMUM_MTU;
        }

        if (privateMtu > vrMaxMtuForPrivateIfaces) {
            String subject = "Incorrect MTU configured on network for private interface of the VR";
            String message = String.format("Configured MTU for network VR's public interfaces exceeds the upper limit " +
                    "enforced by zone level setting: %s. VR's public interfaces can be configured with a maximum MTU of %s", VRPublicInterfaceMtu.key(), VRPublicInterfaceMtu.valueIn(zoneId));
            s_logger.warn(message);
            alertManager.sendAlert(AlertService.AlertType.ALERT_TYPE_VR_PRIVATE_IFACE_MTU, zoneId, null, subject, message);
            privateMtu = vrMaxMtuForPrivateIfaces;
        } else if (privateMtu < MINIMUM_MTU) {
            String subject = "Incorrect MTU configured on network for private interfaces of the VR";
            String message = String.format("Configured MTU for network VR's private interfaces is lesser than the supported minimum of %s.", MINIMUM_MTU);
            s_logger.warn(message);
            alertManager.sendAlert(AlertService.AlertType.ALERT_TYPE_VR_PRIVATE_IFACE_MTU, zoneId, null, subject, message);
            privateMtu = MINIMUM_MTU;
        }
        return new Pair<>(publicMtu, privateMtu);
    }

    private Network implementAssociatedNetwork(Long associatedNetworkId, Account caller, Account owner, DataCenter zone, Long domainId, Long accountId,
                                               String cidr, String startIp, String endIp) throws InsufficientCapacityException {
        Network associatedNetwork = _networksDao.findById(associatedNetworkId);
        if (associatedNetwork == null) {
            throw new InvalidParameterValueException("Cannot find associated network with id = " + associatedNetworkId);
        }
        if (associatedNetwork.getGuestType() != GuestType.Isolated && associatedNetwork.getGuestType() != GuestType.L2) {
            throw new InvalidParameterValueException("Associated network MUST be an Isolated or L2 network");
        }
        _accountMgr.checkAccess(caller, null, true, associatedNetwork);
        if (accountId != null && associatedNetwork.getAccountId() != accountId) {
            throw new InvalidParameterValueException("The new network and associated network MUST be owned by same account");
        }
        if (domainId != null && associatedNetwork.getDomainId() != domainId) {
            throw new InvalidParameterValueException("The new network and associated network MUST be in same domain");
        }
        if (cidr != null && associatedNetwork.getCidr() != null) {
            String[] guestVmCidrPair = associatedNetwork.getCidr().split("\\/");
            String[] cidrIpRange = NetUtils.getIpRangeFromCidr(guestVmCidrPair[0], Long.valueOf(guestVmCidrPair[1]));
            if (StringUtils.isNoneBlank(startIp, endIp) && NetUtils.ipRangesOverlap(startIp, endIp, cidrIpRange[0], cidrIpRange[1])) {
                throw new InvalidParameterValueException(String.format("The IP range (%s-%s) overlaps with cidr of associated network: %s (%s)",
                        startIp, endIp, associatedNetwork.getName(), associatedNetwork.getCidr()));
            }
        }
        // Check IP range overlap on shared networks and vpc private gateways associated to the same network
        checkIpRangeOverlapWithAssociatedNetworks(associatedNetworkId, startIp, endIp);

        associatedNetwork = implementedNetworkInCreation(caller, zone, associatedNetwork);
        if (associatedNetwork == null || (associatedNetwork.getState() != Network.State.Implemented && associatedNetwork.getState() != Network.State.Setup)) {
            throw new InvalidParameterValueException("Unable to implement associated network " + associatedNetwork);
        }
        return associatedNetwork;
    }

    private Network implementedNetworkInCreation(final Account caller, final DataCenter zone, final Network network) throws InsufficientCapacityException {
        try {
            DeployDestination dest = new DeployDestination(zone, null, null, null);
            UserVO callerUser = _userDao.findById(CallContext.current().getCallingUserId());
            Journal journal = new Journal.LogJournal("Implementing " + network, s_logger);
            ReservationContext context = new ReservationContextImpl(UUID.randomUUID().toString(), journal, callerUser, caller);
            s_logger.debug("Implementing network " + network + " as a part of network provision for persistent network");
            Pair<? extends NetworkGuru, ? extends Network> implementedNetwork = _networkMgr.implementNetwork(network.getId(), dest, context);
            if (implementedNetwork == null || implementedNetwork.first() == null) {
                s_logger.warn("Failed to provision the network " + network);
            }
            return implementedNetwork.second();
        } catch (ResourceUnavailableException ex) {
            s_logger.warn("Failed to implement persistent guest network " + network + "due to ", ex);
            CloudRuntimeException e = new CloudRuntimeException("Failed to implement persistent guest network");
            e.addProxyObject(network.getUuid(), "networkId");
            throw e;
        }
    }

    private void validateNetworkOfferingForNonRootAdminUser(NetworkOffering ntwkOff) {
        if (ntwkOff.getTrafficType() != TrafficType.Guest) {
            throw new InvalidParameterValueException("This user can only create a Guest network");
        }
        if (ntwkOff.getGuestType() == GuestType.L2 || ntwkOff.getGuestType() == GuestType.Isolated) {
            s_logger.debug(String.format("Creating a network from network offerings having traffic type [%s] and network type [%s].",
                    TrafficType.Guest, ntwkOff.getGuestType()));
        } else if (ntwkOff.getGuestType() == GuestType.Shared && ! ntwkOff.isSpecifyVlan()) {
            s_logger.debug(String.format("Creating a network from network offerings having traffic type [%s] and network type [%s] with specifyVlan=%s.",
                    TrafficType.Guest, GuestType.Shared, ntwkOff.isSpecifyVlan()));
        } else {
            throw new InvalidParameterValueException(
                    String.format("This user can only create an %s network, a %s network or a %s network with specifyVlan=false.", GuestType.Isolated, GuestType.L2, GuestType.Shared));
        }
    }

    /**
     * Retrieve information (if set) for private VLAN when creating the network
     */
    protected Pair<String, PVlanType> getPrivateVlanPair(String pvlanId, String pvlanTypeStr, String vlanId) {
        String secondaryVlanId = pvlanId;
        PVlanType type = null;

        if (StringUtils.isNotBlank(pvlanTypeStr)) {
            PVlanType providedType = PVlanType.fromValue(pvlanTypeStr);
            type = providedType;
        } else if (StringUtils.isNoneBlank(vlanId, secondaryVlanId)) {
            // Preserve the existing functionality
            type = vlanId.equals(secondaryVlanId) ? PVlanType.Promiscuous : PVlanType.Isolated;
        }

        if (StringUtils.isBlank(secondaryVlanId) && type == PVlanType.Promiscuous) {
            secondaryVlanId = vlanId;
        }

        if (StringUtils.isNotBlank(secondaryVlanId)) {
            try {
                Integer.parseInt(secondaryVlanId);
            } catch (NumberFormatException e) {
                throw new CloudRuntimeException("The secondary VLAN ID: " + secondaryVlanId + " is not in numeric format", e);
            }
        }

        return new Pair<>(secondaryVlanId, type);
    }

    /**
     * Basic checks for setting up private VLANs, considering the VLAN ID, secondary VLAN ID and private VLAN type
     */
    protected void performBasicPrivateVlanChecks(String vlanId, String secondaryVlanId, PVlanType privateVlanType) {
        if (StringUtils.isNotBlank(vlanId) && StringUtils.isBlank(secondaryVlanId) && privateVlanType != null && privateVlanType != PVlanType.Promiscuous) {
            throw new InvalidParameterValueException("Private VLAN ID has not been set, therefore Promiscuous type is expected");
        } else if (StringUtils.isNoneBlank(vlanId, secondaryVlanId) && !vlanId.equalsIgnoreCase(secondaryVlanId) && privateVlanType == PVlanType.Promiscuous) {
            throw new InvalidParameterValueException("Private VLAN type is set to Promiscuous, but VLAN ID and Secondary VLAN ID differ");
        } else if (StringUtils.isNoneBlank(vlanId, secondaryVlanId) && privateVlanType != null && privateVlanType != PVlanType.Promiscuous && vlanId.equalsIgnoreCase(secondaryVlanId)) {
            throw new InvalidParameterValueException("Private VLAN type is set to " + privateVlanType + ", but VLAN ID and Secondary VLAN ID are equal");
        }
    }

    private Network commitNetwork(final Long networkOfferingId, final String gateway, final String startIP, final String endIP, final String netmask, final String networkDomain, final String vlanIdFinal,
                                  final Boolean bypassVlanOverlapCheck, final String name, final String displayText, final Account caller, final Long physicalNetworkId, final Long zoneId, final Long domainId,
                                  final boolean isDomainSpecific, final Boolean subdomainAccessFinal, final Long vpcId, final String startIPv6, final String endIPv6, final String ip6Gateway, final String ip6Cidr,
                                  final Boolean displayNetwork, final Long aclId, final String isolatedPvlan, final PVlanType isolatedPvlanType, final NetworkOffering ntwkOff, final PhysicalNetwork pNtwk, final ACLType aclType, final Account ownerFinal,
                                  final String cidr, final boolean createVlan, final String externalId, String routerIp, String routerIpv6,
                                  final Network associatedNetwork, final String ip4Dns1, final String ip4Dns2, final String ip6Dns1, final String ip6Dns2, Pair<Integer, Integer> vrIfaceMTUs) throws InsufficientCapacityException, ResourceAllocationException {
        try {
            Network network = Transaction.execute(new TransactionCallbackWithException<Network, Exception>() {
                @Override
                public Network doInTransaction(TransactionStatus status) throws InsufficientCapacityException, ResourceAllocationException {
                    Account owner = ownerFinal;
                    Boolean subdomainAccess = subdomainAccessFinal;

                    Long sharedDomainId = null;
                    if (isDomainSpecific) {
                        if (domainId != null) {
                            sharedDomainId = domainId;
                        } else {
                            sharedDomainId = _domainMgr.getDomain(Domain.ROOT_DOMAIN).getId();
                            subdomainAccess = true;
                        }
                    }

                    // default owner to system if network has aclType=Domain
                    if (aclType == ACLType.Domain) {
                        owner = _accountMgr.getAccount(Account.ACCOUNT_ID_SYSTEM);
                    }

                    String vlanId = vlanIdFinal;
                    if (createVlan && vlanId == null && ntwkOff.getGuestType() == Network.GuestType.Shared && ! ntwkOff.isSpecifyVlan()) {
                        if (associatedNetwork != null) {
                            // Get vlanId from associated network
                            vlanId = associatedNetwork.getBroadcastUri().toString();
                        } else {
                            // Allocate a vnet to shared network with specifyvlan=false
                            vlanId = _dcDao.allocateVnet(zoneId, physicalNetworkId, owner.getAccountId(), null, GuestNetworkGuru.UseSystemGuestVlans.valueIn(owner.getAccountId()));
                            if (vlanId == null) {
                                throw new InvalidParameterValueException("Cannot allocate a vnet for this Shared network");
                            }
                        }
                    }

                    // Create guest network
                    Network network = null;
                    if (vpcId != null) {
                        if (!_configMgr.isOfferingForVpc(ntwkOff)) {
                            throw new InvalidParameterValueException("Network offering can't be used for VPC networks");
                        }

                        if (aclId != null) {
                            NetworkACL acl = _networkACLDao.findById(aclId);
                            if (acl == null) {
                                throw new InvalidParameterValueException("Unable to find specified NetworkACL");
                            }

                            Long aclVpcId = acl.getVpcId();
                            if (!isDefaultAcl(aclId) && isAclAttachedToVpc(aclVpcId, vpcId)) {
                                throw new InvalidParameterValueException(String.format("ACL [%s] does not belong to the VPC [%s].", aclId, aclVpcId));
                            }
                        }
                        network = _vpcMgr.createVpcGuestNetwork(networkOfferingId, name, displayText, gateway, cidr, vlanId, networkDomain, owner, sharedDomainId, pNtwk, zoneId, aclType,
                                subdomainAccess, vpcId, aclId, caller, displayNetwork, externalId, ip6Gateway, ip6Cidr, ip4Dns1, ip4Dns2, ip6Dns1, ip6Dns2, vrIfaceMTUs);
                    } else {
                        if (_configMgr.isOfferingForVpc(ntwkOff)) {
                            throw new InvalidParameterValueException("Network offering can be used for VPC networks only");
                        }
                        if (ntwkOff.isInternalLb()) {
                            throw new InvalidParameterValueException("Internal Lb can be enabled on vpc networks only");
                        }
                        network = _networkMgr.createGuestNetwork(networkOfferingId, name, displayText, gateway, cidr, vlanId, bypassVlanOverlapCheck, networkDomain, owner, sharedDomainId, pNtwk,
                                zoneId, aclType, subdomainAccess, vpcId, ip6Gateway, ip6Cidr, displayNetwork, isolatedPvlan, isolatedPvlanType, externalId, routerIp, routerIpv6, ip4Dns1, ip4Dns2, ip6Dns1, ip6Dns2, vrIfaceMTUs);
                    }

                    if (createVlan && network != null) {
                        // Create vlan ip range
                        _configMgr.createVlanAndPublicIpRange(pNtwk.getDataCenterId(), network.getId(), physicalNetworkId, false, false, null, startIP, endIP, gateway, netmask, vlanId,
                                bypassVlanOverlapCheck, null, null, startIPv6, endIPv6, ip6Gateway, ip6Cidr);
                    }
                    if (associatedNetwork != null) {
                        _networkDetailsDao.persist(new NetworkDetailVO(network.getId(), Network.AssociatedNetworkId, String.valueOf(associatedNetwork.getId()), true));
                    }
                    return network;
                }
            });
            if (domainId != null && aclType == ACLType.Domain) {
                // send event for storing the domain wide resource access
                Map<String, Object> params = new HashMap<String, Object>();
                params.put(ApiConstants.ENTITY_TYPE, Network.class);
                params.put(ApiConstants.ENTITY_ID, network.getId());
                params.put(ApiConstants.DOMAIN_ID, domainId);
                params.put(ApiConstants.SUBDOMAIN_ACCESS, subdomainAccessFinal == null ? Boolean.TRUE : subdomainAccessFinal);
                _messageBus.publish(_name, EntityManager.MESSAGE_ADD_DOMAIN_WIDE_ENTITY_EVENT, PublishScope.LOCAL, params);
            }
            return network;
        } catch (Exception e) {
            ExceptionUtil.rethrowRuntime(e);
            ExceptionUtil.rethrow(e, InsufficientCapacityException.class);
            ExceptionUtil.rethrow(e, ResourceAllocationException.class);
            throw new IllegalStateException(e);
        }
    }

    @Override
    public Pair<List<? extends Network>, Integer> searchForNetworks(ListNetworksCmd cmd) {
        Long id = cmd.getId();
        String keyword = cmd.getKeyword();
        Long zoneId = cmd.getZoneId();
        Account caller = CallContext.current().getCallingAccount();
        Long domainId = cmd.getDomainId();
        String accountName = cmd.getAccountName();
        String guestIpType = cmd.getGuestIpType();
        String trafficType = cmd.getTrafficType();
        Boolean isSystem = cmd.getIsSystem();
        String aclType = cmd.getAclType();
        Long projectId = cmd.getProjectId();
        List<Long> permittedAccounts = new ArrayList<>();
        String path = null;
        Long physicalNetworkId = cmd.getPhysicalNetworkId();
        List<String> supportedServicesStr = cmd.getSupportedServices();
        Boolean restartRequired = cmd.isRestartRequired();
        boolean listAll = cmd.listAll();
        boolean isRecursive = cmd.isRecursive();
        Boolean specifyIpRanges = cmd.isSpecifyIpRanges();
        Long vpcId = cmd.getVpcId();
        Boolean canUseForDeploy = cmd.canUseForDeploy();
        Map<String, String> tags = cmd.getTags();
        Boolean forVpc = cmd.getForVpc();
        Boolean display = cmd.getDisplay();
        Long networkOfferingId = cmd.getNetworkOfferingId();
        Long associatedNetworkId = cmd.getAssociatedNetworkId();
        String networkFilterStr = cmd.getNetworkFilter();

        String vlanId = null;
        if (cmd instanceof ListNetworksCmdByAdmin) {
            vlanId = ((ListNetworksCmdByAdmin)cmd).getVlan();
        }

        // 1) default is system to false if not specified
        // 2) reset parameter to false if it's specified by a non-ROOT user
        if (isSystem == null || !_accountMgr.isRootAdmin(caller.getId())) {
            isSystem = false;
        }

        // check network filter
        if (networkFilterStr != null && !EnumUtils.isValidEnumIgnoreCase(Network.NetworkFilter.class, networkFilterStr)) {
            throw new InvalidParameterValueException("Invalid value of networkfilter: " + networkFilterStr);
        }
        Network.NetworkFilter networkFilter = networkFilterStr != null ? EnumUtils.getEnumIgnoreCase(Network.NetworkFilter.class, networkFilterStr) : Network.NetworkFilter.All;

        // Account/domainId parameters and isSystem are mutually exclusive
        if (isSystem != null && isSystem && (accountName != null || domainId != null)) {
            throw new InvalidParameterValueException("System network belongs to system, account and domainId parameters can't be specified");
        }

        if (domainId != null) {
            DomainVO domain = _domainDao.findById(domainId);
            if (domain == null) {
                // see DomainVO.java
                throw new InvalidParameterValueException("Specified domain id doesn't exist in the system");
            }

            _accountMgr.checkAccess(caller, domain);
            if (accountName != null) {
                Account owner = _accountMgr.getActiveAccountByName(accountName, domainId);
                if (owner == null) {
                    // see DomainVO.java
                    throw new InvalidParameterValueException("Unable to find account " + accountName + " in specified domain");
                }

                _accountMgr.checkAccess(caller, null, true, owner);
                permittedAccounts.add(owner.getId());
            }
        }

        if (!_accountMgr.isAdmin(caller.getId()) || (projectId != null && projectId.longValue() != -1 && domainId == null)) {
            permittedAccounts.add(caller.getId());
            domainId = caller.getDomainId();
        }

        // set project information
        boolean skipProjectNetworks = true;
        if (projectId != null) {
            if (projectId.longValue() == -1) {
                if (!_accountMgr.isAdmin(caller.getId())) {
                    permittedAccounts.addAll(_projectMgr.listPermittedProjectAccounts(caller.getId()));
                }
            } else {
                permittedAccounts.clear();
                Project project = _projectMgr.getProject(projectId);
                if (project == null) {
                    throw new InvalidParameterValueException("Unable to find project by specified id");
                }
                if (!_projectMgr.canAccessProjectAccount(caller, project.getProjectAccountId())) {
                    // getProject() returns type ProjectVO.
                    throwInvalidIdException("Account " + caller + " cannot access specified project id", project.getUuid(), "projectId");
                }

                //add project account
                permittedAccounts.add(project.getProjectAccountId());
                //add caller account (if admin)
                if (_accountMgr.isAdmin(caller.getId())) {
                    permittedAccounts.add(caller.getId());
                }
            }
            skipProjectNetworks = false;
        }

        if (domainId != null) {
            path = _domainDao.findById(domainId).getPath();
        } else {
            path = _domainDao.findById(caller.getDomainId()).getPath();
        }

        if (listAll && domainId == null) {
            isRecursive = true;
        }

        Filter searchFilter = new Filter(NetworkVO.class, "id", false, null, null);
        SearchBuilder<NetworkVO> sb = _networksDao.createSearchBuilder();

        if (forVpc != null) {
            if (forVpc) {
                sb.and("vpc", sb.entity().getVpcId(), Op.NNULL);
            } else {
                sb.and("vpc", sb.entity().getVpcId(), Op.NULL);
            }
        }

        // Don't display networks created of system network offerings
        SearchBuilder<NetworkOfferingVO> networkOfferingSearch = _networkOfferingDao.createSearchBuilder();
        networkOfferingSearch.and("systemOnly", networkOfferingSearch.entity().isSystemOnly(), SearchCriteria.Op.EQ);
        if (isSystem != null && isSystem) {
            networkOfferingSearch.and("trafficType", networkOfferingSearch.entity().getTrafficType(), SearchCriteria.Op.EQ);
        }
        sb.join("networkOfferingSearch", networkOfferingSearch, sb.entity().getNetworkOfferingId(), networkOfferingSearch.entity().getId(), JoinBuilder.JoinType.INNER);

        SearchBuilder<DataCenterVO> zoneSearch = _dcDao.createSearchBuilder();
        zoneSearch.and("networkType", zoneSearch.entity().getNetworkType(), SearchCriteria.Op.EQ);
        sb.join("zoneSearch", zoneSearch, sb.entity().getDataCenterId(), zoneSearch.entity().getId(), JoinBuilder.JoinType.INNER);
        sb.and("removed", sb.entity().getRemoved(), Op.NULL);

        if (tags != null && !tags.isEmpty()) {
            SearchBuilder<ResourceTagVO> tagSearch = _resourceTagDao.createSearchBuilder();
            for (int count = 0; count < tags.size(); count++) {
                tagSearch.or().op("key" + String.valueOf(count), tagSearch.entity().getKey(), SearchCriteria.Op.EQ);
                tagSearch.and("value" + String.valueOf(count), tagSearch.entity().getValue(), SearchCriteria.Op.EQ);
                tagSearch.cp();
            }
            tagSearch.and("resourceType", tagSearch.entity().getResourceType(), SearchCriteria.Op.EQ);
            sb.groupBy(sb.entity().getId());
            sb.join("tagSearch", tagSearch, sb.entity().getId(), tagSearch.entity().getResourceId(), JoinBuilder.JoinType.INNER);
        }

        if (permittedAccounts.isEmpty()) {
            SearchBuilder<DomainVO> domainSearch = _domainDao.createSearchBuilder();
            domainSearch.and("path", domainSearch.entity().getPath(), SearchCriteria.Op.LIKE);
            sb.join("domainSearch", domainSearch, sb.entity().getDomainId(), domainSearch.entity().getId(), JoinBuilder.JoinType.INNER);
        }

        SearchBuilder<AccountVO> accountSearch = _accountDao.createSearchBuilder();
        accountSearch.and("typeNEQ", accountSearch.entity().getType(), SearchCriteria.Op.NEQ);
        accountSearch.and("typeEQ", accountSearch.entity().getType(), SearchCriteria.Op.EQ);

        sb.join("accountSearch", accountSearch, sb.entity().getAccountId(), accountSearch.entity().getId(), JoinBuilder.JoinType.INNER);

        if (associatedNetworkId != null) {
            SearchBuilder<NetworkDetailVO> associatedNetworkSearch = _networkDetailsDao.createSearchBuilder();
            associatedNetworkSearch.and("name", associatedNetworkSearch.entity().getName(), SearchCriteria.Op.EQ);
            associatedNetworkSearch.and("value", associatedNetworkSearch.entity().getValue(), SearchCriteria.Op.EQ);
            sb.join("associatedNetworkSearch", associatedNetworkSearch, sb.entity().getId(), associatedNetworkSearch.entity().getResourceId(), JoinBuilder.JoinType.INNER);
        }

        List<NetworkVO> networksToReturn = new ArrayList<NetworkVO>();

        if (isSystem == null || !isSystem) {
            if (!permittedAccounts.isEmpty()) {
                if (Arrays.asList(Network.NetworkFilter.Account, Network.NetworkFilter.AccountDomain, Network.NetworkFilter.All).contains(networkFilter)) {
                    //get account level networks
                    networksToReturn.addAll(listAccountSpecificNetworks(buildNetworkSearchCriteria(sb, keyword, id, isSystem, zoneId, guestIpType, trafficType, physicalNetworkId, networkOfferingId,
                            aclType, skipProjectNetworks, restartRequired, specifyIpRanges, vpcId, tags, display, vlanId, associatedNetworkId), searchFilter, permittedAccounts));
                }
                if (domainId != null && Arrays.asList(Network.NetworkFilter.Domain, Network.NetworkFilter.AccountDomain, Network.NetworkFilter.All).contains(networkFilter)) {
                    //get domain level networks
                    networksToReturn.addAll(listDomainLevelNetworks(buildNetworkSearchCriteria(sb, keyword, id, isSystem, zoneId, guestIpType, trafficType, physicalNetworkId, networkOfferingId,
                            aclType, true, restartRequired, specifyIpRanges, vpcId, tags, display, vlanId, associatedNetworkId), searchFilter, domainId, false));
                }
                if (Arrays.asList(Network.NetworkFilter.Shared, Network.NetworkFilter.All).contains(networkFilter)) {
                    // get shared networks
                    List<NetworkVO> sharedNetworks = listSharedNetworks(buildNetworkSearchCriteria(sb, keyword, id, isSystem, zoneId, guestIpType, trafficType, physicalNetworkId, networkOfferingId,
                            aclType, true, restartRequired, specifyIpRanges, vpcId, tags, display, vlanId, associatedNetworkId), searchFilter, permittedAccounts);
                    addNetworksToReturnIfNotExist(networksToReturn, sharedNetworks);

                }
            } else {
                if (Arrays.asList(Network.NetworkFilter.Account, Network.NetworkFilter.AccountDomain, Network.NetworkFilter.All).contains(networkFilter)) {
                    //add account specific networks
                    networksToReturn.addAll(listAccountSpecificNetworksByDomainPath(buildNetworkSearchCriteria(sb, keyword, id, isSystem, zoneId, guestIpType, trafficType, physicalNetworkId, networkOfferingId,
                            aclType, skipProjectNetworks, restartRequired, specifyIpRanges, vpcId, tags, display, vlanId, associatedNetworkId), searchFilter, path, isRecursive));
                }
                if (Arrays.asList(Network.NetworkFilter.Domain, Network.NetworkFilter.AccountDomain, Network.NetworkFilter.All).contains(networkFilter)) {
                    //add domain specific networks of domain + parent domains
                    networksToReturn.addAll(listDomainSpecificNetworksByDomainPath(buildNetworkSearchCriteria(sb, keyword, id, isSystem, zoneId, guestIpType, trafficType, physicalNetworkId, networkOfferingId,
                            aclType, true, restartRequired, specifyIpRanges, vpcId, tags, display, vlanId, associatedNetworkId), searchFilter, path, isRecursive));
                    //add networks of subdomains
                    if (domainId == null) {
                        networksToReturn.addAll(listDomainLevelNetworks(buildNetworkSearchCriteria(sb, keyword, id, isSystem, zoneId, guestIpType, trafficType, physicalNetworkId, networkOfferingId,
                            aclType, true, restartRequired, specifyIpRanges, vpcId, tags, display, vlanId, associatedNetworkId), searchFilter, caller.getDomainId(), true));
                    }
                }
                if (Arrays.asList(Network.NetworkFilter.Shared, Network.NetworkFilter.All).contains(networkFilter)) {
                    // get shared networks
                    List<NetworkVO> sharedNetworks = listSharedNetworksByDomainPath(buildNetworkSearchCriteria(sb, keyword, id, isSystem, zoneId, guestIpType, trafficType, physicalNetworkId, networkOfferingId,
                            aclType, true, restartRequired, specifyIpRanges, vpcId, tags, display, vlanId, associatedNetworkId), searchFilter, path, isRecursive);
                    addNetworksToReturnIfNotExist(networksToReturn, sharedNetworks);
                }
            }
        } else {
            networksToReturn = _networksDao.search(buildNetworkSearchCriteria(sb, keyword, id, isSystem, zoneId, guestIpType, trafficType, physicalNetworkId, networkOfferingId,
                    null, true, restartRequired, specifyIpRanges, vpcId, tags, display, vlanId, associatedNetworkId), searchFilter);
        }

        if (supportedServicesStr != null && !supportedServicesStr.isEmpty() && !networksToReturn.isEmpty()) {
            List<NetworkVO> supportedNetworks = new ArrayList<NetworkVO>();
            Service[] suppportedServices = new Service[supportedServicesStr.size()];
            int i = 0;
            for (String supportedServiceStr : supportedServicesStr) {
                Service service = Service.getService(supportedServiceStr);
                if (service == null) {
                    throw new InvalidParameterValueException("Invalid service specified " + supportedServiceStr);
                } else {
                    suppportedServices[i] = service;
                }
                i++;
            }

            for (NetworkVO network : networksToReturn) {
                if (areServicesSupportedInNetwork(network.getId(), suppportedServices)) {
                    supportedNetworks.add(network);
                }
            }

            networksToReturn = supportedNetworks;
        }

        if (canUseForDeploy != null) {
            List<NetworkVO> networksForDeploy = new ArrayList<NetworkVO>();
            for (NetworkVO network : networksToReturn) {
                if (_networkModel.canUseForDeploy(network) == canUseForDeploy) {
                    networksForDeploy.add(network);
                }
            }

            networksToReturn = networksForDeploy;
        }

        //Now apply pagination
        List<? extends Network> wPagination = com.cloud.utils.StringUtils.applyPagination(networksToReturn, cmd.getStartIndex(), cmd.getPageSizeVal());
        if (wPagination != null) {
            Pair<List<? extends Network>, Integer> listWPagination = new Pair<List<? extends Network>, Integer>(wPagination, networksToReturn.size());
            return listWPagination;
        }

        return new Pair<List<? extends Network>, Integer>(networksToReturn, networksToReturn.size());
    }

    private void addNetworksToReturnIfNotExist(final List<NetworkVO> networksToReturn, final List<NetworkVO> sharedNetworks) {
        Set<Long> networkIds = networksToReturn.stream()
                .map(NetworkVO::getId)
                .collect(Collectors.toSet());
        List<NetworkVO> sharedNetworksToReturn = sharedNetworks.stream()
                .filter(network -> ! networkIds.contains(network.getId()))
                .collect(Collectors.toList());
        networksToReturn.addAll(sharedNetworksToReturn);
    }

    private SearchCriteria<NetworkVO> buildNetworkSearchCriteria(SearchBuilder<NetworkVO> sb, String keyword, Long id,
            Boolean isSystem, Long zoneId, String guestIpType, String trafficType, Long physicalNetworkId,
            Long networkOfferingId, String aclType, boolean skipProjectNetworks, Boolean restartRequired,
            Boolean specifyIpRanges, Long vpcId, Map<String, String> tags, Boolean display, String vlanId, Long associatedNetworkId) {

        SearchCriteria<NetworkVO> sc = sb.create();

        if (isSystem != null) {
            sc.setJoinParameters("networkOfferingSearch", "systemOnly", isSystem);
        }

        if (keyword != null) {
            SearchCriteria<NetworkVO> ssc = _networksDao.createSearchCriteria();
            ssc.addOr("name", SearchCriteria.Op.LIKE, "%" + keyword + "%");
            sc.addAnd("name", SearchCriteria.Op.SC, ssc);
        }

        if (display != null) {
            sc.addAnd("displayNetwork", SearchCriteria.Op.EQ, display);
        }

        if (id != null) {
            sc.addAnd("id", SearchCriteria.Op.EQ, id);
        }

        if (zoneId != null) {
            sc.addAnd("dataCenterId", SearchCriteria.Op.EQ, zoneId);
        }

        if (guestIpType != null) {
            sc.addAnd("guestType", SearchCriteria.Op.EQ, guestIpType);
        }

        if (trafficType != null) {
            sc.addAnd("trafficType", SearchCriteria.Op.EQ, trafficType);
        }

        if (aclType != null) {
            sc.addAnd("aclType", SearchCriteria.Op.EQ, aclType.toString());
        }

        if (physicalNetworkId != null) {
            sc.addAnd("physicalNetworkId", SearchCriteria.Op.EQ, physicalNetworkId);
        }

        if (skipProjectNetworks) {
            sc.setJoinParameters("accountSearch", "typeNEQ", Account.Type.PROJECT);
        } else {
            sc.setJoinParameters("accountSearch", "typeEQ", Account.Type.PROJECT);
        }

        if (restartRequired != null) {
            sc.addAnd("restartRequired", SearchCriteria.Op.EQ, restartRequired);
        }

        if (specifyIpRanges != null) {
            sc.addAnd("specifyIpRanges", SearchCriteria.Op.EQ, specifyIpRanges);
        }

        if (vpcId != null) {
            sc.addAnd("vpcId", SearchCriteria.Op.EQ, vpcId);
        }

        if (tags != null && !tags.isEmpty()) {
            int count = 0;
            sc.setJoinParameters("tagSearch", "resourceType", ResourceObjectType.Network.toString());
            for (Map.Entry<String, String> entry : tags.entrySet()) {
                sc.setJoinParameters("tagSearch", "key" + String.valueOf(count), entry.getKey());
                sc.setJoinParameters("tagSearch", "value" + String.valueOf(count), entry.getValue());
                count++;
            }
        }

        if (networkOfferingId != null) {
            sc.addAnd(NETWORK_OFFERING_ID, SearchCriteria.Op.EQ, networkOfferingId);
        }

        if (associatedNetworkId != null) {
            sc.setJoinParameters("associatedNetworkSearch", "name", Network.AssociatedNetworkId);
            sc.setJoinParameters("associatedNetworkSearch", "value", String.valueOf(associatedNetworkId));
        }

        if (vlanId != null) {
            SearchCriteria<NetworkVO> ssc = _networksDao.createSearchCriteria();
            ssc.addOr("broadcastUri", SearchCriteria.Op.EQ, vlanId);
            ssc.addOr("broadcastUri", SearchCriteria.Op.LIKE, "%://" + vlanId);
            sc.addAnd("broadcastUri", SearchCriteria.Op.SC, ssc);
        }
        return sc;
    }

    private List<NetworkVO> listDomainLevelNetworks(SearchCriteria<NetworkVO> sc, Filter searchFilter, long domainId, boolean parentDomainsOnly) {
        List<Long> networkIds = new ArrayList<Long>();
        Set<Long> allowedDomains = _domainMgr.getDomainParentIds(domainId);
        List<NetworkDomainVO> maps = _networkDomainDao.listDomainNetworkMapByDomain(allowedDomains.toArray());

        for (NetworkDomainVO map : maps) {
            if (map.getDomainId() == domainId && parentDomainsOnly) {
                continue;
            }
            boolean subdomainAccess = (map.isSubdomainAccess() != null) ? map.isSubdomainAccess() : getAllowSubdomainAccessGlobal();
            if (map.getDomainId() == domainId || subdomainAccess) {
                networkIds.add(map.getNetworkId());
            }
        }

        if (!networkIds.isEmpty()) {
            SearchCriteria<NetworkVO> domainSC = _networksDao.createSearchCriteria();
            domainSC.addAnd("id", SearchCriteria.Op.IN, networkIds.toArray());
            domainSC.addAnd("aclType", SearchCriteria.Op.EQ, ACLType.Domain.toString());

            sc.addAnd("id", SearchCriteria.Op.SC, domainSC);
            return _networksDao.search(sc, searchFilter);
        } else {
            return new ArrayList<NetworkVO>();
        }
    }

    private List<NetworkVO> listAccountSpecificNetworks(SearchCriteria<NetworkVO> sc, Filter searchFilter, List<Long> permittedAccounts) {
        SearchCriteria<NetworkVO> accountSC = _networksDao.createSearchCriteria();
        if (!permittedAccounts.isEmpty()) {
            accountSC.addAnd("accountId", SearchCriteria.Op.IN, permittedAccounts.toArray());
        }

        accountSC.addAnd("aclType", SearchCriteria.Op.EQ, ACLType.Account.toString());

        sc.addAnd("id", SearchCriteria.Op.SC, accountSC);
        return _networksDao.search(sc, searchFilter);
    }

    private List<NetworkVO> listAccountSpecificNetworksByDomainPath(SearchCriteria<NetworkVO> sc, Filter searchFilter, String path, boolean isRecursive) {
        SearchCriteria<NetworkVO> accountSC = _networksDao.createSearchCriteria();
        accountSC.addAnd("aclType", SearchCriteria.Op.EQ, ACLType.Account.toString());

        if (path != null) {
            if (isRecursive) {
                sc.setJoinParameters("domainSearch", "path", path + "%");
            } else {
                sc.setJoinParameters("domainSearch", "path", path);
            }
        }

        sc.addAnd("id", SearchCriteria.Op.SC, accountSC);
        return _networksDao.search(sc, searchFilter);
    }

    private List<NetworkVO> listDomainSpecificNetworksByDomainPath(SearchCriteria<NetworkVO> sc, Filter searchFilter, String path, boolean isRecursive) {

        Set<Long> allowedDomains = new HashSet<Long>();
        if (path != null) {
            if (isRecursive) {
                allowedDomains = _domainMgr.getDomainChildrenIds(path);
            } else {
                Domain domain = _domainDao.findDomainByPath(path);
                allowedDomains.add(domain.getId());
            }
        }

        List<Long> networkIds = new ArrayList<Long>();

        List<NetworkDomainVO> maps = _networkDomainDao.listDomainNetworkMapByDomain(allowedDomains.toArray());

        for (NetworkDomainVO map : maps) {
            networkIds.add(map.getNetworkId());
        }

        if (!networkIds.isEmpty()) {
            SearchCriteria<NetworkVO> domainSC = _networksDao.createSearchCriteria();
            domainSC.addAnd("id", SearchCriteria.Op.IN, networkIds.toArray());
            domainSC.addAnd("aclType", SearchCriteria.Op.EQ, ACLType.Domain.toString());

            sc.addAnd("id", SearchCriteria.Op.SC, domainSC);
            return _networksDao.search(sc, searchFilter);
        } else {
            return new ArrayList<NetworkVO>();
        }
    }

    private List<NetworkVO> listSharedNetworks(SearchCriteria<NetworkVO> sc, Filter searchFilter, List<Long> permittedAccounts) {
        List<Long> sharedNetworkIds = _networkPermissionDao.listPermittedNetworkIdsByAccounts(permittedAccounts);
        if (!sharedNetworkIds.isEmpty()) {
            SearchCriteria<NetworkVO> ssc = _networksDao.createSearchCriteria();
            ssc.addAnd("id", SearchCriteria.Op.IN, sharedNetworkIds.toArray());
            sc.addAnd("id", SearchCriteria.Op.SC, ssc);
            return _networksDao.search(sc, searchFilter);
        }
        return new ArrayList<NetworkVO>();
    }

    private List<NetworkVO> listSharedNetworksByDomainPath(SearchCriteria<NetworkVO> sc, Filter searchFilter, String path, boolean isRecursive) {
        Set<Long> allowedDomains = new HashSet<Long>();
        if (path != null) {
            if (isRecursive) {
                allowedDomains = _domainMgr.getDomainChildrenIds(path);
            } else {
                Domain domain = _domainDao.findDomainByPath(path);
                allowedDomains.add(domain.getId());
            }
        }
        List<Long> allowedDomainsList = new ArrayList<Long>(allowedDomains);

        if (!allowedDomainsList.isEmpty()) {
            GenericSearchBuilder<AccountVO, Long> accountIdSearch = _accountDao.createSearchBuilder(Long.class);
            accountIdSearch.and("domainId", accountIdSearch.entity().getDomainId(), SearchCriteria.Op.IN);
            accountIdSearch.selectFields(accountIdSearch.entity().getId());
            accountIdSearch.done();
            SearchCriteria<Long> scAccount = accountIdSearch.create();
            scAccount.setParameters("domainId", allowedDomainsList.toArray());
            List<Long> allowedAccountsList = _accountDao.customSearch(scAccount, null);

            List<Long> sharedNetworkIds = _networkPermissionDao.listPermittedNetworkIdsByAccounts(allowedAccountsList);
            if (!sharedNetworkIds.isEmpty()) {
                SearchCriteria<NetworkVO> ssc = _networksDao.createSearchCriteria();
                ssc.addAnd("id", SearchCriteria.Op.IN, sharedNetworkIds.toArray());
                sc.addAnd("id", SearchCriteria.Op.SC, ssc);
                return _networksDao.search(sc, searchFilter);
            }
        }
        return new ArrayList<NetworkVO>();
    }

    @Override
    @ActionEvent(eventType = EventTypes.EVENT_NETWORK_DELETE, eventDescription = "deleting network", async = true)
    public boolean deleteNetwork(long networkId, boolean forced) {

        Account caller = CallContext.current().getCallingAccount();

        // Verify network id
        NetworkVO network = getNetworkVO(networkId, "Unable to find a network with the specified ID.");

        // don't allow to delete system network
        if (isNetworkSystem(network)) {
            throwInvalidIdException("Network with specified id is system and can't be removed", network.getUuid(), "networkId");
        }

        List<NetworkDetailVO> associatedNetworks = _networkDetailsDao.findDetails(Network.AssociatedNetworkId, String.valueOf(networkId), null);
        for (NetworkDetailVO networkDetailVO : associatedNetworks) {
            NetworkVO associatedNetwork = _networksDao.findById(networkDetailVO.getResourceId());
            if (associatedNetwork != null) {
                String msg = String.format("Cannot delete network %s which is associated to another network %s", network.getUuid(), associatedNetwork.getUuid());
                s_logger.debug(msg);
                throw new InvalidParameterValueException(msg);
            }
        }

        Account owner = _accountMgr.getAccount(network.getAccountId());

        if (forced && !_accountMgr.isRootAdmin(caller.getId())) {
            throw new InvalidParameterValueException("Delete network with 'forced' option can only be called by root admins");
        }

        User callerUser = _accountMgr.getActiveUser(CallContext.current().getCallingUserId());
        ReservationContext context = new ReservationContextImpl(null, null, callerUser, owner);

        return _networkMgr.destroyNetwork(networkId, context, forced);
    }

    @Override
    @ActionEvent(eventType = EventTypes.EVENT_NETWORK_RESTART, eventDescription = "restarting network", async = true)
    public boolean restartNetwork(Long networkId, boolean cleanup, boolean makeRedundant, boolean livePatch, User user) throws ConcurrentOperationException, ResourceUnavailableException, InsufficientCapacityException {
        NetworkVO network = getNetworkVO(networkId, "Network with specified id doesn't exist");
        return restartNetwork(network, cleanup, makeRedundant, livePatch, user);
    }

    private NetworkVO getNetworkVO(Long networkId, String errMsgFormat) {
        NetworkVO network = _networksDao.findById(networkId);
        if (network == null) {
            throwInvalidIdException(errMsgFormat, networkId.toString(), "networkId");
        }
        return network;
    }

    @ActionEvent(eventType = EventTypes.EVENT_NETWORK_RESTART, eventDescription = "restarting network", async = true)
    public boolean restartNetwork(NetworkVO network, boolean cleanup, boolean makeRedundant, boolean livePatch, User user) throws ConcurrentOperationException, ResourceUnavailableException, InsufficientCapacityException {

        // Don't allow to restart network if it's not in Implemented/Setup state
        if (!(network.getState() == Network.State.Implemented || network.getState() == Network.State.Setup)) {
            throw new InvalidParameterValueException("Network is not in the right state to be restarted. Correct states are: " + Network.State.Implemented + ", " + Network.State.Setup);
        }

        if (network.getBroadcastDomainType() == BroadcastDomainType.Lswitch) {
            /**
             * Unable to restart these networks now.
             * TODO Restarting a SDN based network requires updating the nics and the configuration
             * in the controller. This requires a non-trivial rewrite of the restart procedure.
             */
            throw new InvalidParameterException("Unable to restart a running SDN network.");
        }

        Account callerAccount = _accountMgr.getActiveAccountById(user.getAccountId());
        _accountMgr.checkAccess(callerAccount, AccessType.OperateEntry, true, network);
        if (!network.isRedundant() && makeRedundant) {
            network.setRedundant(true);
            if (!_networksDao.update(network.getId(), network)) {
                throw new CloudRuntimeException("Failed to update network into a redundant one, please try again");
            }
            cleanup = true;
        }
        if (cleanup) {
            livePatch = false;
        }
        long id = network.getId();
        boolean success = _networkMgr.restartNetwork(id, callerAccount, user, cleanup, livePatch);
        if (success) {
            s_logger.debug(String.format("Network id=%d is restarted successfully.",id));
        } else {
            s_logger.warn(String.format("Network id=%d failed to restart.",id));
        }

        return success;
    }

    @Override
    @ActionEvent(eventType = EventTypes.EVENT_NETWORK_RESTART, eventDescription = "restarting network", async = true)
    public boolean restartNetwork(RestartNetworkCmd cmd) throws ConcurrentOperationException, ResourceUnavailableException, InsufficientCapacityException {
        // This method restarts all network elements belonging to the network and re-applies all the rules
        NetworkVO network = getNetworkVO(cmd.getNetworkId(), "Network [%s] to restart was not found.");
        boolean cleanup = cmd.getCleanup();
        if (network.getVpcId() != null && cleanup) {
            throwInvalidIdException("Cannot restart a VPC tier with cleanup, please restart the whole VPC.", network.getUuid(), "network tier");
        }
        boolean makeRedundant = cmd.getMakeRedundant();
        boolean livePatch = cmd.getLivePatch();
        User callerUser = _accountMgr.getActiveUser(CallContext.current().getCallingUserId());
        return restartNetwork(network, cleanup, makeRedundant, livePatch, callerUser);
    }

    @Override
    public int getActiveNicsInNetwork(long networkId) {
        return _networksDao.getActiveNicsIn(networkId);
    }

    @Override
    public Map<Capability, String> getNetworkOfferingServiceCapabilities(NetworkOffering offering, Service service) {

        if (!areServicesSupportedByNetworkOffering(offering.getId(), service)) {
            // TBD: We should be sending networkOfferingId and not the offering object itself.
            throw new UnsupportedServiceException("Service " + service.getName() + " is not supported by the network offering " + offering);
        }

        Map<Capability, String> serviceCapabilities = new HashMap<Capability, String>();

        // get the Provider for this Service for this offering
        List<String> providers = _ntwkOfferingSrvcDao.listProvidersForServiceForNetworkOffering(offering.getId(), service);
        if (providers.isEmpty()) {
            // TBD: We should be sending networkOfferingId and not the offering object itself.
            throw new InvalidParameterValueException("Service " + service.getName() + " is not supported by the network offering " + offering);
        }

        // FIXME - in post 3.0 we are going to support multiple providers for the same service per network offering, so
        // we have to calculate capabilities for all of them
        String provider = providers.get(0);

        // FIXME we return the capabilities of the first provider of the service - what if we have multiple providers
        // for same Service?
        NetworkElement element = _networkModel.getElementImplementingProvider(provider);
        if (element != null) {
            Map<Service, Map<Capability, String>> elementCapabilities = element.getCapabilities();
            ;

            if (elementCapabilities == null || !elementCapabilities.containsKey(service)) {
                // TBD: We should be sending providerId and not the offering object itself.
                throw new UnsupportedServiceException("Service " + service.getName() + " is not supported by the element=" + element.getName() + " implementing Provider=" + provider);
            }
            serviceCapabilities = elementCapabilities.get(service);
        }

        return serviceCapabilities;
    }

    @Override
    public IpAddress getIp(long ipAddressId) {
        return _ipAddressDao.findById(ipAddressId);
    }

    protected boolean providersConfiguredForExternalNetworking(Collection<String> providers) {
        for (String providerStr : providers) {
            Provider provider = Network.Provider.getProvider(providerStr);
            if (provider.isExternal()) {
                return true;
            }
        }
        return false;
    }

    protected boolean isSharedNetworkOfferingWithServices(long networkOfferingId) {
        NetworkOfferingVO networkOffering = _networkOfferingDao.findById(networkOfferingId);
        if ((networkOffering.getGuestType() == Network.GuestType.Shared) && (areServicesSupportedByNetworkOffering(networkOfferingId, Service.SourceNat)
                || areServicesSupportedByNetworkOffering(networkOfferingId, Service.StaticNat) || areServicesSupportedByNetworkOffering(networkOfferingId, Service.Firewall)
                || areServicesSupportedByNetworkOffering(networkOfferingId, Service.PortForwarding) || areServicesSupportedByNetworkOffering(networkOfferingId, Service.Lb))) {
            return true;
        }
        return false;
    }

    protected boolean areServicesSupportedByNetworkOffering(long networkOfferingId, Service... services) {
        return (_ntwkOfferingSrvcDao.areServicesSupportedByNetworkOffering(networkOfferingId, services));
    }

    protected boolean areServicesSupportedInNetwork(long networkId, Service... services) {
        return (_ntwkSrvcDao.areServicesSupportedInNetwork(networkId, services));
    }

    private boolean checkForNonStoppedVmInNetwork(long networkId) {
        List<UserVmVO> vms = _userVmDao.listByNetworkIdAndStates(networkId, VirtualMachine.State.Starting, VirtualMachine.State.Running, VirtualMachine.State.Migrating, VirtualMachine.State.Stopping);
        return vms.isEmpty();
    }

    private void replugNicsForUpdatedNetwork(NetworkVO network) throws ResourceUnavailableException, InsufficientCapacityException {
        List<NicVO> nics = _nicDao.listByNetworkId(network.getId());
        Network updatedNetwork = getNetwork(network.getId());
        for (NicVO nic : nics) {
            if (Nic.ReservationStrategy.PlaceHolder.equals(nic.getReservationStrategy())) {
                continue;
            }
            long vmId = nic.getInstanceId();
            VMInstanceVO vm = _vmDao.findById(vmId);
            if (vm == null) {
                s_logger.error(String.format("Cannot replug NIC: %s as VM for it is not found with ID: %d", nic, vmId));
                continue;
            }
            if (!Hypervisor.HypervisorType.VMware.equals(vm.getHypervisorType())) {
                s_logger.debug(String.format("Cannot replug NIC: %s for VM: %s as it is not on VMware", nic, vm));
                continue;
            }
            if (!VirtualMachine.Type.User.equals(vm.getType())) {
                s_logger.debug(String.format("Cannot replug NIC: %s for VM: %s as it is not a user VM", nic, vm));
                continue;
            }
            if (!VirtualMachine.State.Running.equals(vm.getState())) {
                s_logger.debug(String.format("Cannot replug NIC: %s for VM: %s as it is not in running state", nic, vm));
                continue;
            }
            Host host = _hostDao.findById(vm.getHostId());
            VirtualMachineProfile vmProfile = new VirtualMachineProfileImpl(vm, null, null, null, null);
            NicProfile nicProfile = new NicProfile(nic, network, nic.getBroadcastUri(), nic.getIsolationUri(),
                    _networkModel.getNetworkRate(network.getId(), vm.getId()),
                    _networkModel.isSecurityGroupSupportedInNetwork(updatedNetwork),
                    _networkModel.getNetworkTag(vmProfile.getVirtualMachine().getHypervisorType(), network));
            vmManager.replugNic(updatedNetwork, vmManager.toNicTO(nicProfile, vm.getHypervisorType()), vmManager.toVmTO(vmProfile), host);
        }
    }

    @Override
    @DB
    @ActionEvent(eventType = EventTypes.EVENT_NETWORK_UPDATE, eventDescription = "updating network", async = true)
    public Network updateGuestNetwork(final UpdateNetworkCmd cmd) {
        User callerUser = _accountService.getActiveUser(CallContext.current().getCallingUserId());
        Account callerAccount = _accountService.getActiveAccountById(callerUser.getAccountId());
        final long networkId = cmd.getId();
        String name = cmd.getNetworkName();
        String displayText = cmd.getDisplayText();
        String domainSuffix = cmd.getNetworkDomain();
        final Long networkOfferingId = cmd.getNetworkOfferingId();
        Boolean changeCidr = cmd.getChangeCidr();
        String guestVmCidr = cmd.getGuestVmCidr();
        Boolean displayNetwork = cmd.getDisplayNetwork();
        String customId = cmd.getCustomId();
        boolean updateInSequence = cmd.getUpdateInSequence();
        Integer publicMtu = cmd.getPublicMtu();
        Integer privateMtu = cmd.getPrivateMtu();
        boolean forced = cmd.getForced();
        String ip4Dns1 = cmd.getIp4Dns1();
        String ip4Dns2 = cmd.getIp4Dns2();
        String ip6Dns1 = cmd.getIp6Dns1();
        String ip6Dns2 = cmd.getIp6Dns2();

        boolean restartNetwork = false;

        // verify input parameters
        final NetworkVO network = getNetworkVO(networkId, "Specified network id doesn't exist in the system");

        //perform below validation if the network is vpc network
        if (network.getVpcId() != null && networkOfferingId != null) {
            Vpc vpc = _entityMgr.findById(Vpc.class, network.getVpcId());
            _vpcMgr.validateNtwkOffForNtwkInVpc(networkId, networkOfferingId, null, null, vpc, null, _accountMgr.getAccount(network.getAccountId()), network.getNetworkACLId());
        }

        // don't allow to update network in Destroy state
        if (network.getState() == Network.State.Destroy) {
            throw new InvalidParameterValueException("Don't allow to update network in state " + Network.State.Destroy);
        }

        // Don't allow to update system network
        NetworkOffering offering = _networkOfferingDao.findByIdIncludingRemoved(network.getNetworkOfferingId());
        if (offering.isSystemOnly()) {
            throw new InvalidParameterValueException("Can't update system networks");
        }

        // allow to upgrade only Guest networks
        if (network.getTrafficType() != Networks.TrafficType.Guest) {
            throw new InvalidParameterValueException("Can't allow networks which traffic type is not " + TrafficType.Guest);
        }

        _accountMgr.checkAccess(callerAccount, AccessType.OperateEntry, true, network);
        _accountMgr.checkAccess(_accountMgr.getActiveAccountById(network.getAccountId()), offering, _dcDao.findById(network.getDataCenterId()));

        restartNetwork |= checkAndUpdateRouterSourceNatIp(cmd, network);

        if (cmd instanceof UpdateNetworkCmdByAdmin) {
            final Boolean hideIpAddressUsage = ((UpdateNetworkCmdByAdmin) cmd).getHideIpAddressUsage();
            if (hideIpAddressUsage != null) {
                final NetworkDetailVO detail = _networkDetailsDao.findDetail(network.getId(), Network.hideIpAddressUsage);
                if (detail != null) {
                    detail.setValue(hideIpAddressUsage.toString());
                    _networkDetailsDao.update(detail.getId(), detail);
                } else {
                    _networkDetailsDao.persist(new NetworkDetailVO(network.getId(), Network.hideIpAddressUsage, hideIpAddressUsage.toString(), false));
                }
            }
        }

        if (name != null) {
            network.setName(name);
        }

        if (displayText != null) {
            network.setDisplayText(displayText);
        }

        if (customId != null) {
            network.setUuid(customId);
        }

        // display flag is not null and has changed
        if (displayNetwork != null && displayNetwork != network.getDisplayNetwork()) {
            // Update resource count if it needs to be updated
            NetworkOffering networkOffering = _networkOfferingDao.findById(network.getNetworkOfferingId());
            if (_networkMgr.resourceCountNeedsUpdate(networkOffering, network.getAclType())) {
                _resourceLimitMgr.changeResourceCount(network.getAccountId(), Resource.ResourceType.network, displayNetwork);
            }

            network.setDisplayNetwork(displayNetwork);
        }

        // network offering and domain suffix can be updated for Isolated networks only in 3.0
        if ((networkOfferingId != null || domainSuffix != null) && network.getGuestType() != GuestType.Isolated) {
            throw new InvalidParameterValueException("NetworkOffering and domain suffix upgrade can be perfomed for Isolated networks only");
        }

        boolean networkOfferingChanged = false;

        final long oldNetworkOfferingId = network.getNetworkOfferingId();
        NetworkOffering oldNtwkOff = _networkOfferingDao.findByIdIncludingRemoved(oldNetworkOfferingId);
        NetworkOfferingVO networkOffering = _networkOfferingDao.findById(networkOfferingId);
        if (networkOfferingId != null) {
            if (networkOffering == null || networkOffering.isSystemOnly()) {
                throwInvalidIdException("Unable to find network offering with specified id", networkOfferingId.toString(), NETWORK_OFFERING_ID);
            }

            // network offering should be in Enabled state
            if (networkOffering.getState() != NetworkOffering.State.Enabled) {
                throwInvalidIdException("Network offering with specified id is not in " + NetworkOffering.State.Enabled + " state, can't upgrade to it", networkOffering.getUuid(),
                        NETWORK_OFFERING_ID);
            }
            //can't update from vpc to non-vpc network offering
            boolean forVpcNew = _configMgr.isOfferingForVpc(networkOffering);
            boolean vorVpcOriginal = _configMgr.isOfferingForVpc(_entityMgr.findById(NetworkOffering.class, oldNetworkOfferingId));
            if (forVpcNew != vorVpcOriginal) {
                String errMsg = forVpcNew ? "a vpc offering " : "not a vpc offering";
                throw new InvalidParameterValueException("Can't update as the new offering is " + errMsg);
            }

            if (networkOfferingId != oldNetworkOfferingId) {
                Collection<String> newProviders = _networkMgr.finalizeServicesAndProvidersForNetwork(networkOffering, network.getPhysicalNetworkId()).values();
                Collection<String> oldProviders = _networkMgr.finalizeServicesAndProvidersForNetwork(oldNtwkOff, network.getPhysicalNetworkId()).values();

                if (providersConfiguredForExternalNetworking(newProviders) != providersConfiguredForExternalNetworking(oldProviders) && !changeCidr) {
                    throw new InvalidParameterValueException("Updating network failed since guest CIDR needs to be changed!");
                }
                if (changeCidr) {
                    if (!checkForNonStoppedVmInNetwork(network.getId())) {
                        throwInvalidIdException("All user vm of network of specified id should be stopped before changing CIDR!", network.getUuid(), "networkId");
                    }
                }
                // check if the network is upgradable
                if (!canUpgrade(network, oldNetworkOfferingId, networkOfferingId)) {
                    throw new InvalidParameterValueException("Can't upgrade from network offering " + oldNtwkOff.getUuid() + " to " + networkOffering.getUuid() + "; check logs for more information");
                }
                boolean isIpv6Supported = _networkOfferingDao.isIpv6Supported(oldNetworkOfferingId);
                boolean isIpv6SupportedNew = _networkOfferingDao.isIpv6Supported(networkOfferingId);
                if (!isIpv6Supported && isIpv6SupportedNew) {
                    try {
                        ipv6Service.checkNetworkIpv6Upgrade(network);
                    } catch (ResourceAllocationException | InsufficientAddressCapacityException ex) {
                        throw new CloudRuntimeException(String.format("Failed to upgrade network offering to '%s' as unable to allocate IPv6 network", networkOffering.getDisplayText()), ex);
                    }
                }
                restartNetwork = true;
                networkOfferingChanged = true;

                //Setting the new network's isReduntant to the new network offering's RedundantRouter.
                network.setRedundant(_networkOfferingDao.findById(networkOfferingId).isRedundantRouter());
            }
        }

        restartNetwork |= checkAndUpdateNetworkDns(network, networkOfferingChanged ? networkOffering : oldNtwkOff, ip4Dns1, ip4Dns2,
                ip6Dns1, ip6Dns2);

        final Map<String, String> newSvcProviders = networkOfferingChanged
                ? _networkMgr.finalizeServicesAndProvidersForNetwork(_entityMgr.findById(NetworkOffering.class, networkOfferingId), network.getPhysicalNetworkId())
                : new HashMap<String, String>();

        // don't allow to modify network domain if the service is not supported
        if (domainSuffix != null) {
            // validate network domain
            if (!NetUtils.verifyDomainName(domainSuffix)) {
                throw new InvalidParameterValueException(
                        "Invalid network domain. Total length shouldn't exceed 190 chars. Each domain label must be between 1 and 63 characters long, can contain ASCII letters 'a' through 'z', the digits '0' through '9', "
                                + "and the hyphen ('-'); can't start or end with \"-\"");
            }

            long offeringId = oldNetworkOfferingId;
            if (networkOfferingId != null) {
                offeringId = networkOfferingId;
            }

            Map<Network.Capability, String> dnsCapabilities = getNetworkOfferingServiceCapabilities(_entityMgr.findById(NetworkOffering.class, offeringId), Service.Dns);
            String isUpdateDnsSupported = dnsCapabilities.get(Capability.AllowDnsSuffixModification);
            if (isUpdateDnsSupported == null || !Boolean.valueOf(isUpdateDnsSupported)) {
                // TBD: use uuid instead of networkOfferingId. May need to hardcode tablename in call to addProxyObject().
                throw new InvalidParameterValueException("Domain name change is not supported by the network offering id=" + networkOfferingId);
            }

            network.setNetworkDomain(domainSuffix);
            // have to restart the network
            restartNetwork = true;
        }

        //IP reservation checks
        // allow reservation only to Isolated Guest networks
        DataCenter dc = _dcDao.findById(network.getDataCenterId());
        String networkCidr = network.getNetworkCidr();

        if (guestVmCidr != null) {
            if (dc.getNetworkType() == NetworkType.Basic) {
                throw new InvalidParameterValueException("Guest VM CIDR can't be specified for zone with " + NetworkType.Basic + " networking");
            }
            if (network.getGuestType() != GuestType.Isolated) {
                throw new InvalidParameterValueException("Can only allow IP Reservation in networks with guest type " + GuestType.Isolated);
            }
            if (networkOfferingChanged) {
                throw new InvalidParameterValueException("Cannot specify this network offering change and guestVmCidr at same time. Specify only one.");
            }
            if (network.getState() != Network.State.Implemented && network.getState() != Network.State.Allocated) {
                throw new InvalidParameterValueException(String.format("The network must be in %s or %s state. IP Reservation cannot be applied in %s state",
                        Network.State.Implemented, Network.State.Allocated, network.getState()));
            }
            if (!NetUtils.isValidIp4Cidr(guestVmCidr)) {
                throw new InvalidParameterValueException("Invalid format of Guest VM CIDR.");
            }
            if (!NetUtils.validateGuestCidr(guestVmCidr)) {
                throw new InvalidParameterValueException("Invalid format of Guest VM CIDR. Make sure it is RFC1918 compliant. ");
            }

            // If networkCidr is null it implies that there was no prior IP reservation, so the network cidr is network.getCidr()
            // But in case networkCidr is a non null value (IP reservation already exists), it implies network cidr is networkCidr
            if (networkCidr != null) {
                if (!NetUtils.isNetworkAWithinNetworkB(guestVmCidr, networkCidr)) {
                    throw new InvalidParameterValueException("Invalid value of Guest VM CIDR. For IP Reservation, Guest VM CIDR  should be a subset of network CIDR : " + networkCidr);
                }
            } else {
                if (!NetUtils.isNetworkAWithinNetworkB(guestVmCidr, network.getCidr())) {
                    throw new InvalidParameterValueException("Invalid value of Guest VM CIDR. For IP Reservation, Guest VM CIDR  should be a subset of network CIDR :  " + network.getCidr());
                }
            }

            // This check makes sure there are no active IPs existing outside the guestVmCidr in the network
            String[] guestVmCidrPair = guestVmCidr.split("\\/");
            Long size = Long.valueOf(guestVmCidrPair[1]);
            List<NicVO> nicsPresent = _nicDao.listByNetworkId(networkId);

            String cidrIpRange[] = NetUtils.getIpRangeFromCidr(guestVmCidrPair[0], size);
            s_logger.info("The start IP of the specified guest vm cidr is: " + cidrIpRange[0] + " and end IP is: " + cidrIpRange[1]);
            long startIp = NetUtils.ip2Long(cidrIpRange[0]);
            long endIp = NetUtils.ip2Long(cidrIpRange[1]);
            long range = endIp - startIp + 1;
            s_logger.info("The specified guest vm cidr has " + range + " IPs");

            for (NicVO nic : nicsPresent) {
                if (nic.getIPv4Address() == null) {
                    continue;
                }
                long nicIp = NetUtils.ip2Long(nic.getIPv4Address());
                //check if nic IP is outside the guest vm cidr
                if ((nicIp < startIp || nicIp > endIp) && nic.getState() != Nic.State.Deallocating) {
                    throw new InvalidParameterValueException("Active IPs like " + nic.getIPv4Address() + " exist outside the Guest VM CIDR. Cannot apply reservation ");
                }
            }

            // In some scenarios even though guesVmCidr and network CIDR do not appear similar but
            // the IP ranges exactly matches, in these special cases make sure no Reservation gets applied
            if (network.getNetworkCidr() == null) {
                if (NetUtils.isSameIpRange(guestVmCidr, network.getCidr()) && !guestVmCidr.equals(network.getCidr())) {
                    throw new InvalidParameterValueException("The Start IP and End IP of guestvmcidr: " + guestVmCidr + " and CIDR: " + network.getCidr() + " are same, "
                            + "even though both the cidrs appear to be different. As a precaution no IP Reservation will be applied.");
                }
            } else {
                if (NetUtils.isSameIpRange(guestVmCidr, network.getNetworkCidr()) && !guestVmCidr.equals(network.getNetworkCidr())) {
                    throw new InvalidParameterValueException("The Start IP and End IP of guestvmcidr: " + guestVmCidr + " and Network CIDR: " + network.getNetworkCidr() + " are same, "
                            + "even though both the cidrs appear to be different. As a precaution IP Reservation will not be affected. If you want to reset IP Reservation, "
                            + "specify guestVmCidr to be: " + network.getNetworkCidr());
                }
            }

            // Check IP range overlap on shared networks and vpc private gateways associated to this network
            checkIpRangeOverlapWithAssociatedNetworks(networkId, cidrIpRange[0], cidrIpRange[1]);

            // When reservation is applied for the first time, network_cidr will be null
            // Populate it with the actual network cidr
            if (network.getNetworkCidr() == null) {
                network.setNetworkCidr(network.getCidr());
            }

            // Condition for IP Reservation reset : guestVmCidr and network CIDR are same
            if (network.getNetworkCidr().equals(guestVmCidr)) {
                s_logger.warn("Guest VM CIDR and Network CIDR both are same, reservation will reset.");
                network.setNetworkCidr(null);
            }
            // Finally update "cidr" with the guestVmCidr
            // which becomes the effective address space for CloudStack guest VMs
            network.setCidr(guestVmCidr);
            _networksDao.update(networkId, network);
            s_logger.info("IP Reservation has been applied. The new CIDR for Guests Vms is " + guestVmCidr);
        }

        Pair<Integer, Integer> mtus = validateMtuOnUpdate(network, dc.getId(), publicMtu, privateMtu);
        publicMtu = mtus.first();
        privateMtu = mtus.second();

        // List all routers for the given network:
        List<DomainRouterVO> routers = routerDao.findByNetwork(networkId);

        // Create Map to store the IPAddress List for each router
        Map<Long, Set<IpAddressTO>> routersToIpList = new HashMap<>();
        for (DomainRouterVO routerVO : routers) {
            Set<IpAddressTO> ips = new HashSet<>();
            List<DomainRouterJoinVO> routerJoinVOS = routerJoinDao.getRouterByIdAndTrafficType(routerVO.getId(), TrafficType.Guest, TrafficType.Public);
            for (DomainRouterJoinVO router : routerJoinVOS) {
                IpAddressTO ip = null;
                if (router.getTrafficType() == TrafficType.Guest && privateMtu != null) {
                    ip = new IpAddressTO(router.getIpAddress(), privateMtu, router.getNetmask());
                    ip.setTrafficType(TrafficType.Guest);
                } else if (router.getTrafficType() == TrafficType.Public && publicMtu != null) {
                    ip = new IpAddressTO(router.getIpAddress(), publicMtu, router.getNetmask());
                    ip.setTrafficType(TrafficType.Public);
                }
                if (ip != null) {
                    ips.add(ip);
                }
            }
            if (network.getGuestType() == GuestType.Isolated && network.getVpcId() == null && publicMtu != null) {
                List<IPAddressVO> addrs = _ipAddressDao.listByNetworkId(networkId);
                for(IPAddressVO addr : addrs) {
                    VlanVO vlan = _vlanDao.findById(addr.getVlanId());
                    IpAddressTO to = new IpAddressTO(addr.getAddress().addr(), publicMtu, vlan.getVlanNetmask());
                    ips.add(to);
                }
            }
            if (!ips.isEmpty()) {
                routersToIpList.put(routerVO.getId(), ips);
            }
        }

        if (!routersToIpList.isEmpty() && !restartNetwork) {
            boolean success = updateMtuOnVr(routersToIpList);
            if (success) {
                updateNetworkDetails(routersToIpList, network, publicMtu, privateMtu);
            } else {
                throw new CloudRuntimeException("Failed to update MTU on the network");
            }
        }

        ReservationContext context = new ReservationContextImpl(null, null, callerUser, callerAccount);
        // 1) Shutdown all the elements and cleanup all the rules. Don't allow to shutdown network in intermediate
        // states - Shutdown and Implementing
        int resourceCount = 1;
        if (updateInSequence && restartNetwork && _networkOfferingDao.findById(network.getNetworkOfferingId()).isRedundantRouter()
                && (networkOfferingId == null || _networkOfferingDao.findById(networkOfferingId).isRedundantRouter()) && network.getVpcId() == null) {
            _networkMgr.canUpdateInSequence(network, forced);
            NetworkDetailVO networkDetail = new NetworkDetailVO(network.getId(), Network.updatingInSequence, "true", true);
            _networkDetailsDao.persist(networkDetail);
            _networkMgr.configureUpdateInSequence(network);
            resourceCount = _networkMgr.getResourceCount(network);
        }
        List<String> servicesNotInNewOffering = null;
        if (networkOfferingId != null) {
            servicesNotInNewOffering = _networkMgr.getServicesNotSupportedInNewOffering(network, networkOfferingId);
        }
        if (!forced && servicesNotInNewOffering != null && !servicesNotInNewOffering.isEmpty()) {
            NetworkOfferingVO newOffering = _networkOfferingDao.findById(networkOfferingId);
            throw new CloudRuntimeException("The new offering:" + newOffering.getUniqueName() + " will remove the following services " + servicesNotInNewOffering
                    + "along with all the related configuration currently in use. will not proceed with the network update." + "set forced parameter to true for forcing an update.");
        }
        try {
            if (servicesNotInNewOffering != null && !servicesNotInNewOffering.isEmpty()) {
                _networkMgr.cleanupConfigForServicesInNetwork(servicesNotInNewOffering, network);
            }
        } catch (Exception e) { // old pokemon catch that used to catch throwable
            s_logger.debug("failed to cleanup config related to unused services error:" + e.getMessage());
        }

        boolean validStateToShutdown = (network.getState() == Network.State.Implemented || network.getState() == Network.State.Setup || network.getState() == Network.State.Allocated);
        try {

            do {
                if (restartNetwork) {
                    if (validStateToShutdown) {
                        if (!changeCidr) {
                            s_logger.debug("Shutting down elements and resources for network id=" + networkId + " as a part of network update");

                            if (!_networkMgr.shutdownNetworkElementsAndResources(context, true, network)) {
                                s_logger.warn("Failed to shutdown the network elements and resources as a part of network restart: " + network);
                                CloudRuntimeException ex = new CloudRuntimeException("Failed to shutdown the network elements and resources as a part of update to network of specified id");
                                ex.addProxyObject(network.getUuid(), "networkId");
                                throw ex;
                            }
                        } else {
                            // We need to shutdown the network, since we want to re-implement the network.
                            s_logger.debug("Shutting down network id=" + networkId + " as a part of network update");

                            //check if network has reservation
                            if (NetUtils.isNetworkAWithinNetworkB(network.getCidr(), network.getNetworkCidr())) {
                                s_logger.warn(
                                        "Existing IP reservation will become ineffective for the network with id =  " + networkId + " You need to reapply reservation after network reimplementation.");
                                //set cidr to the newtork cidr
                                network.setCidr(network.getNetworkCidr());
                                //set networkCidr to null to bring network back to no IP reservation state
                                network.setNetworkCidr(null);
                            }

                            if (!_networkMgr.shutdownNetwork(network.getId(), context, true)) {
                                s_logger.warn("Failed to shutdown the network as a part of update to network with specified id");
                                CloudRuntimeException ex = new CloudRuntimeException("Failed to shutdown the network as a part of update of specified network id");
                                ex.addProxyObject(network.getUuid(), "networkId");
                                throw ex;
                            }
                        }
                    } else {
                        CloudRuntimeException ex = new CloudRuntimeException(
                                "Failed to shutdown the network elements and resources as a part of update to network with specified id; network is in wrong state: " + network.getState());
                        ex.addProxyObject(network.getUuid(), "networkId");
                        throw ex;
                    }
                }

                // 2) Only after all the elements and rules are shutdown properly, update the network VO
                // get updated network
                Network.State networkState = _networksDao.findById(networkId).getState();
                boolean validStateToImplement = (networkState == Network.State.Implemented || networkState == Network.State.Setup || networkState == Network.State.Allocated);
                if (restartNetwork && !validStateToImplement) {
                    CloudRuntimeException ex = new CloudRuntimeException(
                            "Failed to implement the network elements and resources as a part of update to network with specified id; network is in wrong state: " + networkState);
                    ex.addProxyObject(network.getUuid(), "networkId");
                    throw ex;
                }

                if (networkOfferingId != null) {
                    if (networkOfferingChanged) {
                        Transaction.execute(new TransactionCallbackNoReturn() {
                            @Override
                            public void doInTransactionWithoutResult(TransactionStatus status) {
                                updateNetworkIpv6(network, networkOfferingId);
                                network.setNetworkOfferingId(networkOfferingId);
                                _networksDao.update(networkId, network, newSvcProviders);
                                // get all nics using this network
                                // log remove usage events for old offering
                                // log assign usage events for new offering
                                List<NicVO> nics = _nicDao.listByNetworkId(networkId);
                                for (NicVO nic : nics) {
                                    if (Nic.ReservationStrategy.PlaceHolder.equals(nic.getReservationStrategy())) {
                                        continue;
                                    }
                                    long vmId = nic.getInstanceId();
                                    VMInstanceVO vm = _vmDao.findById(vmId);
                                    if (vm == null) {
                                        s_logger.error("Vm for nic " + nic.getId() + " not found with Vm Id:" + vmId);
                                        continue;
                                    }
                                    long isDefault = (nic.isDefaultNic()) ? 1 : 0;
                                    String nicIdString = Long.toString(nic.getId());
                                    UsageEventUtils.publishUsageEvent(EventTypes.EVENT_NETWORK_OFFERING_REMOVE, vm.getAccountId(), vm.getDataCenterId(), vm.getId(), nicIdString, oldNetworkOfferingId,
                                            null, isDefault, VirtualMachine.class.getName(), vm.getUuid(), vm.isDisplay());
                                    UsageEventUtils.publishUsageEvent(EventTypes.EVENT_NETWORK_OFFERING_ASSIGN, vm.getAccountId(), vm.getDataCenterId(), vm.getId(), nicIdString, networkOfferingId,
                                            null, isDefault, VirtualMachine.class.getName(), vm.getUuid(), vm.isDisplay());
                                }
                            }
                        });
                    } else {
                        network.setNetworkOfferingId(networkOfferingId);
                        _networksDao.update(networkId, network,
                                _networkMgr.finalizeServicesAndProvidersForNetwork(_entityMgr.findById(NetworkOffering.class, networkOfferingId), network.getPhysicalNetworkId()));
                    }
                } else {
                    _networksDao.update(networkId, network);
                }

                // 3) Implement the elements and rules again
                if (restartNetwork) {
                    if (network.getState() != Network.State.Allocated) {
                        DeployDestination dest = new DeployDestination(_dcDao.findById(network.getDataCenterId()), null, null, null);
                        s_logger.debug("Implementing the network " + network + " elements and resources as a part of network update");
                        try {
                            if (!changeCidr) {
                                _networkMgr.implementNetworkElementsAndResources(dest, context, network, _networkOfferingDao.findById(network.getNetworkOfferingId()));
                            } else {
                                _networkMgr.implementNetwork(network.getId(), dest, context);
                            }
                        } catch (Exception ex) {
                            s_logger.warn("Failed to implement network " + network + " elements and resources as a part of network update due to ", ex);
                            CloudRuntimeException e = new CloudRuntimeException("Failed to implement network (with specified id) elements and resources as a part of network update");
                            e.addProxyObject(network.getUuid(), "networkId");
                            throw e;
                        }
                    }
                    if (networkOfferingChanged) {
                        replugNicsForUpdatedNetwork(network);
                    }
                }

                // 4) if network has been upgraded from a non persistent ntwk offering to a persistent ntwk offering,
                // implement the network if its not already
                if (networkOfferingChanged && !oldNtwkOff.isPersistent() && networkOffering.isPersistent()) {
                    if (network.getState() == Network.State.Allocated) {
                        try {
                            DeployDestination dest = new DeployDestination(_dcDao.findById(network.getDataCenterId()), null, null, null);
                            _networkMgr.implementNetwork(network.getId(), dest, context);
                        } catch (Exception ex) {
                            s_logger.warn("Failed to implement network " + network + " elements and resources as a part o" + "f network update due to ", ex);
                            CloudRuntimeException e = new CloudRuntimeException("Failed to implement network (with specified" + " id) elements and resources as a part of network update");
                            e.addProxyObject(network.getUuid(), "networkId");
                            throw e;
                        }
                    }
                }
                resourceCount--;
            } while (updateInSequence && resourceCount > 0);
        } catch (Exception exception) {
            if (updateInSequence) {
                _networkMgr.finalizeUpdateInSequence(network, false);
            }
            throw new CloudRuntimeException("failed to update network " + network.getUuid() + " due to " + exception.getMessage(), exception);
        } finally {
            if (updateInSequence) {
                if (_networkDetailsDao.findDetail(networkId, Network.updatingInSequence) != null) {
                    _networkDetailsDao.removeDetail(networkId, Network.updatingInSequence);
                }
            }
        }
        return getNetwork(network.getId());
    }

    protected Pair<Integer, Integer> validateMtuOnUpdate(NetworkVO network, Long zoneId, Integer publicMtu, Integer privateMtu) {
        if (!AllowUsersToSpecifyVRMtu.valueIn(zoneId)) {
            return new Pair<>(null, null);
        }

        if (publicMtu != null) {
            if (publicMtu > VRPublicInterfaceMtu.valueIn(zoneId)) {
                publicMtu = VRPublicInterfaceMtu.valueIn(zoneId);
            } else if (publicMtu < MINIMUM_MTU) {
                String subject = "Incorrect MTU configured on network for public interfaces of the VR";
                String message = String.format("Configured MTU for network VR's public interfaces is lesser than the supported minimum of %s.", MINIMUM_MTU);
                s_logger.warn(message);
                alertManager.sendAlert(AlertService.AlertType.ALERT_TYPE_VR_PUBLIC_IFACE_MTU, zoneId, null, subject, message);
                publicMtu = MINIMUM_MTU;
            }
        }

        if (privateMtu != null) {
            if (privateMtu > VRPrivateInterfaceMtu.valueIn(zoneId)) {
                privateMtu = VRPrivateInterfaceMtu.valueIn(zoneId);
            } else if (privateMtu < MINIMUM_MTU) {
                String subject = "Incorrect MTU configured on network for private interfaces of the VR";
                String message = String.format("Configured MTU for network VR's private interfaces is lesser than the supported minimum of %s.", MINIMUM_MTU);
                s_logger.warn(message);
                alertManager.sendAlert(AlertService.AlertType.ALERT_TYPE_VR_PRIVATE_IFACE_MTU, zoneId, null, subject, message);
                privateMtu = MINIMUM_MTU;
            }
        }

        if (publicMtu != null && network.getVpcId() != null) {
            s_logger.warn("Cannot update VPC public interface MTU via network tiers. " +
                    "Please update the public interface MTU via the VPC. Skipping.. ");
            publicMtu = null;
        }

        return new Pair<>(publicMtu, privateMtu);
    }

    private void updateNetworkDetails(Map<Long, Set<IpAddressTO>> routerToIpList, NetworkVO network, Integer publicMtu, Integer privateMtu) {
        for (Map.Entry<Long, Set<IpAddressTO>> routerEntrySet : routerToIpList.entrySet()) {
            for (IpAddressTO ipAddress : routerEntrySet.getValue()) {
                NicVO nicVO = _nicDao.findByInstanceIdAndIpAddressAndVmtype(routerEntrySet.getKey(), ipAddress.getPublicIp(), VirtualMachine.Type.DomainRouter);
                if (nicVO != null) {
                    if (ipAddress.getTrafficType() == TrafficType.Guest) {
                        nicVO.setMtu(privateMtu);
                    } else {
                        nicVO.setMtu(publicMtu);
                    }
                    _nicDao.update(nicVO.getId(), nicVO);
                }
            }
        }

        if (publicMtu != null) {
            network.setPublicMtu(publicMtu);
        }
        if (privateMtu != null) {
            network.setPrivateMtu(privateMtu);
        }
        _networksDao.update(network.getId(), network);
    }

    protected boolean updateMtuOnVr(Map<Long, Set<IpAddressTO>> routersToIpList) {
        boolean success = false;
        for (Map.Entry<Long, Set<IpAddressTO>> routerEntrySet : routersToIpList.entrySet()) {
            Long routerId = routerEntrySet.getKey();
            DomainRouterVO router = routerDao.findById(routerId);
            if (router == null) {
                s_logger.error(String.format("Failed to find router with id: %s", routerId));
                continue;
            }
            Commands cmds = new Commands(Command.OnError.Stop);
            Map<String, String> state = new HashMap<>();
            Set<IpAddressTO> ips = routerEntrySet.getValue();
            state.put(ApiConstants.REDUNDANT_STATE, router.getRedundantState() != null ? router.getRedundantState().name() : VirtualRouter.RedundantState.UNKNOWN.name());
            ips.forEach(ip -> ip.setDetails(state));
            commandSetupHelper.setupUpdateNetworkCommands(router, ips, cmds);
            try {
                networkHelper.sendCommandsToRouter(router, cmds);
                Answer updateNetworkAnswer = cmds.getAnswer("updateNetwork");
                if (!(updateNetworkAnswer != null && updateNetworkAnswer.getResult())) {
                    s_logger.warn("Unable to update guest network on router " + router);
                    throw new CloudRuntimeException("Failed to update guest network with new MTU");
                }
                success = true;
            } catch (ResourceUnavailableException e) {
                s_logger.error(String.format("Failed to update network MTU for router %s due to %s", router, e.getMessage()));
                success = false;
            }
        }
        return success;
    }
    private void updateNetworkIpv6(NetworkVO network, Long networkOfferingId) {
        boolean isIpv6Supported = _networkOfferingDao.isIpv6Supported(network.getNetworkOfferingId());
        boolean isIpv6SupportedNew = _networkOfferingDao.isIpv6Supported(networkOfferingId);
        if (isIpv6Supported && ! isIpv6SupportedNew) {
//            _ipv6AddressDao.unmark(network.getId(), network.getDomainId(), network.getAccountId());
            network.setIp6Gateway(null);
            network.setIp6Cidr(null);
            List<NicVO> nics = _nicDao.listByNetworkId(network.getId());
            for (NicVO nic : nics) {
                if (Nic.ReservationStrategy.PlaceHolder.equals(nic.getReservationStrategy())) {
                    continue;
                }
                nic.setIPv6Address(null);
                nic.setIPv6Cidr(null);
                nic.setIPv6Gateway(null);
                _nicDao.update(nic.getId(), nic);
            }
        } else if (!isIpv6Supported && isIpv6SupportedNew) {
            Pair<String, String> ip6GatewayCidr;
            try {
                ip6GatewayCidr = ipv6Service.preAllocateIpv6SubnetForNetwork(network.getDataCenterId());
                ipv6Service.assignIpv6SubnetToNetwork(ip6GatewayCidr.second(), network.getId());
            } catch (ResourceAllocationException ex) {
                throw new CloudRuntimeException("unable to allocate IPv6 network", ex);
            }
            String ip6Gateway = ip6GatewayCidr.first();
            String ip6Cidr = ip6GatewayCidr.second();
            network.setIp6Gateway(ip6Gateway);
            network.setIp6Cidr(ip6Cidr);
            Ipv6GuestPrefixSubnetNetworkMapVO map = ipv6GuestPrefixSubnetNetworkMapDao.findByNetworkId(network.getId());
            List<NicVO> nics = _nicDao.listByNetworkId(network.getId());
            for (NicVO nic : nics) {
                if (Nic.ReservationStrategy.PlaceHolder.equals(nic.getReservationStrategy())) {
                    continue;
                }
                IPv6Address iPv6Address = NetUtils.EUI64Address(map.getSubnet(), nic.getMacAddress());
                nic.setIPv6Address(iPv6Address.toString());
                nic.setIPv6Cidr(ip6Cidr);
                nic.setIPv6Gateway(ip6Gateway);
                _nicDao.update(nic.getId(), nic);
            }
        }
    }

    @Override
    @ActionEvent(eventType = EventTypes.EVENT_NETWORK_MIGRATE, eventDescription = "migrating network", async = true)
    public Network migrateGuestNetwork(long networkId, long networkOfferingId, Account callerAccount, User callerUser, boolean resume) {
        NetworkVO network = _networksDao.findById(networkId);
        NetworkOffering newNtwkOff = _networkOfferingDao.findById(networkOfferingId);

        //perform below validation if the network is vpc network
        if (network.getVpcId() != null) {
            s_logger.warn("Failed to migrate network as the specified network is a vpc tier. Use migrateVpc.");
            throw new InvalidParameterValueException("Failed to migrate network as the specified network is a vpc tier. Use migrateVpc.");
        }

        if (_configMgr.isOfferingForVpc(newNtwkOff)) {
            s_logger.warn("Failed to migrate network as the specified network offering is a VPC offering");
            throw new InvalidParameterValueException("Failed to migrate network as the specified network offering is a VPC offering");
        }

        verifyNetworkCanBeMigrated(callerAccount, network);

        //Retrieve new Physical NetworkId
        long newPhysicalNetworkId = findPhysicalNetworkId(network.getDataCenterId(), newNtwkOff.getTags(), newNtwkOff.getTrafficType());

        final long oldNetworkOfferingId = network.getNetworkOfferingId();
        NetworkOffering oldNtwkOff = _networkOfferingDao.findByIdIncludingRemoved(oldNetworkOfferingId);

        if (!resume && network.getRelated() != network.getId()) {
            s_logger.warn("Related network is not equal to network id. You might want to re-run migration with resume = true command.");
            throw new CloudRuntimeException("Failed to migrate network as previous migration left this network in transient condition. Specify resume as true.");
        }

        if (networkNeedsMigration(network, newPhysicalNetworkId, oldNtwkOff, newNtwkOff)) {
            return migrateNetworkToPhysicalNetwork(network, oldNtwkOff, newNtwkOff, null, null, newPhysicalNetworkId, callerAccount, callerUser);
        } else {
            s_logger.info("Network does not need migration.");
            return network;
        }
    }

    private class NetworkCopy {
        private Long networkIdInOldPhysicalNet;
        private Network networkInNewPhysicalNet;

        public NetworkCopy(Long networkIdInOldPhysicalNet, Network networkInNewPhysicalNet) {
            this.networkIdInOldPhysicalNet = networkIdInOldPhysicalNet;
            this.networkInNewPhysicalNet = networkInNewPhysicalNet;
        }

        public Long getNetworkIdInOldPhysicalNet() {
            return networkIdInOldPhysicalNet;
        }

        public Network getNetworkInNewPhysicalNet() {
            return networkInNewPhysicalNet;
        }
    }

    private Network migrateNetworkToPhysicalNetwork(Network network, NetworkOffering oldNtwkOff, NetworkOffering newNtwkOff, Long oldVpcId, Long newVpcId, long newPhysicalNetworkId,
            Account callerAccount, User callerUser) {
        boolean resume = network.getRelated() != network.getId();

        NetworkCopy networkCopy;

        // Resume is only true when there is already a copy of the network created
        if (resume) {
            Network networkInNewPhysicalNet = network;
            networkCopy = new NetworkCopy(network.getRelated(), networkInNewPhysicalNet);

            //the new network could already be implemented, check if the already partially upgrade networks has the same network offering as before or check if it still has the original network offering
            //the old network offering uuid should be the one of the already created copy
            if (networkInNewPhysicalNet.getNetworkOfferingId() != newNtwkOff.getId()) {
                throw new InvalidParameterValueException("Failed to resume migrating network as network offering does not match previously specified network offering (" + newNtwkOff.getUuid() + ")");
            }
        } else {
            networkCopy = Transaction.execute((TransactionCallback<NetworkCopy>)(status) -> migrateNetworkInDb(network, oldNtwkOff, newNtwkOff, oldVpcId, newVpcId, newPhysicalNetworkId));
        }

        Long networkIdInOldPhysicalNet = networkCopy.getNetworkIdInOldPhysicalNet();
        Network networkInNewPhysicalNet = networkCopy.getNetworkInNewPhysicalNet();

        ReservationContext context = new ReservationContextImpl(null, null, callerUser, callerAccount);
        DataCenter zone = _dcDao.findById(network.getDataCenterId());
        NetworkVO networkInOldPhysNet = _networksDao.findById(networkIdInOldPhysicalNet);

        boolean shouldImplement = (newNtwkOff.isPersistent() || networkInOldPhysNet.getState() == Network.State.Implemented) && networkInNewPhysicalNet.getState() != Network.State.Implemented;

        if (shouldImplement) {
            DeployDestination dest = new DeployDestination(zone, null, null, null);
            s_logger.debug("Implementing the network " + network + " elements and resources as a part of network update");
            try {
                networkInNewPhysicalNet = _networkMgr.implementNetwork(networkInNewPhysicalNet.getId(), dest, context).second();
            } catch (Exception ex) {
                s_logger.warn("Failed to implement network " + network + " elements and resources as a part of network update due to ", ex);
                CloudRuntimeException e = new CloudRuntimeException("Failed to implement network (with specified id) elements and resources as a part of network update");
                e.addProxyObject(network.getUuid(), "networkId");
                throw e;
            }
        }

        _networkMigrationManager.assignNicsToNewPhysicalNetwork(networkInOldPhysNet, networkInNewPhysicalNet);
        //clean up the old copy of the network
        _networkMigrationManager.deleteCopyOfNetwork(networkIdInOldPhysicalNet, networkInNewPhysicalNet.getId());

        return getNetwork(network.getId());
    }

    private NetworkCopy migrateNetworkInDb(Network network, NetworkOffering oldNtwkOff, NetworkOffering newNtwkOff, Long oldVpcId, Long newVpcId, long newPhysicalNetworkId) {
        //The copy will be the network in the old physical network
        //And we will use it to store tmp data while we upgrade or original network to the new physical network
        Long networkIdInOldPhysicalNet = _networkMigrationManager.makeCopyOfNetwork(network, oldNtwkOff, oldVpcId);
        Network networkInNewPhysicalNet = _networkMigrationManager.upgradeNetworkToNewNetworkOffering(network.getId(), newPhysicalNetworkId, newNtwkOff.getId(), newVpcId);
        return new NetworkCopy(networkIdInOldPhysicalNet, networkInNewPhysicalNet);
    }

    @Override
    public Vpc migrateVpcNetwork(long vpcId, long vpcOfferingId, Map<String, String> networkToOffering, Account account, User callerUser, boolean resume) {
        //Check if a previous migration run failed and try to resume if resume = true
        ResourceTag relatedVpc = _resourceTagDao.findByKey(vpcId, ResourceObjectType.Vpc, NetworkMigrationManager.MIGRATION);
        long vpcCopyId = 0;

        /*
         * In the vpc migration process the newly created Vpc will be used as the new VPC (opposed to network tier migration).
         * In case the copy of the vpc was already created. The uuid where already swapped and the id we receive here is the id of the Copy!
         * The id stored in the resource tag table under the key "migration" is the id of the ORIGINAL vpc!
         */
        if (relatedVpc != null) {
            if (resume) {
                vpcCopyId = vpcId;
                vpcId = Long.parseLong(relatedVpc.getValue());
                //let's check if the user did not change the vpcoffering opposed to the last failed run.
                verifyAlreadyMigratedTiers(vpcCopyId, vpcOfferingId, networkToOffering);
            } else {
                s_logger.warn("This vpc has a migration row in the resource details table. You might want to re-run migration with resume = true command.");
                throw new CloudRuntimeException("Failed to migrate VPC as previous migration left this VPC in transient condition. Specify resume as true.");
            }
        }

        Vpc vpc = _vpcDao.findById(vpcId);
        _accountMgr.checkAccess(account, null, true, vpc);
        _accountMgr.checkAccess(account, _vpcOfferingDao.findById(vpcOfferingId), _dcDao.findById(vpc.getZoneId()));

        if (vpc.getVpcOfferingId() == vpcOfferingId) {
            return vpc;
        }
        //Try to fail fast, check networks in the VPC and if we can migrate them before proceeding.
        List<NetworkVO> tiersInVpc = _networksDao.listByVpc(vpcId);
        vpcTiersCanBeMigrated(tiersInVpc, account, networkToOffering, resume);

        //In case this is the first time we try to migrate this vpc
        if (relatedVpc == null) {
            final long vpcIdFinal = vpcId;
            vpcCopyId = Transaction.execute((TransactionCallback<Long>)(status) -> _networkMigrationManager.makeCopyOfVpc(vpcIdFinal, vpcOfferingId));
        }

        Vpc copyOfVpc = _vpcDao.findById(vpcCopyId);
        _networkMigrationManager.startVpc(copyOfVpc);

        for (Network tier : tiersInVpc) {
            String networkOfferingUuid = networkToOffering.get(tier.getUuid());
            //UUID may be swapped already with a new uuid due to previous migration failure.
            //So we check the related network also in case we don't find the network offering
            Long networkId = null;
            if (resume && networkOfferingUuid == null) {
                tier = _networksDao.findById(tier.getRelated());
                networkOfferingUuid = networkToOffering.get(tier.getUuid());
                //In this case the tier already exists so we need to get the id of the tier so we can validate correctly
                networkId = tier.getId();
            }
            NetworkOfferingVO newNtwkOff = _networkOfferingDao.findByUuid(networkOfferingUuid);

            Account networkAccount = _accountService.getActiveAccountById(tier.getAccountId());
            try {
                _vpcMgr.validateNtwkOffForNtwkInVpc(networkId, newNtwkOff.getId(), tier.getCidr(), tier.getNetworkDomain(), copyOfVpc, tier.getGateway(), networkAccount, tier.getNetworkACLId());
            } catch (InvalidParameterValueException e) {
                s_logger.error("Specified network offering can not be used in combination with specified vpc offering. Aborting migration. You can re-run with resume = true and the correct uuid.");
                throw e;
            }

            long newPhysicalNetworkId = findPhysicalNetworkId(tier.getDataCenterId(), newNtwkOff.getTags(), newNtwkOff.getTrafficType());

            final long oldNetworkOfferingId = tier.getNetworkOfferingId();
            NetworkOffering oldNtwkOff = _networkOfferingDao.findByIdIncludingRemoved(oldNetworkOfferingId);

            if (networkNeedsMigration(tier, newPhysicalNetworkId, oldNtwkOff, newNtwkOff) || (resume && tier.getRelated() != tier.getId())) {
                migrateNetworkToPhysicalNetwork(tier, oldNtwkOff, newNtwkOff, vpcId, vpcCopyId, newPhysicalNetworkId, account, callerUser);
            }
        }
        _networkMigrationManager.deleteCopyOfVpc(vpcId, vpcCopyId);
        return _vpcDao.findById(vpcCopyId);
    }

    private void vpcTiersCanBeMigrated(List<? extends Network> tiersInVpc, Account account, Map<String, String> networkToOffering, boolean resume) {
        for (Network network : tiersInVpc) {
            String networkOfferingUuid = networkToOffering.get(network.getUuid());

            //offering uuid can be a tier where the uuid is previously already swapped in a previous migration
            if (resume && networkOfferingUuid == null) {
                NetworkVO oldVPCtier = _networksDao.findById(network.getRelated());
                networkOfferingUuid = networkToOffering.get(oldVPCtier.getUuid());
            }

            if (networkOfferingUuid == null) {
                throwInvalidIdException("Failed to migrate VPC as the specified tierNetworkOfferings is not complete", String.valueOf(network.getUuid()), "networkUuid");
            }

            NetworkOfferingVO newNtwkOff = _networkOfferingDao.findByUuid(networkOfferingUuid);

            if (newNtwkOff == null) {
                throwInvalidIdException("Failed to migrate VPC as at least one network offering in tierNetworkOfferings does not exist", networkOfferingUuid, "networkOfferingUuid");
            }

            if (!_configMgr.isOfferingForVpc(newNtwkOff)) {
                throw new InvalidParameterValueException(
                        "Network offering " + newNtwkOff.getName() + " (" + newNtwkOff.getUuid() + ") can't be used for VPC networks for network " + network.getName() + "(" + network.getUuid() + ")");
            }

            verifyNetworkCanBeMigrated(account, network);
            long newPhysicalNetworkId = findPhysicalNetworkId(network.getDataCenterId(), newNtwkOff.getTags(), newNtwkOff.getTrafficType());

            final long oldNetworkOfferingId = network.getNetworkOfferingId();
            NetworkOffering oldNtwkOff = _networkOfferingDao.findByIdIncludingRemoved(oldNetworkOfferingId);
            networkNeedsMigration(network, newPhysicalNetworkId, oldNtwkOff, newNtwkOff);
        }
    }

    private void verifyAlreadyMigratedTiers(long migratedVpcId, long vpcOfferingId, Map<String, String> networkToOffering) {
        Vpc migratedVpc = _vpcDao.findById(migratedVpcId);
        if (migratedVpc.getVpcOfferingId() != vpcOfferingId) {
            s_logger.error("The vpc is already partially migrated in a previous run. The provided vpc offering is not the same as the one used during the first migration process.");
            throw new InvalidParameterValueException("Failed to resume migrating VPC as VPC offering does not match previously specified VPC offering (" + migratedVpc.getVpcOfferingId() + ")");
        }

        List<NetworkVO> migratedTiers = _networksDao.listByVpc(migratedVpcId);
        for (Network tier : migratedTiers) {
            String tierNetworkOfferingUuid = networkToOffering.get(tier.getUuid());

            if (StringUtils.isBlank(tierNetworkOfferingUuid)) {
                throwInvalidIdException("Failed to resume migrating VPC as the specified tierNetworkOfferings is not complete", String.valueOf(tier.getUuid()), "networkUuid");
            }

            NetworkOfferingVO newNetworkOffering = _networkOfferingDao.findByUuid(tierNetworkOfferingUuid);
            if (newNetworkOffering == null) {
                throw new InvalidParameterValueException("Failed to migrate VPC as at least one tier offering in tierNetworkOfferings does not exist.");
            }

            if (newNetworkOffering.getId() != tier.getNetworkOfferingId()) {
                NetworkOfferingVO tierNetworkOffering = _networkOfferingDao.findById(tier.getNetworkOfferingId());
                throw new InvalidParameterValueException(
                        "Failed to resume migrating VPC as at least one network offering in tierNetworkOfferings does not match previously specified network offering (network uuid=" + tier.getUuid()
                        + " was previously specified with offering uuid=" + tierNetworkOffering.getUuid() + ")");
            }
        }
    }

    private void throwInvalidIdException(String message, String uuid, String description) {
        InvalidParameterValueException ex = new InvalidParameterValueException(message);
        ex.addProxyObject(uuid, description);
        throw ex;
    }

    private boolean networkNeedsMigration(Network network, long newPhysicalNetworkId, NetworkOffering oldNtwkOff, NetworkOffering newNtwkOff) {

        if (newNtwkOff == null || newNtwkOff.isSystemOnly()) {
            InvalidParameterValueException ex = new InvalidParameterValueException("Unable to find network offering.");
            if (newNtwkOff != null) {
                ex.addProxyObject(String.valueOf(newNtwkOff.getId()), NETWORK_OFFERING_ID);
            }
            throw ex;
        }

        if (newNtwkOff.getId() != oldNtwkOff.getId() || network.getId() != network.getRelated()) {
            Collection<String> newProviders = _networkMgr.finalizeServicesAndProvidersForNetwork(newNtwkOff, newPhysicalNetworkId).values();
            Collection<String> oldProviders = _networkMgr.finalizeServicesAndProvidersForNetwork(oldNtwkOff, network.getPhysicalNetworkId()).values();

            if (providersConfiguredForExternalNetworking(newProviders) != providersConfiguredForExternalNetworking(oldProviders)) {
                throw new InvalidParameterValueException("Updating network failed since guest CIDR needs to be changed!");
            }

            // check if the network is moveable
            if (!canMoveToPhysicalNetwork(network, oldNtwkOff.getId(), newNtwkOff.getId())) {
                throw new InvalidParameterValueException("Can't upgrade from network offering " + oldNtwkOff.getUuid() + " to " + newNtwkOff.getUuid() + "; check logs for more information");
            }

            List<VMInstanceVO> vmInstances = _vmDao.listNonRemovedVmsByTypeAndNetwork(network.getId(), null);
            boolean vmStateIsNotTransitioning = vmInstances.stream().anyMatch(vm -> vm.getState() != VirtualMachine.State.Stopped && vm.getState() != VirtualMachine.State.Running);
            if (vmStateIsNotTransitioning) {
                throw new CloudRuntimeException("Failed to migrate network as at least one VM is not in running or stopped state.");
            }
        } else {
            return false;
        }

        // network offering should be in Enabled state
        if (newNtwkOff.getState() != NetworkOffering.State.Enabled) {
            throw new InvalidParameterValueException("Failed to migrate network as the specified network offering is not enabled.");
        }
        return true;
    }

    private void verifyNetworkCanBeMigrated(Account callerAccount, Network network) {
        // Don't allow to update system network
        NetworkOffering oldOffering = _networkOfferingDao.findByIdIncludingRemoved(network.getNetworkOfferingId());
        if (oldOffering.isSystemOnly()) {
            throw new InvalidParameterValueException("Failed to migrate network as the specified network is a system network.");
        }

        // allow to upgrade only Guest networks
        if (network.getTrafficType() != TrafficType.Guest) {
            throw new InvalidParameterValueException("Can't allow networks which traffic type is not " + TrafficType.Guest);
        }

        _accountMgr.checkAccess(callerAccount, null, true, network);

        boolean validateNetworkReadyToMigrate = (network.getState() == Network.State.Implemented || network.getState() == Network.State.Setup || network.getState() == Network.State.Allocated);
        if (!validateNetworkReadyToMigrate) {
            s_logger.error("Failed to migrate network as it is in invalid state.");
            CloudRuntimeException ex = new CloudRuntimeException("Failed to migrate network as it is in invalid state.");
            ex.addProxyObject(network.getUuid(), "networkId");
            throw ex;
        }
    }

    private boolean canMoveToPhysicalNetwork(Network network, long oldNetworkOfferingId, long newNetworkOfferingId) {
        NetworkOffering oldNetworkOffering = _networkOfferingDao.findByIdIncludingRemoved(oldNetworkOfferingId);
        NetworkOffering newNetworkOffering = _networkOfferingDao.findById(newNetworkOfferingId);

        // can move only Isolated networks for now
        if (oldNetworkOffering.getGuestType() != GuestType.Isolated) {
            throw new InvalidParameterValueException("NetworkOfferingId can be upgraded only for the network of type " + GuestType.Isolated);
        }

        // Type of the network should be the same
        if (oldNetworkOffering.getGuestType() != newNetworkOffering.getGuestType()) {
            s_logger.debug("Network offerings " + newNetworkOfferingId + " and " + oldNetworkOfferingId + " are of different types, can't upgrade");
            return false;
        }

        // Traffic types should be the same
        if (oldNetworkOffering.getTrafficType() != newNetworkOffering.getTrafficType()) {
            s_logger.debug("Network offerings " + newNetworkOfferingId + " and " + oldNetworkOfferingId + " have different traffic types, can't upgrade");
            return false;
        }

        // specify ipRanges should be the same
        if (oldNetworkOffering.isSpecifyIpRanges() != newNetworkOffering.isSpecifyIpRanges()) {
            s_logger.debug("Network offerings " + newNetworkOfferingId + " and " + oldNetworkOfferingId + " have different values for specifyIpRangess, can't upgrade");
            return false;
        }

        // Check all ips
        List<IPAddressVO> userIps = _ipAddressDao.listByAssociatedNetwork(network.getId(), null);
        List<PublicIp> publicIps = new ArrayList<PublicIp>();
        if (userIps != null && !userIps.isEmpty()) {
            for (IPAddressVO userIp : userIps) {
                PublicIp publicIp = PublicIp.createFromAddrAndVlan(userIp, _vlanDao.findById(userIp.getVlanId()));
                publicIps.add(publicIp);
            }
        }
        if (oldNetworkOffering.isConserveMode() && !newNetworkOffering.isConserveMode()) {
            if (!canIpsUsedForNonConserve(publicIps)) {
                return false;
            }
        }

        //can't update from internal LB to public LB
        if (areServicesSupportedByNetworkOffering(oldNetworkOfferingId, Service.Lb) && areServicesSupportedByNetworkOffering(newNetworkOfferingId, Service.Lb)) {
            if (oldNetworkOffering.isPublicLb() != newNetworkOffering.isPublicLb() || oldNetworkOffering.isInternalLb() != newNetworkOffering.isInternalLb()) {
                throw new InvalidParameterValueException("Original and new offerings support different types of LB - Internal vs Public," + " can't upgrade");
            }
        }

        return canIpsUseOffering(publicIps, newNetworkOfferingId);
    }

    protected boolean canUpgrade(Network network, long oldNetworkOfferingId, long newNetworkOfferingId) {
        NetworkOffering oldNetworkOffering = _networkOfferingDao.findByIdIncludingRemoved(oldNetworkOfferingId);
        NetworkOffering newNetworkOffering = _networkOfferingDao.findById(newNetworkOfferingId);

        // security group service should be the same
        if (areServicesSupportedByNetworkOffering(oldNetworkOfferingId, Service.SecurityGroup) != areServicesSupportedByNetworkOffering(newNetworkOfferingId, Service.SecurityGroup)) {
            s_logger.debug("Offerings " + newNetworkOfferingId + " and " + oldNetworkOfferingId + " have different securityGroupProperty, can't upgrade");
            return false;
        }

        // tags should be the same
        if (newNetworkOffering.getTags() != null) {
            if (oldNetworkOffering.getTags() == null) {
                s_logger.debug("New network offering id=" + newNetworkOfferingId + " has tags and old network offering id=" + oldNetworkOfferingId + " doesn't, can't upgrade");
                return false;
            }

            if (!com.cloud.utils.StringUtils.areTagsEqual(oldNetworkOffering.getTags(), newNetworkOffering.getTags())) {
                s_logger.debug("Network offerings " + newNetworkOffering.getUuid() + " and " + oldNetworkOffering.getUuid() + " have different tags, can't upgrade");
                return false;
            }
        }

        // specify vlan should be the same
        if (oldNetworkOffering.isSpecifyVlan() != newNetworkOffering.isSpecifyVlan()) {
            s_logger.debug("Network offerings " + newNetworkOfferingId + " and " + oldNetworkOfferingId + " have different values for specifyVlan, can't upgrade");
            return false;
        }

        return canMoveToPhysicalNetwork(network, oldNetworkOfferingId, newNetworkOfferingId);
    }

    @Override
    @DB
    @ActionEvent(eventType = EventTypes.EVENT_PHYSICAL_NETWORK_CREATE, eventDescription = "Creating Physical Network", create = true)
    public PhysicalNetwork createPhysicalNetwork(final Long zoneId, final String vnetRange, final String networkSpeed, final List<String> isolationMethods, String broadcastDomainRangeStr,
            final Long domainId, final List<String> tags, final String name) {

        // Check if zone exists
        if (zoneId == null) {
            throw new InvalidParameterValueException("Please specify a valid zone.");
        }

        DataCenterVO zone = _dcDao.findById(zoneId);
        if (zone == null) {
            throw new InvalidParameterValueException("Please specify a valid zone.");
        }

        if (Grouping.AllocationState.Enabled == zone.getAllocationState()) {
            // TBD: Send uuid instead of zoneId; may have to hardcode tablename in call to addProxyObject().
            throw new PermissionDeniedException("Cannot create PhysicalNetwork since the Zone is currently enabled, zone Id: " + zoneId);
        }

        NetworkType zoneType = zone.getNetworkType();

        if (zoneType == NetworkType.Basic) {
            if (!_physicalNetworkDao.listByZone(zoneId).isEmpty()) {
                // TBD: Send uuid instead of zoneId; may have to hardcode tablename in call to addProxyObject().
                throw new CloudRuntimeException("Cannot add the physical network to basic zone id: " + zoneId + ", there is a physical network already existing in this basic Zone");
            }
        }
        if (tags != null && tags.size() > 1) {
            throw new InvalidParameterException("Only one tag can be specified for a physical network at this time");
        }

        if (isolationMethods != null && isolationMethods.size() > 1) {
            throw new InvalidParameterException("Only one isolationMethod can be specified for a physical network at this time");
        }

        if (vnetRange != null && zoneType == NetworkType.Basic) {
            throw new InvalidParameterValueException("Can't add vnet range to the physical network in the Basic zone");
        }

        BroadcastDomainRange broadcastDomainRange = null;
        if (broadcastDomainRangeStr != null && !broadcastDomainRangeStr.isEmpty()) {
            try {
                broadcastDomainRange = PhysicalNetwork.BroadcastDomainRange.valueOf(broadcastDomainRangeStr.toUpperCase());
            } catch (IllegalArgumentException ex) {
                throw new InvalidParameterValueException("Unable to resolve broadcastDomainRange '" + broadcastDomainRangeStr + "' to a supported value {Pod or Zone}");
            }

            // in Acton release you can specify only Zone broadcastdomain type in Advance zone, and Pod in Basic
            if (zoneType == NetworkType.Basic && broadcastDomainRange != null && broadcastDomainRange != BroadcastDomainRange.POD) {
                throw new InvalidParameterValueException("Basic zone can have broadcast domain type of value " + BroadcastDomainRange.POD + " only");
            } else if (zoneType == NetworkType.Advanced && broadcastDomainRange != null && broadcastDomainRange != BroadcastDomainRange.ZONE) {
                throw new InvalidParameterValueException("Advance zone can have broadcast domain type of value " + BroadcastDomainRange.ZONE + " only");
            }
        }

        if (broadcastDomainRange == null) {
            if (zoneType == NetworkType.Basic) {
                broadcastDomainRange = PhysicalNetwork.BroadcastDomainRange.POD;
            } else {
                broadcastDomainRange = PhysicalNetwork.BroadcastDomainRange.ZONE;
            }
        }

        try {
            final BroadcastDomainRange broadcastDomainRangeFinal = broadcastDomainRange;
            return Transaction.execute(new TransactionCallback<PhysicalNetworkVO>() {
                @Override
                public PhysicalNetworkVO doInTransaction(TransactionStatus status) {
                    // Create the new physical network in the database
                    long id = _physicalNetworkDao.getNextInSequence(Long.class, "id");
                    PhysicalNetworkVO pNetwork = new PhysicalNetworkVO(id, zoneId, vnetRange, networkSpeed, domainId, broadcastDomainRangeFinal, name);
                    pNetwork.setTags(tags);
                    pNetwork.setIsolationMethods(isolationMethods);

                    pNetwork = _physicalNetworkDao.persist(pNetwork);

                    // Add vnet entries for the new zone if zone type is Advanced
                    if (vnetRange != null) {
                        addOrRemoveVnets(vnetRange.split(","), pNetwork);
                    }

                    // add VirtualRouter as the default network service provider
                    addDefaultVirtualRouterToPhysicalNetwork(pNetwork.getId());

                    if (pNetwork.getIsolationMethods().contains("GRE")) {
                        addDefaultOvsToPhysicalNetwork(pNetwork.getId());
                    }

                    // add security group provider to the physical network
                    addDefaultSecurityGroupProviderToPhysicalNetwork(pNetwork.getId());

                    // add VPCVirtualRouter as the defualt network service provider
                    addDefaultVpcVirtualRouterToPhysicalNetwork(pNetwork.getId());

                    // add baremetal as the defualt network service provider
                    addDefaultBaremetalProvidersToPhysicalNetwork(pNetwork.getId());

                    //Add Internal Load Balancer element as a default network service provider
                    addDefaultInternalLbProviderToPhysicalNetwork(pNetwork.getId());

                    //Add tungsten network service provider
                    addDefaultTungstenProviderToPhysicalNetwork(pNetwork.getId());

                    // Add the config drive provider
                    addConfigDriveToPhysicalNetwork(pNetwork.getId());

                    CallContext.current().putContextParameter(PhysicalNetwork.class, pNetwork.getUuid());

                    return pNetwork;
                }
            });
        } catch (Exception ex) {
            s_logger.warn("Exception: ", ex);
            throw new CloudRuntimeException("Fail to create a physical network");
        }
    }

    @Override
    public Pair<List<? extends PhysicalNetwork>, Integer> searchPhysicalNetworks(Long id, Long zoneId, String keyword, Long startIndex, Long pageSize, String name) {
        Filter searchFilter = new Filter(PhysicalNetworkVO.class, "id", Boolean.TRUE, startIndex, pageSize);
        SearchCriteria<PhysicalNetworkVO> sc = _physicalNetworkDao.createSearchCriteria();

        if (id != null) {
            sc.addAnd("id", SearchCriteria.Op.EQ, id);
        }

        if (zoneId != null) {
            sc.addAnd("dataCenterId", SearchCriteria.Op.EQ, zoneId);
        }

        if (name != null) {
            sc.addAnd("name", SearchCriteria.Op.LIKE, "%" + name + "%");
        }

        if (keyword != null) {
            sc.addAnd("name", SearchCriteria.Op.LIKE, "%" + keyword + "%");
        }

        Pair<List<PhysicalNetworkVO>, Integer> result = _physicalNetworkDao.searchAndCount(sc, searchFilter);
        return new Pair<List<? extends PhysicalNetwork>, Integer>(result.first(), result.second());
    }

    @Override
    @DB
    @ActionEvent(eventType = EventTypes.EVENT_PHYSICAL_NETWORK_UPDATE, eventDescription = "updating physical network", async = true)
    public PhysicalNetwork updatePhysicalNetwork(Long id, String networkSpeed, List<String> tags, String newVnetRange, String state) {

        // verify input parameters
        PhysicalNetworkVO network = _physicalNetworkDao.findById(id);
        if (network == null) {
            throwInvalidIdException("Physical Network with specified id doesn't exist in the system", id.toString(), "physicalNetworkId");
        }

        // if zone is of Basic type, don't allow to add vnet range
        DataCenter zone = _dcDao.findById(network.getDataCenterId());
        if (zone == null) {
            throwInvalidIdException("Zone with id=" + network.getDataCenterId() + " doesn't exist in the system", String.valueOf(network.getDataCenterId()), "dataCenterId");
        }

        if (newVnetRange != null && zone.getNetworkType() == NetworkType.Basic) {
            throw new InvalidParameterValueException("Can't add vnet range to the physical network in the Basic zone");
        }

        if (tags != null && tags.size() > 1) {
            throw new InvalidParameterException("Unable to support more than one tag on network yet");
        }

        // If tags are null, then check if there are any other networks with null tags
        // of the same traffic type. If so then dont update the tags
        if (tags != null && tags.size() == 0) {
            checkForPhysicalNetworksWithoutTag(network);
        }

        PhysicalNetwork.State networkState = null;
        if (state != null && !state.isEmpty()) {
            try {
                networkState = PhysicalNetwork.State.valueOf(state);
            } catch (IllegalArgumentException ex) {
                throw new InvalidParameterValueException("Unable to resolve state '" + state + "' to a supported value {Enabled or Disabled}");
            }
        }

        if (state != null) {
            network.setState(networkState);
        }

        if (tags != null) {
            network.setTags(tags);
        }

        if (networkSpeed != null) {
            network.setSpeed(networkSpeed);
        }

        if (newVnetRange != null) {
            String[] listOfRanges = newVnetRange.split(",");
            addOrRemoveVnets(listOfRanges, network);
        }
        _physicalNetworkDao.update(id, network);
        return network;

    }

    private void checkForPhysicalNetworksWithoutTag(PhysicalNetworkVO network) {
        // Get all physical networks according to traffic type
        Pair<List<PhysicalNetworkTrafficTypeVO>, Integer> result = _pNTrafficTypeDao
                .listAndCountBy(network.getId());
        if (result.second() > 0) {
            for (PhysicalNetworkTrafficTypeVO physicalNetworkTrafficTypeVO : result.first()) {
                TrafficType trafficType = physicalNetworkTrafficTypeVO.getTrafficType();
                checkForPhysicalNetworksWithoutTag(network, trafficType);
            }
        }
    }

    @DB
    public void addOrRemoveVnets(String[] listOfRanges, final PhysicalNetworkVO network) {
        List<String> addVnets = null;
        List<String> removeVnets = null;
        HashSet<String> tempVnets = new HashSet<String>();
        HashSet<String> vnetsInDb = new HashSet<String>();
        List<Pair<Integer, Integer>> vnetranges = null;
        String commaSeparatedStringOfVnetRanges = null;
        int i = 0;
        if (listOfRanges.length != 0) {
            _physicalNetworkDao.acquireInLockTable(network.getId(), 10);
            vnetranges = validateVlanRange(network, listOfRanges);

            //computing vnets to be removed.
            removeVnets = getVnetsToremove(network, vnetranges);

            //computing vnets to add
            vnetsInDb.addAll(_dcVnetDao.listVnetsByPhysicalNetworkAndDataCenter(network.getDataCenterId(), network.getId()));
            tempVnets.addAll(vnetsInDb);
            for (Pair<Integer, Integer> vlan : vnetranges) {
                for (i = vlan.first(); i <= vlan.second(); i++) {
                    tempVnets.add(Integer.toString(i));
                }
            }
            tempVnets.removeAll(vnetsInDb);

            //vnets to add in tempVnets.
            //adding and removing vnets from vnetsInDb
            if (removeVnets != null && removeVnets.size() != 0) {
                vnetsInDb.removeAll(removeVnets);
            }

            if (tempVnets.size() != 0) {
                addVnets = new ArrayList<String>();
                addVnets.addAll(tempVnets);
                vnetsInDb.addAll(tempVnets);
            }

            //sorting the vnets in Db to generate a comma separated list of  the vnet string.
            if (vnetsInDb.size() != 0) {
                commaSeparatedStringOfVnetRanges = generateVnetString(new ArrayList<String>(vnetsInDb));
            }
            network.setVnet(commaSeparatedStringOfVnetRanges);

            final List<String> addVnetsFinal = addVnets;
            final List<String> removeVnetsFinal = removeVnets;
            Transaction.execute(new TransactionCallbackNoReturn() {
                @Override
                public void doInTransactionWithoutResult(TransactionStatus status) {
                    if (addVnetsFinal != null) {
                        s_logger.debug("Adding vnet range " + addVnetsFinal.toString() + " for the physicalNetwork id= " + network.getId() + " and zone id=" + network.getDataCenterId()
                        + " as a part of updatePhysicalNetwork call");
                        //add vnet takes a list of strings to be added. each string is a vnet.
                        _dcDao.addVnet(network.getDataCenterId(), network.getId(), addVnetsFinal);
                    }
                    if (removeVnetsFinal != null) {
                        s_logger.debug("removing vnet range " + removeVnetsFinal.toString() + " for the physicalNetwork id= " + network.getId() + " and zone id=" + network.getDataCenterId()
                        + " as a part of updatePhysicalNetwork call");
                        //deleteVnets  takes a list of strings to be removed. each string is a vnet.
                        _dcVnetDao.deleteVnets(TransactionLegacy.currentTxn(), network.getDataCenterId(), network.getId(), removeVnetsFinal);
                    }
                    _physicalNetworkDao.update(network.getId(), network);
                }
            });

            _physicalNetworkDao.releaseFromLockTable(network.getId());
        }
    }

    private List<Pair<Integer, Integer>> validateVlanRange(PhysicalNetworkVO network, String[] listOfRanges) {
        Integer StartVnet;
        Integer EndVnet;
        List<Pair<Integer, Integer>> vlanTokens = new ArrayList<Pair<Integer, Integer>>();
        for (String vlanRange : listOfRanges) {
            String[] VnetRange = vlanRange.split("-");

            // Init with [min,max] of VLAN. Actually 0x000 and 0xFFF are reserved by IEEE, shouldn't be used.
            long minVnet = MIN_VLAN_ID;
            long maxVnet = MAX_VLAN_ID;

            // for GRE phynets allow up to 32bits
            // TODO: Not happy about this test.
            // What about guru-like objects for physical networs?
            s_logger.debug("ISOLATION METHODS:" + network.getIsolationMethods());
            // Java does not have unsigned types...
            if (network.getIsolationMethods().contains("GRE")) {
                minVnet = MIN_GRE_KEY;
                maxVnet = MAX_GRE_KEY;
            } else if (network.getIsolationMethods().contains("VXLAN")) {
                minVnet = MIN_VXLAN_VNI;
                maxVnet = MAX_VXLAN_VNI;
                // fail if zone already contains VNI, need to be unique per zone.
                // since adding a range adds each VNI to the database, need only check min/max
                for (String vnet : VnetRange) {
                    s_logger.debug("Looking to see if VNI " + vnet + " already exists on another network in zone " + network.getDataCenterId());
                    List<DataCenterVnetVO> vnis = _dcVnetDao.findVnet(network.getDataCenterId(), vnet);
                    if (vnis != null && !vnis.isEmpty()) {
                        for (DataCenterVnetVO vni : vnis) {
                            if (vni.getPhysicalNetworkId() != network.getId()) {
                                s_logger.debug("VNI " + vnet + " already exists on another network in zone, please specify a unique range");
                                throw new InvalidParameterValueException("VNI " + vnet + " already exists on another network in zone, please specify a unique range");
                            }
                        }
                    }
                }
            }
            String rangeMessage = " between " + minVnet + " and " + maxVnet;
            if (VnetRange.length == 1 && VnetRange[0].equals("")) {
                return vlanTokens;
            }
            if (VnetRange.length < 2) {
                throw new InvalidParameterValueException("Please provide valid vnet range. vnet range should be a comma separated list of vlan ranges. example 500-500,600-601" + rangeMessage);
            }

            if (VnetRange[0] == null || VnetRange[1] == null) {
                throw new InvalidParameterValueException("Please provide valid vnet range" + rangeMessage);
            }

            try {
                StartVnet = Integer.parseInt(VnetRange[0]);
                EndVnet = Integer.parseInt(VnetRange[1]);
            } catch (NumberFormatException e) {
                s_logger.warn("Unable to parse vnet range:", e);
                throw new InvalidParameterValueException("Please provide valid vnet range. The vnet range should be a comma separated list example 2001-2012,3000-3005." + rangeMessage);
            }
            if (StartVnet < minVnet || EndVnet > maxVnet) {
                throw new InvalidParameterValueException("Vnet range has to be" + rangeMessage);
            }

            if (StartVnet > EndVnet) {
                throw new InvalidParameterValueException("Vnet range has to be" + rangeMessage + " and start range should be lesser than or equal to stop range");
            }
            vlanTokens.add(new Pair<Integer, Integer>(StartVnet, EndVnet));
        }
        return vlanTokens;

    }

    public void validateIfServiceOfferingIsActiveAndSystemVmTypeIsDomainRouter(final Long serviceOfferingId) {
        s_logger.debug(String.format("Validating if service offering [%s] is active, and if system VM is of Domain Router type.", serviceOfferingId));
        final ServiceOfferingVO serviceOffering = serviceOfferingDao.findById(serviceOfferingId);

        if (serviceOffering == null) {
            throw new InvalidParameterValueException(String.format("Could not find specified service offering [%s].", serviceOfferingId));
        }

        if (serviceOffering.getState() == ServiceOffering.State.Inactive) {
            throw new InvalidParameterValueException(String.format("The specified service offering [%s] is inactive.", serviceOffering));
        }

        final String virtualMachineDomainRouterType = VirtualMachine.Type.DomainRouter.toString();
        if (!virtualMachineDomainRouterType.equalsIgnoreCase(serviceOffering.getSystemVmType())) {
            throw new InvalidParameterValueException(String.format("The specified service offering [%s] is of type [%s]. Virtual routers can only be created with service offering "
                    + "of type [%s].", serviceOffering, serviceOffering.getSystemVmType(), virtualMachineDomainRouterType.toLowerCase()));
        }
    }


    public String generateVnetString(List<String> vnetList) {
        Collections.sort(vnetList, new Comparator<String>() {
            @Override
            public int compare(String s1, String s2) {
                return Integer.valueOf(s1).compareTo(Integer.valueOf(s2));
            }
        });
        int i;
        //build the vlan string form the sorted list.
        String vnetRange = "";
        String startvnet = vnetList.get(0);
        String endvnet = "";
        for (i = 0; i < vnetList.size() - 1; i++) {
            if (Integer.parseInt(vnetList.get(i + 1)) - Integer.parseInt(vnetList.get(i)) > 1) {
                endvnet = vnetList.get(i);
                vnetRange = vnetRange + startvnet + "-" + endvnet + ",";
                startvnet = vnetList.get(i + 1);
            }
        }
        endvnet = vnetList.get(vnetList.size() - 1);
        vnetRange = vnetRange + startvnet + "-" + endvnet + ",";
        vnetRange = vnetRange.substring(0, vnetRange.length() - 1);
        return vnetRange;
    }

    private List<String> getVnetsToremove(PhysicalNetworkVO network, List<Pair<Integer, Integer>> vnetRanges) {
        int i;
        List<String> removeVnets = new ArrayList<String>();
        HashSet<String> vnetsInDb = new HashSet<String>();
        vnetsInDb.addAll(_dcVnetDao.listVnetsByPhysicalNetworkAndDataCenter(network.getDataCenterId(), network.getId()));
        //remove all the vnets from vnets in db to check if there are any vnets that are not there in given list.
        //remove all the vnets not in the list of vnets passed by the user.
        if (vnetRanges.size() == 0) {
            //this implies remove all vlans.
            removeVnets.addAll(vnetsInDb);
            int allocated_vnets = _dcVnetDao.countAllocatedVnets(network.getId());
            if (allocated_vnets > 0) {
                throw new InvalidParameterValueException("physicalnetwork " + network.getId() + " has " + allocated_vnets + " vnets in use");
            }
            return removeVnets;
        }
        for (Pair<Integer, Integer> vlan : vnetRanges) {
            for (i = vlan.first(); i <= vlan.second(); i++) {
                vnetsInDb.remove(Integer.toString(i));
            }
        }
        String vnetRange = null;
        if (vnetsInDb.size() != 0) {
            removeVnets.addAll(vnetsInDb);
            vnetRange = generateVnetString(removeVnets);
        } else {
            return removeVnets;
        }

        for (String vnet : vnetRange.split(",")) {
            String[] range = vnet.split("-");
            Integer start = Integer.parseInt(range[0]);
            Integer end = Integer.parseInt(range[1]);
            _dcVnetDao.lockRange(network.getDataCenterId(), network.getId(), start, end);
            List<DataCenterVnetVO> result = _dcVnetDao.listAllocatedVnetsInRange(network.getDataCenterId(), network.getId(), start, end);
            if (!result.isEmpty()) {
                throw new InvalidParameterValueException("physicalnetwork " + network.getId() + " has allocated vnets in the range " + start + "-" + end);

            }
            // If the range is partially dedicated to an account fail the request
            List<AccountGuestVlanMapVO> maps = _accountGuestVlanMapDao.listAccountGuestVlanMapsByPhysicalNetwork(network.getId());
            for (AccountGuestVlanMapVO map : maps) {
                String[] vlans = map.getGuestVlanRange().split("-");
                Integer dedicatedStartVlan = Integer.parseInt(vlans[0]);
                Integer dedicatedEndVlan = Integer.parseInt(vlans[1]);
                if ((start >= dedicatedStartVlan && start <= dedicatedEndVlan) || (end >= dedicatedStartVlan && end <= dedicatedEndVlan)) {
                    throw new InvalidParameterValueException("Vnet range " + map.getGuestVlanRange() + " is dedicated" + " to an account. The specified range " + start + "-" + end
                            + " overlaps with the dedicated range " + " Please release the overlapping dedicated range before deleting the range");
                }
            }
        }
        return removeVnets;
    }

    @Override
    @ActionEvent(eventType = EventTypes.EVENT_PHYSICAL_NETWORK_DELETE, eventDescription = "deleting physical network", async = true)
    @DB
    public boolean deletePhysicalNetwork(final Long physicalNetworkId) {

        // verify input parameters
        PhysicalNetworkVO pNetwork = _physicalNetworkDao.findById(physicalNetworkId);
        if (pNetwork == null) {
            throwInvalidIdException("Physical Network with specified id doesn't exist in the system", physicalNetworkId.toString(), "physicalNetworkId");
        }

        checkIfPhysicalNetworkIsDeletable(physicalNetworkId);

        return Transaction.execute(new TransactionCallback<Boolean>() {
            @Override
            public Boolean doInTransaction(TransactionStatus status) {
                disablePhysicalNetwork(physicalNetworkId, pNetwork);
                deleteIpAddresses();
                deleteVlans();
                deleteNetworks();

                // delete vnets
                _dcDao.deleteVnet(physicalNetworkId);

                if (!deleteProviders()) {
                    return false;
                }

                // delete traffic types
                _pNTrafficTypeDao.deleteTrafficTypes(physicalNetworkId);

                return _physicalNetworkDao.remove(physicalNetworkId);
            }

            private void disablePhysicalNetwork(Long physicalNetworkId, PhysicalNetworkVO pNetwork) {
                pNetwork.setState(PhysicalNetwork.State.Disabled);
                _physicalNetworkDao.update(physicalNetworkId, pNetwork);
            }

            private void deleteIpAddresses() {
                List<IPAddressVO> ipAddresses = _ipAddressDao.listByPhysicalNetworkId(physicalNetworkId);
                for (IPAddressVO ipaddress : ipAddresses) {
                    _ipAddressDao.remove(ipaddress.getId());
                }
            }

            private boolean deleteProviders() {
                // delete service providers
                List<PhysicalNetworkServiceProviderVO> providers = _pNSPDao.listBy(physicalNetworkId);

                for (PhysicalNetworkServiceProviderVO provider : providers) {
                    try {
                        deleteNetworkServiceProvider(provider.getId());
                    } catch (ResourceUnavailableException e) {
                        s_logger.warn("Unable to complete destroy of the physical network provider: " + provider.getProviderName() + ", id: " + provider.getId(), e);
                        return false;
                    } catch (ConcurrentOperationException e) {
                        s_logger.warn("Unable to complete destroy of the physical network provider: " + provider.getProviderName() + ", id: " + provider.getId(), e);
                        return false;
                    }
                }
                return true;
            }

            private void deleteNetworks() {
                // Delete networks
                List<NetworkVO> networks = _networksDao.listByPhysicalNetwork(physicalNetworkId);
                if (CollectionUtils.isNotEmpty(networks)) {
                    for (NetworkVO network : networks) {
                        _networksDao.remove(network.getId());
                    }
                }
            }

            private void deleteVlans() {
                // delete vlans for this zone
                List<VlanVO> vlans = _vlanDao.listVlansByPhysicalNetworkId(physicalNetworkId);
                for (VlanVO vlan : vlans) {
                    _vlanDao.remove(vlan.getId());
                }
            }
        });
    }

    @DB
    protected void checkIfPhysicalNetworkIsDeletable(Long physicalNetworkId) {
        List<List<String>> tablesToCheck = new ArrayList<List<String>>();

        List<String> vnet = new ArrayList<String>();
        vnet.add(0, "op_dc_vnet_alloc");
        vnet.add(1, "physical_network_id");
        vnet.add(2, "there are allocated vnets for this physical network");
        tablesToCheck.add(vnet);

        List<String> networks = new ArrayList<String>();
        networks.add(0, "networks");
        networks.add(1, "physical_network_id");
        networks.add(2, "there are networks associated to this physical network");
        tablesToCheck.add(networks);

        /*
         * List<String> privateIP = new ArrayList<String>();
         * privateIP.add(0, "op_dc_ip_address_alloc");
         * privateIP.add(1, "data_center_id");
         * privateIP.add(2, "there are private IP addresses allocated for this zone");
         * tablesToCheck.add(privateIP);
         */

        List<String> publicIP = new ArrayList<String>();
        publicIP.add(0, "user_ip_address");
        publicIP.add(1, "physical_network_id");
        publicIP.add(2, "there are public IP addresses allocated for this physical network");
        tablesToCheck.add(publicIP);

        for (List<String> table : tablesToCheck) {
            String tableName = table.get(0);
            String column = table.get(1);
            String errorMsg = table.get(2);

            String dbName = "cloud";

            String selectSql = "SELECT * FROM `" + dbName + "`.`" + tableName + "` WHERE " + column + " = ?";

            if (tableName.equals("networks")) {
                selectSql += " AND removed is NULL";
            }

            if (tableName.equals("op_dc_vnet_alloc")) {
                selectSql += " AND taken IS NOT NULL";
            }

            if (tableName.equals("user_ip_address")) {
                selectSql += " AND state!='Free'";
            }

            if (tableName.equals("op_dc_ip_address_alloc")) {
                selectSql += " AND taken IS NOT NULL";
            }

            TransactionLegacy txn = TransactionLegacy.currentTxn();
            try {
                PreparedStatement stmt = txn.prepareAutoCloseStatement(selectSql);
                stmt.setLong(1, physicalNetworkId);
                ResultSet rs = stmt.executeQuery();
                if (rs != null && rs.next()) {
                    throw new CloudRuntimeException("The Physical Network is not deletable because " + errorMsg);
                }
            } catch (SQLException ex) {
                throw new CloudRuntimeException("The Management Server failed to detect if physical network is deletable. Please contact Cloud Support.");
            }
        }

    }

    @Override
    @DB
    @ActionEvent(eventType = EventTypes.EVENT_GUEST_VLAN_RANGE_DEDICATE, eventDescription = "dedicating guest vlan range", async = false)
    public GuestVlanRange dedicateGuestVlanRange(DedicateGuestVlanRangeCmd cmd) {
        String vlan = cmd.getVlan();
        String accountName = cmd.getAccountName();
        Long domainId = cmd.getDomainId();
        Long physicalNetworkId = cmd.getPhysicalNetworkId();
        Long projectId = cmd.getProjectId();

        int startVlan, endVlan;
        String updatedVlanRange = null;
        long guestVlanMapId = 0;
        long guestVlanMapAccountId = 0;
        long vlanOwnerId = 0;

        // Verify account is valid
        Account vlanOwner = null;
        if (projectId != null) {
            if (accountName != null) {
                throw new InvalidParameterValueException("accountName and projectId are mutually exclusive");
            }
            Project project = _projectMgr.getProject(projectId);
            if (project == null) {
                throw new InvalidParameterValueException("Unable to find project by id " + projectId);
            }
            vlanOwner = _accountMgr.getAccount(project.getProjectAccountId());
        }

        if ((accountName != null) && (domainId != null)) {
            vlanOwner = _accountDao.findActiveAccount(accountName, domainId);
        }
        if (vlanOwner == null) {
            throw new InvalidParameterValueException("Unable to find account by name " + accountName);
        }
        vlanOwnerId = vlanOwner.getAccountId();

        // Verify physical network isolation methods contain VLAN or VXLAN
        PhysicalNetworkVO physicalNetwork = _physicalNetworkDao.findById(physicalNetworkId);
        if (physicalNetwork == null) {
            throw new InvalidParameterValueException("Unable to find physical network by id " + physicalNetworkId);
        } else if (!physicalNetwork.getIsolationMethods().isEmpty() &&
                !physicalNetwork.getIsolationMethods().contains("VLAN") &&
                !physicalNetwork.getIsolationMethods().contains("VXLAN")) {
            throw new InvalidParameterValueException("Cannot dedicate guest vlan range. " + "Physical isolation type of network " + physicalNetworkId + " is not VLAN nor VXLAN");
        }

        // Get the start and end vlan
        String[] vlanRange = vlan.split("-");
        if (vlanRange.length != 2) {
            throw new InvalidParameterValueException("Invalid format for parameter value vlan " + vlan + " .Vlan should be specified as 'startvlan-endvlan'");
        }

        try {
            startVlan = Integer.parseInt(vlanRange[0]);
            endVlan = Integer.parseInt(vlanRange[1]);
        } catch (NumberFormatException e) {
            s_logger.warn("Unable to parse guest vlan range:", e);
            throw new InvalidParameterValueException("Please provide valid guest vlan range");
        }

        // Verify guest vlan range exists in the system
        List<Pair<Integer, Integer>> existingRanges = physicalNetwork.getVnet();
        Boolean exists = false;
        if (!existingRanges.isEmpty()) {
            for (int i = 0; i < existingRanges.size(); i++) {
                int existingStartVlan = existingRanges.get(i).first();
                int existingEndVlan = existingRanges.get(i).second();
                if (startVlan <= endVlan && startVlan >= existingStartVlan && endVlan <= existingEndVlan) {
                    exists = true;
                    break;
                }
            }
            if (!exists) {
                throw new InvalidParameterValueException("Unable to find guest vlan by range " + vlan);
            }
        }

        verifyDedicatedGuestVlansWithExistingDatacenterVlans(physicalNetwork, vlanOwner, startVlan, endVlan);

        List<AccountGuestVlanMapVO> guestVlanMaps = _accountGuestVlanMapDao.listAccountGuestVlanMapsByPhysicalNetwork(physicalNetworkId);
        // Verify if vlan range is already dedicated
        for (AccountGuestVlanMapVO guestVlanMap : guestVlanMaps) {
            List<Integer> vlanTokens = getVlanFromRange(guestVlanMap.getGuestVlanRange());
            int dedicatedStartVlan = vlanTokens.get(0).intValue();
            int dedicatedEndVlan = vlanTokens.get(1).intValue();
            if ((startVlan < dedicatedStartVlan & endVlan >= dedicatedStartVlan) || (startVlan >= dedicatedStartVlan & startVlan <= dedicatedEndVlan)) {
                throw new InvalidParameterValueException("Vlan range is already dedicated. Cannot" + " dedicate guest vlan range " + vlan);
            }
        }

        // Sort the existing dedicated vlan ranges
        Collections.sort(guestVlanMaps, new Comparator<AccountGuestVlanMapVO>() {
            @Override
            public int compare(AccountGuestVlanMapVO obj1, AccountGuestVlanMapVO obj2) {
                List<Integer> vlanTokens1 = getVlanFromRange(obj1.getGuestVlanRange());
                List<Integer> vlanTokens2 = getVlanFromRange(obj2.getGuestVlanRange());
                return vlanTokens1.get(0).compareTo(vlanTokens2.get(0));
            }
        });

        // Verify if vlan range extends an already dedicated range
        for (int i = 0; i < guestVlanMaps.size(); i++) {
            guestVlanMapId = guestVlanMaps.get(i).getId();
            guestVlanMapAccountId = guestVlanMaps.get(i).getAccountId();
            List<Integer> vlanTokens1 = getVlanFromRange(guestVlanMaps.get(i).getGuestVlanRange());
            // Range extends a dedicated vlan range to the left
            if (endVlan == (vlanTokens1.get(0).intValue() - 1)) {
                if (guestVlanMapAccountId == vlanOwnerId) {
                    updatedVlanRange = startVlan + "-" + vlanTokens1.get(1).intValue();
                }
                break;
            }
            // Range extends a dedicated vlan range to the right
            if (startVlan == (vlanTokens1.get(1).intValue() + 1) & guestVlanMapAccountId == vlanOwnerId) {
                if (i != (guestVlanMaps.size() - 1)) {
                    List<Integer> vlanTokens2 = getVlanFromRange(guestVlanMaps.get(i + 1).getGuestVlanRange());
                    // Range extends 2 vlan ranges, both to the right and left
                    if (endVlan == (vlanTokens2.get(0).intValue() - 1) && guestVlanMaps.get(i + 1).getAccountId() == vlanOwnerId) {
                        _dcVnetDao.releaseDedicatedGuestVlans(guestVlanMaps.get(i + 1).getId());
                        _accountGuestVlanMapDao.remove(guestVlanMaps.get(i + 1).getId());
                        updatedVlanRange = vlanTokens1.get(0).intValue() + "-" + vlanTokens2.get(1).intValue();
                        break;
                    }
                }
                updatedVlanRange = vlanTokens1.get(0).intValue() + "-" + endVlan;
                break;
            }
        }
        // Dedicate vlan range
        AccountGuestVlanMapVO accountGuestVlanMapVO;
        if (updatedVlanRange != null) {
            accountGuestVlanMapVO = _accountGuestVlanMapDao.findById(guestVlanMapId);
            accountGuestVlanMapVO.setGuestVlanRange(updatedVlanRange);
            _accountGuestVlanMapDao.update(guestVlanMapId, accountGuestVlanMapVO);
        } else {
            accountGuestVlanMapVO = new AccountGuestVlanMapVO(vlanOwner.getAccountId(), physicalNetworkId);
            accountGuestVlanMapVO.setGuestVlanRange(startVlan + "-" + endVlan);
            _accountGuestVlanMapDao.persist(accountGuestVlanMapVO);
        }
        // For every guest vlan set the corresponding account guest vlan map id
        List<Integer> finaVlanTokens = getVlanFromRange(accountGuestVlanMapVO.getGuestVlanRange());
        for (int i = finaVlanTokens.get(0).intValue(); i <= finaVlanTokens.get(1).intValue(); i++) {
            List<DataCenterVnetVO> dataCenterVnet = _dcVnetDao.findVnet(physicalNetwork.getDataCenterId(), physicalNetworkId, Integer.toString(i));
            dataCenterVnet.get(0).setAccountGuestVlanMapId(accountGuestVlanMapVO.getId());
            _dcVnetDao.update(dataCenterVnet.get(0).getId(), dataCenterVnet.get(0));
        }
        return accountGuestVlanMapVO;
    }

    private List<Integer> getVlanFromRange(String vlanRange) {
        // Get the start and end vlan
        String[] vlanTokens = vlanRange.split("-");
        List<Integer> tokens = new ArrayList<Integer>();
        try {
            int startVlan = Integer.parseInt(vlanTokens[0]);
            int endVlan = Integer.parseInt(vlanTokens[1]);
            tokens.add(startVlan);
            tokens.add(endVlan);
        } catch (NumberFormatException e) {
            s_logger.warn("Unable to parse guest vlan range:", e);
            throw new InvalidParameterValueException("Please provide valid guest vlan range");
        }
        return tokens;
    }

    @Override
    public Pair<List<? extends GuestVlanRange>, Integer> listDedicatedGuestVlanRanges(ListDedicatedGuestVlanRangesCmd cmd) {
        Long id = cmd.getId();
        String accountName = cmd.getAccountName();
        Long domainId = cmd.getDomainId();
        Long projectId = cmd.getProjectId();
        String guestVlanRange = cmd.getGuestVlanRange();
        Long physicalNetworkId = cmd.getPhysicalNetworkId();
        Long zoneId = cmd.getZoneId();

        Long accountId = null;
        if (accountName != null && domainId != null) {
            if (projectId != null) {
                throw new InvalidParameterValueException("Account and projectId can't be specified together");
            }
            Account account = _accountDao.findActiveAccount(accountName, domainId);
            if (account == null) {
                InvalidParameterValueException ex = new InvalidParameterValueException("Unable to find account " + accountName);
                DomainVO domain = ApiDBUtils.findDomainById(domainId);
                String domainUuid = domainId.toString();
                if (domain != null) {
                    domainUuid = domain.getUuid();
                }
                ex.addProxyObject(domainUuid, "domainId");
                throw ex;
            } else {
                accountId = account.getId();
            }
        }

        // set project information
        if (projectId != null) {
            Project project = _projectMgr.getProject(projectId);
            if (project == null) {
                throwInvalidIdException("Unable to find project by id " + projectId, projectId.toString(), "projectId");
            }
            accountId = project.getProjectAccountId();
        }

        SearchBuilder<AccountGuestVlanMapVO> sb = _accountGuestVlanMapDao.createSearchBuilder();
        sb.and("id", sb.entity().getId(), SearchCriteria.Op.EQ);
        sb.and("accountId", sb.entity().getAccountId(), SearchCriteria.Op.EQ);
        sb.and("guestVlanRange", sb.entity().getGuestVlanRange(), SearchCriteria.Op.EQ);
        sb.and("physicalNetworkId", sb.entity().getPhysicalNetworkId(), SearchCriteria.Op.EQ);

        if (zoneId != null) {
            SearchBuilder<PhysicalNetworkVO> physicalnetworkSearch = _physicalNetworkDao.createSearchBuilder();
            physicalnetworkSearch.and("zoneId", physicalnetworkSearch.entity().getDataCenterId(), SearchCriteria.Op.EQ);
            sb.join("physicalnetworkSearch", physicalnetworkSearch, sb.entity().getPhysicalNetworkId(), physicalnetworkSearch.entity().getId(), JoinBuilder.JoinType.INNER);
        }

        SearchCriteria<AccountGuestVlanMapVO> sc = sb.create();
        if (id != null) {
            sc.setParameters("id", id);
        }

        if (accountId != null) {
            sc.setParameters("accountId", accountId);
        }

        if (guestVlanRange != null) {
            sc.setParameters("guestVlanRange", guestVlanRange);
        }

        if (physicalNetworkId != null) {
            sc.setParameters("physicalNetworkId", physicalNetworkId);
        }

        if (zoneId != null) {
            sc.setJoinParameters("physicalnetworkSearch", "zoneId", zoneId);
        }

        Filter searchFilter = new Filter(AccountGuestVlanMapVO.class, "id", true, cmd.getStartIndex(), cmd.getPageSizeVal());
        Pair<List<AccountGuestVlanMapVO>, Integer> result = _accountGuestVlanMapDao.searchAndCount(sc, searchFilter);
        return new Pair<List<? extends GuestVlanRange>, Integer>(result.first(), result.second());
    }

    @Override
    @ActionEvent(eventType = EventTypes.EVENT_DEDICATED_GUEST_VLAN_RANGE_RELEASE, eventDescription = "releasing" + " dedicated guest vlan range", async = true)
    @DB
    public boolean releaseDedicatedGuestVlanRange(Long dedicatedGuestVlanRangeId) {
        // Verify dedicated range exists
        AccountGuestVlanMapVO dedicatedGuestVlan = _accountGuestVlanMapDao.findById(dedicatedGuestVlanRangeId);
        if (dedicatedGuestVlan == null) {
            throw new InvalidParameterValueException("Dedicated guest vlan with specified" + " id doesn't exist in the system");
        }

        // Remove dedication for the guest vlan
        _dcVnetDao.releaseDedicatedGuestVlans(dedicatedGuestVlan.getId());
        if (_accountGuestVlanMapDao.remove(dedicatedGuestVlanRangeId)) {
            return true;
        } else {
            return false;
        }
    }

    @Override
    public List<? extends Service> listNetworkServices(String providerName) {

        Provider provider = null;
        if (providerName != null) {
            provider = Network.Provider.getProvider(providerName);
            if (provider == null) {
                throw new InvalidParameterValueException("Invalid Network Service Provider=" + providerName);
            }
        }

        if (provider != null) {
            NetworkElement element = _networkModel.getElementImplementingProvider(providerName);
            if (element == null) {
                throw new InvalidParameterValueException("Unable to find the Network Element implementing the Service Provider '" + providerName + "'");
            }
            return new ArrayList<Service>(element.getCapabilities().keySet());
        } else {
            return Service.listAllServices();
        }
    }

    @Override
    @DB
    @ActionEvent(eventType = EventTypes.EVENT_SERVICE_PROVIDER_CREATE, eventDescription = "Creating Physical Network ServiceProvider", create = true)
    public PhysicalNetworkServiceProvider addProviderToPhysicalNetwork(Long physicalNetworkId, String providerName, Long destinationPhysicalNetworkId, List<String> enabledServices) {

        // verify input parameters
        PhysicalNetworkVO network = _physicalNetworkDao.findById(physicalNetworkId);
        if (network == null) {
            throwInvalidIdException("Physical Network with specified id doesn't exist in the system", physicalNetworkId.toString(), "physicalNetworkId");
        }

        // verify input parameters
        if (destinationPhysicalNetworkId != null) {
            PhysicalNetworkVO destNetwork = _physicalNetworkDao.findById(destinationPhysicalNetworkId);
            if (destNetwork == null) {
                throwInvalidIdException("Destination Physical Network with specified id doesn't exist in the system", destinationPhysicalNetworkId.toString(), "destinationPhysicalNetworkId");
            }
        }

        if (providerName != null) {
            Provider provider = Network.Provider.getProvider(providerName);
            if (provider == null) {
                throw new InvalidParameterValueException("Invalid Network Service Provider=" + providerName);
            }
        }

        if (_pNSPDao.findByServiceProvider(physicalNetworkId, providerName) != null) {
            // TBD: send uuid instead of physicalNetworkId.
            throw new CloudRuntimeException("The '" + providerName + "' provider already exists on physical network : " + physicalNetworkId);
        }

        // check if services can be turned off
        NetworkElement element = _networkModel.getElementImplementingProvider(providerName);
        if (element == null) {
            throw new InvalidParameterValueException("Unable to find the Network Element implementing the Service Provider '" + providerName + "'");
        }
        List<Service> services = new ArrayList<Service>();

        if (enabledServices != null) {
            if (!element.canEnableIndividualServices()) {
                if (enabledServices.size() != element.getCapabilities().keySet().size()) {
                    throw new InvalidParameterValueException("Cannot enable subset of Services, Please specify the complete list of Services for this Service Provider '" + providerName + "'");
                }
            }

            // validate Services
            boolean addGatewayService = false;
            for (String serviceName : enabledServices) {
                Network.Service service = Network.Service.getService(serviceName);
                if (service == null || service == Service.Gateway) {
                    throw new InvalidParameterValueException("Invalid Network Service specified=" + serviceName);
                } else if (service == Service.SourceNat) {
                    addGatewayService = true;
                }

                // check if the service is provided by this Provider
                if (!element.getCapabilities().containsKey(service)) {
                    throw new InvalidParameterValueException(providerName + " Provider cannot provide this Service specified=" + serviceName);
                }
                services.add(service);
            }

            if (addGatewayService) {
                services.add(Service.Gateway);
            }
        } else {
            // enable all the default services supported by this element.
            services = new ArrayList<Service>(element.getCapabilities().keySet());
        }

        try {
            // Create the new physical network in the database
            PhysicalNetworkServiceProviderVO nsp = new PhysicalNetworkServiceProviderVO(physicalNetworkId, providerName);
            // set enabled services
            nsp.setEnabledServices(services);

            if (destinationPhysicalNetworkId != null) {
                nsp.setDestinationPhysicalNetworkId(destinationPhysicalNetworkId);
            }
            nsp = _pNSPDao.persist(nsp);

            return nsp;
        } catch (Exception ex) {
            s_logger.warn("Exception: ", ex);
            throw new CloudRuntimeException("Fail to add a provider to physical network");
        }

    }

    @Override
    public Pair<List<? extends PhysicalNetworkServiceProvider>, Integer> listNetworkServiceProviders(Long physicalNetworkId, String name, String state, Long startIndex, Long pageSize) {

        Filter searchFilter = new Filter(PhysicalNetworkServiceProviderVO.class, "id", false, startIndex, pageSize);
        SearchBuilder<PhysicalNetworkServiceProviderVO> sb = _pNSPDao.createSearchBuilder();
        SearchCriteria<PhysicalNetworkServiceProviderVO> sc = sb.create();

        if (physicalNetworkId != null) {
            sc.addAnd("physicalNetworkId", Op.EQ, physicalNetworkId);
        }

        if (name != null) {
            sc.addAnd("providerName", Op.EQ, name);
        }

        if (state != null) {
            sc.addAnd("state", Op.EQ, state);
        }

        Pair<List<PhysicalNetworkServiceProviderVO>, Integer> result = _pNSPDao.searchAndCount(sc, searchFilter);
        return new Pair<List<? extends PhysicalNetworkServiceProvider>, Integer>(result.first(), result.second());
    }

    @Override
    @ActionEvent(eventType = EventTypes.EVENT_SERVICE_PROVIDER_UPDATE, eventDescription = "Updating physical network ServiceProvider", async = true)
    public PhysicalNetworkServiceProvider updateNetworkServiceProvider(Long id, String stateStr, List<String> enabledServices) {

        PhysicalNetworkServiceProviderVO provider = _pNSPDao.findById(id);
        if (provider == null) {
            throw new InvalidParameterValueException("Network Service Provider id=" + id + "doesn't exist in the system");
        }

        NetworkElement element = _networkModel.getElementImplementingProvider(provider.getProviderName());
        if (element == null) {
            throw new InvalidParameterValueException("Unable to find the Network Element implementing the Service Provider '" + provider.getProviderName() + "'");
        }

        PhysicalNetworkServiceProvider.State state = null;
        if (stateStr != null && !stateStr.isEmpty()) {
            try {
                state = PhysicalNetworkServiceProvider.State.valueOf(stateStr);
            } catch (IllegalArgumentException ex) {
                throw new InvalidParameterValueException("Unable to resolve state '" + stateStr + "' to a supported value {Enabled or Disabled}");
            }
        }

        boolean update = false;

        if (state != null) {
            if (s_logger.isDebugEnabled()) {
                s_logger.debug("trying to update the state of the service provider id=" + id + " on physical network: " + provider.getPhysicalNetworkId() + " to state: " + stateStr);
            }
            switch (state) {
            case Enabled:
                if (element != null && element.isReady(provider)) {
                    provider.setState(PhysicalNetworkServiceProvider.State.Enabled);
                    update = true;
                } else {
                    throw new CloudRuntimeException("Provider is not ready, cannot Enable the provider, please configure the provider first");
                }
                break;
            case Disabled:
                // do we need to do anything for the provider instances before disabling?
                provider.setState(PhysicalNetworkServiceProvider.State.Disabled);
                update = true;
                break;
            case Shutdown:
                throw new InvalidParameterValueException("Updating the provider state to 'Shutdown' is not supported");
            }
        }

        if (enabledServices != null) {
            // check if services can be turned of
            if (!element.canEnableIndividualServices()) {
                throw new InvalidParameterValueException("Cannot update set of Services for this Service Provider '" + provider.getProviderName() + "'");
            }

            // validate Services
            List<Service> services = new ArrayList<Service>();
            for (String serviceName : enabledServices) {
                Network.Service service = Network.Service.getService(serviceName);
                if (service == null) {
                    throw new InvalidParameterValueException("Invalid Network Service specified=" + serviceName);
                }
                services.add(service);
            }
            // set enabled services
            provider.setEnabledServices(services);
            update = true;
        }

        if (update) {
            _pNSPDao.update(id, provider);
        }
        return provider;
    }

    @Override
    @ActionEvent(eventType = EventTypes.EVENT_SERVICE_PROVIDER_DELETE, eventDescription = "Deleting physical network ServiceProvider", async = true)
    public boolean deleteNetworkServiceProvider(Long id) throws ConcurrentOperationException, ResourceUnavailableException {
        PhysicalNetworkServiceProviderVO provider = _pNSPDao.findById(id);

        if (provider == null) {
            throw new InvalidParameterValueException("Network Service Provider id=" + id + "doesn't exist in the system");
        }

        // check if there are networks using this provider
        List<NetworkVO> networks = _networksDao.listByPhysicalNetworkAndProvider(provider.getPhysicalNetworkId(), provider.getProviderName());
        if (networks != null && !networks.isEmpty()) {
            throw new CloudRuntimeException("Provider is not deletable because there are active networks using this provider, please upgrade these networks to new network offerings");
        }

        User callerUser = _accountMgr.getActiveUser(CallContext.current().getCallingUserId());
        Account callerAccount = _accountMgr.getActiveAccountById(callerUser.getAccountId());
        // shutdown the provider instances
        ReservationContext context = new ReservationContextImpl(null, null, callerUser, callerAccount);
        if (s_logger.isDebugEnabled()) {
            s_logger.debug("Shutting down the service provider id=" + id + " on physical network: " + provider.getPhysicalNetworkId());
        }
        NetworkElement element = _networkModel.getElementImplementingProvider(provider.getProviderName());
        if (element == null) {
            throw new InvalidParameterValueException("Unable to find the Network Element implementing the Service Provider '" + provider.getProviderName() + "'");
        }

        if (element != null && element.shutdownProviderInstances(provider, context)) {
            provider.setState(PhysicalNetworkServiceProvider.State.Shutdown);
        }

        return _pNSPDao.remove(id);
    }

    @Override
    public PhysicalNetwork getPhysicalNetwork(Long physicalNetworkId) {
        return _physicalNetworkDao.findById(physicalNetworkId);
    }

    @Override
    @ActionEvent(eventType = EventTypes.EVENT_PHYSICAL_NETWORK_CREATE, eventDescription = "Creating Physical Network", async = true)
    public PhysicalNetwork getCreatedPhysicalNetwork(Long physicalNetworkId) {
        return getPhysicalNetwork(physicalNetworkId);
    }

    @Override
    public PhysicalNetworkServiceProvider getPhysicalNetworkServiceProvider(Long providerId) {
        return _pNSPDao.findById(providerId);
    }

    @Override
    @ActionEvent(eventType = EventTypes.EVENT_SERVICE_PROVIDER_CREATE, eventDescription = "Creating Physical Network ServiceProvider", async = true)
    public PhysicalNetworkServiceProvider getCreatedPhysicalNetworkServiceProvider(Long providerId) {
        return getPhysicalNetworkServiceProvider(providerId);
    }

    @Override
    public long findPhysicalNetworkId(long zoneId, String tag, TrafficType trafficType) {
        return _networkModel.findPhysicalNetworkId(zoneId, tag, trafficType);
    }

    /**
     * Function to check if there are any physical networks with traffic type of "trafficType"
     * and check their tags. If there is more than one network with null tags then throw exception
     * @param physicalNetwork
     * @param trafficType
     */
    private void checkForPhysicalNetworksWithoutTag(PhysicalNetworkVO physicalNetwork, TrafficType trafficType) {
        int networkWithoutTagCount = 0;
        List<PhysicalNetworkVO> physicalNetworkVOList = _physicalNetworkDao
                .listByZoneAndTrafficType(physicalNetwork.getDataCenterId(), trafficType);

        for (PhysicalNetworkVO physicalNetworkVO : physicalNetworkVOList) {
            List<String> tags = physicalNetworkVO.getTags();
            if (CollectionUtils.isEmpty(tags)) {
                networkWithoutTagCount++;
            }
        }
        if (networkWithoutTagCount > 0) {
            s_logger.error("Number of physical networks without tags are " + networkWithoutTagCount);
            throw new CloudRuntimeException("There are more than 1 physical network without tags in the zone= " +
                    physicalNetwork.getDataCenterId());
        }
    }

    @Override
    @DB
    @ActionEvent(eventType = EventTypes.EVENT_TRAFFIC_TYPE_CREATE, eventDescription = "Creating Physical Network TrafficType", create = true)
    public PhysicalNetworkTrafficType addTrafficTypeToPhysicalNetwork(Long physicalNetworkId, String trafficTypeStr, String isolationMethod, String xenLabel, String kvmLabel, String vmwareLabel,
            String simulatorLabel, String vlan, String hypervLabel, String ovm3Label) {

        // verify input parameters
        PhysicalNetworkVO network = _physicalNetworkDao.findById(physicalNetworkId);
        if (network == null) {
            throw new InvalidParameterValueException("Physical Network id=" + physicalNetworkId + "doesn't exist in the system");
        }

        Networks.TrafficType trafficType = null;
        if (trafficTypeStr != null && !trafficTypeStr.isEmpty()) {
            try {
                trafficType = Networks.TrafficType.valueOf(trafficTypeStr);
            } catch (IllegalArgumentException ex) {
                throw new InvalidParameterValueException("Unable to resolve trafficType '" + trafficTypeStr + "' to a supported value");
            }
        }

        if (_pNTrafficTypeDao.isTrafficTypeSupported(physicalNetworkId, trafficType)) {
            throw new CloudRuntimeException("This physical network already supports the traffic type: " + trafficType);
        }
        // For Storage, Control, Management, Public check if the zone has any other physical network with this
        // traffictype already present
        // If yes, we can't add these traffics to one more physical network in the zone.

        if (TrafficType.isSystemNetwork(trafficType) || TrafficType.Public.equals(trafficType) || TrafficType.Storage.equals(trafficType)) {
            if (!_physicalNetworkDao.listByZoneAndTrafficType(network.getDataCenterId(), trafficType).isEmpty()) {
                throw new CloudRuntimeException("Fail to add the traffic type to physical network because Zone already has a physical network with this traffic type: " + trafficType);
            }
        }

        if (TrafficType.Storage.equals(trafficType)) {
            List<SecondaryStorageVmVO> ssvms = _stnwMgr.getSSVMWithNoStorageNetwork(network.getDataCenterId());
            if (!ssvms.isEmpty()) {
                StringBuilder sb = new StringBuilder("Cannot add " + trafficType
                        + " traffic type as there are below secondary storage vm still running. Please stop them all and add Storage traffic type again, then destroy them all to allow CloudStack recreate them with storage network(If you have added storage network ip range)");
                sb.append("SSVMs:");
                for (SecondaryStorageVmVO ssvm : ssvms) {
                    sb.append(ssvm.getInstanceName()).append(":").append(ssvm.getState());
                }
                throw new CloudRuntimeException(sb.toString());
            }
        }

        // Check if there are more than 1 physical network with null tags in same traffic type.
        // If so then dont allow to add traffic type.
        List<String> tags = network.getTags();
        if (CollectionUtils.isEmpty(tags)) {
            checkForPhysicalNetworksWithoutTag(network, trafficType);
        }

        try {
            // Create the new traffic type in the database
            if (xenLabel == null) {
                xenLabel = getDefaultXenNetworkLabel(trafficType);
            }
            PhysicalNetworkTrafficTypeVO pNetworktrafficType = new PhysicalNetworkTrafficTypeVO(physicalNetworkId, trafficType, xenLabel, kvmLabel, vmwareLabel, simulatorLabel, vlan, hypervLabel,
                    ovm3Label);
            pNetworktrafficType = _pNTrafficTypeDao.persist(pNetworktrafficType);

            // For public traffic, get isolation method of physical network and update the public network accordingly
            // each broadcast type will individually need to be qualified for support of public traffic
            if (TrafficType.Public.equals(trafficType)) {
                List<String> isolationMethods = network.getIsolationMethods();
                if ((isolationMethods.size() == 1 && isolationMethods.get(0).toLowerCase().equals("vxlan"))
                        || (isolationMethod != null && isolationMethods.contains(isolationMethod) && isolationMethod.toLowerCase().equals("vxlan"))) {
                    // find row in networks table that is defined as 'Public', created when zone was deployed
                    NetworkVO publicNetwork = _networksDao.listByZoneAndTrafficType(network.getDataCenterId(), TrafficType.Public).get(0);
                    if (publicNetwork != null) {
                        s_logger.debug("setting public network " + publicNetwork + " to broadcast type vxlan");
                        publicNetwork.setBroadcastDomainType(BroadcastDomainType.Vxlan);
                        _networksDao.persist(publicNetwork);
                    }
                }
            }

            return pNetworktrafficType;
        } catch (Exception ex) {
            s_logger.warn("Exception: ", ex);
            throw new CloudRuntimeException("Fail to add a traffic type to physical network");
        }

    }

    private String getDefaultXenNetworkLabel(TrafficType trafficType) {
        String xenLabel = null;
        switch (trafficType) {
        case Public:
            xenLabel = _configDao.getValue(Config.XenServerPublicNetwork.key());
            break;
        case Guest:
            xenLabel = _configDao.getValue(Config.XenServerGuestNetwork.key());
            break;
        case Storage:
            xenLabel = _configDao.getValue(Config.XenServerStorageNetwork1.key());
            break;
        case Management:
            xenLabel = _configDao.getValue(Config.XenServerPrivateNetwork.key());
            break;
        case Control:
            xenLabel = "cloud_link_local_network";
            break;
        case Vpn:
        case None:
            break;
        }
        return xenLabel;
    }

    @Override
    @ActionEvent(eventType = EventTypes.EVENT_TRAFFIC_TYPE_CREATE, eventDescription = "Creating Physical Network TrafficType", async = true)
    public PhysicalNetworkTrafficType getPhysicalNetworkTrafficType(Long id) {
        return _pNTrafficTypeDao.findById(id);
    }

    @Override
    @ActionEvent(eventType = EventTypes.EVENT_TRAFFIC_TYPE_UPDATE, eventDescription = "Updating physical network TrafficType", async = true)
    public PhysicalNetworkTrafficType updatePhysicalNetworkTrafficType(Long id, String xenLabel, String kvmLabel, String vmwareLabel, String hypervLabel, String ovm3Label) {

        PhysicalNetworkTrafficTypeVO trafficType = _pNTrafficTypeDao.findById(id);

        if (trafficType == null) {
            throw new InvalidParameterValueException("Traffic Type with id=" + id + "doesn't exist in the system");
        }

        if (xenLabel != null) {
            if ("".equals(xenLabel)) {
                xenLabel = null;
            }
            trafficType.setXenNetworkLabel(xenLabel);
        }
        if (kvmLabel != null) {
            if ("".equals(kvmLabel)) {
                kvmLabel = null;
            }
            trafficType.setKvmNetworkLabel(kvmLabel);
        }
        if (vmwareLabel != null) {
            if ("".equals(vmwareLabel)) {
                vmwareLabel = null;
            }
            trafficType.setVmwareNetworkLabel(vmwareLabel);
        }

        if (hypervLabel != null) {
            if ("".equals(hypervLabel)) {
                hypervLabel = null;
            }
            trafficType.setHypervNetworkLabel(hypervLabel);
        }

        if (ovm3Label != null) {
            if ("".equals(ovm3Label)) {
                ovm3Label = null;
            }
            trafficType.setOvm3NetworkLabel(ovm3Label);
        }
        _pNTrafficTypeDao.update(id, trafficType);
        return trafficType;
    }

    @Override
    @ActionEvent(eventType = EventTypes.EVENT_TRAFFIC_TYPE_DELETE, eventDescription = "Deleting physical network TrafficType", async = true)
    public boolean deletePhysicalNetworkTrafficType(Long id) {
        PhysicalNetworkTrafficTypeVO trafficType = _pNTrafficTypeDao.findById(id);

        if (trafficType == null) {
            throw new InvalidParameterValueException("Traffic Type with id=" + id + "doesn't exist in the system");
        }

        // check if there are any networks associated to this physical network with this traffic type
        if (TrafficType.Guest.equals(trafficType.getTrafficType())) {
            if (!_networksDao.listByPhysicalNetworkTrafficType(trafficType.getPhysicalNetworkId(), trafficType.getTrafficType()).isEmpty()) {
                throw new CloudRuntimeException("The Traffic Type is not deletable because there are existing networks with this traffic type:" + trafficType.getTrafficType());
            }
        } else if (TrafficType.Storage.equals(trafficType.getTrafficType())) {
            PhysicalNetworkVO pn = _physicalNetworkDao.findById(trafficType.getPhysicalNetworkId());
            if (_stnwMgr.isAnyStorageIpInUseInZone(pn.getDataCenterId())) {
                throw new CloudRuntimeException("The Traffic Type is not deletable because there are still some storage network ip addresses in use:" + trafficType.getTrafficType());
            }
        }
        return _pNTrafficTypeDao.remove(id);
    }

    @Override
    public Pair<List<? extends PhysicalNetworkTrafficType>, Integer> listTrafficTypes(Long physicalNetworkId) {
        PhysicalNetworkVO network = _physicalNetworkDao.findById(physicalNetworkId);
        if (network == null) {
            throwInvalidIdException("Physical Network with specified id doesn't exist in the system", physicalNetworkId.toString(), "physicalNetworkId");
        }

        Pair<List<PhysicalNetworkTrafficTypeVO>, Integer> result = _pNTrafficTypeDao.listAndCountBy(physicalNetworkId);
        return new Pair<List<? extends PhysicalNetworkTrafficType>, Integer>(result.first(), result.second());
    }

    @Override
    //TODO: duplicated in NetworkModel
    public NetworkVO getExclusiveGuestNetwork(long zoneId) {
        List<NetworkVO> networks = _networksDao.listBy(Account.ACCOUNT_ID_SYSTEM, zoneId, GuestType.Shared, TrafficType.Guest);
        if (networks == null || networks.isEmpty()) {
            throw new InvalidParameterValueException("Unable to find network with trafficType " + TrafficType.Guest + " and guestType " + GuestType.Shared + " in zone " + zoneId);
        }

        if (networks.size() > 1) {
            throw new InvalidParameterValueException("Found more than 1 network with trafficType " + TrafficType.Guest + " and guestType " + GuestType.Shared + " in zone " + zoneId);

        }

        return networks.get(0);
    }

    protected PhysicalNetworkServiceProvider addDefaultVirtualRouterToPhysicalNetwork(long physicalNetworkId) {

        PhysicalNetworkServiceProvider nsp = addProviderToPhysicalNetwork(physicalNetworkId, Network.Provider.VirtualRouter.getName(), null, null);
        // add instance of the provider
        NetworkElement networkElement = _networkModel.getElementImplementingProvider(Network.Provider.VirtualRouter.getName());
        if (networkElement == null) {
            throw new CloudRuntimeException("Unable to find the Network Element implementing the VirtualRouter Provider");
        }

        VirtualRouterElement element = (VirtualRouterElement)networkElement;
        element.addElement(nsp.getId(), Type.VirtualRouter);

        return nsp;
    }

    private PhysicalNetworkServiceProvider addDefaultOvsToPhysicalNetwork(long physicalNetworkId) {
        PhysicalNetworkServiceProvider nsp = addProviderToPhysicalNetwork(physicalNetworkId, Network.Provider.Ovs.getName(), null, null);
        NetworkElement networkElement = _networkModel.getElementImplementingProvider(Network.Provider.Ovs.getName());
        if (networkElement == null) {
            throw new CloudRuntimeException("Unable to find the Network Element implementing the Ovs Provider");
        }
        OvsProviderVO element = _ovsProviderDao.findByNspId(nsp.getId());
        if (element != null) {
            s_logger.debug("There is already a Ovs element with service provider id " + nsp.getId());
            return nsp;
        }
        element = new OvsProviderVO(nsp.getId());
        _ovsProviderDao.persist(element);
        return nsp;
    }

    protected PhysicalNetworkServiceProvider addDefaultVpcVirtualRouterToPhysicalNetwork(long physicalNetworkId) {

        PhysicalNetworkServiceProvider nsp = addProviderToPhysicalNetwork(physicalNetworkId, Network.Provider.VPCVirtualRouter.getName(), null, null);

        NetworkElement networkElement = _networkModel.getElementImplementingProvider(Network.Provider.VPCVirtualRouter.getName());
        if (networkElement == null) {
            throw new CloudRuntimeException("Unable to find the Network Element implementing the VPCVirtualRouter Provider");
        }

        VpcVirtualRouterElement element = (VpcVirtualRouterElement)networkElement;
        element.addElement(nsp.getId(), Type.VPCVirtualRouter);

        return nsp;
    }

    protected PhysicalNetworkServiceProvider addDefaultInternalLbProviderToPhysicalNetwork(long physicalNetworkId) {

        PhysicalNetworkServiceProvider nsp = addProviderToPhysicalNetwork(physicalNetworkId, Network.Provider.InternalLbVm.getName(), null, null);

        NetworkElement networkElement = _networkModel.getElementImplementingProvider(Network.Provider.InternalLbVm.getName());
        if (networkElement == null) {
            throw new CloudRuntimeException("Unable to find the Network Element implementing the " + Network.Provider.InternalLbVm.getName() + " Provider");
        }

        _internalLbElementSvc.addInternalLoadBalancerElement(nsp.getId());

        return nsp;
    }

    private PhysicalNetworkServiceProvider addDefaultTungstenProviderToPhysicalNetwork(long physicalNetworkId) {
        PhysicalNetworkServiceProvider nsp = addProviderToPhysicalNetwork(physicalNetworkId, Network.Provider.Tungsten.getName(), null, null);

        NetworkElement networkElement = _networkModel.getElementImplementingProvider(Network.Provider.Tungsten.getName());
        if (networkElement == null) {
            throw new CloudRuntimeException("Unable to find the Network Element implementing the " + Provider.Tungsten.getName() + " Provider");
        }
        return nsp;
    }

    protected PhysicalNetworkServiceProvider addDefaultSecurityGroupProviderToPhysicalNetwork(long physicalNetworkId) {

        PhysicalNetworkServiceProvider nsp = addProviderToPhysicalNetwork(physicalNetworkId, Network.Provider.SecurityGroupProvider.getName(), null, null);

        return nsp;
    }

    private PhysicalNetworkServiceProvider addDefaultBaremetalProvidersToPhysicalNetwork(long physicalNetworkId) {
        PhysicalNetworkVO pvo = _physicalNetworkDao.findById(physicalNetworkId);
        DataCenterVO dvo = _dcDao.findById(pvo.getDataCenterId());
        if (dvo.getNetworkType() == NetworkType.Basic) {

            Provider provider = Network.Provider.getProvider("BaremetalDhcpProvider");
            if (provider == null) {
                // baremetal is not loaded
                return null;
            }

            addProviderToPhysicalNetwork(physicalNetworkId, "BaremetalDhcpProvider", null, null);
            addProviderToPhysicalNetwork(physicalNetworkId, "BaremetalPxeProvider", null, null);
            addProviderToPhysicalNetwork(physicalNetworkId, "BaremetalUserdataProvider", null, null);
        } else if (dvo.getNetworkType() == NetworkType.Advanced) {
            addProviderToPhysicalNetwork(physicalNetworkId, "BaremetalPxeProvider", null, null);
            enableProvider("BaremetalPxeProvider");
        }

        return null;
    }

    private void enableProvider(String providerName) {
        QueryBuilder<PhysicalNetworkServiceProviderVO> q = QueryBuilder.create(PhysicalNetworkServiceProviderVO.class);
        q.and(q.entity().getProviderName(), SearchCriteria.Op.EQ, providerName);
        PhysicalNetworkServiceProviderVO provider = q.find();
        provider.setState(PhysicalNetworkServiceProvider.State.Enabled);
        _pNSPDao.update(provider.getId(), provider);
    }

    private PhysicalNetworkServiceProvider addConfigDriveToPhysicalNetwork(long physicalNetworkId) {
        PhysicalNetworkVO pvo = _physicalNetworkDao.findById(physicalNetworkId);
        DataCenterVO dvo = _dcDao.findById(pvo.getDataCenterId());
        if (dvo.getNetworkType() == NetworkType.Advanced) {

            Provider provider = Network.Provider.getProvider("ConfigDrive");
            if (provider == null) {
                return null;
            }

            addProviderToPhysicalNetwork(physicalNetworkId, Provider.ConfigDrive.getName(), null, null);
            enableProvider(Provider.ConfigDrive.getName());
        }
        return null;

    }

    protected boolean isNetworkSystem(Network network) {
        NetworkOffering no = _networkOfferingDao.findByIdIncludingRemoved(network.getNetworkOfferingId());
        if (no.isSystemOnly()) {
            return true;
        } else {
            return false;
        }
    }

    private boolean getAllowSubdomainAccessGlobal() {
        return _allowSubdomainNetworkAccess;
    }

    @Override
    public List<Pair<TrafficType, String>> listTrafficTypeImplementor(ListTrafficTypeImplementorsCmd cmd) {
        String type = cmd.getTrafficType();
        List<Pair<TrafficType, String>> results = new ArrayList<Pair<TrafficType, String>>();
        if (type != null) {
            for (NetworkGuru guru : _networkGurus) {
                if (guru.isMyTrafficType(TrafficType.getTrafficType(type))) {
                    results.add(new Pair<TrafficType, String>(TrafficType.getTrafficType(type), guru.getName()));
                    break;
                }
            }
        } else {
            for (NetworkGuru guru : _networkGurus) {
                TrafficType[] allTypes = guru.getSupportedTrafficType();
                for (TrafficType t : allTypes) {
                    results.add(new Pair<TrafficType, String>(t, guru.getName()));
                }
            }
        }

        return results;
    }

    @Override
    @ActionEvent(eventType = EventTypes.EVENT_NET_IP_ASSIGN, eventDescription = "associating Ip", async = true)
    public IpAddress associateIPToNetwork(long ipId, long networkId)
            throws InsufficientAddressCapacityException, ResourceAllocationException, ResourceUnavailableException, ConcurrentOperationException {

        Network network = _networksDao.findById(networkId);
        if (network == null) {
            // release the acquired IP addrress before throwing the exception
            // else it will always be in allocating state
            releaseIpAddress(ipId);
            throw new InvalidParameterValueException("Invalid network id is given");
        }

        if (network.getVpcId() != null) {
            // release the acquired IP addrress before throwing the exception
            // else it will always be in allocating state
            releaseIpAddress(ipId);
            throw new InvalidParameterValueException("Can't assign ip to the network directly when network belongs" + " to VPC.Specify vpcId to associate ip address to VPC");
        }
        IpAddress address = _ipAddrMgr.associateIPToGuestNetwork(ipId, networkId, true);
        if (address != null) {
            CallContext.current().putContextParameter(IpAddress.class, address.getUuid());
        }
        return address;
    }

    @Override
    @DB
    public Network createPrivateNetwork(final String networkName, final String displayText, long physicalNetworkId, String broadcastUriString, final String startIp, String endIp, final String gateway,
            String netmask, final long networkOwnerId, final Long vpcId, final Boolean sourceNat, final Long networkOfferingId, final Boolean bypassVlanOverlapCheck, final Long associatedNetworkId)
                    throws ResourceAllocationException, ConcurrentOperationException, InsufficientCapacityException {

        final Account caller = CallContext.current().getCallingAccount();
        final Account owner = _accountMgr.getAccount(networkOwnerId);

        // Get system network offering
        NetworkOfferingVO ntwkOff = null;
        if (networkOfferingId != null) {
            ntwkOff = _networkOfferingDao.findById(networkOfferingId);
        }
        if (ntwkOff == null) {
            ntwkOff = findSystemNetworkOffering(NetworkOffering.SystemPrivateGatewayNetworkOffering);
        }

        // Validate physical network
        final PhysicalNetwork pNtwk = _physicalNetworkDao.findById(physicalNetworkId);
        if (pNtwk == null) {
            throwInvalidIdException("Unable to find a physical network" + " having the given id", String.valueOf(physicalNetworkId), "physicalNetworkId");
        }

        // VALIDATE IP INFO
        // if end ip is not specified, default it to startIp
        if (!NetUtils.isValidIp4(startIp)) {
            throw new InvalidParameterValueException("Invalid format for the ip address parameter");
        }
        if (endIp == null) {
            endIp = startIp;
        } else if (!NetUtils.isValidIp4(endIp)) {
            throw new InvalidParameterValueException("Invalid format for the endIp address parameter");
        }

        if (!NetUtils.isValidIp4(gateway)) {
            throw new InvalidParameterValueException("Invalid gateway");
        }
        if (!NetUtils.isValidIp4Netmask(netmask)) {
            throw new InvalidParameterValueException("Invalid netmask");
        }

        final String cidr = NetUtils.ipAndNetMaskToCidr(gateway, netmask);

        final String uriString;
        if (broadcastUriString != null) {
            URI uri = BroadcastDomainType.fromString(broadcastUriString);
            uriString = uri.toString();
            BroadcastDomainType tiep = BroadcastDomainType.getSchemeValue(uri);
            // numeric vlan or vlan uri are ok for now
            // TODO make a test for any supported scheme
            if (!(tiep == BroadcastDomainType.Vlan || tiep == BroadcastDomainType.Lswitch)) {
                throw new InvalidParameterValueException("unsupported type of broadcastUri specified: " + broadcastUriString);
            }
        } else if (associatedNetworkId != null) {
            DataCenter zone = _dcDao.findById(pNtwk.getDataCenterId());
            Network associatedNetwork = implementAssociatedNetwork(associatedNetworkId, caller, owner, zone, null, owner.getAccountId(), cidr, startIp, endIp);
            uriString = associatedNetwork.getBroadcastUri().toString();
        } else {
            throw new InvalidParameterValueException("One of uri and associatedNetworkId must be passed");
        }

        final NetworkOfferingVO ntwkOffFinal = ntwkOff;
        try {
            return Transaction.execute(new TransactionCallbackWithException<Network, Exception>() {
                @Override
                public Network doInTransaction(TransactionStatus status) throws ResourceAllocationException, InsufficientCapacityException {
                    //lock datacenter as we need to get mac address seq from there
                    DataCenterVO dc = _dcDao.lockRow(pNtwk.getDataCenterId(), true);

                    //check if we need to create guest network
                    Network privateNetwork = _networksDao.getPrivateNetwork(uriString, cidr, networkOwnerId, pNtwk.getDataCenterId(), networkOfferingId, vpcId);
                    if (privateNetwork == null) {
                        //create Guest network
                        privateNetwork = _networkMgr.createPrivateNetwork(ntwkOffFinal.getId(), networkName, displayText, gateway, cidr, uriString, bypassVlanOverlapCheck, owner, pNtwk, vpcId);
                        if (privateNetwork != null) {
                            s_logger.debug("Successfully created guest network " + privateNetwork);
                            if (associatedNetworkId != null) {
                                _networkDetailsDao.persist(new NetworkDetailVO(privateNetwork.getId(), Network.AssociatedNetworkId, String.valueOf(associatedNetworkId), true));
                            }
                        } else {
                            throw new CloudRuntimeException("Creating guest network failed");
                        }
                    } else {
                        s_logger.debug("Private network already exists: " + privateNetwork);
                        //Do not allow multiple private gateways with same Vlan within a VPC
                        throw new InvalidParameterValueException("Private network for the vlan: " + uriString + " and cidr  " + cidr + "  already exists " + "for Vpc " + vpcId + " in zone "
                                    + _entityMgr.findById(DataCenter.class, pNtwk.getDataCenterId()).getName());
                    }
                    if (vpcId != null) {
                        //add entry to private_ip_address table
                        PrivateIpVO privateIp = _privateIpDao.findByIpAndSourceNetworkIdAndVpcId(privateNetwork.getId(), startIp, vpcId);
                        if (privateIp != null) {
                            throw new InvalidParameterValueException(
                                    "Private ip address " + startIp + " already used for private gateway" + " in zone " + _entityMgr.findById(DataCenter.class, pNtwk.getDataCenterId()).getName());
                        }
                        Long mac = dc.getMacAddress();
                        Long nextMac = mac + 1;
                        dc.setMacAddress(nextMac);
                        privateIp = new PrivateIpVO(startIp, privateNetwork.getId(), nextMac, vpcId, sourceNat);
                        _privateIpDao.persist(privateIp);
                        _dcDao.update(dc.getId(), dc);
                    }

                    s_logger.debug("Private network " + privateNetwork + " is created");

                    return privateNetwork;
                }
            });
        } catch (Exception e) {
            ExceptionUtil.rethrowRuntime(e);
            ExceptionUtil.rethrow(e, ResourceAllocationException.class);
            ExceptionUtil.rethrow(e, InsufficientCapacityException.class);
            throw new IllegalStateException(e);
        }
    }

    private NetworkOfferingVO findSystemNetworkOffering(String offeringName) {
        List<NetworkOfferingVO> allOfferings = _networkOfferingDao.listSystemNetworkOfferings();
        for (NetworkOfferingVO offer : allOfferings) {
            if (offer.getName().equals(offeringName)) {
                return offer;
            }
        }
        return null;
    }

    @Override
    public Network getNetwork(String networkUuid) {
        return _networksDao.findByUuid(networkUuid);
    }

    @Override
    public List<? extends Nic> listNics(ListNicsCmd cmd) {
        Account caller = CallContext.current().getCallingAccount();
        Long nicId = cmd.getNicId();
        long vmId = cmd.getVmId();
        String keyword = cmd.getKeyword();
        Long networkId = cmd.getNetworkId();
        UserVmVO userVm = _userVmDao.findById(vmId);

        if (userVm == null || (!userVm.isDisplayVm() && caller.getType() == Account.Type.NORMAL)) {
            throwInvalidIdException("Virtual machine id does not exist", Long.valueOf(vmId).toString(), "vmId");
        }

        _accountMgr.checkAccess(caller, null, true, userVm);
        return _networkMgr.listVmNics(vmId, nicId, networkId, keyword);
    }

    @Override
    public List<? extends NicSecondaryIp> listVmNicSecondaryIps(ListNicsCmd cmd) {
        Account caller = CallContext.current().getCallingAccount();
        Long nicId = cmd.getNicId();
        long vmId = cmd.getVmId();
        String keyword = cmd.getKeyword();
        UserVmVO userVm = _userVmDao.findById(vmId);

        if (userVm == null || (!userVm.isDisplayVm() && caller.getType() == Account.Type.NORMAL)) {
            throwInvalidIdException("Virtual machine id does not exist", Long.valueOf(vmId).toString(), "vmId");
        }

        _accountMgr.checkAccess(caller, null, true, userVm);
        return _nicSecondaryIpDao.listSecondaryIpUsingKeyword(nicId, keyword);
    }

    public List<NetworkGuru> getNetworkGurus() {
        return _networkGurus;
    }

    @Inject
    public void setNetworkGurus(List<NetworkGuru> networkGurus) {
        _networkGurus = networkGurus;
    }

    @Override
    @ActionEvent(eventType = EventTypes.EVENT_NET_IP_UPDATE, eventDescription = "updating public ip address", async = true)
    public IpAddress updateIP(Long id, String customId, Boolean displayIp) {
        Account caller = CallContext.current().getCallingAccount();
        IPAddressVO ipVO = _ipAddressDao.findById(id);
        if (ipVO == null) {
            throw new InvalidParameterValueException("Unable to find ip address by id");
        }

        // verify permissions
        if (ipVO.getAllocatedToAccountId() != null) {
            _accountMgr.checkAccess(caller, null, true, ipVO);
        } else if (caller.getType() != Account.Type.ADMIN) {
            throw new PermissionDeniedException("Only Root admin can update non-allocated ip addresses");
        }

        if (customId != null) {
            ipVO.setUuid(customId);
        }

        if (displayIp != null) {
            ipVO.setDisplay(displayIp);
        }

        _ipAddressDao.update(id, ipVO);
        return _ipAddressDao.findById(id);
    }

    @Override
    public AcquirePodIpCmdResponse allocatePodIp(Account ipOwner, String zoneId, String podId) throws ResourceAllocationException {

        Account caller = CallContext.current().getCallingAccount();
        long callerUserId = CallContext.current().getCallingUserId();
        DataCenter zone = _entityMgr.findByUuid(DataCenter.class, zoneId);

        if (zone == null) {
            throw new InvalidParameterValueException("Invalid zone Id ");
        }
        if (_accountMgr.checkAccessAndSpecifyAuthority(caller, zone.getId()) != zone.getId()) {
            throw new InvalidParameterValueException("Caller does not have permission for this Zone" + "(" + zoneId + ")");
        }
        if (s_logger.isDebugEnabled()) {
            s_logger.debug("Associate IP address called by the user " + callerUserId + " account " + ipOwner.getId());
        }
        return _ipAddrMgr.allocatePodIp(zoneId, podId);

    }

    @Override
    public boolean releasePodIp(ReleasePodIpCmdByAdmin ip) throws CloudRuntimeException {
        _ipAddrMgr.releasePodIp(ip.getId());
        return true;
    }

    @Override
    public Pair<List<? extends GuestVlan>, Integer> listGuestVlans(ListGuestVlansCmd cmd) {
        Long id = cmd.getId();
        Long zoneId = cmd.getZoneId();
        Long physicalNetworkId = cmd.getPhysicalNetworkId();
        String vnet = cmd.getVnet();
        Boolean allocatedOnly = cmd.getAllocatedOnly();
        String keyword = cmd.getKeyword();

        SearchCriteria<DataCenterVnetVO> vlanSearch = _dcVnetDao.createSearchCriteria();
        if (id != null) {
            vlanSearch.addAnd("id", Op.EQ, id);
        }
        if (zoneId != null) {
            vlanSearch.addAnd("dataCenterId", Op.EQ, zoneId);
        }
        if (physicalNetworkId != null) {
            vlanSearch.addAnd("physicalNetworkId", Op.EQ, physicalNetworkId);
        }
        if (vnet != null) {
            vlanSearch.addAnd("vnet", Op.EQ, vnet);
        }
        if (allocatedOnly != null && allocatedOnly) {
            vlanSearch.addAnd("takenAt", Op.NNULL);
        }
        if (keyword != null) {
            vlanSearch.addAnd("vnet", Op.LIKE, "%" + keyword + "%");
        }
        Long pageSizeVal = cmd.getPageSizeVal();
        Long startIndex = cmd.getStartIndex();
        Filter searchFilter = new Filter(DataCenterVnetVO.class, "vnet", true, startIndex, pageSizeVal);

        Pair<List<DataCenterVnetVO>, Integer> vlans = _dcVnetDao.searchAndCount(vlanSearch, searchFilter);
        return new Pair<List<? extends GuestVlan>, Integer>(vlans.first(), vlans.second());
    }

    @Override
    public List<? extends NetworkPermission> listNetworkPermissions(ListNetworkPermissionsCmd cmd) {
        final Long networkId = cmd.getNetworkId();
        NetworkVO network = _networksDao.findById(networkId);
        if (network == null) {
            throw new InvalidParameterValueException("unable to find network with id " + networkId);
        }
        final Account caller = CallContext.current().getCallingAccount();
        _accountMgr.checkAccess(caller, AccessType.OperateEntry, true, network);

        List<String> accountNames = new ArrayList<String>();
        List<NetworkPermissionVO> permissions = _networkPermissionDao.findByNetwork(networkId);
        return permissions;
    }

    @Override
    public boolean createNetworkPermissions(CreateNetworkPermissionsCmd cmd) {
        final Long id = cmd.getNetworkId();
        List<String> accountNames = cmd.getAccountNames();
        List<Long> accountIds = cmd.getAccountIds();
        List<Long> projectIds = cmd.getProjectIds();

        final Account caller = CallContext.current().getCallingAccount();
        NetworkVO network = validateNetworkPermissionParameters(caller, id);

        accountIds = populateAccounts(caller, accountIds, network.getDomainId(), accountNames, projectIds);

        final List<Long> accountIdsFinal = accountIds;
        final Account owner = _accountMgr.getAccount(network.getAccountId());
        Transaction.execute(new TransactionCallbackNoReturn() {
            @Override
            public void doInTransactionWithoutResult(TransactionStatus status) {
                for (Long accountId : accountIdsFinal) {
                    Account permittedAccount = _accountDao.findActiveAccountById(accountId, network.getDomainId());
                    if (permittedAccount != null) {
                        if (permittedAccount.getId() == owner.getId()) {
                            continue; // don't grant permission to the network owner, they implicitly have permission
                        }
                        NetworkPermissionVO existingPermission = _networkPermissionDao.findByNetworkAndAccount(id, permittedAccount.getId());
                        if (existingPermission == null) {
                            NetworkPermissionVO networkPermission = new NetworkPermissionVO(id, permittedAccount.getId());
                            _networkPermissionDao.persist(networkPermission);
                        }
                    } else {
                        throw new InvalidParameterValueException("Unable to find account " + accountId + " in the domain of network " + network + ". No permissions is added");
                    }
                }
            }
        });

        return true;
    }

    @Override
    public boolean removeNetworkPermissions(RemoveNetworkPermissionsCmd cmd) {
        final Long id = cmd.getNetworkId();
        List<String> accountNames = cmd.getAccountNames();
        List<Long> accountIds = cmd.getAccountIds();
        List<Long> projectIds = cmd.getProjectIds();

        final Account caller = CallContext.current().getCallingAccount();
        NetworkVO network = validateNetworkPermissionParameters(caller, id);

        accountIds = populateAccounts(caller, accountIds, network.getDomainId(), accountNames, projectIds);

        _networkPermissionDao.removePermissions(id, accountIds);

        return true;
    }

    @Override
    public boolean resetNetworkPermissions(ResetNetworkPermissionsCmd cmd) {

        final Long id = cmd.getNetworkId();

        final Account caller = CallContext.current().getCallingAccount();
        NetworkVO network = validateNetworkPermissionParameters(caller, id);

        _networkPermissionDao.removeAllPermissions(id);

        return true;
    }

    private NetworkVO validateNetworkPermissionParameters(Account caller, Long id) {

        final NetworkVO network = _networksDao.findById(id);

        if (network == null) {
            throw new InvalidParameterValueException("unable to find network with id " + id);
        }

        if (network.getAclType() == ACLType.Domain) {
            throw new InvalidParameterValueException("network is already shared in domain");
        }

        if (network.getVpcId() != null) {
            throw new InvalidParameterValueException("VPC tiers cannot be shared");
        }

        _accountMgr.checkAccess(caller, AccessType.OperateEntry, true, network);

        final Account owner = _accountMgr.getAccount(network.getAccountId());
        if (owner.getType() == Account.Type.PROJECT) {
            // Currently project owned networks cannot be shared outside project but is available to all users within project by default.
            throw new InvalidParameterValueException("Update network permissions is an invalid operation on network " + network.getName()
                    + ". Project owned networks cannot be shared outside network.");
        }

        //Only admin or owner of the network should be able to change its permissions
        if (caller.getId() != owner.getId() && !_accountMgr.isAdmin(caller.getId())) {
            throw new InvalidParameterValueException("Unable to grant permission to account " + caller.getAccountName() + " as it is neither admin nor owner or the network");
        }

        return network;
    }

    private List<Long>  populateAccounts(Account caller, List<Long> accountIds, Long domainId, List<String> accountNames, List<Long> projectIds) {
        if (accountIds == null) {
            accountIds = new ArrayList<Long>();
        }
        // convert projectIds to accountIds
        if (projectIds != null) {
            accountIds.addAll(convertProjectIdsToAccountIds(caller, projectIds));
        }
        // convert accountNames to accountIds
        if (accountNames != null) {
            accountIds.addAll(convertAccountNamesToAccountIds(caller, domainId, accountNames));
        }
        final Domain domain = _domainDao.findById(domainId);
        for (Long accountId : accountIds) {
            Account permittedAccount = _accountDao.findActiveAccountById(accountId, domain.getId());
            if (permittedAccount == null) {
                throw new InvalidParameterValueException("Unable to find account " + accountId + " in domain id=" + domain.getUuid() + ". No permissions is removed");
            }
        }
        return accountIds;
    }

    private List<Long> convertProjectIdsToAccountIds(final Account caller, final List<Long> projectIds) {
        List<Long> accountIds = new ArrayList<Long>();
        for (Long projectId : projectIds) {
            Project project = _projectMgr.getProject(projectId);
            if (project == null) {
                throw new InvalidParameterValueException("Unable to find project by id " + projectId);
            }

            if (!_projectMgr.canAccessProjectAccount(caller, project.getProjectAccountId())) {
                throw new InvalidParameterValueException("Account " + caller + " can't access project id=" + projectId);
            }
            accountIds.add(project.getProjectAccountId());
        }
        return accountIds;
    }

    private List<Long> convertAccountNamesToAccountIds(final Account caller, final Long domainId, final List<String> accountNames) {
        List<Long> accountIds = new ArrayList<Long>();
        for (String accountName : accountNames) {
            Account permittedAccount = _accountDao.findActiveAccount(accountName, domainId);
            if (permittedAccount == null) {
                throw new InvalidParameterValueException("Unable to find account by name " + accountName);
            }
            if (permittedAccount.getId() != caller.getId()) {
                accountIds.add(permittedAccount.getId());
            }
        }
        return accountIds;
    }

    private void checkIpRangeOverlapWithAssociatedNetworks(Long associatedNetworkId, String startIp, String endIp) {
        List<NetworkDetailVO> associatedNetworks = _networkDetailsDao.findDetails(Network.AssociatedNetworkId, String.valueOf(associatedNetworkId), null);
        for (NetworkDetailVO networkDetailVO : associatedNetworks) {
            NetworkVO associatedNetwork2 = _networksDao.findById(networkDetailVO.getResourceId());
            if (associatedNetwork2 != null) {
                List<VlanVO> vlans = _vlanDao.listVlansByNetworkId(associatedNetwork2.getId());
                if (vlans.isEmpty()) {
                    VpcGatewayVO vpcGateway = vpcGatewayDao.getVpcGatewayByNetworkId(associatedNetwork2.getId());
                    if (vpcGateway != null && NetUtils.ipRangesOverlap(startIp, endIp, vpcGateway.getIp4Address(), vpcGateway.getIp4Address())) {
                        throw new InvalidParameterValueException(String.format("The startIp/endIp (%s - %s) overlaps with vpc private gateway %s (%s): ",
                                startIp, endIp, associatedNetwork2.getName(), vpcGateway.getIp4Address()));
                    }
                    continue;
                }
                String startIP2 = vlans.get(0).getIpRange().split("-")[0];
                String endIP2 = vlans.get(0).getIpRange().split("-")[1];
                if (StringUtils.isNoneBlank(startIp, startIP2) && NetUtils.ipRangesOverlap(startIp, endIp, startIP2, endIP2)) {
                    throw new InvalidParameterValueException(String.format("The startIp/endIp (%s - %s) overlaps with network %s (%s - %s)",
                            startIp, endIp, associatedNetwork2.getName(), startIP2, endIP2));
                }
            }
        }
    }

    @Override
    public String getConfigComponentName() {
        return NetworkService.class.getSimpleName();
    }

    @Override
    public ConfigKey<?>[] getConfigKeys() {
        return new ConfigKey<?>[] {AllowDuplicateNetworkName, AllowEmptyStartEndIpAddress, VRPrivateInterfaceMtu, VRPublicInterfaceMtu, AllowUsersToSpecifyVRMtu};
    }

<<<<<<< HEAD
    public boolean isDefaultAcl(Long aclId) {
        return aclId == NetworkACL.DEFAULT_DENY || aclId == NetworkACL.DEFAULT_ALLOW;
    }

    public boolean isAclAttachedToVpc(Long aclVpcId, Long vpcId) {
        return aclVpcId != 0 && !vpcId.equals(aclVpcId);
=======
    @Override
    public PublicIpQuarantine updatePublicIpAddressInQuarantine(UpdateQuarantinedIpCmd cmd) throws CloudRuntimeException {
        Long ipId = cmd.getId();
        String ipAddress = cmd.getIpAddress();
        Date newEndDate = cmd.getEndDate();

        if (new Date().after(newEndDate)) {
            throw new InvalidParameterValueException(String.format("The given end date [%s] is invalid as it is before the current date.", newEndDate));
        }

        PublicIpQuarantine publicIpQuarantine = retrievePublicIpQuarantine(ipId, ipAddress);
        checkCallerForPublicIpQuarantineAccess(publicIpQuarantine);

        String publicIpQuarantineAddress = _ipAddressDao.findById(publicIpQuarantine.getPublicIpAddressId()).getAddress().toString();
        Date currentEndDate = publicIpQuarantine.getEndDate();

        if (new Date().after(currentEndDate)) {
            throw new CloudRuntimeException(String.format("The quarantine for the public IP address [%s] is no longer active; thus, it cannot be updated.", publicIpQuarantineAddress));
        }

        return _ipAddrMgr.updatePublicIpAddressInQuarantine(publicIpQuarantine.getId(), newEndDate);
    }

    @Override
    public void removePublicIpAddressFromQuarantine(RemoveQuarantinedIpCmd cmd) throws CloudRuntimeException {
        Long ipId = cmd.getId();
        String ipAddress = cmd.getIpAddress();
        PublicIpQuarantine publicIpQuarantine = retrievePublicIpQuarantine(ipId, ipAddress);

        String removalReason = cmd.getRemovalReason();
        if (StringUtils.isBlank(removalReason)) {
            s_logger.error("The removalReason parameter cannot be blank.");
            ipAddress = ObjectUtils.defaultIfNull(ipAddress, _ipAddressDao.findById(publicIpQuarantine.getPublicIpAddressId()).getAddress().toString());
            throw new CloudRuntimeException(String.format("The given reason for removing the public IP address [%s] from quarantine is blank.", ipAddress));
        }

        checkCallerForPublicIpQuarantineAccess(publicIpQuarantine);

        _ipAddrMgr.removePublicIpAddressFromQuarantine(publicIpQuarantine.getId(), removalReason);
    }

    /**
     * Retrieves the active quarantine for the given public IP address. It can find by the ID of the quarantine or the address of the public IP.
     * @throws CloudRuntimeException if it does not find an active quarantine for the given public IP.
     */
    protected PublicIpQuarantine retrievePublicIpQuarantine(Long ipId, String ipAddress) throws CloudRuntimeException {
        PublicIpQuarantine publicIpQuarantine;
        if (ipId != null) {
            s_logger.debug("The ID of the IP in quarantine was informed; therefore, the `ipAddress` parameter will be ignored.");
            publicIpQuarantine = publicIpQuarantineDao.findById(ipId);
        } else if (ipAddress != null) {
            s_logger.debug("The address of the IP in quarantine was informed, it will be used to fetch its metadata.");
            publicIpQuarantine = publicIpQuarantineDao.findByIpAddress(ipAddress);
        } else {
            throw new CloudRuntimeException("Either the ID or the address of the IP in quarantine must be informed.");
        }

        if (publicIpQuarantine == null) {
            throw new CloudRuntimeException("There is no active quarantine for the specified IP address.");
        }

        return  publicIpQuarantine;
    }

    protected void checkCallerForPublicIpQuarantineAccess(PublicIpQuarantine publicIpQuarantine) {
        Account callingAccount = CallContext.current().getCallingAccount();
        DomainVO domainOfThePreviousOwner = _domainDao.findById(_accountDao.findById(publicIpQuarantine.getPreviousOwnerId()).getDomainId());

        _accountMgr.checkAccess(callingAccount, domainOfThePreviousOwner);
>>>>>>> 0735b910
    }
}<|MERGE_RESOLUTION|>--- conflicted
+++ resolved
@@ -5942,14 +5942,14 @@
         return new ConfigKey<?>[] {AllowDuplicateNetworkName, AllowEmptyStartEndIpAddress, VRPrivateInterfaceMtu, VRPublicInterfaceMtu, AllowUsersToSpecifyVRMtu};
     }
 
-<<<<<<< HEAD
     public boolean isDefaultAcl(Long aclId) {
         return aclId == NetworkACL.DEFAULT_DENY || aclId == NetworkACL.DEFAULT_ALLOW;
     }
 
     public boolean isAclAttachedToVpc(Long aclVpcId, Long vpcId) {
         return aclVpcId != 0 && !vpcId.equals(aclVpcId);
-=======
+    }
+
     @Override
     public PublicIpQuarantine updatePublicIpAddressInQuarantine(UpdateQuarantinedIpCmd cmd) throws CloudRuntimeException {
         Long ipId = cmd.getId();
@@ -6019,6 +6019,5 @@
         DomainVO domainOfThePreviousOwner = _domainDao.findById(_accountDao.findById(publicIpQuarantine.getPreviousOwnerId()).getDomainId());
 
         _accountMgr.checkAccess(callingAccount, domainOfThePreviousOwner);
->>>>>>> 0735b910
     }
 }