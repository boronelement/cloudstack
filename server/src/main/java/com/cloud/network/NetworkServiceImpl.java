// Licensed to the Apache Software Foundation (ASF) under one
// or more contributor license agreements.  See the NOTICE file
// distributed with this work for additional information
// regarding copyright ownership.  The ASF licenses this file
// to you under the Apache License, Version 2.0 (the
// "License"); you may not use this file except in compliance
// with the License.  You may obtain a copy of the License at
//
//   http://www.apache.org/licenses/LICENSE-2.0
//
// Unless required by applicable law or agreed to in writing,
// software distributed under the License is distributed on an
// "AS IS" BASIS, WITHOUT WARRANTIES OR CONDITIONS OF ANY
// KIND, either express or implied.  See the License for the
// specific language governing permissions and limitations
// under the License.
package com.cloud.network;

import java.net.Inet6Address;
import java.net.InetAddress;
import java.net.URI;
import java.net.UnknownHostException;
import java.security.InvalidParameterException;
import java.sql.PreparedStatement;
import java.sql.ResultSet;
import java.sql.SQLException;
import java.util.ArrayList;
import java.util.Arrays;
import java.util.Collection;
import java.util.Collections;
import java.util.Comparator;
import java.util.Date;
import java.util.HashMap;
import java.util.HashSet;
import java.util.List;
import java.util.Map;
import java.util.Set;
import java.util.UUID;
import java.util.stream.Collectors;

import javax.inject.Inject;
import javax.naming.ConfigurationException;

import org.apache.cloudstack.acl.ControlledEntity.ACLType;
import org.apache.cloudstack.acl.SecurityChecker.AccessType;
import org.apache.cloudstack.alert.AlertService;
import org.apache.cloudstack.api.ApiConstants;
import org.apache.cloudstack.api.command.admin.address.ReleasePodIpCmdByAdmin;
import org.apache.cloudstack.api.command.admin.network.CreateNetworkCmdByAdmin;
import org.apache.cloudstack.api.command.admin.network.DedicateGuestVlanRangeCmd;
import org.apache.cloudstack.api.command.admin.network.ListDedicatedGuestVlanRangesCmd;
import org.apache.cloudstack.api.command.admin.network.ListGuestVlansCmd;
import org.apache.cloudstack.api.command.admin.network.ListNetworksCmdByAdmin;
import org.apache.cloudstack.api.command.admin.network.UpdateNetworkCmdByAdmin;
import org.apache.cloudstack.api.command.admin.usage.ListTrafficTypeImplementorsCmd;
import org.apache.cloudstack.api.command.user.network.CreateNetworkCmd;
import org.apache.cloudstack.api.command.user.network.CreateNetworkPermissionsCmd;
import org.apache.cloudstack.api.command.user.network.ListNetworkPermissionsCmd;
import org.apache.cloudstack.api.command.user.network.ListNetworksCmd;
import org.apache.cloudstack.api.command.user.network.RemoveNetworkPermissionsCmd;
import org.apache.cloudstack.api.command.user.network.ResetNetworkPermissionsCmd;
import org.apache.cloudstack.api.command.user.network.RestartNetworkCmd;
import org.apache.cloudstack.api.command.user.network.UpdateNetworkCmd;
import org.apache.cloudstack.api.command.user.vm.ListNicsCmd;
import org.apache.cloudstack.api.response.AcquirePodIpCmdResponse;
import org.apache.cloudstack.context.CallContext;
import org.apache.cloudstack.engine.orchestration.service.NetworkOrchestrationService;
import org.apache.cloudstack.framework.config.ConfigKey;
import org.apache.cloudstack.framework.config.Configurable;
import org.apache.cloudstack.framework.config.dao.ConfigurationDao;
import org.apache.cloudstack.framework.messagebus.MessageBus;
import org.apache.cloudstack.framework.messagebus.PublishScope;
import org.apache.cloudstack.network.NetworkPermissionVO;
import org.apache.cloudstack.network.dao.NetworkPermissionDao;
import org.apache.cloudstack.network.element.InternalLoadBalancerElementService;
import org.apache.commons.collections.CollectionUtils;
import org.apache.commons.lang3.EnumUtils;
import org.apache.commons.lang3.ObjectUtils;
import org.apache.commons.lang3.StringUtils;
import org.apache.log4j.Logger;
import org.springframework.beans.factory.annotation.Autowired;
import org.springframework.beans.factory.annotation.Qualifier;

import com.cloud.agent.AgentManager;
import com.cloud.agent.api.Answer;
import com.cloud.agent.api.Command;
import com.cloud.agent.api.to.IpAddressTO;
import com.cloud.agent.manager.Commands;
import com.cloud.alert.AlertManager;
import com.cloud.api.ApiDBUtils;
import com.cloud.api.query.dao.DomainRouterJoinDao;
import com.cloud.api.query.vo.DomainRouterJoinVO;
import com.cloud.configuration.Config;
import com.cloud.configuration.ConfigurationManager;
import com.cloud.configuration.Resource;
import com.cloud.dc.AccountVlanMapVO;
import com.cloud.dc.DataCenter;
import com.cloud.dc.DataCenter.NetworkType;
import com.cloud.dc.DataCenterVO;
import com.cloud.dc.DataCenterVnetVO;
import com.cloud.dc.DomainVlanMapVO;
import com.cloud.dc.Vlan.VlanType;
import com.cloud.dc.VlanVO;
import com.cloud.dc.dao.AccountVlanMapDao;
import com.cloud.dc.dao.DataCenterDao;
import com.cloud.dc.dao.DataCenterVnetDao;
import com.cloud.dc.dao.DomainVlanMapDao;
import com.cloud.dc.dao.VlanDao;
import com.cloud.deploy.DeployDestination;
import com.cloud.domain.Domain;
import com.cloud.domain.DomainVO;
import com.cloud.domain.dao.DomainDao;
import com.cloud.event.ActionEvent;
import com.cloud.event.EventTypes;
import com.cloud.event.UsageEventUtils;
import com.cloud.exception.AccountLimitException;
import com.cloud.exception.ConcurrentOperationException;
import com.cloud.exception.InsufficientAddressCapacityException;
import com.cloud.exception.InsufficientCapacityException;
import com.cloud.exception.InvalidParameterValueException;
import com.cloud.exception.PermissionDeniedException;
import com.cloud.exception.ResourceAllocationException;
import com.cloud.exception.ResourceUnavailableException;
import com.cloud.exception.UnsupportedServiceException;
import com.cloud.host.Host;
import com.cloud.host.dao.HostDao;
import com.cloud.hypervisor.Hypervisor;
import com.cloud.network.IpAddress.State;
import com.cloud.network.Network.Capability;
import com.cloud.network.Network.GuestType;
import com.cloud.network.Network.IpAddresses;
import com.cloud.network.Network.PVlanType;
import com.cloud.network.Network.Provider;
import com.cloud.network.Network.Service;
import com.cloud.network.Networks.BroadcastDomainType;
import com.cloud.network.Networks.TrafficType;
import com.cloud.network.PhysicalNetwork.BroadcastDomainRange;
import com.cloud.network.VirtualRouterProvider.Type;
import com.cloud.network.addr.PublicIp;
import com.cloud.network.dao.AccountGuestVlanMapDao;
import com.cloud.network.dao.AccountGuestVlanMapVO;
import com.cloud.network.dao.FirewallRulesDao;
import com.cloud.network.dao.IPAddressDao;
import com.cloud.network.dao.IPAddressVO;
import com.cloud.network.dao.Ipv6GuestPrefixSubnetNetworkMapDao;
import com.cloud.network.dao.LoadBalancerDao;
import com.cloud.network.dao.NetworkAccountDao;
import com.cloud.network.dao.NetworkDao;
import com.cloud.network.dao.NetworkDetailVO;
import com.cloud.network.dao.NetworkDetailsDao;
import com.cloud.network.dao.NetworkDomainDao;
import com.cloud.network.dao.NetworkDomainVO;
import com.cloud.network.dao.NetworkServiceMapDao;
import com.cloud.network.dao.NetworkVO;
import com.cloud.network.dao.OvsProviderDao;
import com.cloud.network.dao.PhysicalNetworkDao;
import com.cloud.network.dao.PhysicalNetworkServiceProviderDao;
import com.cloud.network.dao.PhysicalNetworkServiceProviderVO;
import com.cloud.network.dao.PhysicalNetworkTrafficTypeDao;
import com.cloud.network.dao.PhysicalNetworkTrafficTypeVO;
import com.cloud.network.dao.PhysicalNetworkVO;
import com.cloud.network.dao.VirtualRouterProviderDao;
import com.cloud.network.element.NetworkElement;
import com.cloud.network.element.OvsProviderVO;
import com.cloud.network.element.VirtualRouterElement;
import com.cloud.network.element.VpcVirtualRouterElement;
import com.cloud.network.guru.GuestNetworkGuru;
import com.cloud.network.guru.NetworkGuru;
import com.cloud.network.router.CommandSetupHelper;
import com.cloud.network.router.NetworkHelper;
import com.cloud.network.router.VirtualRouter;
import com.cloud.network.rules.FirewallRule.Purpose;
import com.cloud.network.rules.FirewallRuleVO;
import com.cloud.network.rules.RulesManager;
import com.cloud.network.rules.dao.PortForwardingRulesDao;
import com.cloud.network.security.SecurityGroupService;
import com.cloud.network.vpc.NetworkACL;
import com.cloud.network.vpc.PrivateIpVO;
import com.cloud.network.vpc.Vpc;
import com.cloud.network.vpc.VpcGatewayVO;
import com.cloud.network.vpc.VpcManager;
import com.cloud.network.vpc.VpcVO;
import com.cloud.network.vpc.dao.NetworkACLDao;
import com.cloud.network.vpc.dao.PrivateIpDao;
import com.cloud.network.vpc.dao.VpcDao;
import com.cloud.network.vpc.dao.VpcGatewayDao;
import com.cloud.network.vpc.dao.VpcOfferingDao;
import com.cloud.offering.NetworkOffering;
import com.cloud.offerings.NetworkOfferingVO;
import com.cloud.offerings.dao.NetworkOfferingDao;
import com.cloud.offerings.dao.NetworkOfferingServiceMapDao;
import com.cloud.org.Grouping;
import com.cloud.projects.Project;
import com.cloud.projects.ProjectManager;
import com.cloud.server.ResourceTag;
import com.cloud.server.ResourceTag.ResourceObjectType;
import com.cloud.tags.ResourceTagVO;
import com.cloud.tags.dao.ResourceTagDao;
import com.cloud.user.Account;
import com.cloud.user.AccountManager;
import com.cloud.user.AccountService;
import com.cloud.user.AccountVO;
import com.cloud.user.DomainManager;
import com.cloud.user.ResourceLimitService;
import com.cloud.user.User;
import com.cloud.user.UserVO;
import com.cloud.user.dao.AccountDao;
import com.cloud.user.dao.UserDao;
import com.cloud.utils.Journal;
import com.cloud.utils.NumbersUtil;
import com.cloud.utils.Pair;
import com.cloud.utils.component.ManagerBase;
import com.cloud.utils.db.DB;
import com.cloud.utils.db.EntityManager;
import com.cloud.utils.db.Filter;
import com.cloud.utils.db.GenericSearchBuilder;
import com.cloud.utils.db.JoinBuilder;
import com.cloud.utils.db.QueryBuilder;
import com.cloud.utils.db.SearchBuilder;
import com.cloud.utils.db.SearchCriteria;
import com.cloud.utils.db.SearchCriteria.Op;
import com.cloud.utils.db.Transaction;
import com.cloud.utils.db.TransactionCallback;
import com.cloud.utils.db.TransactionCallbackNoReturn;
import com.cloud.utils.db.TransactionCallbackWithException;
import com.cloud.utils.db.TransactionLegacy;
import com.cloud.utils.db.TransactionStatus;
import com.cloud.utils.exception.CloudRuntimeException;
import com.cloud.utils.exception.ExceptionUtil;
import com.cloud.utils.net.NetUtils;
import com.cloud.vm.DomainRouterVO;
import com.cloud.vm.Nic;
import com.cloud.vm.NicProfile;
import com.cloud.vm.NicSecondaryIp;
import com.cloud.vm.NicVO;
import com.cloud.vm.ReservationContext;
import com.cloud.vm.ReservationContextImpl;
import com.cloud.vm.SecondaryStorageVmVO;
import com.cloud.vm.UserVmVO;
import com.cloud.vm.VMInstanceVO;
import com.cloud.vm.VirtualMachine;
import com.cloud.vm.VirtualMachineManager;
import com.cloud.vm.VirtualMachineProfile;
import com.cloud.vm.VirtualMachineProfileImpl;
import com.cloud.vm.dao.DomainRouterDao;
import com.cloud.vm.dao.NicDao;
import com.cloud.vm.dao.NicSecondaryIpDao;
import com.cloud.vm.dao.NicSecondaryIpVO;
import com.cloud.vm.dao.UserVmDao;
import com.cloud.vm.dao.VMInstanceDao;
import com.googlecode.ipv6.IPv6Address;

/**
 * NetworkServiceImpl implements NetworkService.
 */
public class NetworkServiceImpl extends ManagerBase implements NetworkService, Configurable {
    private static final Logger s_logger = Logger.getLogger(NetworkServiceImpl.class);

    private static final ConfigKey<Boolean> AllowDuplicateNetworkName = new ConfigKey<>("Advanced", Boolean.class,
            "allow.duplicate.networkname", "true", "Allow creating networks with same name in account", true, ConfigKey.Scope.Account);
    private static final ConfigKey<Boolean> AllowEmptyStartEndIpAddress = new ConfigKey<>("Advanced", Boolean.class,
            "allow.empty.start.end.ipaddress", "true", "Allow creating network without mentioning start and end IP address",
            true, ConfigKey.Scope.Account);
    private static final long MIN_VLAN_ID = 0L;
    private static final long MAX_VLAN_ID = 4095L; // 2^12 - 1
    private static final long MIN_GRE_KEY = 0L;
    private static final long MAX_GRE_KEY = 4294967295L; // 2^32 -1
    private static final long MIN_VXLAN_VNI = 0L;
    private static final long MAX_VXLAN_VNI = 16777214L; // 2^24 -2
    // MAX_VXLAN_VNI should be 16777215L (2^24-1), but Linux vxlan interface doesn't accept VNI:2^24-1 now.
    // It seems a bug.

    @Inject
    DataCenterDao _dcDao = null;
    @Inject
    VlanDao _vlanDao = null;
    @Inject
    IPAddressDao _ipAddressDao = null;
    @Inject
    AccountDao _accountDao = null;
    @Inject
    DomainDao _domainDao = null;
    @Inject
    UserDao _userDao = null;
    @Inject
    ConfigurationDao _configDao;
    @Inject
    UserVmDao _userVmDao = null;
    @Inject
    AccountManager _accountMgr;
    @Inject
    ConfigurationManager _configMgr;
    @Inject
    NetworkOfferingDao _networkOfferingDao = null;
    @Inject
    NetworkDao _networksDao = null;
    @Inject
    NetworkPermissionDao _networkPermissionDao = null;
    @Inject
    NicDao _nicDao = null;
    @Inject
    RulesManager _rulesMgr;
    List<NetworkGuru> _networkGurus;
    @Inject
    NetworkDomainDao _networkDomainDao;
    @Inject
    VMInstanceDao _vmDao;
    @Inject
    FirewallRulesDao _firewallDao;
    @Inject
    ResourceLimitService _resourceLimitMgr;
    @Inject
    DomainManager _domainMgr;
    @Inject
    ProjectManager _projectMgr;
    @Inject
    NetworkOfferingServiceMapDao _ntwkOfferingSrvcDao;
    @Inject
    PhysicalNetworkDao _physicalNetworkDao;
    @Inject
    PhysicalNetworkServiceProviderDao _pNSPDao;
    @Inject
    PhysicalNetworkTrafficTypeDao _pNTrafficTypeDao;
    @Inject
    NetworkServiceMapDao _ntwkSrvcDao;
    @Inject
    StorageNetworkManager _stnwMgr;
    @Inject
    VpcManager _vpcMgr;
    @Inject
    PrivateIpDao _privateIpDao;
    @Inject
    ResourceTagDao _resourceTagDao;
    @Inject
    NetworkOrchestrationService _networkMgr;
    @Inject
    NetworkModel _networkModel;
    @Inject
    NicSecondaryIpDao _nicSecondaryIpDao;
    @Inject
    PortForwardingRulesDao _portForwardingDao;
    @Inject
    HostDao _hostDao;
    @Inject
    InternalLoadBalancerElementService _internalLbElementSvc;
    @Inject
    DataCenterVnetDao _dcVnetDao;
    @Inject
    AccountGuestVlanMapDao _accountGuestVlanMapDao;
    @Inject
    AccountVlanMapDao _accountVlanMapDao;
    @Inject
    DomainVlanMapDao _domainVlanMapDao;
    @Inject
    VpcDao _vpcDao;
    @Inject
    NetworkACLDao _networkACLDao;
    @Inject
    OvsProviderDao _ovsProviderDao;
    @Inject
    IpAddressManager _ipAddrMgr;
    @Inject
    Ipv6AddressManager ipv6AddrMgr;
    @Inject
    EntityManager _entityMgr;
    @Inject
    public SecurityGroupService _securityGroupService;
    @Inject
    MessageBus _messageBus;
    @Inject
    NetworkDetailsDao _networkDetailsDao;
    @Inject
    LoadBalancerDao _loadBalancerDao;
    @Inject
    NetworkMigrationManager _networkMigrationManager;
    @Inject
    VpcOfferingDao _vpcOfferingDao;
    @Inject
    AccountService _accountService;
    @Inject
    NetworkAccountDao _networkAccountDao;
    @Inject
    VirtualMachineManager vmManager;
    @Inject
    Ipv6Service ipv6Service;
    @Inject
    Ipv6GuestPrefixSubnetNetworkMapDao ipv6GuestPrefixSubnetNetworkMapDao;
    @Inject
<<<<<<< HEAD
    VpcGatewayDao vpcGatewayDao;
=======
    AlertManager alertManager;
    @Inject
    VirtualRouterProviderDao vrProviderDao;
    @Inject
    DomainRouterDao routerDao;
    @Inject
    DomainRouterJoinDao routerJoinDao;
    @Inject
    CommandSetupHelper commandSetupHelper;
    @Inject
    AgentManager agentManager;

    @Autowired
    @Qualifier("networkHelper")
    protected NetworkHelper networkHelper;
>>>>>>> cc527523

    int _cidrLimit;
    boolean _allowSubdomainNetworkAccess;

    private Map<String, String> _configs;

    private void verifyDedicatedGuestVlansWithExistingDatacenterVlans(PhysicalNetwork physicalNetwork, Account vlanOwner, int startVlan, int endVlan) {
        for (int i = startVlan; i <= endVlan; i++) {
            List<DataCenterVnetVO> dataCenterVnet = _dcVnetDao.findVnet(physicalNetwork.getDataCenterId(), physicalNetwork.getId(), Integer.toString(i));
            if (CollectionUtils.isEmpty(dataCenterVnet)) {
                throw new InvalidParameterValueException(String.format("Guest vlan %d from this range %d-%d is not present in the system for physical network ID: %s", i, startVlan, endVlan, physicalNetwork.getUuid()));
            }
            // Verify guest vlans in the range don't belong to a network of a different account
            if (dataCenterVnet.get(0).getAccountId() != null && dataCenterVnet.get(0).getAccountId() != vlanOwner.getAccountId()) {
                throw new InvalidParameterValueException("Guest vlan from this range " + dataCenterVnet.get(0).getVnet() + " is allocated to a different account."
                        + " Can only dedicate a range which has no allocated vlans or has vlans allocated to the same account ");
            }
        }
    }

    /* Get a list of IPs, classify them by service */
    protected Map<PublicIp, Set<Service>> getIpToServices(List<PublicIp> publicIps, boolean rulesRevoked, boolean includingFirewall) {
        Map<PublicIp, Set<Service>> ipToServices = new HashMap<PublicIp, Set<Service>>();

        if (publicIps != null && !publicIps.isEmpty()) {
            Set<Long> networkSNAT = new HashSet<Long>();
            for (PublicIp ip : publicIps) {
                Set<Service> services = ipToServices.get(ip);
                if (services == null) {
                    services = new HashSet<Service>();
                }
                if (ip.isSourceNat()) {
                    if (!networkSNAT.contains(ip.getAssociatedWithNetworkId())) {
                        services.add(Service.SourceNat);
                        networkSNAT.add(ip.getAssociatedWithNetworkId());
                    } else {
                        CloudRuntimeException ex = new CloudRuntimeException("Multiple generic source NAT IPs provided for network");
                        // see the IPAddressVO.java class.
                        IPAddressVO ipAddr = ApiDBUtils.findIpAddressById(ip.getAssociatedWithNetworkId());
                        String ipAddrUuid = ip.getAssociatedWithNetworkId().toString();
                        if (ipAddr != null) {
                            ipAddrUuid = ipAddr.getUuid();
                        }
                        ex.addProxyObject(ipAddrUuid, "networkId");
                        throw ex;
                    }
                }
                ipToServices.put(ip, services);

                // if IP in allocating state then it will not have any rules attached so skip IPAssoc to network service
                // provider
                if (ip.getState() == State.Allocating) {
                    continue;
                }

                // check if any active rules are applied on the public IP
                Set<Purpose> purposes = getPublicIpPurposeInRules(ip, false, includingFirewall);
                // Firewall rules didn't cover static NAT
                if (ip.isOneToOneNat() && ip.getAssociatedWithVmId() != null) {
                    if (purposes == null) {
                        purposes = new HashSet<Purpose>();
                    }
                    purposes.add(Purpose.StaticNat);
                }
                if (purposes == null || purposes.isEmpty()) {
                    // since no active rules are there check if any rules are applied on the public IP but are in
// revoking state

                    purposes = getPublicIpPurposeInRules(ip, true, includingFirewall);
                    if (ip.isOneToOneNat()) {
                        if (purposes == null) {
                            purposes = new HashSet<Purpose>();
                        }
                        purposes.add(Purpose.StaticNat);
                    }
                    if (purposes == null || purposes.isEmpty()) {
                        // IP is not being used for any purpose so skip IPAssoc to network service provider
                        continue;
                    } else {
                        if (rulesRevoked) {
                            // no active rules/revoked rules are associated with this public IP, so remove the
// association with the provider
                            ip.setState(State.Releasing);
                        } else {
                            if (ip.getState() == State.Releasing) {
                                // rules are not revoked yet, so don't let the network service provider revoke the IP
// association
                                // mark IP is allocated so that IP association will not be removed from the provider
                                ip.setState(State.Allocated);
                            }
                        }
                    }
                }
                if (purposes.contains(Purpose.StaticNat)) {
                    services.add(Service.StaticNat);
                }
                if (purposes.contains(Purpose.LoadBalancing)) {
                    services.add(Service.Lb);
                }
                if (purposes.contains(Purpose.PortForwarding)) {
                    services.add(Service.PortForwarding);
                }
                if (purposes.contains(Purpose.Vpn)) {
                    services.add(Service.Vpn);
                }
                if (purposes.contains(Purpose.Firewall)) {
                    services.add(Service.Firewall);
                }
                if (services.isEmpty()) {
                    continue;
                }
                ipToServices.put(ip, services);
            }
        }
        return ipToServices;
    }

    protected boolean canIpUsedForNonConserveService(PublicIp ip, Service service) {
        // If it's non-conserve mode, then the new ip should not be used by any other services
        List<PublicIp> ipList = new ArrayList<PublicIp>();
        ipList.add(ip);
        Map<PublicIp, Set<Service>> ipToServices = getIpToServices(ipList, false, false);
        Set<Service> services = ipToServices.get(ip);
        // Not used currently, safe
        if (services == null || services.isEmpty()) {
            return true;
        }
        // Since it's non-conserve mode, only one service should used for IP
        if (services.size() != 1) {
            throw new InvalidParameterException("There are multiple services used ip " + ip.getAddress() + ".");
        }
        if (service != null && !((Service)services.toArray()[0] == service || service.equals(Service.Firewall))) {
            throw new InvalidParameterException("The IP " + ip.getAddress() + " is already used as " + ((Service)services.toArray()[0]).getName() + " rather than " + service.getName());
        }
        return true;
    }

    protected boolean canIpsUsedForNonConserve(List<PublicIp> publicIps) {
        boolean result = true;
        for (PublicIp ip : publicIps) {
            result = canIpUsedForNonConserveService(ip, null);
            if (!result) {
                break;
            }
        }
        return result;
    }

    private boolean canIpsUseOffering(List<PublicIp> publicIps, long offeringId) {
        Map<PublicIp, Set<Service>> ipToServices = getIpToServices(publicIps, false, true);
        Map<Service, Set<Provider>> serviceToProviders = _networkModel.getNetworkOfferingServiceProvidersMap(offeringId);
        NetworkOfferingVO offering = _networkOfferingDao.findById(offeringId);
        //For inline mode checking, using firewall provider for LB instead, because public ip would apply on firewall provider
        if (offering.isInline()) {
            Provider firewallProvider = null;
            if (serviceToProviders.containsKey(Service.Firewall)) {
                firewallProvider = (Provider)serviceToProviders.get(Service.Firewall).toArray()[0];
            }
            Set<Provider> p = new HashSet<Provider>();
            p.add(firewallProvider);
            serviceToProviders.remove(Service.Lb);
            serviceToProviders.put(Service.Lb, p);
        }
        for (PublicIp ip : ipToServices.keySet()) {
            Set<Service> services = ipToServices.get(ip);
            Provider provider = null;
            for (Service service : services) {
                Set<Provider> curProviders = serviceToProviders.get(service);
                if (curProviders == null || curProviders.isEmpty()) {
                    continue;
                }
                Provider curProvider = (Provider)curProviders.toArray()[0];
                if (provider == null) {
                    provider = curProvider;
                    continue;
                }
                // We don't support multiple providers for one service now
                if (!provider.equals(curProvider)) {
                    throw new InvalidParameterException("There would be multiple providers for IP " + ip.getAddress() + " with the new network offering!");
                }
            }
        }
        return true;
    }

    private Set<Purpose> getPublicIpPurposeInRules(PublicIp ip, boolean includeRevoked, boolean includingFirewall) {
        Set<Purpose> result = new HashSet<Purpose>();
        List<FirewallRuleVO> rules = null;
        if (includeRevoked) {
            rules = _firewallDao.listByIp(ip.getId());
        } else {
            rules = _firewallDao.listByIpAndNotRevoked(ip.getId());
        }

        if (rules == null || rules.isEmpty()) {
            return null;
        }

        for (FirewallRuleVO rule : rules) {
            if (rule.getPurpose() != Purpose.Firewall || includingFirewall) {
                result.add(rule.getPurpose());
            }
        }

        return result;
    }

    private void checkNetworkDns(boolean isIpv6, NetworkOffering networkOffering, Long vpcId,
        String ip4Dns1, String ip4Dns2, String ip6Dns1, String ip6Dns2) {
        if (ObjectUtils.anyNotNull(ip4Dns1, ip4Dns2, ip6Dns1, ip6Dns2)) {
            if (GuestType.L2.equals(networkOffering.getGuestType())) {
                throw new InvalidParameterValueException(String.format("DNS can not be specified %s networks", GuestType.L2));
            }
            if (vpcId != null) {
                throw new InvalidParameterValueException("DNS can not be specified for a VPC tier");
            }
            if (!areServicesSupportedByNetworkOffering(networkOffering.getId(), Service.Dns)) {
                throw new InvalidParameterValueException("DNS can not be specified for networks with network offering that do not support DNS service");
            }
        }
        if (!isIpv6 && !StringUtils.isAllEmpty(ip6Dns1, ip6Dns2)) {
            throw new InvalidParameterValueException("IPv6 DNS cannot be specified for IPv4 only network");
        }
        _networkModel.verifyIp4DnsPair(ip4Dns1, ip4Dns2);
        _networkModel.verifyIp6DnsPair(ip6Dns1, ip6Dns2);
    }

    protected boolean checkAndUpdateNetworkDns(NetworkVO network, NetworkOffering networkOffering, String newIp4Dns1,
        String newIp4Dns2, String newIp6Dns1, String newIp6Dns2) {
        String ip4Dns1 = network.getDns1();
        String ip4Dns2 = network.getDns2();
        String ip6Dns1 = network.getIp6Dns1();
        String ip6Dns2 = network.getIp6Dns2();
        if (ObjectUtils.allNull(newIp4Dns1, newIp4Dns2, newIp6Dns1, newIp6Dns2)) {
            if (ObjectUtils.anyNotNull(ip4Dns1, ip4Dns2, ip6Dns1, ip6Dns2) &&
                    !areServicesSupportedByNetworkOffering(networkOffering.getId(), Service.Dns)) {
                network.setDns1(null);
                network.setDns2(null);
                network.setIp6Dns1(null);
                network.setIp6Dns2(null);
                return true;
            }
            return false;
        }
        if (StringUtils.equals(ip4Dns1, StringUtils.trimToNull(newIp4Dns1)) && StringUtils.equals(ip4Dns2, StringUtils.trimToNull(newIp4Dns2)) &&
                StringUtils.equals(ip6Dns1, StringUtils.trimToNull(newIp6Dns1)) && StringUtils.equals(ip6Dns2, StringUtils.trimToNull(newIp6Dns2))) {
            return false;
        }
        boolean isIpv6 = (GuestType.Shared.equals(network.getGuestType()) &&
                StringUtils.isNotEmpty(network.getIp6Cidr())) ||
                _networkOfferingDao.isIpv6Supported(networkOffering.getId());
        if (newIp4Dns1 != null) {
            ip4Dns1 = StringUtils.trimToNull(newIp4Dns1);
        }
        if (newIp4Dns2 != null) {
            ip4Dns2 = StringUtils.trimToNull(newIp4Dns2);
        }
        if (newIp6Dns1 != null) {
            ip6Dns1 = StringUtils.trimToNull(newIp6Dns1);
        }
        if (newIp6Dns2 != null) {
            ip6Dns2 = StringUtils.trimToNull(newIp6Dns2);
        }
        checkNetworkDns(isIpv6, networkOffering, network.getVpcId(), ip4Dns1, ip4Dns2, ip6Dns1, ip6Dns2);
        network.setDns1(ip4Dns1);
        network.setDns2(ip4Dns2);
        network.setIp6Dns1(ip6Dns1);
        network.setIp6Dns2(ip6Dns2);
        return true;
    }

    @Override
    public List<? extends Network> getIsolatedNetworksOwnedByAccountInZone(long zoneId, Account owner) {

        return _networksDao.listByZoneAndGuestType(owner.getId(), zoneId, Network.GuestType.Isolated, false);
    }

    @Override
    public List<? extends Network> getIsolatedNetworksWithSourceNATOwnedByAccountInZone(long zoneId, Account owner) {

        return _networksDao.listSourceNATEnabledNetworks(owner.getId(), zoneId, Network.GuestType.Isolated);
    }

    @Override
    @ActionEvent(eventType = EventTypes.EVENT_NET_IP_ASSIGN, eventDescription = "allocating Ip", create = true)
    public IpAddress allocateIP(Account ipOwner, long zoneId, Long networkId, Boolean displayIp, String ipaddress)
            throws ResourceAllocationException, InsufficientAddressCapacityException, ConcurrentOperationException {

        Account caller = CallContext.current().getCallingAccount();
        long callerUserId = CallContext.current().getCallingUserId();
        DataCenter zone = _entityMgr.findById(DataCenter.class, zoneId);

        if (networkId != null) {
            Network network = _networksDao.findById(networkId);
            if (network == null) {
                throw new InvalidParameterValueException("Invalid network id is given");
            }

            if (network.getGuestType() == Network.GuestType.Shared) {
                if (zone == null) {
                    throw new InvalidParameterValueException("Invalid zone Id is given");
                }
                // if shared network in the advanced zone, then check the caller against the network for 'AccessType.UseNetwork'
                if (zone.getNetworkType() == NetworkType.Advanced) {
                    if (isSharedNetworkOfferingWithServices(network.getNetworkOfferingId())) {
                        _accountMgr.checkAccess(caller, AccessType.UseEntry, false, network);
                        if (s_logger.isDebugEnabled()) {
                            s_logger.debug("Associate IP address called by the user " + callerUserId + " account " + ipOwner.getId());
                        }
                        return _ipAddrMgr.allocateIp(ipOwner, false, caller, callerUserId, zone, displayIp, ipaddress);
                    } else {
                        throw new InvalidParameterValueException("Associate IP address can only be called on the shared networks in the advanced zone"
                                + " with Firewall/Source Nat/Static Nat/Port Forwarding/Load balancing services enabled");
                    }
                }
            }
        } else {
            _accountMgr.checkAccess(caller, null, false, ipOwner);
        }

        IpAddress address = _ipAddrMgr.allocateIp(ipOwner, false, caller, callerUserId, zone, displayIp, ipaddress);
        if (address != null) {
            CallContext.current().putContextParameter(IpAddress.class, address.getUuid());
        }
        return address;
    }

    @Override
    @ActionEvent(eventType = EventTypes.EVENT_PORTABLE_IP_ASSIGN, eventDescription = "allocating portable public Ip", create = true)
    public IpAddress allocatePortableIP(Account ipOwner, int regionId, Long zoneId, Long networkId, Long vpcId)
            throws ResourceAllocationException, InsufficientAddressCapacityException, ConcurrentOperationException {
        Account caller = CallContext.current().getCallingAccount();
        long callerUserId = CallContext.current().getCallingUserId();
        DataCenter zone = _entityMgr.findById(DataCenter.class, zoneId);

        if ((networkId == null && vpcId == null) || (networkId != null && vpcId != null)) {
            throw new InvalidParameterValueException("One of Network id or VPC is should be passed");
        }

        if (networkId != null) {
            Network network = _networksDao.findById(networkId);
            if (network == null) {
                throw new InvalidParameterValueException("Invalid network id is given");
            }

            if (network.getGuestType() == Network.GuestType.Shared) {
                if (zone == null) {
                    throw new InvalidParameterValueException("Invalid zone Id is given");
                }
                // if shared network in the advanced zone, then check the caller against the network for 'AccessType.UseNetwork'
                if (zone.getNetworkType() == NetworkType.Advanced) {
                    if (isSharedNetworkOfferingWithServices(network.getNetworkOfferingId())) {
                        _accountMgr.checkAccess(caller, AccessType.UseEntry, false, network);
                        if (s_logger.isDebugEnabled()) {
                            s_logger.debug("Associate IP address called by the user " + callerUserId + " account " + ipOwner.getId());
                        }
                        return _ipAddrMgr.allocatePortableIp(ipOwner, caller, zoneId, networkId, null);
                    } else {
                        throw new InvalidParameterValueException("Associate IP address can only be called on the shared networks in the advanced zone"
                                + " with Firewall/Source Nat/Static Nat/Port Forwarding/Load balancing services enabled");
                    }
                }
            }
        }

        if (vpcId != null) {
            Vpc vpc = _vpcDao.findById(vpcId);
            if (vpc == null) {
                throw new InvalidParameterValueException("Invalid vpc id is given");
            }
        }

        _accountMgr.checkAccess(caller, null, false, ipOwner);

        return _ipAddrMgr.allocatePortableIp(ipOwner, caller, zoneId, null, null);
    }

    @Override
    @ActionEvent(eventType = EventTypes.EVENT_PORTABLE_IP_RELEASE, eventDescription = "disassociating portable Ip", async = true)
    public boolean releasePortableIpAddress(long ipAddressId) {
        try {
            return releaseIpAddressInternal(ipAddressId);
        } catch (Exception e) {
            return false;
        }
    }

    @Override
    @DB
    public boolean configure(final String name, final Map<String, Object> params) throws ConfigurationException {
        _configs = _configDao.getConfiguration("Network", params);

        _cidrLimit = NumbersUtil.parseInt(_configs.get(Config.NetworkGuestCidrLimit.key()), 22);

        _allowSubdomainNetworkAccess = Boolean.valueOf(_configs.get(Config.SubDomainNetworkAccess.key()));

        s_logger.info("Network Service is configured.");

        return true;
    }

    @Override
    public boolean start() {
        return true;
    }

    @Override
    public boolean stop() {
        return true;
    }

    protected NetworkServiceImpl() {
    }

    @Override
    @ActionEvent(eventType = EventTypes.EVENT_NIC_SECONDARY_IP_CONFIGURE, eventDescription = "Configuring secondary ip " + "rules", async = true)
    public boolean configureNicSecondaryIp(NicSecondaryIp secIp, boolean isZoneSgEnabled) {
        boolean success = false;
        String secondaryIp = secIp.getIp4Address();
        if (secIp.getIp4Address() == null) {
            secondaryIp = secIp.getIp6Address();
        }

        if (isZoneSgEnabled) {
            success = _securityGroupService.securityGroupRulesForVmSecIp(secIp.getNicId(), secondaryIp, true);
            s_logger.info("Associated ip address to NIC : " + secIp.getIp4Address());
        } else {
            success = true;
        }
        return success;
    }

    /**
     * It allocates a secondary IP alias on the NIC. It can be either an Ipv4 or an Ipv6 or even both, according to the the given IpAddresses object.
     */
    @Override
    @ActionEvent(eventType = EventTypes.EVENT_NIC_SECONDARY_IP_ASSIGN, eventDescription = "assigning secondary ip to nic", create = true)
    public NicSecondaryIp allocateSecondaryGuestIP(final long nicId, IpAddresses requestedIpPair) throws InsufficientAddressCapacityException {

        Account caller = CallContext.current().getCallingAccount();
        String ipv4Address = requestedIpPair.getIp4Address();
        String ipv6Address = requestedIpPair.getIp6Address();

        //check whether the nic belongs to user vm.
        NicVO nicVO = _nicDao.findById(nicId);
        if (nicVO == null) {
            throw new InvalidParameterValueException("There is no NIC with the ID:  " + nicId);
        }

        if (nicVO.getVmType() != VirtualMachine.Type.User) {
            throw new InvalidParameterValueException(String.format("The NIC [%s] does not belong to a user VM", nicVO.getUuid()));
        }

        VirtualMachine vm = _userVmDao.findById(nicVO.getInstanceId());
        if (vm == null) {
            throw new InvalidParameterValueException(String.format("There is no VM with the NIC [%s]", nicVO.getUuid()));
        }

        final long networkId = nicVO.getNetworkId();
        final Account ipOwner = _accountMgr.getAccount(vm.getAccountId());

        // verify permissions
        _accountMgr.checkAccess(caller, null, true, vm);

        Network network = _networksDao.findById(networkId);
        if (network == null) {
            throw new InvalidParameterValueException("Invalid network id is given");
        }

        int maxAllowedIpsPerNic = NumbersUtil.parseInt(_configDao.getValue(Config.MaxNumberOfSecondaryIPsPerNIC.key()), 10);
        Long nicWiseIpCount = _nicSecondaryIpDao.countByNicId(nicId);
        if (nicWiseIpCount.intValue() >= maxAllowedIpsPerNic) {
            s_logger.error("Maximum Number of Ips \"vm.network.nic.max.secondary.ipaddresses = \"" + maxAllowedIpsPerNic + " per Nic has been crossed for the nic " + nicId + ".");
            throw new InsufficientAddressCapacityException("Maximum Number of Ips per Nic has been crossed.", Nic.class, nicId);
        }

        s_logger.debug("Calling the ip allocation ...");
        String ipaddr = null;
        String ip6addr = null;
        //Isolated network can exist in Basic zone only, so no need to verify the zone type
        if (network.getGuestType() == Network.GuestType.Isolated) {
            if ((ipv4Address != null || NetUtils.isIpv4(network.getGateway()) && StringUtils.isBlank(ipv6Address))) {
                ipaddr = _ipAddrMgr.allocateGuestIP(network, ipv4Address);
            }
            if (StringUtils.isNotBlank(ipv6Address)) {
                ip6addr = ipv6AddrMgr.allocateGuestIpv6(network, ipv6Address);
            }
        } else if (network.getGuestType() == Network.GuestType.Shared) {
            //for basic zone, need to provide the podId to ensure proper ip alloation
            Long podId = null;
            DataCenter dc = _dcDao.findById(network.getDataCenterId());

            if (dc.getNetworkType() == NetworkType.Basic) {
                VMInstanceVO vmi = (VMInstanceVO)vm;
                podId = vmi.getPodIdToDeployIn();
                if (podId == null) {
                    throw new InvalidParameterValueException("vm pod id is null in Basic zone; can't decide the range for ip allocation");
                }
            }

            try {
                if (ipv6Address != null) {
                    ip6addr = ipv6AddrMgr.allocatePublicIp6ForGuestNic(network, podId, ipOwner, ipv6Address);
                } else {
                    ipaddr = _ipAddrMgr.allocatePublicIpForGuestNic(network, podId, ipOwner, ipv4Address);
                }
                if (ipaddr == null && ipv6Address == null) {
                    throw new InvalidParameterValueException("Allocating ip to guest nic " + nicId + " failed");
                }
            } catch (InsufficientAddressCapacityException e) {
                s_logger.error("Allocating ip to guest nic " + nicId + " failed");
                return null;
            }
        } else {
            s_logger.error("AddIpToVMNic is not supported in this network...");
            return null;
        }

        if (!StringUtils.isAllBlank(ipaddr, ip6addr)) {
            // we got the ip addr so up the nics table and secodary ip
            final String ip4AddrFinal = ipaddr;
            final String ip6AddrFinal = ip6addr;
            long id = Transaction.execute(new TransactionCallback<Long>() {
                @Override
                public Long doInTransaction(TransactionStatus status) {
                    boolean nicSecondaryIpSet = nicVO.getSecondaryIp();
                    if (!nicSecondaryIpSet) {
                        nicVO.setSecondaryIp(true);
                        // commit when previously set ??
                        s_logger.debug("Setting nics table ...");
                        _nicDao.update(nicId, nicVO);
                    }

                    s_logger.debug("Setting nic_secondary_ip table ...");
                    Long vmId = nicVO.getInstanceId();
                    NicSecondaryIpVO secondaryIpVO = new NicSecondaryIpVO(nicId, ip4AddrFinal, ip6AddrFinal, vmId, ipOwner.getId(), ipOwner.getDomainId(), networkId);
                    _nicSecondaryIpDao.persist(secondaryIpVO);
                    return secondaryIpVO.getId();
                }
            });

            return getNicSecondaryIp(id);
        } else {
            return null;
        }
    }

    @Override
    @DB
    @ActionEvent(eventType = EventTypes.EVENT_NIC_SECONDARY_IP_UNASSIGN, eventDescription = "Removing secondary IP from NIC", async = true)
    public boolean releaseSecondaryIpFromNic(long ipAddressId) {
        Account caller = CallContext.current().getCallingAccount();
        boolean success = false;

        // Verify input parameters
        NicSecondaryIpVO secIpVO = _nicSecondaryIpDao.findById(ipAddressId);
        if (secIpVO == null) {
            throw new InvalidParameterValueException("Unable to find secondary ip address by id");
        }

        VirtualMachine vm = _userVmDao.findById(secIpVO.getVmId());
        if (vm == null) {
            throw new InvalidParameterValueException("There is no vm with the given secondary ip");
        }
        // verify permissions
        _accountMgr.checkAccess(caller, null, true, vm);

        Network network = _networksDao.findById(secIpVO.getNetworkId());

        if (network == null) {
            throw new InvalidParameterValueException("Invalid network id is given");
        }

        // Validate network offering
        NetworkOfferingVO ntwkOff = _networkOfferingDao.findById(network.getNetworkOfferingId());

        Long nicId = secIpVO.getNicId();
        s_logger.debug("ip id = " + ipAddressId + " nic id = " + nicId);
        //check is this the last secondary ip for NIC
        List<NicSecondaryIpVO> ipList = _nicSecondaryIpDao.listByNicId(nicId);
        boolean lastIp = false;
        if (ipList.size() == 1) {
            // this is the last secondary ip to nic
            lastIp = true;
        }

        DataCenter dc = _dcDao.findById(network.getDataCenterId());
        if (dc == null) {
            throw new InvalidParameterValueException("Invalid zone Id is given");
        }

        s_logger.debug("Calling secondary ip " + secIpVO.getIp4Address() + " release ");
        if (dc.getNetworkType() == NetworkType.Advanced && network.getGuestType() == Network.GuestType.Isolated) {
            //check PF or static NAT is configured on this ip address
            String secondaryIp = secIpVO.getIp4Address();
            List<FirewallRuleVO> fwRulesList = _firewallDao.listByNetworkAndPurpose(network.getId(), Purpose.PortForwarding);

            if (fwRulesList.size() != 0) {
                for (FirewallRuleVO rule : fwRulesList) {
                    if (_portForwardingDao.findByIdAndIp(rule.getId(), secondaryIp) != null) {
                        s_logger.debug("VM nic IP " + secondaryIp + " is associated with the port forwarding rule");
                        throw new InvalidParameterValueException("Can't remove the secondary ip " + secondaryIp + " is associate with the port forwarding rule");
                    }
                }
            }
            //check if the secondary ip associated with any static nat rule
            IPAddressVO publicIpVO = _ipAddressDao.findByIpAndNetworkId(secIpVO.getNetworkId(), secondaryIp);
            if (publicIpVO != null) {
                s_logger.debug("VM nic IP " + secondaryIp + " is associated with the static NAT rule public IP address id " + publicIpVO.getId());
                throw new InvalidParameterValueException("Can' remove the ip " + secondaryIp + "is associate with static NAT rule public IP address id " + publicIpVO.getId());
            }

            if (_loadBalancerDao.isLoadBalancerRulesMappedToVmGuestIp(vm.getId(), secondaryIp, network.getId())) {
                s_logger.debug("VM nic IP " + secondaryIp + " is mapped to load balancing rule");
                throw new InvalidParameterValueException("Can't remove the secondary ip " + secondaryIp + " is mapped to load balancing rule");
            }

        } else if (dc.getNetworkType() == NetworkType.Basic || ntwkOff.getGuestType() == Network.GuestType.Shared) {
            final IPAddressVO ip = _ipAddressDao.findByIpAndSourceNetworkId(secIpVO.getNetworkId(), secIpVO.getIp4Address());
            if (ip != null) {
                Transaction.execute(new TransactionCallbackNoReturn() {
                    @Override
                    public void doInTransactionWithoutResult(TransactionStatus status) {
                        _ipAddrMgr.markIpAsUnavailable(ip.getId());
                        _ipAddressDao.unassignIpAddress(ip.getId());
                    }
                });
            }
        } else {
            throw new InvalidParameterValueException("Not supported for this network now");
        }

        success = removeNicSecondaryIP(secIpVO, lastIp);
        return success;
    }

    boolean removeNicSecondaryIP(final NicSecondaryIpVO ipVO, final boolean lastIp) {
        final long nicId = ipVO.getNicId();
        final NicVO nic = _nicDao.findById(nicId);

        Transaction.execute(new TransactionCallbackNoReturn() {
            @Override
            public void doInTransactionWithoutResult(TransactionStatus status) {
                if (lastIp) {
                    nic.setSecondaryIp(false);
                    s_logger.debug("Setting nics secondary ip to false ...");
                    _nicDao.update(nicId, nic);
                }

                s_logger.debug("Revoving nic secondary ip entry ...");
                _nicSecondaryIpDao.remove(ipVO.getId());
            }
        });

        return true;
    }

    NicSecondaryIp getNicSecondaryIp(long id) {
        NicSecondaryIp nicSecIp = _nicSecondaryIpDao.findById(id);
        if (nicSecIp == null) {
            return null;
        }
        return nicSecIp;
    }

    @Override
    @ActionEvent(eventType = EventTypes.EVENT_NET_IP_RESERVE, eventDescription = "reserving Ip", async = false)
    public IpAddress reserveIpAddress(Account account, Boolean displayIp, Long ipAddressId) throws ResourceAllocationException {
        IPAddressVO ipVO = _ipAddressDao.findById(ipAddressId);
        if (ipVO == null) {
            throw new InvalidParameterValueException("Unable to find IP address by ID=" + ipAddressId);
        }
        // verify permissions
        Account caller = CallContext.current().getCallingAccount();
        _accountMgr.checkAccess(caller, null, true, account);

        VlanVO vlan = _vlanDao.findById(ipVO.getVlanId());
        if (!vlan.getVlanType().equals(VlanType.VirtualNetwork)) {
            throw new IllegalArgumentException("only ip addresses that belong to a virtual network may be reserved.");
        }
        if (ipVO.isPortable()) {
            throw new InvalidParameterValueException("Unable to reserve a portable IP.");
        }
        if (State.Reserved.equals(ipVO.getState())) {
            if (account.getId() == ipVO.getAccountId()) {
                s_logger.info(String.format("IP address %s has already been reserved for account %s", ipVO.getAddress(), account));
                return ipVO;
            }
            throw new InvalidParameterValueException("Unable to reserve a IP because it has already been reserved for another account.");
        }
        if (!State.Free.equals(ipVO.getState())) {
            throw new InvalidParameterValueException("Unable to reserve a IP in " + ipVO.getState() + " state.");
        }
        Long ipDedicatedDomainId = getIpDedicatedDomainId(ipVO.getVlanId());
        if (ipDedicatedDomainId != null && !ipDedicatedDomainId.equals(account.getDomainId())) {
            throw new InvalidParameterValueException("Unable to reserve a IP because it is dedicated to another domain.");
        }
        Long ipDedicatedAccountId = getIpDedicatedAccountId(ipVO.getVlanId());
        if (ipDedicatedAccountId != null && !ipDedicatedAccountId.equals(account.getAccountId())) {
            throw new InvalidParameterValueException("Unable to reserve a IP because it is dedicated to another account.");
        }
        if (ipDedicatedAccountId == null) {
            // Check that the maximum number of public IPs for the given accountId will not be exceeded
            try {
                _resourceLimitMgr.checkResourceLimit(account, Resource.ResourceType.public_ip);
            } catch (ResourceAllocationException ex) {
                s_logger.warn("Failed to allocate resource of type " + ex.getResourceType() + " for account " + account);
                throw new AccountLimitException("Maximum number of public IP addresses for account: " + account.getAccountName() + " has been exceeded.");
            }
        }
        List<AccountVlanMapVO> maps = _accountVlanMapDao.listAccountVlanMapsByVlan(ipVO.getVlanId());
        ipVO.setAllocatedTime(new Date());
        ipVO.setAllocatedToAccountId(account.getAccountId());
        ipVO.setAllocatedInDomainId(account.getDomainId());
        ipVO.setState(State.Reserved);
        if (displayIp != null) {
            ipVO.setDisplay(displayIp);
        }
        ipVO = _ipAddressDao.persist(ipVO);
        if (ipDedicatedAccountId == null) {
            _resourceLimitMgr.incrementResourceCount(account.getId(), Resource.ResourceType.public_ip);
        }
        return ipVO;
    }

    private Long getIpDedicatedAccountId(Long vlanId) {
        List<AccountVlanMapVO> accountVlanMaps = _accountVlanMapDao.listAccountVlanMapsByVlan(vlanId);
        if (CollectionUtils.isNotEmpty(accountVlanMaps)) {
            return accountVlanMaps.get(0).getAccountId();
        }
        return null;
    }

    private Long getIpDedicatedDomainId(Long vlanId) {
        List<DomainVlanMapVO> domainVlanMaps = _domainVlanMapDao.listDomainVlanMapsByVlan(vlanId);
        if (CollectionUtils.isNotEmpty(domainVlanMaps)) {
            return domainVlanMaps.get(0).getDomainId();
        }
        return null;
    }

    @Override
    @ActionEvent(eventType = EventTypes.EVENT_NET_IP_RELEASE, eventDescription = "releasing Reserved Ip", async = false)
    public boolean releaseReservedIpAddress(long ipAddressId) throws InsufficientAddressCapacityException {
        IPAddressVO ipVO = _ipAddressDao.findById(ipAddressId);
        if (ipVO == null) {
            throw new InvalidParameterValueException("Unable to find IP address by ID=" + ipAddressId);
        }
        if (ipVO.isPortable()) {
            throw new InvalidParameterValueException("Unable to release a portable IP, please use disassociateIpAddress instead");
        }
        if (State.Allocated.equals(ipVO.getState())) {
            throw new InvalidParameterValueException("Unable to release a public IP in Allocated state, please use disassociateIpAddress instead");
        }
        return releaseIpAddressInternal(ipAddressId);
    }

    @Override
    @ActionEvent(eventType = EventTypes.EVENT_NET_IP_RELEASE, eventDescription = "disassociating Ip", async = true)
    public boolean releaseIpAddress(long ipAddressId) throws InsufficientAddressCapacityException {
        return releaseIpAddressInternal(ipAddressId);
    }

    @DB
    private boolean releaseIpAddressInternal(long ipAddressId) throws InsufficientAddressCapacityException {
        Long userId = CallContext.current().getCallingUserId();
        Account caller = CallContext.current().getCallingAccount();

        // Verify input parameters
        IPAddressVO ipVO = _ipAddressDao.findById(ipAddressId);
        if (ipVO == null) {
            throw new InvalidParameterValueException("Unable to find ip address by id");
        }

        if (ipVO.getAllocatedTime() == null) {
            s_logger.debug("Ip Address id= " + ipAddressId + " is not allocated, so do nothing.");
            return true;
        }

        // verify permissions
        if (ipVO.getAllocatedToAccountId() != null) {
            _accountMgr.checkAccess(caller, null, true, ipVO);
        }

        Network guestNetwork = null;
        final Long networkId = ipVO.getAssociatedWithNetworkId();
        if (networkId != null) {
            guestNetwork = getNetwork(networkId);
        }
        Vpc vpc = null;
        if (ipVO.getVpcId() != null) {
            vpc = _vpcMgr.getActiveVpc(ipVO.getVpcId());
        }
        if (ipVO.isSourceNat() && ((guestNetwork != null && guestNetwork.getState() != Network.State.Allocated) || vpc != null)) {
            throw new IllegalArgumentException("ip address is used for source nat purposes and can not be disassociated.");
        }

        VlanVO vlan = _vlanDao.findById(ipVO.getVlanId());
        if (!vlan.getVlanType().equals(VlanType.VirtualNetwork)) {
            throw new IllegalArgumentException("only ip addresses that belong to a virtual network may be disassociated.");
        }

        // don't allow releasing system ip address
        if (ipVO.getSystem()) {
            throwInvalidIdException("Can't release system IP address with specified id", ipVO.getUuid(), "systemIpAddrId");
        }

        if (State.Reserved.equals(ipVO.getState())) {
            _ipAddressDao.unassignIpAddress(ipVO.getId());
            Long ipDedicatedAccountId = getIpDedicatedAccountId(ipVO.getVlanId());
            if (ipDedicatedAccountId == null) {
                _resourceLimitMgr.decrementResourceCount(ipVO.getAccountId(), Resource.ResourceType.public_ip);
            }
            return true;
        }

        boolean success = _ipAddrMgr.disassociatePublicIpAddress(ipAddressId, userId, caller);

        if (success) {
            _resourceTagDao.removeByIdAndType(ipAddressId, ResourceObjectType.PublicIpAddress);
            if (guestNetwork != null) {
                NetworkOffering offering = _entityMgr.findById(NetworkOffering.class, guestNetwork.getNetworkOfferingId());
                Long vmId = ipVO.getAssociatedWithVmId();
                if (offering.isElasticIp() && vmId != null) {
                    _rulesMgr.getSystemIpAndEnableStaticNatForVm(_userVmDao.findById(vmId), true);
                    return true;
                }
            }
        } else {
            s_logger.warn("Failed to release public ip address id=" + ipAddressId);
        }
        return success;
    }

    @Override
    @DB
    public Network getNetwork(long id) {
        return _networksDao.findById(id);
    }

    private void checkSharedNetworkCidrOverlap(Long zoneId, long physicalNetworkId, String cidr) {
        if (zoneId == null || cidr == null) {
            return;
        }

        DataCenter zone = _dcDao.findById(zoneId);
        List<NetworkVO> networks = _networksDao.listByZone(zoneId);
        Map<Long, String> networkToCidr = new HashMap<Long, String>();

        // check for CIDR overlap with all possible CIDR for isolated guest networks
        // in the zone when using external networking
        PhysicalNetworkVO pNetwork = _physicalNetworkDao.findById(physicalNetworkId);
        if (pNetwork.getVnet() != null) {
            List<Pair<Integer, Integer>> vlanList = pNetwork.getVnet();
            for (Pair<Integer, Integer> vlanRange : vlanList) {
                Integer lowestVlanTag = vlanRange.first();
                Integer highestVlanTag = vlanRange.second();
                for (int vlan = lowestVlanTag; vlan <= highestVlanTag; ++vlan) {
                    int offset = vlan - lowestVlanTag;
                    String globalVlanBits = _configDao.getValue(Config.GuestVlanBits.key());
                    int cidrSize = 8 + Integer.parseInt(globalVlanBits);
                    String guestNetworkCidr = zone.getGuestNetworkCidr();
                    String[] cidrTuple = guestNetworkCidr.split("\\/");
                    long newCidrAddress = (NetUtils.ip2Long(cidrTuple[0]) & 0xff000000) | (offset << (32 - cidrSize));
                    if (NetUtils.isNetworksOverlap(NetUtils.long2Ip(newCidrAddress), cidr)) {
                        throw new InvalidParameterValueException("Specified CIDR for shared network conflict with CIDR that is reserved for zone vlan " + vlan);
                    }
                }
            }
        }

        // check for CIDR overlap with all CIDR's of the shared networks in the zone
        for (NetworkVO network : networks) {
            if (network.getGuestType() == GuestType.Isolated) {
                continue;
            }
            if (network.getCidr() != null) {
                networkToCidr.put(network.getId(), network.getCidr());
            }
        }
        if (networkToCidr != null && !networkToCidr.isEmpty()) {
            for (long networkId : networkToCidr.keySet()) {
                String ntwkCidr = networkToCidr.get(networkId);
                if (NetUtils.isNetworksOverlap(ntwkCidr, cidr)) {
                    throw new InvalidParameterValueException("Specified CIDR for shared network conflict with CIDR of a shared network in the zone.");
                }
            }
        }
    }

    private void validateRouterIps(String routerIp, String routerIpv6, String startIp, String endIp, String gateway,
                                   String netmask, String startIpv6, String endIpv6, String ip6Cidr) {
        if (StringUtils.isNotBlank(routerIp)) {
            if (startIp != null && endIp == null) {
                endIp = startIp;
            }
            if (!NetUtils.isValidIp4(routerIp)) {
                throw new CloudRuntimeException("Router IPv4 IP provided is of incorrect format");
            }
            if (StringUtils.isNoneBlank(startIp, endIp)) {
                if (!NetUtils.isIpInRange(routerIp, startIp, endIp)) {
                    throw new CloudRuntimeException("Router IPv4 IP provided is not within the specified range: " + startIp + " - " + endIp);
                }
            } else {
                String cidr = NetUtils.ipAndNetMaskToCidr(gateway, netmask);
                if (!NetUtils.isIpWithInCidrRange(routerIp, cidr)) {
                    throw new CloudRuntimeException("Router IP provided in not within the network range");
                }
            }
        }
        if (StringUtils.isNotBlank(routerIpv6)) {
            if (startIpv6 != null && endIpv6 == null) {
                endIpv6 = startIpv6;
            }
            if (!NetUtils.isValidIp6(routerIpv6)) {
                throw new CloudRuntimeException("Router IPv6 address provided is of incorrect format");
            }
            if (StringUtils.isNoneBlank(startIpv6, endIpv6)) {
                String ipv6Range = startIpv6 + "-" + endIpv6;
                if (!NetUtils.isIp6InRange(routerIpv6, ipv6Range)) {
                    throw new CloudRuntimeException("Router IPv6 address provided is not within the specified range: " + startIpv6 + " - " + endIpv6);
                }
            } else {
                if (!NetUtils.isIp6InNetwork(routerIpv6, ip6Cidr)) {
                    throw new CloudRuntimeException("Router IPv6 address provided is not with the network range");
                }
            }
        }
    }

    @Override
    @DB
    @ActionEvent(eventType = EventTypes.EVENT_NETWORK_CREATE, eventDescription = "creating network")
    public Network createGuestNetwork(CreateNetworkCmd cmd) throws InsufficientCapacityException, ConcurrentOperationException, ResourceAllocationException {
        Long networkOfferingId = cmd.getNetworkOfferingId();
        String gateway = cmd.getGateway();
        String startIP = cmd.getStartIp();
        String endIP = cmd.getEndIp();
        String netmask = cmd.getNetmask();
        String networkDomain = cmd.getNetworkDomain();
        String vlanId = null;
        boolean bypassVlanOverlapCheck = false;
        boolean hideIpAddressUsage = false;
        String routerIp = null;
        String routerIpv6 = null;
        if (cmd instanceof CreateNetworkCmdByAdmin) {
            vlanId = ((CreateNetworkCmdByAdmin)cmd).getVlan();
            bypassVlanOverlapCheck = ((CreateNetworkCmdByAdmin)cmd).getBypassVlanOverlapCheck();
            hideIpAddressUsage = ((CreateNetworkCmdByAdmin)cmd).getHideIpAddressUsage();
            routerIp = ((CreateNetworkCmdByAdmin)cmd).getRouterIp();
            routerIpv6 = ((CreateNetworkCmdByAdmin)cmd).getRouterIpv6();
        }

        String name = cmd.getNetworkName();
        String displayText = cmd.getDisplayText();
        Account caller = CallContext.current().getCallingAccount();
        Long physicalNetworkId = cmd.getPhysicalNetworkId();
        Long zoneId = cmd.getZoneId();
        String aclTypeStr = cmd.getAclType();
        Long domainId = cmd.getDomainId();
        boolean isDomainSpecific = false;
        Boolean subdomainAccess = cmd.getSubdomainAccess();
        Long vpcId = cmd.getVpcId();
        String startIPv6 = cmd.getStartIpv6();
        String endIPv6 = cmd.getEndIpv6();
        String ip6Gateway = cmd.getIp6Gateway();
        String ip6Cidr = cmd.getIp6Cidr();
        Boolean displayNetwork = cmd.getDisplayNetwork();
        Long aclId = cmd.getAclId();
        String isolatedPvlan = cmd.getIsolatedPvlan();
        String externalId = cmd.getExternalId();
        String isolatedPvlanType = cmd.getIsolatedPvlanType();
        Long associatedNetworkId = cmd.getAssociatedNetworkId();
        Integer publicMtu = cmd.getPublicMtu();
        Integer privateMtu = cmd.getPrivateMtu();
        String ip4Dns1 = cmd.getIp4Dns1();
        String ip4Dns2 = cmd.getIp4Dns2();
        String ip6Dns1 = cmd.getIp6Dns1();
        String ip6Dns2 = cmd.getIp6Dns2();

        // Validate network offering
        NetworkOfferingVO ntwkOff = _networkOfferingDao.findById(networkOfferingId);
        if (ntwkOff == null || ntwkOff.isSystemOnly()) {
            InvalidParameterValueException ex = new InvalidParameterValueException("Unable to find network offering by specified id");
            if (ntwkOff != null) {
                ex.addProxyObject(ntwkOff.getUuid(), "networkOfferingId");
            }
            throw ex;
        }

        Account owner = null;
        if ((cmd.getAccountName() != null && domainId != null) || cmd.getProjectId() != null) {
            owner = _accountMgr.finalizeOwner(caller, cmd.getAccountName(), domainId, cmd.getProjectId());
        } else {
            owner = caller;
        }

        // validate physical network and zone
        // Check if physical network exists
        PhysicalNetwork pNtwk = null;
        if (physicalNetworkId != null) {
            pNtwk = _physicalNetworkDao.findById(physicalNetworkId);
            if (pNtwk == null) {
                throw new InvalidParameterValueException("Unable to find a physical network having the specified physical network id");
            }
        }

        if (zoneId == null) {
            zoneId = pNtwk.getDataCenterId();
        }

        if (displayNetwork == null) {
            displayNetwork = true;
        }

        DataCenter zone = _dcDao.findById(zoneId);
        if (zone == null) {
            throw new InvalidParameterValueException("Specified zone id was not found");
        }

        _accountMgr.checkAccess(owner, ntwkOff, zone);

        if (Grouping.AllocationState.Disabled == zone.getAllocationState() && !_accountMgr.isRootAdmin(caller.getId())) {
            // See DataCenterVO.java
            PermissionDeniedException ex = new PermissionDeniedException("Cannot perform this operation since specified Zone is currently disabled");
            ex.addProxyObject(zone.getUuid(), "zoneId");
            throw ex;
        }

        // Only domain and account ACL types are supported in Acton.
        ACLType aclType = null;
        if (aclTypeStr != null) {
            if (aclTypeStr.equalsIgnoreCase(ACLType.Account.toString())) {
                aclType = ACLType.Account;
            } else if (aclTypeStr.equalsIgnoreCase(ACLType.Domain.toString())) {
                aclType = ACLType.Domain;
            } else {
                throw new InvalidParameterValueException("Incorrect aclType specified. Check the API documentation for supported types");
            }
            // In 3.0 all Shared networks should have aclType == Domain, all Isolated networks aclType==Account
            if (ntwkOff.getGuestType() == GuestType.Isolated) {
                if (aclType != ACLType.Account) {
                    throw new InvalidParameterValueException("AclType should be " + ACLType.Account + " for network of type " + Network.GuestType.Isolated);
                }
            } else if (ntwkOff.getGuestType() == GuestType.Shared) {
                if (!(aclType == ACLType.Domain || aclType == ACLType.Account)) {
                    throw new InvalidParameterValueException("AclType should be " + ACLType.Domain + " or " + ACLType.Account + " for network of type " + Network.GuestType.Shared);
                }
            }
        } else {
            if (ntwkOff.getGuestType() == GuestType.Isolated || ntwkOff.getGuestType() == GuestType.L2) {
                aclType = ACLType.Account;
            } else if (ntwkOff.getGuestType() == GuestType.Shared) {
                if (_accountMgr.isRootAdmin(caller.getId())) {
                    aclType = ACLType.Domain;
                } else if (_accountMgr.isNormalUser(caller.getId())) {
                    aclType = ACLType.Account;
                } else {
                    throw new InvalidParameterValueException("AclType must be specified for shared network created by domain admin");
                }
            }
        }

        if (ntwkOff.getGuestType() != GuestType.Shared && (!StringUtils.isAllBlank(routerIp, routerIpv6))) {
            throw new InvalidParameterValueException("Router IP can be specified only for Shared networks");
        }

        if (ntwkOff.getGuestType() == GuestType.Shared && !_networkModel.isProviderForNetworkOffering(Provider.VirtualRouter, networkOfferingId)
                && (!StringUtils.isAllBlank(routerIp, routerIpv6))) {
            throw new InvalidParameterValueException("Virtual Router is not a supported provider for the Shared network, hence router ip should not be provided");
        }

        // Check if the network is domain specific
        if (aclType == ACLType.Domain) {
            // only Admin can create domain with aclType=Domain
            if (!_accountMgr.isAdmin(caller.getId())) {
                throw new PermissionDeniedException("Only admin can create networks with aclType=Domain");
            }

            // only shared networks can be Domain specific
            if (ntwkOff.getGuestType() != GuestType.Shared) {
                throw new InvalidParameterValueException("Only " + GuestType.Shared + " networks can have aclType=" + ACLType.Domain);
            }

            if (domainId != null) {
                if (ntwkOff.getTrafficType() != TrafficType.Guest || ntwkOff.getGuestType() != Network.GuestType.Shared) {
                    throw new InvalidParameterValueException("Domain level networks are supported just for traffic type " + TrafficType.Guest + " and guest type " + Network.GuestType.Shared);
                }

                DomainVO domain = _domainDao.findById(domainId);
                if (domain == null) {
                    throw new InvalidParameterValueException("Unable to find domain by specified id");
                }
                _accountMgr.checkAccess(caller, domain);
            }
            isDomainSpecific = true;

        } else if (subdomainAccess != null) {
            throw new InvalidParameterValueException("Parameter subDomainAccess can be specified only with aclType=Domain");
        }

        if (aclType == ACLType.Domain) {
            owner = _accountDao.findById(Account.ACCOUNT_ID_SYSTEM);
        }

        // The network name is unique under the account
        if (!AllowDuplicateNetworkName.valueIn(owner.getAccountId())) {
            List<NetworkVO> existingNetwork = _networksDao.listByAccountIdNetworkName(owner.getId(), name);
            if (!existingNetwork.isEmpty()) {
                throw new InvalidParameterValueException("Another network with same name already exists within account: " + owner.getAccountName());
            }
        }

        boolean ipv4 = false, ipv6 = false;
        if (org.apache.commons.lang3.StringUtils.isNoneBlank(gateway, netmask)) {
            ipv4 = true;
        }
        if (StringUtils.isNoneBlank(ip6Cidr, ip6Gateway)) {
            ipv6 = true;
        }

        if (gateway != null) {
            try {
                // getByName on a literal representation will only check validity of the address
                // http://docs.oracle.com/javase/6/docs/api/java/net/InetAddress.html#getByName(java.lang.String)
                InetAddress gatewayAddress = InetAddress.getByName(gateway);
                if (gatewayAddress instanceof Inet6Address) {
                    ipv6 = true;
                } else {
                    ipv4 = true;
                }
            } catch (UnknownHostException e) {
                s_logger.error("Unable to convert gateway IP to a InetAddress", e);
                throw new InvalidParameterValueException("Gateway parameter is invalid");
            }
        }

        // Start and end IP address are mandatory for shared networks.
        if (ntwkOff.getGuestType() == GuestType.Shared && vpcId == null) {
            if (!AllowEmptyStartEndIpAddress.valueIn(owner.getAccountId()) &&
                (startIP == null && endIP == null) &&
                (startIPv6 == null && endIPv6 == null)) {
                throw new InvalidParameterValueException("Either IPv4 or IPv6 start and end address are mandatory");
            }
        }

        String cidr = null;
        if (ipv4) {
            // if end ip is not specified, default it to startIp
            if (startIP != null) {
                if (!NetUtils.isValidIp4(startIP)) {
                    throw new InvalidParameterValueException("Invalid format for the startIp parameter");
                }
                if (endIP == null) {
                    endIP = startIP;
                } else if (!NetUtils.isValidIp4(endIP)) {
                    throw new InvalidParameterValueException("Invalid format for the endIp parameter");
                }
                if (!(gateway != null && netmask != null)) {
                    throw new InvalidParameterValueException("gateway and netmask should be defined when startIP/endIP are passed in");
                }
            }
            if (gateway != null && netmask != null) {
                if (NetUtils.isNetworkorBroadcastIP(gateway, netmask)) {
                    if (s_logger.isDebugEnabled()) {
                        s_logger.debug("The gateway IP provided is " + gateway + " and netmask is " + netmask + ". The IP is either broadcast or network IP.");
                    }
                    throw new InvalidParameterValueException("Invalid gateway IP provided. Either the IP is broadcast or network IP.");
                }

                if (!NetUtils.isValidIp4(gateway)) {
                    throw new InvalidParameterValueException("Invalid gateway");
                }
                if (!NetUtils.isValidIp4Netmask(netmask)) {
                    throw new InvalidParameterValueException("Invalid netmask");
                }

                cidr = NetUtils.ipAndNetMaskToCidr(gateway, netmask);
            }

        }

        if (ipv6) {
            if (endIPv6 == null) {
                endIPv6 = startIPv6;
            }
            _networkModel.checkIp6Parameters(startIPv6, endIPv6, ip6Gateway, ip6Cidr);

            if (zone.getNetworkType() != NetworkType.Advanced || ntwkOff.getGuestType() != Network.GuestType.Shared) {
                throw new InvalidParameterValueException("Can only support create IPv6 network with advance shared network!");
            }

            if(StringUtils.isAllBlank(ip6Dns1, ip6Dns2, zone.getIp6Dns1(), zone.getIp6Dns2())) {
                throw new InvalidParameterValueException("Can only create IPv6 network if the zone has IPv6 DNS! Please configure the zone IPv6 DNS1 and/or IPv6 DNS2.");
            }

            if (!ipv4 && ntwkOff.getGuestType() == GuestType.Shared && _networkModel.isProviderForNetworkOffering(Provider.VirtualRouter, networkOfferingId)) {
                throw new InvalidParameterValueException("Currently IPv6-only Shared network with Virtual Router provider is not supported.");
            }
        }

        validateRouterIps(routerIp, routerIpv6, startIP, endIP, gateway, netmask, startIPv6, endIPv6, ip6Cidr);
        Pair<String, String> ip6GatewayCidr = null;
        if (zone.getNetworkType() == NetworkType.Advanced && ntwkOff.getGuestType() == GuestType.Isolated) {
            ipv6 = _networkOfferingDao.isIpv6Supported(ntwkOff.getId());
            if (ipv6) {
                ip6GatewayCidr = ipv6Service.preAllocateIpv6SubnetForNetwork(zone.getId());
                ip6Gateway = ip6GatewayCidr.first();
                ip6Cidr = ip6GatewayCidr.second();
            }
        }

        if (StringUtils.isNotBlank(isolatedPvlan)) {
            if (!_accountMgr.isRootAdmin(caller.getId())) {
                throw new InvalidParameterValueException("Only ROOT admin is allowed to create Private VLAN network");
            }
            if (zone.getNetworkType() != NetworkType.Advanced || ntwkOff.getGuestType() == GuestType.Isolated) {
                throw new InvalidParameterValueException("Can only support create Private VLAN network with advanced shared or L2 network!");
            }
            if (ipv6) {
                throw new InvalidParameterValueException("Can only support create Private VLAN network with IPv4!");
            }
        }

        Pair<String, PVlanType> pvlanPair = getPrivateVlanPair(isolatedPvlan, isolatedPvlanType, vlanId);
        String secondaryVlanId = pvlanPair.first();
        PVlanType privateVlanType = pvlanPair.second();

        if ((StringUtils.isNotBlank(secondaryVlanId) || privateVlanType != null) && StringUtils.isBlank(vlanId)) {
            throw new InvalidParameterValueException("VLAN ID has to be set in order to configure a Private VLAN");
        }

        performBasicPrivateVlanChecks(vlanId, secondaryVlanId, privateVlanType);

        if (!_accountMgr.isRootAdmin(caller.getId())) {
            validateNetworkOfferingForNonRootAdminUser(ntwkOff);
        }

        // Ignore vlanId if it is passed but specifyvlan=false in network offering
        if (ntwkOff.getGuestType() == GuestType.Shared && ! ntwkOff.isSpecifyVlan() && vlanId != null) {
            throw new InvalidParameterValueException("Cannot specify vlanId when create a network from network offering with specifyvlan=false");
        }

        // Don't allow to specify vlan if the caller is not ROOT admin
        if (!_accountMgr.isRootAdmin(caller.getId()) && (ntwkOff.isSpecifyVlan() || vlanId != null || bypassVlanOverlapCheck)) {
            throw new InvalidParameterValueException("Only ROOT admin is allowed to specify vlanId or bypass vlan overlap check");
        }

        if (ipv4) {
            // For non-root admins check cidr limit - if it's allowed by global config value
            if (!_accountMgr.isRootAdmin(caller.getId()) && cidr != null) {

                String[] cidrPair = cidr.split("\\/");
                int cidrSize = Integer.parseInt(cidrPair[1]);

                if (cidrSize < _cidrLimit) {
                    throw new InvalidParameterValueException("Cidr size can't be less than " + _cidrLimit);
                }
            }
        }

        Collection<String> ntwkProviders = _networkMgr.finalizeServicesAndProvidersForNetwork(ntwkOff, physicalNetworkId).values();
        if (ipv6 && providersConfiguredForExternalNetworking(ntwkProviders)) {
            throw new InvalidParameterValueException("Cannot support IPv6 on network offering with external devices!");
        }

        if (StringUtils.isNotBlank(secondaryVlanId) && providersConfiguredForExternalNetworking(ntwkProviders)) {
            throw new InvalidParameterValueException("Cannot support private vlan on network offering with external devices!");
        }

        if (cidr != null && providersConfiguredForExternalNetworking(ntwkProviders)) {
            if (ntwkOff.getGuestType() == GuestType.Shared && (zone.getNetworkType() == NetworkType.Advanced) && isSharedNetworkOfferingWithServices(networkOfferingId)) {
                // validate if CIDR specified overlaps with any of the CIDR's allocated for isolated networks and shared networks in the zone
                checkSharedNetworkCidrOverlap(zoneId, pNtwk.getId(), cidr);
            } else {
                // if the guest network is for the VPC, if any External Provider are supported in VPC
                // cidr will not be null as it is generated from the super cidr of vpc.
                // if cidr is not null and network is not part of vpc then throw the exception
                if (vpcId == null) {
                    throw new InvalidParameterValueException("Cannot specify CIDR when using network offering with external devices!");
                }
            }
        }

        // Vlan is created in 1 cases - works in Advance zone only:
        // 1) GuestType is Shared
        boolean createVlan = (startIP != null && endIP != null && zone.getNetworkType() == NetworkType.Advanced && ((ntwkOff.getGuestType() == Network.GuestType.Shared)
                || (ntwkOff.getGuestType() == GuestType.Isolated && !areServicesSupportedByNetworkOffering(ntwkOff.getId(), Service.SourceNat))));

        if (!createVlan) {
            // Only support advance shared network in IPv6, which means createVlan is a must
            if (ipv6 && ntwkOff.getGuestType() != GuestType.Isolated) {
                createVlan = true;
            }
        }

        // Can add vlan range only to the network which allows it
        if (createVlan && !ntwkOff.isSpecifyIpRanges()) {
            throwInvalidIdException("Network offering with specified id doesn't support adding multiple ip ranges", ntwkOff.getUuid(), "networkOfferingId");
        }

        Pair<Integer, Integer> interfaceMTUs = validateMtuConfig(publicMtu, privateMtu, zoneId);
        mtuCheckForVpcNetwork(vpcId, interfaceMTUs, publicMtu, privateMtu);

        Network associatedNetwork = null;
        if (associatedNetworkId != null) {
            if (vlanId != null) {
                throw new InvalidParameterValueException("Associated network and vlanId are mutually exclusive");
            }
            if (!_networkMgr.isSharedNetworkWithoutSpecifyVlan(ntwkOff)) {
                throw new InvalidParameterValueException("Can only create Shared network with associated network if specifyVlan is false");
            }
            associatedNetwork = implementAssociatedNetwork(associatedNetworkId, caller, owner, zone,
                    aclType == ACLType.Domain ? domainId : null,
                    aclType == ACLType.Account ? owner.getAccountId() : null,
                    cidr, startIP, endIP);
        }

        checkNetworkDns(ipv6, ntwkOff, vpcId, ip4Dns1, ip4Dns2, ip6Dns1, ip6Dns2);

        Network network = commitNetwork(networkOfferingId, gateway, startIP, endIP, netmask, networkDomain, vlanId, bypassVlanOverlapCheck, name, displayText, caller, physicalNetworkId, zoneId,
                domainId, isDomainSpecific, subdomainAccess, vpcId, startIPv6, endIPv6, ip6Gateway, ip6Cidr, displayNetwork, aclId, secondaryVlanId, privateVlanType, ntwkOff, pNtwk, aclType, owner, cidr, createVlan,
                externalId, routerIp, routerIpv6, associatedNetwork, ip4Dns1, ip4Dns2, ip6Dns1, ip6Dns2, interfaceMTUs);

        if (hideIpAddressUsage) {
            _networkDetailsDao.persist(new NetworkDetailVO(network.getId(), Network.hideIpAddressUsage, String.valueOf(hideIpAddressUsage), false));
        }

        if (ip6GatewayCidr != null) {
            ipv6Service.assignIpv6SubnetToNetwork(ip6Cidr, network.getId());
        }

        // if the network offering has persistent set to true, implement the network
        if (ntwkOff.isPersistent()) {
            return implementedNetworkInCreation(caller, zone, network);
        }
        return network;
    }

    protected void mtuCheckForVpcNetwork(Long vpcId, Pair<Integer, Integer> interfaceMTUs, Integer publicMtu, Integer privateMtu) {
        if (vpcId != null && publicMtu != null) {
            VpcVO vpc = _vpcDao.findById(vpcId);
            if (vpc == null) {
                throw new CloudRuntimeException(String.format("VPC with id %s not found", vpcId));
            }
            s_logger.warn(String.format("VPC public MTU already set at VPC creation phase to: %s. Ignoring public MTU " +
                    "passed during VPC network tier creation ", vpc.getPublicMtu()));
            interfaceMTUs.set(vpc.getPublicMtu(), privateMtu);
        }
    }

    protected Pair<Integer, Integer> validateMtuConfig(Integer publicMtu, Integer privateMtu, Long zoneId) {
        Integer vrMaxMtuForPublicIfaces = VRPublicInterfaceMtu.valueIn(zoneId);
        Integer vrMaxMtuForPrivateIfaces = VRPrivateInterfaceMtu.valueIn(zoneId);
        if (!AllowUsersToSpecifyVRMtu.valueIn(zoneId)) {
            privateMtu = vrMaxMtuForPrivateIfaces;
            publicMtu = vrMaxMtuForPublicIfaces;
            return new Pair<>(publicMtu, privateMtu);
        }

        if (publicMtu > vrMaxMtuForPublicIfaces) {
            String subject = "Incorrect MTU configured on network for public interfaces of the VR";
            String message = String.format("Configured MTU for network VR's public interfaces exceeds the upper limit " +
                    "enforced by zone level setting: %s. VR's public interfaces can be configured with a maximum MTU of %s", VRPublicInterfaceMtu.key(), VRPublicInterfaceMtu.valueIn(zoneId));
            s_logger.warn(message);
            alertManager.sendAlert(AlertService.AlertType.ALERT_TYPE_VR_PUBLIC_IFACE_MTU, zoneId, null, subject, message);
            publicMtu = vrMaxMtuForPublicIfaces;
        } else if (publicMtu < MINIMUM_MTU) {
            String subject = "Incorrect MTU configured on network for public interfaces of the VR";
            String message = String.format("Configured MTU for network VR's public interfaces is lesser than the supported minimum of %s.", MINIMUM_MTU);
            s_logger.warn(message);
            alertManager.sendAlert(AlertService.AlertType.ALERT_TYPE_VR_PUBLIC_IFACE_MTU, zoneId, null, subject, message);
            publicMtu = MINIMUM_MTU;
        }

        if (privateMtu > vrMaxMtuForPrivateIfaces) {
            String subject = "Incorrect MTU configured on network for private interface of the VR";
            String message = String.format("Configured MTU for network VR's public interfaces exceeds the upper limit " +
                    "enforced by zone level setting: %s. VR's public interfaces can be configured with a maximum MTU of %s", VRPublicInterfaceMtu.key(), VRPublicInterfaceMtu.valueIn(zoneId));
            s_logger.warn(message);
            alertManager.sendAlert(AlertService.AlertType.ALERT_TYPE_VR_PRIVATE_IFACE_MTU, zoneId, null, subject, message);
            privateMtu = vrMaxMtuForPrivateIfaces;
        } else if (privateMtu < MINIMUM_MTU) {
            String subject = "Incorrect MTU configured on network for private interfaces of the VR";
            String message = String.format("Configured MTU for network VR's private interfaces is lesser than the supported minimum of %s.", MINIMUM_MTU);
            s_logger.warn(message);
            alertManager.sendAlert(AlertService.AlertType.ALERT_TYPE_VR_PRIVATE_IFACE_MTU, zoneId, null, subject, message);
            privateMtu = MINIMUM_MTU;
        }
        return new Pair<>(publicMtu, privateMtu);
    }

    private Network implementAssociatedNetwork(Long associatedNetworkId, Account caller, Account owner, DataCenter zone, Long domainId, Long accountId,
                                               String cidr, String startIp, String endIp) throws InsufficientCapacityException {
        Network associatedNetwork = _networksDao.findById(associatedNetworkId);
        if (associatedNetwork == null) {
            throw new InvalidParameterValueException("Cannot find associated network with id = " + associatedNetworkId);
        }
        if (associatedNetwork.getGuestType() != GuestType.Isolated && associatedNetwork.getGuestType() != GuestType.L2) {
            throw new InvalidParameterValueException("Associated network MUST be an Isolated or L2 network");
        }
        _accountMgr.checkAccess(caller, null, true, associatedNetwork);
        if (accountId != null && associatedNetwork.getAccountId() != accountId) {
            throw new InvalidParameterValueException("The new network and associated network MUST be owned by same account");
        }
        if (domainId != null && associatedNetwork.getDomainId() != domainId) {
            throw new InvalidParameterValueException("The new network and associated network MUST be in same domain");
        }
        if (cidr != null && associatedNetwork.getCidr() != null) {
            String[] guestVmCidrPair = associatedNetwork.getCidr().split("\\/");
            String[] cidrIpRange = NetUtils.getIpRangeFromCidr(guestVmCidrPair[0], Long.valueOf(guestVmCidrPair[1]));
            if (StringUtils.isNoneBlank(startIp, endIp) && NetUtils.ipRangesOverlap(startIp, endIp, cidrIpRange[0], cidrIpRange[1])) {
                throw new InvalidParameterValueException(String.format("The IP range (%s-%s) overlaps with cidr of associated network: %s (%s)",
                        startIp, endIp, associatedNetwork.getName(), associatedNetwork.getCidr()));
            }
        }
        // Check IP range overlap on shared networks and vpc private gateways associated to the same network
        checkIpRangeOverlapWithAssociatedNetworks(associatedNetworkId, startIp, endIp);

        associatedNetwork = implementedNetworkInCreation(caller, zone, associatedNetwork);
        if (associatedNetwork == null || (associatedNetwork.getState() != Network.State.Implemented && associatedNetwork.getState() != Network.State.Setup)) {
            throw new InvalidParameterValueException("Unable to implement associated network " + associatedNetwork);
        }
        return associatedNetwork;
    }

    private Network implementedNetworkInCreation(final Account caller, final DataCenter zone, final Network network) throws InsufficientCapacityException {
        try {
            DeployDestination dest = new DeployDestination(zone, null, null, null);
            UserVO callerUser = _userDao.findById(CallContext.current().getCallingUserId());
            Journal journal = new Journal.LogJournal("Implementing " + network, s_logger);
            ReservationContext context = new ReservationContextImpl(UUID.randomUUID().toString(), journal, callerUser, caller);
            s_logger.debug("Implementing network " + network + " as a part of network provision for persistent network");
            Pair<? extends NetworkGuru, ? extends Network> implementedNetwork = _networkMgr.implementNetwork(network.getId(), dest, context);
            if (implementedNetwork == null || implementedNetwork.first() == null) {
                s_logger.warn("Failed to provision the network " + network);
            }
            return implementedNetwork.second();
        } catch (ResourceUnavailableException ex) {
            s_logger.warn("Failed to implement persistent guest network " + network + "due to ", ex);
            CloudRuntimeException e = new CloudRuntimeException("Failed to implement persistent guest network");
            e.addProxyObject(network.getUuid(), "networkId");
            throw e;
        }
    }

    private void validateNetworkOfferingForNonRootAdminUser(NetworkOfferingVO ntwkOff) {
        if (ntwkOff.getTrafficType() != TrafficType.Guest) {
            throw new InvalidParameterValueException("This user can only create a Guest network");
        }
        if (ntwkOff.getGuestType() == GuestType.L2 || ntwkOff.getGuestType() == GuestType.Isolated) {
            s_logger.debug(String.format("Creating a network from network offerings having traffic type [%s] and network type [%s].",
                    TrafficType.Guest, ntwkOff.getGuestType()));
        } else if (ntwkOff.getGuestType() == GuestType.Shared && ! ntwkOff.isSpecifyVlan()) {
            s_logger.debug(String.format("Creating a network from network offerings having traffic type [%s] and network type [%s] with specifyVlan=%s.",
                    TrafficType.Guest, GuestType.Shared, ntwkOff.isSpecifyVlan()));
        } else {
            throw new InvalidParameterValueException(
                    String.format("This user can only create an %s network, a %s network or a %s network with specifyVlan=false.", GuestType.Isolated, GuestType.L2, GuestType.Shared));
        }
    }

    /**
     * Retrieve information (if set) for private VLAN when creating the network
     */
    protected Pair<String, PVlanType> getPrivateVlanPair(String pvlanId, String pvlanTypeStr, String vlanId) {
        String secondaryVlanId = pvlanId;
        PVlanType type = null;

        if (StringUtils.isNotBlank(pvlanTypeStr)) {
            PVlanType providedType = PVlanType.fromValue(pvlanTypeStr);
            type = providedType;
        } else if (StringUtils.isNoneBlank(vlanId, secondaryVlanId)) {
            // Preserve the existing functionality
            type = vlanId.equals(secondaryVlanId) ? PVlanType.Promiscuous : PVlanType.Isolated;
        }

        if (StringUtils.isBlank(secondaryVlanId) && type == PVlanType.Promiscuous) {
            secondaryVlanId = vlanId;
        }

        if (StringUtils.isNotBlank(secondaryVlanId)) {
            try {
                Integer.parseInt(secondaryVlanId);
            } catch (NumberFormatException e) {
                throw new CloudRuntimeException("The secondary VLAN ID: " + secondaryVlanId + " is not in numeric format", e);
            }
        }

        return new Pair<>(secondaryVlanId, type);
    }

    /**
     * Basic checks for setting up private VLANs, considering the VLAN ID, secondary VLAN ID and private VLAN type
     */
    protected void performBasicPrivateVlanChecks(String vlanId, String secondaryVlanId, PVlanType privateVlanType) {
        if (StringUtils.isNotBlank(vlanId) && StringUtils.isBlank(secondaryVlanId) && privateVlanType != null && privateVlanType != PVlanType.Promiscuous) {
            throw new InvalidParameterValueException("Private VLAN ID has not been set, therefore Promiscuous type is expected");
        } else if (StringUtils.isNoneBlank(vlanId, secondaryVlanId) && !vlanId.equalsIgnoreCase(secondaryVlanId) && privateVlanType == PVlanType.Promiscuous) {
            throw new InvalidParameterValueException("Private VLAN type is set to Promiscuous, but VLAN ID and Secondary VLAN ID differ");
        } else if (StringUtils.isNoneBlank(vlanId, secondaryVlanId) && privateVlanType != null && privateVlanType != PVlanType.Promiscuous && vlanId.equalsIgnoreCase(secondaryVlanId)) {
            throw new InvalidParameterValueException("Private VLAN type is set to " + privateVlanType + ", but VLAN ID and Secondary VLAN ID are equal");
        }
    }

    private Network commitNetwork(final Long networkOfferingId, final String gateway, final String startIP, final String endIP, final String netmask, final String networkDomain, final String vlanIdFinal,
                                  final Boolean bypassVlanOverlapCheck, final String name, final String displayText, final Account caller, final Long physicalNetworkId, final Long zoneId, final Long domainId,
                                  final boolean isDomainSpecific, final Boolean subdomainAccessFinal, final Long vpcId, final String startIPv6, final String endIPv6, final String ip6Gateway, final String ip6Cidr,
                                  final Boolean displayNetwork, final Long aclId, final String isolatedPvlan, final PVlanType isolatedPvlanType, final NetworkOfferingVO ntwkOff, final PhysicalNetwork pNtwk, final ACLType aclType, final Account ownerFinal,
                                  final String cidr, final boolean createVlan, final String externalId, String routerIp, String routerIpv6,
                                  final Network associatedNetwork, final String ip4Dns1, final String ip4Dns2, final String ip6Dns1, final String ip6Dns2, Pair<Integer, Integer> vrIfaceMTUs) throws InsufficientCapacityException, ResourceAllocationException {
        try {
            Network network = Transaction.execute(new TransactionCallbackWithException<Network, Exception>() {
                @Override
                public Network doInTransaction(TransactionStatus status) throws InsufficientCapacityException, ResourceAllocationException {
                    Account owner = ownerFinal;
                    Boolean subdomainAccess = subdomainAccessFinal;

                    Long sharedDomainId = null;
                    if (isDomainSpecific) {
                        if (domainId != null) {
                            sharedDomainId = domainId;
                        } else {
                            sharedDomainId = _domainMgr.getDomain(Domain.ROOT_DOMAIN).getId();
                            subdomainAccess = true;
                        }
                    }

                    // default owner to system if network has aclType=Domain
                    if (aclType == ACLType.Domain) {
                        owner = _accountMgr.getAccount(Account.ACCOUNT_ID_SYSTEM);
                    }

                    String vlanId = vlanIdFinal;
                    if (createVlan && vlanId == null && ntwkOff.getGuestType() == Network.GuestType.Shared && ! ntwkOff.isSpecifyVlan()) {
                        if (associatedNetwork != null) {
                            // Get vlanId from associated network
                            vlanId = associatedNetwork.getBroadcastUri().toString();
                        } else {
                            // Allocate a vnet to shared network with specifyvlan=false
                            vlanId = _dcDao.allocateVnet(zoneId, physicalNetworkId, owner.getAccountId(), null, GuestNetworkGuru.UseSystemGuestVlans.valueIn(owner.getAccountId()));
                            if (vlanId == null) {
                                throw new InvalidParameterValueException("Cannot allocate a vnet for this Shared network");
                            }
                        }
                    }

                    // Create guest network
                    Network network = null;
                    if (vpcId != null) {
                        if (!_configMgr.isOfferingForVpc(ntwkOff)) {
                            throw new InvalidParameterValueException("Network offering can't be used for VPC networks");
                        }

                        if (aclId != null) {
                            NetworkACL acl = _networkACLDao.findById(aclId);
                            if (acl == null) {
                                throw new InvalidParameterValueException("Unable to find specified NetworkACL");
                            }

                            if (aclId != NetworkACL.DEFAULT_DENY && aclId != NetworkACL.DEFAULT_ALLOW) {
                                // ACL is not default DENY/ALLOW
                                // ACL should be associated with a VPC
                                if (!vpcId.equals(acl.getVpcId())) {
                                    throw new InvalidParameterValueException("ACL: " + aclId + " do not belong to the VPC");
                                }
                            }
                        }
                        network = _vpcMgr.createVpcGuestNetwork(networkOfferingId, name, displayText, gateway, cidr, vlanId, networkDomain, owner, sharedDomainId, pNtwk, zoneId, aclType,
                                subdomainAccess, vpcId, aclId, caller, displayNetwork, externalId, ip6Gateway, ip6Cidr, ip4Dns1, ip4Dns2, ip6Dns1, ip6Dns2, vrIfaceMTUs);
                    } else {
                        if (_configMgr.isOfferingForVpc(ntwkOff)) {
                            throw new InvalidParameterValueException("Network offering can be used for VPC networks only");
                        }
                        if (ntwkOff.isInternalLb()) {
                            throw new InvalidParameterValueException("Internal Lb can be enabled on vpc networks only");
                        }
                        network = _networkMgr.createGuestNetwork(networkOfferingId, name, displayText, gateway, cidr, vlanId, bypassVlanOverlapCheck, networkDomain, owner, sharedDomainId, pNtwk,
                                zoneId, aclType, subdomainAccess, vpcId, ip6Gateway, ip6Cidr, displayNetwork, isolatedPvlan, isolatedPvlanType, externalId, routerIp, routerIpv6, ip4Dns1, ip4Dns2, ip6Dns1, ip6Dns2, vrIfaceMTUs);
                    }

                    if (createVlan && network != null) {
                        // Create vlan ip range
                        _configMgr.createVlanAndPublicIpRange(pNtwk.getDataCenterId(), network.getId(), physicalNetworkId, false, false, null, startIP, endIP, gateway, netmask, vlanId,
                                bypassVlanOverlapCheck, null, null, startIPv6, endIPv6, ip6Gateway, ip6Cidr);
                    }
                    if (associatedNetwork != null) {
                        _networkDetailsDao.persist(new NetworkDetailVO(network.getId(), Network.AssociatedNetworkId, String.valueOf(associatedNetwork.getId()), true));
                    }
                    return network;
                }
            });
            if (domainId != null && aclType == ACLType.Domain) {
                // send event for storing the domain wide resource access
                Map<String, Object> params = new HashMap<String, Object>();
                params.put(ApiConstants.ENTITY_TYPE, Network.class);
                params.put(ApiConstants.ENTITY_ID, network.getId());
                params.put(ApiConstants.DOMAIN_ID, domainId);
                params.put(ApiConstants.SUBDOMAIN_ACCESS, subdomainAccessFinal == null ? Boolean.TRUE : subdomainAccessFinal);
                _messageBus.publish(_name, EntityManager.MESSAGE_ADD_DOMAIN_WIDE_ENTITY_EVENT, PublishScope.LOCAL, params);
            }
            return network;
        } catch (Exception e) {
            ExceptionUtil.rethrowRuntime(e);
            ExceptionUtil.rethrow(e, InsufficientCapacityException.class);
            ExceptionUtil.rethrow(e, ResourceAllocationException.class);
            throw new IllegalStateException(e);
        }
    }

    @Override
    public Pair<List<? extends Network>, Integer> searchForNetworks(ListNetworksCmd cmd) {
        Long id = cmd.getId();
        String keyword = cmd.getKeyword();
        Long zoneId = cmd.getZoneId();
        Account caller = CallContext.current().getCallingAccount();
        Long domainId = cmd.getDomainId();
        String accountName = cmd.getAccountName();
        String guestIpType = cmd.getGuestIpType();
        String trafficType = cmd.getTrafficType();
        Boolean isSystem = cmd.getIsSystem();
        String aclType = cmd.getAclType();
        Long projectId = cmd.getProjectId();
        List<Long> permittedAccounts = new ArrayList<>();
        String path = null;
        Long physicalNetworkId = cmd.getPhysicalNetworkId();
        List<String> supportedServicesStr = cmd.getSupportedServices();
        Boolean restartRequired = cmd.isRestartRequired();
        boolean listAll = cmd.listAll();
        boolean isRecursive = cmd.isRecursive();
        Boolean specifyIpRanges = cmd.isSpecifyIpRanges();
        Long vpcId = cmd.getVpcId();
        Boolean canUseForDeploy = cmd.canUseForDeploy();
        Map<String, String> tags = cmd.getTags();
        Boolean forVpc = cmd.getForVpc();
        Boolean display = cmd.getDisplay();
        Long networkOfferingId = cmd.getNetworkOfferingId();
        Long associatedNetworkId = cmd.getAssociatedNetworkId();
        String networkFilterStr = cmd.getNetworkFilter();

        String vlanId = null;
        if (cmd instanceof ListNetworksCmdByAdmin) {
            vlanId = ((ListNetworksCmdByAdmin)cmd).getVlan();
        }

        // 1) default is system to false if not specified
        // 2) reset parameter to false if it's specified by a non-ROOT user
        if (isSystem == null || !_accountMgr.isRootAdmin(caller.getId())) {
            isSystem = false;
        }

        // check network filter
        if (networkFilterStr != null && !EnumUtils.isValidEnumIgnoreCase(Network.NetworkFilter.class, networkFilterStr)) {
            throw new InvalidParameterValueException("Invalid value of networkfilter: " + networkFilterStr);
        }
        Network.NetworkFilter networkFilter = networkFilterStr != null ? EnumUtils.getEnumIgnoreCase(Network.NetworkFilter.class, networkFilterStr) : Network.NetworkFilter.All;

        // Account/domainId parameters and isSystem are mutually exclusive
        if (isSystem != null && isSystem && (accountName != null || domainId != null)) {
            throw new InvalidParameterValueException("System network belongs to system, account and domainId parameters can't be specified");
        }

        if (domainId != null) {
            DomainVO domain = _domainDao.findById(domainId);
            if (domain == null) {
                // see DomainVO.java
                throw new InvalidParameterValueException("Specified domain id doesn't exist in the system");
            }

            _accountMgr.checkAccess(caller, domain);
            if (accountName != null) {
                Account owner = _accountMgr.getActiveAccountByName(accountName, domainId);
                if (owner == null) {
                    // see DomainVO.java
                    throw new InvalidParameterValueException("Unable to find account " + accountName + " in specified domain");
                }

                _accountMgr.checkAccess(caller, null, true, owner);
                permittedAccounts.add(owner.getId());
            }
        }

        if (!_accountMgr.isAdmin(caller.getId()) || (projectId != null && projectId.longValue() != -1 && domainId == null)) {
            permittedAccounts.add(caller.getId());
            domainId = caller.getDomainId();
        }

        // set project information
        boolean skipProjectNetworks = true;
        if (projectId != null) {
            if (projectId.longValue() == -1) {
                if (!_accountMgr.isAdmin(caller.getId())) {
                    permittedAccounts.addAll(_projectMgr.listPermittedProjectAccounts(caller.getId()));
                }
            } else {
                permittedAccounts.clear();
                Project project = _projectMgr.getProject(projectId);
                if (project == null) {
                    throw new InvalidParameterValueException("Unable to find project by specified id");
                }
                if (!_projectMgr.canAccessProjectAccount(caller, project.getProjectAccountId())) {
                    // getProject() returns type ProjectVO.
                    throwInvalidIdException("Account " + caller + " cannot access specified project id", project.getUuid(), "projectId");
                }

                //add project account
                permittedAccounts.add(project.getProjectAccountId());
                //add caller account (if admin)
                if (_accountMgr.isAdmin(caller.getId())) {
                    permittedAccounts.add(caller.getId());
                }
            }
            skipProjectNetworks = false;
        }

        if (domainId != null) {
            path = _domainDao.findById(domainId).getPath();
        } else {
            path = _domainDao.findById(caller.getDomainId()).getPath();
        }

        if (listAll && domainId == null) {
            isRecursive = true;
        }

        Filter searchFilter = new Filter(NetworkVO.class, "id", false, null, null);
        SearchBuilder<NetworkVO> sb = _networksDao.createSearchBuilder();

        if (forVpc != null) {
            if (forVpc) {
                sb.and("vpc", sb.entity().getVpcId(), Op.NNULL);
            } else {
                sb.and("vpc", sb.entity().getVpcId(), Op.NULL);
            }
        }

        // Don't display networks created of system network offerings
        SearchBuilder<NetworkOfferingVO> networkOfferingSearch = _networkOfferingDao.createSearchBuilder();
        networkOfferingSearch.and("systemOnly", networkOfferingSearch.entity().isSystemOnly(), SearchCriteria.Op.EQ);
        if (isSystem != null && isSystem) {
            networkOfferingSearch.and("trafficType", networkOfferingSearch.entity().getTrafficType(), SearchCriteria.Op.EQ);
        }
        sb.join("networkOfferingSearch", networkOfferingSearch, sb.entity().getNetworkOfferingId(), networkOfferingSearch.entity().getId(), JoinBuilder.JoinType.INNER);

        SearchBuilder<DataCenterVO> zoneSearch = _dcDao.createSearchBuilder();
        zoneSearch.and("networkType", zoneSearch.entity().getNetworkType(), SearchCriteria.Op.EQ);
        sb.join("zoneSearch", zoneSearch, sb.entity().getDataCenterId(), zoneSearch.entity().getId(), JoinBuilder.JoinType.INNER);
        sb.and("removed", sb.entity().getRemoved(), Op.NULL);

        if (tags != null && !tags.isEmpty()) {
            SearchBuilder<ResourceTagVO> tagSearch = _resourceTagDao.createSearchBuilder();
            for (int count = 0; count < tags.size(); count++) {
                tagSearch.or().op("key" + String.valueOf(count), tagSearch.entity().getKey(), SearchCriteria.Op.EQ);
                tagSearch.and("value" + String.valueOf(count), tagSearch.entity().getValue(), SearchCriteria.Op.EQ);
                tagSearch.cp();
            }
            tagSearch.and("resourceType", tagSearch.entity().getResourceType(), SearchCriteria.Op.EQ);
            sb.groupBy(sb.entity().getId());
            sb.join("tagSearch", tagSearch, sb.entity().getId(), tagSearch.entity().getResourceId(), JoinBuilder.JoinType.INNER);
        }

        if (permittedAccounts.isEmpty()) {
            SearchBuilder<DomainVO> domainSearch = _domainDao.createSearchBuilder();
            domainSearch.and("path", domainSearch.entity().getPath(), SearchCriteria.Op.LIKE);
            sb.join("domainSearch", domainSearch, sb.entity().getDomainId(), domainSearch.entity().getId(), JoinBuilder.JoinType.INNER);
        }

        SearchBuilder<AccountVO> accountSearch = _accountDao.createSearchBuilder();
        accountSearch.and("typeNEQ", accountSearch.entity().getType(), SearchCriteria.Op.NEQ);
        accountSearch.and("typeEQ", accountSearch.entity().getType(), SearchCriteria.Op.EQ);

        sb.join("accountSearch", accountSearch, sb.entity().getAccountId(), accountSearch.entity().getId(), JoinBuilder.JoinType.INNER);

        if (associatedNetworkId != null) {
            SearchBuilder<NetworkDetailVO> associatedNetworkSearch = _networkDetailsDao.createSearchBuilder();
            associatedNetworkSearch.and("name", associatedNetworkSearch.entity().getName(), SearchCriteria.Op.EQ);
            associatedNetworkSearch.and("value", associatedNetworkSearch.entity().getValue(), SearchCriteria.Op.EQ);
            sb.join("associatedNetworkSearch", associatedNetworkSearch, sb.entity().getId(), associatedNetworkSearch.entity().getResourceId(), JoinBuilder.JoinType.INNER);
        }

        List<NetworkVO> networksToReturn = new ArrayList<NetworkVO>();

        if (isSystem == null || !isSystem) {
            if (!permittedAccounts.isEmpty()) {
                if (Arrays.asList(Network.NetworkFilter.Account, Network.NetworkFilter.AccountDomain, Network.NetworkFilter.All).contains(networkFilter)) {
                    //get account level networks
                    networksToReturn.addAll(listAccountSpecificNetworks(buildNetworkSearchCriteria(sb, keyword, id, isSystem, zoneId, guestIpType, trafficType, physicalNetworkId, networkOfferingId,
                            aclType, skipProjectNetworks, restartRequired, specifyIpRanges, vpcId, tags, display, vlanId, associatedNetworkId), searchFilter, permittedAccounts));
                }
                if (domainId != null && Arrays.asList(Network.NetworkFilter.Domain, Network.NetworkFilter.AccountDomain, Network.NetworkFilter.All).contains(networkFilter)) {
                    //get domain level networks
                    networksToReturn.addAll(listDomainLevelNetworks(buildNetworkSearchCriteria(sb, keyword, id, isSystem, zoneId, guestIpType, trafficType, physicalNetworkId, networkOfferingId,
                            aclType, true, restartRequired, specifyIpRanges, vpcId, tags, display, vlanId, associatedNetworkId), searchFilter, domainId, false));
                }
                if (Arrays.asList(Network.NetworkFilter.Shared, Network.NetworkFilter.All).contains(networkFilter)) {
                    // get shared networks
                    List<NetworkVO> sharedNetworks = listSharedNetworks(buildNetworkSearchCriteria(sb, keyword, id, isSystem, zoneId, guestIpType, trafficType, physicalNetworkId, networkOfferingId,
                            aclType, true, restartRequired, specifyIpRanges, vpcId, tags, display, vlanId, associatedNetworkId), searchFilter, permittedAccounts);
                    addNetworksToReturnIfNotExist(networksToReturn, sharedNetworks);

                }
            } else {
                if (Arrays.asList(Network.NetworkFilter.Account, Network.NetworkFilter.AccountDomain, Network.NetworkFilter.All).contains(networkFilter)) {
                    //add account specific networks
                    networksToReturn.addAll(listAccountSpecificNetworksByDomainPath(buildNetworkSearchCriteria(sb, keyword, id, isSystem, zoneId, guestIpType, trafficType, physicalNetworkId, networkOfferingId,
                            aclType, skipProjectNetworks, restartRequired, specifyIpRanges, vpcId, tags, display, vlanId, associatedNetworkId), searchFilter, path, isRecursive));
                }
                if (Arrays.asList(Network.NetworkFilter.Domain, Network.NetworkFilter.AccountDomain, Network.NetworkFilter.All).contains(networkFilter)) {
                    //add domain specific networks of domain + parent domains
                    networksToReturn.addAll(listDomainSpecificNetworksByDomainPath(buildNetworkSearchCriteria(sb, keyword, id, isSystem, zoneId, guestIpType, trafficType, physicalNetworkId, networkOfferingId,
                            aclType, true, restartRequired, specifyIpRanges, vpcId, tags, display, vlanId, associatedNetworkId), searchFilter, path, isRecursive));
                    //add networks of subdomains
                    if (domainId == null) {
                        networksToReturn.addAll(listDomainLevelNetworks(buildNetworkSearchCriteria(sb, keyword, id, isSystem, zoneId, guestIpType, trafficType, physicalNetworkId, networkOfferingId,
                            aclType, true, restartRequired, specifyIpRanges, vpcId, tags, display, vlanId, associatedNetworkId), searchFilter, caller.getDomainId(), true));
                    }
                }
                if (Arrays.asList(Network.NetworkFilter.Shared, Network.NetworkFilter.All).contains(networkFilter)) {
                    // get shared networks
                    List<NetworkVO> sharedNetworks = listSharedNetworksByDomainPath(buildNetworkSearchCriteria(sb, keyword, id, isSystem, zoneId, guestIpType, trafficType, physicalNetworkId, networkOfferingId,
                            aclType, true, restartRequired, specifyIpRanges, vpcId, tags, display, vlanId, associatedNetworkId), searchFilter, path, isRecursive);
                    addNetworksToReturnIfNotExist(networksToReturn, sharedNetworks);
                }
            }
        } else {
            networksToReturn = _networksDao.search(buildNetworkSearchCriteria(sb, keyword, id, isSystem, zoneId, guestIpType, trafficType, physicalNetworkId, networkOfferingId,
                    null, true, restartRequired, specifyIpRanges, vpcId, tags, display, vlanId, associatedNetworkId), searchFilter);
        }

        if (supportedServicesStr != null && !supportedServicesStr.isEmpty() && !networksToReturn.isEmpty()) {
            List<NetworkVO> supportedNetworks = new ArrayList<NetworkVO>();
            Service[] suppportedServices = new Service[supportedServicesStr.size()];
            int i = 0;
            for (String supportedServiceStr : supportedServicesStr) {
                Service service = Service.getService(supportedServiceStr);
                if (service == null) {
                    throw new InvalidParameterValueException("Invalid service specified " + supportedServiceStr);
                } else {
                    suppportedServices[i] = service;
                }
                i++;
            }

            for (NetworkVO network : networksToReturn) {
                if (areServicesSupportedInNetwork(network.getId(), suppportedServices)) {
                    supportedNetworks.add(network);
                }
            }

            networksToReturn = supportedNetworks;
        }

        if (canUseForDeploy != null) {
            List<NetworkVO> networksForDeploy = new ArrayList<NetworkVO>();
            for (NetworkVO network : networksToReturn) {
                if (_networkModel.canUseForDeploy(network) == canUseForDeploy) {
                    networksForDeploy.add(network);
                }
            }

            networksToReturn = networksForDeploy;
        }

        //Now apply pagination
        List<? extends Network> wPagination = com.cloud.utils.StringUtils.applyPagination(networksToReturn, cmd.getStartIndex(), cmd.getPageSizeVal());
        if (wPagination != null) {
            Pair<List<? extends Network>, Integer> listWPagination = new Pair<List<? extends Network>, Integer>(wPagination, networksToReturn.size());
            return listWPagination;
        }

        return new Pair<List<? extends Network>, Integer>(networksToReturn, networksToReturn.size());
    }

    private void addNetworksToReturnIfNotExist(final List<NetworkVO> networksToReturn, final List<NetworkVO> sharedNetworks) {
        Set<Long> networkIds = networksToReturn.stream()
                .map(NetworkVO::getId)
                .collect(Collectors.toSet());
        List<NetworkVO> sharedNetworksToReturn = sharedNetworks.stream()
                .filter(network -> ! networkIds.contains(network.getId()))
                .collect(Collectors.toList());
        networksToReturn.addAll(sharedNetworksToReturn);
    }

    private SearchCriteria<NetworkVO> buildNetworkSearchCriteria(SearchBuilder<NetworkVO> sb, String keyword, Long id,
            Boolean isSystem, Long zoneId, String guestIpType, String trafficType, Long physicalNetworkId,
            Long networkOfferingId, String aclType, boolean skipProjectNetworks, Boolean restartRequired,
            Boolean specifyIpRanges, Long vpcId, Map<String, String> tags, Boolean display, String vlanId, Long associatedNetworkId) {

        SearchCriteria<NetworkVO> sc = sb.create();

        if (isSystem != null) {
            sc.setJoinParameters("networkOfferingSearch", "systemOnly", isSystem);
        }

        if (keyword != null) {
            SearchCriteria<NetworkVO> ssc = _networksDao.createSearchCriteria();
            ssc.addOr("name", SearchCriteria.Op.LIKE, "%" + keyword + "%");
            sc.addAnd("name", SearchCriteria.Op.SC, ssc);
        }

        if (display != null) {
            sc.addAnd("displayNetwork", SearchCriteria.Op.EQ, display);
        }

        if (id != null) {
            sc.addAnd("id", SearchCriteria.Op.EQ, id);
        }

        if (zoneId != null) {
            sc.addAnd("dataCenterId", SearchCriteria.Op.EQ, zoneId);
        }

        if (guestIpType != null) {
            sc.addAnd("guestType", SearchCriteria.Op.EQ, guestIpType);
        }

        if (trafficType != null) {
            sc.addAnd("trafficType", SearchCriteria.Op.EQ, trafficType);
        }

        if (aclType != null) {
            sc.addAnd("aclType", SearchCriteria.Op.EQ, aclType.toString());
        }

        if (physicalNetworkId != null) {
            sc.addAnd("physicalNetworkId", SearchCriteria.Op.EQ, physicalNetworkId);
        }

        if (skipProjectNetworks) {
            sc.setJoinParameters("accountSearch", "typeNEQ", Account.Type.PROJECT);
        } else {
            sc.setJoinParameters("accountSearch", "typeEQ", Account.Type.PROJECT);
        }

        if (restartRequired != null) {
            sc.addAnd("restartRequired", SearchCriteria.Op.EQ, restartRequired);
        }

        if (specifyIpRanges != null) {
            sc.addAnd("specifyIpRanges", SearchCriteria.Op.EQ, specifyIpRanges);
        }

        if (vpcId != null) {
            sc.addAnd("vpcId", SearchCriteria.Op.EQ, vpcId);
        }

        if (tags != null && !tags.isEmpty()) {
            int count = 0;
            sc.setJoinParameters("tagSearch", "resourceType", ResourceObjectType.Network.toString());
            for (Map.Entry<String, String> entry : tags.entrySet()) {
                sc.setJoinParameters("tagSearch", "key" + String.valueOf(count), entry.getKey());
                sc.setJoinParameters("tagSearch", "value" + String.valueOf(count), entry.getValue());
                count++;
            }
        }

        if (networkOfferingId != null) {
            sc.addAnd("networkOfferingId", SearchCriteria.Op.EQ, networkOfferingId);
        }

        if (associatedNetworkId != null) {
            sc.setJoinParameters("associatedNetworkSearch", "name", Network.AssociatedNetworkId);
            sc.setJoinParameters("associatedNetworkSearch", "value", String.valueOf(associatedNetworkId));
        }

        if (vlanId != null) {
            SearchCriteria<NetworkVO> ssc = _networksDao.createSearchCriteria();
            ssc.addOr("broadcastUri", SearchCriteria.Op.EQ, vlanId);
            ssc.addOr("broadcastUri", SearchCriteria.Op.LIKE, "%://" + vlanId);
            sc.addAnd("broadcastUri", SearchCriteria.Op.SC, ssc);
        }
        return sc;
    }

    private List<NetworkVO> listDomainLevelNetworks(SearchCriteria<NetworkVO> sc, Filter searchFilter, long domainId, boolean parentDomainsOnly) {
        List<Long> networkIds = new ArrayList<Long>();
        Set<Long> allowedDomains = _domainMgr.getDomainParentIds(domainId);
        List<NetworkDomainVO> maps = _networkDomainDao.listDomainNetworkMapByDomain(allowedDomains.toArray());

        for (NetworkDomainVO map : maps) {
            if (map.getDomainId() == domainId && parentDomainsOnly) {
                continue;
            }
            boolean subdomainAccess = (map.isSubdomainAccess() != null) ? map.isSubdomainAccess() : getAllowSubdomainAccessGlobal();
            if (map.getDomainId() == domainId || subdomainAccess) {
                networkIds.add(map.getNetworkId());
            }
        }

        if (!networkIds.isEmpty()) {
            SearchCriteria<NetworkVO> domainSC = _networksDao.createSearchCriteria();
            domainSC.addAnd("id", SearchCriteria.Op.IN, networkIds.toArray());
            domainSC.addAnd("aclType", SearchCriteria.Op.EQ, ACLType.Domain.toString());

            sc.addAnd("id", SearchCriteria.Op.SC, domainSC);
            return _networksDao.search(sc, searchFilter);
        } else {
            return new ArrayList<NetworkVO>();
        }
    }

    private List<NetworkVO> listAccountSpecificNetworks(SearchCriteria<NetworkVO> sc, Filter searchFilter, List<Long> permittedAccounts) {
        SearchCriteria<NetworkVO> accountSC = _networksDao.createSearchCriteria();
        if (!permittedAccounts.isEmpty()) {
            accountSC.addAnd("accountId", SearchCriteria.Op.IN, permittedAccounts.toArray());
        }

        accountSC.addAnd("aclType", SearchCriteria.Op.EQ, ACLType.Account.toString());

        sc.addAnd("id", SearchCriteria.Op.SC, accountSC);
        return _networksDao.search(sc, searchFilter);
    }

    private List<NetworkVO> listAccountSpecificNetworksByDomainPath(SearchCriteria<NetworkVO> sc, Filter searchFilter, String path, boolean isRecursive) {
        SearchCriteria<NetworkVO> accountSC = _networksDao.createSearchCriteria();
        accountSC.addAnd("aclType", SearchCriteria.Op.EQ, ACLType.Account.toString());

        if (path != null) {
            if (isRecursive) {
                sc.setJoinParameters("domainSearch", "path", path + "%");
            } else {
                sc.setJoinParameters("domainSearch", "path", path);
            }
        }

        sc.addAnd("id", SearchCriteria.Op.SC, accountSC);
        return _networksDao.search(sc, searchFilter);
    }

    private List<NetworkVO> listDomainSpecificNetworksByDomainPath(SearchCriteria<NetworkVO> sc, Filter searchFilter, String path, boolean isRecursive) {

        Set<Long> allowedDomains = new HashSet<Long>();
        if (path != null) {
            if (isRecursive) {
                allowedDomains = _domainMgr.getDomainChildrenIds(path);
            } else {
                Domain domain = _domainDao.findDomainByPath(path);
                allowedDomains.add(domain.getId());
            }
        }

        List<Long> networkIds = new ArrayList<Long>();

        List<NetworkDomainVO> maps = _networkDomainDao.listDomainNetworkMapByDomain(allowedDomains.toArray());

        for (NetworkDomainVO map : maps) {
            networkIds.add(map.getNetworkId());
        }

        if (!networkIds.isEmpty()) {
            SearchCriteria<NetworkVO> domainSC = _networksDao.createSearchCriteria();
            domainSC.addAnd("id", SearchCriteria.Op.IN, networkIds.toArray());
            domainSC.addAnd("aclType", SearchCriteria.Op.EQ, ACLType.Domain.toString());

            sc.addAnd("id", SearchCriteria.Op.SC, domainSC);
            return _networksDao.search(sc, searchFilter);
        } else {
            return new ArrayList<NetworkVO>();
        }
    }

    private List<NetworkVO> listSharedNetworks(SearchCriteria<NetworkVO> sc, Filter searchFilter, List<Long> permittedAccounts) {
        List<Long> sharedNetworkIds = _networkPermissionDao.listPermittedNetworkIdsByAccounts(permittedAccounts);
        if (!sharedNetworkIds.isEmpty()) {
            SearchCriteria<NetworkVO> ssc = _networksDao.createSearchCriteria();
            ssc.addAnd("id", SearchCriteria.Op.IN, sharedNetworkIds.toArray());
            sc.addAnd("id", SearchCriteria.Op.SC, ssc);
            return _networksDao.search(sc, searchFilter);
        }
        return new ArrayList<NetworkVO>();
    }

    private List<NetworkVO> listSharedNetworksByDomainPath(SearchCriteria<NetworkVO> sc, Filter searchFilter, String path, boolean isRecursive) {
        Set<Long> allowedDomains = new HashSet<Long>();
        if (path != null) {
            if (isRecursive) {
                allowedDomains = _domainMgr.getDomainChildrenIds(path);
            } else {
                Domain domain = _domainDao.findDomainByPath(path);
                allowedDomains.add(domain.getId());
            }
        }
        List<Long> allowedDomainsList = new ArrayList<Long>(allowedDomains);

        if (!allowedDomainsList.isEmpty()) {
            GenericSearchBuilder<AccountVO, Long> accountIdSearch = _accountDao.createSearchBuilder(Long.class);
            accountIdSearch.and("domainId", accountIdSearch.entity().getDomainId(), SearchCriteria.Op.IN);
            accountIdSearch.selectFields(accountIdSearch.entity().getId());
            accountIdSearch.done();
            SearchCriteria<Long> scAccount = accountIdSearch.create();
            scAccount.setParameters("domainId", allowedDomainsList.toArray());
            List<Long> allowedAccountsList = _accountDao.customSearch(scAccount, null);

            List<Long> sharedNetworkIds = _networkPermissionDao.listPermittedNetworkIdsByAccounts(allowedAccountsList);
            if (!sharedNetworkIds.isEmpty()) {
                SearchCriteria<NetworkVO> ssc = _networksDao.createSearchCriteria();
                ssc.addAnd("id", SearchCriteria.Op.IN, sharedNetworkIds.toArray());
                sc.addAnd("id", SearchCriteria.Op.SC, ssc);
                return _networksDao.search(sc, searchFilter);
            }
        }
        return new ArrayList<NetworkVO>();
    }

    @Override
    @ActionEvent(eventType = EventTypes.EVENT_NETWORK_DELETE, eventDescription = "deleting network", async = true)
    public boolean deleteNetwork(long networkId, boolean forced) {

        Account caller = CallContext.current().getCallingAccount();

        // Verify network id
        NetworkVO network = getNetworkVO(networkId, "Unable to find a network with the specified ID.");

        // don't allow to delete system network
        if (isNetworkSystem(network)) {
            throwInvalidIdException("Network with specified id is system and can't be removed", network.getUuid(), "networkId");
        }

        List<NetworkDetailVO> associatedNetworks = _networkDetailsDao.findDetails(Network.AssociatedNetworkId, String.valueOf(networkId), null);
        for (NetworkDetailVO networkDetailVO : associatedNetworks) {
            NetworkVO associatedNetwork = _networksDao.findById(networkDetailVO.getResourceId());
            if (associatedNetwork != null) {
                String msg = String.format("Cannot delete network %s which is associated to another network %s", network.getUuid(), associatedNetwork.getUuid());
                s_logger.debug(msg);
                throw new InvalidParameterValueException(msg);
            }
        }

        Account owner = _accountMgr.getAccount(network.getAccountId());

        if (forced && !_accountMgr.isRootAdmin(caller.getId())) {
            throw new InvalidParameterValueException("Delete network with 'forced' option can only be called by root admins");
        }

        User callerUser = _accountMgr.getActiveUser(CallContext.current().getCallingUserId());
        ReservationContext context = new ReservationContextImpl(null, null, callerUser, owner);

        return _networkMgr.destroyNetwork(networkId, context, forced);
    }

    @Override
    @ActionEvent(eventType = EventTypes.EVENT_NETWORK_RESTART, eventDescription = "restarting network", async = true)
    public boolean restartNetwork(Long networkId, boolean cleanup, boolean makeRedundant, boolean livePatch, User user) throws ConcurrentOperationException, ResourceUnavailableException, InsufficientCapacityException {
        NetworkVO network = getNetworkVO(networkId, "Network with specified id doesn't exist");
        return restartNetwork(network, cleanup, makeRedundant, livePatch, user);
    }

    private NetworkVO getNetworkVO(Long networkId, String errMsgFormat) {
        NetworkVO network = _networksDao.findById(networkId);
        if (network == null) {
            throwInvalidIdException(errMsgFormat, networkId.toString(), "networkId");
        }
        return network;
    }

    @ActionEvent(eventType = EventTypes.EVENT_NETWORK_RESTART, eventDescription = "restarting network", async = true)
    public boolean restartNetwork(NetworkVO network, boolean cleanup, boolean makeRedundant, boolean livePatch, User user) throws ConcurrentOperationException, ResourceUnavailableException, InsufficientCapacityException {

        // Don't allow to restart network if it's not in Implemented/Setup state
        if (!(network.getState() == Network.State.Implemented || network.getState() == Network.State.Setup)) {
            throw new InvalidParameterValueException("Network is not in the right state to be restarted. Correct states are: " + Network.State.Implemented + ", " + Network.State.Setup);
        }

        if (network.getBroadcastDomainType() == BroadcastDomainType.Lswitch) {
            /**
             * Unable to restart these networks now.
             * TODO Restarting a SDN based network requires updating the nics and the configuration
             * in the controller. This requires a non-trivial rewrite of the restart procedure.
             */
            throw new InvalidParameterException("Unable to restart a running SDN network.");
        }

        Account callerAccount = _accountMgr.getActiveAccountById(user.getAccountId());
        _accountMgr.checkAccess(callerAccount, AccessType.OperateEntry, true, network);
        if (!network.isRedundant() && makeRedundant) {
            network.setRedundant(true);
            if (!_networksDao.update(network.getId(), network)) {
                throw new CloudRuntimeException("Failed to update network into a redundant one, please try again");
            }
            cleanup = true;
        }
        if (cleanup) {
            livePatch = false;
        }
        long id = network.getId();
        boolean success = _networkMgr.restartNetwork(id, callerAccount, user, cleanup, livePatch);
        if (success) {
            s_logger.debug(String.format("Network id=%d is restarted successfully.",id));
        } else {
            s_logger.warn(String.format("Network id=%d failed to restart.",id));
        }

        return success;
    }

    @Override
    @ActionEvent(eventType = EventTypes.EVENT_NETWORK_RESTART, eventDescription = "restarting network", async = true)
    public boolean restartNetwork(RestartNetworkCmd cmd) throws ConcurrentOperationException, ResourceUnavailableException, InsufficientCapacityException {
        // This method restarts all network elements belonging to the network and re-applies all the rules
        NetworkVO network = getNetworkVO(cmd.getNetworkId(), "Network [%s] to restart was not found.");
        boolean cleanup = cmd.getCleanup();
        if (network.getVpcId() != null && cleanup) {
            throwInvalidIdException("Cannot restart a VPC tier with cleanup, please restart the whole VPC.", network.getUuid(), "network tier");
        }
        boolean makeRedundant = cmd.getMakeRedundant();
        boolean livePatch = cmd.getLivePatch();
        User callerUser = _accountMgr.getActiveUser(CallContext.current().getCallingUserId());
        return restartNetwork(network, cleanup, makeRedundant, livePatch, callerUser);
    }

    @Override
    public int getActiveNicsInNetwork(long networkId) {
        return _networksDao.getActiveNicsIn(networkId);
    }

    @Override
    public Map<Capability, String> getNetworkOfferingServiceCapabilities(NetworkOffering offering, Service service) {

        if (!areServicesSupportedByNetworkOffering(offering.getId(), service)) {
            // TBD: We should be sending networkOfferingId and not the offering object itself.
            throw new UnsupportedServiceException("Service " + service.getName() + " is not supported by the network offering " + offering);
        }

        Map<Capability, String> serviceCapabilities = new HashMap<Capability, String>();

        // get the Provider for this Service for this offering
        List<String> providers = _ntwkOfferingSrvcDao.listProvidersForServiceForNetworkOffering(offering.getId(), service);
        if (providers.isEmpty()) {
            // TBD: We should be sending networkOfferingId and not the offering object itself.
            throw new InvalidParameterValueException("Service " + service.getName() + " is not supported by the network offering " + offering);
        }

        // FIXME - in post 3.0 we are going to support multiple providers for the same service per network offering, so
        // we have to calculate capabilities for all of them
        String provider = providers.get(0);

        // FIXME we return the capabilities of the first provider of the service - what if we have multiple providers
        // for same Service?
        NetworkElement element = _networkModel.getElementImplementingProvider(provider);
        if (element != null) {
            Map<Service, Map<Capability, String>> elementCapabilities = element.getCapabilities();
            ;

            if (elementCapabilities == null || !elementCapabilities.containsKey(service)) {
                // TBD: We should be sending providerId and not the offering object itself.
                throw new UnsupportedServiceException("Service " + service.getName() + " is not supported by the element=" + element.getName() + " implementing Provider=" + provider);
            }
            serviceCapabilities = elementCapabilities.get(service);
        }

        return serviceCapabilities;
    }

    @Override
    public IpAddress getIp(long ipAddressId) {
        return _ipAddressDao.findById(ipAddressId);
    }

    protected boolean providersConfiguredForExternalNetworking(Collection<String> providers) {
        for (String providerStr : providers) {
            Provider provider = Network.Provider.getProvider(providerStr);
            if (provider.isExternal()) {
                return true;
            }
        }
        return false;
    }

    protected boolean isSharedNetworkOfferingWithServices(long networkOfferingId) {
        NetworkOfferingVO networkOffering = _networkOfferingDao.findById(networkOfferingId);
        if ((networkOffering.getGuestType() == Network.GuestType.Shared) && (areServicesSupportedByNetworkOffering(networkOfferingId, Service.SourceNat)
                || areServicesSupportedByNetworkOffering(networkOfferingId, Service.StaticNat) || areServicesSupportedByNetworkOffering(networkOfferingId, Service.Firewall)
                || areServicesSupportedByNetworkOffering(networkOfferingId, Service.PortForwarding) || areServicesSupportedByNetworkOffering(networkOfferingId, Service.Lb))) {
            return true;
        }
        return false;
    }

    protected boolean areServicesSupportedByNetworkOffering(long networkOfferingId, Service... services) {
        return (_ntwkOfferingSrvcDao.areServicesSupportedByNetworkOffering(networkOfferingId, services));
    }

    protected boolean areServicesSupportedInNetwork(long networkId, Service... services) {
        return (_ntwkSrvcDao.areServicesSupportedInNetwork(networkId, services));
    }

    private boolean checkForNonStoppedVmInNetwork(long networkId) {
        List<UserVmVO> vms = _userVmDao.listByNetworkIdAndStates(networkId, VirtualMachine.State.Starting, VirtualMachine.State.Running, VirtualMachine.State.Migrating, VirtualMachine.State.Stopping);
        return vms.isEmpty();
    }

    private void replugNicsForUpdatedNetwork(NetworkVO network) throws ResourceUnavailableException, InsufficientCapacityException {
        List<NicVO> nics = _nicDao.listByNetworkId(network.getId());
        Network updatedNetwork = getNetwork(network.getId());
        for (NicVO nic : nics) {
            if (Nic.ReservationStrategy.PlaceHolder.equals(nic.getReservationStrategy())) {
                continue;
            }
            long vmId = nic.getInstanceId();
            VMInstanceVO vm = _vmDao.findById(vmId);
            if (vm == null) {
                s_logger.error(String.format("Cannot replug NIC: %s as VM for it is not found with ID: %d", nic, vmId));
                continue;
            }
            if (!Hypervisor.HypervisorType.VMware.equals(vm.getHypervisorType())) {
                s_logger.debug(String.format("Cannot replug NIC: %s for VM: %s as it is not on VMware", nic, vm));
                continue;
            }
            if (!VirtualMachine.Type.User.equals(vm.getType())) {
                s_logger.debug(String.format("Cannot replug NIC: %s for VM: %s as it is not a user VM", nic, vm));
                continue;
            }
            if (!VirtualMachine.State.Running.equals(vm.getState())) {
                s_logger.debug(String.format("Cannot replug NIC: %s for VM: %s as it is not in running state", nic, vm));
                continue;
            }
            Host host = _hostDao.findById(vm.getHostId());
            VirtualMachineProfile vmProfile = new VirtualMachineProfileImpl(vm, null, null, null, null);
            NicProfile nicProfile = new NicProfile(nic, network, nic.getBroadcastUri(), nic.getIsolationUri(),
                    _networkModel.getNetworkRate(network.getId(), vm.getId()),
                    _networkModel.isSecurityGroupSupportedInNetwork(updatedNetwork),
                    _networkModel.getNetworkTag(vmProfile.getVirtualMachine().getHypervisorType(), network));
            vmManager.replugNic(updatedNetwork, vmManager.toNicTO(nicProfile, vm.getHypervisorType()), vmManager.toVmTO(vmProfile), host);
        }
    }

    @Override
    @DB
    @ActionEvent(eventType = EventTypes.EVENT_NETWORK_UPDATE, eventDescription = "updating network", async = true)
    public Network updateGuestNetwork(final UpdateNetworkCmd cmd) {
        User callerUser = _accountService.getActiveUser(CallContext.current().getCallingUserId());
        Account callerAccount = _accountService.getActiveAccountById(callerUser.getAccountId());
        final long networkId = cmd.getId();
        String name = cmd.getNetworkName();
        String displayText = cmd.getDisplayText();
        String domainSuffix = cmd.getNetworkDomain();
        final Long networkOfferingId = cmd.getNetworkOfferingId();
        Boolean changeCidr = cmd.getChangeCidr();
        String guestVmCidr = cmd.getGuestVmCidr();
        Boolean displayNetwork = cmd.getDisplayNetwork();
        String customId = cmd.getCustomId();
        boolean updateInSequence = cmd.getUpdateInSequence();
        Integer publicMtu = cmd.getPublicMtu();
        Integer privateMtu = cmd.getPrivateMtu();
        boolean forced = cmd.getForced();
        String ip4Dns1 = cmd.getIp4Dns1();
        String ip4Dns2 = cmd.getIp4Dns2();
        String ip6Dns1 = cmd.getIp6Dns1();
        String ip6Dns2 = cmd.getIp6Dns2();

        boolean restartNetwork = false;

        // verify input parameters
        final NetworkVO network = getNetworkVO(networkId, "Specified network id doesn't exist in the system");

        //perform below validation if the network is vpc network
        if (network.getVpcId() != null && networkOfferingId != null) {
            Vpc vpc = _entityMgr.findById(Vpc.class, network.getVpcId());
            _vpcMgr.validateNtwkOffForNtwkInVpc(networkId, networkOfferingId, null, null, vpc, null, _accountMgr.getAccount(network.getAccountId()), network.getNetworkACLId());
        }

        // don't allow to update network in Destroy state
        if (network.getState() == Network.State.Destroy) {
            throw new InvalidParameterValueException("Don't allow to update network in state " + Network.State.Destroy);
        }

        // Don't allow to update system network
        NetworkOffering offering = _networkOfferingDao.findByIdIncludingRemoved(network.getNetworkOfferingId());
        if (offering.isSystemOnly()) {
            throw new InvalidParameterValueException("Can't update system networks");
        }

        // allow to upgrade only Guest networks
        if (network.getTrafficType() != Networks.TrafficType.Guest) {
            throw new InvalidParameterValueException("Can't allow networks which traffic type is not " + TrafficType.Guest);
        }

        _accountMgr.checkAccess(callerAccount, AccessType.OperateEntry, true, network);
        _accountMgr.checkAccess(_accountMgr.getActiveAccountById(network.getAccountId()), offering, _dcDao.findById(network.getDataCenterId()));

        if (cmd instanceof UpdateNetworkCmdByAdmin) {
            final Boolean hideIpAddressUsage = ((UpdateNetworkCmdByAdmin) cmd).getHideIpAddressUsage();
            if (hideIpAddressUsage != null) {
                final NetworkDetailVO detail = _networkDetailsDao.findDetail(network.getId(), Network.hideIpAddressUsage);
                if (detail != null) {
                    detail.setValue(hideIpAddressUsage.toString());
                    _networkDetailsDao.update(detail.getId(), detail);
                } else {
                    _networkDetailsDao.persist(new NetworkDetailVO(network.getId(), Network.hideIpAddressUsage, hideIpAddressUsage.toString(), false));
                }
            }
        }

        if (name != null) {
            network.setName(name);
        }

        if (displayText != null) {
            network.setDisplayText(displayText);
        }

        if (customId != null) {
            network.setUuid(customId);
        }

        // display flag is not null and has changed
        if (displayNetwork != null && displayNetwork != network.getDisplayNetwork()) {
            // Update resource count if it needs to be updated
            NetworkOffering networkOffering = _networkOfferingDao.findById(network.getNetworkOfferingId());
            if (_networkMgr.resourceCountNeedsUpdate(networkOffering, network.getAclType())) {
                _resourceLimitMgr.changeResourceCount(network.getAccountId(), Resource.ResourceType.network, displayNetwork);
            }

            network.setDisplayNetwork(displayNetwork);
        }

        // network offering and domain suffix can be updated for Isolated networks only in 3.0
        if ((networkOfferingId != null || domainSuffix != null) && network.getGuestType() != GuestType.Isolated) {
            throw new InvalidParameterValueException("NetworkOffering and domain suffix upgrade can be perfomed for Isolated networks only");
        }

        boolean networkOfferingChanged = false;

        final long oldNetworkOfferingId = network.getNetworkOfferingId();
        NetworkOffering oldNtwkOff = _networkOfferingDao.findByIdIncludingRemoved(oldNetworkOfferingId);
        NetworkOfferingVO networkOffering = _networkOfferingDao.findById(networkOfferingId);
        if (networkOfferingId != null) {
            if (networkOffering == null || networkOffering.isSystemOnly()) {
                throwInvalidIdException("Unable to find network offering with specified id", networkOfferingId.toString(), "networkOfferingId");
            }

            // network offering should be in Enabled state
            if (networkOffering.getState() != NetworkOffering.State.Enabled) {
                throwInvalidIdException("Network offering with specified id is not in " + NetworkOffering.State.Enabled + " state, can't upgrade to it", networkOffering.getUuid(),
                        "networkOfferingId");
            }
            //can't update from vpc to non-vpc network offering
            boolean forVpcNew = _configMgr.isOfferingForVpc(networkOffering);
            boolean vorVpcOriginal = _configMgr.isOfferingForVpc(_entityMgr.findById(NetworkOffering.class, oldNetworkOfferingId));
            if (forVpcNew != vorVpcOriginal) {
                String errMsg = forVpcNew ? "a vpc offering " : "not a vpc offering";
                throw new InvalidParameterValueException("Can't update as the new offering is " + errMsg);
            }

            if (networkOfferingId != oldNetworkOfferingId) {
                Collection<String> newProviders = _networkMgr.finalizeServicesAndProvidersForNetwork(networkOffering, network.getPhysicalNetworkId()).values();
                Collection<String> oldProviders = _networkMgr.finalizeServicesAndProvidersForNetwork(oldNtwkOff, network.getPhysicalNetworkId()).values();

                if (providersConfiguredForExternalNetworking(newProviders) != providersConfiguredForExternalNetworking(oldProviders) && !changeCidr) {
                    throw new InvalidParameterValueException("Updating network failed since guest CIDR needs to be changed!");
                }
                if (changeCidr) {
                    if (!checkForNonStoppedVmInNetwork(network.getId())) {
                        throwInvalidIdException("All user vm of network of specified id should be stopped before changing CIDR!", network.getUuid(), "networkId");
                    }
                }
                // check if the network is upgradable
                if (!canUpgrade(network, oldNetworkOfferingId, networkOfferingId)) {
                    throw new InvalidParameterValueException("Can't upgrade from network offering " + oldNtwkOff.getUuid() + " to " + networkOffering.getUuid() + "; check logs for more information");
                }
                boolean isIpv6Supported = _networkOfferingDao.isIpv6Supported(oldNetworkOfferingId);
                boolean isIpv6SupportedNew = _networkOfferingDao.isIpv6Supported(networkOfferingId);
                if (!isIpv6Supported && isIpv6SupportedNew) {
                    try {
                        ipv6Service.checkNetworkIpv6Upgrade(network);
                    } catch (ResourceAllocationException | InsufficientAddressCapacityException ex) {
                        throw new CloudRuntimeException(String.format("Failed to upgrade network offering to '%s' as unable to allocate IPv6 network", networkOffering.getDisplayText()), ex);
                    }
                }
                restartNetwork = true;
                networkOfferingChanged = true;

                //Setting the new network's isReduntant to the new network offering's RedundantRouter.
                network.setRedundant(_networkOfferingDao.findById(networkOfferingId).isRedundantRouter());
            }
        }

        if (checkAndUpdateNetworkDns(network, networkOfferingChanged ? networkOffering : oldNtwkOff, ip4Dns1, ip4Dns2,
                ip6Dns1, ip6Dns2)) {
            restartNetwork = true;
        }

        final Map<String, String> newSvcProviders = networkOfferingChanged
                ? _networkMgr.finalizeServicesAndProvidersForNetwork(_entityMgr.findById(NetworkOffering.class, networkOfferingId), network.getPhysicalNetworkId())
                : new HashMap<String, String>();

        // don't allow to modify network domain if the service is not supported
        if (domainSuffix != null) {
            // validate network domain
            if (!NetUtils.verifyDomainName(domainSuffix)) {
                throw new InvalidParameterValueException(
                        "Invalid network domain. Total length shouldn't exceed 190 chars. Each domain label must be between 1 and 63 characters long, can contain ASCII letters 'a' through 'z', the digits '0' through '9', "
                                + "and the hyphen ('-'); can't start or end with \"-\"");
            }

            long offeringId = oldNetworkOfferingId;
            if (networkOfferingId != null) {
                offeringId = networkOfferingId;
            }

            Map<Network.Capability, String> dnsCapabilities = getNetworkOfferingServiceCapabilities(_entityMgr.findById(NetworkOffering.class, offeringId), Service.Dns);
            String isUpdateDnsSupported = dnsCapabilities.get(Capability.AllowDnsSuffixModification);
            if (isUpdateDnsSupported == null || !Boolean.valueOf(isUpdateDnsSupported)) {
                // TBD: use uuid instead of networkOfferingId. May need to hardcode tablename in call to addProxyObject().
                throw new InvalidParameterValueException("Domain name change is not supported by the network offering id=" + networkOfferingId);
            }

            network.setNetworkDomain(domainSuffix);
            // have to restart the network
            restartNetwork = true;
        }

        //IP reservation checks
        // allow reservation only to Isolated Guest networks
        DataCenter dc = _dcDao.findById(network.getDataCenterId());
        String networkCidr = network.getNetworkCidr();

        if (guestVmCidr != null) {
            if (dc.getNetworkType() == NetworkType.Basic) {
                throw new InvalidParameterValueException("Guest VM CIDR can't be specified for zone with " + NetworkType.Basic + " networking");
            }
            if (network.getGuestType() != GuestType.Isolated) {
                throw new InvalidParameterValueException("Can only allow IP Reservation in networks with guest type " + GuestType.Isolated);
            }
            if (networkOfferingChanged) {
                throw new InvalidParameterValueException("Cannot specify this nework offering change and guestVmCidr at same time. Specify only one.");
            }
            if (network.getState() != Network.State.Implemented && network.getState() != Network.State.Allocated) {
                throw new InvalidParameterValueException(String.format("The network must be in %s or %s state. IP Reservation cannot be applied in %s state",
                        Network.State.Implemented, Network.State.Allocated, network.getState()));
            }
            if (!NetUtils.isValidIp4Cidr(guestVmCidr)) {
                throw new InvalidParameterValueException("Invalid format of Guest VM CIDR.");
            }
            if (!NetUtils.validateGuestCidr(guestVmCidr)) {
                throw new InvalidParameterValueException("Invalid format of Guest VM CIDR. Make sure it is RFC1918 compliant. ");
            }

            // If networkCidr is null it implies that there was no prior IP reservation, so the network cidr is network.getCidr()
            // But in case networkCidr is a non null value (IP reservation already exists), it implies network cidr is networkCidr
            if (networkCidr != null) {
                if (!NetUtils.isNetworkAWithinNetworkB(guestVmCidr, networkCidr)) {
                    throw new InvalidParameterValueException("Invalid value of Guest VM CIDR. For IP Reservation, Guest VM CIDR  should be a subset of network CIDR : " + networkCidr);
                }
            } else {
                if (!NetUtils.isNetworkAWithinNetworkB(guestVmCidr, network.getCidr())) {
                    throw new InvalidParameterValueException("Invalid value of Guest VM CIDR. For IP Reservation, Guest VM CIDR  should be a subset of network CIDR :  " + network.getCidr());
                }
            }

            // This check makes sure there are no active IPs existing outside the guestVmCidr in the network
            String[] guestVmCidrPair = guestVmCidr.split("\\/");
            Long size = Long.valueOf(guestVmCidrPair[1]);
            List<NicVO> nicsPresent = _nicDao.listByNetworkId(networkId);

            String cidrIpRange[] = NetUtils.getIpRangeFromCidr(guestVmCidrPair[0], size);
            s_logger.info("The start IP of the specified guest vm cidr is: " + cidrIpRange[0] + " and end IP is: " + cidrIpRange[1]);
            long startIp = NetUtils.ip2Long(cidrIpRange[0]);
            long endIp = NetUtils.ip2Long(cidrIpRange[1]);
            long range = endIp - startIp + 1;
            s_logger.info("The specified guest vm cidr has " + range + " IPs");

            for (NicVO nic : nicsPresent) {
                if (nic.getIPv4Address() == null) {
                    continue;
                }
                long nicIp = NetUtils.ip2Long(nic.getIPv4Address());
                //check if nic IP is outside the guest vm cidr
                if ((nicIp < startIp || nicIp > endIp) && nic.getState() != Nic.State.Deallocating) {
                    throw new InvalidParameterValueException("Active IPs like " + nic.getIPv4Address() + " exist outside the Guest VM CIDR. Cannot apply reservation ");
                }
            }

            // In some scenarios even though guesVmCidr and network CIDR do not appear similar but
            // the IP ranges exactly matches, in these special cases make sure no Reservation gets applied
            if (network.getNetworkCidr() == null) {
                if (NetUtils.isSameIpRange(guestVmCidr, network.getCidr()) && !guestVmCidr.equals(network.getCidr())) {
                    throw new InvalidParameterValueException("The Start IP and End IP of guestvmcidr: " + guestVmCidr + " and CIDR: " + network.getCidr() + " are same, "
                            + "even though both the cidrs appear to be different. As a precaution no IP Reservation will be applied.");
                }
            } else {
                if (NetUtils.isSameIpRange(guestVmCidr, network.getNetworkCidr()) && !guestVmCidr.equals(network.getNetworkCidr())) {
                    throw new InvalidParameterValueException("The Start IP and End IP of guestvmcidr: " + guestVmCidr + " and Network CIDR: " + network.getNetworkCidr() + " are same, "
                            + "even though both the cidrs appear to be different. As a precaution IP Reservation will not be affected. If you want to reset IP Reservation, "
                            + "specify guestVmCidr to be: " + network.getNetworkCidr());
                }
            }

            // Check IP range overlap on shared networks and vpc private gateways associated to this network
            checkIpRangeOverlapWithAssociatedNetworks(networkId, cidrIpRange[0], cidrIpRange[1]);

            // When reservation is applied for the first time, network_cidr will be null
            // Populate it with the actual network cidr
            if (network.getNetworkCidr() == null) {
                network.setNetworkCidr(network.getCidr());
            }

            // Condition for IP Reservation reset : guestVmCidr and network CIDR are same
            if (network.getNetworkCidr().equals(guestVmCidr)) {
                s_logger.warn("Guest VM CIDR and Network CIDR both are same, reservation will reset.");
                network.setNetworkCidr(null);
            }
            // Finally update "cidr" with the guestVmCidr
            // which becomes the effective address space for CloudStack guest VMs
            network.setCidr(guestVmCidr);
            _networksDao.update(networkId, network);
            s_logger.info("IP Reservation has been applied. The new CIDR for Guests Vms is " + guestVmCidr);
        }

        Pair<Integer, Integer> mtus = validateMtuOnUpdate(network, dc.getId(), publicMtu, privateMtu);
        publicMtu = mtus.first();
        privateMtu = mtus.second();

        // List all routers for the given network:
        List<DomainRouterVO> routers = routerDao.findByNetwork(networkId);

        // Create Map to store the IPAddress List for each router
        Map<Long, Set<IpAddressTO>> routersToIpList = new HashMap<>();
        for (DomainRouterVO routerVO : routers) {
            Set<IpAddressTO> ips = new HashSet<>();
            List<DomainRouterJoinVO> routerJoinVOS = routerJoinDao.getRouterByIdAndTrafficType(routerVO.getId(), TrafficType.Guest, TrafficType.Public);
            for (DomainRouterJoinVO router : routerJoinVOS) {
                IpAddressTO ip = null;
                if (router.getTrafficType() == TrafficType.Guest && privateMtu != null) {
                    ip = new IpAddressTO(router.getIpAddress(), privateMtu, router.getNetmask());
                    ip.setTrafficType(TrafficType.Guest);
                } else if (router.getTrafficType() == TrafficType.Public && publicMtu != null) {
                    ip = new IpAddressTO(router.getIpAddress(), publicMtu, router.getNetmask());
                    ip.setTrafficType(TrafficType.Public);
                }
                if (ip != null) {
                    ips.add(ip);
                }
            }
            if (network.getGuestType() == GuestType.Isolated && network.getVpcId() == null && publicMtu != null) {
                List<IPAddressVO> addrs = _ipAddressDao.listByNetworkId(networkId);
                for(IPAddressVO addr : addrs) {
                    VlanVO vlan = _vlanDao.findById(addr.getVlanId());
                    IpAddressTO to = new IpAddressTO(addr.getAddress().addr(), publicMtu, vlan.getVlanNetmask());
                    ips.add(to);
                }
            }
            if (!ips.isEmpty()) {
                routersToIpList.put(routerVO.getId(), ips);
            }
        }

        if (!routersToIpList.isEmpty() && !restartNetwork) {
            boolean success = updateMtuOnVr(routersToIpList);
            if (success) {
                updateNetworkDetails(routersToIpList, network, publicMtu, privateMtu);
            } else {
                throw new CloudRuntimeException("Failed to update MTU on the network");
            }
        }

        ReservationContext context = new ReservationContextImpl(null, null, callerUser, callerAccount);
        // 1) Shutdown all the elements and cleanup all the rules. Don't allow to shutdown network in intermediate
        // states - Shutdown and Implementing
        int resourceCount = 1;
        if (updateInSequence && restartNetwork && _networkOfferingDao.findById(network.getNetworkOfferingId()).isRedundantRouter()
                && (networkOfferingId == null || _networkOfferingDao.findById(networkOfferingId).isRedundantRouter()) && network.getVpcId() == null) {
            _networkMgr.canUpdateInSequence(network, forced);
            NetworkDetailVO networkDetail = new NetworkDetailVO(network.getId(), Network.updatingInSequence, "true", true);
            _networkDetailsDao.persist(networkDetail);
            _networkMgr.configureUpdateInSequence(network);
            resourceCount = _networkMgr.getResourceCount(network);
        }
        List<String> servicesNotInNewOffering = null;
        if (networkOfferingId != null) {
            servicesNotInNewOffering = _networkMgr.getServicesNotSupportedInNewOffering(network, networkOfferingId);
        }
        if (!forced && servicesNotInNewOffering != null && !servicesNotInNewOffering.isEmpty()) {
            NetworkOfferingVO newOffering = _networkOfferingDao.findById(networkOfferingId);
            throw new CloudRuntimeException("The new offering:" + newOffering.getUniqueName() + " will remove the following services " + servicesNotInNewOffering
                    + "along with all the related configuration currently in use. will not proceed with the network update." + "set forced parameter to true for forcing an update.");
        }
        try {
            if (servicesNotInNewOffering != null && !servicesNotInNewOffering.isEmpty()) {
                _networkMgr.cleanupConfigForServicesInNetwork(servicesNotInNewOffering, network);
            }
        } catch (Throwable e) {
            s_logger.debug("failed to cleanup config related to unused services error:" + e.getMessage());
        }

        boolean validStateToShutdown = (network.getState() == Network.State.Implemented || network.getState() == Network.State.Setup || network.getState() == Network.State.Allocated);
        try {

            do {
                if (restartNetwork) {
                    if (validStateToShutdown) {
                        if (!changeCidr) {
                            s_logger.debug("Shutting down elements and resources for network id=" + networkId + " as a part of network update");

                            if (!_networkMgr.shutdownNetworkElementsAndResources(context, true, network)) {
                                s_logger.warn("Failed to shutdown the network elements and resources as a part of network restart: " + network);
                                CloudRuntimeException ex = new CloudRuntimeException("Failed to shutdown the network elements and resources as a part of update to network of specified id");
                                ex.addProxyObject(network.getUuid(), "networkId");
                                throw ex;
                            }
                        } else {
                            // We need to shutdown the network, since we want to re-implement the network.
                            s_logger.debug("Shutting down network id=" + networkId + " as a part of network update");

                            //check if network has reservation
                            if (NetUtils.isNetworkAWithinNetworkB(network.getCidr(), network.getNetworkCidr())) {
                                s_logger.warn(
                                        "Existing IP reservation will become ineffective for the network with id =  " + networkId + " You need to reapply reservation after network reimplementation.");
                                //set cidr to the newtork cidr
                                network.setCidr(network.getNetworkCidr());
                                //set networkCidr to null to bring network back to no IP reservation state
                                network.setNetworkCidr(null);
                            }

                            if (!_networkMgr.shutdownNetwork(network.getId(), context, true)) {
                                s_logger.warn("Failed to shutdown the network as a part of update to network with specified id");
                                CloudRuntimeException ex = new CloudRuntimeException("Failed to shutdown the network as a part of update of specified network id");
                                ex.addProxyObject(network.getUuid(), "networkId");
                                throw ex;
                            }
                        }
                    } else {
                        CloudRuntimeException ex = new CloudRuntimeException(
                                "Failed to shutdown the network elements and resources as a part of update to network with specified id; network is in wrong state: " + network.getState());
                        ex.addProxyObject(network.getUuid(), "networkId");
                        throw ex;
                    }
                }

                // 2) Only after all the elements and rules are shutdown properly, update the network VO
                // get updated network
                Network.State networkState = _networksDao.findById(networkId).getState();
                boolean validStateToImplement = (networkState == Network.State.Implemented || networkState == Network.State.Setup || networkState == Network.State.Allocated);
                if (restartNetwork && !validStateToImplement) {
                    CloudRuntimeException ex = new CloudRuntimeException(
                            "Failed to implement the network elements and resources as a part of update to network with specified id; network is in wrong state: " + networkState);
                    ex.addProxyObject(network.getUuid(), "networkId");
                    throw ex;
                }

                if (networkOfferingId != null) {
                    if (networkOfferingChanged) {
                        Transaction.execute(new TransactionCallbackNoReturn() {
                            @Override
                            public void doInTransactionWithoutResult(TransactionStatus status) {
                                updateNetworkIpv6(network, networkOfferingId);
                                network.setNetworkOfferingId(networkOfferingId);
                                _networksDao.update(networkId, network, newSvcProviders);
                                // get all nics using this network
                                // log remove usage events for old offering
                                // log assign usage events for new offering
                                List<NicVO> nics = _nicDao.listByNetworkId(networkId);
                                for (NicVO nic : nics) {
                                    if (Nic.ReservationStrategy.PlaceHolder.equals(nic.getReservationStrategy())) {
                                        continue;
                                    }
                                    long vmId = nic.getInstanceId();
                                    VMInstanceVO vm = _vmDao.findById(vmId);
                                    if (vm == null) {
                                        s_logger.error("Vm for nic " + nic.getId() + " not found with Vm Id:" + vmId);
                                        continue;
                                    }
                                    long isDefault = (nic.isDefaultNic()) ? 1 : 0;
                                    String nicIdString = Long.toString(nic.getId());
                                    UsageEventUtils.publishUsageEvent(EventTypes.EVENT_NETWORK_OFFERING_REMOVE, vm.getAccountId(), vm.getDataCenterId(), vm.getId(), nicIdString, oldNetworkOfferingId,
                                            null, isDefault, VirtualMachine.class.getName(), vm.getUuid(), vm.isDisplay());
                                    UsageEventUtils.publishUsageEvent(EventTypes.EVENT_NETWORK_OFFERING_ASSIGN, vm.getAccountId(), vm.getDataCenterId(), vm.getId(), nicIdString, networkOfferingId,
                                            null, isDefault, VirtualMachine.class.getName(), vm.getUuid(), vm.isDisplay());
                                }
                            }
                        });
                    } else {
                        network.setNetworkOfferingId(networkOfferingId);
                        _networksDao.update(networkId, network,
                                _networkMgr.finalizeServicesAndProvidersForNetwork(_entityMgr.findById(NetworkOffering.class, networkOfferingId), network.getPhysicalNetworkId()));
                    }
                } else {
                    _networksDao.update(networkId, network);
                }

                // 3) Implement the elements and rules again
                if (restartNetwork) {
                    if (network.getState() != Network.State.Allocated) {
                        DeployDestination dest = new DeployDestination(_dcDao.findById(network.getDataCenterId()), null, null, null);
                        s_logger.debug("Implementing the network " + network + " elements and resources as a part of network update");
                        try {
                            if (!changeCidr) {
                                _networkMgr.implementNetworkElementsAndResources(dest, context, network, _networkOfferingDao.findById(network.getNetworkOfferingId()));
                            } else {
                                _networkMgr.implementNetwork(network.getId(), dest, context);
                            }
                        } catch (Exception ex) {
                            s_logger.warn("Failed to implement network " + network + " elements and resources as a part of network update due to ", ex);
                            CloudRuntimeException e = new CloudRuntimeException("Failed to implement network (with specified id) elements and resources as a part of network update");
                            e.addProxyObject(network.getUuid(), "networkId");
                            throw e;
                        }
                    }
                    if (networkOfferingChanged) {
                        replugNicsForUpdatedNetwork(network);
                    }
                }

                // 4) if network has been upgraded from a non persistent ntwk offering to a persistent ntwk offering,
                // implement the network if its not already
                if (networkOfferingChanged && !oldNtwkOff.isPersistent() && networkOffering.isPersistent()) {
                    if (network.getState() == Network.State.Allocated) {
                        try {
                            DeployDestination dest = new DeployDestination(_dcDao.findById(network.getDataCenterId()), null, null, null);
                            _networkMgr.implementNetwork(network.getId(), dest, context);
                        } catch (Exception ex) {
                            s_logger.warn("Failed to implement network " + network + " elements and resources as a part o" + "f network update due to ", ex);
                            CloudRuntimeException e = new CloudRuntimeException("Failed to implement network (with specified" + " id) elements and resources as a part of network update");
                            e.addProxyObject(network.getUuid(), "networkId");
                            throw e;
                        }
                    }
                }
                resourceCount--;
            } while (updateInSequence && resourceCount > 0);
        } catch (Exception exception) {
            if (updateInSequence) {
                _networkMgr.finalizeUpdateInSequence(network, false);
            }
            throw new CloudRuntimeException("failed to update network " + network.getUuid() + " due to " + exception.getMessage(), exception);
        } finally {
            if (updateInSequence) {
                if (_networkDetailsDao.findDetail(networkId, Network.updatingInSequence) != null) {
                    _networkDetailsDao.removeDetail(networkId, Network.updatingInSequence);
                }
            }
        }
        return getNetwork(network.getId());
    }

    protected Pair<Integer, Integer> validateMtuOnUpdate(NetworkVO network, Long zoneId, Integer publicMtu, Integer privateMtu) {
        if (!AllowUsersToSpecifyVRMtu.valueIn(zoneId)) {
            return new Pair<>(null, null);
        }

        if (publicMtu != null) {
            if (publicMtu > VRPublicInterfaceMtu.valueIn(zoneId)) {
                publicMtu = VRPublicInterfaceMtu.valueIn(zoneId);
            } else if (publicMtu < MINIMUM_MTU) {
                String subject = "Incorrect MTU configured on network for public interfaces of the VR";
                String message = String.format("Configured MTU for network VR's public interfaces is lesser than the supported minimum of %s.", MINIMUM_MTU);
                s_logger.warn(message);
                alertManager.sendAlert(AlertService.AlertType.ALERT_TYPE_VR_PUBLIC_IFACE_MTU, zoneId, null, subject, message);
                publicMtu = MINIMUM_MTU;
            }
        }

        if (privateMtu != null) {
            if (privateMtu > VRPrivateInterfaceMtu.valueIn(zoneId)) {
                privateMtu = VRPrivateInterfaceMtu.valueIn(zoneId);
            } else if (privateMtu < MINIMUM_MTU) {
                String subject = "Incorrect MTU configured on network for private interfaces of the VR";
                String message = String.format("Configured MTU for network VR's private interfaces is lesser than the supported minimum of %s.", MINIMUM_MTU);
                s_logger.warn(message);
                alertManager.sendAlert(AlertService.AlertType.ALERT_TYPE_VR_PRIVATE_IFACE_MTU, zoneId, null, subject, message);
                privateMtu = MINIMUM_MTU;
            }
        }

        if (publicMtu != null && network.getVpcId() != null) {
            s_logger.warn("Cannot update VPC public interface MTU via network tiers. " +
                    "Please update the public interface MTU via the VPC. Skipping.. ");
            publicMtu = null;
        }

        return new Pair<>(publicMtu, privateMtu);
    }

    private void updateNetworkDetails(Map<Long, Set<IpAddressTO>> routerToIpList, NetworkVO network, Integer publicMtu, Integer privateMtu) {
        for (Map.Entry<Long, Set<IpAddressTO>> routerEntrySet : routerToIpList.entrySet()) {
            for (IpAddressTO ipAddress : routerEntrySet.getValue()) {
                NicVO nicVO = _nicDao.findByInstanceIdAndIpAddressAndVmtype(routerEntrySet.getKey(), ipAddress.getPublicIp(), VirtualMachine.Type.DomainRouter);
                if (nicVO != null) {
                    if (ipAddress.getTrafficType() == TrafficType.Guest) {
                        nicVO.setMtu(privateMtu);
                    } else {
                        nicVO.setMtu(publicMtu);
                    }
                    _nicDao.update(nicVO.getId(), nicVO);
                }
            }
        }

        if (publicMtu != null) {
            network.setPublicMtu(publicMtu);
        }
        if (privateMtu != null) {
            network.setPrivateMtu(privateMtu);
        }
        _networksDao.update(network.getId(), network);
    }

    protected boolean updateMtuOnVr(Map<Long, Set<IpAddressTO>> routersToIpList) {
        boolean success = false;
        for (Map.Entry<Long, Set<IpAddressTO>> routerEntrySet : routersToIpList.entrySet()) {
            Long routerId = routerEntrySet.getKey();
            DomainRouterVO router = routerDao.findById(routerId);
            if (router == null) {
                s_logger.error(String.format("Failed to find router with id: %s", routerId));
                continue;
            }
            Commands cmds = new Commands(Command.OnError.Stop);
            Map<String, String> state = new HashMap<>();
            Set<IpAddressTO> ips = routerEntrySet.getValue();
            state.put(ApiConstants.REDUNDANT_STATE, router.getRedundantState() != null ? router.getRedundantState().name() : VirtualRouter.RedundantState.UNKNOWN.name());
            ips.forEach(ip -> ip.setDetails(state));
            commandSetupHelper.setupUpdateNetworkCommands(router, ips, cmds);
            try {
                networkHelper.sendCommandsToRouter(router, cmds);
                Answer updateNetworkAnswer = cmds.getAnswer("updateNetwork");
                if (!(updateNetworkAnswer != null && updateNetworkAnswer.getResult())) {
                    s_logger.warn("Unable to update guest network on router " + router);
                    throw new CloudRuntimeException("Failed to update guest network with new MTU");
                }
                success = true;
            } catch (ResourceUnavailableException e) {
                s_logger.error(String.format("Failed to update network MTU for router %s due to %s", router, e.getMessage()));
                success = false;
            }
        }
        return success;
    }
    private void updateNetworkIpv6(NetworkVO network, Long networkOfferingId) {
        boolean isIpv6Supported = _networkOfferingDao.isIpv6Supported(network.getNetworkOfferingId());
        boolean isIpv6SupportedNew = _networkOfferingDao.isIpv6Supported(networkOfferingId);
        if (isIpv6Supported && ! isIpv6SupportedNew) {
//            _ipv6AddressDao.unmark(network.getId(), network.getDomainId(), network.getAccountId());
            network.setIp6Gateway(null);
            network.setIp6Cidr(null);
            List<NicVO> nics = _nicDao.listByNetworkId(network.getId());
            for (NicVO nic : nics) {
                if (Nic.ReservationStrategy.PlaceHolder.equals(nic.getReservationStrategy())) {
                    continue;
                }
                nic.setIPv6Address(null);
                nic.setIPv6Cidr(null);
                nic.setIPv6Gateway(null);
                _nicDao.update(nic.getId(), nic);
            }
        } else if (!isIpv6Supported && isIpv6SupportedNew) {
            Pair<String, String> ip6GatewayCidr;
            try {
                ip6GatewayCidr = ipv6Service.preAllocateIpv6SubnetForNetwork(network.getDataCenterId());
                ipv6Service.assignIpv6SubnetToNetwork(ip6GatewayCidr.second(), network.getId());
            } catch (ResourceAllocationException ex) {
                throw new CloudRuntimeException("unable to allocate IPv6 network", ex);
            }
            String ip6Gateway = ip6GatewayCidr.first();
            String ip6Cidr = ip6GatewayCidr.second();
            network.setIp6Gateway(ip6Gateway);
            network.setIp6Cidr(ip6Cidr);
            Ipv6GuestPrefixSubnetNetworkMapVO map = ipv6GuestPrefixSubnetNetworkMapDao.findByNetworkId(network.getId());
            List<NicVO> nics = _nicDao.listByNetworkId(network.getId());
            for (NicVO nic : nics) {
                if (Nic.ReservationStrategy.PlaceHolder.equals(nic.getReservationStrategy())) {
                    continue;
                }
                IPv6Address iPv6Address = NetUtils.EUI64Address(map.getSubnet(), nic.getMacAddress());
                nic.setIPv6Address(iPv6Address.toString());
                nic.setIPv6Cidr(ip6Cidr);
                nic.setIPv6Gateway(ip6Gateway);
                _nicDao.update(nic.getId(), nic);
            }
        }
    }

    @Override
    @ActionEvent(eventType = EventTypes.EVENT_NETWORK_MIGRATE, eventDescription = "migrating network", async = true)
    public Network migrateGuestNetwork(long networkId, long networkOfferingId, Account callerAccount, User callerUser, boolean resume) {
        NetworkVO network = _networksDao.findById(networkId);
        NetworkOffering newNtwkOff = _networkOfferingDao.findById(networkOfferingId);

        //perform below validation if the network is vpc network
        if (network.getVpcId() != null) {
            s_logger.warn("Failed to migrate network as the specified network is a vpc tier. Use migrateVpc.");
            throw new InvalidParameterValueException("Failed to migrate network as the specified network is a vpc tier. Use migrateVpc.");
        }

        if (_configMgr.isOfferingForVpc(newNtwkOff)) {
            s_logger.warn("Failed to migrate network as the specified network offering is a VPC offering");
            throw new InvalidParameterValueException("Failed to migrate network as the specified network offering is a VPC offering");
        }

        verifyNetworkCanBeMigrated(callerAccount, network);

        //Retrieve new Physical NetworkId
        long newPhysicalNetworkId = findPhysicalNetworkId(network.getDataCenterId(), newNtwkOff.getTags(), newNtwkOff.getTrafficType());

        final long oldNetworkOfferingId = network.getNetworkOfferingId();
        NetworkOffering oldNtwkOff = _networkOfferingDao.findByIdIncludingRemoved(oldNetworkOfferingId);

        if (!resume && network.getRelated() != network.getId()) {
            s_logger.warn("Related network is not equal to network id. You might want to re-run migration with resume = true command.");
            throw new CloudRuntimeException("Failed to migrate network as previous migration left this network in transient condition. Specify resume as true.");
        }

        if (networkNeedsMigration(network, newPhysicalNetworkId, oldNtwkOff, newNtwkOff)) {
            return migrateNetworkToPhysicalNetwork(network, oldNtwkOff, newNtwkOff, null, null, newPhysicalNetworkId, callerAccount, callerUser);
        } else {
            s_logger.info("Network does not need migration.");
            return network;
        }
    }

    private class NetworkCopy {
        private Long networkIdInOldPhysicalNet;
        private Network networkInNewPhysicalNet;

        public NetworkCopy(Long networkIdInOldPhysicalNet, Network networkInNewPhysicalNet) {
            this.networkIdInOldPhysicalNet = networkIdInOldPhysicalNet;
            this.networkInNewPhysicalNet = networkInNewPhysicalNet;
        }

        public Long getNetworkIdInOldPhysicalNet() {
            return networkIdInOldPhysicalNet;
        }

        public Network getNetworkInNewPhysicalNet() {
            return networkInNewPhysicalNet;
        }
    }

    private Network migrateNetworkToPhysicalNetwork(Network network, NetworkOffering oldNtwkOff, NetworkOffering newNtwkOff, Long oldVpcId, Long newVpcId, long newPhysicalNetworkId,
            Account callerAccount, User callerUser) {
        boolean resume = network.getRelated() != network.getId();

        NetworkCopy networkCopy;

        // Resume is only true when there is already a copy of the network created
        if (resume) {
            Network networkInNewPhysicalNet = network;
            networkCopy = new NetworkCopy(network.getRelated(), networkInNewPhysicalNet);

            //the new network could already be implemented, check if the already partially upgrade networks has the same network offering as before or check if it still has the original network offering
            //the old network offering uuid should be the one of the already created copy
            if (networkInNewPhysicalNet.getNetworkOfferingId() != newNtwkOff.getId()) {
                throw new InvalidParameterValueException("Failed to resume migrating network as network offering does not match previously specified network offering (" + newNtwkOff.getUuid() + ")");
            }
        } else {
            networkCopy = Transaction.execute((TransactionCallback<NetworkCopy>)(status) -> migrateNetworkInDb(network, oldNtwkOff, newNtwkOff, oldVpcId, newVpcId, newPhysicalNetworkId));
        }

        Long networkIdInOldPhysicalNet = networkCopy.getNetworkIdInOldPhysicalNet();
        Network networkInNewPhysicalNet = networkCopy.getNetworkInNewPhysicalNet();

        ReservationContext context = new ReservationContextImpl(null, null, callerUser, callerAccount);
        DataCenter zone = _dcDao.findById(network.getDataCenterId());
        NetworkVO networkInOldPhysNet = _networksDao.findById(networkIdInOldPhysicalNet);

        boolean shouldImplement = (newNtwkOff.isPersistent() || networkInOldPhysNet.getState() == Network.State.Implemented) && networkInNewPhysicalNet.getState() != Network.State.Implemented;

        if (shouldImplement) {
            DeployDestination dest = new DeployDestination(zone, null, null, null);
            s_logger.debug("Implementing the network " + network + " elements and resources as a part of network update");
            try {
                networkInNewPhysicalNet = _networkMgr.implementNetwork(networkInNewPhysicalNet.getId(), dest, context).second();
            } catch (Exception ex) {
                s_logger.warn("Failed to implement network " + network + " elements and resources as a part of network update due to ", ex);
                CloudRuntimeException e = new CloudRuntimeException("Failed to implement network (with specified id) elements and resources as a part of network update");
                e.addProxyObject(network.getUuid(), "networkId");
                throw e;
            }
        }

        _networkMigrationManager.assignNicsToNewPhysicalNetwork(networkInOldPhysNet, networkInNewPhysicalNet);
        //clean up the old copy of the network
        _networkMigrationManager.deleteCopyOfNetwork(networkIdInOldPhysicalNet, networkInNewPhysicalNet.getId());

        return getNetwork(network.getId());
    }

    private NetworkCopy migrateNetworkInDb(Network network, NetworkOffering oldNtwkOff, NetworkOffering newNtwkOff, Long oldVpcId, Long newVpcId, long newPhysicalNetworkId) {
        //The copy will be the network in the old physical network
        //And we will use it to store tmp data while we upgrade or original network to the new physical network
        Long networkIdInOldPhysicalNet = _networkMigrationManager.makeCopyOfNetwork(network, oldNtwkOff, oldVpcId);
        Network networkInNewPhysicalNet = _networkMigrationManager.upgradeNetworkToNewNetworkOffering(network.getId(), newPhysicalNetworkId, newNtwkOff.getId(), newVpcId);
        return new NetworkCopy(networkIdInOldPhysicalNet, networkInNewPhysicalNet);
    }

    @Override
    public Vpc migrateVpcNetwork(long vpcId, long vpcOfferingId, Map<String, String> networkToOffering, Account account, User callerUser, boolean resume) {
        //Check if a previous migration run failed and try to resume if resume = true
        ResourceTag relatedVpc = _resourceTagDao.findByKey(vpcId, ResourceObjectType.Vpc, NetworkMigrationManager.MIGRATION);
        long vpcCopyId = 0;

        /*
         * In the vpc migration process the newly created Vpc will be used as the new VPC (opposed to network tier migration).
         * In case the copy of the vpc was already created. The uuid where already swapped and the id we receive here is the id of the Copy!
         * The id stored in the resource tag table under the key "migration" is the id of the ORIGINAL vpc!
         */
        if (relatedVpc != null) {
            if (resume) {
                vpcCopyId = vpcId;
                vpcId = Long.parseLong(relatedVpc.getValue());
                //let's check if the user did not change the vpcoffering opposed to the last failed run.
                verifyAlreadyMigratedTiers(vpcCopyId, vpcOfferingId, networkToOffering);
            } else {
                s_logger.warn("This vpc has a migration row in the resource details table. You might want to re-run migration with resume = true command.");
                throw new CloudRuntimeException("Failed to migrate VPC as previous migration left this VPC in transient condition. Specify resume as true.");
            }
        }

        Vpc vpc = _vpcDao.findById(vpcId);
        _accountMgr.checkAccess(account, null, true, vpc);
        _accountMgr.checkAccess(account, _vpcOfferingDao.findById(vpcOfferingId), _dcDao.findById(vpc.getZoneId()));

        if (vpc.getVpcOfferingId() == vpcOfferingId) {
            return vpc;
        }
        //Try to fail fast, check networks in the VPC and if we can migrate them before proceeding.
        List<NetworkVO> tiersInVpc = _networksDao.listByVpc(vpcId);
        vpcTiersCanBeMigrated(tiersInVpc, account, networkToOffering, resume);

        //In case this is the first time we try to migrate this vpc
        if (relatedVpc == null) {
            final long vpcIdFinal = vpcId;
            vpcCopyId = Transaction.execute((TransactionCallback<Long>)(status) -> _networkMigrationManager.makeCopyOfVpc(vpcIdFinal, vpcOfferingId));
        }

        Vpc copyOfVpc = _vpcDao.findById(vpcCopyId);
        _networkMigrationManager.startVpc(copyOfVpc);

        for (Network tier : tiersInVpc) {
            String networkOfferingUuid = networkToOffering.get(tier.getUuid());
            //UUID may be swapped already with a new uuid due to previous migration failure.
            //So we check the related network also in case we don't find the network offering
            Long networkId = null;
            if (resume && networkOfferingUuid == null) {
                tier = _networksDao.findById(tier.getRelated());
                networkOfferingUuid = networkToOffering.get(tier.getUuid());
                //In this case the tier already exists so we need to get the id of the tier so we can validate correctly
                networkId = tier.getId();
            }
            NetworkOfferingVO newNtwkOff = _networkOfferingDao.findByUuid(networkOfferingUuid);

            Account networkAccount = _accountService.getActiveAccountById(tier.getAccountId());
            try {
                _vpcMgr.validateNtwkOffForNtwkInVpc(networkId, newNtwkOff.getId(), tier.getCidr(), tier.getNetworkDomain(), copyOfVpc, tier.getGateway(), networkAccount, tier.getNetworkACLId());
            } catch (InvalidParameterValueException e) {
                s_logger.error("Specified network offering can not be used in combination with specified vpc offering. Aborting migration. You can re-run with resume = true and the correct uuid.");
                throw e;
            }

            long newPhysicalNetworkId = findPhysicalNetworkId(tier.getDataCenterId(), newNtwkOff.getTags(), newNtwkOff.getTrafficType());

            final long oldNetworkOfferingId = tier.getNetworkOfferingId();
            NetworkOffering oldNtwkOff = _networkOfferingDao.findByIdIncludingRemoved(oldNetworkOfferingId);

            if (networkNeedsMigration(tier, newPhysicalNetworkId, oldNtwkOff, newNtwkOff) || (resume && tier.getRelated() != tier.getId())) {
                migrateNetworkToPhysicalNetwork(tier, oldNtwkOff, newNtwkOff, vpcId, vpcCopyId, newPhysicalNetworkId, account, callerUser);
            }
        }
        _networkMigrationManager.deleteCopyOfVpc(vpcId, vpcCopyId);
        return _vpcDao.findById(vpcCopyId);
    }

    private void vpcTiersCanBeMigrated(List<? extends Network> tiersInVpc, Account account, Map<String, String> networkToOffering, boolean resume) {
        for (Network network : tiersInVpc) {
            String networkOfferingUuid = networkToOffering.get(network.getUuid());

            //offering uuid can be a tier where the uuid is previously already swapped in a previous migration
            if (resume && networkOfferingUuid == null) {
                NetworkVO oldVPCtier = _networksDao.findById(network.getRelated());
                networkOfferingUuid = networkToOffering.get(oldVPCtier.getUuid());
            }

            if (networkOfferingUuid == null) {
                throwInvalidIdException("Failed to migrate VPC as the specified tierNetworkOfferings is not complete", String.valueOf(network.getUuid()), "networkUuid");
            }

            NetworkOfferingVO newNtwkOff = _networkOfferingDao.findByUuid(networkOfferingUuid);

            if (newNtwkOff == null) {
                throwInvalidIdException("Failed to migrate VPC as at least one network offering in tierNetworkOfferings does not exist", networkOfferingUuid, "networkOfferingUuid");
            }

            if (!_configMgr.isOfferingForVpc(newNtwkOff)) {
                throw new InvalidParameterValueException(
                        "Network offering " + newNtwkOff.getName() + " (" + newNtwkOff.getUuid() + ") can't be used for VPC networks for network " + network.getName() + "(" + network.getUuid() + ")");
            }

            verifyNetworkCanBeMigrated(account, network);
            long newPhysicalNetworkId = findPhysicalNetworkId(network.getDataCenterId(), newNtwkOff.getTags(), newNtwkOff.getTrafficType());

            final long oldNetworkOfferingId = network.getNetworkOfferingId();
            NetworkOffering oldNtwkOff = _networkOfferingDao.findByIdIncludingRemoved(oldNetworkOfferingId);
            networkNeedsMigration(network, newPhysicalNetworkId, oldNtwkOff, newNtwkOff);
        }
    }

    private void verifyAlreadyMigratedTiers(long migratedVpcId, long vpcOfferingId, Map<String, String> networkToOffering) {
        Vpc migratedVpc = _vpcDao.findById(migratedVpcId);
        if (migratedVpc.getVpcOfferingId() != vpcOfferingId) {
            s_logger.error("The vpc is already partially migrated in a previous run. The provided vpc offering is not the same as the one used during the first migration process.");
            throw new InvalidParameterValueException("Failed to resume migrating VPC as VPC offering does not match previously specified VPC offering (" + migratedVpc.getVpcOfferingId() + ")");
        }

        List<NetworkVO> migratedTiers = _networksDao.listByVpc(migratedVpcId);
        for (Network tier : migratedTiers) {
            String tierNetworkOfferingUuid = networkToOffering.get(tier.getUuid());

            if (StringUtils.isBlank(tierNetworkOfferingUuid)) {
                throwInvalidIdException("Failed to resume migrating VPC as the specified tierNetworkOfferings is not complete", String.valueOf(tier.getUuid()), "networkUuid");
            }

            NetworkOfferingVO newNetworkOffering = _networkOfferingDao.findByUuid(tierNetworkOfferingUuid);
            if (newNetworkOffering == null) {
                throw new InvalidParameterValueException("Failed to migrate VPC as at least one tier offering in tierNetworkOfferings does not exist.");
            }

            if (newNetworkOffering.getId() != tier.getNetworkOfferingId()) {
                NetworkOfferingVO tierNetworkOffering = _networkOfferingDao.findById(tier.getNetworkOfferingId());
                throw new InvalidParameterValueException(
                        "Failed to resume migrating VPC as at least one network offering in tierNetworkOfferings does not match previously specified network offering (network uuid=" + tier.getUuid()
                        + " was previously specified with offering uuid=" + tierNetworkOffering.getUuid() + ")");
            }
        }
    }

    private void throwInvalidIdException(String message, String uuid, String description) {
        InvalidParameterValueException ex = new InvalidParameterValueException(message);
        ex.addProxyObject(uuid, description);
        throw ex;
    }

    private boolean networkNeedsMigration(Network network, long newPhysicalNetworkId, NetworkOffering oldNtwkOff, NetworkOffering newNtwkOff) {

        if (newNtwkOff == null || newNtwkOff.isSystemOnly()) {
            InvalidParameterValueException ex = new InvalidParameterValueException("Unable to find network offering.");
            if (newNtwkOff != null) {
                ex.addProxyObject(String.valueOf(newNtwkOff.getId()), "networkOfferingId");
            }
            throw ex;
        }

        if (newNtwkOff.getId() != oldNtwkOff.getId() || network.getId() != network.getRelated()) {
            Collection<String> newProviders = _networkMgr.finalizeServicesAndProvidersForNetwork(newNtwkOff, newPhysicalNetworkId).values();
            Collection<String> oldProviders = _networkMgr.finalizeServicesAndProvidersForNetwork(oldNtwkOff, network.getPhysicalNetworkId()).values();

            if (providersConfiguredForExternalNetworking(newProviders) != providersConfiguredForExternalNetworking(oldProviders)) {
                throw new InvalidParameterValueException("Updating network failed since guest CIDR needs to be changed!");
            }

            // check if the network is moveable
            if (!canMoveToPhysicalNetwork(network, oldNtwkOff.getId(), newNtwkOff.getId())) {
                throw new InvalidParameterValueException("Can't upgrade from network offering " + oldNtwkOff.getUuid() + " to " + newNtwkOff.getUuid() + "; check logs for more information");
            }

            List<VMInstanceVO> vmInstances = _vmDao.listNonRemovedVmsByTypeAndNetwork(network.getId(), null);
            boolean vmStateIsNotTransitioning = vmInstances.stream().anyMatch(vm -> vm.getState() != VirtualMachine.State.Stopped && vm.getState() != VirtualMachine.State.Running);
            if (vmStateIsNotTransitioning) {
                throw new CloudRuntimeException("Failed to migrate network as at least one VM is not in running or stopped state.");
            }
        } else {
            return false;
        }

        // network offering should be in Enabled state
        if (newNtwkOff.getState() != NetworkOffering.State.Enabled) {
            throw new InvalidParameterValueException("Failed to migrate network as the specified network offering is not enabled.");
        }
        return true;
    }

    private void verifyNetworkCanBeMigrated(Account callerAccount, Network network) {
        // Don't allow to update system network
        NetworkOffering oldOffering = _networkOfferingDao.findByIdIncludingRemoved(network.getNetworkOfferingId());
        if (oldOffering.isSystemOnly()) {
            throw new InvalidParameterValueException("Failed to migrate network as the specified network is a system network.");
        }

        // allow to upgrade only Guest networks
        if (network.getTrafficType() != TrafficType.Guest) {
            throw new InvalidParameterValueException("Can't allow networks which traffic type is not " + TrafficType.Guest);
        }

        _accountMgr.checkAccess(callerAccount, null, true, network);

        boolean validateNetworkReadyToMigrate = (network.getState() == Network.State.Implemented || network.getState() == Network.State.Setup || network.getState() == Network.State.Allocated);
        if (!validateNetworkReadyToMigrate) {
            s_logger.error("Failed to migrate network as it is in invalid state.");
            CloudRuntimeException ex = new CloudRuntimeException("Failed to migrate network as it is in invalid state.");
            ex.addProxyObject(network.getUuid(), "networkId");
            throw ex;
        }
    }

    private boolean canMoveToPhysicalNetwork(Network network, long oldNetworkOfferingId, long newNetworkOfferingId) {
        NetworkOffering oldNetworkOffering = _networkOfferingDao.findByIdIncludingRemoved(oldNetworkOfferingId);
        NetworkOffering newNetworkOffering = _networkOfferingDao.findById(newNetworkOfferingId);

        // can move only Isolated networks for now
        if (oldNetworkOffering.getGuestType() != GuestType.Isolated) {
            throw new InvalidParameterValueException("NetworkOfferingId can be upgraded only for the network of type " + GuestType.Isolated);
        }

        // Type of the network should be the same
        if (oldNetworkOffering.getGuestType() != newNetworkOffering.getGuestType()) {
            s_logger.debug("Network offerings " + newNetworkOfferingId + " and " + oldNetworkOfferingId + " are of different types, can't upgrade");
            return false;
        }

        // Traffic types should be the same
        if (oldNetworkOffering.getTrafficType() != newNetworkOffering.getTrafficType()) {
            s_logger.debug("Network offerings " + newNetworkOfferingId + " and " + oldNetworkOfferingId + " have different traffic types, can't upgrade");
            return false;
        }

        // specify ipRanges should be the same
        if (oldNetworkOffering.isSpecifyIpRanges() != newNetworkOffering.isSpecifyIpRanges()) {
            s_logger.debug("Network offerings " + newNetworkOfferingId + " and " + oldNetworkOfferingId + " have different values for specifyIpRangess, can't upgrade");
            return false;
        }

        // Check all ips
        List<IPAddressVO> userIps = _ipAddressDao.listByAssociatedNetwork(network.getId(), null);
        List<PublicIp> publicIps = new ArrayList<PublicIp>();
        if (userIps != null && !userIps.isEmpty()) {
            for (IPAddressVO userIp : userIps) {
                PublicIp publicIp = PublicIp.createFromAddrAndVlan(userIp, _vlanDao.findById(userIp.getVlanId()));
                publicIps.add(publicIp);
            }
        }
        if (oldNetworkOffering.isConserveMode() && !newNetworkOffering.isConserveMode()) {
            if (!canIpsUsedForNonConserve(publicIps)) {
                return false;
            }
        }

        //can't update from internal LB to public LB
        if (areServicesSupportedByNetworkOffering(oldNetworkOfferingId, Service.Lb) && areServicesSupportedByNetworkOffering(newNetworkOfferingId, Service.Lb)) {
            if (oldNetworkOffering.isPublicLb() != newNetworkOffering.isPublicLb() || oldNetworkOffering.isInternalLb() != newNetworkOffering.isInternalLb()) {
                throw new InvalidParameterValueException("Original and new offerings support different types of LB - Internal vs Public," + " can't upgrade");
            }
        }

        return canIpsUseOffering(publicIps, newNetworkOfferingId);
    }

    protected boolean canUpgrade(Network network, long oldNetworkOfferingId, long newNetworkOfferingId) {
        NetworkOffering oldNetworkOffering = _networkOfferingDao.findByIdIncludingRemoved(oldNetworkOfferingId);
        NetworkOffering newNetworkOffering = _networkOfferingDao.findById(newNetworkOfferingId);

        // security group service should be the same
        if (areServicesSupportedByNetworkOffering(oldNetworkOfferingId, Service.SecurityGroup) != areServicesSupportedByNetworkOffering(newNetworkOfferingId, Service.SecurityGroup)) {
            s_logger.debug("Offerings " + newNetworkOfferingId + " and " + oldNetworkOfferingId + " have different securityGroupProperty, can't upgrade");
            return false;
        }

        // tags should be the same
        if (newNetworkOffering.getTags() != null) {
            if (oldNetworkOffering.getTags() == null) {
                s_logger.debug("New network offering id=" + newNetworkOfferingId + " has tags and old network offering id=" + oldNetworkOfferingId + " doesn't, can't upgrade");
                return false;
            }

            if (!com.cloud.utils.StringUtils.areTagsEqual(oldNetworkOffering.getTags(), newNetworkOffering.getTags())) {
                s_logger.debug("Network offerings " + newNetworkOffering.getUuid() + " and " + oldNetworkOffering.getUuid() + " have different tags, can't upgrade");
                return false;
            }
        }

        // specify vlan should be the same
        if (oldNetworkOffering.isSpecifyVlan() != newNetworkOffering.isSpecifyVlan()) {
            s_logger.debug("Network offerings " + newNetworkOfferingId + " and " + oldNetworkOfferingId + " have different values for specifyVlan, can't upgrade");
            return false;
        }

        return canMoveToPhysicalNetwork(network, oldNetworkOfferingId, newNetworkOfferingId);
    }

    @Override
    @DB
    @ActionEvent(eventType = EventTypes.EVENT_PHYSICAL_NETWORK_CREATE, eventDescription = "Creating Physical Network", create = true)
    public PhysicalNetwork createPhysicalNetwork(final Long zoneId, final String vnetRange, final String networkSpeed, final List<String> isolationMethods, String broadcastDomainRangeStr,
            final Long domainId, final List<String> tags, final String name) {

        // Check if zone exists
        if (zoneId == null) {
            throw new InvalidParameterValueException("Please specify a valid zone.");
        }

        DataCenterVO zone = _dcDao.findById(zoneId);
        if (zone == null) {
            throw new InvalidParameterValueException("Please specify a valid zone.");
        }

        if (Grouping.AllocationState.Enabled == zone.getAllocationState()) {
            // TBD: Send uuid instead of zoneId; may have to hardcode tablename in call to addProxyObject().
            throw new PermissionDeniedException("Cannot create PhysicalNetwork since the Zone is currently enabled, zone Id: " + zoneId);
        }

        NetworkType zoneType = zone.getNetworkType();

        if (zoneType == NetworkType.Basic) {
            if (!_physicalNetworkDao.listByZone(zoneId).isEmpty()) {
                // TBD: Send uuid instead of zoneId; may have to hardcode tablename in call to addProxyObject().
                throw new CloudRuntimeException("Cannot add the physical network to basic zone id: " + zoneId + ", there is a physical network already existing in this basic Zone");
            }
        }
        if (tags != null && tags.size() > 1) {
            throw new InvalidParameterException("Only one tag can be specified for a physical network at this time");
        }

        if (isolationMethods != null && isolationMethods.size() > 1) {
            throw new InvalidParameterException("Only one isolationMethod can be specified for a physical network at this time");
        }

        if (vnetRange != null) {
            // Verify zone type
            if (zoneType == NetworkType.Basic || (zoneType == NetworkType.Advanced && zone.isSecurityGroupEnabled())) {
                throw new InvalidParameterValueException(
                        "Can't add vnet range to the physical network in the zone that supports " + zoneType + " network, Security Group enabled: " + zone.isSecurityGroupEnabled());
            }
        }

        BroadcastDomainRange broadcastDomainRange = null;
        if (broadcastDomainRangeStr != null && !broadcastDomainRangeStr.isEmpty()) {
            try {
                broadcastDomainRange = PhysicalNetwork.BroadcastDomainRange.valueOf(broadcastDomainRangeStr.toUpperCase());
            } catch (IllegalArgumentException ex) {
                throw new InvalidParameterValueException("Unable to resolve broadcastDomainRange '" + broadcastDomainRangeStr + "' to a supported value {Pod or Zone}");
            }

            // in Acton release you can specify only Zone broadcastdomain type in Advance zone, and Pod in Basic
            if (zoneType == NetworkType.Basic && broadcastDomainRange != null && broadcastDomainRange != BroadcastDomainRange.POD) {
                throw new InvalidParameterValueException("Basic zone can have broadcast domain type of value " + BroadcastDomainRange.POD + " only");
            } else if (zoneType == NetworkType.Advanced && broadcastDomainRange != null && broadcastDomainRange != BroadcastDomainRange.ZONE) {
                throw new InvalidParameterValueException("Advance zone can have broadcast domain type of value " + BroadcastDomainRange.ZONE + " only");
            }
        }

        if (broadcastDomainRange == null) {
            if (zoneType == NetworkType.Basic) {
                broadcastDomainRange = PhysicalNetwork.BroadcastDomainRange.POD;
            } else {
                broadcastDomainRange = PhysicalNetwork.BroadcastDomainRange.ZONE;
            }
        }

        try {
            final BroadcastDomainRange broadcastDomainRangeFinal = broadcastDomainRange;
            return Transaction.execute(new TransactionCallback<PhysicalNetworkVO>() {
                @Override
                public PhysicalNetworkVO doInTransaction(TransactionStatus status) {
                    // Create the new physical network in the database
                    long id = _physicalNetworkDao.getNextInSequence(Long.class, "id");
                    PhysicalNetworkVO pNetwork = new PhysicalNetworkVO(id, zoneId, vnetRange, networkSpeed, domainId, broadcastDomainRangeFinal, name);
                    pNetwork.setTags(tags);
                    pNetwork.setIsolationMethods(isolationMethods);

                    pNetwork = _physicalNetworkDao.persist(pNetwork);

                    // Add vnet entries for the new zone if zone type is Advanced
                    if (vnetRange != null) {
                        addOrRemoveVnets(vnetRange.split(","), pNetwork);
                    }

                    // add VirtualRouter as the default network service provider
                    addDefaultVirtualRouterToPhysicalNetwork(pNetwork.getId());

                    if (pNetwork.getIsolationMethods().contains("GRE")) {
                        addDefaultOvsToPhysicalNetwork(pNetwork.getId());
                    }

                    // add security group provider to the physical network
                    addDefaultSecurityGroupProviderToPhysicalNetwork(pNetwork.getId());

                    // add VPCVirtualRouter as the defualt network service provider
                    addDefaultVpcVirtualRouterToPhysicalNetwork(pNetwork.getId());

                    // add baremetal as the defualt network service provider
                    addDefaultBaremetalProvidersToPhysicalNetwork(pNetwork.getId());

                    //Add Internal Load Balancer element as a default network service provider
                    addDefaultInternalLbProviderToPhysicalNetwork(pNetwork.getId());

                    // Add the config drive provider
                    addConfigDriveToPhysicalNetwork(pNetwork.getId());

                    CallContext.current().putContextParameter(PhysicalNetwork.class, pNetwork.getUuid());

                    return pNetwork;
                }
            });
        } catch (Exception ex) {
            s_logger.warn("Exception: ", ex);
            throw new CloudRuntimeException("Fail to create a physical network");
        }
    }

    @Override
    public Pair<List<? extends PhysicalNetwork>, Integer> searchPhysicalNetworks(Long id, Long zoneId, String keyword, Long startIndex, Long pageSize, String name) {
        Filter searchFilter = new Filter(PhysicalNetworkVO.class, "id", Boolean.TRUE, startIndex, pageSize);
        SearchCriteria<PhysicalNetworkVO> sc = _physicalNetworkDao.createSearchCriteria();

        if (id != null) {
            sc.addAnd("id", SearchCriteria.Op.EQ, id);
        }

        if (zoneId != null) {
            sc.addAnd("dataCenterId", SearchCriteria.Op.EQ, zoneId);
        }

        if (name != null) {
            sc.addAnd("name", SearchCriteria.Op.LIKE, "%" + name + "%");
        }

        if (keyword != null) {
            sc.addAnd("name", SearchCriteria.Op.LIKE, "%" + keyword + "%");
        }

        Pair<List<PhysicalNetworkVO>, Integer> result = _physicalNetworkDao.searchAndCount(sc, searchFilter);
        return new Pair<List<? extends PhysicalNetwork>, Integer>(result.first(), result.second());
    }

    @Override
    @DB
    @ActionEvent(eventType = EventTypes.EVENT_PHYSICAL_NETWORK_UPDATE, eventDescription = "updating physical network", async = true)
    public PhysicalNetwork updatePhysicalNetwork(Long id, String networkSpeed, List<String> tags, String newVnetRange, String state) {

        // verify input parameters
        PhysicalNetworkVO network = _physicalNetworkDao.findById(id);
        if (network == null) {
            throwInvalidIdException("Physical Network with specified id doesn't exist in the system", id.toString(), "physicalNetworkId");
        }

        // if zone is of Basic type, don't allow to add vnet range
        DataCenter zone = _dcDao.findById(network.getDataCenterId());
        if (zone == null) {
            throwInvalidIdException("Zone with id=" + network.getDataCenterId() + " doesn't exist in the system", String.valueOf(network.getDataCenterId()), "dataCenterId");
        }
        if (newVnetRange != null) {
            if (zone.getNetworkType() == NetworkType.Basic || (zone.getNetworkType() == NetworkType.Advanced && zone.isSecurityGroupEnabled())) {
                throw new InvalidParameterValueException(
                        "Can't add vnet range to the physical network in the zone that supports " + zone.getNetworkType() + " network, Security Group enabled: " + zone.isSecurityGroupEnabled());
            }
        }

        if (tags != null && tags.size() > 1) {
            throw new InvalidParameterException("Unable to support more than one tag on network yet");
        }

        // If tags are null, then check if there are any other networks with null tags
        // of the same traffic type. If so then dont update the tags
        if (tags != null && tags.size() == 0) {
            checkForPhysicalNetworksWithoutTag(network);
        }

        PhysicalNetwork.State networkState = null;
        if (state != null && !state.isEmpty()) {
            try {
                networkState = PhysicalNetwork.State.valueOf(state);
            } catch (IllegalArgumentException ex) {
                throw new InvalidParameterValueException("Unable to resolve state '" + state + "' to a supported value {Enabled or Disabled}");
            }
        }

        if (state != null) {
            network.setState(networkState);
        }

        if (tags != null) {
            network.setTags(tags);
        }

        if (networkSpeed != null) {
            network.setSpeed(networkSpeed);
        }

        if (newVnetRange != null) {
            String[] listOfRanges = newVnetRange.split(",");
            addOrRemoveVnets(listOfRanges, network);
        }
        _physicalNetworkDao.update(id, network);
        return network;

    }

    private void checkForPhysicalNetworksWithoutTag(PhysicalNetworkVO network) {
        // Get all physical networks according to traffic type
        Pair<List<PhysicalNetworkTrafficTypeVO>, Integer> result = _pNTrafficTypeDao
                .listAndCountBy(network.getId());
        if (result.second() > 0) {
            for (PhysicalNetworkTrafficTypeVO physicalNetworkTrafficTypeVO : result.first()) {
                TrafficType trafficType = physicalNetworkTrafficTypeVO.getTrafficType();
                checkForPhysicalNetworksWithoutTag(network, trafficType);
            }
        }
    }

    @DB
    public void addOrRemoveVnets(String[] listOfRanges, final PhysicalNetworkVO network) {
        List<String> addVnets = null;
        List<String> removeVnets = null;
        HashSet<String> tempVnets = new HashSet<String>();
        HashSet<String> vnetsInDb = new HashSet<String>();
        List<Pair<Integer, Integer>> vnetranges = null;
        String commaSeparatedStringOfVnetRanges = null;
        int i = 0;
        if (listOfRanges.length != 0) {
            _physicalNetworkDao.acquireInLockTable(network.getId(), 10);
            vnetranges = validateVlanRange(network, listOfRanges);

            //computing vnets to be removed.
            removeVnets = getVnetsToremove(network, vnetranges);

            //computing vnets to add
            vnetsInDb.addAll(_dcVnetDao.listVnetsByPhysicalNetworkAndDataCenter(network.getDataCenterId(), network.getId()));
            tempVnets.addAll(vnetsInDb);
            for (Pair<Integer, Integer> vlan : vnetranges) {
                for (i = vlan.first(); i <= vlan.second(); i++) {
                    tempVnets.add(Integer.toString(i));
                }
            }
            tempVnets.removeAll(vnetsInDb);

            //vnets to add in tempVnets.
            //adding and removing vnets from vnetsInDb
            if (removeVnets != null && removeVnets.size() != 0) {
                vnetsInDb.removeAll(removeVnets);
            }

            if (tempVnets.size() != 0) {
                addVnets = new ArrayList<String>();
                addVnets.addAll(tempVnets);
                vnetsInDb.addAll(tempVnets);
            }

            //sorting the vnets in Db to generate a comma separated list of  the vnet string.
            if (vnetsInDb.size() != 0) {
                commaSeparatedStringOfVnetRanges = generateVnetString(new ArrayList<String>(vnetsInDb));
            }
            network.setVnet(commaSeparatedStringOfVnetRanges);

            final List<String> addVnetsFinal = addVnets;
            final List<String> removeVnetsFinal = removeVnets;
            Transaction.execute(new TransactionCallbackNoReturn() {
                @Override
                public void doInTransactionWithoutResult(TransactionStatus status) {
                    if (addVnetsFinal != null) {
                        s_logger.debug("Adding vnet range " + addVnetsFinal.toString() + " for the physicalNetwork id= " + network.getId() + " and zone id=" + network.getDataCenterId()
                        + " as a part of updatePhysicalNetwork call");
                        //add vnet takes a list of strings to be added. each string is a vnet.
                        _dcDao.addVnet(network.getDataCenterId(), network.getId(), addVnetsFinal);
                    }
                    if (removeVnetsFinal != null) {
                        s_logger.debug("removing vnet range " + removeVnetsFinal.toString() + " for the physicalNetwork id= " + network.getId() + " and zone id=" + network.getDataCenterId()
                        + " as a part of updatePhysicalNetwork call");
                        //deleteVnets  takes a list of strings to be removed. each string is a vnet.
                        _dcVnetDao.deleteVnets(TransactionLegacy.currentTxn(), network.getDataCenterId(), network.getId(), removeVnetsFinal);
                    }
                    _physicalNetworkDao.update(network.getId(), network);
                }
            });

            _physicalNetworkDao.releaseFromLockTable(network.getId());
        }
    }

    private List<Pair<Integer, Integer>> validateVlanRange(PhysicalNetworkVO network, String[] listOfRanges) {
        Integer StartVnet;
        Integer EndVnet;
        List<Pair<Integer, Integer>> vlanTokens = new ArrayList<Pair<Integer, Integer>>();
        for (String vlanRange : listOfRanges) {
            String[] VnetRange = vlanRange.split("-");

            // Init with [min,max] of VLAN. Actually 0x000 and 0xFFF are reserved by IEEE, shoudn't be used.
            long minVnet = MIN_VLAN_ID;
            long maxVnet = MAX_VLAN_ID;

            // for GRE phynets allow up to 32bits
            // TODO: Not happy about this test.
            // What about guru-like objects for physical networs?
            s_logger.debug("ISOLATION METHODS:" + network.getIsolationMethods());
            // Java does not have unsigned types...
            if (network.getIsolationMethods().contains("GRE")) {
                minVnet = MIN_GRE_KEY;
                maxVnet = MAX_GRE_KEY;
            } else if (network.getIsolationMethods().contains("VXLAN")) {
                minVnet = MIN_VXLAN_VNI;
                maxVnet = MAX_VXLAN_VNI;
                // fail if zone already contains VNI, need to be unique per zone.
                // since adding a range adds each VNI to the database, need only check min/max
                for (String vnet : VnetRange) {
                    s_logger.debug("Looking to see if VNI " + vnet + " already exists on another network in zone " + network.getDataCenterId());
                    List<DataCenterVnetVO> vnis = _dcVnetDao.findVnet(network.getDataCenterId(), vnet);
                    if (vnis != null && !vnis.isEmpty()) {
                        for (DataCenterVnetVO vni : vnis) {
                            if (vni.getPhysicalNetworkId() != network.getId()) {
                                s_logger.debug("VNI " + vnet + " already exists on another network in zone, please specify a unique range");
                                throw new InvalidParameterValueException("VNI " + vnet + " already exists on another network in zone, please specify a unique range");
                            }
                        }
                    }
                }
            }
            String rangeMessage = " between " + minVnet + " and " + maxVnet;
            if (VnetRange.length == 1 && VnetRange[0].equals("")) {
                return vlanTokens;
            }
            if (VnetRange.length < 2) {
                throw new InvalidParameterValueException("Please provide valid vnet range. vnet range should be a comma separated list of vlan ranges. example 500-500,600-601" + rangeMessage);
            }

            if (VnetRange[0] == null || VnetRange[1] == null) {
                throw new InvalidParameterValueException("Please provide valid vnet range" + rangeMessage);
            }

            try {
                StartVnet = Integer.parseInt(VnetRange[0]);
                EndVnet = Integer.parseInt(VnetRange[1]);
            } catch (NumberFormatException e) {
                s_logger.warn("Unable to parse vnet range:", e);
                throw new InvalidParameterValueException("Please provide valid vnet range. The vnet range should be a comma separated list example 2001-2012,3000-3005." + rangeMessage);
            }
            if (StartVnet < minVnet || EndVnet > maxVnet) {
                throw new InvalidParameterValueException("Vnet range has to be" + rangeMessage);
            }

            if (StartVnet > EndVnet) {
                throw new InvalidParameterValueException("Vnet range has to be" + rangeMessage + " and start range should be lesser than or equal to stop range");
            }
            vlanTokens.add(new Pair<Integer, Integer>(StartVnet, EndVnet));
        }
        return vlanTokens;

    }

    public String generateVnetString(List<String> vnetList) {
        Collections.sort(vnetList, new Comparator<String>() {
            @Override
            public int compare(String s1, String s2) {
                return Integer.valueOf(s1).compareTo(Integer.valueOf(s2));
            }
        });
        int i;
        //build the vlan string form the sorted list.
        String vnetRange = "";
        String startvnet = vnetList.get(0);
        String endvnet = "";
        for (i = 0; i < vnetList.size() - 1; i++) {
            if (Integer.parseInt(vnetList.get(i + 1)) - Integer.parseInt(vnetList.get(i)) > 1) {
                endvnet = vnetList.get(i);
                vnetRange = vnetRange + startvnet + "-" + endvnet + ",";
                startvnet = vnetList.get(i + 1);
            }
        }
        endvnet = vnetList.get(vnetList.size() - 1);
        vnetRange = vnetRange + startvnet + "-" + endvnet + ",";
        vnetRange = vnetRange.substring(0, vnetRange.length() - 1);
        return vnetRange;
    }

    private List<String> getVnetsToremove(PhysicalNetworkVO network, List<Pair<Integer, Integer>> vnetRanges) {
        int i;
        List<String> removeVnets = new ArrayList<String>();
        HashSet<String> vnetsInDb = new HashSet<String>();
        vnetsInDb.addAll(_dcVnetDao.listVnetsByPhysicalNetworkAndDataCenter(network.getDataCenterId(), network.getId()));
        //remove all the vnets from vnets in db to check if there are any vnets that are not there in given list.
        //remove all the vnets not in the list of vnets passed by the user.
        if (vnetRanges.size() == 0) {
            //this implies remove all vlans.
            removeVnets.addAll(vnetsInDb);
            int allocated_vnets = _dcVnetDao.countAllocatedVnets(network.getId());
            if (allocated_vnets > 0) {
                throw new InvalidParameterValueException("physicalnetwork " + network.getId() + " has " + allocated_vnets + " vnets in use");
            }
            return removeVnets;
        }
        for (Pair<Integer, Integer> vlan : vnetRanges) {
            for (i = vlan.first(); i <= vlan.second(); i++) {
                vnetsInDb.remove(Integer.toString(i));
            }
        }
        String vnetRange = null;
        if (vnetsInDb.size() != 0) {
            removeVnets.addAll(vnetsInDb);
            vnetRange = generateVnetString(removeVnets);
        } else {
            return removeVnets;
        }

        for (String vnet : vnetRange.split(",")) {
            String[] range = vnet.split("-");
            Integer start = Integer.parseInt(range[0]);
            Integer end = Integer.parseInt(range[1]);
            _dcVnetDao.lockRange(network.getDataCenterId(), network.getId(), start, end);
            List<DataCenterVnetVO> result = _dcVnetDao.listAllocatedVnetsInRange(network.getDataCenterId(), network.getId(), start, end);
            if (!result.isEmpty()) {
                throw new InvalidParameterValueException("physicalnetwork " + network.getId() + " has allocated vnets in the range " + start + "-" + end);

            }
            // If the range is partially dedicated to an account fail the request
            List<AccountGuestVlanMapVO> maps = _accountGuestVlanMapDao.listAccountGuestVlanMapsByPhysicalNetwork(network.getId());
            for (AccountGuestVlanMapVO map : maps) {
                String[] vlans = map.getGuestVlanRange().split("-");
                Integer dedicatedStartVlan = Integer.parseInt(vlans[0]);
                Integer dedicatedEndVlan = Integer.parseInt(vlans[1]);
                if ((start >= dedicatedStartVlan && start <= dedicatedEndVlan) || (end >= dedicatedStartVlan && end <= dedicatedEndVlan)) {
                    throw new InvalidParameterValueException("Vnet range " + map.getGuestVlanRange() + " is dedicated" + " to an account. The specified range " + start + "-" + end
                            + " overlaps with the dedicated range " + " Please release the overlapping dedicated range before deleting the range");
                }
            }
        }
        return removeVnets;
    }

    @Override
    @ActionEvent(eventType = EventTypes.EVENT_PHYSICAL_NETWORK_DELETE, eventDescription = "deleting physical network", async = true)
    @DB
    public boolean deletePhysicalNetwork(final Long physicalNetworkId) {

        // verify input parameters
        PhysicalNetworkVO pNetwork = _physicalNetworkDao.findById(physicalNetworkId);
        if (pNetwork == null) {
            throwInvalidIdException("Physical Network with specified id doesn't exist in the system", physicalNetworkId.toString(), "physicalNetworkId");
        }

        checkIfPhysicalNetworkIsDeletable(physicalNetworkId);

        return Transaction.execute(new TransactionCallback<Boolean>() {
            @Override
            public Boolean doInTransaction(TransactionStatus status) {
                // delete vlans for this zone
                List<VlanVO> vlans = _vlanDao.listVlansByPhysicalNetworkId(physicalNetworkId);
                for (VlanVO vlan : vlans) {
                    _vlanDao.remove(vlan.getId());
                }

                // Delete networks
                List<NetworkVO> networks = _networksDao.listByPhysicalNetwork(physicalNetworkId);
                if (networks != null && !networks.isEmpty()) {
                    for (NetworkVO network : networks) {
                        _networksDao.remove(network.getId());
                    }
                }

                // delete vnets
                _dcDao.deleteVnet(physicalNetworkId);

                // delete service providers
                List<PhysicalNetworkServiceProviderVO> providers = _pNSPDao.listBy(physicalNetworkId);

                for (PhysicalNetworkServiceProviderVO provider : providers) {
                    try {
                        deleteNetworkServiceProvider(provider.getId());
                    } catch (ResourceUnavailableException e) {
                        s_logger.warn("Unable to complete destroy of the physical network provider: " + provider.getProviderName() + ", id: " + provider.getId(), e);
                        return false;
                    } catch (ConcurrentOperationException e) {
                        s_logger.warn("Unable to complete destroy of the physical network provider: " + provider.getProviderName() + ", id: " + provider.getId(), e);
                        return false;
                    }
                }

                // delete traffic types
                _pNTrafficTypeDao.deleteTrafficTypes(physicalNetworkId);

                return _physicalNetworkDao.remove(physicalNetworkId);
            }
        });
    }

    @DB
    protected void checkIfPhysicalNetworkIsDeletable(Long physicalNetworkId) {
        List<List<String>> tablesToCheck = new ArrayList<List<String>>();

        List<String> vnet = new ArrayList<String>();
        vnet.add(0, "op_dc_vnet_alloc");
        vnet.add(1, "physical_network_id");
        vnet.add(2, "there are allocated vnets for this physical network");
        tablesToCheck.add(vnet);

        List<String> networks = new ArrayList<String>();
        networks.add(0, "networks");
        networks.add(1, "physical_network_id");
        networks.add(2, "there are networks associated to this physical network");
        tablesToCheck.add(networks);

        /*
         * List<String> privateIP = new ArrayList<String>();
         * privateIP.add(0, "op_dc_ip_address_alloc");
         * privateIP.add(1, "data_center_id");
         * privateIP.add(2, "there are private IP addresses allocated for this zone");
         * tablesToCheck.add(privateIP);
         */

        List<String> publicIP = new ArrayList<String>();
        publicIP.add(0, "user_ip_address");
        publicIP.add(1, "physical_network_id");
        publicIP.add(2, "there are public IP addresses allocated for this physical network");
        tablesToCheck.add(publicIP);

        for (List<String> table : tablesToCheck) {
            String tableName = table.get(0);
            String column = table.get(1);
            String errorMsg = table.get(2);

            String dbName = "cloud";

            String selectSql = "SELECT * FROM `" + dbName + "`.`" + tableName + "` WHERE " + column + " = ?";

            if (tableName.equals("networks")) {
                selectSql += " AND removed is NULL";
            }

            if (tableName.equals("op_dc_vnet_alloc")) {
                selectSql += " AND taken IS NOT NULL";
            }

            if (tableName.equals("user_ip_address")) {
                selectSql += " AND state!='Free'";
            }

            if (tableName.equals("op_dc_ip_address_alloc")) {
                selectSql += " AND taken IS NOT NULL";
            }

            TransactionLegacy txn = TransactionLegacy.currentTxn();
            try {
                PreparedStatement stmt = txn.prepareAutoCloseStatement(selectSql);
                stmt.setLong(1, physicalNetworkId);
                ResultSet rs = stmt.executeQuery();
                if (rs != null && rs.next()) {
                    throw new CloudRuntimeException("The Physical Network is not deletable because " + errorMsg);
                }
            } catch (SQLException ex) {
                throw new CloudRuntimeException("The Management Server failed to detect if physical network is deletable. Please contact Cloud Support.");
            }
        }

    }

    @Override
    @DB
    @ActionEvent(eventType = EventTypes.EVENT_GUEST_VLAN_RANGE_DEDICATE, eventDescription = "dedicating guest vlan range", async = false)
    public GuestVlanRange dedicateGuestVlanRange(DedicateGuestVlanRangeCmd cmd) {
        String vlan = cmd.getVlan();
        String accountName = cmd.getAccountName();
        Long domainId = cmd.getDomainId();
        Long physicalNetworkId = cmd.getPhysicalNetworkId();
        Long projectId = cmd.getProjectId();

        int startVlan, endVlan;
        String updatedVlanRange = null;
        long guestVlanMapId = 0;
        long guestVlanMapAccountId = 0;
        long vlanOwnerId = 0;

        // Verify account is valid
        Account vlanOwner = null;
        if (projectId != null) {
            if (accountName != null) {
                throw new InvalidParameterValueException("accountName and projectId are mutually exclusive");
            }
            Project project = _projectMgr.getProject(projectId);
            if (project == null) {
                throw new InvalidParameterValueException("Unable to find project by id " + projectId);
            }
            vlanOwner = _accountMgr.getAccount(project.getProjectAccountId());
        }

        if ((accountName != null) && (domainId != null)) {
            vlanOwner = _accountDao.findActiveAccount(accountName, domainId);
        }
        if (vlanOwner == null) {
            throw new InvalidParameterValueException("Unable to find account by name " + accountName);
        }
        vlanOwnerId = vlanOwner.getAccountId();

        // Verify physical network isolation type is VLAN
        PhysicalNetworkVO physicalNetwork = _physicalNetworkDao.findById(physicalNetworkId);
        if (physicalNetwork == null) {
            throw new InvalidParameterValueException("Unable to find physical network by id " + physicalNetworkId);
        } else if (!physicalNetwork.getIsolationMethods().isEmpty() && !physicalNetwork.getIsolationMethods().contains("VLAN")) {
            throw new InvalidParameterValueException("Cannot dedicate guest vlan range. " + "Physical isolation type of network " + physicalNetworkId + " is not VLAN");
        }

        // Get the start and end vlan
        String[] vlanRange = vlan.split("-");
        if (vlanRange.length != 2) {
            throw new InvalidParameterValueException("Invalid format for parameter value vlan " + vlan + " .Vlan should be specified as 'startvlan-endvlan'");
        }

        try {
            startVlan = Integer.parseInt(vlanRange[0]);
            endVlan = Integer.parseInt(vlanRange[1]);
        } catch (NumberFormatException e) {
            s_logger.warn("Unable to parse guest vlan range:", e);
            throw new InvalidParameterValueException("Please provide valid guest vlan range");
        }

        // Verify guest vlan range exists in the system
        List<Pair<Integer, Integer>> existingRanges = physicalNetwork.getVnet();
        Boolean exists = false;
        if (!existingRanges.isEmpty()) {
            for (int i = 0; i < existingRanges.size(); i++) {
                int existingStartVlan = existingRanges.get(i).first();
                int existingEndVlan = existingRanges.get(i).second();
                if (startVlan <= endVlan && startVlan >= existingStartVlan && endVlan <= existingEndVlan) {
                    exists = true;
                    break;
                }
            }
            if (!exists) {
                throw new InvalidParameterValueException("Unable to find guest vlan by range " + vlan);
            }
        }

        verifyDedicatedGuestVlansWithExistingDatacenterVlans(physicalNetwork, vlanOwner, startVlan, endVlan);

        List<AccountGuestVlanMapVO> guestVlanMaps = _accountGuestVlanMapDao.listAccountGuestVlanMapsByPhysicalNetwork(physicalNetworkId);
        // Verify if vlan range is already dedicated
        for (AccountGuestVlanMapVO guestVlanMap : guestVlanMaps) {
            List<Integer> vlanTokens = getVlanFromRange(guestVlanMap.getGuestVlanRange());
            int dedicatedStartVlan = vlanTokens.get(0).intValue();
            int dedicatedEndVlan = vlanTokens.get(1).intValue();
            if ((startVlan < dedicatedStartVlan & endVlan >= dedicatedStartVlan) || (startVlan >= dedicatedStartVlan & startVlan <= dedicatedEndVlan)) {
                throw new InvalidParameterValueException("Vlan range is already dedicated. Cannot" + " dedicate guest vlan range " + vlan);
            }
        }

        // Sort the existing dedicated vlan ranges
        Collections.sort(guestVlanMaps, new Comparator<AccountGuestVlanMapVO>() {
            @Override
            public int compare(AccountGuestVlanMapVO obj1, AccountGuestVlanMapVO obj2) {
                List<Integer> vlanTokens1 = getVlanFromRange(obj1.getGuestVlanRange());
                List<Integer> vlanTokens2 = getVlanFromRange(obj2.getGuestVlanRange());
                return vlanTokens1.get(0).compareTo(vlanTokens2.get(0));
            }
        });

        // Verify if vlan range extends an already dedicated range
        for (int i = 0; i < guestVlanMaps.size(); i++) {
            guestVlanMapId = guestVlanMaps.get(i).getId();
            guestVlanMapAccountId = guestVlanMaps.get(i).getAccountId();
            List<Integer> vlanTokens1 = getVlanFromRange(guestVlanMaps.get(i).getGuestVlanRange());
            // Range extends a dedicated vlan range to the left
            if (endVlan == (vlanTokens1.get(0).intValue() - 1)) {
                if (guestVlanMapAccountId == vlanOwnerId) {
                    updatedVlanRange = startVlan + "-" + vlanTokens1.get(1).intValue();
                }
                break;
            }
            // Range extends a dedicated vlan range to the right
            if (startVlan == (vlanTokens1.get(1).intValue() + 1) & guestVlanMapAccountId == vlanOwnerId) {
                if (i != (guestVlanMaps.size() - 1)) {
                    List<Integer> vlanTokens2 = getVlanFromRange(guestVlanMaps.get(i + 1).getGuestVlanRange());
                    // Range extends 2 vlan ranges, both to the right and left
                    if (endVlan == (vlanTokens2.get(0).intValue() - 1) && guestVlanMaps.get(i + 1).getAccountId() == vlanOwnerId) {
                        _dcVnetDao.releaseDedicatedGuestVlans(guestVlanMaps.get(i + 1).getId());
                        _accountGuestVlanMapDao.remove(guestVlanMaps.get(i + 1).getId());
                        updatedVlanRange = vlanTokens1.get(0).intValue() + "-" + vlanTokens2.get(1).intValue();
                        break;
                    }
                }
                updatedVlanRange = vlanTokens1.get(0).intValue() + "-" + endVlan;
                break;
            }
        }
        // Dedicate vlan range
        AccountGuestVlanMapVO accountGuestVlanMapVO;
        if (updatedVlanRange != null) {
            accountGuestVlanMapVO = _accountGuestVlanMapDao.findById(guestVlanMapId);
            accountGuestVlanMapVO.setGuestVlanRange(updatedVlanRange);
            _accountGuestVlanMapDao.update(guestVlanMapId, accountGuestVlanMapVO);
        } else {
            accountGuestVlanMapVO = new AccountGuestVlanMapVO(vlanOwner.getAccountId(), physicalNetworkId);
            accountGuestVlanMapVO.setGuestVlanRange(startVlan + "-" + endVlan);
            _accountGuestVlanMapDao.persist(accountGuestVlanMapVO);
        }
        // For every guest vlan set the corresponding account guest vlan map id
        List<Integer> finaVlanTokens = getVlanFromRange(accountGuestVlanMapVO.getGuestVlanRange());
        for (int i = finaVlanTokens.get(0).intValue(); i <= finaVlanTokens.get(1).intValue(); i++) {
            List<DataCenterVnetVO> dataCenterVnet = _dcVnetDao.findVnet(physicalNetwork.getDataCenterId(), physicalNetworkId, Integer.toString(i));
            dataCenterVnet.get(0).setAccountGuestVlanMapId(accountGuestVlanMapVO.getId());
            _dcVnetDao.update(dataCenterVnet.get(0).getId(), dataCenterVnet.get(0));
        }
        return accountGuestVlanMapVO;
    }

    private List<Integer> getVlanFromRange(String vlanRange) {
        // Get the start and end vlan
        String[] vlanTokens = vlanRange.split("-");
        List<Integer> tokens = new ArrayList<Integer>();
        try {
            int startVlan = Integer.parseInt(vlanTokens[0]);
            int endVlan = Integer.parseInt(vlanTokens[1]);
            tokens.add(startVlan);
            tokens.add(endVlan);
        } catch (NumberFormatException e) {
            s_logger.warn("Unable to parse guest vlan range:", e);
            throw new InvalidParameterValueException("Please provide valid guest vlan range");
        }
        return tokens;
    }

    @Override
    public Pair<List<? extends GuestVlanRange>, Integer> listDedicatedGuestVlanRanges(ListDedicatedGuestVlanRangesCmd cmd) {
        Long id = cmd.getId();
        String accountName = cmd.getAccountName();
        Long domainId = cmd.getDomainId();
        Long projectId = cmd.getProjectId();
        String guestVlanRange = cmd.getGuestVlanRange();
        Long physicalNetworkId = cmd.getPhysicalNetworkId();
        Long zoneId = cmd.getZoneId();

        Long accountId = null;
        if (accountName != null && domainId != null) {
            if (projectId != null) {
                throw new InvalidParameterValueException("Account and projectId can't be specified together");
            }
            Account account = _accountDao.findActiveAccount(accountName, domainId);
            if (account == null) {
                InvalidParameterValueException ex = new InvalidParameterValueException("Unable to find account " + accountName);
                DomainVO domain = ApiDBUtils.findDomainById(domainId);
                String domainUuid = domainId.toString();
                if (domain != null) {
                    domainUuid = domain.getUuid();
                }
                ex.addProxyObject(domainUuid, "domainId");
                throw ex;
            } else {
                accountId = account.getId();
            }
        }

        // set project information
        if (projectId != null) {
            Project project = _projectMgr.getProject(projectId);
            if (project == null) {
                throwInvalidIdException("Unable to find project by id " + projectId, projectId.toString(), "projectId");
            }
            accountId = project.getProjectAccountId();
        }

        SearchBuilder<AccountGuestVlanMapVO> sb = _accountGuestVlanMapDao.createSearchBuilder();
        sb.and("id", sb.entity().getId(), SearchCriteria.Op.EQ);
        sb.and("accountId", sb.entity().getAccountId(), SearchCriteria.Op.EQ);
        sb.and("guestVlanRange", sb.entity().getGuestVlanRange(), SearchCriteria.Op.EQ);
        sb.and("physicalNetworkId", sb.entity().getPhysicalNetworkId(), SearchCriteria.Op.EQ);

        if (zoneId != null) {
            SearchBuilder<PhysicalNetworkVO> physicalnetworkSearch = _physicalNetworkDao.createSearchBuilder();
            physicalnetworkSearch.and("zoneId", physicalnetworkSearch.entity().getDataCenterId(), SearchCriteria.Op.EQ);
            sb.join("physicalnetworkSearch", physicalnetworkSearch, sb.entity().getPhysicalNetworkId(), physicalnetworkSearch.entity().getId(), JoinBuilder.JoinType.INNER);
        }

        SearchCriteria<AccountGuestVlanMapVO> sc = sb.create();
        if (id != null) {
            sc.setParameters("id", id);
        }

        if (accountId != null) {
            sc.setParameters("accountId", accountId);
        }

        if (guestVlanRange != null) {
            sc.setParameters("guestVlanRange", guestVlanRange);
        }

        if (physicalNetworkId != null) {
            sc.setParameters("physicalNetworkId", physicalNetworkId);
        }

        if (zoneId != null) {
            sc.setJoinParameters("physicalnetworkSearch", "zoneId", zoneId);
        }

        Filter searchFilter = new Filter(AccountGuestVlanMapVO.class, "id", true, cmd.getStartIndex(), cmd.getPageSizeVal());
        Pair<List<AccountGuestVlanMapVO>, Integer> result = _accountGuestVlanMapDao.searchAndCount(sc, searchFilter);
        return new Pair<List<? extends GuestVlanRange>, Integer>(result.first(), result.second());
    }

    @Override
    @ActionEvent(eventType = EventTypes.EVENT_DEDICATED_GUEST_VLAN_RANGE_RELEASE, eventDescription = "releasing" + " dedicated guest vlan range", async = true)
    @DB
    public boolean releaseDedicatedGuestVlanRange(Long dedicatedGuestVlanRangeId) {
        // Verify dedicated range exists
        AccountGuestVlanMapVO dedicatedGuestVlan = _accountGuestVlanMapDao.findById(dedicatedGuestVlanRangeId);
        if (dedicatedGuestVlan == null) {
            throw new InvalidParameterValueException("Dedicated guest vlan with specified" + " id doesn't exist in the system");
        }

        // Remove dedication for the guest vlan
        _dcVnetDao.releaseDedicatedGuestVlans(dedicatedGuestVlan.getId());
        if (_accountGuestVlanMapDao.remove(dedicatedGuestVlanRangeId)) {
            return true;
        } else {
            return false;
        }
    }

    @Override
    public List<? extends Service> listNetworkServices(String providerName) {

        Provider provider = null;
        if (providerName != null) {
            provider = Network.Provider.getProvider(providerName);
            if (provider == null) {
                throw new InvalidParameterValueException("Invalid Network Service Provider=" + providerName);
            }
        }

        if (provider != null) {
            NetworkElement element = _networkModel.getElementImplementingProvider(providerName);
            if (element == null) {
                throw new InvalidParameterValueException("Unable to find the Network Element implementing the Service Provider '" + providerName + "'");
            }
            return new ArrayList<Service>(element.getCapabilities().keySet());
        } else {
            return Service.listAllServices();
        }
    }

    @Override
    @DB
    @ActionEvent(eventType = EventTypes.EVENT_SERVICE_PROVIDER_CREATE, eventDescription = "Creating Physical Network ServiceProvider", create = true)
    public PhysicalNetworkServiceProvider addProviderToPhysicalNetwork(Long physicalNetworkId, String providerName, Long destinationPhysicalNetworkId, List<String> enabledServices) {

        // verify input parameters
        PhysicalNetworkVO network = _physicalNetworkDao.findById(physicalNetworkId);
        if (network == null) {
            throwInvalidIdException("Physical Network with specified id doesn't exist in the system", physicalNetworkId.toString(), "physicalNetworkId");
        }

        // verify input parameters
        if (destinationPhysicalNetworkId != null) {
            PhysicalNetworkVO destNetwork = _physicalNetworkDao.findById(destinationPhysicalNetworkId);
            if (destNetwork == null) {
                throwInvalidIdException("Destination Physical Network with specified id doesn't exist in the system", destinationPhysicalNetworkId.toString(), "destinationPhysicalNetworkId");
            }
        }

        if (providerName != null) {
            Provider provider = Network.Provider.getProvider(providerName);
            if (provider == null) {
                throw new InvalidParameterValueException("Invalid Network Service Provider=" + providerName);
            }
        }

        if (_pNSPDao.findByServiceProvider(physicalNetworkId, providerName) != null) {
            // TBD: send uuid instead of physicalNetworkId.
            throw new CloudRuntimeException("The '" + providerName + "' provider already exists on physical network : " + physicalNetworkId);
        }

        // check if services can be turned off
        NetworkElement element = _networkModel.getElementImplementingProvider(providerName);
        if (element == null) {
            throw new InvalidParameterValueException("Unable to find the Network Element implementing the Service Provider '" + providerName + "'");
        }
        List<Service> services = new ArrayList<Service>();

        if (enabledServices != null) {
            if (!element.canEnableIndividualServices()) {
                if (enabledServices.size() != element.getCapabilities().keySet().size()) {
                    throw new InvalidParameterValueException("Cannot enable subset of Services, Please specify the complete list of Services for this Service Provider '" + providerName + "'");
                }
            }

            // validate Services
            boolean addGatewayService = false;
            for (String serviceName : enabledServices) {
                Network.Service service = Network.Service.getService(serviceName);
                if (service == null || service == Service.Gateway) {
                    throw new InvalidParameterValueException("Invalid Network Service specified=" + serviceName);
                } else if (service == Service.SourceNat) {
                    addGatewayService = true;
                }

                // check if the service is provided by this Provider
                if (!element.getCapabilities().containsKey(service)) {
                    throw new InvalidParameterValueException(providerName + " Provider cannot provide this Service specified=" + serviceName);
                }
                services.add(service);
            }

            if (addGatewayService) {
                services.add(Service.Gateway);
            }
        } else {
            // enable all the default services supported by this element.
            services = new ArrayList<Service>(element.getCapabilities().keySet());
        }

        try {
            // Create the new physical network in the database
            PhysicalNetworkServiceProviderVO nsp = new PhysicalNetworkServiceProviderVO(physicalNetworkId, providerName);
            // set enabled services
            nsp.setEnabledServices(services);

            if (destinationPhysicalNetworkId != null) {
                nsp.setDestinationPhysicalNetworkId(destinationPhysicalNetworkId);
            }
            nsp = _pNSPDao.persist(nsp);

            return nsp;
        } catch (Exception ex) {
            s_logger.warn("Exception: ", ex);
            throw new CloudRuntimeException("Fail to add a provider to physical network");
        }

    }

    @Override
    public Pair<List<? extends PhysicalNetworkServiceProvider>, Integer> listNetworkServiceProviders(Long physicalNetworkId, String name, String state, Long startIndex, Long pageSize) {

        Filter searchFilter = new Filter(PhysicalNetworkServiceProviderVO.class, "id", false, startIndex, pageSize);
        SearchBuilder<PhysicalNetworkServiceProviderVO> sb = _pNSPDao.createSearchBuilder();
        SearchCriteria<PhysicalNetworkServiceProviderVO> sc = sb.create();

        if (physicalNetworkId != null) {
            sc.addAnd("physicalNetworkId", Op.EQ, physicalNetworkId);
        }

        if (name != null) {
            sc.addAnd("providerName", Op.EQ, name);
        }

        if (state != null) {
            sc.addAnd("state", Op.EQ, state);
        }

        Pair<List<PhysicalNetworkServiceProviderVO>, Integer> result = _pNSPDao.searchAndCount(sc, searchFilter);
        return new Pair<List<? extends PhysicalNetworkServiceProvider>, Integer>(result.first(), result.second());
    }

    @Override
    @ActionEvent(eventType = EventTypes.EVENT_SERVICE_PROVIDER_UPDATE, eventDescription = "Updating physical network ServiceProvider", async = true)
    public PhysicalNetworkServiceProvider updateNetworkServiceProvider(Long id, String stateStr, List<String> enabledServices) {

        PhysicalNetworkServiceProviderVO provider = _pNSPDao.findById(id);
        if (provider == null) {
            throw new InvalidParameterValueException("Network Service Provider id=" + id + "doesn't exist in the system");
        }

        NetworkElement element = _networkModel.getElementImplementingProvider(provider.getProviderName());
        if (element == null) {
            throw new InvalidParameterValueException("Unable to find the Network Element implementing the Service Provider '" + provider.getProviderName() + "'");
        }

        PhysicalNetworkServiceProvider.State state = null;
        if (stateStr != null && !stateStr.isEmpty()) {
            try {
                state = PhysicalNetworkServiceProvider.State.valueOf(stateStr);
            } catch (IllegalArgumentException ex) {
                throw new InvalidParameterValueException("Unable to resolve state '" + stateStr + "' to a supported value {Enabled or Disabled}");
            }
        }

        boolean update = false;

        if (state != null) {
            if (s_logger.isDebugEnabled()) {
                s_logger.debug("trying to update the state of the service provider id=" + id + " on physical network: " + provider.getPhysicalNetworkId() + " to state: " + stateStr);
            }
            switch (state) {
            case Enabled:
                if (element != null && element.isReady(provider)) {
                    provider.setState(PhysicalNetworkServiceProvider.State.Enabled);
                    update = true;
                } else {
                    throw new CloudRuntimeException("Provider is not ready, cannot Enable the provider, please configure the provider first");
                }
                break;
            case Disabled:
                // do we need to do anything for the provider instances before disabling?
                provider.setState(PhysicalNetworkServiceProvider.State.Disabled);
                update = true;
                break;
            case Shutdown:
                throw new InvalidParameterValueException("Updating the provider state to 'Shutdown' is not supported");
            }
        }

        if (enabledServices != null) {
            // check if services can be turned of
            if (!element.canEnableIndividualServices()) {
                throw new InvalidParameterValueException("Cannot update set of Services for this Service Provider '" + provider.getProviderName() + "'");
            }

            // validate Services
            List<Service> services = new ArrayList<Service>();
            for (String serviceName : enabledServices) {
                Network.Service service = Network.Service.getService(serviceName);
                if (service == null) {
                    throw new InvalidParameterValueException("Invalid Network Service specified=" + serviceName);
                }
                services.add(service);
            }
            // set enabled services
            provider.setEnabledServices(services);
            update = true;
        }

        if (update) {
            _pNSPDao.update(id, provider);
        }
        return provider;
    }

    @Override
    @ActionEvent(eventType = EventTypes.EVENT_SERVICE_PROVIDER_DELETE, eventDescription = "Deleting physical network ServiceProvider", async = true)
    public boolean deleteNetworkServiceProvider(Long id) throws ConcurrentOperationException, ResourceUnavailableException {
        PhysicalNetworkServiceProviderVO provider = _pNSPDao.findById(id);

        if (provider == null) {
            throw new InvalidParameterValueException("Network Service Provider id=" + id + "doesn't exist in the system");
        }

        // check if there are networks using this provider
        List<NetworkVO> networks = _networksDao.listByPhysicalNetworkAndProvider(provider.getPhysicalNetworkId(), provider.getProviderName());
        if (networks != null && !networks.isEmpty()) {
            throw new CloudRuntimeException("Provider is not deletable because there are active networks using this provider, please upgrade these networks to new network offerings");
        }

        User callerUser = _accountMgr.getActiveUser(CallContext.current().getCallingUserId());
        Account callerAccount = _accountMgr.getActiveAccountById(callerUser.getAccountId());
        // shutdown the provider instances
        ReservationContext context = new ReservationContextImpl(null, null, callerUser, callerAccount);
        if (s_logger.isDebugEnabled()) {
            s_logger.debug("Shutting down the service provider id=" + id + " on physical network: " + provider.getPhysicalNetworkId());
        }
        NetworkElement element = _networkModel.getElementImplementingProvider(provider.getProviderName());
        if (element == null) {
            throw new InvalidParameterValueException("Unable to find the Network Element implementing the Service Provider '" + provider.getProviderName() + "'");
        }

        if (element != null && element.shutdownProviderInstances(provider, context)) {
            provider.setState(PhysicalNetworkServiceProvider.State.Shutdown);
        }

        return _pNSPDao.remove(id);
    }

    @Override
    public PhysicalNetwork getPhysicalNetwork(Long physicalNetworkId) {
        return _physicalNetworkDao.findById(physicalNetworkId);
    }

    @Override
    @ActionEvent(eventType = EventTypes.EVENT_PHYSICAL_NETWORK_CREATE, eventDescription = "Creating Physical Network", async = true)
    public PhysicalNetwork getCreatedPhysicalNetwork(Long physicalNetworkId) {
        return getPhysicalNetwork(physicalNetworkId);
    }

    @Override
    public PhysicalNetworkServiceProvider getPhysicalNetworkServiceProvider(Long providerId) {
        return _pNSPDao.findById(providerId);
    }

    @Override
    @ActionEvent(eventType = EventTypes.EVENT_SERVICE_PROVIDER_CREATE, eventDescription = "Creating Physical Network ServiceProvider", async = true)
    public PhysicalNetworkServiceProvider getCreatedPhysicalNetworkServiceProvider(Long providerId) {
        return getPhysicalNetworkServiceProvider(providerId);
    }

    @Override
    public long findPhysicalNetworkId(long zoneId, String tag, TrafficType trafficType) {
        return _networkModel.findPhysicalNetworkId(zoneId, tag, trafficType);
    }

    /**
     * Function to check if there are any physical networks with traffic type of "trafficType"
     * and check their tags. If there is more than one network with null tags then throw exception
     * @param physicalNetwork
     * @param trafficType
     */
    private void checkForPhysicalNetworksWithoutTag(PhysicalNetworkVO physicalNetwork, TrafficType trafficType) {
        int networkWithoutTagCount = 0;
        List<PhysicalNetworkVO> physicalNetworkVOList = _physicalNetworkDao
                .listByZoneAndTrafficType(physicalNetwork.getDataCenterId(), trafficType);

        for (PhysicalNetworkVO physicalNetworkVO : physicalNetworkVOList) {
            List<String> tags = physicalNetworkVO.getTags();
            if (CollectionUtils.isEmpty(tags)) {
                networkWithoutTagCount++;
            }
        }
        if (networkWithoutTagCount > 0) {
            s_logger.error("Number of physical networks without tags are " + networkWithoutTagCount);
            throw new CloudRuntimeException("There are more than 1 physical network without tags in the zone= " +
                    physicalNetwork.getDataCenterId());
        }
    }

    @Override
    @DB
    @ActionEvent(eventType = EventTypes.EVENT_TRAFFIC_TYPE_CREATE, eventDescription = "Creating Physical Network TrafficType", create = true)
    public PhysicalNetworkTrafficType addTrafficTypeToPhysicalNetwork(Long physicalNetworkId, String trafficTypeStr, String isolationMethod, String xenLabel, String kvmLabel, String vmwareLabel,
            String simulatorLabel, String vlan, String hypervLabel, String ovm3Label) {

        // verify input parameters
        PhysicalNetworkVO network = _physicalNetworkDao.findById(physicalNetworkId);
        if (network == null) {
            throw new InvalidParameterValueException("Physical Network id=" + physicalNetworkId + "doesn't exist in the system");
        }

        Networks.TrafficType trafficType = null;
        if (trafficTypeStr != null && !trafficTypeStr.isEmpty()) {
            try {
                trafficType = Networks.TrafficType.valueOf(trafficTypeStr);
            } catch (IllegalArgumentException ex) {
                throw new InvalidParameterValueException("Unable to resolve trafficType '" + trafficTypeStr + "' to a supported value");
            }
        }

        if (_pNTrafficTypeDao.isTrafficTypeSupported(physicalNetworkId, trafficType)) {
            throw new CloudRuntimeException("This physical network already supports the traffic type: " + trafficType);
        }
        // For Storage, Control, Management, Public check if the zone has any other physical network with this
        // traffictype already present
        // If yes, we can't add these traffics to one more physical network in the zone.

        if (TrafficType.isSystemNetwork(trafficType) || TrafficType.Public.equals(trafficType) || TrafficType.Storage.equals(trafficType)) {
            if (!_physicalNetworkDao.listByZoneAndTrafficType(network.getDataCenterId(), trafficType).isEmpty()) {
                throw new CloudRuntimeException("Fail to add the traffic type to physical network because Zone already has a physical network with this traffic type: " + trafficType);
            }
        }

        if (TrafficType.Storage.equals(trafficType)) {
            List<SecondaryStorageVmVO> ssvms = _stnwMgr.getSSVMWithNoStorageNetwork(network.getDataCenterId());
            if (!ssvms.isEmpty()) {
                StringBuilder sb = new StringBuilder("Cannot add " + trafficType
                        + " traffic type as there are below secondary storage vm still running. Please stop them all and add Storage traffic type again, then destory them all to allow CloudStack recreate them with storage network(If you have added storage network ip range)");
                sb.append("SSVMs:");
                for (SecondaryStorageVmVO ssvm : ssvms) {
                    sb.append(ssvm.getInstanceName()).append(":").append(ssvm.getState());
                }
                throw new CloudRuntimeException(sb.toString());
            }
        }

        // Check if there are more than 1 physical network with null tags in same traffic type.
        // If so then dont allow to add traffic type.
        List<String> tags = network.getTags();
        if (CollectionUtils.isEmpty(tags)) {
            checkForPhysicalNetworksWithoutTag(network, trafficType);
        }

        try {
            // Create the new traffic type in the database
            if (xenLabel == null) {
                xenLabel = getDefaultXenNetworkLabel(trafficType);
            }
            PhysicalNetworkTrafficTypeVO pNetworktrafficType = new PhysicalNetworkTrafficTypeVO(physicalNetworkId, trafficType, xenLabel, kvmLabel, vmwareLabel, simulatorLabel, vlan, hypervLabel,
                    ovm3Label);
            pNetworktrafficType = _pNTrafficTypeDao.persist(pNetworktrafficType);

            // For public traffic, get isolation method of physical network and update the public network accordingly
            // each broadcast type will individually need to be qualified for support of public traffic
            if (TrafficType.Public.equals(trafficType)) {
                List<String> isolationMethods = network.getIsolationMethods();
                if ((isolationMethods.size() == 1 && isolationMethods.get(0).toLowerCase().equals("vxlan"))
                        || (isolationMethod != null && isolationMethods.contains(isolationMethod) && isolationMethod.toLowerCase().equals("vxlan"))) {
                    // find row in networks table that is defined as 'Public', created when zone was deployed
                    NetworkVO publicNetwork = _networksDao.listByZoneAndTrafficType(network.getDataCenterId(), TrafficType.Public).get(0);
                    if (publicNetwork != null) {
                        s_logger.debug("setting public network " + publicNetwork + " to broadcast type vxlan");
                        publicNetwork.setBroadcastDomainType(BroadcastDomainType.Vxlan);
                        _networksDao.persist(publicNetwork);
                    }
                }
            }

            return pNetworktrafficType;
        } catch (Exception ex) {
            s_logger.warn("Exception: ", ex);
            throw new CloudRuntimeException("Fail to add a traffic type to physical network");
        }

    }

    private String getDefaultXenNetworkLabel(TrafficType trafficType) {
        String xenLabel = null;
        switch (trafficType) {
        case Public:
            xenLabel = _configDao.getValue(Config.XenServerPublicNetwork.key());
            break;
        case Guest:
            xenLabel = _configDao.getValue(Config.XenServerGuestNetwork.key());
            break;
        case Storage:
            xenLabel = _configDao.getValue(Config.XenServerStorageNetwork1.key());
            break;
        case Management:
            xenLabel = _configDao.getValue(Config.XenServerPrivateNetwork.key());
            break;
        case Control:
            xenLabel = "cloud_link_local_network";
            break;
        case Vpn:
        case None:
            break;
        }
        return xenLabel;
    }

    @Override
    @ActionEvent(eventType = EventTypes.EVENT_TRAFFIC_TYPE_CREATE, eventDescription = "Creating Physical Network TrafficType", async = true)
    public PhysicalNetworkTrafficType getPhysicalNetworkTrafficType(Long id) {
        return _pNTrafficTypeDao.findById(id);
    }

    @Override
    @ActionEvent(eventType = EventTypes.EVENT_TRAFFIC_TYPE_UPDATE, eventDescription = "Updating physical network TrafficType", async = true)
    public PhysicalNetworkTrafficType updatePhysicalNetworkTrafficType(Long id, String xenLabel, String kvmLabel, String vmwareLabel, String hypervLabel, String ovm3Label) {

        PhysicalNetworkTrafficTypeVO trafficType = _pNTrafficTypeDao.findById(id);

        if (trafficType == null) {
            throw new InvalidParameterValueException("Traffic Type with id=" + id + "doesn't exist in the system");
        }

        if (xenLabel != null) {
            if ("".equals(xenLabel)) {
                xenLabel = null;
            }
            trafficType.setXenNetworkLabel(xenLabel);
        }
        if (kvmLabel != null) {
            if ("".equals(kvmLabel)) {
                kvmLabel = null;
            }
            trafficType.setKvmNetworkLabel(kvmLabel);
        }
        if (vmwareLabel != null) {
            if ("".equals(vmwareLabel)) {
                vmwareLabel = null;
            }
            trafficType.setVmwareNetworkLabel(vmwareLabel);
        }

        if (hypervLabel != null) {
            if ("".equals(hypervLabel)) {
                hypervLabel = null;
            }
            trafficType.setHypervNetworkLabel(hypervLabel);
        }

        if (ovm3Label != null) {
            if ("".equals(ovm3Label)) {
                ovm3Label = null;
            }
            trafficType.setOvm3NetworkLabel(ovm3Label);
        }
        _pNTrafficTypeDao.update(id, trafficType);
        return trafficType;
    }

    @Override
    @ActionEvent(eventType = EventTypes.EVENT_TRAFFIC_TYPE_DELETE, eventDescription = "Deleting physical network TrafficType", async = true)
    public boolean deletePhysicalNetworkTrafficType(Long id) {
        PhysicalNetworkTrafficTypeVO trafficType = _pNTrafficTypeDao.findById(id);

        if (trafficType == null) {
            throw new InvalidParameterValueException("Traffic Type with id=" + id + "doesn't exist in the system");
        }

        // check if there are any networks associated to this physical network with this traffic type
        if (TrafficType.Guest.equals(trafficType.getTrafficType())) {
            if (!_networksDao.listByPhysicalNetworkTrafficType(trafficType.getPhysicalNetworkId(), trafficType.getTrafficType()).isEmpty()) {
                throw new CloudRuntimeException("The Traffic Type is not deletable because there are existing networks with this traffic type:" + trafficType.getTrafficType());
            }
        } else if (TrafficType.Storage.equals(trafficType.getTrafficType())) {
            PhysicalNetworkVO pn = _physicalNetworkDao.findById(trafficType.getPhysicalNetworkId());
            if (_stnwMgr.isAnyStorageIpInUseInZone(pn.getDataCenterId())) {
                throw new CloudRuntimeException("The Traffic Type is not deletable because there are still some storage network ip addresses in use:" + trafficType.getTrafficType());
            }
        }
        return _pNTrafficTypeDao.remove(id);
    }

    @Override
    public Pair<List<? extends PhysicalNetworkTrafficType>, Integer> listTrafficTypes(Long physicalNetworkId) {
        PhysicalNetworkVO network = _physicalNetworkDao.findById(physicalNetworkId);
        if (network == null) {
            throwInvalidIdException("Physical Network with specified id doesn't exist in the system", physicalNetworkId.toString(), "physicalNetworkId");
        }

        Pair<List<PhysicalNetworkTrafficTypeVO>, Integer> result = _pNTrafficTypeDao.listAndCountBy(physicalNetworkId);
        return new Pair<List<? extends PhysicalNetworkTrafficType>, Integer>(result.first(), result.second());
    }

    @Override
    //TODO: duplicated in NetworkModel
    public NetworkVO getExclusiveGuestNetwork(long zoneId) {
        List<NetworkVO> networks = _networksDao.listBy(Account.ACCOUNT_ID_SYSTEM, zoneId, GuestType.Shared, TrafficType.Guest);
        if (networks == null || networks.isEmpty()) {
            throw new InvalidParameterValueException("Unable to find network with trafficType " + TrafficType.Guest + " and guestType " + GuestType.Shared + " in zone " + zoneId);
        }

        if (networks.size() > 1) {
            throw new InvalidParameterValueException("Found more than 1 network with trafficType " + TrafficType.Guest + " and guestType " + GuestType.Shared + " in zone " + zoneId);

        }

        return networks.get(0);
    }

    protected PhysicalNetworkServiceProvider addDefaultVirtualRouterToPhysicalNetwork(long physicalNetworkId) {

        PhysicalNetworkServiceProvider nsp = addProviderToPhysicalNetwork(physicalNetworkId, Network.Provider.VirtualRouter.getName(), null, null);
        // add instance of the provider
        NetworkElement networkElement = _networkModel.getElementImplementingProvider(Network.Provider.VirtualRouter.getName());
        if (networkElement == null) {
            throw new CloudRuntimeException("Unable to find the Network Element implementing the VirtualRouter Provider");
        }

        VirtualRouterElement element = (VirtualRouterElement)networkElement;
        element.addElement(nsp.getId(), Type.VirtualRouter);

        return nsp;
    }

    private PhysicalNetworkServiceProvider addDefaultOvsToPhysicalNetwork(long physicalNetworkId) {
        PhysicalNetworkServiceProvider nsp = addProviderToPhysicalNetwork(physicalNetworkId, Network.Provider.Ovs.getName(), null, null);
        NetworkElement networkElement = _networkModel.getElementImplementingProvider(Network.Provider.Ovs.getName());
        if (networkElement == null) {
            throw new CloudRuntimeException("Unable to find the Network Element implementing the Ovs Provider");
        }
        OvsProviderVO element = _ovsProviderDao.findByNspId(nsp.getId());
        if (element != null) {
            s_logger.debug("There is already a Ovs element with service provider id " + nsp.getId());
            return nsp;
        }
        element = new OvsProviderVO(nsp.getId());
        _ovsProviderDao.persist(element);
        return nsp;
    }

    protected PhysicalNetworkServiceProvider addDefaultVpcVirtualRouterToPhysicalNetwork(long physicalNetworkId) {

        PhysicalNetworkServiceProvider nsp = addProviderToPhysicalNetwork(physicalNetworkId, Network.Provider.VPCVirtualRouter.getName(), null, null);

        NetworkElement networkElement = _networkModel.getElementImplementingProvider(Network.Provider.VPCVirtualRouter.getName());
        if (networkElement == null) {
            throw new CloudRuntimeException("Unable to find the Network Element implementing the VPCVirtualRouter Provider");
        }

        VpcVirtualRouterElement element = (VpcVirtualRouterElement)networkElement;
        element.addElement(nsp.getId(), Type.VPCVirtualRouter);

        return nsp;
    }

    protected PhysicalNetworkServiceProvider addDefaultInternalLbProviderToPhysicalNetwork(long physicalNetworkId) {

        PhysicalNetworkServiceProvider nsp = addProviderToPhysicalNetwork(physicalNetworkId, Network.Provider.InternalLbVm.getName(), null, null);

        NetworkElement networkElement = _networkModel.getElementImplementingProvider(Network.Provider.InternalLbVm.getName());
        if (networkElement == null) {
            throw new CloudRuntimeException("Unable to find the Network Element implementing the " + Network.Provider.InternalLbVm.getName() + " Provider");
        }

        _internalLbElementSvc.addInternalLoadBalancerElement(nsp.getId());

        return nsp;
    }

    protected PhysicalNetworkServiceProvider addDefaultSecurityGroupProviderToPhysicalNetwork(long physicalNetworkId) {

        PhysicalNetworkServiceProvider nsp = addProviderToPhysicalNetwork(physicalNetworkId, Network.Provider.SecurityGroupProvider.getName(), null, null);

        return nsp;
    }

    private PhysicalNetworkServiceProvider addDefaultBaremetalProvidersToPhysicalNetwork(long physicalNetworkId) {
        PhysicalNetworkVO pvo = _physicalNetworkDao.findById(physicalNetworkId);
        DataCenterVO dvo = _dcDao.findById(pvo.getDataCenterId());
        if (dvo.getNetworkType() == NetworkType.Basic) {

            Provider provider = Network.Provider.getProvider("BaremetalDhcpProvider");
            if (provider == null) {
                // baremetal is not loaded
                return null;
            }

            addProviderToPhysicalNetwork(physicalNetworkId, "BaremetalDhcpProvider", null, null);
            addProviderToPhysicalNetwork(physicalNetworkId, "BaremetalPxeProvider", null, null);
            addProviderToPhysicalNetwork(physicalNetworkId, "BaremetalUserdataProvider", null, null);
        } else if (dvo.getNetworkType() == NetworkType.Advanced) {
            addProviderToPhysicalNetwork(physicalNetworkId, "BaremetalPxeProvider", null, null);
            enableProvider("BaremetalPxeProvider");
        }

        return null;
    }

    private void enableProvider(String providerName) {
        QueryBuilder<PhysicalNetworkServiceProviderVO> q = QueryBuilder.create(PhysicalNetworkServiceProviderVO.class);
        q.and(q.entity().getProviderName(), SearchCriteria.Op.EQ, providerName);
        PhysicalNetworkServiceProviderVO provider = q.find();
        provider.setState(PhysicalNetworkServiceProvider.State.Enabled);
        _pNSPDao.update(provider.getId(), provider);
    }

    private PhysicalNetworkServiceProvider addConfigDriveToPhysicalNetwork(long physicalNetworkId) {
        PhysicalNetworkVO pvo = _physicalNetworkDao.findById(physicalNetworkId);
        DataCenterVO dvo = _dcDao.findById(pvo.getDataCenterId());
        if (dvo.getNetworkType() == NetworkType.Advanced) {

            Provider provider = Network.Provider.getProvider("ConfigDrive");
            if (provider == null) {
                return null;
            }

            addProviderToPhysicalNetwork(physicalNetworkId, Provider.ConfigDrive.getName(), null, null);
            enableProvider(Provider.ConfigDrive.getName());
        }
        return null;

    }

    protected boolean isNetworkSystem(Network network) {
        NetworkOffering no = _networkOfferingDao.findByIdIncludingRemoved(network.getNetworkOfferingId());
        if (no.isSystemOnly()) {
            return true;
        } else {
            return false;
        }
    }

    private boolean getAllowSubdomainAccessGlobal() {
        return _allowSubdomainNetworkAccess;
    }

    @Override
    public List<Pair<TrafficType, String>> listTrafficTypeImplementor(ListTrafficTypeImplementorsCmd cmd) {
        String type = cmd.getTrafficType();
        List<Pair<TrafficType, String>> results = new ArrayList<Pair<TrafficType, String>>();
        if (type != null) {
            for (NetworkGuru guru : _networkGurus) {
                if (guru.isMyTrafficType(TrafficType.getTrafficType(type))) {
                    results.add(new Pair<TrafficType, String>(TrafficType.getTrafficType(type), guru.getName()));
                    break;
                }
            }
        } else {
            for (NetworkGuru guru : _networkGurus) {
                TrafficType[] allTypes = guru.getSupportedTrafficType();
                for (TrafficType t : allTypes) {
                    results.add(new Pair<TrafficType, String>(t, guru.getName()));
                }
            }
        }

        return results;
    }

    @Override
    @ActionEvent(eventType = EventTypes.EVENT_NET_IP_ASSIGN, eventDescription = "associating Ip", async = true)
    public IpAddress associateIPToNetwork(long ipId, long networkId)
            throws InsufficientAddressCapacityException, ResourceAllocationException, ResourceUnavailableException, ConcurrentOperationException {

        Network network = _networksDao.findById(networkId);
        if (network == null) {
            // release the acquired IP addrress before throwing the exception
            // else it will always be in allocating state
            releaseIpAddress(ipId);
            throw new InvalidParameterValueException("Invalid network id is given");
        }

        if (network.getVpcId() != null) {
            // release the acquired IP addrress before throwing the exception
            // else it will always be in allocating state
            releaseIpAddress(ipId);
            throw new InvalidParameterValueException("Can't assign ip to the network directly when network belongs" + " to VPC.Specify vpcId to associate ip address to VPC");
        }
        IpAddress address = _ipAddrMgr.associateIPToGuestNetwork(ipId, networkId, true);
        if (address != null) {
            CallContext.current().putContextParameter(IpAddress.class, address.getUuid());
        }
        return address;
    }

    @Override
    @DB
    public Network createPrivateNetwork(final String networkName, final String displayText, long physicalNetworkId, String broadcastUriString, final String startIp, String endIp, final String gateway,
            String netmask, final long networkOwnerId, final Long vpcId, final Boolean sourceNat, final Long networkOfferingId, final Boolean bypassVlanOverlapCheck, final Long associatedNetworkId)
                    throws ResourceAllocationException, ConcurrentOperationException, InsufficientCapacityException {

        final Account caller = CallContext.current().getCallingAccount();
        final Account owner = _accountMgr.getAccount(networkOwnerId);

        // Get system network offering
        NetworkOfferingVO ntwkOff = null;
        if (networkOfferingId != null) {
            ntwkOff = _networkOfferingDao.findById(networkOfferingId);
        }
        if (ntwkOff == null) {
            ntwkOff = findSystemNetworkOffering(NetworkOffering.SystemPrivateGatewayNetworkOffering);
        }

        // Validate physical network
        final PhysicalNetwork pNtwk = _physicalNetworkDao.findById(physicalNetworkId);
        if (pNtwk == null) {
            throwInvalidIdException("Unable to find a physical network" + " having the given id", String.valueOf(physicalNetworkId), "physicalNetworkId");
        }

        // VALIDATE IP INFO
        // if end ip is not specified, default it to startIp
        if (!NetUtils.isValidIp4(startIp)) {
            throw new InvalidParameterValueException("Invalid format for the ip address parameter");
        }
        if (endIp == null) {
            endIp = startIp;
        } else if (!NetUtils.isValidIp4(endIp)) {
            throw new InvalidParameterValueException("Invalid format for the endIp address parameter");
        }

        if (!NetUtils.isValidIp4(gateway)) {
            throw new InvalidParameterValueException("Invalid gateway");
        }
        if (!NetUtils.isValidIp4Netmask(netmask)) {
            throw new InvalidParameterValueException("Invalid netmask");
        }

        final String cidr = NetUtils.ipAndNetMaskToCidr(gateway, netmask);

        final String uriString;
        if (broadcastUriString != null) {
            URI uri = BroadcastDomainType.fromString(broadcastUriString);
            uriString = uri.toString();
            BroadcastDomainType tiep = BroadcastDomainType.getSchemeValue(uri);
            // numeric vlan or vlan uri are ok for now
            // TODO make a test for any supported scheme
            if (!(tiep == BroadcastDomainType.Vlan || tiep == BroadcastDomainType.Lswitch)) {
                throw new InvalidParameterValueException("unsupported type of broadcastUri specified: " + broadcastUriString);
            }
        } else if (associatedNetworkId != null) {
            DataCenter zone = _dcDao.findById(pNtwk.getDataCenterId());
            Network associatedNetwork = implementAssociatedNetwork(associatedNetworkId, caller, owner, zone, null, owner.getAccountId(), cidr, startIp, endIp);
            uriString = associatedNetwork.getBroadcastUri().toString();
        } else {
            throw new InvalidParameterValueException("One of uri and associatedNetworkId must be passed");
        }

        final NetworkOfferingVO ntwkOffFinal = ntwkOff;
        try {
            return Transaction.execute(new TransactionCallbackWithException<Network, Exception>() {
                @Override
                public Network doInTransaction(TransactionStatus status) throws ResourceAllocationException, InsufficientCapacityException {
                    //lock datacenter as we need to get mac address seq from there
                    DataCenterVO dc = _dcDao.lockRow(pNtwk.getDataCenterId(), true);

                    //check if we need to create guest network
                    Network privateNetwork = _networksDao.getPrivateNetwork(uriString, cidr, networkOwnerId, pNtwk.getDataCenterId(), networkOfferingId, vpcId);
                    if (privateNetwork == null) {
                        //create Guest network
                        privateNetwork = _networkMgr.createPrivateNetwork(ntwkOffFinal.getId(), networkName, displayText, gateway, cidr, uriString, bypassVlanOverlapCheck, owner, pNtwk, vpcId);
                        if (privateNetwork != null) {
                            s_logger.debug("Successfully created guest network " + privateNetwork);
                            if (associatedNetworkId != null) {
                                _networkDetailsDao.persist(new NetworkDetailVO(privateNetwork.getId(), Network.AssociatedNetworkId, String.valueOf(associatedNetworkId), true));
                            }
                        } else {
                            throw new CloudRuntimeException("Creating guest network failed");
                        }
                    } else {
                        s_logger.debug("Private network already exists: " + privateNetwork);
                        //Do not allow multiple private gateways with same Vlan within a VPC
                        throw new InvalidParameterValueException("Private network for the vlan: " + uriString + " and cidr  " + cidr + "  already exists " + "for Vpc " + vpcId + " in zone "
                                    + _entityMgr.findById(DataCenter.class, pNtwk.getDataCenterId()).getName());
                    }
                    if (vpcId != null) {
                        //add entry to private_ip_address table
                        PrivateIpVO privateIp = _privateIpDao.findByIpAndSourceNetworkIdAndVpcId(privateNetwork.getId(), startIp, vpcId);
                        if (privateIp != null) {
                            throw new InvalidParameterValueException(
                                    "Private ip address " + startIp + " already used for private gateway" + " in zone " + _entityMgr.findById(DataCenter.class, pNtwk.getDataCenterId()).getName());
                        }
                        Long mac = dc.getMacAddress();
                        Long nextMac = mac + 1;
                        dc.setMacAddress(nextMac);
                        privateIp = new PrivateIpVO(startIp, privateNetwork.getId(), nextMac, vpcId, sourceNat);
                        _privateIpDao.persist(privateIp);
                        _dcDao.update(dc.getId(), dc);
                    }

                    s_logger.debug("Private network " + privateNetwork + " is created");

                    return privateNetwork;
                }
            });
        } catch (Exception e) {
            ExceptionUtil.rethrowRuntime(e);
            ExceptionUtil.rethrow(e, ResourceAllocationException.class);
            ExceptionUtil.rethrow(e, InsufficientCapacityException.class);
            throw new IllegalStateException(e);
        }
    }

    private NetworkOfferingVO findSystemNetworkOffering(String offeringName) {
        List<NetworkOfferingVO> allOfferings = _networkOfferingDao.listSystemNetworkOfferings();
        for (NetworkOfferingVO offer : allOfferings) {
            if (offer.getName().equals(offeringName)) {
                return offer;
            }
        }
        return null;
    }

    @Override
    public Network getNetwork(String networkUuid) {
        return _networksDao.findByUuid(networkUuid);
    }

    @Override
    public List<? extends Nic> listNics(ListNicsCmd cmd) {
        Account caller = CallContext.current().getCallingAccount();
        Long nicId = cmd.getNicId();
        long vmId = cmd.getVmId();
        String keyword = cmd.getKeyword();
        Long networkId = cmd.getNetworkId();
        UserVmVO userVm = _userVmDao.findById(vmId);

        if (userVm == null || (!userVm.isDisplayVm() && caller.getType() == Account.Type.NORMAL)) {
            throwInvalidIdException("Virtual machine id does not exist", Long.valueOf(vmId).toString(), "vmId");
        }

        _accountMgr.checkAccess(caller, null, true, userVm);
        return _networkMgr.listVmNics(vmId, nicId, networkId, keyword);
    }

    @Override
    public List<? extends NicSecondaryIp> listVmNicSecondaryIps(ListNicsCmd cmd) {
        Account caller = CallContext.current().getCallingAccount();
        Long nicId = cmd.getNicId();
        long vmId = cmd.getVmId();
        String keyword = cmd.getKeyword();
        UserVmVO userVm = _userVmDao.findById(vmId);

        if (userVm == null || (!userVm.isDisplayVm() && caller.getType() == Account.Type.NORMAL)) {
            throwInvalidIdException("Virtual machine id does not exist", Long.valueOf(vmId).toString(), "vmId");
        }

        _accountMgr.checkAccess(caller, null, true, userVm);
        return _nicSecondaryIpDao.listSecondaryIpUsingKeyword(nicId, keyword);
    }

    public List<NetworkGuru> getNetworkGurus() {
        return _networkGurus;
    }

    @Inject
    public void setNetworkGurus(List<NetworkGuru> networkGurus) {
        _networkGurus = networkGurus;
    }

    @Override
    @ActionEvent(eventType = EventTypes.EVENT_NET_IP_UPDATE, eventDescription = "updating public ip address", async = true)
    public IpAddress updateIP(Long id, String customId, Boolean displayIp) {
        Account caller = CallContext.current().getCallingAccount();
        IPAddressVO ipVO = _ipAddressDao.findById(id);
        if (ipVO == null) {
            throw new InvalidParameterValueException("Unable to find ip address by id");
        }

        // verify permissions
        if (ipVO.getAllocatedToAccountId() != null) {
            _accountMgr.checkAccess(caller, null, true, ipVO);
        } else if (caller.getType() != Account.Type.ADMIN) {
            throw new PermissionDeniedException("Only Root admin can update non-allocated ip addresses");
        }

        if (customId != null) {
            ipVO.setUuid(customId);
        }

        if (displayIp != null) {
            ipVO.setDisplay(displayIp);
        }

        _ipAddressDao.update(id, ipVO);
        return _ipAddressDao.findById(id);
    }

    @Override
    public AcquirePodIpCmdResponse allocatePodIp(Account ipOwner, String zoneId, String podId) throws ResourceAllocationException {

        Account caller = CallContext.current().getCallingAccount();
        long callerUserId = CallContext.current().getCallingUserId();
        DataCenter zone = _entityMgr.findByUuid(DataCenter.class, zoneId);

        if (zone == null) {
            throw new InvalidParameterValueException("Invalid zone Id ");
        }
        if (_accountMgr.checkAccessAndSpecifyAuthority(caller, zone.getId()) != zone.getId()) {
            throw new InvalidParameterValueException("Caller does not have permission for this Zone" + "(" + zoneId + ")");
        }
        if (s_logger.isDebugEnabled()) {
            s_logger.debug("Associate IP address called by the user " + callerUserId + " account " + ipOwner.getId());
        }
        return _ipAddrMgr.allocatePodIp(zoneId, podId);

    }

    @Override
    public boolean releasePodIp(ReleasePodIpCmdByAdmin ip) throws CloudRuntimeException {
        _ipAddrMgr.releasePodIp(ip.getId());
        return true;
    }

    @Override
    public Pair<List<? extends GuestVlan>, Integer> listGuestVlans(ListGuestVlansCmd cmd) {
        Long id = cmd.getId();
        Long zoneId = cmd.getZoneId();
        Long physicalNetworkId = cmd.getPhysicalNetworkId();
        String vnet = cmd.getVnet();
        Boolean allocatedOnly = cmd.getAllocatedOnly();
        String keyword = cmd.getKeyword();

        SearchCriteria<DataCenterVnetVO> vlanSearch = _dcVnetDao.createSearchCriteria();
        if (id != null) {
            vlanSearch.addAnd("id", Op.EQ, id);
        }
        if (zoneId != null) {
            vlanSearch.addAnd("dataCenterId", Op.EQ, zoneId);
        }
        if (physicalNetworkId != null) {
            vlanSearch.addAnd("physicalNetworkId", Op.EQ, physicalNetworkId);
        }
        if (vnet != null) {
            vlanSearch.addAnd("vnet", Op.EQ, vnet);
        }
        if (allocatedOnly != null && allocatedOnly) {
            vlanSearch.addAnd("takenAt", Op.NNULL);
        }
        if (keyword != null) {
            vlanSearch.addAnd("vnet", Op.LIKE, "%" + keyword + "%");
        }
        Long pageSizeVal = cmd.getPageSizeVal();
        Long startIndex = cmd.getStartIndex();
        Filter searchFilter = new Filter(DataCenterVnetVO.class, "vnet", true, startIndex, pageSizeVal);

        Pair<List<DataCenterVnetVO>, Integer> vlans = _dcVnetDao.searchAndCount(vlanSearch, searchFilter);
        return new Pair<List<? extends GuestVlan>, Integer>(vlans.first(), vlans.second());
    }

    @Override
    public List<? extends NetworkPermission> listNetworkPermissions(ListNetworkPermissionsCmd cmd) {
        final Long networkId = cmd.getNetworkId();
        NetworkVO network = _networksDao.findById(networkId);
        if (network == null) {
            throw new InvalidParameterValueException("unable to find network with id " + networkId);
        }
        final Account caller = CallContext.current().getCallingAccount();
        _accountMgr.checkAccess(caller, AccessType.OperateEntry, true, network);

        List<String> accountNames = new ArrayList<String>();
        List<NetworkPermissionVO> permissions = _networkPermissionDao.findByNetwork(networkId);
        return permissions;
    }

    @Override
    public boolean createNetworkPermissions(CreateNetworkPermissionsCmd cmd) {
        final Long id = cmd.getNetworkId();
        List<String> accountNames = cmd.getAccountNames();
        List<Long> accountIds = cmd.getAccountIds();
        List<Long> projectIds = cmd.getProjectIds();

        final Account caller = CallContext.current().getCallingAccount();
        NetworkVO network = validateNetworkPermissionParameters(caller, id);

        accountIds = populateAccounts(caller, accountIds, network.getDomainId(), accountNames, projectIds);

        final List<Long> accountIdsFinal = accountIds;
        final Account owner = _accountMgr.getAccount(network.getAccountId());
        Transaction.execute(new TransactionCallbackNoReturn() {
            @Override
            public void doInTransactionWithoutResult(TransactionStatus status) {
                for (Long accountId : accountIdsFinal) {
                    Account permittedAccount = _accountDao.findActiveAccountById(accountId, network.getDomainId());
                    if (permittedAccount != null) {
                        if (permittedAccount.getId() == owner.getId()) {
                            continue; // don't grant permission to the network owner, they implicitly have permission
                        }
                        NetworkPermissionVO existingPermission = _networkPermissionDao.findByNetworkAndAccount(id, permittedAccount.getId());
                        if (existingPermission == null) {
                            NetworkPermissionVO networkPermission = new NetworkPermissionVO(id, permittedAccount.getId());
                            _networkPermissionDao.persist(networkPermission);
                        }
                    } else {
                        throw new InvalidParameterValueException("Unable to find account " + accountId + " in the domain of network " + network + ". No permissions is added");
                    }
                }
            }
        });

        return true;
    }

    @Override
    public boolean removeNetworkPermissions(RemoveNetworkPermissionsCmd cmd) {
        final Long id = cmd.getNetworkId();
        List<String> accountNames = cmd.getAccountNames();
        List<Long> accountIds = cmd.getAccountIds();
        List<Long> projectIds = cmd.getProjectIds();

        final Account caller = CallContext.current().getCallingAccount();
        NetworkVO network = validateNetworkPermissionParameters(caller, id);

        accountIds = populateAccounts(caller, accountIds, network.getDomainId(), accountNames, projectIds);

        _networkPermissionDao.removePermissions(id, accountIds);

        return true;
    }

    @Override
    public boolean resetNetworkPermissions(ResetNetworkPermissionsCmd cmd) {

        final Long id = cmd.getNetworkId();

        final Account caller = CallContext.current().getCallingAccount();
        NetworkVO network = validateNetworkPermissionParameters(caller, id);

        _networkPermissionDao.removeAllPermissions(id);

        return true;
    }

    private NetworkVO validateNetworkPermissionParameters(Account caller, Long id) {

        final NetworkVO network = _networksDao.findById(id);

        if (network == null) {
            throw new InvalidParameterValueException("unable to find network with id " + id);
        }

        if (network.getAclType() == ACLType.Domain) {
            throw new InvalidParameterValueException("network is already shared in domain");
        }

        if (network.getVpcId() != null) {
            throw new InvalidParameterValueException("VPC tiers cannot be shared");
        }

        _accountMgr.checkAccess(caller, AccessType.OperateEntry, true, network);

        final Account owner = _accountMgr.getAccount(network.getAccountId());
        if (owner.getType() == Account.Type.PROJECT) {
            // Currently project owned networks cannot be shared outside project but is available to all users within project by default.
            throw new InvalidParameterValueException("Update network permissions is an invalid operation on network " + network.getName()
                    + ". Project owned networks cannot be shared outside network.");
        }

        //Only admin or owner of the network should be able to change its permissions
        if (caller.getId() != owner.getId() && !_accountMgr.isAdmin(caller.getId())) {
            throw new InvalidParameterValueException("Unable to grant permission to account " + caller.getAccountName() + " as it is neither admin nor owner or the network");
        }

        return network;
    }

    private List<Long>  populateAccounts(Account caller, List<Long> accountIds, Long domainId, List<String> accountNames, List<Long> projectIds) {
        if (accountIds == null) {
            accountIds = new ArrayList<Long>();
        }
        // convert projectIds to accountIds
        if (projectIds != null) {
            accountIds.addAll(convertProjectIdsToAccountIds(caller, projectIds));
        }
        // convert accountNames to accountIds
        if (accountNames != null) {
            accountIds.addAll(convertAccountNamesToAccountIds(caller, domainId, accountNames));
        }
        final Domain domain = _domainDao.findById(domainId);
        for (Long accountId : accountIds) {
            Account permittedAccount = _accountDao.findActiveAccountById(accountId, domain.getId());
            if (permittedAccount == null) {
                throw new InvalidParameterValueException("Unable to find account " + accountId + " in domain id=" + domain.getUuid() + ". No permissions is removed");
            }
        }
        return accountIds;
    }

    private List<Long> convertProjectIdsToAccountIds(final Account caller, final List<Long> projectIds) {
        List<Long> accountIds = new ArrayList<Long>();
        for (Long projectId : projectIds) {
            Project project = _projectMgr.getProject(projectId);
            if (project == null) {
                throw new InvalidParameterValueException("Unable to find project by id " + projectId);
            }

            if (!_projectMgr.canAccessProjectAccount(caller, project.getProjectAccountId())) {
                throw new InvalidParameterValueException("Account " + caller + " can't access project id=" + projectId);
            }
            accountIds.add(project.getProjectAccountId());
        }
        return accountIds;
    }

    private List<Long> convertAccountNamesToAccountIds(final Account caller, final Long domainId, final List<String> accountNames) {
        List<Long> accountIds = new ArrayList<Long>();
        for (String accountName : accountNames) {
            Account permittedAccount = _accountDao.findActiveAccount(accountName, domainId);
            if (permittedAccount == null) {
                throw new InvalidParameterValueException("Unable to find account by name " + accountName);
            }
            if (permittedAccount.getId() != caller.getId()) {
                accountIds.add(permittedAccount.getId());
            }
        }
        return accountIds;
    }

    private void checkIpRangeOverlapWithAssociatedNetworks(Long associatedNetworkId, String startIp, String endIp) {
        List<NetworkDetailVO> associatedNetworks = _networkDetailsDao.findDetails(Network.AssociatedNetworkId, String.valueOf(associatedNetworkId), null);
        for (NetworkDetailVO networkDetailVO : associatedNetworks) {
            NetworkVO associatedNetwork2 = _networksDao.findById(networkDetailVO.getResourceId());
            if (associatedNetwork2 != null) {
                List<VlanVO> vlans = _vlanDao.listVlansByNetworkId(associatedNetwork2.getId());
                if (vlans.isEmpty()) {
                    VpcGatewayVO vpcGateway = vpcGatewayDao.getVpcGatewayByNetworkId(associatedNetwork2.getId());
                    if (vpcGateway != null && NetUtils.ipRangesOverlap(startIp, endIp, vpcGateway.getIp4Address(), vpcGateway.getIp4Address())) {
                        throw new InvalidParameterValueException(String.format("The startIp/endIp (%s - %s) overlaps with vpc private gateway %s (%s): ",
                                startIp, endIp, associatedNetwork2.getName(), vpcGateway.getIp4Address()));
                    }
                    continue;
                }
                String startIP2 = vlans.get(0).getIpRange().split("-")[0];
                String endIP2 = vlans.get(0).getIpRange().split("-")[1];
                if (StringUtils.isNoneBlank(startIp, startIP2) && NetUtils.ipRangesOverlap(startIp, endIp, startIP2, endIP2)) {
                    throw new InvalidParameterValueException(String.format("The startIp/endIp (%s - %s) overlaps with network %s (%s - %s)",
                            startIp, endIp, associatedNetwork2.getName(), startIP2, endIP2));
                }
            }
        }
    }

    @Override
    public String getConfigComponentName() {
        return NetworkService.class.getSimpleName();
    }

    @Override
    public ConfigKey<?>[] getConfigKeys() {
        return new ConfigKey<?>[] {AllowDuplicateNetworkName, AllowEmptyStartEndIpAddress, VRPrivateInterfaceMtu, VRPublicInterfaceMtu, AllowUsersToSpecifyVRMtu};
    }
}<|MERGE_RESOLUTION|>--- conflicted
+++ resolved
@@ -386,9 +386,8 @@
     @Inject
     Ipv6GuestPrefixSubnetNetworkMapDao ipv6GuestPrefixSubnetNetworkMapDao;
     @Inject
-<<<<<<< HEAD
     VpcGatewayDao vpcGatewayDao;
-=======
+    @Inject
     AlertManager alertManager;
     @Inject
     VirtualRouterProviderDao vrProviderDao;
@@ -404,7 +403,6 @@
     @Autowired
     @Qualifier("networkHelper")
     protected NetworkHelper networkHelper;
->>>>>>> cc527523
 
     int _cidrLimit;
     boolean _allowSubdomainNetworkAccess;
