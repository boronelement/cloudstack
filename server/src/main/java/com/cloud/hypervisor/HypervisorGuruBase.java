// Licensed to the Apache Software Foundation (ASF) under one
// or more contributor license agreements.  See the NOTICE file
// distributed with this work for additional information
// regarding copyright ownership.  The ASF licenses this file
// to you under the Apache License, Version 2.0 (the
// "License"); you may not use this file except in compliance
// with the License.  You may obtain a copy of the License at
//
//   http://www.apache.org/licenses/LICENSE-2.0
//
// Unless required by applicable law or agreed to in writing,
// software distributed under the License is distributed on an
// "AS IS" BASIS, WITHOUT WARRANTIES OR CONDITIONS OF ANY
// KIND, either express or implied.  See the License for the
// specific language governing permissions and limitations
// under the License.
package com.cloud.hypervisor;

import java.util.List;
import java.util.Map;
import java.util.UUID;

import javax.inject.Inject;

import org.apache.cloudstack.backup.VMBackup;
import org.apache.cloudstack.engine.orchestration.service.NetworkOrchestrationService;
import org.apache.log4j.Logger;

import com.cloud.agent.api.Command;
import com.cloud.agent.api.to.DiskTO;
import com.cloud.agent.api.to.NicTO;
import com.cloud.agent.api.to.VirtualMachineTO;
import com.cloud.gpu.GPU;
import com.cloud.network.Networks.BroadcastDomainType;
import com.cloud.network.dao.NetworkDao;
import com.cloud.network.dao.NetworkVO;
import com.cloud.offering.NetworkOffering;
import com.cloud.offering.ServiceOffering;
import com.cloud.offerings.dao.NetworkOfferingDetailsDao;
import com.cloud.resource.ResourceManager;
import com.cloud.service.ServiceOfferingDetailsVO;
import com.cloud.service.dao.ServiceOfferingDao;
import com.cloud.service.dao.ServiceOfferingDetailsDao;
import com.cloud.storage.StoragePool;
import com.cloud.utils.Pair;
import com.cloud.utils.component.AdapterBase;
import com.cloud.vm.NicProfile;
import com.cloud.vm.NicVO;
import com.cloud.vm.UserVmManager;
import com.cloud.vm.VMInstanceVO;
import com.cloud.vm.VirtualMachine;
import com.cloud.vm.VirtualMachineProfile;
import com.cloud.vm.dao.NicDao;
import com.cloud.vm.dao.NicSecondaryIpDao;
import com.cloud.vm.dao.UserVmDetailsDao;
import com.cloud.vm.dao.VMInstanceDao;

public abstract class HypervisorGuruBase extends AdapterBase implements HypervisorGuru {
    public static final Logger s_logger = Logger.getLogger(HypervisorGuruBase.class);

    @Inject
    private NicDao _nicDao;
    @Inject
    private NetworkDao _networkDao;
    @Inject
    private NetworkOfferingDetailsDao networkOfferingDetailsDao;
    @Inject
    private VMInstanceDao _virtualMachineDao;
    @Inject
    private UserVmDetailsDao _userVmDetailsDao;
    @Inject
    private NicSecondaryIpDao _nicSecIpDao;
    @Inject
    private ResourceManager _resourceMgr;
    @Inject
    protected ServiceOfferingDetailsDao _serviceOfferingDetailsDao;
    @Inject
    private ServiceOfferingDao _serviceOfferingDao;

    @Override
    public NicTO toNicTO(NicProfile profile) {
        NicTO to = new NicTO();
        to.setDeviceId(profile.getDeviceId());
        to.setBroadcastType(profile.getBroadcastType());
        to.setType(profile.getTrafficType());
        to.setIp(profile.getIPv4Address());
        to.setNetmask(profile.getIPv4Netmask());
        to.setMac(profile.getMacAddress());
        to.setDns1(profile.getIPv4Dns1());
        to.setDns2(profile.getIPv4Dns2());
        to.setGateway(profile.getIPv4Gateway());
        to.setDefaultNic(profile.isDefaultNic());
        to.setBroadcastUri(profile.getBroadCastUri());
        to.setIsolationuri(profile.getIsolationUri());
        to.setNetworkRateMbps(profile.getNetworkRate());
        to.setName(profile.getName());
        to.setSecurityGroupEnabled(profile.isSecurityGroupEnabled());
        to.setIp6Address(profile.getIPv6Address());
        to.setIp6Cidr(profile.getIPv6Cidr());

        NetworkVO network = _networkDao.findById(profile.getNetworkId());
        to.setNetworkUuid(network.getUuid());

        // Workaround to make sure the TO has the UUID we need for Nicira integration
        NicVO nicVO = _nicDao.findById(profile.getId());
        if (nicVO != null) {
            to.setUuid(nicVO.getUuid());
            // disable pxe on system vm nics to speed up boot time
            if (nicVO.getVmType() != VirtualMachine.Type.User) {
                to.setPxeDisable(true);
            }
            List<String> secIps = null;
            if (nicVO.getSecondaryIp()) {
                secIps = _nicSecIpDao.getSecondaryIpAddressesForNic(nicVO.getId());
            }
            to.setNicSecIps(secIps);
        } else {
            s_logger.warn("Unabled to load NicVO for NicProfile " + profile.getId());
            //Workaround for dynamically created nics
            //FixMe: uuid and secondary IPs can be made part of nic profile
            to.setUuid(UUID.randomUUID().toString());
        }

        //check whether the this nic has secondary ip addresses set
        //set nic secondary ip address in NicTO which are used for security group
        // configuration. Use full when vm stop/start
        return to;
    }

    protected VirtualMachineTO toVirtualMachineTO(VirtualMachineProfile vmProfile) {
        ServiceOffering offering = _serviceOfferingDao.findById(vmProfile.getId(), vmProfile.getServiceOfferingId());
        VirtualMachine vm = vmProfile.getVirtualMachine();
        Long minMemory = (long)(offering.getRamSize() / vmProfile.getMemoryOvercommitRatio());
        int minspeed = (int)(offering.getSpeed() / vmProfile.getCpuOvercommitRatio());
        int maxspeed = (offering.getSpeed());
        VirtualMachineTO to = new VirtualMachineTO(vm.getId(), vm.getInstanceName(), vm.getType(), offering.getCpu(), minspeed, maxspeed, minMemory * 1024l * 1024l,
                offering.getRamSize() * 1024l * 1024l, null, null, vm.isHaEnabled(), vm.limitCpuUse(), vm.getVncPassword());
        to.setBootArgs(vmProfile.getBootArgs());

        List<NicProfile> nicProfiles = vmProfile.getNics();
        NicTO[] nics = new NicTO[nicProfiles.size()];
        int i = 0;
        for (NicProfile nicProfile : nicProfiles) {
            if (vm.getType() == VirtualMachine.Type.NetScalerVm) {
                nicProfile.setBroadcastType(BroadcastDomainType.Native);
            }
            NicTO nicTo = toNicTO(nicProfile);
            final NetworkVO network = _networkDao.findByUuid(nicTo.getNetworkUuid());
            if (network != null) {
                final Map<NetworkOffering.Detail, String> details = networkOfferingDetailsDao.getNtwkOffDetails(network.getNetworkOfferingId());
                if (details != null) {
                    details.putIfAbsent(NetworkOffering.Detail.PromiscuousMode, NetworkOrchestrationService.PromiscuousMode.value().toString());
                    details.putIfAbsent(NetworkOffering.Detail.MacAddressChanges, NetworkOrchestrationService.MacAddressChanges.value().toString());
                    details.putIfAbsent(NetworkOffering.Detail.ForgedTransmits, NetworkOrchestrationService.ForgedTransmits.value().toString());
                }
                nicTo.setDetails(details);
            }
            nics[i++] = nicTo;
        }

        to.setNics(nics);
        to.setDisks(vmProfile.getDisks().toArray(new DiskTO[vmProfile.getDisks().size()]));

        if (vmProfile.getTemplate().getBits() == 32) {
            to.setArch("i686");
        } else {
            to.setArch("x86_64");
        }

        Map<String, String> detailsInVm = _userVmDetailsDao.listDetailsKeyPairs(vm.getId());
        if (detailsInVm != null) {
            to.setDetails(detailsInVm);
        }

        // Set GPU details
        ServiceOfferingDetailsVO offeringDetail = _serviceOfferingDetailsDao.findDetail(offering.getId(), GPU.Keys.vgpuType.toString());
        if (offeringDetail != null) {
            ServiceOfferingDetailsVO groupName = _serviceOfferingDetailsDao.findDetail(offering.getId(), GPU.Keys.pciDevice.toString());
            to.setGpuDevice(_resourceMgr.getGPUDevice(vm.getHostId(), groupName.getValue(), offeringDetail.getValue()));
        }

        // Workaround to make sure the TO has the UUID we need for Niciri integration
        VMInstanceVO vmInstance = _virtualMachineDao.findById(to.getId());
        // check if XStools/VMWare tools are present in the VM and dynamic scaling feature is enabled (per zone/global)
        Boolean isDynamicallyScalable = vmInstance.isDynamicallyScalable() && UserVmManager.EnableDynamicallyScaleVm.valueIn(vm.getDataCenterId());
        to.setEnableDynamicallyScaleVm(isDynamicallyScalable);
        to.setUuid(vmInstance.getUuid());

        to.setVmData(vmProfile.getVmData());
        to.setConfigDriveLabel(vmProfile.getConfigDriveLabel());
        to.setConfigDriveIsoRootFolder(vmProfile.getConfigDriveIsoRootFolder());
        to.setConfigDriveIsoFile(vmProfile.getConfigDriveIsoFile());
        to.setState(vm.getState());

        return to;
    }

    @Override
    /**
     * The basic implementation assumes that the initial "host" defined to execute the command is the host that is in fact going to execute it.
     * However, subclasses can extend this behavior, changing the host that is going to execute the command in runtime.
     * The first element of the 'Pair' indicates if the hostId has been changed; this means, if you change the hostId, but you do not inform this action in the return 'Pair' object, we will use the original "hostId".
     *
     * Side note: it seems that the 'hostId' received here is normally the ID of the SSVM that has an entry at the host table. Therefore, this methods gives the opportunity to change from the SSVM to a real host to execute a command.
     */
    public Pair<Boolean, Long> getCommandHostDelegation(long hostId, Command cmd) {
        return new Pair<Boolean, Long>(Boolean.FALSE, new Long(hostId));
    }

    @Override
    public List<Command> finalizeExpunge(VirtualMachine vm) {
        return null;
    }

    @Override
    public List<Command> finalizeExpungeNics(VirtualMachine vm, List<NicProfile> nics) {
        return null;
    }

    @Override
    public List<Command> finalizeExpungeVolumes(VirtualMachine vm) {
        return null;
    }

    @Override
    public Map<String, String> getClusterSettings(long vmId) {
        return null;
    }

    @Override
<<<<<<< HEAD
    public VirtualMachine importVirtualMachine(long zoneId, long domainId, long accountId, long userId,
                                               String vmInternalName, VMBackup backup) throws Exception {
        return null;
    }

    @Override
    public boolean attachRestoredVolumeToVirtualMachine(long zoneId, String location, VMBackup.VolumeInfo volumeInfo,
                                                        VirtualMachine vm, long poolId, VMBackup backup) throws Exception {
        return false;
    }
=======
    public List<Command> finalizeMigrate(VirtualMachine vm, StoragePool destination) {
        return null;
    }
>>>>>>> c4f6c438
}<|MERGE_RESOLUTION|>--- conflicted
+++ resolved
@@ -228,7 +228,6 @@
     }
 
     @Override
-<<<<<<< HEAD
     public VirtualMachine importVirtualMachine(long zoneId, long domainId, long accountId, long userId,
                                                String vmInternalName, VMBackup backup) throws Exception {
         return null;
@@ -239,9 +238,8 @@
                                                         VirtualMachine vm, long poolId, VMBackup backup) throws Exception {
         return false;
     }
-=======
+
     public List<Command> finalizeMigrate(VirtualMachine vm, StoragePool destination) {
         return null;
     }
->>>>>>> c4f6c438
 }