// Licensed to the Apache Software Foundation (ASF) under one
// or more contributor license agreements.  See the NOTICE file
// distributed with this work for additional information
// regarding copyright ownership.  The ASF licenses this file
// to you under the Apache License, Version 2.0 (the
// "License"); you may not use this file except in compliance
// with the License.  You may obtain a copy of the License at
//
//   http://www.apache.org/licenses/LICENSE-2.0
//
// Unless required by applicable law or agreed to in writing,
// software distributed under the License is distributed on an
// "AS IS" BASIS, WITHOUT WARRANTIES OR CONDITIONS OF ANY
// KIND, either express or implied.  See the License for the
// specific language governing permissions and limitations
// under the License.
package com.cloud.hypervisor;

import java.util.List;
import java.util.Map;
import java.util.UUID;

import javax.inject.Inject;

import org.apache.cloudstack.api.ApiConstants;
import org.apache.cloudstack.backup.Backup;
import org.apache.cloudstack.engine.orchestration.service.NetworkOrchestrationService;
import org.apache.cloudstack.framework.config.ConfigKey;
import org.apache.cloudstack.framework.config.Configurable;
import org.apache.cloudstack.utils.reflectiontostringbuilderutils.ReflectionToStringBuilderUtils;
import org.apache.commons.collections.CollectionUtils;
import org.apache.commons.collections.MapUtils;
import org.apache.commons.lang3.StringUtils;
import org.apache.log4j.Logger;

import com.cloud.agent.api.Command;
import com.cloud.agent.api.to.DiskTO;
import com.cloud.agent.api.to.NicTO;
import com.cloud.agent.api.to.VirtualMachineTO;
import com.cloud.gpu.GPU;
import com.cloud.host.HostVO;
import com.cloud.host.dao.HostDao;
import com.cloud.network.Network;
import com.cloud.network.Networks.BroadcastDomainType;
import com.cloud.network.dao.NetworkDao;
import com.cloud.network.dao.NetworkDetailVO;
import com.cloud.network.dao.NetworkDetailsDao;
import com.cloud.network.dao.NetworkVO;
import com.cloud.offering.NetworkOffering;
import com.cloud.offering.ServiceOffering;
import com.cloud.offerings.dao.NetworkOfferingDetailsDao;
import com.cloud.resource.ResourceManager;
import com.cloud.service.ServiceOfferingDetailsVO;
import com.cloud.service.dao.ServiceOfferingDao;
import com.cloud.service.dao.ServiceOfferingDetailsDao;
import com.cloud.storage.StoragePool;
import com.cloud.storage.Volume;
import com.cloud.utils.Pair;
import com.cloud.utils.component.AdapterBase;
import com.cloud.vm.NicProfile;
import com.cloud.vm.NicVO;
import com.cloud.vm.VMInstanceVO;
import com.cloud.vm.VirtualMachine;
import com.cloud.vm.VirtualMachineProfile;
import com.cloud.vm.dao.NicDao;
import com.cloud.vm.dao.NicSecondaryIpDao;
import com.cloud.vm.dao.UserVmDetailsDao;
import com.cloud.vm.dao.VMInstanceDao;

public abstract class HypervisorGuruBase extends AdapterBase implements HypervisorGuru, Configurable {
    public static final Logger s_logger = Logger.getLogger(HypervisorGuruBase.class);

    @Inject
    protected
    NicDao nicDao;
    @Inject
    protected
    NetworkDao networkDao;
    @Inject
    private NetworkOfferingDetailsDao networkOfferingDetailsDao;
    @Inject
    protected
    VMInstanceDao virtualMachineDao;
    @Inject
    private UserVmDetailsDao _userVmDetailsDao;
    @Inject
    private NicSecondaryIpDao _nicSecIpDao;
    @Inject
    private ResourceManager _resourceMgr;
    @Inject
    protected ServiceOfferingDetailsDao _serviceOfferingDetailsDao;
    @Inject
    protected ServiceOfferingDao serviceOfferingDao;
    @Inject
    private NetworkDetailsDao networkDetailsDao;
    @Inject
    protected
    HostDao hostDao;

    public static ConfigKey<Boolean> VmMinMemoryEqualsMemoryDividedByMemOverprovisioningFactor = new ConfigKey<Boolean>("Advanced", Boolean.class, "vm.min.memory.equals.memory.divided.by.mem.overprovisioning.factor", "true",
            "If we set this to 'true', a minimum memory (memory/ mem.overprovisioning.factor) will be set to the VM, independent of using a scalable service offering or not.", true, ConfigKey.Scope.Cluster);

    public static ConfigKey<Boolean> VmMinCpuSpeedEqualsCpuSpeedDividedByCpuOverprovisioningFactor = new ConfigKey<Boolean>("Advanced", Boolean.class, "vm.min.cpu.speed.equals.cpu.speed.divided.by.cpu.overprovisioning.factor", "true",
            "If we set this to 'true', a minimum CPU speed (cpu speed/ cpu.overprovisioning.factor) will be set on the VM, independent of using a scalable service offering or not.", true, ConfigKey.Scope.Cluster);

    private Map<NetworkOffering.Detail, String> getNicDetails(Network network) {
        if (network == null) {
            s_logger.debug("Unable to get NIC details as the network is null");
            return null;
        }
        Map<NetworkOffering.Detail, String> details = networkOfferingDetailsDao.getNtwkOffDetails(network.getNetworkOfferingId());
        if (details != null) {
            details.putIfAbsent(NetworkOffering.Detail.PromiscuousMode, NetworkOrchestrationService.PromiscuousMode.value().toString());
            details.putIfAbsent(NetworkOffering.Detail.MacAddressChanges, NetworkOrchestrationService.MacAddressChanges.value().toString());
            details.putIfAbsent(NetworkOffering.Detail.ForgedTransmits, NetworkOrchestrationService.ForgedTransmits.value().toString());
            details.putIfAbsent(NetworkOffering.Detail.MacLearning, NetworkOrchestrationService.MacLearning.value().toString());
        }
        NetworkDetailVO pvlantypeDetail = networkDetailsDao.findDetail(network.getId(), ApiConstants.ISOLATED_PVLAN_TYPE);
        if (pvlantypeDetail != null) {
            details.putIfAbsent(NetworkOffering.Detail.pvlanType, pvlantypeDetail.getValue());
        }
        return details;
    }

    @Override
    public NicTO toNicTO(NicProfile profile) {
        NicTO to = new NicTO();
        to.setDeviceId(profile.getDeviceId());
        to.setBroadcastType(profile.getBroadcastType());
        to.setType(profile.getTrafficType());
        to.setIp(profile.getIPv4Address());
        to.setNetmask(profile.getIPv4Netmask());
        to.setMac(profile.getMacAddress());
        to.setDns1(profile.getIPv4Dns1());
        to.setDns2(profile.getIPv4Dns2());
        to.setGateway(profile.getIPv4Gateway());
        to.setDefaultNic(profile.isDefaultNic());
        to.setBroadcastUri(profile.getBroadCastUri());
        to.setIsolationuri(profile.getIsolationUri());
        to.setNetworkRateMbps(profile.getNetworkRate());
        to.setName(profile.getName());
        to.setSecurityGroupEnabled(profile.isSecurityGroupEnabled());
        to.setIp6Address(profile.getIPv6Address());
        to.setIp6Gateway(profile.getIPv6Gateway());
        to.setIp6Cidr(profile.getIPv6Cidr());
<<<<<<< HEAD
        to.setMtu(profile.getMtu());
=======
        to.setIp6Dns1(profile.getIPv6Dns1());
        to.setIp6Dns2(profile.getIPv6Dns2());
>>>>>>> bbc12605

        NetworkVO network = networkDao.findById(profile.getNetworkId());
        to.setNetworkUuid(network.getUuid());

        // Workaround to make sure the TO has the UUID we need for Nicira integration
        NicVO nicVO = nicDao.findById(profile.getId());
        if (nicVO != null) {
            to.setUuid(nicVO.getUuid());
            // disable pxe on system vm nics to speed up boot time
            if (nicVO.getVmType() != VirtualMachine.Type.User) {
                to.setPxeDisable(true);
            }
            List<String> secIps = null;
            if (nicVO.getSecondaryIp()) {
                secIps = _nicSecIpDao.getSecondaryIpAddressesForNic(nicVO.getId());
            }
            to.setNicSecIps(secIps);
        } else {
            s_logger.warn("Unabled to load NicVO for NicProfile " + profile.getId());
            //Workaround for dynamically created nics
            //FixMe: uuid and secondary IPs can be made part of nic profile
            to.setUuid(UUID.randomUUID().toString());
        }
        to.setDetails(getNicDetails(network));

        //check whether the this nic has secondary ip addresses set
        //set nic secondary ip address in NicTO which are used for security group
        // configuration. Use full when vm stop/start
        return to;
    }

    /**
     * Add extra configuration from VM details. Extra configuration is stored as details starting with 'extraconfig'
     */
    private void addExtraConfig(Map<String, String> details, VirtualMachineTO to) {
        for (String key : details.keySet()) {
            if (key.startsWith(ApiConstants.EXTRA_CONFIG)) {
                to.addExtraConfig(key, details.get(key));
            }
        }
    }

    /**
     * Add extra configurations from service offering to the VM TO.
     * Extra configuration keys are expected in formats:
     * - "extraconfig-N"
     * - "extraconfig-CONFIG_NAME"
     */
    protected void addServiceOfferingExtraConfiguration(ServiceOffering offering, VirtualMachineTO to) {
        List<ServiceOfferingDetailsVO> details = _serviceOfferingDetailsDao.listDetails(offering.getId());
        if (CollectionUtils.isNotEmpty(details)) {
            for (ServiceOfferingDetailsVO detail : details) {
                if (detail.getName().startsWith(ApiConstants.EXTRA_CONFIG)) {
                    to.addExtraConfig(detail.getName(), detail.getValue());
                }
            }
        }
    }

    protected VirtualMachineTO toVirtualMachineTO(VirtualMachineProfile vmProfile) {
        ServiceOffering offering = serviceOfferingDao.findById(vmProfile.getId(), vmProfile.getServiceOfferingId());
        VirtualMachine vm = vmProfile.getVirtualMachine();
        Long clusterId = findClusterOfVm(vm);
        boolean divideMemoryByOverprovisioning = true;
        boolean divideCpuByOverprovisioning = true;

        if (clusterId != null) {
            divideMemoryByOverprovisioning = VmMinMemoryEqualsMemoryDividedByMemOverprovisioningFactor.valueIn(clusterId);
            divideCpuByOverprovisioning = VmMinCpuSpeedEqualsCpuSpeedDividedByCpuOverprovisioningFactor.valueIn(clusterId);
        }

        Long minMemory = (long)(offering.getRamSize() / (divideMemoryByOverprovisioning ? vmProfile.getMemoryOvercommitRatio() : 1));
        int minspeed = (int)(offering.getSpeed() / (divideCpuByOverprovisioning ? vmProfile.getCpuOvercommitRatio() : 1));
        int maxspeed = (offering.getSpeed());
        VirtualMachineTO to = new VirtualMachineTO(vm.getId(), vm.getInstanceName(), vm.getType(), offering.getCpu(), minspeed, maxspeed, minMemory * 1024l * 1024l,
                offering.getRamSize() * 1024l * 1024l, null, null, vm.isHaEnabled(), vm.limitCpuUse(), vm.getVncPassword());
        to.setBootArgs(vmProfile.getBootArgs());

        Map<VirtualMachineProfile.Param, Object> map = vmProfile.getParameters();
        if (MapUtils.isNotEmpty(map)) {
            if (map.containsKey(VirtualMachineProfile.Param.BootMode)) {
                if (StringUtils.isNotBlank((String) map.get(VirtualMachineProfile.Param.BootMode))) {
                    to.setBootMode((String) map.get(VirtualMachineProfile.Param.BootMode));
                }
            }

            if (map.containsKey(VirtualMachineProfile.Param.BootType)) {
                if (StringUtils.isNotBlank((String) map.get(VirtualMachineProfile.Param.BootType))) {
                    to.setBootType((String) map.get(VirtualMachineProfile.Param.BootType));
                }
            }
        }

        List<NicProfile> nicProfiles = vmProfile.getNics();
        NicTO[] nics = new NicTO[nicProfiles.size()];
        int i = 0;
        for (NicProfile nicProfile : nicProfiles) {
            if (vm.getType() == VirtualMachine.Type.NetScalerVm) {
                nicProfile.setBroadcastType(BroadcastDomainType.Native);
            }
            NicTO nicTo = toNicTO(nicProfile);
            nics[i++] = nicTo;
        }

        to.setNics(nics);
        to.setDisks(vmProfile.getDisks().toArray(new DiskTO[vmProfile.getDisks().size()]));

        if (vmProfile.getTemplate().getBits() == 32) {
            to.setArch("i686");
        } else {
            to.setArch("x86_64");
        }

        Map<String, String> detailsInVm = _userVmDetailsDao.listDetailsKeyPairs(vm.getId());
        if (detailsInVm != null) {
            to.setDetails(detailsInVm);
            addExtraConfig(detailsInVm, to);
        }

        addServiceOfferingExtraConfiguration(offering, to);

        // Set GPU details
        ServiceOfferingDetailsVO offeringDetail = _serviceOfferingDetailsDao.findDetail(offering.getId(), GPU.Keys.vgpuType.toString());
        if (offeringDetail != null) {
            ServiceOfferingDetailsVO groupName = _serviceOfferingDetailsDao.findDetail(offering.getId(), GPU.Keys.pciDevice.toString());
            to.setGpuDevice(_resourceMgr.getGPUDevice(vm.getHostId(), groupName.getValue(), offeringDetail.getValue()));
        }

        // Workaround to make sure the TO has the UUID we need for Niciri integration
        VMInstanceVO vmInstance = virtualMachineDao.findById(to.getId());
        to.setEnableDynamicallyScaleVm(vmInstance.isDynamicallyScalable());
        to.setUuid(vmInstance.getUuid());

        to.setVmData(vmProfile.getVmData());
        to.setConfigDriveLabel(vmProfile.getConfigDriveLabel());
        to.setConfigDriveIsoRootFolder(vmProfile.getConfigDriveIsoRootFolder());
        to.setConfigDriveIsoFile(vmProfile.getConfigDriveIsoFile());
        to.setConfigDriveLocation(vmProfile.getConfigDriveLocation());
        to.setState(vm.getState());

        return to;
    }

    protected Long findClusterOfVm(VirtualMachine vm) {
        HostVO host = hostDao.findById(vm.getHostId());
        if (host != null) {
            return host.getClusterId();
        }

        s_logger.debug(String.format("VM [%s] does not have a host id. Trying the last host.", ReflectionToStringBuilderUtils.reflectOnlySelectedFields(vm, "instanceName", "id", "uuid")));
        host = hostDao.findById(vm.getLastHostId());
        if (host != null) {
            return host.getClusterId();
        }

        s_logger.debug(String.format("VM [%s] does not have a last host id.", ReflectionToStringBuilderUtils.reflectOnlySelectedFields(vm, "instanceName", "id", "uuid")));
        return null;
    }

    @Override
    /**
     * The basic implementation assumes that the initial "host" defined to execute the command is the host that is in fact going to execute it.
     * However, subclasses can extend this behavior, changing the host that is going to execute the command in runtime.
     * The first element of the 'Pair' indicates if the hostId has been changed; this means, if you change the hostId, but you do not inform this action in the return 'Pair' object, we will use the original "hostId".
     *
     * Side note: it seems that the 'hostId' received here is normally the ID of the SSVM that has an entry at the host table. Therefore, this methods gives the opportunity to change from the SSVM to a real host to execute a command.
     */
    public Pair<Boolean, Long> getCommandHostDelegation(long hostId, Command cmd) {
        return new Pair<Boolean, Long>(Boolean.FALSE, new Long(hostId));
    }

    @Override
    public List<Command> finalizeExpunge(VirtualMachine vm) {
        return null;
    }

    @Override
    public List<Command> finalizeExpungeNics(VirtualMachine vm, List<NicProfile> nics) {
        return null;
    }

    @Override
    public List<Command> finalizeExpungeVolumes(VirtualMachine vm) {
        return null;
    }

    @Override
    public Map<String, String> getClusterSettings(long vmId) {
        return null;
    }

    @Override
    public VirtualMachine importVirtualMachineFromBackup(long zoneId, long domainId, long accountId, long userId,
                                                         String vmInternalName, Backup backup) throws Exception {
        return null;
    }

    @Override
    public boolean attachRestoredVolumeToVirtualMachine(long zoneId, String location, Backup.VolumeInfo volumeInfo,
                                                        VirtualMachine vm, long poolId, Backup backup) throws Exception {
        return false;
    }

    public List<Command> finalizeMigrate(VirtualMachine vm, Map<Volume, StoragePool> volumeToPool) {
        return null;
    }

     @Override
    public String getConfigComponentName() {
        return HypervisorGuruBase.class.getSimpleName();
    }

    @Override
    public ConfigKey<?>[] getConfigKeys() {
        return new ConfigKey<?>[] {VmMinMemoryEqualsMemoryDividedByMemOverprovisioningFactor, VmMinCpuSpeedEqualsCpuSpeedDividedByCpuOverprovisioningFactor };
    }

}<|MERGE_RESOLUTION|>--- conflicted
+++ resolved
@@ -143,12 +143,9 @@
         to.setIp6Address(profile.getIPv6Address());
         to.setIp6Gateway(profile.getIPv6Gateway());
         to.setIp6Cidr(profile.getIPv6Cidr());
-<<<<<<< HEAD
         to.setMtu(profile.getMtu());
-=======
         to.setIp6Dns1(profile.getIPv6Dns1());
         to.setIp6Dns2(profile.getIPv6Dns2());
->>>>>>> bbc12605
 
         NetworkVO network = networkDao.findById(profile.getNetworkId());
         to.setNetworkUuid(network.getUuid());
