// Licensed to the Apache Software Foundation (ASF) under one
// or more contributor license agreements.  See the NOTICE file
// distributed with this work for additional information
// regarding copyright ownership.  The ASF licenses this file
// to you under the Apache License, Version 2.0 (the
// "License"); you may not use this file except in compliance
// with the License.  You may obtain a copy of the License at
//
//   http://www.apache.org/licenses/LICENSE-2.0
//
// Unless required by applicable law or agreed to in writing,
// software distributed under the License is distributed on an
// "AS IS" BASIS, WITHOUT WARRANTIES OR CONDITIONS OF ANY
// KIND, either express or implied.  See the License for the
// specific language governing permissions and limitations
// under the License.
package com.cloud.usage;

import java.util.ArrayList;
import java.util.Calendar;
import java.util.Date;
import java.util.List;
import java.util.Map;
import java.util.TimeZone;

import javax.inject.Inject;
import javax.naming.ConfigurationException;

import com.cloud.domain.Domain;
import org.apache.cloudstack.api.command.admin.usage.GenerateUsageRecordsCmd;
import org.apache.cloudstack.api.command.admin.usage.ListUsageRecordsCmd;
import org.apache.cloudstack.api.command.admin.usage.RemoveRawUsageRecordsCmd;
import org.apache.cloudstack.api.response.UsageTypeResponse;
import org.apache.cloudstack.context.CallContext;
import org.apache.cloudstack.framework.config.dao.ConfigurationDao;
import org.apache.cloudstack.usage.Usage;
import org.apache.cloudstack.usage.UsageService;
import org.apache.cloudstack.usage.UsageTypes;
import org.apache.commons.lang3.StringUtils;
import org.jetbrains.annotations.NotNull;
import org.springframework.stereotype.Component;

import com.cloud.configuration.Config;
import com.cloud.domain.DomainVO;
import com.cloud.domain.dao.DomainDao;
import com.cloud.exception.InvalidParameterValueException;
import com.cloud.exception.PermissionDeniedException;
import com.cloud.host.HostVO;
import com.cloud.host.dao.HostDao;
import com.cloud.network.VpnUserVO;
import com.cloud.network.dao.IPAddressDao;
import com.cloud.network.dao.IPAddressVO;
import com.cloud.network.dao.LoadBalancerDao;
import com.cloud.network.dao.LoadBalancerVO;
import com.cloud.network.dao.VpnUserDao;
import com.cloud.network.rules.PortForwardingRuleVO;
import com.cloud.network.rules.dao.PortForwardingRulesDao;
import com.cloud.network.security.SecurityGroupVO;
import com.cloud.network.security.dao.SecurityGroupDao;
import com.cloud.projects.Project;
import com.cloud.projects.ProjectManager;
import com.cloud.storage.SnapshotVO;
import com.cloud.storage.VMTemplateVO;
import com.cloud.storage.VolumeVO;
import com.cloud.storage.dao.SnapshotDao;
import com.cloud.storage.dao.VMTemplateDao;
import com.cloud.storage.dao.VolumeDao;
import com.cloud.usage.dao.UsageDao;
import com.cloud.usage.dao.UsageJobDao;
import com.cloud.user.Account;
import com.cloud.user.AccountService;
import com.cloud.user.AccountVO;
import com.cloud.user.dao.AccountDao;
import com.cloud.utils.Pair;
import com.cloud.utils.component.Manager;
import com.cloud.utils.component.ManagerBase;
import com.cloud.utils.db.Filter;
import com.cloud.utils.db.SearchCriteria;
import com.cloud.utils.db.TransactionLegacy;
import com.cloud.vm.VMInstanceVO;
import com.cloud.vm.dao.VMInstanceDao;

@Component
public class UsageServiceImpl extends ManagerBase implements UsageService, Manager {

    //ToDo: Move implementation to ManagaerImpl

    @Inject
    private AccountDao _accountDao;
    @Inject
    private DomainDao _domainDao;
    @Inject
    private UsageDao _usageDao;
    @Inject
    private UsageJobDao _usageJobDao;
    @Inject
    private ConfigurationDao _configDao;
    @Inject
    private ProjectManager _projectMgr;
    private TimeZone _usageTimezone;
    @Inject
    private AccountService _accountService;
    @Inject
    private VMInstanceDao _vmDao;
    @Inject
    private SnapshotDao _snapshotDao;
    @Inject
    private SecurityGroupDao _sgDao;
    @Inject
    private VpnUserDao _vpnUserDao;
    @Inject
    private PortForwardingRulesDao _pfDao;
    @Inject
    private LoadBalancerDao _lbDao;
    @Inject
    private VMTemplateDao _vmTemplateDao;
    @Inject
    private VolumeDao _volumeDao;
    @Inject
    private IPAddressDao _ipDao;
    @Inject
    private HostDao _hostDao;

    public UsageServiceImpl() {
    }

    @Override
    public boolean configure(String name, Map<String, Object> params) throws ConfigurationException {
        super.configure(name, params);
        String timeZoneStr = _configDao.getValue(Config.UsageAggregationTimezone.toString());
        if (timeZoneStr == null) {
           timeZoneStr = "GMT";
        }
        _usageTimezone = TimeZone.getTimeZone(timeZoneStr);
        return true;
    }

    @Override
    public boolean generateUsageRecords(GenerateUsageRecordsCmd cmd) {
        TransactionLegacy txn = TransactionLegacy.open(TransactionLegacy.USAGE_DB);
        try {
            UsageJobVO immediateJob = _usageJobDao.getNextImmediateJob();
            if (immediateJob == null) {
                UsageJobVO job = _usageJobDao.getLastJob();

                String host = null;
                int pid = 0;
                if (job != null) {
                    host = job.getHost();
                    pid = ((job.getPid() == null) ? 0 : job.getPid().intValue());
                }
                _usageJobDao.createNewJob(host, pid, UsageJobVO.JOB_TYPE_SINGLE);
            }
        } finally {
            txn.close();

            // switch back to VMOPS_DB
            TransactionLegacy swap = TransactionLegacy.open(TransactionLegacy.CLOUD_DB);
            swap.close();
        }
        return true;
    }

    @Override
    public Pair<List<? extends Usage>, Integer> getUsageRecords(ListUsageRecordsCmd cmd) {
        Long accountId = cmd.getAccountId();
        Long domainId = cmd.getDomainId();
        String accountName = cmd.getAccountName();
        Account caller = CallContext.current().getCallingAccount();
        Long usageType = cmd.getUsageType();
        Long projectId = cmd.getProjectId();
        String usageId = cmd.getUsageId();
        boolean projectRequested = false;

        if (projectId != null) {
            if (accountId != null) {
                throw new InvalidParameterValueException("Projectid and accountId can't be specified together");
            }
            accountId = getAccountIdFromProject(projectId);
            projectRequested = true;
        } else if ((accountId == null) && (StringUtils.isNotBlank(accountName)) && (domainId != null)) {
            accountId = getAccountIdFromDomainPlusName(domainId, accountName, caller);
        }

        boolean ignoreAccountId = false;
        boolean isDomainAdmin = _accountService.isDomainAdmin(caller.getId());
        boolean isNormalUser = _accountService.isNormalUser(caller.getId());

        //If accountId couldn't be found using project or accountName and domainId, get it from userContext
        if (accountId == null) {
            accountId = caller.getId();
            //List records for all the accounts if the caller account is of type admin.
            //If account_id or account_name is explicitly mentioned, list records for the specified account only even if the caller is of type admin
            ignoreAccountId = _accountService.isRootAdmin(caller.getId());
            logger.debug("Account details not available. Using userContext accountId: " + accountId);
        }

        // Check if a domain admin is allowed to access the requested domain id
        domainId = getDomainScopeForQuery(cmd, accountId, domainId, caller, isDomainAdmin);

        // By default users do not have access to this API.
        // Adding checks here in case someone changes the default access.
        checkUserAccess(cmd, accountId, caller, isNormalUser);

        Date startDate = cmd.getStartDate();
        Date endDate = cmd.getEndDate();
        if (startDate.after(endDate)) {
            throw new InvalidParameterValueException("Incorrect Date Range. Start date: " + startDate + " is after end date:" + endDate);
        }

<<<<<<< HEAD
        s_logger.debug(String.format("Getting usage records for account [%s] in domain [%s], between [%s] and [%s], using pageSize [%s] and startIndex [%s].", accountId, domainId,
                startDate, endDate, cmd.getPageSizeVal(), cmd.getStartIndex()));
=======
        if (logger.isDebugEnabled()) {
            logger.debug("getting usage records for account: " + accountId + ", domainId: " + domainId + ", between " + adjustedStartDate + " and " + adjustedEndDate +
                ", using pageSize: " + cmd.getPageSizeVal() + " and startIndex: " + cmd.getStartIndex());
        }
>>>>>>> 9b18243b

        Filter usageFilter = new Filter(UsageVO.class, "id", true, cmd.getStartIndex(), cmd.getPageSizeVal());

        SearchCriteria<UsageVO> sc = _usageDao.createSearchCriteria();

        if (accountId != -1 && accountId != Account.ACCOUNT_ID_SYSTEM && !ignoreAccountId) {
            if (!cmd.isRecursive() || cmd.getAccountId() != null || projectRequested){
                sc.addAnd("accountId", SearchCriteria.Op.EQ, accountId);
            }
        }

        if (domainId != null) {
            if (cmd.isRecursive()) {
                SearchCriteria<DomainVO> sdc = _domainDao.createSearchCriteria();
                sdc.addOr("path", SearchCriteria.Op.LIKE, _domainDao.findById(domainId).getPath() + "%");
                List<DomainVO> domains = _domainDao.search(sdc, null);
                List<Long> domainIds = new ArrayList<Long>();
                for (DomainVO domain : domains) {
                    domainIds.add(domain.getId());
                }
                sc.addAnd("domainId", SearchCriteria.Op.IN, domainIds.toArray());
            } else {
                sc.addAnd("domainId", SearchCriteria.Op.EQ, domainId);
            }
        }

        if (usageType != null) {
            sc.addAnd("usageType", SearchCriteria.Op.EQ, usageType);
        }

        if (usageId != null) {
            if (usageType == null) {
                throw new InvalidParameterValueException("Usageid must be specified together with usageType");
            }

            Long usageDbId = null;

            switch (usageType.intValue()) {
                case UsageTypes.NETWORK_BYTES_RECEIVED:
                case UsageTypes.NETWORK_BYTES_SENT:
                case UsageTypes.RUNNING_VM:
                case UsageTypes.ALLOCATED_VM:
                case UsageTypes.VM_SNAPSHOT:
                case UsageTypes.BACKUP:
                    VMInstanceVO vm = _vmDao.findByUuidIncludingRemoved(usageId);
                    if (vm != null) {
                        usageDbId = vm.getId();
                    }

                    if (vm == null && (usageType == UsageTypes.NETWORK_BYTES_RECEIVED || usageType == UsageTypes.NETWORK_BYTES_SENT)) {
                        HostVO host = _hostDao.findByUuidIncludingRemoved(usageId);
                        if (host != null) {
                            usageDbId = host.getId();
                        }
                    }
                    break;
                case UsageTypes.SNAPSHOT:
                    SnapshotVO snap = _snapshotDao.findByUuidIncludingRemoved(usageId);
                    if (snap != null) {
                        usageDbId = snap.getId();
                    }
                    break;
                case UsageTypes.TEMPLATE:
                case UsageTypes.ISO:
                    VMTemplateVO tmpl = _vmTemplateDao.findByUuidIncludingRemoved(usageId);
                    if (tmpl != null) {
                        usageDbId = tmpl.getId();
                    }
                    break;
                case UsageTypes.LOAD_BALANCER_POLICY:
                    LoadBalancerVO lb = _lbDao.findByUuidIncludingRemoved(usageId);
                    if (lb != null) {
                        usageDbId = lb.getId();
                    }
                    break;
                case UsageTypes.PORT_FORWARDING_RULE:
                    PortForwardingRuleVO pf = _pfDao.findByUuidIncludingRemoved(usageId);
                    if (pf != null) {
                        usageDbId = pf.getId();
                    }
                    break;
                case UsageTypes.VOLUME:
                case UsageTypes.VM_DISK_IO_READ:
                case UsageTypes.VM_DISK_IO_WRITE:
                case UsageTypes.VM_DISK_BYTES_READ:
                case UsageTypes.VM_DISK_BYTES_WRITE:
                    VolumeVO volume = _volumeDao.findByUuidIncludingRemoved(usageId);
                    if (volume != null) {
                        usageDbId = volume.getId();
                    }
                    break;
                case UsageTypes.VPN_USERS:
                    VpnUserVO vpnUser = _vpnUserDao.findByUuidIncludingRemoved(usageId);
                    if (vpnUser != null) {
                        usageDbId = vpnUser.getId();
                    }
                    break;
                case UsageTypes.SECURITY_GROUP:
                    SecurityGroupVO sg = _sgDao.findByUuidIncludingRemoved(usageId);
                    if (sg != null) {
                        usageDbId = sg.getId();
                    }
                    break;
                case UsageTypes.IP_ADDRESS:
                    IPAddressVO ip = _ipDao.findByUuidIncludingRemoved(usageId);
                    if (ip != null) {
                        usageDbId = ip.getId();
                    }
                    break;
                default:
                    break;
            }

            if (usageDbId != null) {
                sc.addAnd("usageId", SearchCriteria.Op.EQ, usageDbId);
            } else {
                // return an empty list if usageId was not found
                return new Pair<List<? extends Usage>, Integer>(new ArrayList<Usage>(), new Integer(0));
            }
        }

        // Filter out hidden usages
        sc.addAnd("isHidden", SearchCriteria.Op.EQ, false);

        if ((startDate != null) && (endDate != null) && startDate.before(endDate)) {
            sc.addAnd("startDate", SearchCriteria.Op.BETWEEN, startDate, endDate);
            sc.addAnd("endDate", SearchCriteria.Op.BETWEEN, startDate, endDate);
        } else {
            return new Pair<List<? extends Usage>, Integer>(new ArrayList<Usage>(), new Integer(0)); // return an empty list if we fail to validate the dates
        }

        Pair<List<UsageVO>, Integer> usageRecords = null;
        TransactionLegacy txn = TransactionLegacy.open(TransactionLegacy.USAGE_DB);
        try {
            usageRecords = _usageDao.searchAndCountAllRecords(sc, usageFilter);
        } finally {
            txn.close();

            // switch back to VMOPS_DB
            TransactionLegacy swap = TransactionLegacy.open(TransactionLegacy.CLOUD_DB);
            swap.close();
        }

        return new Pair<List<? extends Usage>, Integer>(usageRecords.first(), usageRecords.second());
    }

    private Long getDomainScopeForQuery(ListUsageRecordsCmd cmd, Long accountId, Long domainId, Account caller, boolean isDomainAdmin) {
        if (isDomainAdmin) {
            if (domainId != null) {
                Account callerAccount = _accountService.getAccount(caller.getId());
                Domain domain = _domainDao.findById(domainId);
                _accountService.checkAccess(callerAccount, domain);
            } else {
                domainId = caller.getDomainId();
            }

            if (cmd.getAccountId() != null) {
                checkDomainAdminAccountAccess(accountId, domainId);
            }
        }
        return domainId;
    }

    @NotNull
    private Long getAccountIdFromDomainPlusName(Long domainId, String accountName, Account caller) {
        Long accountId;
        Account userAccount = null;
        if (! _domainDao.isChildDomain(caller.getDomainId(), domainId)) {
            throw new PermissionDeniedException("Invalid Domain Id or Account");
        }
        Filter filter = new Filter(AccountVO.class, "id", Boolean.FALSE, null, null);
        List<AccountVO> accounts = _accountDao.listAccounts(accountName, domainId, filter);
        if (accounts.size() > 0) {
            userAccount = accounts.get(0);
        }
        if (userAccount == null) {
            throw new InvalidParameterValueException("Unable to find account " + accountName + " in domain " + domainId);
        }
        return userAccount.getId();
    }

    @NotNull
    private Long getAccountIdFromProject(Long projectId) {
        Long accountId;
        Project project = _projectMgr.getProject(projectId);
        if (project == null) {
            throw new InvalidParameterValueException("Unable to find project by id " + projectId);
        }
        final long projectAccountId = project.getProjectAccountId();
        if (logger.isInfoEnabled()) {
            logger.info(String.format("Using projectAccountId %d for project %s [%s] as account id", projectAccountId, project.getName(), project.getUuid()));
        }
        accountId = projectAccountId;
        return accountId;
    }

    private void checkUserAccess(ListUsageRecordsCmd cmd, Long accountId, Account caller, boolean isNormalUser) {
        if (isNormalUser) {
            // A user can only access their own account records
            if (caller.getId() != accountId) {
                throw new PermissionDeniedException("Users are only allowed to list usage records for their own account.");
            }
            // Users cannot get recursive records
            if (cmd.isRecursive()) {
                throw new PermissionDeniedException("Users are not allowed to list usage records recursively.");
            }
            // Users cannot get domain records
            if (cmd.getDomainId() != null) {
                throw new PermissionDeniedException("Users are not allowed to list usage records for a domain");
            }
        }
    }

    private void checkDomainAdminAccountAccess(Long accountId, Long domainId) {
        Account account = _accountService.getAccount(accountId);
        boolean matchFound = false;

        if (account.getDomainId() == domainId) {
            matchFound = true;
        } else {

            // Check if the account is in a child domain of this domain admin.
            List<DomainVO> childDomains = _domainDao.findAllChildren(_domainDao.findById(domainId).getPath(), domainId);

            for (DomainVO domainVO : childDomains) {
                if (account.getDomainId() == domainVO.getId()) {
                    matchFound = true;
                    break;
                }
            }
        }
        if (!matchFound) {
            throw new PermissionDeniedException("Domain admins may only retrieve usage records for accounts in their own domain and child domains.");
        }
    }

    @Override
    public TimeZone getUsageTimezone() {
        return _usageTimezone;
    }

    @Override
    public boolean removeRawUsageRecords(RemoveRawUsageRecordsCmd cmd) throws InvalidParameterValueException {
        Integer interval = cmd.getInterval();
        if (interval != null && interval > 0 ) {
            String jobExecTime = _configDao.getValue(Config.UsageStatsJobExecTime.toString());
            if (jobExecTime != null ) {
                String[] segments = jobExecTime.split(":");
                if (segments.length == 2) {
                    String timeZoneStr = _configDao.getValue(Config.UsageExecutionTimezone.toString());
                    if (timeZoneStr == null) {
                        timeZoneStr = "GMT";
                    }
                    TimeZone tz = TimeZone.getTimeZone(timeZoneStr);
                    Calendar cal = Calendar.getInstance(tz);
                    cal.setTime(new Date());
                    long curTS = cal.getTimeInMillis();
                    cal.set(Calendar.HOUR_OF_DAY, Integer.parseInt(segments[0]));
                    cal.set(Calendar.MINUTE, Integer.parseInt(segments[1]));
                    cal.set(Calendar.SECOND, 0);
                    cal.set(Calendar.MILLISECOND, 0);
                    long execTS = cal.getTimeInMillis();
                    logger.debug("Trying to remove old raw cloud_usage records older than " + interval + " day(s), current time=" + curTS + " next job execution time=" + execTS);
                    // Let's avoid cleanup when job runs and around a 15 min interval
                    if (Math.abs(curTS - execTS) < 15 * 60 * 1000) {
                        return false;
                    }
                }
            }
            _usageDao.removeOldUsageRecords(interval);
        } else {
            throw new InvalidParameterValueException("Invalid interval value. Interval to remove cloud_usage records should be greater than 0");
        }
        return true;
    }

    @Override
    public List<UsageTypeResponse> listUsageTypes() {
        return UsageTypes.listUsageTypes();
    }

}<|MERGE_RESOLUTION|>--- conflicted
+++ resolved
@@ -208,15 +208,8 @@
             throw new InvalidParameterValueException("Incorrect Date Range. Start date: " + startDate + " is after end date:" + endDate);
         }
 
-<<<<<<< HEAD
-        s_logger.debug(String.format("Getting usage records for account [%s] in domain [%s], between [%s] and [%s], using pageSize [%s] and startIndex [%s].", accountId, domainId,
-                startDate, endDate, cmd.getPageSizeVal(), cmd.getStartIndex()));
-=======
-        if (logger.isDebugEnabled()) {
-            logger.debug("getting usage records for account: " + accountId + ", domainId: " + domainId + ", between " + adjustedStartDate + " and " + adjustedEndDate +
-                ", using pageSize: " + cmd.getPageSizeVal() + " and startIndex: " + cmd.getStartIndex());
-        }
->>>>>>> 9b18243b
+        logger.debug("Getting usage records for account [{}] in domain [{}], between [{}] and [{}], using pageSize [{}] and startIndex [{}].",
+                accountId, domainId, startDate, endDate, cmd.getPageSizeVal(), cmd.getStartIndex());
 
         Filter usageFilter = new Filter(UsageVO.class, "id", true, cmd.getStartIndex(), cmd.getPageSizeVal());
 
