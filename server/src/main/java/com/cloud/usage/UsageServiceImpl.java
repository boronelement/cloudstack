--- conflicted
+++ resolved
@@ -210,18 +210,10 @@
         Date adjustedStartDate = computeAdjustedTime(startDate, usageTZ);
         Date adjustedEndDate = computeAdjustedTime(endDate, usageTZ);
 
-<<<<<<< HEAD
-        if (s_logger.isDebugEnabled()) {
-            s_logger.debug(String.format("Getting usage records for account ID [%s], domain ID [%s] between [%s] and [%s] using page size [%s] and start index [%s].",
-                    accountId, domainId, DateUtil.displayDateInTimezone(_usageTimezone, adjustedStartDate),
-                    DateUtil.displayDateInTimezone(_usageTimezone, adjustedEndDate), cmd.getPageSizeVal(),
-                    cmd.getStartIndex()));
-=======
-        if (logger.isDebugEnabled()) {
-            logger.debug("getting usage records for account: " + accountId + ", domainId: " + domainId + ", between " + adjustedStartDate + " and " + adjustedEndDate +
-                ", using pageSize: " + cmd.getPageSizeVal() + " and startIndex: " + cmd.getStartIndex());
->>>>>>> 49cecaed
-        }
+        logger.debug("Getting usage records for account ID [{}], domain ID [{}] between [{}] and [{}] using page size [{}] and start index [{}].",
+                accountId, domainId, DateUtil.displayDateInTimezone(_usageTimezone, adjustedStartDate),
+                DateUtil.displayDateInTimezone(_usageTimezone, adjustedEndDate), cmd.getPageSizeVal(),
+                cmd.getStartIndex());
 
         Filter usageFilter = new Filter(UsageVO.class, "id", true, cmd.getStartIndex(), cmd.getPageSizeVal());
 
