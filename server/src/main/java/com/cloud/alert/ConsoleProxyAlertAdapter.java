--- conflicted
+++ resolved
@@ -21,11 +21,7 @@
 import javax.inject.Inject;
 import javax.naming.ConfigurationException;
 
-<<<<<<< HEAD
-=======
 import org.apache.cloudstack.alert.AlertService;
-import org.apache.log4j.Logger;
->>>>>>> 1d0762e4
 import org.springframework.stereotype.Component;
 
 import com.cloud.consoleproxy.ConsoleProxyAlertEventArgs;
@@ -83,98 +79,16 @@
 
 
         switch (args.getType()) {
-<<<<<<< HEAD
-        case ConsoleProxyAlertEventArgs.PROXY_CREATED:
-            if (logger.isDebugEnabled())
-                logger.debug("New console proxy created, zone: " + dc.getName() + ", proxy: " + proxy.getHostName() + ", public IP: " + proxy.getPublicIpAddress() +
-                        ", private IP: " + proxy.getPrivateIpAddress());
-            break;
-
-        case ConsoleProxyAlertEventArgs.PROXY_UP:
-            if (logger.isDebugEnabled())
-                logger.debug("Console proxy is up, zone: " + dc.getName() + ", proxy: " + proxy.getHostName() + ", public IP: " + proxy.getPublicIpAddress() +
-                        ", private IP: " + proxy.getPrivateIpAddress());
-
-            _alertMgr.sendAlert(AlertManager.AlertType.ALERT_TYPE_CONSOLE_PROXY, args.getZoneId(), proxy.getPodIdToDeployIn(),
-                    "Console proxy up in zone: " + dc.getName() +
-                    ", proxy: " + proxy.getHostName() + ", public IP: " + proxy.getPublicIpAddress() + ", private IP: " +
-                    (proxy.getPrivateIpAddress() == null ? "N/A" : proxy.getPrivateIpAddress()), "Console proxy up (zone " + dc.getName() + ")");
-            break;
-
-        case ConsoleProxyAlertEventArgs.PROXY_DOWN:
-            if (logger.isDebugEnabled())
-                logger.debug("Console proxy is down, zone: " + dc.getName() + ", proxy: " + proxy.getHostName() + ", public IP: " + proxy.getPublicIpAddress() +
-                        ", private IP: " + (proxy.getPrivateIpAddress() == null ? "N/A" : proxy.getPrivateIpAddress()));
-
-            _alertMgr.sendAlert(AlertManager.AlertType.ALERT_TYPE_CONSOLE_PROXY, args.getZoneId(), proxy.getPodIdToDeployIn(),
-                    "Console proxy down in zone: " + dc.getName() +
-                    ", proxy: " + proxy.getHostName() + ", public IP: " + proxy.getPublicIpAddress() + ", private IP: " +
-                    (proxy.getPrivateIpAddress() == null ? "N/A" : proxy.getPrivateIpAddress()), "Console proxy down (zone " + dc.getName() + ")");
-            break;
-
-        case ConsoleProxyAlertEventArgs.PROXY_REBOOTED:
-            if (logger.isDebugEnabled())
-                logger.debug("Console proxy is rebooted, zone: " + dc.getName() + ", proxy: " + proxy.getHostName() + ", public IP: " + proxy.getPublicIpAddress() +
-                        ", private IP: " + (proxy.getPrivateIpAddress() == null ? "N/A" : proxy.getPrivateIpAddress()));
-
-            _alertMgr.sendAlert(AlertManager.AlertType.ALERT_TYPE_CONSOLE_PROXY, args.getZoneId(), proxy.getPodIdToDeployIn(),
-                    "Console proxy rebooted in zone: " + dc.getName() + ", proxy: " + proxy.getHostName() + ", public IP: " + proxy.getPublicIpAddress() +
-                    ", private IP: " + (proxy.getPrivateIpAddress() == null ? "N/A" : proxy.getPrivateIpAddress()), "Console proxy rebooted (zone " + dc.getName() +
-                    ")");
-            break;
-
-        case ConsoleProxyAlertEventArgs.PROXY_CREATE_FAILURE:
-            if (logger.isDebugEnabled())
-                logger.debug("Console proxy creation failure, zone: " + dc.getName());
-            _alertMgr.sendAlert(AlertManager.AlertType.ALERT_TYPE_CONSOLE_PROXY, args.getZoneId(), null,
-                    "Console proxy creation failure. zone: " + dc.getName() + ", error details: " + args.getMessage(),
-                    "Console proxy creation failure (zone " + dc.getName() + ")");
-            break;
-
-        case ConsoleProxyAlertEventArgs.PROXY_START_FAILURE:
-            if (logger.isDebugEnabled())
-                logger.debug("Console proxy startup failure, zone: " + dc.getName() + ", proxy: " + proxy.getHostName() + ", public IP: " +
-                        proxy.getPublicIpAddress() + ", private IP: " + (proxy.getPrivateIpAddress() == null ? "N/A" : proxy.getPrivateIpAddress()));
-
-            _alertMgr.sendAlert(AlertManager.AlertType.ALERT_TYPE_CONSOLE_PROXY, args.getZoneId(), proxy.getPodIdToDeployIn(),
-                    "Console proxy startup failure. zone: " + dc.getName() + ", proxy: " + proxy.getHostName() + ", public IP: " + proxy.getPublicIpAddress() +
-                    ", private IP: " + (proxy.getPrivateIpAddress() == null ? "N/A" : proxy.getPrivateIpAddress()) + ", error details: " + args.getMessage(),
-                    "Console proxy startup failure (zone " + dc.getName() + ")");
-            break;
-
-        case ConsoleProxyAlertEventArgs.PROXY_FIREWALL_ALERT:
-            if (logger.isDebugEnabled())
-                logger.debug("Console proxy firewall alert, zone: " + dc.getName() + ", proxy: " + proxy.getHostName() + ", public IP: " +
-                        proxy.getPublicIpAddress() + ", private IP: " + (proxy.getPrivateIpAddress() == null ? "N/A" : proxy.getPrivateIpAddress()));
-
-            _alertMgr.sendAlert(
-                    AlertManager.AlertType.ALERT_TYPE_CONSOLE_PROXY,
-                    args.getZoneId(),
-                    proxy.getPodIdToDeployIn(),
-                    "Failed to open console proxy firewall port. zone: " + dc.getName() + ", proxy: " + proxy.getHostName() + ", public IP: " +
-                            proxy.getPublicIpAddress() + ", private IP: " + (proxy.getPrivateIpAddress() == null ? "N/A" : proxy.getPrivateIpAddress()),
-                            "Console proxy alert (zone " + dc.getName() + ")");
-            break;
-
-        case ConsoleProxyAlertEventArgs.PROXY_STORAGE_ALERT:
-            if (logger.isDebugEnabled())
-                logger.debug("Console proxy storage alert, zone: " + dc.getName() + ", proxy: " + proxy.getHostName() + ", public IP: " +
-                        proxy.getPublicIpAddress() + ", private IP: " + proxy.getPrivateIpAddress() + ", message: " + args.getMessage());
-
-            _alertMgr.sendAlert(AlertManager.AlertType.ALERT_TYPE_STORAGE_MISC, args.getZoneId(), proxy.getPodIdToDeployIn(),
-                    "Console proxy storage issue. zone: " + dc.getName() + ", message: " + args.getMessage(), "Console proxy alert (zone " + dc.getName() + ")");
-            break;
-=======
             case ConsoleProxyAlertEventArgs.PROXY_CREATED:
-                if (s_logger.isDebugEnabled()) {
-                    s_logger.debug("New console proxy created, " + zoneProxyPublicAndPrivateIp);
+                if (logger.isDebugEnabled()) {
+                    logger.debug("New console proxy created, " + zoneProxyPublicAndPrivateIp);
                 }
                 break;
 
             case ConsoleProxyAlertEventArgs.PROXY_UP:
                 message = "Console proxy up in " + zoneProxyPublicAndPrivateIp;
-                if (s_logger.isDebugEnabled()) {
-                    s_logger.debug(message);
+                if (logger.isDebugEnabled()) {
+                    logger.debug(message);
                 }
 
                 _alertMgr.sendAlert(AlertService.AlertType.ALERT_TYPE_CONSOLE_PROXY, args.getZoneId(), proxyPodIdToDeployIn, message, "Console proxy up " + zone);
@@ -182,8 +96,8 @@
 
             case ConsoleProxyAlertEventArgs.PROXY_DOWN:
                 message = "Console proxy is down in " + zoneProxyPublicAndPrivateIp;
-                if (s_logger.isDebugEnabled()) {
-                    s_logger.debug(message);
+                if (logger.isDebugEnabled()) {
+                    logger.debug(message);
                 }
 
                 _alertMgr.sendAlert(AlertService.AlertType.ALERT_TYPE_CONSOLE_PROXY, args.getZoneId(), proxyPodIdToDeployIn, message, "Console proxy down " + zone);
@@ -191,8 +105,8 @@
 
             case ConsoleProxyAlertEventArgs.PROXY_REBOOTED:
                 message = "Console proxy is rebooted in " + zoneProxyPublicAndPrivateIp;
-                if (s_logger.isDebugEnabled()) {
-                    s_logger.debug(message);
+                if (logger.isDebugEnabled()) {
+                    logger.debug(message);
                 }
 
                 _alertMgr.sendAlert(AlertService.AlertType.ALERT_TYPE_CONSOLE_PROXY, args.getZoneId(), proxyPodIdToDeployIn, message, "Console proxy rebooted " + zone);
@@ -200,8 +114,8 @@
 
             case ConsoleProxyAlertEventArgs.PROXY_CREATE_FAILURE:
                 message = String.format("Console proxy creation failure. Zone [%s].", dc.getName());
-                if (s_logger.isDebugEnabled()) {
-                    s_logger.debug(message);
+                if (logger.isDebugEnabled()) {
+                    logger.debug(message);
                 }
 
                 _alertMgr.sendAlert(AlertService.AlertType.ALERT_TYPE_CONSOLE_PROXY, args.getZoneId(), null, message + errorDetails, "Console proxy creation failure " + zone);
@@ -209,8 +123,8 @@
 
             case ConsoleProxyAlertEventArgs.PROXY_START_FAILURE:
                 message = "Console proxy startup failure in " + zoneProxyPublicAndPrivateIp;
-                if (s_logger.isDebugEnabled()) {
-                    s_logger.debug(message);
+                if (logger.isDebugEnabled()) {
+                    logger.debug(message);
                 }
 
                 _alertMgr.sendAlert(AlertService.AlertType.ALERT_TYPE_CONSOLE_PROXY, args.getZoneId(), proxyPodIdToDeployIn, message + errorDetails,
@@ -218,8 +132,8 @@
                 break;
 
             case ConsoleProxyAlertEventArgs.PROXY_FIREWALL_ALERT:
-                if (s_logger.isDebugEnabled()) {
-                    s_logger.debug("Console proxy firewall alert, " + zoneProxyPublicAndPrivateIp);
+                if (logger.isDebugEnabled()) {
+                    logger.debug("Console proxy firewall alert, " + zoneProxyPublicAndPrivateIp);
                 }
 
                 _alertMgr.sendAlert(AlertService.AlertType.ALERT_TYPE_CONSOLE_PROXY, args.getZoneId(), proxyPodIdToDeployIn, "Failed to open console proxy firewall port. " +
@@ -228,13 +142,12 @@
 
             case ConsoleProxyAlertEventArgs.PROXY_STORAGE_ALERT:
                 message = zoneProxyPublicAndPrivateIp + ", message: " + args.getMessage();
-                if (s_logger.isDebugEnabled()) {
-                    s_logger.debug("Console proxy storage alert, " + message);
+                if (logger.isDebugEnabled()) {
+                    logger.debug("Console proxy storage alert, " + message);
                 }
                 _alertMgr.sendAlert(AlertService.AlertType.ALERT_TYPE_STORAGE_MISC, args.getZoneId(), proxyPodIdToDeployIn, "Console proxy storage issue. " + message,
                         "Console proxy alert " + zone);
                 break;
->>>>>>> 1d0762e4
         }
     }
 
