// Licensed to the Apache Software Foundation (ASF) under one
// or more contributor license agreements.  See the NOTICE file
// distributed with this work for additional information
// regarding copyright ownership.  The ASF licenses this file
// to you under the Apache License, Version 2.0 (the
// "License"); you may not use this file except in compliance
// with the License.  You may obtain a copy of the License at
//
//   http://www.apache.org/licenses/LICENSE-2.0
//
// Unless required by applicable law or agreed to in writing,
// software distributed under the License is distributed on an
// "AS IS" BASIS, WITHOUT WARRANTIES OR CONDITIONS OF ANY
// KIND, either express or implied.  See the License for the
// specific language governing permissions and limitations
// under the License.
package com.cloud.agent.manager.allocator.impl;

import java.util.ArrayList;
import java.util.Collections;
import java.util.HashMap;
import java.util.List;
import java.util.Map;

import javax.inject.Inject;
import javax.naming.ConfigurationException;

import com.cloud.utils.exception.CloudRuntimeException;
import org.apache.cloudstack.framework.config.dao.ConfigurationDao;
import org.springframework.stereotype.Component;

import com.cloud.agent.manager.allocator.HostAllocator;
import com.cloud.capacity.CapacityManager;
import com.cloud.capacity.CapacityVO;
import com.cloud.capacity.dao.CapacityDao;
import com.cloud.configuration.Config;
import com.cloud.dc.ClusterDetailsDao;
import com.cloud.dc.dao.ClusterDao;
import com.cloud.deploy.DeploymentPlan;
import com.cloud.deploy.DeploymentPlanner.ExcludeList;
import com.cloud.gpu.GPU;
import com.cloud.host.DetailVO;
import com.cloud.host.Host;
import com.cloud.host.Host.Type;
import com.cloud.host.HostVO;
import com.cloud.host.dao.HostDao;
import com.cloud.host.dao.HostDetailsDao;
import com.cloud.offering.ServiceOffering;
import com.cloud.resource.ResourceManager;
import com.cloud.service.ServiceOfferingDetailsVO;
import com.cloud.service.dao.ServiceOfferingDetailsDao;
import com.cloud.storage.GuestOSCategoryVO;
import com.cloud.storage.GuestOSVO;
import com.cloud.storage.VMTemplateVO;
import com.cloud.storage.dao.GuestOSCategoryDao;
import com.cloud.storage.dao.GuestOSDao;
import com.cloud.user.Account;
import com.cloud.utils.Pair;
import com.cloud.utils.component.AdapterBase;
import com.cloud.vm.UserVmDetailVO;
import com.cloud.vm.VirtualMachine;
import com.cloud.vm.VirtualMachineProfile;
import com.cloud.vm.dao.UserVmDetailsDao;
import com.cloud.vm.dao.VMInstanceDao;


/**
 * An allocator that tries to find a fit on a computing host.  This allocator does not care whether or not the host supports routing.
 */
@Component
public class FirstFitAllocator extends AdapterBase implements HostAllocator {
    @Inject
    protected HostDao _hostDao = null;
    @Inject
    HostDetailsDao _hostDetailsDao = null;
    @Inject
    ConfigurationDao _configDao = null;
    @Inject
    GuestOSDao _guestOSDao = null;
    @Inject
    GuestOSCategoryDao _guestOSCategoryDao = null;
    @Inject
    VMInstanceDao _vmInstanceDao = null;
    @Inject
    protected ResourceManager _resourceMgr;
    @Inject
    ClusterDao _clusterDao;
    @Inject
    ClusterDetailsDao _clusterDetailsDao;
    @Inject
    ServiceOfferingDetailsDao _serviceOfferingDetailsDao;
    @Inject
    CapacityManager _capacityMgr;
    @Inject
    CapacityDao _capacityDao;
    @Inject
    UserVmDetailsDao _userVmDetailsDao;

    boolean _checkHvm = true;
    protected String _allocationAlgorithm = "random";


    @Override
    public List<Host> allocateTo(VirtualMachineProfile vmProfile, DeploymentPlan plan, Type type, ExcludeList avoid, int returnUpTo) {
        return allocateTo(vmProfile, plan, type, avoid, returnUpTo, true);
    }

    @Override
    public List<Host> allocateTo(VirtualMachineProfile vmProfile, DeploymentPlan plan, Type type, ExcludeList avoid, int returnUpTo, boolean considerReservedCapacity) {

        long dcId = plan.getDataCenterId();
        Long podId = plan.getPodId();
        Long clusterId = plan.getClusterId();
        ServiceOffering offering = vmProfile.getServiceOffering();
        VMTemplateVO template = (VMTemplateVO)vmProfile.getTemplate();
        Account account = vmProfile.getOwner();

        boolean isVMDeployedWithUefi = false;
        UserVmDetailVO userVmDetailVO = _userVmDetailsDao.findDetail(vmProfile.getId(), "UEFI");
        if(userVmDetailVO != null){
            if ("secure".equalsIgnoreCase(userVmDetailVO.getValue()) || "legacy".equalsIgnoreCase(userVmDetailVO.getValue())) {
                isVMDeployedWithUefi = true;
            }
        }
        logger.info(" Guest VM is requested with Custom[UEFI] Boot Type "+ isVMDeployedWithUefi);


        if (type == Host.Type.Storage) {
            // FirstFitAllocator should be used for user VMs only since it won't care whether the host is capable of routing or not
            return new ArrayList<Host>();
        }

        if (logger.isDebugEnabled()) {
            logger.debug("Looking for hosts in dc: " + dcId + "  pod:" + podId + "  cluster:" + clusterId);
        }

        String hostTagOnOffering = offering.getHostTag();
        String hostTagOnTemplate = template.getTemplateTag();
        String hostTagUefi = "UEFI";

        boolean hasSvcOfferingTag = hostTagOnOffering != null ? true : false;
        boolean hasTemplateTag = hostTagOnTemplate != null ? true : false;

        List<HostVO> clusterHosts = new ArrayList<HostVO>();
        List<HostVO> hostsMatchingUefiTag = new ArrayList<HostVO>();
        if(isVMDeployedWithUefi){
            hostsMatchingUefiTag = _hostDao.listByHostCapability(type, clusterId, podId, dcId, Host.HOST_UEFI_ENABLE);
            if (logger.isDebugEnabled()) {
                logger.debug("Hosts with tag '" + hostTagUefi + "' are:" + hostsMatchingUefiTag);
            }
        }


        String haVmTag = (String)vmProfile.getParameter(VirtualMachineProfile.Param.HaTag);
        if (haVmTag != null) {
            clusterHosts = _hostDao.listByHostTag(type, clusterId, podId, dcId, haVmTag);
        } else {
            if (hostTagOnOffering == null && hostTagOnTemplate == null) {
                clusterHosts = _resourceMgr.listAllUpAndEnabledNonHAHosts(type, clusterId, podId, dcId);
            } else {
                List<HostVO> hostsMatchingOfferingTag = new ArrayList<HostVO>();
                List<HostVO> hostsMatchingTemplateTag = new ArrayList<HostVO>();
                if (hasSvcOfferingTag) {
                    if (logger.isDebugEnabled()) {
                        logger.debug("Looking for hosts having tag specified on SvcOffering:" + hostTagOnOffering);
                    }
                    hostsMatchingOfferingTag = _hostDao.listByHostTag(type, clusterId, podId, dcId, hostTagOnOffering);
                    if (logger.isDebugEnabled()) {
                        logger.debug("Hosts with tag '" + hostTagOnOffering + "' are:" + hostsMatchingOfferingTag);
                    }
                }
                if (hasTemplateTag) {
                    if (logger.isDebugEnabled()) {
                        logger.debug("Looking for hosts having tag specified on Template:" + hostTagOnTemplate);
                    }
                    hostsMatchingTemplateTag = _hostDao.listByHostTag(type, clusterId, podId, dcId, hostTagOnTemplate);
                    if (logger.isDebugEnabled()) {
                        logger.debug("Hosts with tag '" + hostTagOnTemplate + "' are:" + hostsMatchingTemplateTag);
                    }
                }

                if (hasSvcOfferingTag && hasTemplateTag) {
                    hostsMatchingOfferingTag.retainAll(hostsMatchingTemplateTag);
<<<<<<< HEAD
                    clusterHosts = _hostDao.listByHostTag(type, clusterId, podId, dcId, hostTagOnTemplate);
                    if (logger.isDebugEnabled()) {
                        logger.debug("Found " + hostsMatchingOfferingTag.size() + " Hosts satisfying both tags, host ids are:" + hostsMatchingOfferingTag);
=======
                    if (s_logger.isDebugEnabled()) {
                        s_logger.debug("Found " + hostsMatchingOfferingTag.size() + " Hosts satisfying both tags, host ids are:" + hostsMatchingOfferingTag);
>>>>>>> a15b706f
                    }

                    clusterHosts = hostsMatchingOfferingTag;
                } else {
                    if (hasSvcOfferingTag) {
                        clusterHosts = hostsMatchingOfferingTag;
                    } else {
                        clusterHosts = hostsMatchingTemplateTag;
                    }
                }
            }
        }

        if (isVMDeployedWithUefi) {
            clusterHosts.retainAll(hostsMatchingUefiTag);
        }

        clusterHosts.addAll(_hostDao.findHostsWithTagRuleThatMatchComputeOferringTags(hostTagOnOffering));


        if (clusterHosts.isEmpty()) {
            s_logger.error(String.format("No suitable host found for vm [%s] with tags [%s].", vmProfile, hostTagOnOffering));
            throw new CloudRuntimeException(String.format("No suitable host found for vm [%s].", vmProfile));
        }
        // add all hosts that we are not considering to the avoid list
        List<HostVO> allhostsInCluster = _hostDao.listAllUpAndEnabledNonHAHosts(type, clusterId, podId, dcId, null);
        allhostsInCluster.removeAll(clusterHosts);
        for (HostVO host : allhostsInCluster) {
            avoid.addHost(host.getId());
        }

        return allocateTo(plan, offering, template, avoid, clusterHosts, returnUpTo, considerReservedCapacity, account);
    }

    @Override
    public List<Host> allocateTo(VirtualMachineProfile vmProfile, DeploymentPlan plan, Type type, ExcludeList avoid, List<? extends Host> hosts, int returnUpTo,
        boolean considerReservedCapacity) {
        long dcId = plan.getDataCenterId();
        Long podId = plan.getPodId();
        Long clusterId = plan.getClusterId();
        ServiceOffering offering = vmProfile.getServiceOffering();
        VMTemplateVO template = (VMTemplateVO)vmProfile.getTemplate();
        Account account = vmProfile.getOwner();
        List<Host> suitableHosts = new ArrayList<Host>();
        List<Host> hostsCopy = new ArrayList<Host>(hosts);

        if (type == Host.Type.Storage) {
            // FirstFitAllocator should be used for user VMs only since it won't care whether the host is capable of
            // routing or not.
            return suitableHosts;
        }

        String hostTagOnOffering = offering.getHostTag();
        String hostTagOnTemplate = template.getTemplateTag();
        boolean hasSvcOfferingTag = hostTagOnOffering != null ? true : false;
        boolean hasTemplateTag = hostTagOnTemplate != null ? true : false;

        String haVmTag = (String)vmProfile.getParameter(VirtualMachineProfile.Param.HaTag);
        if (haVmTag != null) {
            hostsCopy.retainAll(_hostDao.listByHostTag(type, clusterId, podId, dcId, haVmTag));
        } else {
            if (hostTagOnOffering == null && hostTagOnTemplate == null) {
                hostsCopy.retainAll(_resourceMgr.listAllUpAndEnabledNonHAHosts(type, clusterId, podId, dcId));
            } else {
                if (hasSvcOfferingTag) {
                    if (logger.isDebugEnabled()) {
                        logger.debug("Looking for hosts having tag specified on SvcOffering:" + hostTagOnOffering);
                    }
                    hostsCopy.retainAll(_hostDao.listByHostTag(type, clusterId, podId, dcId, hostTagOnOffering));

                    if (logger.isDebugEnabled()) {
                        logger.debug("Hosts with tag '" + hostTagOnOffering + "' are:" + hostsCopy);
                    }
                }

                if (hasTemplateTag) {
                    if (logger.isDebugEnabled()) {
                        logger.debug("Looking for hosts having tag specified on Template:" + hostTagOnTemplate);
                    }

                    hostsCopy.retainAll(_hostDao.listByHostTag(type, clusterId, podId, dcId, hostTagOnTemplate));

                    if (logger.isDebugEnabled()) {
                        logger.debug("Hosts with tag '" + hostTagOnTemplate + "' are:" + hostsCopy);
                    }
                }
            }
        }

        hostsCopy.addAll(_hostDao.findHostsWithTagRuleThatMatchComputeOferringTags(hostTagOnOffering));

        if (!hostsCopy.isEmpty()) {
            suitableHosts = allocateTo(plan, offering, template, avoid, hostsCopy, returnUpTo, considerReservedCapacity, account);
        }

        return suitableHosts;
    }

    protected List<Host> allocateTo(DeploymentPlan plan, ServiceOffering offering, VMTemplateVO template, ExcludeList avoid, List<? extends Host> hosts, int returnUpTo,
        boolean considerReservedCapacity, Account account) {
        if (_allocationAlgorithm.equals("random") || _allocationAlgorithm.equals("userconcentratedpod_random")) {
            // Shuffle this so that we don't check the hosts in the same order.
            Collections.shuffle(hosts);
        } else if (_allocationAlgorithm.equals("userdispersing")) {
            hosts = reorderHostsByNumberOfVms(plan, hosts, account);
        }else if(_allocationAlgorithm.equals("firstfitleastconsumed")){
            hosts = reorderHostsByCapacity(plan, hosts);
        }

        if (logger.isDebugEnabled()) {
            logger.debug("FirstFitAllocator has " + hosts.size() + " hosts to check for allocation: " + hosts);
        }

        // We will try to reorder the host lists such that we give priority to hosts that have
        // the minimums to support a VM's requirements
        hosts = prioritizeHosts(template, offering, hosts);

        if (logger.isDebugEnabled()) {
            logger.debug("Found " + hosts.size() + " hosts for allocation after prioritization: " + hosts);
        }

        if (logger.isDebugEnabled()) {
            logger.debug("Looking for speed=" + (offering.getCpu() * offering.getSpeed()) + "Mhz, Ram=" + offering.getRamSize() + " MB");
        }

        long serviceOfferingId = offering.getId();
        List<Host> suitableHosts = new ArrayList<Host>();
        ServiceOfferingDetailsVO offeringDetails = null;

        for (Host host : hosts) {
            if (suitableHosts.size() == returnUpTo) {
                break;
            }
            if (avoid.shouldAvoid(host)) {
                if (logger.isDebugEnabled()) {
                    logger.debug("Host name: " + host.getName() + ", hostId: " + host.getId() + " is in avoid set, skipping this and trying other available hosts");
                }
                continue;
            }

            //find number of guest VMs occupying capacity on this host.
            if (_capacityMgr.checkIfHostReachMaxGuestLimit(host)) {
                if (logger.isDebugEnabled()) {
                    logger.debug("Host name: " + host.getName() + ", hostId: " + host.getId() +
                        " already has max Running VMs(count includes system VMs), skipping this and trying other available hosts");
                }
                avoid.addHost(host.getId());
                continue;
            }

            // Check if GPU device is required by offering and host has the availability
            if ((offeringDetails   = _serviceOfferingDetailsDao.findDetail(serviceOfferingId, GPU.Keys.vgpuType.toString())) != null) {
                ServiceOfferingDetailsVO groupName = _serviceOfferingDetailsDao.findDetail(serviceOfferingId, GPU.Keys.pciDevice.toString());
                if(!_resourceMgr.isGPUDeviceAvailable(host.getId(), groupName.getValue(), offeringDetails.getValue())){
                    logger.info("Host name: " + host.getName() + ", hostId: "+ host.getId() +" does not have required GPU devices available");
                    avoid.addHost(host.getId());
                    continue;
                }
            }
            Pair<Boolean, Boolean> cpuCapabilityAndCapacity = _capacityMgr.checkIfHostHasCpuCapabilityAndCapacity(host, offering, considerReservedCapacity);
            if (cpuCapabilityAndCapacity.first() && cpuCapabilityAndCapacity.second()) {
                if (logger.isDebugEnabled()) {
                    logger.debug("Found a suitable host, adding to list: " + host.getId());
                }
                suitableHosts.add(host);
            } else {
                if (logger.isDebugEnabled()) {
                    logger.debug("Not using host " + host.getId() + "; host has cpu capability? " + cpuCapabilityAndCapacity.first() + ", host has capacity?" + cpuCapabilityAndCapacity.second());
                }
                avoid.addHost(host.getId());
            }
        }

        if (logger.isDebugEnabled()) {
            logger.debug("Host Allocator returning " + suitableHosts.size() + " suitable hosts");
        }

        return suitableHosts;
    }

    // Reorder hosts in the decreasing order of free capacity.
    private List<? extends Host> reorderHostsByCapacity(DeploymentPlan plan, List<? extends Host> hosts) {
        Long zoneId = plan.getDataCenterId();
        Long clusterId = plan.getClusterId();
        //Get capacity by which we should reorder
        String capacityTypeToOrder = _configDao.getValue(Config.HostCapacityTypeToOrderClusters.key());
        short capacityType = CapacityVO.CAPACITY_TYPE_CPU;
        if("RAM".equalsIgnoreCase(capacityTypeToOrder)){
            capacityType = CapacityVO.CAPACITY_TYPE_MEMORY;
        }
        List<Long> hostIdsByFreeCapacity = _capacityDao.orderHostsByFreeCapacity(zoneId, clusterId, capacityType);
        if (logger.isDebugEnabled()) {
            logger.debug("List of hosts in descending order of free capacity in the cluster: "+ hostIdsByFreeCapacity);
        }

        //now filter the given list of Hosts by this ordered list
        Map<Long, Host> hostMap = new HashMap<Long, Host>();
        for (Host host : hosts) {
            hostMap.put(host.getId(), host);
        }
        List<Long> matchingHostIds = new ArrayList<Long>(hostMap.keySet());

        hostIdsByFreeCapacity.retainAll(matchingHostIds);

        List<Host> reorderedHosts = new ArrayList<Host>();
        for(Long id: hostIdsByFreeCapacity){
            reorderedHosts.add(hostMap.get(id));
        }

        return reorderedHosts;
    }

    private List<? extends Host> reorderHostsByNumberOfVms(DeploymentPlan plan, List<? extends Host> hosts, Account account) {
        if (account == null) {
            return hosts;
        }
        long dcId = plan.getDataCenterId();
        Long podId = plan.getPodId();
        Long clusterId = plan.getClusterId();

        List<Long> hostIdsByVmCount = _vmInstanceDao.listHostIdsByVmCount(dcId, podId, clusterId, account.getAccountId());
        if (logger.isDebugEnabled()) {
            logger.debug("List of hosts in ascending order of number of VMs: " + hostIdsByVmCount);
        }

        //now filter the given list of Hosts by this ordered list
        Map<Long, Host> hostMap = new HashMap<Long, Host>();
        for (Host host : hosts) {
            hostMap.put(host.getId(), host);
        }
        List<Long> matchingHostIds = new ArrayList<Long>(hostMap.keySet());

        hostIdsByVmCount.retainAll(matchingHostIds);

        List<Host> reorderedHosts = new ArrayList<Host>();
        for (Long id : hostIdsByVmCount) {
            reorderedHosts.add(hostMap.get(id));
        }

        return reorderedHosts;
    }

    @Override
    public boolean isVirtualMachineUpgradable(VirtualMachine vm, ServiceOffering offering) {
        // currently we do no special checks to rule out a VM being upgradable to an offering, so
        // return true
        return true;
    }

    protected List<? extends Host> prioritizeHosts(VMTemplateVO template, ServiceOffering offering, List<? extends Host> hosts) {
        if (template == null) {
            return hosts;
        }

        // Determine the guest OS category of the template
        String templateGuestOSCategory = getTemplateGuestOSCategory(template);

        List<Host> prioritizedHosts = new ArrayList<Host>();
        List<Host> noHvmHosts = new ArrayList<Host>();

        // If a template requires HVM and a host doesn't support HVM, remove it from consideration
        List<Host> hostsToCheck = new ArrayList<Host>();
        if (template.isRequiresHvm()) {
            for (Host host : hosts) {
                if (hostSupportsHVM(host)) {
                    hostsToCheck.add(host);
                } else {
                    noHvmHosts.add(host);
                }
            }
        } else {
            hostsToCheck.addAll(hosts);
        }

        if (logger.isDebugEnabled()) {
            if (noHvmHosts.size() > 0) {
                logger.debug("Not considering hosts: " + noHvmHosts + "  to deploy template: " + template + " as they are not HVM enabled");
            }
        }
        // If a host is tagged with the same guest OS category as the template, move it to a high priority list
        // If a host is tagged with a different guest OS category than the template, move it to a low priority list
        List<Host> highPriorityHosts = new ArrayList<Host>();
        List<Host> lowPriorityHosts = new ArrayList<Host>();
        for (Host host : hostsToCheck) {
            String hostGuestOSCategory = getHostGuestOSCategory(host);
            if (hostGuestOSCategory == null) {
                continue;
            } else if (templateGuestOSCategory != null && templateGuestOSCategory.equals(hostGuestOSCategory)) {
                highPriorityHosts.add(host);
            } else {
                lowPriorityHosts.add(host);
            }
        }

        hostsToCheck.removeAll(highPriorityHosts);
        hostsToCheck.removeAll(lowPriorityHosts);

        // Prioritize the remaining hosts by HVM capability
        for (Host host : hostsToCheck) {
            if (!template.isRequiresHvm() && !hostSupportsHVM(host)) {
                // Host and template both do not support hvm, put it as first consideration
                prioritizedHosts.add(0, host);
            } else {
                // Template doesn't require hvm, but the machine supports it, make it last for consideration
                prioritizedHosts.add(host);
            }
        }

        // Merge the lists
        prioritizedHosts.addAll(0, highPriorityHosts);
        prioritizedHosts.addAll(lowPriorityHosts);

        // if service offering is not GPU enabled then move all the GPU enabled hosts to the end of priority list.
        if (_serviceOfferingDetailsDao.findDetail(offering.getId(), GPU.Keys.vgpuType.toString()) == null) {

            List<Host> gpuEnabledHosts = new ArrayList<Host>();
            // Check for GPU enabled hosts.
            for (Host host : prioritizedHosts) {
                if (_resourceMgr.isHostGpuEnabled(host.getId())) {
                    gpuEnabledHosts.add(host);
                }
            }
            // Move GPU enabled hosts to the end of list
            if(!gpuEnabledHosts.isEmpty()) {
                prioritizedHosts.removeAll(gpuEnabledHosts);
                prioritizedHosts.addAll(gpuEnabledHosts);
            }
        }
        return prioritizedHosts;
    }

    protected boolean hostSupportsHVM(Host host) {
        if (!_checkHvm) {
            return true;
        }
        // Determine host capabilities
        String caps = host.getCapabilities();

        if (caps != null) {
            String[] tokens = caps.split(",");
            for (String token : tokens) {
                if (token.contains("hvm")) {
                    return true;
                }
            }
        }

        return false;
    }

    protected String getHostGuestOSCategory(Host host) {
        DetailVO hostDetail = _hostDetailsDao.findDetail(host.getId(), "guest.os.category.id");
        if (hostDetail != null) {
            String guestOSCategoryIdString = hostDetail.getValue();
            long guestOSCategoryId;

            try {
                guestOSCategoryId = Long.parseLong(guestOSCategoryIdString);
            } catch (Exception e) {
                return null;
            }

            GuestOSCategoryVO guestOSCategory = _guestOSCategoryDao.findById(guestOSCategoryId);

            if (guestOSCategory != null) {
                return guestOSCategory.getName();
            } else {
                return null;
            }
        } else {
            return null;
        }
    }

    protected String getTemplateGuestOSCategory(VMTemplateVO template) {
        long guestOSId = template.getGuestOSId();
        GuestOSVO guestOS = _guestOSDao.findById(guestOSId);

        if (guestOS == null) {
            return null;
        }

        long guestOSCategoryId = guestOS.getCategoryId();
        GuestOSCategoryVO guestOSCategory = _guestOSCategoryDao.findById(guestOSCategoryId);
        return guestOSCategory.getName();
    }

    @Override
    public boolean configure(String name, Map<String, Object> params) throws ConfigurationException {
        if (_configDao != null) {
            Map<String, String> configs = _configDao.getConfiguration(params);

            String allocationAlgorithm = configs.get("vm.allocation.algorithm");
            if (allocationAlgorithm != null) {
                _allocationAlgorithm = allocationAlgorithm;
            }
            String value = configs.get("xenserver.check.hvm");
            _checkHvm = value == null ? true : Boolean.parseBoolean(value);
        }
        return true;
    }

    @Override
    public boolean start() {
        return true;
    }

    @Override
    public boolean stop() {
        return true;
    }

}<|MERGE_RESOLUTION|>--- conflicted
+++ resolved
@@ -181,14 +181,8 @@
 
                 if (hasSvcOfferingTag && hasTemplateTag) {
                     hostsMatchingOfferingTag.retainAll(hostsMatchingTemplateTag);
-<<<<<<< HEAD
-                    clusterHosts = _hostDao.listByHostTag(type, clusterId, podId, dcId, hostTagOnTemplate);
                     if (logger.isDebugEnabled()) {
                         logger.debug("Found " + hostsMatchingOfferingTag.size() + " Hosts satisfying both tags, host ids are:" + hostsMatchingOfferingTag);
-=======
-                    if (s_logger.isDebugEnabled()) {
-                        s_logger.debug("Found " + hostsMatchingOfferingTag.size() + " Hosts satisfying both tags, host ids are:" + hostsMatchingOfferingTag);
->>>>>>> a15b706f
                     }
 
                     clusterHosts = hostsMatchingOfferingTag;
