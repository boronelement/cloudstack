--- conflicted
+++ resolved
@@ -39,13 +39,10 @@
 import com.cloud.alert.AlertManager;
 import com.cloud.exception.StorageConflictException;
 import com.cloud.exception.StorageUnavailableException;
-<<<<<<< HEAD
-import org.apache.cloudstack.alert.AlertService;
-=======
 import com.cloud.storage.Volume;
 import com.cloud.storage.VolumeVO;
 import com.cloud.storage.dao.VolumeDao;
->>>>>>> 83dca2bf
+import org.apache.cloudstack.alert.AlertService;
 import org.apache.cloudstack.annotation.AnnotationService;
 import org.apache.cloudstack.annotation.dao.AnnotationDao;
 import org.apache.cloudstack.api.ApiConstants;
@@ -303,13 +300,11 @@
     @Inject
     private AnnotationDao annotationDao;
     @Inject
-<<<<<<< HEAD
     private AlertManager alertManager;
     @Inject
     private AnnotationService annotationService;
-=======
+    @Inject
     private VolumeDao volumeDao;
->>>>>>> 83dca2bf
 
     private final long _nodeId = ManagementServerNode.getManagementServerId();
 
