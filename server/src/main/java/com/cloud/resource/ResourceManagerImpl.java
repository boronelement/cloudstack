--- conflicted
+++ resolved
@@ -16,6 +16,7 @@
 // under the License.
 package com.cloud.resource;
 
+import static com.cloud.configuration.ConfigurationManagerImpl.MIGRATE_VM_ACROSS_CLUSTERS;
 import static com.cloud.configuration.ConfigurationManagerImpl.SET_HOST_DOWN_TO_MAINTENANCE;
 
 import java.net.URI;
@@ -197,13 +198,6 @@
 import com.cloud.vm.dao.VMInstanceDao;
 import com.google.gson.Gson;
 
-<<<<<<< HEAD
-
-import static com.cloud.configuration.ConfigurationManagerImpl.MIGRATE_VM_ACROSS_CLUSTERS;
-import static com.cloud.configuration.ConfigurationManagerImpl.SET_HOST_DOWN_TO_MAINTENANCE;
-
-=======
->>>>>>> 953f5b81
 @Component
 public class ResourceManagerImpl extends ManagerBase implements ResourceManager, ResourceService, Manager {
     private static final Logger s_logger = Logger.getLogger(ResourceManagerImpl.class);
@@ -1350,7 +1344,6 @@
         return true;
     }
 
-<<<<<<< HEAD
     private boolean isClusterWideMigrationSupported(Host host, List<VMInstanceVO> vms, List<HostVO> hosts) {
         if (MIGRATE_VM_ACROSS_CLUSTERS.valueIn(host.getDataCenterId())) {
             s_logger.info("Looking for hosts across different clusters in zone: " + host.getDataCenterId());
@@ -1372,7 +1365,7 @@
         }
         return true;
    }
-=======
+
     /**
      * Looks for Hosts able to allocate the VM and migrates the VM with its volume.
      */
@@ -1398,7 +1391,6 @@
                             vm.getInstanceName(), host.getId(), host.getName(), destHost.getId(), destHost.getName()), e);
         }
     }
->>>>>>> 953f5b81
 
     @Override
     public boolean maintain(final long hostId) throws AgentUnavailableException {
