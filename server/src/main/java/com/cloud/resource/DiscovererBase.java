// Licensed to the Apache Software Foundation (ASF) under one
// or more contributor license agreements.  See the NOTICE file
// distributed with this work for additional information
// regarding copyright ownership.  The ASF licenses this file
// to you under the Apache License, Version 2.0 (the
// "License"); you may not use this file except in compliance
// with the License.  You may obtain a copy of the License at
//
//   http://www.apache.org/licenses/LICENSE-2.0
//
// Unless required by applicable law or agreed to in writing,
// software distributed under the License is distributed on an
// "AS IS" BASIS, WITHOUT WARRANTIES OR CONDITIONS OF ANY
// KIND, either express or implied.  See the License for the
// specific language governing permissions and limitations
// under the License.
package com.cloud.resource;

import com.cloud.configuration.Config;
import com.cloud.dc.ClusterVO;
import com.cloud.dc.dao.ClusterDao;
import com.cloud.dc.dao.DataCenterDao;
import com.cloud.host.HostVO;
import com.cloud.host.dao.HostDao;
import com.cloud.network.NetworkModel;
import com.cloud.utils.component.AdapterBase;
import com.cloud.utils.net.UrlUtil;
import org.apache.cloudstack.framework.config.dao.ConfigurationDao;

import javax.inject.Inject;
import javax.naming.ConfigurationException;
import java.lang.reflect.Constructor;
import java.lang.reflect.InvocationTargetException;
import java.net.URL;
import java.util.HashMap;
import java.util.Map;

public abstract class DiscovererBase extends AdapterBase implements Discoverer {
    protected Map<String, String> _params;
    @Inject
    protected ClusterDao _clusterDao;
    @Inject
    protected ConfigurationDao _configDao;
    @Inject
    protected NetworkModel _networkMgr;
    @Inject
    protected HostDao _hostDao;
    @Inject
    protected ResourceManager _resourceMgr;
    @Inject
    protected DataCenterDao _dcDao;

    @Override
    public boolean configure(String name, Map<String, Object> params) throws ConfigurationException {
        _params = _configDao.getConfiguration(params);

        return true;
    }

    protected Map<String, String> resolveInputParameters(URL url) {
        Map<String, String> params = UrlUtil.parseQueryParameters(url);

        return null;
    }

    @Override
    public void putParam(Map<String, String> params) {
        if (_params == null) {
            _params = new HashMap<String, String>();
        }
        _params.putAll(params);
    }

    @Override
    public boolean start() {
        return true;
    }

    @Override
    public boolean stop() {
        return true;
    }

    protected ServerResource getResource(String resourceName) {
        ServerResource resource = null;
        try {
            Class<?> clazz = Class.forName(resourceName);
            Constructor constructor = clazz.getConstructor();
            resource = (ServerResource)constructor.newInstance();
        } catch (ClassNotFoundException e) {
            logger.warn("Unable to find class " + resourceName, e);
        } catch (InstantiationException e) {
<<<<<<< HEAD
            logger.warn("Unablet to instantiate class " + resourceName, e);
=======
            s_logger.warn("Unable to instantiate class " + resourceName, e);
>>>>>>> 10c77c88
        } catch (IllegalAccessException e) {
            logger.warn("Illegal access " + resourceName, e);
        } catch (SecurityException e) {
            logger.warn("Security error on " + resourceName, e);
        } catch (NoSuchMethodException e) {
            logger.warn("NoSuchMethodException error on " + resourceName, e);
        } catch (IllegalArgumentException e) {
            logger.warn("IllegalArgumentException error on " + resourceName, e);
        } catch (InvocationTargetException e) {
            logger.warn("InvocationTargetException error on " + resourceName, e);
        }

        return resource;
    }

    protected HashMap<String, Object> buildConfigParams(HostVO host) {
        HashMap<String, Object> params = new HashMap<String, Object>(host.getDetails().size() + 5);
        params.putAll(host.getDetails());

        params.put("guid", host.getGuid());
        params.put("zone", Long.toString(host.getDataCenterId()));
        if (host.getPodId() != null) {
            params.put("pod", Long.toString(host.getPodId()));
        }
        if (host.getClusterId() != null) {
            params.put("cluster", Long.toString(host.getClusterId()));
            String guid = null;
            ClusterVO cluster = _clusterDao.findById(host.getClusterId());
            if (cluster.getGuid() == null) {
                guid = host.getDetail("pool");
            } else {
                guid = cluster.getGuid();
            }
            if (guid != null && !guid.isEmpty()) {
                params.put("pool", guid);
            }
        }

        params.put("ipaddress", host.getPrivateIpAddress());
        params.put("secondary.storage.vm", "false");
        params.put("max.template.iso.size", _configDao.getValue(Config.MaxTemplateAndIsoSize.toString()));
        params.put("migratewait", _configDao.getValue(Config.MigrateWait.toString()));
        params.put(Config.XenServerMaxNics.toString().toLowerCase(), _configDao.getValue(Config.XenServerMaxNics.toString()));
        params.put(Config.XenServerHeartBeatInterval.toString().toLowerCase(), _configDao.getValue(Config.XenServerHeartBeatInterval.toString()));
        params.put(Config.XenServerHeartBeatTimeout.toString().toLowerCase(), _configDao.getValue(Config.XenServerHeartBeatTimeout.toString()));
        params.put("router.aggregation.command.each.timeout", _configDao.getValue(Config.RouterAggregationCommandEachTimeout.toString()));

        return params;

    }

    @Override
    public ServerResource reloadResource(HostVO host) {
        String resourceName = host.getResource();
        ServerResource resource = getResource(resourceName);

        if (resource != null) {
            _hostDao.loadDetails(host);
            updateNetworkLabels(host);

            HashMap<String, Object> params = buildConfigParams(host);
            try {
                resource.configure(host.getName(), params);
            } catch (ConfigurationException e) {
                logger.warn("Unable to configure resource due to " + e.getMessage());
                return null;
            }
            if (!resource.start()) {
                logger.warn("Unable to start the resource");
                return null;
            }
        }
        return resource;
    }

    private void updateNetworkLabels(HostVO host) {
        //check if networkLabels need to be updated in details
        //we send only private and storage network label to the resource.
        String privateNetworkLabel = _networkMgr.getDefaultManagementTrafficLabel(host.getDataCenterId(), host.getHypervisorType());
        String storageNetworkLabel = _networkMgr.getDefaultStorageTrafficLabel(host.getDataCenterId(), host.getHypervisorType());

        String privateDevice = host.getDetail("private.network.device");
        String storageDevice = host.getDetail("storage.network.device1");

        boolean update = false;

        if (privateNetworkLabel != null && !privateNetworkLabel.equalsIgnoreCase(privateDevice)) {
            host.setDetail("private.network.device", privateNetworkLabel);
            update = true;
        }
        if (storageNetworkLabel != null && !storageNetworkLabel.equalsIgnoreCase(storageDevice)) {
            host.setDetail("storage.network.device1", storageNetworkLabel);
            update = true;
        }
        if (update) {
            _hostDao.saveDetails(host);
        }
    }

}<|MERGE_RESOLUTION|>--- conflicted
+++ resolved
@@ -90,11 +90,7 @@
         } catch (ClassNotFoundException e) {
             logger.warn("Unable to find class " + resourceName, e);
         } catch (InstantiationException e) {
-<<<<<<< HEAD
-            logger.warn("Unablet to instantiate class " + resourceName, e);
-=======
-            s_logger.warn("Unable to instantiate class " + resourceName, e);
->>>>>>> 10c77c88
+            logger.warn("Unable to instantiate class " + resourceName, e);
         } catch (IllegalAccessException e) {
             logger.warn("Illegal access " + resourceName, e);
         } catch (SecurityException e) {
