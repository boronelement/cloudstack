--- conflicted
+++ resolved
@@ -1267,20 +1267,6 @@
         if (type.equals(Integer.class)) {
             try {
                 final int val = Integer.parseInt(value);
-<<<<<<< HEAD
-                //The value need to be between 0 to 255 because the mac generation needs a value of 8 bit
-                //0 value is considered as disable.
-                if(val < 0 || val > 255){
-                    throw new InvalidParameterValueException(name+" value should be between 0 and 255. 0 value will disable this feature");
-                }
-            } catch (final NumberFormatException e) {
-                logger.error("There was an error trying to parse the integer value for:" + name);
-                throw new InvalidParameterValueException("There was an error trying to parse the integer value for:" + name);
-            }
-        }
-=======
->>>>>>> bcbf152a
-
                 if (NetworkModel.MACIdentifier.key().equalsIgnoreCase(name)) {
                     //The value need to be between 0 to 255 because the mac generation needs a value of 8 bit
                     //0 value is considered as disable.
@@ -1317,13 +1303,8 @@
                     }
                 }
             } catch (final NumberFormatException e) {
-<<<<<<< HEAD
-                logger.error("There was an error trying to parse the integer value for:" + name);
-                throw new InvalidParameterValueException("There was an error trying to parse the integer value for:" + name);
-=======
-                s_logger.error("There was an error trying to parse the integer value for configuration parameter: " + name);
+                logger.error("There was an error trying to parse the integer value for configuration parameter: " + name);
                 throw new InvalidParameterValueException("There was an error trying to parse the integer value for configuration parameter: " + name);
->>>>>>> bcbf152a
             }
         }
 
@@ -1334,13 +1315,8 @@
                     throw new InvalidParameterValueException("Please enter a value between 0 and 1 for the configuration parameter: " + name);
                 }
             } catch (final NumberFormatException e) {
-<<<<<<< HEAD
-                logger.error("There was an error trying to parse the float value for:" + name);
-                throw new InvalidParameterValueException("There was an error trying to parse the float value for:" + name);
-=======
-                s_logger.error("There was an error trying to parse the float value for configuration parameter: " + name);
+                logger.error("There was an error trying to parse the float value for configuration parameter: " + name);
                 throw new InvalidParameterValueException("There was an error trying to parse the float value for configuration parameter: " + name);
->>>>>>> bcbf152a
             }
         }
 
@@ -7896,16 +7872,10 @@
     @Override
     public ConfigKey<?>[] getConfigKeys() {
         return new ConfigKey<?>[] {SystemVMUseLocalStorage, IOPS_MAX_READ_LENGTH, IOPS_MAX_WRITE_LENGTH,
-<<<<<<< HEAD
-                BYTES_MAX_READ_LENGTH, BYTES_MAX_WRITE_LENGTH, ADD_HOST_ON_SERVICE_RESTART_KVM, SET_HOST_DOWN_TO_MAINTENANCE, VM_SERVICE_OFFERING_MAX_CPU_CORES,
-                VM_SERVICE_OFFERING_MAX_RAM_SIZE, MIGRATE_VM_ACROSS_CLUSTERS, ENABLE_ACCOUNT_SETTINGS_FOR_DOMAIN,
-                ENABLE_DOMAIN_SETTINGS_FOR_CHILD_DOMAIN, ALLOW_DOMAIN_ADMINS_TO_CREATE_TAGGED_OFFERINGS, AllowNonRFC1918CompliantIPs
-=======
                 BYTES_MAX_READ_LENGTH, BYTES_MAX_WRITE_LENGTH, ADD_HOST_ON_SERVICE_RESTART_KVM, SET_HOST_DOWN_TO_MAINTENANCE,
                 VM_SERVICE_OFFERING_MAX_CPU_CORES, VM_SERVICE_OFFERING_MAX_RAM_SIZE, MIGRATE_VM_ACROSS_CLUSTERS,
                 ENABLE_ACCOUNT_SETTINGS_FOR_DOMAIN, ENABLE_DOMAIN_SETTINGS_FOR_CHILD_DOMAIN,
                 ALLOW_DOMAIN_ADMINS_TO_CREATE_TAGGED_OFFERINGS, DELETE_QUERY_BATCH_SIZE
->>>>>>> bcbf152a
         };
     }
 
