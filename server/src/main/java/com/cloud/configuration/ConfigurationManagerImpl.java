--- conflicted
+++ resolved
@@ -432,13 +432,10 @@
                         "Indicates whether the host in down state can be put into maintenance state so thats its not enabled after it comes back.",
                         true, ConfigKey.Scope.Zone, null);
 
-<<<<<<< HEAD
+    public static final ConfigKey<Integer> VM_USERDATA_MAX_LENGTH = new ConfigKey<Integer>("Advanced", Integer.class, VM_USERDATA_MAX_LENGTH_STRING, "32768",
+            "Max length of vm userdata after base64 decoding. Default is 32768 and maximum is 1048576", true);
     public static final ConfigKey<Boolean> MIGRATE_VM_ACROSS_CLUSTERS = new ConfigKey<Boolean>(Boolean.class, "migrate.vm.across.clusters", "Advanced", "false",
             "Indicates whether the VM can be migrated to different cluster if no host is found in same cluster",true, ConfigKey.Scope.Zone, null);
-=======
-    public static final ConfigKey<Integer> VM_USERDATA_MAX_LENGTH = new ConfigKey<Integer>("Advanced", Integer.class, VM_USERDATA_MAX_LENGTH_STRING, "32768",
-            "Max length of vm userdata after base64 decoding. Default is 32768 and maximum is 1048576", true);
->>>>>>> 953f5b81
 
     private static final String IOPS_READ_RATE = "IOPS Read";
     private static final String IOPS_WRITE_RATE = "IOPS Write";
@@ -6535,10 +6532,6 @@
     public ConfigKey<?>[] getConfigKeys() {
         return new ConfigKey<?>[] {SystemVMUseLocalStorage, IOPS_MAX_READ_LENGTH, IOPS_MAX_WRITE_LENGTH,
                 BYTES_MAX_READ_LENGTH, BYTES_MAX_WRITE_LENGTH, ADD_HOST_ON_SERVICE_RESTART_KVM, SET_HOST_DOWN_TO_MAINTENANCE,
-<<<<<<< HEAD
-                MIGRATE_VM_ACROSS_CLUSTERS};
-=======
-                VM_USERDATA_MAX_LENGTH};
->>>>>>> 953f5b81
+                VM_USERDATA_MAX_LENGTH, MIGRATE_VM_ACROSS_CLUSTERS};
     }
 }