// Licensed to the Apache Software Foundation (ASF) under one
// or more contributor license agreements.  See the NOTICE file
// distributed with this work for additional information
// regarding copyright ownership.  The ASF licenses this file
// to you under the Apache License, Version 2.0 (the
// "License"); you may not use this file except in compliance
// with the License.  You may obtain a copy of the License at
//
//   http://www.apache.org/licenses/LICENSE-2.0
//
// Unless required by applicable law or agreed to in writing,
// software distributed under the License is distributed on an
// "AS IS" BASIS, WITHOUT WARRANTIES OR CONDITIONS OF ANY
// KIND, either express or implied.  See the License for the
// specific language governing permissions and limitations
// under the License.
package com.cloud.configuration;

import java.io.UnsupportedEncodingException;
import java.net.URI;
import java.net.URISyntaxException;
import java.net.URLDecoder;
import java.sql.Date;
import java.sql.PreparedStatement;
import java.util.ArrayList;
import java.util.Arrays;
import java.util.Collection;
import java.util.Collections;
import java.util.HashMap;
import java.util.HashSet;
import java.util.Iterator;
import java.util.List;
import java.util.ListIterator;
import java.util.Map;
import java.util.Map.Entry;
import java.util.Set;
import java.util.UUID;

import javax.inject.Inject;
import javax.naming.ConfigurationException;

import com.cloud.dc.dao.VsphereStoragePolicyDao;
import com.cloud.storage.Storage;
import org.apache.cloudstack.acl.SecurityChecker;
import org.apache.cloudstack.affinity.AffinityGroup;
import org.apache.cloudstack.affinity.AffinityGroupService;
import org.apache.cloudstack.affinity.dao.AffinityGroupDao;
import org.apache.cloudstack.agent.lb.IndirectAgentLB;
import org.apache.cloudstack.agent.lb.IndirectAgentLBServiceImpl;
import org.apache.cloudstack.api.ApiConstants;
import org.apache.cloudstack.api.command.admin.config.UpdateCfgCmd;
import org.apache.cloudstack.api.command.admin.network.CreateManagementNetworkIpRangeCmd;
import org.apache.cloudstack.api.command.admin.network.CreateNetworkOfferingCmd;
import org.apache.cloudstack.api.command.admin.network.DeleteManagementNetworkIpRangeCmd;
import org.apache.cloudstack.api.command.admin.network.DeleteNetworkOfferingCmd;
import org.apache.cloudstack.api.command.admin.network.UpdateNetworkOfferingCmd;
import org.apache.cloudstack.api.command.admin.offering.CreateDiskOfferingCmd;
import org.apache.cloudstack.api.command.admin.offering.CreateServiceOfferingCmd;
import org.apache.cloudstack.api.command.admin.offering.DeleteDiskOfferingCmd;
import org.apache.cloudstack.api.command.admin.offering.DeleteServiceOfferingCmd;
import org.apache.cloudstack.api.command.admin.offering.UpdateDiskOfferingCmd;
import org.apache.cloudstack.api.command.admin.offering.UpdateServiceOfferingCmd;
import org.apache.cloudstack.api.command.admin.pod.DeletePodCmd;
import org.apache.cloudstack.api.command.admin.pod.UpdatePodCmd;
import org.apache.cloudstack.api.command.admin.region.CreatePortableIpRangeCmd;
import org.apache.cloudstack.api.command.admin.region.DeletePortableIpRangeCmd;
import org.apache.cloudstack.api.command.admin.region.ListPortableIpRangesCmd;
import org.apache.cloudstack.api.command.admin.vlan.CreateVlanIpRangeCmd;
import org.apache.cloudstack.api.command.admin.vlan.DedicatePublicIpRangeCmd;
import org.apache.cloudstack.api.command.admin.vlan.DeleteVlanIpRangeCmd;
import org.apache.cloudstack.api.command.admin.vlan.ReleasePublicIpRangeCmd;
import org.apache.cloudstack.api.command.admin.zone.CreateZoneCmd;
import org.apache.cloudstack.api.command.admin.zone.DeleteZoneCmd;
import org.apache.cloudstack.api.command.admin.zone.UpdateZoneCmd;
import org.apache.cloudstack.api.command.user.network.ListNetworkOfferingsCmd;
import org.apache.cloudstack.config.ApiServiceConfiguration;
import org.apache.cloudstack.config.Configuration;
import org.apache.cloudstack.context.CallContext;
import org.apache.cloudstack.engine.orchestration.service.NetworkOrchestrationService;
import org.apache.cloudstack.engine.subsystem.api.storage.DataStoreManager;
import org.apache.cloudstack.engine.subsystem.api.storage.ZoneScope;
import org.apache.cloudstack.framework.config.ConfigDepot;
import org.apache.cloudstack.framework.config.ConfigKey;
import org.apache.cloudstack.framework.config.Configurable;
import org.apache.cloudstack.framework.config.dao.ConfigurationDao;
import org.apache.cloudstack.framework.config.impl.ConfigurationVO;
import org.apache.cloudstack.framework.messagebus.MessageBus;
import org.apache.cloudstack.framework.messagebus.MessageSubscriber;
import org.apache.cloudstack.framework.messagebus.PublishScope;
import org.apache.cloudstack.region.PortableIp;
import org.apache.cloudstack.region.PortableIpDao;
import org.apache.cloudstack.region.PortableIpRange;
import org.apache.cloudstack.region.PortableIpRangeDao;
import org.apache.cloudstack.region.PortableIpRangeVO;
import org.apache.cloudstack.region.PortableIpVO;
import org.apache.cloudstack.region.Region;
import org.apache.cloudstack.region.RegionVO;
import org.apache.cloudstack.region.dao.RegionDao;
import org.apache.cloudstack.resourcedetail.DiskOfferingDetailVO;
import org.apache.cloudstack.resourcedetail.dao.DiskOfferingDetailsDao;
import org.apache.cloudstack.storage.datastore.db.ImageStoreDao;
import org.apache.cloudstack.storage.datastore.db.ImageStoreDetailsDao;
import org.apache.cloudstack.storage.datastore.db.ImageStoreVO;
import org.apache.cloudstack.storage.datastore.db.PrimaryDataStoreDao;
import org.apache.cloudstack.storage.datastore.db.StoragePoolDetailsDao;
import org.apache.cloudstack.storage.datastore.db.StoragePoolVO;
import org.apache.commons.collections.CollectionUtils;
import org.apache.commons.collections.MapUtils;
import org.apache.log4j.Logger;

import com.cloud.agent.AgentManager;
import com.cloud.alert.AlertManager;
import com.cloud.api.ApiDBUtils;
import com.cloud.api.query.dao.NetworkOfferingJoinDao;
import com.cloud.api.query.vo.NetworkOfferingJoinVO;
import com.cloud.capacity.CapacityManager;
import com.cloud.capacity.dao.CapacityDao;
import com.cloud.configuration.Resource.ResourceType;
import com.cloud.dc.AccountVlanMapVO;
import com.cloud.dc.ClusterDetailsDao;
import com.cloud.dc.ClusterDetailsVO;
import com.cloud.dc.ClusterVO;
import com.cloud.dc.DataCenter;
import com.cloud.dc.DataCenter.NetworkType;
import com.cloud.dc.DataCenterIpAddressVO;
import com.cloud.dc.DataCenterLinkLocalIpAddressVO;
import com.cloud.dc.DataCenterVO;
import com.cloud.dc.DedicatedResourceVO;
import com.cloud.dc.DomainVlanMapVO;
import com.cloud.dc.HostPodVO;
import com.cloud.dc.Pod;
import com.cloud.dc.PodVlanMapVO;
import com.cloud.dc.Vlan;
import com.cloud.dc.Vlan.VlanType;
import com.cloud.dc.VlanVO;
import com.cloud.dc.dao.AccountVlanMapDao;
import com.cloud.dc.dao.ClusterDao;
import com.cloud.dc.dao.DataCenterDao;
import com.cloud.dc.dao.DataCenterDetailsDao;
import com.cloud.dc.dao.DataCenterIpAddressDao;
import com.cloud.dc.dao.DataCenterLinkLocalIpAddressDao;
import com.cloud.dc.dao.DedicatedResourceDao;
import com.cloud.dc.dao.DomainVlanMapDao;
import com.cloud.dc.dao.HostPodDao;
import com.cloud.dc.dao.PodVlanMapDao;
import com.cloud.dc.dao.VlanDao;
import com.cloud.deploy.DataCenterDeployment;
import com.cloud.deploy.DeploymentClusterPlanner;
import com.cloud.domain.Domain;
import com.cloud.domain.DomainDetailVO;
import com.cloud.domain.DomainVO;
import com.cloud.domain.dao.DomainDao;
import com.cloud.domain.dao.DomainDetailsDao;
import com.cloud.event.ActionEvent;
import com.cloud.event.EventTypes;
import com.cloud.event.UsageEventUtils;
import com.cloud.exception.ConcurrentOperationException;
import com.cloud.exception.InsufficientCapacityException;
import com.cloud.exception.InvalidParameterValueException;
import com.cloud.exception.PermissionDeniedException;
import com.cloud.exception.ResourceAllocationException;
import com.cloud.exception.ResourceUnavailableException;
import com.cloud.gpu.GPU;
import com.cloud.host.HostVO;
import com.cloud.host.dao.HostDao;
import com.cloud.host.dao.HostTagsDao;
import com.cloud.hypervisor.Hypervisor.HypervisorType;
import com.cloud.network.IpAddressManager;
import com.cloud.network.Network;
import com.cloud.network.Network.Capability;
import com.cloud.network.Network.GuestType;
import com.cloud.network.Network.Provider;
import com.cloud.network.Network.Service;
import com.cloud.network.NetworkModel;
import com.cloud.network.NetworkService;
import com.cloud.network.Networks.BroadcastDomainType;
import com.cloud.network.Networks.TrafficType;
import com.cloud.network.PhysicalNetwork;
import com.cloud.network.dao.FirewallRulesDao;
import com.cloud.network.dao.IPAddressDao;
import com.cloud.network.dao.IPAddressVO;
import com.cloud.network.dao.NetworkDao;
import com.cloud.network.dao.NetworkVO;
import com.cloud.network.dao.PhysicalNetworkDao;
import com.cloud.network.dao.PhysicalNetworkTrafficTypeDao;
import com.cloud.network.dao.PhysicalNetworkTrafficTypeVO;
import com.cloud.network.dao.PhysicalNetworkVO;
import com.cloud.network.rules.LoadBalancerContainer.Scheme;
import com.cloud.network.vpc.VpcManager;
import com.cloud.offering.DiskOffering;
import com.cloud.offering.NetworkOffering;
import com.cloud.offering.NetworkOffering.Availability;
import com.cloud.offering.NetworkOffering.Detail;
import com.cloud.offering.ServiceOffering;
import com.cloud.offerings.NetworkOfferingDetailsVO;
import com.cloud.offerings.NetworkOfferingServiceMapVO;
import com.cloud.offerings.NetworkOfferingVO;
import com.cloud.offerings.dao.NetworkOfferingDao;
import com.cloud.offerings.dao.NetworkOfferingDetailsDao;
import com.cloud.offerings.dao.NetworkOfferingServiceMapDao;
import com.cloud.org.Grouping;
import com.cloud.org.Grouping.AllocationState;
import com.cloud.projects.Project;
import com.cloud.projects.ProjectManager;
import com.cloud.server.ConfigurationServer;
import com.cloud.server.ManagementService;
import com.cloud.service.ServiceOfferingDetailsVO;
import com.cloud.service.ServiceOfferingVO;
import com.cloud.service.dao.ServiceOfferingDao;
import com.cloud.service.dao.ServiceOfferingDetailsDao;
import com.cloud.storage.DiskOfferingVO;
import com.cloud.storage.Storage.ProvisioningType;
import com.cloud.storage.StorageManager;
import com.cloud.storage.Volume;
import com.cloud.storage.dao.DiskOfferingDao;
import com.cloud.storage.dao.StoragePoolTagsDao;
import com.cloud.storage.dao.VMTemplateZoneDao;
import com.cloud.storage.dao.VolumeDao;
import com.cloud.test.IPRangeConfig;
import com.cloud.user.Account;
import com.cloud.user.AccountDetailVO;
import com.cloud.user.AccountDetailsDao;
import com.cloud.user.AccountManager;
import com.cloud.user.AccountVO;
import com.cloud.user.ResourceLimitService;
import com.cloud.user.User;
import com.cloud.user.dao.AccountDao;
import com.cloud.user.dao.UserDao;
import com.cloud.utils.NumbersUtil;
import com.cloud.utils.Pair;
import com.cloud.utils.StringUtils;
import com.cloud.utils.UriUtils;
import com.cloud.utils.component.ManagerBase;
import com.cloud.utils.db.DB;
import com.cloud.utils.db.EntityManager;
import com.cloud.utils.db.Filter;
import com.cloud.utils.db.GlobalLock;
import com.cloud.utils.db.SearchBuilder;
import com.cloud.utils.db.SearchCriteria;
import com.cloud.utils.db.Transaction;
import com.cloud.utils.db.TransactionCallback;
import com.cloud.utils.db.TransactionCallbackNoReturn;
import com.cloud.utils.db.TransactionLegacy;
import com.cloud.utils.db.TransactionStatus;
import com.cloud.utils.exception.CloudRuntimeException;
import com.cloud.utils.net.NetUtils;
import com.cloud.vm.NicIpAlias;
import com.cloud.vm.VirtualMachine;
import com.cloud.vm.dao.NicDao;
import com.cloud.vm.dao.NicIpAliasDao;
import com.cloud.vm.dao.NicIpAliasVO;
import com.cloud.vm.dao.NicSecondaryIpDao;
import com.cloud.vm.dao.VMInstanceDao;
import com.google.common.base.Enums;
import com.google.common.base.MoreObjects;
import com.google.common.base.Preconditions;
import com.google.common.base.Strings;
import com.google.common.collect.Sets;

public class ConfigurationManagerImpl extends ManagerBase implements ConfigurationManager, ConfigurationService, Configurable {
    public static final Logger s_logger = Logger.getLogger(ConfigurationManagerImpl.class);

    @Inject
    EntityManager _entityMgr;
    @Inject
    ConfigurationDao _configDao;
    @Inject
    ConfigDepot _configDepot;
    @Inject
    HostPodDao _podDao;
    @Inject
    HostDao _hostDao;
    @Inject
    VolumeDao _volumeDao;
    @Inject
    VMInstanceDao _vmInstanceDao;
    @Inject
    AccountVlanMapDao _accountVlanMapDao;
    @Inject
    DomainVlanMapDao _domainVlanMapDao;
    @Inject
    PodVlanMapDao podVlanMapDao;
    @Inject
    DataCenterDao _zoneDao;
    @Inject
    DomainDao _domainDao;
    @Inject
    ServiceOfferingDao _serviceOfferingDao;
    @Inject
    ServiceOfferingDetailsDao _serviceOfferingDetailsDao;
    @Inject
    DiskOfferingDao _diskOfferingDao;
    @Inject
    DiskOfferingDetailsDao diskOfferingDetailsDao;
    @Inject
    NetworkOfferingDao _networkOfferingDao;
    @Inject
    NetworkOfferingJoinDao networkOfferingJoinDao;
    @Inject
    NetworkOfferingDetailsDao networkOfferingDetailsDao;
    @Inject
    VlanDao _vlanDao;
    @Inject
    IPAddressDao _publicIpAddressDao;
    @Inject
    DataCenterIpAddressDao _privateIpAddressDao;
    @Inject
    AccountDao _accountDao;
    @Inject
    NetworkDao _networkDao;
    @Inject
    AccountManager _accountMgr;
    @Inject
    NetworkOrchestrationService _networkMgr;
    @Inject
    NetworkService _networkSvc;
    @Inject
    NetworkModel _networkModel;
    @Inject
    ClusterDao _clusterDao;
    @Inject
    AlertManager _alertMgr;
    List<SecurityChecker> _secChecker;

    @Inject
    CapacityDao _capacityDao;
    @Inject
    ResourceLimitService _resourceLimitMgr;
    @Inject
    ProjectManager _projectMgr;
    @Inject
    DataStoreManager _dataStoreMgr;
    @Inject
    NetworkOfferingServiceMapDao _ntwkOffServiceMapDao;
    @Inject
    PhysicalNetworkDao _physicalNetworkDao;
    @Inject
    PhysicalNetworkTrafficTypeDao _trafficTypeDao;
    @Inject
    NicDao _nicDao;
    @Inject
    FirewallRulesDao _firewallDao;
    @Inject
    VpcManager _vpcMgr;
    @Inject
    UserDao _userDao;
    @Inject
    PortableIpRangeDao _portableIpRangeDao;
    @Inject
    RegionDao _regionDao;
    @Inject
    PortableIpDao _portableIpDao;
    @Inject
    ConfigurationServer _configServer;
    @Inject
    DataCenterDetailsDao _dcDetailsDao;
    @Inject
    ClusterDetailsDao _clusterDetailsDao;
    @Inject
    StoragePoolDetailsDao _storagePoolDetailsDao;
    @Inject
    AccountDetailsDao _accountDetailsDao;
    @Inject
    DomainDetailsDao _domainDetailsDao;
    @Inject
    PrimaryDataStoreDao _storagePoolDao;
    @Inject
    NicSecondaryIpDao _nicSecondaryIpDao;
    @Inject
    NicIpAliasDao _nicIpAliasDao;
    @Inject
    public ManagementService _mgr;
    @Inject
    DedicatedResourceDao _dedicatedDao;
    @Inject
    IpAddressManager _ipAddrMgr;
    @Inject
    AffinityGroupDao _affinityGroupDao;
    @Inject
    AffinityGroupService _affinityGroupService;
    @Inject
    StorageManager _storageManager;
    @Inject
    ImageStoreDao _imageStoreDao;
    @Inject
    ImageStoreDetailsDao _imageStoreDetailsDao;
    @Inject
    MessageBus messageBus;
    @Inject
    AgentManager _agentManager;
    @Inject
    IndirectAgentLB _indirectAgentLB;
    @Inject
    private VMTemplateZoneDao templateZoneDao;
    @Inject
    VsphereStoragePolicyDao vsphereStoragePolicyDao;
    @Inject
    HostTagsDao hostTagDao;
    @Inject
    StoragePoolTagsDao storagePoolTagDao;


    // FIXME - why don't we have interface for DataCenterLinkLocalIpAddressDao?
    @Inject
    protected DataCenterLinkLocalIpAddressDao _linkLocalIpAllocDao;

    private int _maxVolumeSizeInGb = Integer.parseInt(Config.MaxVolumeSize.getDefaultValue());
    private long _defaultPageSize = Long.parseLong(Config.DefaultPageSize.getDefaultValue());
    private static final String DOMAIN_NAME_PATTERN = "^((?!-)[A-Za-z0-9-]{1,63}(?<!-)\\.)+[A-Za-z]{1,63}$";
    protected Set<String> configValuesForValidation;
    private Set<String> weightBasedParametersForValidation;
    private Set<String> overprovisioningFactorsForValidation;
    public static final String VM_USERDATA_MAX_LENGTH_STRING = "vm.userdata.max.length";

    public static final ConfigKey<Boolean> SystemVMUseLocalStorage = new ConfigKey<Boolean>(Boolean.class, "system.vm.use.local.storage", "Advanced", "false",
            "Indicates whether to use local storage pools or shared storage pools for system VMs.", false, ConfigKey.Scope.Zone, null);

    public final static ConfigKey<Long> BYTES_MAX_READ_LENGTH= new ConfigKey<Long>(Long.class, "vm.disk.bytes.maximum.read.length", "Advanced", "0",
            "Maximum Bytes read burst duration (seconds). If '0' (zero) then does not check for maximum burst length.", true, ConfigKey.Scope.Global, null);
    public final static ConfigKey<Long> BYTES_MAX_WRITE_LENGTH = new ConfigKey<Long>(Long.class, "vm.disk.bytes.maximum.write.length", "Advanced", "0",
            "Maximum Bytes write burst duration (seconds). If '0' (zero) then does not check for maximum burst length.", true, ConfigKey.Scope.Global, null);
    public final static ConfigKey<Long> IOPS_MAX_READ_LENGTH = new ConfigKey<Long>(Long.class, "vm.disk.iops.maximum.read.length", "Advanced", "0",
            "Maximum IOPS read burst duration (seconds). If '0' (zero) then does not check for maximum burst length.", true, ConfigKey.Scope.Global, null);
    public final static ConfigKey<Long> IOPS_MAX_WRITE_LENGTH = new ConfigKey<Long>(Long.class, "vm.disk.iops.maximum.write.length", "Advanced", "0",
            "Maximum IOPS write burst duration (seconds). If '0' (zero) then does not check for maximum burst length.", true, ConfigKey.Scope.Global, null);
    public static final ConfigKey<Boolean> ADD_HOST_ON_SERVICE_RESTART_KVM = new ConfigKey<Boolean>(Boolean.class, "add.host.on.service.restart.kvm", "Advanced", "true",
            "Indicates whether the host will be added back to cloudstack after restarting agent service on host. If false it wont be added back even after service restart",
            true, ConfigKey.Scope.Global, null);
    public static final ConfigKey<Boolean> SET_HOST_DOWN_TO_MAINTENANCE = new ConfigKey<Boolean>(Boolean.class, "set.host.down.to.maintenance", "Advanced", "false",
                        "Indicates whether the host in down state can be put into maintenance state so thats its not enabled after it comes back.",
                        true, ConfigKey.Scope.Zone, null);

<<<<<<< HEAD
    public static ConfigKey<Integer> VM_SERVICE_OFFERING_MAX_CPU_CORES = new ConfigKey<Integer>("Advanced", Integer.class, "vm.serviceoffering.cpu.cores.max", "0", "Maximum CPU cores "
      + "for vm service offering. If 0 - no limitation", true);

    public static ConfigKey<Integer> VM_SERVICE_OFFERING_MAX_RAM_SIZE = new ConfigKey<Integer>("Advanced", Integer.class, "vm.serviceoffering.ram.size.max", "0", "Maximum RAM size in "
      + "MB for vm service offering. If 0 - no limitation", true);
=======
    public static final ConfigKey<Integer> VM_USERDATA_MAX_LENGTH = new ConfigKey<Integer>("Advanced", Integer.class, VM_USERDATA_MAX_LENGTH_STRING, "32768",
            "Max length of vm userdata after base64 decoding. Default is 32768 and maximum is 1048576", true);
>>>>>>> 72182b6b

    private static final String IOPS_READ_RATE = "IOPS Read";
    private static final String IOPS_WRITE_RATE = "IOPS Write";
    private static final String BYTES_READ_RATE = "Bytes Read";
    private static final String BYTES_WRITE_RATE = "Bytes Write";

    private static final String DefaultForSystemVmsForPodIpRange = "0";
    private static final String DefaultVlanForPodIpRange = Vlan.UNTAGGED.toString();

    private static final Set<Provider> VPC_ONLY_PROVIDERS = Sets.newHashSet(Provider.VPCVirtualRouter, Provider.JuniperContrailVpcRouter, Provider.InternalLbVm);

    private static final long GiB_TO_BYTES = 1024 * 1024 * 1024;

    @Override
    public boolean configure(final String name, final Map<String, Object> params) throws ConfigurationException {
        final String maxVolumeSizeInGbString = _configDao.getValue(Config.MaxVolumeSize.key());
        _maxVolumeSizeInGb = NumbersUtil.parseInt(maxVolumeSizeInGbString, Integer.parseInt(Config.MaxVolumeSize.getDefaultValue()));

        final String defaultPageSizeString = _configDao.getValue(Config.DefaultPageSize.key());
        _defaultPageSize = NumbersUtil.parseLong(defaultPageSizeString, Long.parseLong(Config.DefaultPageSize.getDefaultValue()));

        populateConfigValuesForValidationSet();
        weightBasedParametersForValidation();
        overProvisioningFactorsForValidation();
        initMessageBusListener();
        return true;
    }

    private void populateConfigValuesForValidationSet() {
        configValuesForValidation = new HashSet<String>();
        configValuesForValidation.add("event.purge.interval");
        configValuesForValidation.add("account.cleanup.interval");
        configValuesForValidation.add("alert.wait");
        configValuesForValidation.add("consoleproxy.capacityscan.interval");
        configValuesForValidation.add("expunge.interval");
        configValuesForValidation.add("host.stats.interval");
        configValuesForValidation.add("network.gc.interval");
        configValuesForValidation.add("ping.interval");
        configValuesForValidation.add("snapshot.poll.interval");
        configValuesForValidation.add("storage.stats.interval");
        configValuesForValidation.add("storage.cleanup.interval");
        configValuesForValidation.add("wait");
        configValuesForValidation.add("xenserver.heartbeat.interval");
        configValuesForValidation.add("xenserver.heartbeat.timeout");
        configValuesForValidation.add("ovm3.heartbeat.interval");
        configValuesForValidation.add("ovm3.heartbeat.timeout");
        configValuesForValidation.add("incorrect.login.attempts.allowed");
        configValuesForValidation.add("vm.password.length");
        configValuesForValidation.add("externaldhcp.vmip.retrieval.interval");
        configValuesForValidation.add("externaldhcp.vmip.max.retry");
        configValuesForValidation.add("externaldhcp.vmipFetch.threadPool.max");
        configValuesForValidation.add("remote.access.vpn.psk.length");
        configValuesForValidation.add(StorageManager.STORAGE_POOL_DISK_WAIT.key());
        configValuesForValidation.add(StorageManager.STORAGE_POOL_CLIENT_TIMEOUT.key());
        configValuesForValidation.add(StorageManager.STORAGE_POOL_CLIENT_MAX_CONNECTIONS.key());
        configValuesForValidation.add(VM_USERDATA_MAX_LENGTH_STRING);
    }

    private void weightBasedParametersForValidation() {
        weightBasedParametersForValidation = new HashSet<String>();
        weightBasedParametersForValidation.add(AlertManager.CPUCapacityThreshold.key());
        weightBasedParametersForValidation.add(AlertManager.StorageAllocatedCapacityThreshold.key());
        weightBasedParametersForValidation.add(AlertManager.StorageCapacityThreshold.key());
        weightBasedParametersForValidation.add(AlertManager.MemoryCapacityThreshold.key());
        weightBasedParametersForValidation.add(Config.PublicIpCapacityThreshold.key());
        weightBasedParametersForValidation.add(Config.PrivateIpCapacityThreshold.key());
        weightBasedParametersForValidation.add(Config.SecondaryStorageCapacityThreshold.key());
        weightBasedParametersForValidation.add(Config.VlanCapacityThreshold.key());
        weightBasedParametersForValidation.add(Config.DirectNetworkPublicIpCapacityThreshold.key());
        weightBasedParametersForValidation.add(Config.LocalStorageCapacityThreshold.key());
        weightBasedParametersForValidation.add(CapacityManager.StorageAllocatedCapacityDisableThreshold.key());
        weightBasedParametersForValidation.add(CapacityManager.StorageCapacityDisableThreshold.key());
        weightBasedParametersForValidation.add(DeploymentClusterPlanner.ClusterCPUCapacityDisableThreshold.key());
        weightBasedParametersForValidation.add(DeploymentClusterPlanner.ClusterMemoryCapacityDisableThreshold.key());
        weightBasedParametersForValidation.add(Config.AgentLoadThreshold.key());
        weightBasedParametersForValidation.add(Config.VmUserDispersionWeight.key());
        weightBasedParametersForValidation.add(CapacityManager.SecondaryStorageCapacityThreshold.key());

    }

    private void overProvisioningFactorsForValidation() {
        overprovisioningFactorsForValidation = new HashSet<String>();
        overprovisioningFactorsForValidation.add(CapacityManager.MemOverprovisioningFactor.key());
        overprovisioningFactorsForValidation.add(CapacityManager.CpuOverprovisioningFactor.key());
        overprovisioningFactorsForValidation.add(CapacityManager.StorageOverprovisioningFactor.key());
    }

    private void initMessageBusListener() {
        messageBus.subscribe(EventTypes.EVENT_CONFIGURATION_VALUE_EDIT, new MessageSubscriber() {
            @Override
            public void onPublishMessage(String serderAddress, String subject, Object args) {
                String globalSettingUpdated = (String) args;
                if (Strings.isNullOrEmpty(globalSettingUpdated)) {
                    return;
                }
                if (globalSettingUpdated.equals(ApiServiceConfiguration.ManagementServerAddresses.key()) ||
                        globalSettingUpdated.equals(IndirectAgentLBServiceImpl.IndirectAgentLBAlgorithm.key())) {
                    _indirectAgentLB.propagateMSListToAgents();
                } else if (globalSettingUpdated.equals(Config.RouterAggregationCommandEachTimeout.toString())) {
                    Map<String, String> params = new HashMap<String, String>();
                    params.put(Config.RouterAggregationCommandEachTimeout.toString(), _configDao.getValue(Config.RouterAggregationCommandEachTimeout.toString()));
                    _agentManager.propagateChangeToAgents(params);
                }
            }
        });
    }

    @Override
    public boolean start() {

        // TODO : this may not be a good place to do integrity check here, we
        // put it here as we need _alertMgr to be properly
        // configured
        // before we can use it

        // As it is so common for people to forget about configuring
        // management.network.cidr,
        final String mgtCidr = _configDao.getValue(Config.ManagementNetwork.key());
        if (mgtCidr == null || mgtCidr.trim().isEmpty()) {
            final String[] localCidrs = NetUtils.getLocalCidrs();
            if (localCidrs != null && localCidrs.length > 0) {
                s_logger.warn("Management network CIDR is not configured originally. Set it default to " + localCidrs[0]);

                _alertMgr.sendAlert(AlertManager.AlertType.ALERT_TYPE_MANAGMENT_NODE, 0, new Long(0), "Management network CIDR is not configured originally. Set it default to "
                        + localCidrs[0], "");
                _configDao.update(Config.ManagementNetwork.key(), Config.ManagementNetwork.getCategory(), localCidrs[0]);
            } else {
                s_logger.warn("Management network CIDR is not properly configured and we are not able to find a default setting");
                _alertMgr.sendAlert(AlertManager.AlertType.ALERT_TYPE_MANAGMENT_NODE, 0, new Long(0),
                        "Management network CIDR is not properly configured and we are not able to find a default setting", "");
            }
        }

        return true;
    }

    @Override
    public boolean stop() {
        return true;
    }

    @Override
    @DB
    public String updateConfiguration(final long userId, final String name, final String category, final String value, final String scope, final Long resourceId) {
        final String validationMsg = validateConfigurationValue(name, value, scope);

        if (validationMsg != null) {
            s_logger.error("Invalid configuration option, name: " + name + ", value:" + value);
            throw new InvalidParameterValueException(validationMsg);
        }

        // If scope of the parameter is given then it needs to be updated in the
        // corresponding details table,
        // if scope is mentioned as global or not mentioned then it is normal
        // global parameter updation
        if (scope != null && !scope.isEmpty() && !ConfigKey.Scope.Global.toString().equalsIgnoreCase(scope)) {
            switch (ConfigKey.Scope.valueOf(scope)) {
            case Zone:
                final DataCenterVO zone = _zoneDao.findById(resourceId);
                if (zone == null) {
                    throw new InvalidParameterValueException("unable to find zone by id " + resourceId);
                }
                _dcDetailsDao.addDetail(resourceId, name, value, true);
                break;
            case Cluster:
                final ClusterVO cluster = _clusterDao.findById(resourceId);
                if (cluster == null) {
                    throw new InvalidParameterValueException("unable to find cluster by id " + resourceId);
                }
                ClusterDetailsVO clusterDetailsVO = _clusterDetailsDao.findDetail(resourceId, name);
                if (clusterDetailsVO == null) {
                    clusterDetailsVO = new ClusterDetailsVO(resourceId, name, value);
                    _clusterDetailsDao.persist(clusterDetailsVO);
                } else {
                    clusterDetailsVO.setValue(value);
                    _clusterDetailsDao.update(clusterDetailsVO.getId(), clusterDetailsVO);
                }
                break;

            case StoragePool:
                final StoragePoolVO pool = _storagePoolDao.findById(resourceId);
                if (pool == null) {
                    throw new InvalidParameterValueException("unable to find storage pool by id " + resourceId);
                }
                if(name.equals(CapacityManager.StorageOverprovisioningFactor.key())) {
                    if(!pool.getPoolType().supportsOverProvisioning() ) {
                        throw new InvalidParameterValueException("Unable to update storage pool with id " + resourceId + ". Overprovision not supported for " + pool.getPoolType());
                    }
                }

                _storagePoolDetailsDao.addDetail(resourceId, name, value, true);
                if (pool.getPoolType() == Storage.StoragePoolType.DatastoreCluster) {
                    List<StoragePoolVO> childDataStores = _storagePoolDao.listChildStoragePoolsInDatastoreCluster(resourceId);
                    for (StoragePoolVO childDataStore: childDataStores) {
                        _storagePoolDetailsDao.addDetail(childDataStore.getId(), name, value, true);
                    }
                }

                break;

            case Account:
                final AccountVO account = _accountDao.findById(resourceId);
                if (account == null) {
                    throw new InvalidParameterValueException("unable to find account by id " + resourceId);
                }
                AccountDetailVO accountDetailVO = _accountDetailsDao.findDetail(resourceId, name);
                if (accountDetailVO == null) {
                    accountDetailVO = new AccountDetailVO(resourceId, name, value);
                    _accountDetailsDao.persist(accountDetailVO);
                } else {
                    accountDetailVO.setValue(value);
                    _accountDetailsDao.update(accountDetailVO.getId(), accountDetailVO);
                }
                break;

            case ImageStore:
                final ImageStoreVO imgStore = _imageStoreDao.findById(resourceId);
                Preconditions.checkState(imgStore != null);
                _imageStoreDetailsDao.addDetail(resourceId, name, value, true);
                break;

            case Domain:
                final DomainVO domain = _domainDao.findById(resourceId);
                if (domain == null) {
                    throw new InvalidParameterValueException("unable to find domain by id " + resourceId);
                }
                DomainDetailVO domainDetailVO = _domainDetailsDao.findDetail(resourceId, name);
                if (domainDetailVO == null) {
                    domainDetailVO = new DomainDetailVO(resourceId, name, value);
                    _domainDetailsDao.persist(domainDetailVO);
                } else {
                    domainDetailVO.setValue(value);
                    _domainDetailsDao.update(domainDetailVO.getId(), domainDetailVO);
                }
                break;

            default:
                throw new InvalidParameterValueException("Scope provided is invalid");
            }
            return value;
        }

        // Execute all updates in a single transaction
        final TransactionLegacy txn = TransactionLegacy.currentTxn();
        txn.start();

        if (!_configDao.update(name, category, value)) {
            s_logger.error("Failed to update configuration option, name: " + name + ", value:" + value);
            throw new CloudRuntimeException("Failed to update configuration value. Please contact Cloud Support.");
        }

        PreparedStatement pstmt = null;
        if (Config.XenServerGuestNetwork.key().equalsIgnoreCase(name)) {
            final String sql = "update host_details set value=? where name=?";
            try {
                pstmt = txn.prepareAutoCloseStatement(sql);
                pstmt.setString(1, value);
                pstmt.setString(2, "guest.network.device");

                pstmt.executeUpdate();
            } catch (final Throwable e) {
                throw new CloudRuntimeException("Failed to update guest.network.device in host_details due to exception ", e);
            }
        } else if (Config.XenServerPrivateNetwork.key().equalsIgnoreCase(name)) {
            final String sql = "update host_details set value=? where name=?";
            try {
                pstmt = txn.prepareAutoCloseStatement(sql);
                pstmt.setString(1, value);
                pstmt.setString(2, "private.network.device");

                pstmt.executeUpdate();
            } catch (final Throwable e) {
                throw new CloudRuntimeException("Failed to update private.network.device in host_details due to exception ", e);
            }
        } else if (Config.XenServerPublicNetwork.key().equalsIgnoreCase(name)) {
            final String sql = "update host_details set value=? where name=?";
            try {
                pstmt = txn.prepareAutoCloseStatement(sql);
                pstmt.setString(1, value);
                pstmt.setString(2, "public.network.device");

                pstmt.executeUpdate();
            } catch (final Throwable e) {
                throw new CloudRuntimeException("Failed to update public.network.device in host_details due to exception ", e);
            }
        } else if (Config.XenServerStorageNetwork1.key().equalsIgnoreCase(name)) {
            final String sql = "update host_details set value=? where name=?";
            try {
                pstmt = txn.prepareAutoCloseStatement(sql);
                pstmt.setString(1, value);
                pstmt.setString(2, "storage.network.device1");

                pstmt.executeUpdate();
            } catch (final Throwable e) {
                throw new CloudRuntimeException("Failed to update storage.network.device1 in host_details due to exception ", e);
            }
        } else if (Config.XenServerStorageNetwork2.key().equals(name)) {
            final String sql = "update host_details set value=? where name=?";
            try {
                pstmt = txn.prepareAutoCloseStatement(sql);
                pstmt.setString(1, value);
                pstmt.setString(2, "storage.network.device2");

                pstmt.executeUpdate();
            } catch (final Throwable e) {
                throw new CloudRuntimeException("Failed to update storage.network.device2 in host_details due to exception ", e);
            }
        } else if (Config.SecStorageSecureCopyCert.key().equalsIgnoreCase(name)) {
            //FIXME - Ideally there should be a listener model to listen to global config changes and be able to take action gracefully.
            //Expire the download urls
            final String sqlTemplate = "update template_store_ref set download_url_created=?";
            final String sqlVolume = "update volume_store_ref set download_url_created=?";
            try {
                // Change for templates
                pstmt = txn.prepareAutoCloseStatement(sqlTemplate);
                pstmt.setDate(1, new Date(-1l));// Set the time before the epoch time.
                pstmt.executeUpdate();
                // Change for volumes
                pstmt = txn.prepareAutoCloseStatement(sqlVolume);
                pstmt.setDate(1, new Date(-1l));// Set the time before the epoch time.
                pstmt.executeUpdate();
                // Cleanup the download urls
                _storageManager.cleanupDownloadUrls();
            } catch (final Throwable e) {
                throw new CloudRuntimeException("Failed to clean up download URLs in template_store_ref or volume_store_ref due to exception ", e);
            }
        }

        txn.commit();
        messageBus.publish(_name, EventTypes.EVENT_CONFIGURATION_VALUE_EDIT, PublishScope.GLOBAL, name);
        return _configDao.getValue(name);
    }

    @Override
    @ActionEvent(eventType = EventTypes.EVENT_CONFIGURATION_VALUE_EDIT, eventDescription = "updating configuration")
    public Configuration updateConfiguration(final UpdateCfgCmd cmd) throws InvalidParameterValueException {
        final Long userId = CallContext.current().getCallingUserId();
        final String name = cmd.getCfgName();
        String value = cmd.getValue();
        final Long zoneId = cmd.getZoneId();
        final Long clusterId = cmd.getClusterId();
        final Long storagepoolId = cmd.getStoragepoolId();
        final Long accountId = cmd.getAccountId();
        final Long imageStoreId = cmd.getImageStoreId();
        final Long domainId = cmd.getDomainId();
        CallContext.current().setEventDetails(" Name: " + name + " New Value: " + (name.toLowerCase().contains("password") ? "*****" : value == null ? "" : value));
        // check if config value exists
        final ConfigurationVO config = _configDao.findByName(name);
        String catergory = null;

        // FIX ME - All configuration parameters are not moved from config.java to configKey
        if (config == null) {
            if (_configDepot.get(name) == null) {
                s_logger.warn("Probably the component manager where configuration variable " + name + " is defined needs to implement Configurable interface");
                throw new InvalidParameterValueException("Config parameter with name " + name + " doesn't exist");
            }
            catergory = _configDepot.get(name).category();
        } else {
            catergory = config.getCategory();
        }

        if (value == null) {
            return _configDao.findByName(name);
        }

        value = value.trim();

        if (value.isEmpty() || value.equals("null")) {
            value = null;
        }

        String scope = null;
        Long id = null;
        int paramCountCheck = 0;

        if (zoneId != null) {
            scope = ConfigKey.Scope.Zone.toString();
            id = zoneId;
            paramCountCheck++;
        }
        if (clusterId != null) {
            scope = ConfigKey.Scope.Cluster.toString();
            id = clusterId;
            paramCountCheck++;
        }
        if (accountId != null) {
            scope = ConfigKey.Scope.Account.toString();
            id = accountId;
            paramCountCheck++;
        }
        if (domainId != null) {
            scope = ConfigKey.Scope.Domain.toString();
            id = domainId;
            paramCountCheck++;
        }
        if (storagepoolId != null) {
            scope = ConfigKey.Scope.StoragePool.toString();
            id = storagepoolId;
            paramCountCheck++;
        }
        if (imageStoreId != null) {
            scope = ConfigKey.Scope.ImageStore.toString();
            id = imageStoreId;
            paramCountCheck++;
        }

        if (paramCountCheck > 1) {
            throw new InvalidParameterValueException("cannot handle multiple IDs, provide only one ID corresponding to the scope");
        }

        final String updatedValue = updateConfiguration(userId, name, catergory, value, scope, id);
        if (value == null && updatedValue == null || updatedValue.equalsIgnoreCase(value)) {
            return _configDao.findByName(name);
        } else {
            throw new CloudRuntimeException("Unable to update configuration parameter " + name);
        }
    }

    private String validateConfigurationValue(final String name, String value, final String scope) {

        final ConfigurationVO cfg = _configDao.findByName(name);
        if (cfg == null) {
            s_logger.error("Missing configuration variable " + name + " in configuration table");
            return "Invalid configuration variable.";
        }

        final String configScope = cfg.getScope();
        if (scope != null) {
            if (!configScope.contains(scope)) {
                s_logger.error("Invalid scope id provided for the parameter " + name);
                return "Invalid scope id provided for the parameter " + name;
            }
        }
        Class<?> type = null;
        final Config c = Config.getConfig(name);
        if (c == null) {
            s_logger.warn("Did not find configuration " + name + " in Config.java. Perhaps moved to ConfigDepot");
            final ConfigKey<?> configKey = _configDepot.get(name);
            if(configKey == null) {
                s_logger.warn("Did not find configuration " + name + " in ConfigDepot too.");
                return null;
            }
            type = configKey.type();
        } else {
            type = c.getType();
        }
        //no need to validate further if a
        //config can have null value.
        String errMsg = null;
        try {
            if (type.equals(Integer.class)) {
                errMsg = "There was error in trying to parse value: " + value + ". Please enter a valid integer value for parameter " + name;
                Integer.parseInt(value);
            } else if (type.equals(Float.class)) {
                errMsg = "There was error in trying to parse value: " + value + ". Please enter a valid float value for parameter " + name;
                Float.parseFloat(value);
            } else if (type.equals(Long.class)) {
                errMsg = "There was error in trying to parse value: " + value + ". Please enter a valid long value for parameter " + name;
                Long.parseLong(value);
            }
        } catch (final Exception e) {
            // catching generic exception as some throws NullPointerException and some throws NumberFormatExcpeion
            s_logger.error(errMsg);
            return errMsg;
        }

        if (value == null) {
            if (type.equals(Boolean.class)) {
                return "Please enter either 'true' or 'false'.";
            }
            if (overprovisioningFactorsForValidation.contains(name)) {
                final String msg = "value cannot be null for the parameter " + name;
                s_logger.error(msg);
                return msg;
            }
            return null;
        }

        value = value.trim();
        try {
            if (overprovisioningFactorsForValidation.contains(name) && Float.parseFloat(value) < 1f) {
                final String msg = name + " should be greater than or equal to 1";
                s_logger.error(msg);
                throw new InvalidParameterValueException(msg);
            }
        } catch (final NumberFormatException e) {
            final String msg = "There was an error trying to parse the float value for: " + name;
            s_logger.error(msg);
            throw new InvalidParameterValueException(msg);
        }

        if (type.equals(Boolean.class)) {
            if (!(value.equals("true") || value.equals("false"))) {
                s_logger.error("Configuration variable " + name + " is expecting true or false instead of " + value);
                return "Please enter either 'true' or 'false'.";
            }
            return null;
        }

        if (type.equals(Integer.class) && NetworkModel.MACIdentifier.key().equalsIgnoreCase(name)) {
            try {
                final int val = Integer.parseInt(value);
                //The value need to be between 0 to 255 because the mac generation needs a value of 8 bit
                //0 value is considered as disable.
                if(val < 0 || val > 255){
                    throw new InvalidParameterValueException(name+" value should be between 0 and 255. 0 value will disable this feature");
                }
            } catch (final NumberFormatException e) {
                s_logger.error("There was an error trying to parse the integer value for:" + name);
                throw new InvalidParameterValueException("There was an error trying to parse the integer value for:" + name);
            }
        }

        if (type.equals(Integer.class) && configValuesForValidation.contains(name)) {
            try {
                final int val = Integer.parseInt(value);
                if (val <= 0) {
                    throw new InvalidParameterValueException("Please enter a positive value for the configuration parameter:" + name);
                }
                if ("vm.password.length".equalsIgnoreCase(name) && val < 6) {
                    throw new InvalidParameterValueException("Please enter a value greater than 5 for the configuration parameter:" + name);
                }
                if ("remote.access.vpn.psk.length".equalsIgnoreCase(name)) {
                    if (val < 8) {
                        throw new InvalidParameterValueException("Please enter a value greater than 7 for the configuration parameter:" + name);
                    }
                    if (val > 256) {
                        throw new InvalidParameterValueException("Please enter a value less than 257 for the configuration parameter:" + name);
                    }
                }
                if (VM_USERDATA_MAX_LENGTH_STRING.equalsIgnoreCase(name)) {
                    if (val > 1048576) {
                        throw new InvalidParameterValueException("Please enter a value less than 1048576 for the configuration parameter:" + name);
                    }
                }
            } catch (final NumberFormatException e) {
                s_logger.error("There was an error trying to parse the integer value for:" + name);
                throw new InvalidParameterValueException("There was an error trying to parse the integer value for:" + name);
            }
        }

        if (type.equals(Float.class)) {
            try {
                final Float val = Float.parseFloat(value);
                if (weightBasedParametersForValidation.contains(name) && (val < 0f || val > 1f)) {
                    throw new InvalidParameterValueException("Please enter a value between 0 and 1 for the configuration parameter: " + name);
                }
            } catch (final NumberFormatException e) {
                s_logger.error("There was an error trying to parse the float value for:" + name);
                throw new InvalidParameterValueException("There was an error trying to parse the float value for:" + name);
            }
        }

        if(c == null ) {
            //range validation has to be done per case basis, for now
            //return in case of Configkey parameters
            return null;
        }

        final String range = c.getRange();
        if (range == null) {
            return null;
        }

        if (type.equals(String.class)) {
            if (range.equals("privateip")) {
                try {
                    if (!NetUtils.isSiteLocalAddress(value)) {
                        s_logger.error("privateip range " + value + " is not a site local address for configuration variable " + name);
                        return "Please enter a site local IP address.";
                    }
                } catch (final NullPointerException e) {
                    s_logger.error("Error parsing ip address for " + name);
                    throw new InvalidParameterValueException("Error parsing ip address");
                }
            } else if (range.equals("netmask")) {
                if (!NetUtils.isValidIp4Netmask(value)) {
                    s_logger.error("netmask " + value + " is not a valid net mask for configuration variable " + name);
                    return "Please enter a valid netmask.";
                }
            } else if (range.equals("hypervisorList")) {
                final String[] hypervisors = value.split(",");
                if (hypervisors == null) {
                    return "Please enter hypervisor list, separated by comma";
                }
                for (final String hypervisor : hypervisors) {
                    if (HypervisorType.getType(hypervisor) == HypervisorType.Any || HypervisorType.getType(hypervisor) == HypervisorType.None) {
                        return "Please enter a valid hypervisor type";
                    }
                }
            } else if (range.equalsIgnoreCase("instanceName")) {
                if (!NetUtils.verifyInstanceName(value)) {
                    return "Instance name can not contain hyphen, space or plus sign";
                }
            } else if (range.equalsIgnoreCase("domainName")) {
                String domainName = value;
                if (value.startsWith("*")) {
                    domainName = value.substring(2); //skip the "*."
                }
                //max length for FQDN is 253 + 2, code adds xxx-xxx-xxx-xxx to domain name when creating URL
                if (domainName.length() >= 238 || !domainName.matches(DOMAIN_NAME_PATTERN)) {
                    return "Please enter a valid string for domain name, prefixed with '*.' if applicable";
                }
            } else if (range.equals("routes")) {
                final String[] routes = value.split(",");
                for (final String route : routes) {
                    if (route != null) {
                        final String routeToVerify = route.trim();
                        if (!NetUtils.isValidIp4Cidr(routeToVerify)) {
                            throw new InvalidParameterValueException("Invalid value for route: " + route + " in deny list. Valid format is list"
                                    + " of cidrs separated by coma. Example: 10.1.1.0/24,192.168.0.0/24");
                        }
                    }
                }
            } else {
                final String[] options = range.split(",");
                for (final String option : options) {
                    if (option.trim().equalsIgnoreCase(value)) {
                        return null;
                    }
                }
                s_logger.error("configuration value for " + name + " is invalid");
                return "Please enter : " + range;

            }
        } else if (type.equals(Integer.class)) {
            final String[] options = range.split("-");
            if (options.length != 2) {
                final String msg = "configuration range " + range + " for " + name + " is invalid";
                s_logger.error(msg);
                return msg;
            }
            final int min = Integer.parseInt(options[0]);
            final int max = Integer.parseInt(options[1]);
            final int val = Integer.parseInt(value);
            if (val < min || val > max) {
                s_logger.error("configuration value for " + name + " is invalid");
                return "Please enter : " + range;
            }
        }
        return null;
    }

    private boolean podHasAllocatedPrivateIPs(final long podId) {
        final HostPodVO pod = _podDao.findById(podId);
        final int count = _privateIpAddressDao.countIPs(podId, pod.getDataCenterId(), true);
        return count > 0;
    }

    protected void checkIfPodIsDeletable(final long podId) {
        final HostPodVO pod = _podDao.findById(podId);

        final String errorMsg = "The pod cannot be deleted because ";

        // Check if there are allocated private IP addresses in the pod
        if (_privateIpAddressDao.countIPs(podId, pod.getDataCenterId(), true) != 0) {
            throw new CloudRuntimeException(errorMsg + "there are private IP addresses allocated in this pod.");
        }

        // Check if there are any non-removed volumes in the pod.
        if (!_volumeDao.findByPod(podId).isEmpty()) {
            throw new CloudRuntimeException(errorMsg + "there are storage volumes in this pod.");
        }

        // Check if there are any non-removed hosts in the pod.
        if (!_hostDao.findByPodId(podId).isEmpty()) {
            throw new CloudRuntimeException(errorMsg + "there are servers in this pod.");
        }

        // Check if there are any non-removed vms in the pod.
        if (!_vmInstanceDao.listByPodId(podId).isEmpty()) {
            throw new CloudRuntimeException(errorMsg + "there are virtual machines in this pod.");
        }

        // Check if there are any non-removed clusters in the pod.
        if (!_clusterDao.listByPodId(podId).isEmpty()) {
            throw new CloudRuntimeException(errorMsg + "there are clusters in this pod.");
        }
    }

    private void checkPodAttributes(final long podId, final String podName, final long zoneId, final String gateway, final String cidr, final String startIp, final String endIp, final String allocationStateStr,
            final boolean checkForDuplicates, final boolean skipGatewayOverlapCheck) {
        if (checkForDuplicates) {
            // Check if the pod already exists
            if (validPod(podName, zoneId)) {
                throw new InvalidParameterValueException("A pod with name: " + podName + " already exists in zone " + zoneId + ". Please specify a different pod name. ");
            }
        }

        String cidrAddress;
        long cidrSize;
        // Get the individual cidrAddress and cidrSize values, if the CIDR is
        // valid. If it's not valid, return an error.
        if (NetUtils.isValidIp4Cidr(cidr)) {
            cidrAddress = getCidrAddress(cidr);
            cidrSize = getCidrSize(cidr);
        } else {
            throw new InvalidParameterValueException("Please enter a valid CIDR for pod: " + podName);
        }

        // Check if the IP range is valid
        checkIpRange(startIp, endIp, cidrAddress, cidrSize);

        // Check if the IP range overlaps with the public ip
        if(!Strings.isNullOrEmpty(startIp)) {
            checkOverlapPublicIpRange(zoneId, startIp, endIp);
        }

        // Check if the gateway is a valid IP address
        if (!NetUtils.isValidIp4(gateway)) {
            throw new InvalidParameterValueException("The gateway is not a valid IP address.");
        }

        // Check if the gateway is in the CIDR subnet
        if (!NetUtils.getCidrSubNet(gateway, cidrSize).equalsIgnoreCase(NetUtils.getCidrSubNet(cidrAddress, cidrSize))) {
            throw new InvalidParameterValueException("The gateway is not in the CIDR subnet.");
        }

        // Don't allow gateway to overlap with start/endIp
        if (!skipGatewayOverlapCheck) {
            if (NetUtils.ipRangesOverlap(startIp, endIp, gateway, gateway)) {
                throw new InvalidParameterValueException("The gateway shouldn't overlap start/end ip addresses");
            }
        }

        final String checkPodCIDRs = _configDao.getValue("check.pod.cidrs");
        if (checkPodCIDRs == null || checkPodCIDRs.trim().isEmpty() || Boolean.parseBoolean(checkPodCIDRs)) {
            checkPodCidrSubnets(zoneId, podId, cidr);
        }

        if (allocationStateStr != null && !allocationStateStr.isEmpty()) {
            try {
                Grouping.AllocationState.valueOf(allocationStateStr);
            } catch (final IllegalArgumentException ex) {
                throw new InvalidParameterValueException("Unable to resolve Allocation State '" + allocationStateStr + "' to a supported state");
            }
        }
    }

    @Override
    @DB
    public boolean deletePod(final DeletePodCmd cmd) {
        final Long podId = cmd.getId();

        // Make sure the pod exists
        if (!validPod(podId)) {
            throw new InvalidParameterValueException("A pod with ID: " + podId + " does not exist.");
        }

        checkIfPodIsDeletable(podId);

        final HostPodVO pod = _podDao.findById(podId);

        Transaction.execute(new TransactionCallbackNoReturn() {
            @Override
            public void doInTransactionWithoutResult(final TransactionStatus status) {
                // Delete private ip addresses for the pod if there are any
                final List<DataCenterIpAddressVO> privateIps = _privateIpAddressDao.listByPodIdDcId(podId, pod.getDataCenterId());
                if (!privateIps.isEmpty()) {
                    if (!_privateIpAddressDao.deleteIpAddressByPod(podId)) {
                        throw new CloudRuntimeException("Failed to cleanup private ip addresses for pod " + podId);
                    }
                }

                // Delete link local ip addresses for the pod
                final List<DataCenterLinkLocalIpAddressVO> localIps = _linkLocalIpAllocDao.listByPodIdDcId(podId, pod.getDataCenterId());
                if (!localIps.isEmpty()) {
                    if (!_linkLocalIpAllocDao.deleteIpAddressByPod(podId)) {
                        throw new CloudRuntimeException("Failed to cleanup private ip addresses for pod " + podId);
                    }
                }

                // Delete vlans associated with the pod
                final List<? extends Vlan> vlans = _networkModel.listPodVlans(podId);
                if (vlans != null && !vlans.isEmpty()) {
                    for (final Vlan vlan : vlans) {
                        _vlanDao.remove(vlan.getId());
                    }
                }

                // Delete corresponding capacity records
                _capacityDao.removeBy(null, null, podId, null, null);

                // Delete the pod
                if (!_podDao.remove(podId)) {
                    throw new CloudRuntimeException("Failed to delete pod " + podId);
                }

                // remove from dedicated resources
                final DedicatedResourceVO dr = _dedicatedDao.findByPodId(podId);
                if (dr != null) {
                    _dedicatedDao.remove(dr.getId());
                }
            }
        });

        return true;
    }

    /**
     * Get vlan number from vlan uri
     * @param vlan
     * @return
     */
    protected String getVlanNumberFromUri(String vlan) {
        URI uri;
        try {
            uri = new URI(vlan);
            String vlanId = BroadcastDomainType.getValue(uri);
            if (vlanId == null || !uri.getScheme().equalsIgnoreCase("vlan")) {
                throw new CloudRuntimeException("Vlan parameter : " + vlan + " is not in valid format");
            }
            return vlanId;
        } catch (URISyntaxException e) {
            throw new CloudRuntimeException("Invalid vlan parameter: " + vlan + " can't get vlan number from it due to: " + e.getMessage());
        }
    }

    @Override
    @DB
    public Pod createPodIpRange(final CreateManagementNetworkIpRangeCmd cmd) {

        final Account account = CallContext.current().getCallingAccount();

        if(!_accountMgr.isRootAdmin(account.getId())) {
            throw new PermissionDeniedException("Cannot perform this operation, Calling account is not root admin: " + account.getId());
        }

        final long podId = cmd.getPodId();
        final String gateway = cmd.getGateWay();
        final String netmask = cmd.getNetmask();
        final String startIp = cmd.getStartIp();
        String endIp = cmd.getEndIp();
        final boolean forSystemVms = cmd.isForSystemVms();
        String vlan = cmd.getVlan();
        if (!(Strings.isNullOrEmpty(vlan) || vlan.startsWith(BroadcastDomainType.Vlan.scheme()))) {
            vlan = BroadcastDomainType.Vlan.toUri(vlan).toString();
        }

        String vlanNumberFromUri = getVlanNumberFromUri(vlan);
        final Integer vlanId = vlanNumberFromUri.equals(Vlan.UNTAGGED.toString()) ? null : Integer.parseInt(vlanNumberFromUri);

        final HostPodVO pod = _podDao.findById(podId);

        if(pod == null) {
            throw new InvalidParameterValueException("Unable to find pod by ID: " + podId);
        }

        final long zoneId = pod.getDataCenterId();

        if(!NetUtils.isValidIp4(gateway)) {
            throw new InvalidParameterValueException("The gateway IP address is invalid.");
        }

        if(!NetUtils.isValidIp4Netmask(netmask)) {
            throw new InvalidParameterValueException("The netmask IP address is invalid.");
        }

        if(endIp == null) {
            endIp = startIp;
        }

        final String cidr = NetUtils.ipAndNetMaskToCidr(gateway, netmask);

        if(!NetUtils.isValidIp4Cidr(cidr)) {
            throw new InvalidParameterValueException("The CIDR is invalid " + cidr);
        }

        final String cidrAddress = pod.getCidrAddress();
        final long cidrSize = pod.getCidrSize();

        // Because each pod has only one Gateway and Netmask.
        if (!gateway.equals(pod.getGateway())) {
            throw new InvalidParameterValueException("Multiple gateways for the POD: " + pod.getId() + " are not allowed. The Gateway should be same as the existing Gateway " + pod.getGateway());
        }

        if (!netmask.equals(NetUtils.getCidrNetmask(cidrSize))) {
            throw new InvalidParameterValueException("Multiple subnets for the POD: " + pod.getId() + " are not allowed. The Netmask should be same as the existing Netmask " + NetUtils.getCidrNetmask(cidrSize));
        }

        // Check if the IP range is valid.
        checkIpRange(startIp, endIp, cidrAddress, cidrSize);

        // Check if the IP range overlaps with the public ip.
        checkOverlapPublicIpRange(zoneId, startIp, endIp);

        // Check if the gateway is in the CIDR subnet
        if (!NetUtils.getCidrSubNet(gateway, cidrSize).equalsIgnoreCase(NetUtils.getCidrSubNet(cidrAddress, cidrSize))) {
            throw new InvalidParameterValueException("The gateway is not in the CIDR subnet.");
        }

        if (NetUtils.ipRangesOverlap(startIp, endIp, gateway, gateway)) {
            throw new InvalidParameterValueException("The gateway shouldn't overlap start/end ip addresses");
        }

        final String[] existingPodIpRanges = pod.getDescription().split(",");

        for(String podIpRange: existingPodIpRanges) {
            final String[] existingPodIpRange = podIpRange.split("-");

            if (existingPodIpRange.length > 1) {
                if (!NetUtils.isValidIp4(existingPodIpRange[0]) || !NetUtils.isValidIp4(existingPodIpRange[1])) {
                    continue;
                }
                // Check if the range overlaps with any existing range.
                if (NetUtils.ipRangesOverlap(startIp, endIp, existingPodIpRange[0], existingPodIpRange[1])) {
                    throw new InvalidParameterValueException("The new range overlaps with existing range. Please add a mutually exclusive range.");
                }
            }
        }

        try {
            final String endIpFinal = endIp;

            Transaction.execute(new TransactionCallbackNoReturn() {
                @Override
                public void doInTransactionWithoutResult(final TransactionStatus status) {
                    String ipRange = pod.getDescription();

                    /*
                     * POD Description is refactored to:
                     * <START_IP>-<END_IP>-<FOR_SYSTEM_VMS>-<VLAN>,<START_IP>-<END_IP>-<FOR_SYSTEM_VMS>-<VLAN>,...
                    */
                    String range = startIp + "-" + endIpFinal + "-" + (forSystemVms ? "1" : "0") + "-" + (vlanId == null ? DefaultVlanForPodIpRange : vlanId);
                    if(ipRange != null && !ipRange.isEmpty())
                        ipRange += ("," + range);
                    else
                        ipRange = (range);

                    pod.setDescription(ipRange);

                    HostPodVO lock = null;
                    try {
                        lock = _podDao.acquireInLockTable(podId);

                        if (lock == null) {
                            String msg = "Unable to acquire lock on table to update the ip range of POD: " + pod.getName() + ", Creation failed.";
                            s_logger.warn(msg);
                            throw new CloudRuntimeException(msg);
                        }

                        _podDao.update(podId, pod);
                    } finally {
                        if (lock != null) {
                            _podDao.releaseFromLockTable(podId);
                        }
                    }

                    _zoneDao.addPrivateIpAddress(zoneId, pod.getId(), startIp, endIpFinal, forSystemVms, vlanId);
                }
            });
        } catch (final Exception e) {
            s_logger.error("Unable to create Pod IP range due to " + e.getMessage(), e);
            throw new CloudRuntimeException("Failed to create Pod IP range. Please contact Cloud Support.");
        }

        return pod;
    }

    @Override
    @DB
    public void deletePodIpRange(final DeleteManagementNetworkIpRangeCmd cmd) throws ResourceUnavailableException, ConcurrentOperationException {
        final long podId = cmd.getPodId();
        final String startIp = cmd.getStartIp();
        final String endIp = cmd.getEndIp();
        String vlan = cmd.getVlan();
        try {
            vlan = BroadcastDomainType.getValue(vlan);
        } catch (URISyntaxException e) {
            throw new CloudRuntimeException("Incorrect vlan " + vlan);
        }

        final HostPodVO pod = _podDao.findById(podId);

        if(pod == null) {
            throw new InvalidParameterValueException("Unable to find pod by id " + podId);
        }

        if (startIp == null || !NetUtils.isValidIp4(startIp)) {
            throw new InvalidParameterValueException("The start address of the IP range is not a valid IP address.");
        }

        if (endIp == null || !NetUtils.isValidIp4(endIp)) {
            throw new InvalidParameterValueException("The end address of the IP range is not a valid IP address.");
        }

        if (NetUtils.ip2Long(startIp) > NetUtils.ip2Long(endIp)) {
            throw new InvalidParameterValueException("The start IP address must have a lower value than the end IP address.");
        }

        for(long ipAddr = NetUtils.ip2Long(startIp); ipAddr <= NetUtils.ip2Long(endIp); ipAddr++) {
            if(_privateIpAddressDao.countIpAddressUsage(NetUtils.long2Ip(ipAddr), podId, pod.getDataCenterId(), true) > 0) {
                throw new CloudRuntimeException("Some IPs of the range has been allocated, so it cannot be deleted.");
            }
        }

        final String[] existingPodIpRanges = pod.getDescription().split(",");

        if(existingPodIpRanges.length == 0) {
            throw new InvalidParameterValueException("The IP range cannot be found. As the existing IP range is empty.");
        }

        final String[] newPodIpRanges = new String[existingPodIpRanges.length-1];
        int index = existingPodIpRanges.length-2;
        boolean foundRange = false;

        for(String podIpRange: existingPodIpRanges) {
            final String[] existingPodIpRange = podIpRange.split("-");

            if(existingPodIpRange.length > 1) {
                if (startIp.equals(existingPodIpRange[0]) && endIp.equals(existingPodIpRange[1]) &&
                        (existingPodIpRange.length > 3 ? vlan.equals(existingPodIpRange[3]) : vlan.equals(DefaultVlanForPodIpRange))) {
                    foundRange = true;
                } else if (index >= 0) {
                    newPodIpRanges[index--] = (existingPodIpRange[0] + "-" + existingPodIpRange[1] + "-" +
                            (existingPodIpRange.length > 2 ? existingPodIpRange[2] : DefaultForSystemVmsForPodIpRange) + "-" +
                            (existingPodIpRange.length > 3 ? existingPodIpRange[3] : DefaultVlanForPodIpRange));
                }
            }
        }

        if(!foundRange) {
            throw new InvalidParameterValueException("The input IP range: " + startIp + "-" + endIp + " of pod: " + podId + "is not present. Please input an existing range.");
        }

        final StringBuilder newPodIpRange = new StringBuilder();
        boolean first = true;
        for (String podIpRange : newPodIpRanges) {
            if (first)
                first = false;
            else
                newPodIpRange.append(",");

            newPodIpRange.append(podIpRange);
        }

        try {
            Transaction.execute(new TransactionCallbackNoReturn() {
                @Override
                public void doInTransactionWithoutResult(final TransactionStatus status) {
                    pod.setDescription(newPodIpRange.toString());

                    HostPodVO lock = null;
                    try {
                        lock = _podDao.acquireInLockTable(podId);

                        if (lock == null) {
                            String msg = "Unable to acquire lock on table to update the ip range of POD: " + pod.getName() + ", Deletion failed.";
                            s_logger.warn(msg);
                            throw new CloudRuntimeException(msg);
                        }

                        _podDao.update(podId, pod);
                    } finally {
                        if (lock != null) {
                            _podDao.releaseFromLockTable(podId);
                        }
                    }

                    for(long ipAddr = NetUtils.ip2Long(startIp); ipAddr <= NetUtils.ip2Long(endIp); ipAddr++) {
                        if (!_privateIpAddressDao.deleteIpAddressByPodDc(NetUtils.long2Ip(ipAddr), podId, pod.getDataCenterId())) {
                            throw new CloudRuntimeException("Failed to cleanup private ip address: " + NetUtils.long2Ip(ipAddr) + " of Pod: " + podId + " DC: " + pod.getDataCenterId());
                        }
                    }
                }
            });
        } catch (final Exception e) {
            s_logger.error("Unable to delete Pod " + podId + "IP range due to " + e.getMessage(), e);
            throw new CloudRuntimeException("Failed to delete Pod " + podId + "IP range. Please contact Cloud Support.");
        }
    }

    @Override
    public Pod editPod(final UpdatePodCmd cmd) {
        return editPod(cmd.getId(), cmd.getPodName(), null, null, cmd.getGateway(), cmd.getNetmask(), cmd.getAllocationState());
    }

    @Override
    @DB
    public Pod editPod(final long id, String name, String startIp, String endIp, String gateway, String netmask, String allocationStateStr) {

        // verify parameters
        final HostPodVO pod = _podDao.findById(id);

        if (pod == null) {
            throw new InvalidParameterValueException("Unable to find pod by id " + id);
        }

        // If the gateway, CIDR, private IP range is being changed, check if the
        // pod has allocated private IP addresses
        if (podHasAllocatedPrivateIPs(id)) {

            if (!Strings.isNullOrEmpty(netmask)) {
                final long newCidr = NetUtils.getCidrSize(netmask);
                final long oldCidr = pod.getCidrSize();

                if (newCidr > oldCidr) {
                    throw new CloudRuntimeException("The specified pod has allocated private IP addresses, so its IP address range can be extended only");
                }
            }
        }

        if (gateway == null) {
            gateway = pod.getGateway();
        }

        if (netmask == null) {
            netmask = NetUtils.getCidrNetmask(pod.getCidrSize());
        }

        final String oldPodName = pod.getName();
        if (name == null) {
            name = oldPodName;
        }

        if (allocationStateStr == null) {
            allocationStateStr = pod.getAllocationState().toString();
        }

        // Verify pod's attributes
        final String cidr = NetUtils.ipAndNetMaskToCidr(gateway, netmask);
        final boolean checkForDuplicates = !oldPodName.equals(name);
        checkPodAttributes(id, name, pod.getDataCenterId(), gateway, cidr, startIp, endIp, allocationStateStr, checkForDuplicates, true);

        // Valid check is already done in checkPodAttributes method.
        final String cidrAddress = getCidrAddress(cidr);
        final long cidrSize = getCidrSize(cidr);

        // Check if start IP and end IP of all the ranges lie in the CIDR subnet.
        final String[] existingPodIpRanges = pod.getDescription().split(",");

        for(String podIpRange: existingPodIpRanges) {
            final String[] existingPodIpRange = podIpRange.split("-");

            if (existingPodIpRange.length > 1) {
                if (!NetUtils.isValidIp4(existingPodIpRange[0]) || !NetUtils.isValidIp4(existingPodIpRange[1])) {
                    continue;
                }

                if (!NetUtils.getCidrSubNet(existingPodIpRange[0], cidrSize).equalsIgnoreCase(NetUtils.getCidrSubNet(cidrAddress, cidrSize))) {
                    throw new InvalidParameterValueException("The start address of the some IP range is not in the CIDR subnet.");
                }

                if (!NetUtils.getCidrSubNet(existingPodIpRange[1], cidrSize).equalsIgnoreCase(NetUtils.getCidrSubNet(cidrAddress, cidrSize))) {
                    throw new InvalidParameterValueException("The end address of the some IP range is not in the CIDR subnet.");
                }

                if (NetUtils.ipRangesOverlap(existingPodIpRange[0], existingPodIpRange[1], gateway, gateway)) {
                    throw new InvalidParameterValueException("The gateway shouldn't overlap some start/end ip addresses");
                }
            }
        }

        try {
            final String allocationStateStrFinal = allocationStateStr;
            final String nameFinal = name;
            final String gatewayFinal = gateway;
            Transaction.execute(new TransactionCallbackNoReturn() {
                @Override
                public void doInTransactionWithoutResult(final TransactionStatus status) {
                    final long zoneId = pod.getDataCenterId();

                    pod.setName(nameFinal);
                    pod.setDataCenterId(zoneId);
                    pod.setGateway(gatewayFinal);
                    pod.setCidrAddress(getCidrAddress(cidr));
                    pod.setCidrSize(getCidrSize(cidr));

                    Grouping.AllocationState allocationState = null;
                    if (allocationStateStrFinal != null && !allocationStateStrFinal.isEmpty()) {
                        allocationState = Grouping.AllocationState.valueOf(allocationStateStrFinal);
                        pod.setAllocationState(allocationState);
                    }

                    _podDao.update(id, pod);
                }
            });
        } catch (final Exception e) {
            s_logger.error("Unable to edit pod due to " + e.getMessage(), e);
            throw new CloudRuntimeException("Failed to edit pod. Please contact Cloud Support.");
        }

        return pod;
    }

    @Override
    public Pod createPod(final long zoneId, final String name, final String startIp, final String endIp, final String gateway, final String netmask, String allocationState) {
        // Check if the gateway is a valid IP address
        if (!NetUtils.isValidIp4(gateway)) {
            throw new InvalidParameterValueException("The gateway is invalid");
        }

        if (!NetUtils.isValidIp4Netmask(netmask)) {
            throw new InvalidParameterValueException("The netmask is invalid");
        }

        final String cidr = NetUtils.ipAndNetMaskToCidr(gateway, netmask);

        final Long userId = CallContext.current().getCallingUserId();

        if (allocationState == null) {
            allocationState = Grouping.AllocationState.Enabled.toString();
        }
        return createPod(userId.longValue(), name, zoneId, gateway, cidr, startIp, endIp, allocationState, false);
    }

    @Override
    @DB
    public HostPodVO createPod(final long userId, final String podName, final long zoneId, final String gateway, final String cidr, final String startIp, String endIp, final String allocationStateStr,
            final boolean skipGatewayOverlapCheck) {

        // Check if the zone is valid
        if (!validZone(zoneId)) {
            throw new InvalidParameterValueException("Please specify a valid zone.");
        }

        // Check if zone is disabled
        final DataCenterVO zone = _zoneDao.findById(zoneId);
        final Account account = CallContext.current().getCallingAccount();
        if (Grouping.AllocationState.Disabled == zone.getAllocationState()
                && !_accountMgr.isRootAdmin(account.getId())) {
            throw new PermissionDeniedException("Cannot perform this operation, Zone is currently disabled: " + zoneId);
        }

        final String cidrAddress = getCidrAddress(cidr);
        final int cidrSize = getCidrSize(cidr);

        // endIp is an optional parameter; if not specified - default it to the
        // end ip of the pod's cidr
        if (!Strings.isNullOrEmpty(startIp)) {
            if (endIp == null) {
                endIp = NetUtils.getIpRangeEndIpFromCidr(cidrAddress, cidrSize);
            }
        }

        // Validate new pod settings
        checkPodAttributes(-1, podName, zoneId, gateway, cidr, startIp, endIp, allocationStateStr, true, skipGatewayOverlapCheck);

        // Create the new pod in the database
        String ipRange;

        if (!Strings.isNullOrEmpty(startIp)) {
            ipRange = startIp + "-" + endIp + "-" + DefaultForSystemVmsForPodIpRange + "-" + DefaultVlanForPodIpRange;
        } else {
            throw new InvalidParameterValueException("Start ip is required parameter");
        }

        final HostPodVO podFinal = new HostPodVO(podName, zoneId, gateway, cidrAddress, cidrSize, ipRange);

        Grouping.AllocationState allocationState = null;
        if (allocationStateStr != null && !allocationStateStr.isEmpty()) {
            allocationState = Grouping.AllocationState.valueOf(allocationStateStr);
            podFinal.setAllocationState(allocationState);
        }

        final String endIpFinal = endIp;
        return Transaction.execute(new TransactionCallback<HostPodVO>() {
            @Override
            public HostPodVO doInTransaction(final TransactionStatus status) {

                final HostPodVO pod = _podDao.persist(podFinal);

                if (!Strings.isNullOrEmpty(startIp)) {
                    _zoneDao.addPrivateIpAddress(zoneId, pod.getId(), startIp, endIpFinal, false, null);
                }

                final String[] linkLocalIpRanges = NetUtils.getLinkLocalIPRange(_configDao.getValue(Config.ControlCidr.key()));
                if (linkLocalIpRanges != null) {
                    _zoneDao.addLinkLocalIpAddress(zoneId, pod.getId(), linkLocalIpRanges[0], linkLocalIpRanges[1]);
                }

                return pod;
            }
        });
    }

    @DB
    protected void checkIfZoneIsDeletable(final long zoneId) {
        final String errorMsg = "The zone cannot be deleted because ";


        // Check if there are any non-removed hosts in the zone.
        if (!_hostDao.listByDataCenterId(zoneId).isEmpty()) {
            throw new CloudRuntimeException(errorMsg + "there are servers in this zone.");
        }

        // Check if there are any non-removed pods in the zone.
        if (!_podDao.listByDataCenterId(zoneId).isEmpty()) {
            throw new CloudRuntimeException(errorMsg + "there are pods in this zone.");
        }

        // Check if there are allocated private IP addresses in the zone.
        if (_privateIpAddressDao.countIPs(zoneId, true) != 0) {
            throw new CloudRuntimeException(errorMsg + "there are private IP addresses allocated in this zone.");
        }

        // Check if there are allocated public IP addresses in the zone.
        if (_publicIpAddressDao.countIPs(zoneId, true) != 0) {
            throw new CloudRuntimeException(errorMsg + "there are public IP addresses allocated in this zone.");
        }

        // Check if there are any non-removed vms in the zone.
        if (!_vmInstanceDao.listByZoneId(zoneId).isEmpty()) {
            throw new CloudRuntimeException(errorMsg + "there are virtual machines in this zone.");
        }

        // Check if there are any non-removed volumes in the zone.
        if (!_volumeDao.findByDc(zoneId).isEmpty()) {
            throw new CloudRuntimeException(errorMsg + "there are storage volumes in this zone.");
        }

        // Check if there are any non-removed physical networks in the zone.
        if (!_physicalNetworkDao.listByZone(zoneId).isEmpty()) {
            throw new CloudRuntimeException(errorMsg + "there are physical networks in this zone.");
        }

        //check if there are any secondary stores attached to the zone
        if(!_imageStoreDao.findByZone(new ZoneScope(zoneId), null).isEmpty()) {
            throw new CloudRuntimeException(errorMsg + "there are Secondary storages in this zone");
        }

        // Check if there are any non-removed VMware datacenters in the zone.
        //if (_vmwareDatacenterZoneMapDao.findByZoneId(zoneId) != null) {
        //    throw new CloudRuntimeException(errorMsg + "there are VMware datacenters in this zone.");
        //}
    }

    private void checkZoneParameters(final String zoneName, final String dns1, final String dns2, final String internalDns1, final String internalDns2, final boolean checkForDuplicates, final Long domainId,
            final String allocationStateStr, final String ip6Dns1, final String ip6Dns2) {
        if (checkForDuplicates) {
            // Check if a zone with the specified name already exists
            if (validZone(zoneName)) {
                throw new InvalidParameterValueException("A zone with that name already exists. Please specify a unique zone name.");
            }
        }

        // check if valid domain
        if (domainId != null) {
            final DomainVO domain = _domainDao.findById(domainId);

            if (domain == null) {
                throw new InvalidParameterValueException("Please specify a valid domain id");
            }
        }

        // Check IP validity for DNS addresses
        // Empty strings is a valid input -- hence the length check
        if (dns1 != null && dns1.length() > 0 && !NetUtils.isValidIp4(dns1)) {
            throw new InvalidParameterValueException("Please enter a valid IP address for DNS1");
        }

        if (dns2 != null && dns2.length() > 0 && !NetUtils.isValidIp4(dns2)) {
            throw new InvalidParameterValueException("Please enter a valid IP address for DNS2");
        }

        if (internalDns1 != null && internalDns1.length() > 0 && !NetUtils.isValidIp4(internalDns1)) {
            throw new InvalidParameterValueException("Please enter a valid IP address for internal DNS1");
        }

        if (internalDns2 != null && internalDns2.length() > 0 && !NetUtils.isValidIp4(internalDns2)) {
            throw new InvalidParameterValueException("Please enter a valid IP address for internal DNS2");
        }

        if (ip6Dns1 != null && ip6Dns1.length() > 0 && !NetUtils.isValidIp6(ip6Dns1)) {
            throw new InvalidParameterValueException("Please enter a valid IPv6 address for IP6 DNS1");
        }

        if (ip6Dns2 != null && ip6Dns2.length() > 0 && !NetUtils.isValidIp6(ip6Dns2)) {
            throw new InvalidParameterValueException("Please enter a valid IPv6 address for IP6 DNS2");
        }

        if (allocationStateStr != null && !allocationStateStr.isEmpty()) {
            try {
                Grouping.AllocationState.valueOf(allocationStateStr);
            } catch (final IllegalArgumentException ex) {
                throw new InvalidParameterValueException("Unable to resolve Allocation State '" + allocationStateStr + "' to a supported state");
            }
        }
    }

    private void checkIpRange(final String startIp, final String endIp, final String cidrAddress, final long cidrSize) {
        //Checking not null for start IP as well. Previously we assumed to be not null always.
        //But the check is required for the change in updatePod API.
        if (!Strings.isNullOrEmpty(startIp) && !NetUtils.isValidIp4(startIp)) {
            throw new InvalidParameterValueException("The start address of the IP range is not a valid IP address.");
        }

        if (!Strings.isNullOrEmpty(endIp) && !NetUtils.isValidIp4(endIp)) {
            throw new InvalidParameterValueException("The end address of the IP range is not a valid IP address.");
        }

        //Not null check is required for the change in updatePod API.
        if (!Strings.isNullOrEmpty(startIp) && !NetUtils.getCidrSubNet(startIp, cidrSize).equalsIgnoreCase(NetUtils.getCidrSubNet(cidrAddress, cidrSize))) {
            throw new InvalidParameterValueException("The start address of the IP range is not in the CIDR subnet.");
        }

        if (!Strings.isNullOrEmpty(endIp) && !NetUtils.getCidrSubNet(endIp, cidrSize).equalsIgnoreCase(NetUtils.getCidrSubNet(cidrAddress, cidrSize))) {
            throw new InvalidParameterValueException("The end address of the IP range is not in the CIDR subnet.");
        }

        if (!Strings.isNullOrEmpty(endIp) && NetUtils.ip2Long(startIp) > NetUtils.ip2Long(endIp)) {
            throw new InvalidParameterValueException("The start IP address must have a lower value than the end IP address.");
        }

    }

    private void checkOverlapPublicIpRange(final Long zoneId, final String startIp, final String endIp) {
        final long privateStartIp = NetUtils.ip2Long(startIp);
        final long privateEndIp = NetUtils.ip2Long(endIp);

        final List<IPAddressVO> existingPublicIPs = _publicIpAddressDao.listByDcId(zoneId);
        for (final IPAddressVO publicIPVO : existingPublicIPs) {
            final long publicIP = NetUtils.ip2Long(publicIPVO.getAddress().addr());
            if (publicIP >= privateStartIp && publicIP <= privateEndIp) {
                throw new InvalidParameterValueException("The Start IP and endIP address range overlap with Public IP :" + publicIPVO.getAddress().addr());
            }
        }
    }

    private void checkOverlapPrivateIpRange(final Long zoneId, final String startIp, final String endIp) {

        final List<HostPodVO> podsInZone = _podDao.listByDataCenterId(zoneId);
        for (final HostPodVO hostPod : podsInZone) {
            final String[] existingPodIpRanges = hostPod.getDescription().split(",");

            for(String podIpRange: existingPodIpRanges) {
                final String[] existingPodIpRange = podIpRange.split("-");

                if (existingPodIpRange.length > 1) {
                    if (!NetUtils.isValidIp4(existingPodIpRange[0]) || !NetUtils.isValidIp4(existingPodIpRange[1])) {
                        continue;
                    }

                    if (NetUtils.ipRangesOverlap(startIp, endIp, existingPodIpRange[0], existingPodIpRange[1])) {
                        throw new InvalidParameterValueException("The Start IP and EndIP address range overlap with private IP :" + existingPodIpRange[0] + ":" + existingPodIpRange[1]);
                    }
                }
            }
        }
    }

    @Override
    @DB
    @ActionEvent(eventType = EventTypes.EVENT_ZONE_DELETE, eventDescription = "deleting zone", async = false)
    public boolean deleteZone(final DeleteZoneCmd cmd) {

        final Long zoneId = cmd.getId();

        // Make sure the zone exists
        if (!validZone(zoneId)) {
            throw new InvalidParameterValueException("A zone with ID: " + zoneId + " does not exist.");
        }

        checkIfZoneIsDeletable(zoneId);

        return Transaction.execute(new TransactionCallback<Boolean>() {
            @Override
            public Boolean doInTransaction(final TransactionStatus status) {
                // delete vlans for this zone
                final List<VlanVO> vlans = _vlanDao.listByZone(zoneId);
                for (final VlanVO vlan : vlans) {
                    _vlanDao.remove(vlan.getId());
                }

                final boolean success = _zoneDao.remove(zoneId);

                if (success) {
                    // delete template refs for this zone
                    templateZoneDao.deleteByZoneId(zoneId);
                    // delete all capacity records for the zone
                    _capacityDao.removeBy(null, zoneId, null, null, null);
                    // remove from dedicated resources
                    final DedicatedResourceVO dr = _dedicatedDao.findByZoneId(zoneId);
                    if (dr != null) {
                        _dedicatedDao.remove(dr.getId());
                        // find the group associated and check if there are any more
                        // resources under that group
                        final List<DedicatedResourceVO> resourcesInGroup = _dedicatedDao.listByAffinityGroupId(dr.getAffinityGroupId());
                        if (resourcesInGroup.isEmpty()) {
                            // delete the group
                            _affinityGroupService.deleteAffinityGroup(dr.getAffinityGroupId(), null, null, null, null);
                        }
                    }
                }

                return success;
            }
        });
    }

    @Override
    @DB
    @ActionEvent(eventType = EventTypes.EVENT_ZONE_EDIT, eventDescription = "editing zone", async = false)
    public DataCenter editZone(final UpdateZoneCmd cmd) {
        // Parameter validation as from execute() method in V1
        final Long zoneId = cmd.getId();
        String zoneName = cmd.getZoneName();
        String dns1 = cmd.getDns1();
        String dns2 = cmd.getDns2();
        String ip6Dns1 = cmd.getIp6Dns1();
        String ip6Dns2 = cmd.getIp6Dns2();
        String internalDns1 = cmd.getInternalDns1();
        String internalDns2 = cmd.getInternalDns2();
        String guestCidr = cmd.getGuestCidrAddress();
        final List<String> dnsSearchOrder = cmd.getDnsSearchOrder();
        final Boolean isPublic = cmd.isPublic();
        final String allocationStateStr = cmd.getAllocationState();
        final String dhcpProvider = cmd.getDhcpProvider();
        final Map<?, ?> detailsMap = cmd.getDetails();
        final String networkDomain = cmd.getDomain();
        final Boolean localStorageEnabled = cmd.getLocalStorageEnabled();

        final Map<String, String> newDetails = new HashMap<String, String>();
        if (detailsMap != null) {
            final Collection<?> zoneDetailsCollection = detailsMap.values();
            final Iterator<?> iter = zoneDetailsCollection.iterator();
            while (iter.hasNext()) {
                final HashMap<?, ?> detail = (HashMap<?, ?>)iter.next();
                final String key = (String)detail.get("key");
                final String value = (String)detail.get("value");
                if (key == null || value == null) {
                    throw new InvalidParameterValueException(
                            "Invalid Zone Detail specified, fields 'key' and 'value' cannot be null, please specify details in the form:  details[0].key=XXX&details[0].value=YYY");
                }
                newDetails.put(key, value);
            }
        }

        // add the domain prefix list to details if not null
        if (dnsSearchOrder != null) {
            for (final String dom : dnsSearchOrder) {
                if (!NetUtils.verifyDomainName(dom)) {
                    throw new InvalidParameterValueException(
                            "Invalid network domain suffixes. Total length shouldn't exceed 190 chars. Each domain label must be between 1 and 63 characters long, can contain ASCII letters 'a' through 'z', the digits '0' through '9', "
                                    + "and the hyphen ('-'); can't start or end with \"-\"");
                }
            }
            newDetails.put(ZoneConfig.DnsSearchOrder.getName(), StringUtils.join(dnsSearchOrder, ","));
        }

        final DataCenterVO zone = _zoneDao.findById(zoneId);
        if (zone == null) {
            throw new InvalidParameterValueException("unable to find zone by id " + zoneId);
        }

        if (zoneName == null) {
            zoneName = zone.getName();
        }

        if (guestCidr != null && !NetUtils.validateGuestCidr(guestCidr)) {
            throw new InvalidParameterValueException("Please enter a valid guest cidr");
        }

        // Make sure the zone exists
        if (!validZone(zoneId)) {
            throw new InvalidParameterValueException("A zone with ID: " + zoneId + " does not exist.");
        }

        final String oldZoneName = zone.getName();

        if (zoneName == null) {
            zoneName = oldZoneName;
        }

        if (dns1 == null) {
            dns1 = zone.getDns1();
        }

        if (dns2 == null) {
            dns2 = zone.getDns2();
        }

        if (ip6Dns1 == null) {
            ip6Dns1 = zone.getIp6Dns1();
        }

        if (ip6Dns2 == null) {
            ip6Dns2 = zone.getIp6Dns2();
        }

        if (internalDns1 == null) {
            internalDns1 = zone.getInternalDns1();
        }

        if (internalDns2 == null) {
            internalDns2 = zone.getInternalDns2();
        }

        if (guestCidr == null) {
            guestCidr = zone.getGuestNetworkCidr();
        }

        int sortKey = cmd.getSortKey() != null ? cmd.getSortKey() : zone.getSortKey();

        // validate network domain
        if (networkDomain != null && !networkDomain.isEmpty()) {
            if (!NetUtils.verifyDomainName(networkDomain)) {
                throw new InvalidParameterValueException(
                        "Invalid network domain. Total length shouldn't exceed 190 chars. Each domain label must be between 1 and 63 characters long, can contain ASCII letters 'a' through 'z', the digits '0' through '9', "
                                + "and the hyphen ('-'); can't start or end with \"-\"");
            }
        }

        final boolean checkForDuplicates = !zoneName.equals(oldZoneName);
        checkZoneParameters(zoneName, dns1, dns2, internalDns1, internalDns2, checkForDuplicates, null, allocationStateStr, ip6Dns1, ip6Dns2);// not allowing updating
        // domain associated with
        // a zone, once created

        zone.setName(zoneName);
        zone.setDns1(dns1);
        zone.setDns2(dns2);
        zone.setIp6Dns1(ip6Dns1);
        zone.setIp6Dns2(ip6Dns2);
        zone.setInternalDns1(internalDns1);
        zone.setInternalDns2(internalDns2);
        zone.setGuestNetworkCidr(guestCidr);
        zone.setSortKey(sortKey);
        if (localStorageEnabled != null) {
            zone.setLocalStorageEnabled(localStorageEnabled.booleanValue());
        }

        if (networkDomain != null) {
            if (networkDomain.isEmpty()) {
                zone.setDomain(null);
            } else {
                zone.setDomain(networkDomain);
            }
        }

        Transaction.execute(new TransactionCallbackNoReturn() {
            @Override
            public void doInTransactionWithoutResult(final TransactionStatus status) {
                final Map<String, String> updatedDetails = new HashMap<String, String>();
                _zoneDao.loadDetails(zone);
                if (zone.getDetails() != null) {
                    updatedDetails.putAll(zone.getDetails());
                }
                updatedDetails.putAll(newDetails);
                zone.setDetails(updatedDetails);

                if (allocationStateStr != null && !allocationStateStr.isEmpty()) {
                    final Grouping.AllocationState allocationState = Grouping.AllocationState.valueOf(allocationStateStr);

                    if (allocationState == Grouping.AllocationState.Enabled) {
                        // check if zone has necessary trafficTypes before enabling
                        try {
                            PhysicalNetwork mgmtPhyNetwork;
                            // zone should have a physical network with management
                            // traffiType
                            mgmtPhyNetwork = _networkModel.getDefaultPhysicalNetworkByZoneAndTrafficType(zoneId, TrafficType.Management);
                            if (NetworkType.Advanced == zone.getNetworkType() && !zone.isSecurityGroupEnabled()) {
                                // advanced zone without SG should have a physical
                                // network with public Thpe
                                _networkModel.getDefaultPhysicalNetworkByZoneAndTrafficType(zoneId, TrafficType.Public);
                            }

                            try {
                                _networkModel.getDefaultPhysicalNetworkByZoneAndTrafficType(zoneId, TrafficType.Storage);
                            } catch (final InvalidParameterValueException noStorage) {
                                final PhysicalNetworkTrafficTypeVO mgmtTraffic = _trafficTypeDao.findBy(mgmtPhyNetwork.getId(), TrafficType.Management);
                                _networkSvc.addTrafficTypeToPhysicalNetwork(mgmtPhyNetwork.getId(), TrafficType.Storage.toString(), "vlan", mgmtTraffic.getXenNetworkLabel(),
                                        mgmtTraffic.getKvmNetworkLabel(), mgmtTraffic.getVmwareNetworkLabel(), mgmtTraffic.getSimulatorNetworkLabel(), mgmtTraffic.getVlan(),
                                        mgmtTraffic.getHypervNetworkLabel(), mgmtTraffic.getOvm3NetworkLabel());
                                s_logger.info("No storage traffic type was specified by admin, create default storage traffic on physical network " + mgmtPhyNetwork.getId()
                                        + " with same configure of management traffic type");
                            }
                        } catch (final InvalidParameterValueException ex) {
                            throw new InvalidParameterValueException("Cannot enable this Zone since: " + ex.getMessage());
                        }
                    }
                    zone.setAllocationState(allocationState);
                }

                if (dhcpProvider != null) {
                    zone.setDhcpProvider(dhcpProvider);
                }

                // update a private zone to public; not vice versa
                if (isPublic != null && isPublic) {
                    zone.setDomainId(null);
                    zone.setDomain(null);

                    // release the dedication for this zone
                    final DedicatedResourceVO resource = _dedicatedDao.findByZoneId(zoneId);
                    Long resourceId = null;
                    if (resource != null) {
                        resourceId = resource.getId();
                        if (!_dedicatedDao.remove(resourceId)) {
                            throw new CloudRuntimeException("Failed to delete dedicated Zone Resource " + resourceId);
                        }
                        // find the group associated and check if there are any more
                        // resources under that group
                        final List<DedicatedResourceVO> resourcesInGroup = _dedicatedDao.listByAffinityGroupId(resource.getAffinityGroupId());
                        if (resourcesInGroup.isEmpty()) {
                            // delete the group
                            _affinityGroupService.deleteAffinityGroup(resource.getAffinityGroupId(), null, null, null, null);
                        }
                    }
                }

                if (!_zoneDao.update(zoneId, zone)) {
                    throw new CloudRuntimeException("Failed to edit zone. Please contact Cloud Support.");
                }
            }
        });

        return zone;
    }

    @Override
    @DB
    public DataCenterVO createZone(final long userId, final String zoneName, final String dns1, final String dns2, final String internalDns1, final String internalDns2, final String guestCidr, final String domain,
            final Long domainId, final NetworkType zoneType, final String allocationStateStr, final String networkDomain, final boolean isSecurityGroupEnabled, final boolean isLocalStorageEnabled,
            final String ip6Dns1, final String ip6Dns2) {

        // checking the following params outside checkzoneparams method as we do
        // not use these params for updatezone
        // hence the method below is generic to check for common params
        if (guestCidr != null && !NetUtils.validateGuestCidr(guestCidr)) {
            throw new InvalidParameterValueException("Please enter a valid guest cidr");
        }

        // Validate network domain
        if (networkDomain != null) {
            if (!NetUtils.verifyDomainName(networkDomain)) {
                throw new InvalidParameterValueException(
                        "Invalid network domain. Total length shouldn't exceed 190 chars. Each domain label must be between 1 and 63 characters long, can contain ASCII letters 'a' through 'z', the digits '0' through '9', "
                                + "and the hyphen ('-'); can't start or end with \"-\"");
            }
        }

        checkZoneParameters(zoneName, dns1, dns2, internalDns1, internalDns2, true, domainId, allocationStateStr, ip6Dns1, ip6Dns2);

        final byte[] bytes = (zoneName + System.currentTimeMillis()).getBytes();
        final String zoneToken = UUID.nameUUIDFromBytes(bytes).toString();

        // Create the new zone in the database
        final DataCenterVO zoneFinal = new DataCenterVO(zoneName, null, dns1, dns2, internalDns1, internalDns2, guestCidr, domain, domainId, zoneType, zoneToken, networkDomain,
                isSecurityGroupEnabled, isLocalStorageEnabled, ip6Dns1, ip6Dns2);
        if (allocationStateStr != null && !allocationStateStr.isEmpty()) {
            final Grouping.AllocationState allocationState = Grouping.AllocationState.valueOf(allocationStateStr);
            zoneFinal.setAllocationState(allocationState);
        } else {
            // Zone will be disabled since 3.0. Admin should enable it after
            // physical network and providers setup.
            zoneFinal.setAllocationState(Grouping.AllocationState.Disabled);
        }

        return Transaction.execute(new TransactionCallback<DataCenterVO>() {
            @Override
            public DataCenterVO doInTransaction(final TransactionStatus status) {
                final DataCenterVO zone = _zoneDao.persist(zoneFinal);
                CallContext.current().putContextParameter(DataCenter.class, zone.getUuid());
                if (domainId != null) {
                    // zone is explicitly dedicated to this domain
                    // create affinity group associated and dedicate the zone.
                    final AffinityGroup group = createDedicatedAffinityGroup(null, domainId, null);
                    final DedicatedResourceVO dedicatedResource = new DedicatedResourceVO(zone.getId(), null, null, null, domainId, null, group.getId());
                    _dedicatedDao.persist(dedicatedResource);
                }

                // Create default system networks
                createDefaultSystemNetworks(zone.getId());

                return zone;
            }
        });
    }

    private AffinityGroup createDedicatedAffinityGroup(String affinityGroupName, final Long domainId, final Long accountId) {
        if (affinityGroupName == null) {
            // default to a groupname with account/domain information
            affinityGroupName = "ZoneDedicatedGrp-domain-" + domainId + (accountId != null ? "-acct-" + accountId : "");
        }

        AffinityGroup group = null;
        String accountName = null;

        if (accountId != null) {
            final AccountVO account = _accountDao.findById(accountId);
            accountName = account.getAccountName();

            group = _affinityGroupDao.findByAccountAndName(accountId, affinityGroupName);
            if (group != null) {
                return group;
            }
        } else {
            // domain level group
            group = _affinityGroupDao.findDomainLevelGroupByName(domainId, affinityGroupName);
            if (group != null) {
                return group;
            }
        }

        group = _affinityGroupService.createAffinityGroup(accountName, null, domainId, affinityGroupName, "ExplicitDedication", "dedicated resources group");

        return group;

    }

    @Override
    public void createDefaultSystemNetworks(final long zoneId) throws ConcurrentOperationException {
        final DataCenterVO zone = _zoneDao.findById(zoneId);
        final String networkDomain = null;
        // Create public, management, control and storage networks as a part of
        // the zone creation
        if (zone != null) {
            final List<NetworkOfferingVO> ntwkOff = _networkOfferingDao.listSystemNetworkOfferings();

            for (final NetworkOfferingVO offering : ntwkOff) {
                final DataCenterDeployment plan = new DataCenterDeployment(zone.getId(), null, null, null, null, null);
                final NetworkVO userNetwork = new NetworkVO();

                final Account systemAccount = _accountDao.findById(Account.ACCOUNT_ID_SYSTEM);

                BroadcastDomainType broadcastDomainType = null;
                if (offering.getTrafficType() == TrafficType.Management) {
                    broadcastDomainType = BroadcastDomainType.Native;
                } else if (offering.getTrafficType() == TrafficType.Control) {
                    broadcastDomainType = BroadcastDomainType.LinkLocal;
                } else if (offering.getTrafficType() == TrafficType.Public) {
                    if (zone.getNetworkType() == NetworkType.Advanced && !zone.isSecurityGroupEnabled() || zone.getNetworkType() == NetworkType.Basic) {
                        broadcastDomainType = BroadcastDomainType.Vlan;
                    } else {
                        continue; // so broadcastDomainType remains null! why have None/Undecided/UnKnown?
                    }
                } else if (offering.getTrafficType() == TrafficType.Guest) {
                    continue;
                }

                userNetwork.setBroadcastDomainType(broadcastDomainType);
                userNetwork.setNetworkDomain(networkDomain);
                _networkMgr.setupNetwork(systemAccount, offering, userNetwork, plan, null, null, false, Domain.ROOT_DOMAIN, null, null, null, true);
            }
        }
    }

    @Override
    @ActionEvent(eventType = EventTypes.EVENT_ZONE_CREATE, eventDescription = "creating zone", async = false)
    public DataCenter createZone(final CreateZoneCmd cmd) {
        // grab parameters from the command
        final Long userId = CallContext.current().getCallingUserId();
        final String zoneName = cmd.getZoneName();
        final String dns1 = cmd.getDns1();
        final String dns2 = cmd.getDns2();
        final String ip6Dns1 = cmd.getIp6Dns1();
        final String ip6Dns2 = cmd.getIp6Dns2();
        final String internalDns1 = cmd.getInternalDns1();
        final String internalDns2 = cmd.getInternalDns2();
        final String guestCidr = cmd.getGuestCidrAddress();
        final Long domainId = cmd.getDomainId();
        final String type = cmd.getNetworkType();
        Boolean isBasic = false;
        String allocationState = cmd.getAllocationState();
        final String networkDomain = cmd.getDomain();
        boolean isSecurityGroupEnabled = cmd.getSecuritygroupenabled();
        final boolean isLocalStorageEnabled = cmd.getLocalStorageEnabled();

        if (allocationState == null) {
            allocationState = Grouping.AllocationState.Disabled.toString();
        }

        if (!type.equalsIgnoreCase(NetworkType.Basic.toString()) && !type.equalsIgnoreCase(NetworkType.Advanced.toString())) {
            throw new InvalidParameterValueException("Invalid zone type; only Advanced and Basic values are supported");
        } else if (type.equalsIgnoreCase(NetworkType.Basic.toString())) {
            isBasic = true;
        }

        final NetworkType zoneType = isBasic ? NetworkType.Basic : NetworkType.Advanced;

        // error out when the parameter specified for Basic zone
        if (zoneType == NetworkType.Basic && guestCidr != null) {
            throw new InvalidParameterValueException("guestCidrAddress parameter is not supported for Basic zone");
        }

        DomainVO domainVO = null;

        if (domainId != null) {
            domainVO = _domainDao.findById(domainId);
        }

        if (zoneType == NetworkType.Basic) {
            isSecurityGroupEnabled = true;
        }

        return createZone(userId, zoneName, dns1, dns2, internalDns1, internalDns2, guestCidr, domainVO != null ? domainVO.getName() : null, domainId, zoneType, allocationState,
                networkDomain, isSecurityGroupEnabled, isLocalStorageEnabled, ip6Dns1, ip6Dns2);
    }

    @Override
    @ActionEvent(eventType = EventTypes.EVENT_SERVICE_OFFERING_CREATE, eventDescription = "creating service offering")
    public ServiceOffering createServiceOffering(final CreateServiceOfferingCmd cmd) {
        final Long userId = CallContext.current().getCallingUserId();
        final Map<String, String> details = cmd.getDetails();
        final String offeringName = cmd.getServiceOfferingName();

        final String name = cmd.getServiceOfferingName();
        if (name == null || name.length() == 0) {
            throw new InvalidParameterValueException("Failed to create service offering: specify the name that has non-zero length");
        }

        final String displayText = cmd.getDisplayText();
        if (displayText == null || displayText.length() == 0) {
            throw new InvalidParameterValueException("Failed to create service offering " + name + ": specify the display text that has non-zero length");
        }

        final Integer cpuNumber = cmd.getCpuNumber();
        final Integer cpuSpeed = cmd.getCpuSpeed();
        final Integer memory = cmd.getMemory();

        // Optional Custom Parameters
        Integer maxCPU = cmd.getMaxCPUs();
        Integer minCPU = cmd.getMinCPUs();
        Integer maxMemory = cmd.getMaxMemory();
        Integer minMemory = cmd.getMinMemory();

        // Check if service offering is Custom,
        // If Customized, the following conditions must hold
        // 1. cpuNumber, cpuSpeed and memory should be all null
        // 2. minCPU, maxCPU, minMemory and maxMemory should all be null or all specified
        boolean isCustomized = cmd.isCustomized();
        if (isCustomized) {
            // validate specs
            //restricting the createserviceoffering to allow setting all or none of the dynamic parameters to null
            if (cpuNumber != null || memory != null) {
                throw new InvalidParameterValueException("For creating a custom compute offering cpu and memory all should be null");
            }
            // if any of them is null, then all of them shoull be null
            if (maxCPU == null || minCPU == null || maxMemory == null || minMemory == null || cpuSpeed == null) {
                if (maxCPU != null || minCPU != null || maxMemory != null || minMemory != null || cpuSpeed != null) {
                    throw new InvalidParameterValueException("For creating a custom compute offering min/max cpu and min/max memory/cpu speed should all be null or all specified");
                }
            } else {
                if (cpuSpeed.intValue() < 0 || cpuSpeed.longValue() > Integer.MAX_VALUE) {
                    throw new InvalidParameterValueException("Failed to create service offering " + offeringName + ": specify the cpu speed value between 1 and " + Integer.MAX_VALUE);
                }
                if ((maxCPU <= 0 || maxCPU.longValue() > Integer.MAX_VALUE) || (minCPU <= 0 || minCPU.longValue() > Integer.MAX_VALUE )  ) {
                    throw new InvalidParameterValueException("Failed to create service offering " + offeringName + ": specify the minimum or minimum cpu number value between 1 and " + Integer.MAX_VALUE);
                }
                if (minMemory < 32 || (minMemory.longValue() > Integer.MAX_VALUE) || (maxMemory.longValue() > Integer.MAX_VALUE)) {
                    throw new InvalidParameterValueException("Failed to create service offering " + offeringName + ": specify the memory value between 32 and " + Integer.MAX_VALUE + " MB");
                }
                // Persist min/max CPU and Memory parameters in the service_offering_details table
                details.put(ApiConstants.MIN_MEMORY, minMemory.toString());
                details.put(ApiConstants.MAX_MEMORY, maxMemory.toString());
                details.put(ApiConstants.MIN_CPU_NUMBER, minCPU.toString());
                details.put(ApiConstants.MAX_CPU_NUMBER, maxCPU.toString());
            }
        } else {
            Integer maxCPUCores = VM_SERVICE_OFFERING_MAX_CPU_CORES.value() == 0 ? Integer.MAX_VALUE: VM_SERVICE_OFFERING_MAX_CPU_CORES.value();
            Integer maxRAMSize = VM_SERVICE_OFFERING_MAX_RAM_SIZE.value() == 0 ? Integer.MAX_VALUE: VM_SERVICE_OFFERING_MAX_RAM_SIZE.value();
            if (cpuNumber != null && (cpuNumber.intValue() <= 0 || cpuNumber.longValue() > maxCPUCores)) {
                throw new InvalidParameterValueException("Failed to create service offering " + offeringName + ": specify the cpu number value between 1 and " + maxCPUCores);
            }
            if (cpuSpeed == null || (cpuSpeed.intValue() < 0 || cpuSpeed.longValue() > Integer.MAX_VALUE)) {
                throw new InvalidParameterValueException("Failed to create service offering " + offeringName + ": specify the cpu speed value between 0 and " + Integer.MAX_VALUE);
            }
            if (memory != null && (memory.intValue() < 32 || memory.longValue() > maxRAMSize)) {
                throw new InvalidParameterValueException("Failed to create service offering " + offeringName + ": specify the memory value between 32 and " + maxRAMSize + " MB");
            }
        }

        // check if valid domain
        if (CollectionUtils.isNotEmpty(cmd.getDomainIds())) {
            for (final Long domainId: cmd.getDomainIds()) {
                if (_domainDao.findById(domainId) == null) {
                    throw new InvalidParameterValueException("Please specify a valid domain id");
                }
            }
        }

        // check if valid zone
        if (CollectionUtils.isNotEmpty(cmd.getZoneIds())) {
            for (Long zoneId : cmd.getZoneIds()) {
                if (_zoneDao.findById(zoneId) == null)
                    throw new InvalidParameterValueException("Please specify a valid zone id");
            }
        }

        // check if cache_mode parameter is valid
        validateCacheMode(cmd.getCacheMode());

        final Boolean offerHA = cmd.isOfferHa();

        boolean localStorageRequired = false;
        final String storageType = cmd.getStorageType();
        if (storageType != null) {
            if (storageType.equalsIgnoreCase(ServiceOffering.StorageType.local.toString())) {
                if(offerHA) {
                    throw new InvalidParameterValueException("HA offering with local storage is not supported. ");
                }
                localStorageRequired = true;
            } else if (!storageType.equalsIgnoreCase(ServiceOffering.StorageType.shared.toString())) {
                throw new InvalidParameterValueException("Invalid storage type " + storageType + " specified, valid types are: 'local' and 'shared'");
            }
        }

        final Boolean limitCpuUse = cmd.isLimitCpuUse();
        final Boolean volatileVm = cmd.isVolatileVm();

        final String vmTypeString = cmd.getSystemVmType();
        VirtualMachine.Type vmType = null;
        boolean allowNetworkRate = false;

        Boolean isCustomizedIops;

        if (cmd.isSystem()) {
            if (vmTypeString == null || VirtualMachine.Type.DomainRouter.toString().toLowerCase().equals(vmTypeString)) {
                vmType = VirtualMachine.Type.DomainRouter;
                allowNetworkRate = true;
            } else if (VirtualMachine.Type.ConsoleProxy.toString().toLowerCase().equals(vmTypeString)) {
                vmType = VirtualMachine.Type.ConsoleProxy;
            } else if (VirtualMachine.Type.SecondaryStorageVm.toString().toLowerCase().equals(vmTypeString)) {
                vmType = VirtualMachine.Type.SecondaryStorageVm;
            } else if (VirtualMachine.Type.InternalLoadBalancerVm.toString().toLowerCase().equals(vmTypeString)) {
                vmType = VirtualMachine.Type.InternalLoadBalancerVm;
            } else {
                throw new InvalidParameterValueException("Invalid systemVmType. Supported types are: " + VirtualMachine.Type.DomainRouter + ", " + VirtualMachine.Type.ConsoleProxy
                        + ", " + VirtualMachine.Type.SecondaryStorageVm);
            }

            if (cmd.isCustomizedIops() != null) {
                throw new InvalidParameterValueException("Customized IOPS is not a valid parameter for a system VM.");
            }

            isCustomizedIops = false;

            if (cmd.getHypervisorSnapshotReserve() != null) {
                throw new InvalidParameterValueException("Hypervisor snapshot reserve is not a valid parameter for a system VM.");
            }
        } else {
            allowNetworkRate = true;
            isCustomizedIops = cmd.isCustomizedIops();
        }

        if (cmd.getNetworkRate() != null) {
            if(!allowNetworkRate) {
                throw new InvalidParameterValueException("Network rate can be specified only for non-System offering and system offerings having \"domainrouter\" systemvmtype");
            }
            if(cmd.getNetworkRate().intValue() < 0) {
                throw new InvalidParameterValueException("Failed to create service offering " + name + ": specify the network rate value more than 0");
            }
        }

        if (cmd.getDeploymentPlanner() != null) {
            final List<String> planners = _mgr.listDeploymentPlanners();
            if (planners != null && !planners.isEmpty()) {
                if (!planners.contains(cmd.getDeploymentPlanner())) {
                    throw new InvalidParameterValueException("Invalid name for Deployment Planner specified, please use listDeploymentPlanners to get the valid set");
                }
            } else {
                throw new InvalidParameterValueException("No deployment planners found");
            }
        }

        final Long storagePolicyId = cmd.getStoragePolicy();
        if (storagePolicyId != null) {
            if (vsphereStoragePolicyDao.findById(storagePolicyId) == null) {
                throw new InvalidParameterValueException("Please specify a valid vSphere storage policy id");
            }
        }

        return createServiceOffering(userId, cmd.isSystem(), vmType, cmd.getServiceOfferingName(), cpuNumber, memory, cpuSpeed, cmd.getDisplayText(),
                cmd.getProvisioningType(), localStorageRequired, offerHA, limitCpuUse, volatileVm, cmd.getTags(), cmd.getDomainIds(), cmd.getZoneIds(), cmd.getHostTag(),
                cmd.getNetworkRate(), cmd.getDeploymentPlanner(), details, cmd.getRootDiskSize(), isCustomizedIops, cmd.getMinIops(), cmd.getMaxIops(),
                cmd.getBytesReadRate(), cmd.getBytesReadRateMax(), cmd.getBytesReadRateMaxLength(),
                cmd.getBytesWriteRate(), cmd.getBytesWriteRateMax(), cmd.getBytesWriteRateMaxLength(),
                cmd.getIopsReadRate(), cmd.getIopsReadRateMax(), cmd.getIopsReadRateMaxLength(),
                cmd.getIopsWriteRate(), cmd.getIopsWriteRateMax(), cmd.getIopsWriteRateMaxLength(),
                cmd.getHypervisorSnapshotReserve(), cmd.getCacheMode(), storagePolicyId, cmd.getDynamicScalingEnabled());
    }

    protected ServiceOfferingVO createServiceOffering(final long userId, final boolean isSystem, final VirtualMachine.Type vmType,
            final String name, final Integer cpu, final Integer ramSize, final Integer speed, final String displayText, final String provisioningType, final boolean localStorageRequired,
            final boolean offerHA, final boolean limitResourceUse, final boolean volatileVm, String tags, final List<Long> domainIds, List<Long> zoneIds, final String hostTag,
            final Integer networkRate, final String deploymentPlanner, final Map<String, String> details, Long rootDiskSizeInGiB, final Boolean isCustomizedIops, Long minIops, Long maxIops,
            Long bytesReadRate, Long bytesReadRateMax, Long bytesReadRateMaxLength,
            Long bytesWriteRate, Long bytesWriteRateMax, Long bytesWriteRateMaxLength,
            Long iopsReadRate, Long iopsReadRateMax, Long iopsReadRateMaxLength,
            Long iopsWriteRate, Long iopsWriteRateMax, Long iopsWriteRateMaxLength,
            final Integer hypervisorSnapshotReserve, String cacheMode, final Long storagePolicyID, final boolean dynamicScalingEnabled) {
        // Filter child domains when both parent and child domains are present
        List<Long> filteredDomainIds = filterChildSubDomains(domainIds);

        // Check if user exists in the system
        final User user = _userDao.findById(userId);
        if (user == null || user.getRemoved() != null) {
            throw new InvalidParameterValueException("Unable to find active user by id " + userId);
        }
        final Account account = _accountDao.findById(user.getAccountId());
        if (account.getType() == Account.ACCOUNT_TYPE_DOMAIN_ADMIN) {
            if (filteredDomainIds.isEmpty()) {
                throw new InvalidParameterValueException(String.format("Unable to create public service offering by admin: %s because it is domain-admin", user.getUuid()));
            }
            if (tags != null || hostTag != null) {
                throw new InvalidParameterValueException(String.format("Unable to create service offering with storage tags or host tags by admin: %s because it is domain-admin", user.getUuid()));
            }
            for (Long domainId : filteredDomainIds) {
                if (!_domainDao.isChildDomain(account.getDomainId(), domainId)) {
                    throw new InvalidParameterValueException(String.format("Unable to create service offering by another domain-admin: %s for domain: %s", user.getUuid(), _entityMgr.findById(Domain.class, domainId).getUuid()));
                }
            }
        } else if (account.getType() != Account.ACCOUNT_TYPE_ADMIN) {
            throw new InvalidParameterValueException(String.format("Unable to create service offering by user: %s because it is not root-admin or domain-admin", user.getUuid()));
        }

        final ProvisioningType typedProvisioningType = ProvisioningType.getProvisioningType(provisioningType);

        tags = StringUtils.cleanupTags(tags);

        ServiceOfferingVO offering = new ServiceOfferingVO(name, cpu, ramSize, speed, networkRate, null, offerHA,
                limitResourceUse, volatileVm, displayText, typedProvisioningType, localStorageRequired, false, tags, isSystem, vmType,
                hostTag, deploymentPlanner, dynamicScalingEnabled);

        if (Boolean.TRUE.equals(isCustomizedIops) || isCustomizedIops == null) {
                minIops = null;
                maxIops = null;
        } else {
            if (minIops == null && maxIops == null) {
                minIops = 0L;
                maxIops = 0L;
            } else {
                if (minIops == null || minIops <= 0) {
                    throw new InvalidParameterValueException("The min IOPS must be greater than 0.");
                }

                if (maxIops == null) {
                    maxIops = 0L;
                }

                if (minIops > maxIops) {
                    throw new InvalidParameterValueException("The min IOPS must be less than or equal to the max IOPS.");
                }
            }
        }

        if (rootDiskSizeInGiB != null && rootDiskSizeInGiB <= 0L) {
            throw new InvalidParameterValueException(String.format("The Root disk size is of %s GB but it must be greater than 0.", rootDiskSizeInGiB));
        } else if (rootDiskSizeInGiB != null) {
            long rootDiskSizeInBytes = rootDiskSizeInGiB * GiB_TO_BYTES;
            offering.setDiskSize(rootDiskSizeInBytes);
        }

        offering.setCustomizedIops(isCustomizedIops);
        offering.setMinIops(minIops);
        offering.setMaxIops(maxIops);

        setBytesRate(offering, bytesReadRate, bytesReadRateMax, bytesReadRateMaxLength, bytesWriteRate, bytesWriteRateMax, bytesWriteRateMaxLength);
        setIopsRate(offering, iopsReadRate, iopsReadRateMax, iopsReadRateMaxLength, iopsWriteRate, iopsWriteRateMax, iopsWriteRateMaxLength);

        if(cacheMode != null) {
            offering.setCacheMode(DiskOffering.DiskCacheMode.valueOf(cacheMode.toUpperCase()));
        }

        if (hypervisorSnapshotReserve != null && hypervisorSnapshotReserve < 0) {
            throw new InvalidParameterValueException("If provided, Hypervisor Snapshot Reserve must be greater than or equal to 0.");
        }

        offering.setHypervisorSnapshotReserve(hypervisorSnapshotReserve);

        List<ServiceOfferingDetailsVO> detailsVO = new ArrayList<ServiceOfferingDetailsVO>();
        if (details != null) {
            // To have correct input, either both gpu card name and VGPU type should be passed or nothing should be passed.
            // Use XOR condition to verify that.
            final boolean entry1 = details.containsKey(GPU.Keys.pciDevice.toString());
            final boolean entry2 = details.containsKey(GPU.Keys.vgpuType.toString());
            if ((entry1 || entry2) && !(entry1 && entry2)) {
                throw new InvalidParameterValueException("Please specify the pciDevice and vgpuType correctly.");
            }
            for (final Entry<String, String> detailEntry : details.entrySet()) {
                String detailEntryValue = detailEntry.getValue();
                if (detailEntry.getKey().equals(GPU.Keys.pciDevice.toString())) {
                    if (detailEntryValue == null) {
                        throw new InvalidParameterValueException("Please specify a GPU Card.");
                    }
                }
                if (detailEntry.getKey().equals(GPU.Keys.vgpuType.toString())) {
                    if (detailEntryValue == null) {
                        throw new InvalidParameterValueException("vGPUType value cannot be null");
                    }
                }
                if (detailEntry.getKey().startsWith(ApiConstants.EXTRA_CONFIG)) {
                    try {
                        detailEntryValue = URLDecoder.decode(detailEntry.getValue(), "UTF-8");
                    } catch (UnsupportedEncodingException | IllegalArgumentException e) {
                        s_logger.error("Cannot decode extra configuration value for key: " + detailEntry.getKey() + ", skipping it");
                        continue;
                    }
                }
                if (detailEntry.getKey().equalsIgnoreCase(Volume.BANDWIDTH_LIMIT_IN_MBPS) || detailEntry.getKey().equalsIgnoreCase(Volume.IOPS_LIMIT)) {
                    // Add in disk offering details
                    continue;
                }
                detailsVO.add(new ServiceOfferingDetailsVO(offering.getId(), detailEntry.getKey(), detailEntryValue, true));
            }
        }

        if (storagePolicyID != null) {
            detailsVO.add(new ServiceOfferingDetailsVO(offering.getId(), ApiConstants.STORAGE_POLICY, String.valueOf(storagePolicyID), false));
        }

        if ((offering = _serviceOfferingDao.persist(offering)) != null) {
            for (Long domainId : filteredDomainIds) {
                detailsVO.add(new ServiceOfferingDetailsVO(offering.getId(), ApiConstants.DOMAIN_ID, String.valueOf(domainId), false));
            }
            if (CollectionUtils.isNotEmpty(zoneIds)) {
                for (Long zoneId : zoneIds) {
                    detailsVO.add(new ServiceOfferingDetailsVO(offering.getId(), ApiConstants.ZONE_ID, String.valueOf(zoneId), false));
                }
            }
            if (!detailsVO.isEmpty()) {
                for (ServiceOfferingDetailsVO detail : detailsVO) {
                    detail.setResourceId(offering.getId());
                }
                _serviceOfferingDetailsDao.saveDetails(detailsVO);
            }

            if (details != null && !details.isEmpty()) {
                List<DiskOfferingDetailVO> diskDetailsVO = new ArrayList<DiskOfferingDetailVO>();
                // Support disk offering details for below parameters
                if (details.containsKey(Volume.BANDWIDTH_LIMIT_IN_MBPS)) {
                    diskDetailsVO.add(new DiskOfferingDetailVO(offering.getId(), Volume.BANDWIDTH_LIMIT_IN_MBPS, details.get(Volume.BANDWIDTH_LIMIT_IN_MBPS), false));
                }
                if (details.containsKey(Volume.IOPS_LIMIT)) {
                    diskDetailsVO.add(new DiskOfferingDetailVO(offering.getId(), Volume.IOPS_LIMIT, details.get(Volume.IOPS_LIMIT), false));
                }
                if (!diskDetailsVO.isEmpty()) {
                    diskOfferingDetailsDao.saveDetails(diskDetailsVO);
                }
            }

            CallContext.current().setEventDetails("Service offering id=" + offering.getId());
            return offering;
        } else {
            return null;
        }
    }

    private void setIopsRate(DiskOffering offering, Long iopsReadRate, Long iopsReadRateMax, Long iopsReadRateMaxLength, Long iopsWriteRate, Long iopsWriteRateMax, Long iopsWriteRateMaxLength) {
        if (iopsReadRate != null && iopsReadRate > 0) {
            offering.setIopsReadRate(iopsReadRate);
        }
        if (iopsReadRateMax != null && iopsReadRateMax > 0) {
            offering.setIopsReadRateMax(iopsReadRateMax);
        }
        if (iopsReadRateMaxLength != null && iopsReadRateMaxLength > 0) {
            offering.setIopsReadRateMaxLength(iopsReadRateMaxLength);
        }
        if (iopsWriteRate != null && iopsWriteRate > 0) {
            offering.setIopsWriteRate(iopsWriteRate);
        }
        if (iopsWriteRateMax != null && iopsWriteRateMax > 0) {
            offering.setIopsWriteRateMax(iopsWriteRateMax);
        }
        if (iopsWriteRateMaxLength != null && iopsWriteRateMaxLength > 0) {
            offering.setIopsWriteRateMaxLength(iopsWriteRateMaxLength);
        }
    }

    private void setBytesRate(DiskOffering offering, Long bytesReadRate, Long bytesReadRateMax, Long bytesReadRateMaxLength, Long bytesWriteRate, Long bytesWriteRateMax, Long bytesWriteRateMaxLength) {
        if (bytesReadRate != null && bytesReadRate > 0) {
            offering.setBytesReadRate(bytesReadRate);
        }
        if (bytesReadRateMax != null && bytesReadRateMax > 0) {
            offering.setBytesReadRateMax(bytesReadRateMax);
        }
        if (bytesReadRateMaxLength != null && bytesReadRateMaxLength > 0) {
            offering.setBytesReadRateMaxLength(bytesReadRateMaxLength);
        }
        if (bytesWriteRate != null && bytesWriteRate > 0) {
            offering.setBytesWriteRate(bytesWriteRate);
        }
        if (bytesWriteRateMax != null && bytesWriteRateMax > 0) {
            offering.setBytesWriteRateMax(bytesWriteRateMax);
        }
        if (bytesWriteRateMaxLength != null && bytesWriteRateMaxLength > 0) {
            offering.setBytesWriteRateMaxLength(bytesWriteRateMaxLength);
        }
    }

    @Override
    @ActionEvent(eventType = EventTypes.EVENT_SERVICE_OFFERING_EDIT, eventDescription = "updating service offering")
    public ServiceOffering updateServiceOffering(final UpdateServiceOfferingCmd cmd) {
        final String displayText = cmd.getDisplayText();
        final Long id = cmd.getId();
        final String name = cmd.getServiceOfferingName();
        final Integer sortKey = cmd.getSortKey();
        Long userId = CallContext.current().getCallingUserId();
        final List<Long> domainIds = cmd.getDomainIds();
        final List<Long> zoneIds = cmd.getZoneIds();
        String storageTags = cmd.getStorageTags();
        String hostTags = cmd.getHostTags();

        if (userId == null) {
            userId = Long.valueOf(User.UID_SYSTEM);
        }

        // Verify input parameters
        final ServiceOffering offeringHandle = _entityMgr.findById(ServiceOffering.class, id);
        if (offeringHandle == null) {
            throw new InvalidParameterValueException("unable to find service offering " + id);
        }

        List<Long> existingDomainIds = _serviceOfferingDetailsDao.findDomainIds(id);
        Collections.sort(existingDomainIds);

        List<Long> existingZoneIds = _serviceOfferingDetailsDao.findZoneIds(id);
        Collections.sort(existingZoneIds);

        // check if valid domain
        if (CollectionUtils.isNotEmpty(domainIds)) {
            for (final Long domainId: domainIds) {
                if (_domainDao.findById(domainId) == null) {
                    throw new InvalidParameterValueException("Please specify a valid domain id");
                }
            }
        }

        // check if valid zone
        if (CollectionUtils.isNotEmpty(zoneIds)) {
            for (Long zoneId : zoneIds) {
                if (_zoneDao.findById(zoneId) == null)
                    throw new InvalidParameterValueException("Please specify a valid zone id");
            }
        }

        final User user = _userDao.findById(userId);
        if (user == null || user.getRemoved() != null) {
            throw new InvalidParameterValueException("Unable to find active user by id " + userId);
        }
        final Account account = _accountDao.findById(user.getAccountId());

        // Filter child domains when both parent and child domains are present
        List<Long> filteredDomainIds = filterChildSubDomains(domainIds);
        Collections.sort(filteredDomainIds);

        List<Long> filteredZoneIds = new ArrayList<>();
        if (CollectionUtils.isNotEmpty(zoneIds)) {
            filteredZoneIds.addAll(zoneIds);
        }
        Collections.sort(filteredZoneIds);

        if (account.getType() == Account.ACCOUNT_TYPE_DOMAIN_ADMIN) {
            if (!filteredZoneIds.equals(existingZoneIds)) { // Domain-admins cannot update zone(s) for offerings
                throw new InvalidParameterValueException(String.format("Unable to update zone(s) for service offering: %s by admin: %s as it is domain-admin", offeringHandle.getUuid(), user.getUuid()));
            }
            if (existingDomainIds.isEmpty()) {
                throw new InvalidParameterValueException(String.format("Unable to update public service offering: %s by user: %s because it is domain-admin", offeringHandle.getUuid(), user.getUuid()));
            } else {
                if (filteredDomainIds.isEmpty()) {
                    throw new InvalidParameterValueException(String.format("Unable to update service offering: %s to a public offering by user: %s because it is domain-admin", offeringHandle.getUuid(), user.getUuid()));
                }
            }
            List<Long> nonChildDomains = new ArrayList<>();
            for (Long domainId : existingDomainIds) {
                if (!_domainDao.isChildDomain(account.getDomainId(), domainId)) {
                    if (name != null || displayText != null || sortKey != null) { // Domain-admins cannot update name, display text, sort key for offerings with domain which are not child domains for domain-admin
                        throw new InvalidParameterValueException(String.format("Unable to update service offering: %s as it has linked domain(s) which are not child domain for domain-admin: %s", offeringHandle.getUuid(), user.getUuid()));
                    }
                    nonChildDomains.add(domainId);
                }
            }
            for (Long domainId : filteredDomainIds) {
                if (!_domainDao.isChildDomain(account.getDomainId(), domainId)) {
                    Domain domain = _entityMgr.findById(Domain.class, domainId);
                    throw new InvalidParameterValueException(String.format("Unable to update service offering: %s by domain-admin: %s with domain: %3$s which is not a child domain", offeringHandle.getUuid(), user.getUuid(), domain.getUuid()));
                }
            }
            filteredDomainIds.addAll(nonChildDomains); // Final list must include domains which were not child domain for domain-admin but specified for this offering prior to update
        } else if (account.getType() != Account.ACCOUNT_TYPE_ADMIN) {
            throw new InvalidParameterValueException(String.format("Unable to update service offering: %s by id user: %s because it is not root-admin or domain-admin", offeringHandle.getUuid(), user.getUuid()));
        }

        final boolean updateNeeded = name != null || displayText != null || sortKey != null || storageTags != null || hostTags != null;
        final boolean detailsUpdateNeeded = !filteredDomainIds.equals(existingDomainIds) || !filteredZoneIds.equals(existingZoneIds);
        if (!updateNeeded && !detailsUpdateNeeded) {
            return _serviceOfferingDao.findById(id);
        }

        ServiceOfferingVO offering = _serviceOfferingDao.createForUpdate(id);

        if (name != null) {
            offering.setName(name);
        }

        if (displayText != null) {
            offering.setDisplayText(displayText);
        }

        if (sortKey != null) {
            offering.setSortKey(sortKey);
        }

        updateOfferingTagsIfIsNotNull(storageTags, offering);

        updateServiceOfferingHostTagsIfNotNull(hostTags, offering);

        if (updateNeeded && !_serviceOfferingDao.update(id, offering)) {
            return null;
        }
        List<ServiceOfferingDetailsVO> detailsVO = new ArrayList<>();
        if(detailsUpdateNeeded) {
            SearchBuilder<ServiceOfferingDetailsVO> sb = _serviceOfferingDetailsDao.createSearchBuilder();
            sb.and("offeringId", sb.entity().getResourceId(), SearchCriteria.Op.EQ);
            sb.and("detailName", sb.entity().getName(), SearchCriteria.Op.EQ);
            sb.done();
            SearchCriteria<ServiceOfferingDetailsVO> sc = sb.create();
            sc.setParameters("offeringId", String.valueOf(id));
            if(!filteredDomainIds.equals(existingDomainIds)) {
                sc.setParameters("detailName", ApiConstants.DOMAIN_ID);
                _serviceOfferingDetailsDao.remove(sc);
                for (Long domainId : filteredDomainIds) {
                    detailsVO.add(new ServiceOfferingDetailsVO(id, ApiConstants.DOMAIN_ID, String.valueOf(domainId), false));
                }
            }
            if(!filteredZoneIds.equals(existingZoneIds)) {
                sc.setParameters("detailName", ApiConstants.ZONE_ID);
                _serviceOfferingDetailsDao.remove(sc);
                for (Long zoneId : filteredZoneIds) {
                    detailsVO.add(new ServiceOfferingDetailsVO(id, ApiConstants.ZONE_ID, String.valueOf(zoneId), false));
                }
            }
        }
        if (!detailsVO.isEmpty()) {
            for (ServiceOfferingDetailsVO detailVO : detailsVO) {
                _serviceOfferingDetailsDao.persist(detailVO);
            }
        }
        offering = _serviceOfferingDao.findById(id);
        CallContext.current().setEventDetails("Service offering id=" + offering.getId());
        return offering;
    }

    @Override
    public List<Long> getServiceOfferingDomains(Long serviceOfferingId) {
        final ServiceOffering offeringHandle = _entityMgr.findById(ServiceOffering.class, serviceOfferingId);
        if (offeringHandle == null) {
            throw new InvalidParameterValueException("Unable to find service offering " + serviceOfferingId);
        }
        return _serviceOfferingDetailsDao.findDomainIds(serviceOfferingId);
    }

    @Override
    public List<Long> getServiceOfferingZones(Long serviceOfferingId) {
        final ServiceOffering offeringHandle = _entityMgr.findById(ServiceOffering.class, serviceOfferingId);
        if (offeringHandle == null) {
            throw new InvalidParameterValueException("Unable to find service offering " + serviceOfferingId);
        }
        return _serviceOfferingDetailsDao.findZoneIds(serviceOfferingId);
    }

    protected DiskOfferingVO createDiskOffering(final Long userId, final List<Long> domainIds, final List<Long> zoneIds, final String name, final String description, final String provisioningType,
                                                final Long numGibibytes, String tags, boolean isCustomized, final boolean localStorageRequired,
                                                final boolean isDisplayOfferingEnabled, final Boolean isCustomizedIops, Long minIops, Long maxIops,
                                                Long bytesReadRate, Long bytesReadRateMax, Long bytesReadRateMaxLength,
                                                Long bytesWriteRate, Long bytesWriteRateMax, Long bytesWriteRateMaxLength,
                                                Long iopsReadRate, Long iopsReadRateMax, Long iopsReadRateMaxLength,
                                                Long iopsWriteRate, Long iopsWriteRateMax, Long iopsWriteRateMaxLength,
                                                final Integer hypervisorSnapshotReserve, String cacheMode, final Map<String, String> details, final Long storagePolicyID) {
        long diskSize = 0;// special case for custom disk offerings
        if (numGibibytes != null && numGibibytes <= 0) {
            throw new InvalidParameterValueException("Please specify a disk size of at least 1 Gb.");
        } else if (numGibibytes != null && numGibibytes > _maxVolumeSizeInGb) {
            throw new InvalidParameterValueException("The maximum size for a disk is " + _maxVolumeSizeInGb + " Gb.");
        }
        final ProvisioningType typedProvisioningType = ProvisioningType.getProvisioningType(provisioningType);

        if (numGibibytes != null) {
            diskSize = numGibibytes * 1024 * 1024 * 1024;
        }

        if (diskSize == 0) {
            isCustomized = true;
        }

        if (Boolean.TRUE.equals(isCustomizedIops) || isCustomizedIops == null) {
            minIops = null;
            maxIops = null;
        } else {
            if (minIops == null && maxIops == null) {
                minIops = 0L;
                maxIops = 0L;
            } else {
                if (minIops == null || minIops <= 0) {
                    throw new InvalidParameterValueException("The min IOPS must be greater than 0.");
                }

                if (maxIops == null) {
                    maxIops = 0L;
                }

                if (minIops > maxIops) {
                    throw new InvalidParameterValueException("The min IOPS must be less than or equal to the max IOPS.");
                }
            }
        }

        // Filter child domains when both parent and child domains are present
        List<Long> filteredDomainIds = filterChildSubDomains(domainIds);

        // Check if user exists in the system
        final User user = _userDao.findById(userId);
        if (user == null || user.getRemoved() != null) {
            throw new InvalidParameterValueException("Unable to find active user by id " + userId);
        }
        final Account account = _accountDao.findById(user.getAccountId());
        if (account.getType() == Account.ACCOUNT_TYPE_DOMAIN_ADMIN) {
            if (filteredDomainIds.isEmpty()) {
                throw new InvalidParameterValueException(String.format("Unable to create public disk offering by admin: %s because it is domain-admin", user.getUuid()));
            }
            if (tags != null) {
                throw new InvalidParameterValueException(String.format("Unable to create disk offering with storage tags by admin: %s because it is domain-admin", user.getUuid()));
            }
            for (Long domainId : filteredDomainIds) {
                if (domainId == null || !_domainDao.isChildDomain(account.getDomainId(), domainId)) {
                    throw new InvalidParameterValueException(String.format("Unable to create disk offering by another domain-admin: %s for domain: %s", user.getUuid(), _entityMgr.findById(Domain.class, domainId).getUuid()));
                }
            }
        } else if (account.getType() != Account.ACCOUNT_TYPE_ADMIN) {
            throw new InvalidParameterValueException(String.format("Unable to create disk offering by user: %s because it is not root-admin or domain-admin", user.getUuid()));
        }

        tags = StringUtils.cleanupTags(tags);
        final DiskOfferingVO newDiskOffering = new DiskOfferingVO(name, description, typedProvisioningType, diskSize, tags, isCustomized,
                isCustomizedIops, minIops, maxIops);
        newDiskOffering.setUseLocalStorage(localStorageRequired);
        newDiskOffering.setDisplayOffering(isDisplayOfferingEnabled);

        setBytesRate(newDiskOffering, bytesReadRate, bytesReadRateMax, bytesReadRateMaxLength, bytesWriteRate, bytesWriteRateMax, bytesWriteRateMaxLength);
        setIopsRate(newDiskOffering, iopsReadRate, iopsReadRateMax, iopsReadRateMaxLength, iopsWriteRate, iopsWriteRateMax, iopsWriteRateMaxLength);

        if (cacheMode != null) {
            newDiskOffering.setCacheMode(DiskOffering.DiskCacheMode.valueOf(cacheMode.toUpperCase()));
        }

        if (hypervisorSnapshotReserve != null && hypervisorSnapshotReserve < 0) {
            throw new InvalidParameterValueException("If provided, Hypervisor Snapshot Reserve must be greater than or equal to 0.");
        }

        newDiskOffering.setHypervisorSnapshotReserve(hypervisorSnapshotReserve);

        CallContext.current().setEventDetails("Disk offering id=" + newDiskOffering.getId());
        final DiskOfferingVO offering = _diskOfferingDao.persist(newDiskOffering);
        if (offering != null) {
            List<DiskOfferingDetailVO> detailsVO = new ArrayList<>();
            for (Long domainId : filteredDomainIds) {
                detailsVO.add(new DiskOfferingDetailVO(offering.getId(), ApiConstants.DOMAIN_ID, String.valueOf(domainId), false));
            }
            if (CollectionUtils.isNotEmpty(zoneIds)) {
                for (Long zoneId : zoneIds) {
                    detailsVO.add(new DiskOfferingDetailVO(offering.getId(), ApiConstants.ZONE_ID, String.valueOf(zoneId), false));
                }
            }
            if (details != null && !details.isEmpty()) {
                // Support disk offering details for below parameters
                if (details.containsKey(Volume.BANDWIDTH_LIMIT_IN_MBPS)) {
                    detailsVO.add(new DiskOfferingDetailVO(offering.getId(), Volume.BANDWIDTH_LIMIT_IN_MBPS, details.get(Volume.BANDWIDTH_LIMIT_IN_MBPS), false));
                }
                if (details.containsKey(Volume.IOPS_LIMIT)) {
                    detailsVO.add(new DiskOfferingDetailVO(offering.getId(), Volume.IOPS_LIMIT, details.get(Volume.IOPS_LIMIT), false));
                }
            }
            if (storagePolicyID != null) {
                detailsVO.add(new DiskOfferingDetailVO(offering.getId(), ApiConstants.STORAGE_POLICY, String.valueOf(storagePolicyID), false));
            }
            if (!detailsVO.isEmpty()) {
                diskOfferingDetailsDao.saveDetails(detailsVO);
            }
            CallContext.current().setEventDetails("Disk offering id=" + newDiskOffering.getId());
            return offering;
        }
        return null;
    }

    @Override
    @ActionEvent(eventType = EventTypes.EVENT_DISK_OFFERING_CREATE, eventDescription = "creating disk offering")
    public DiskOffering createDiskOffering(final CreateDiskOfferingCmd cmd) {
        final String name = cmd.getOfferingName();
        final String description = cmd.getDisplayText();
        final String provisioningType = cmd.getProvisioningType();
        final Long numGibibytes = cmd.getDiskSize();
        final boolean isDisplayOfferingEnabled = cmd.getDisplayOffering() != null ? cmd.getDisplayOffering() : true;
        final boolean isCustomized = cmd.isCustomized() != null ? cmd.isCustomized() : false; // false
        final String tags = cmd.getTags();
        final List<Long> domainIds = cmd.getDomainIds();
        final List<Long> zoneIds = cmd.getZoneIds();
        final Map<String, String> details = cmd.getDetails();
        final Long storagePolicyId = cmd.getStoragePolicy();

        // check if valid domain
        if (CollectionUtils.isNotEmpty(domainIds)) {
            for (final Long domainId: domainIds) {
                if (_domainDao.findById(domainId) == null) {
                    throw new InvalidParameterValueException("Please specify a valid domain id");
                }
            }
        }

        // check if valid zone
        if (CollectionUtils.isNotEmpty(zoneIds)) {
            for (Long zoneId : zoneIds) {
                if (_zoneDao.findById(zoneId) == null)
                    throw new InvalidParameterValueException("Please specify a valid zone id");
            }
        }

        if (!isCustomized && numGibibytes == null) {
            throw new InvalidParameterValueException("Disksize is required for a non-customized disk offering");
        }

        if (isCustomized && numGibibytes != null) {
            throw new InvalidParameterValueException("Disksize is not allowed for a customized disk offering");
        }

        // check if cache_mode parameter is valid
        validateCacheMode(cmd.getCacheMode());

        boolean localStorageRequired = false;
        final String storageType = cmd.getStorageType();
        if (storageType != null) {
            if (storageType.equalsIgnoreCase(ServiceOffering.StorageType.local.toString())) {
                localStorageRequired = true;
            } else if (!storageType.equalsIgnoreCase(ServiceOffering.StorageType.shared.toString())) {
                throw new InvalidParameterValueException("Invalid storage type " + storageType + " specified, valid types are: 'local' and 'shared'");
            }
        }

        if (storagePolicyId != null) {
            if (vsphereStoragePolicyDao.findById(storagePolicyId) == null) {
                throw new InvalidParameterValueException("Please specify a valid vSphere storage policy id");
            }
        }

        final Boolean isCustomizedIops = cmd.isCustomizedIops();
        final Long minIops = cmd.getMinIops();
        final Long maxIops = cmd.getMaxIops();
        final Long bytesReadRate = cmd.getBytesReadRate();
        final Long bytesReadRateMax = cmd.getBytesReadRateMax();
        final Long bytesReadRateMaxLength = cmd.getBytesReadRateMaxLength();
        final Long bytesWriteRate = cmd.getBytesWriteRate();
        final Long bytesWriteRateMax = cmd.getBytesWriteRateMax();
        final Long bytesWriteRateMaxLength = cmd.getBytesWriteRateMaxLength();
        final Long iopsReadRate = cmd.getIopsReadRate();
        final Long iopsReadRateMax = cmd.getIopsReadRateMax();
        final Long iopsReadRateMaxLength = cmd.getIopsReadRateMaxLength();
        final Long iopsWriteRate = cmd.getIopsWriteRate();
        final Long iopsWriteRateMax = cmd.getIopsWriteRateMax();
        final Long iopsWriteRateMaxLength = cmd.getIopsWriteRateMaxLength();
        final Integer hypervisorSnapshotReserve = cmd.getHypervisorSnapshotReserve();
        final String cacheMode = cmd.getCacheMode();

        validateMaxRateEqualsOrGreater(iopsReadRate, iopsReadRateMax, IOPS_READ_RATE);
        validateMaxRateEqualsOrGreater(iopsWriteRate, iopsWriteRateMax, IOPS_WRITE_RATE);
        validateMaxRateEqualsOrGreater(bytesReadRate, bytesReadRateMax, BYTES_READ_RATE);
        validateMaxRateEqualsOrGreater(bytesWriteRate, bytesWriteRateMax, BYTES_WRITE_RATE);

        validateMaximumIopsAndBytesLength(iopsReadRateMaxLength, iopsWriteRateMaxLength, bytesReadRateMaxLength, bytesWriteRateMaxLength);

        final Long userId = CallContext.current().getCallingUserId();
        return createDiskOffering(userId, domainIds, zoneIds, name, description, provisioningType, numGibibytes, tags, isCustomized,
                localStorageRequired, isDisplayOfferingEnabled, isCustomizedIops, minIops,
                maxIops, bytesReadRate, bytesReadRateMax, bytesReadRateMaxLength, bytesWriteRate, bytesWriteRateMax, bytesWriteRateMaxLength,
                iopsReadRate, iopsReadRateMax, iopsReadRateMaxLength, iopsWriteRate, iopsWriteRateMax, iopsWriteRateMaxLength,
                hypervisorSnapshotReserve, cacheMode, details, storagePolicyId);
    }

    /**
     * Validates rate offerings, being flexible about which rate is being validated (e.g. read/write Bytes, read/write IOPS).</br>
     * It throws InvalidParameterValueException if normal rate is greater than maximum rate
     */
    protected void validateMaxRateEqualsOrGreater(Long normalRate, Long maxRate, String rateType) {
        if (normalRate != null && maxRate != null && maxRate < normalRate) {
            throw new InvalidParameterValueException(
                    String.format("%s rate (%d) cannot be greater than %s maximum rate (%d)", rateType, normalRate, rateType, maxRate));
        }
    }

    /**
     *  Throws InvalidParameterValueException if At least one of the VM disk Bytes/IOPS Read/Write length are smaller than the respective disk offering max length.</br>
     *  It will ignore verification in case of default values (zero):
     * <ul>
     *  <li>vm.disk.bytes.maximum.read.length = 0</li>
     *  <li>vm.disk.bytes.maximum.write.length = 0</li>
     *  <li>vm.disk.iops.maximum.read.length = 0</li>
     *  <li>vm.disk.iops.maximum.write.length = 0</li>
     * </ul>
     */
    protected void validateMaximumIopsAndBytesLength(final Long iopsReadRateMaxLength, final Long iopsWriteRateMaxLength, Long bytesReadRateMaxLength, Long bytesWriteRateMaxLength) {
        if (IOPS_MAX_READ_LENGTH.value() != null && IOPS_MAX_READ_LENGTH.value() != 0l) {
            if (iopsReadRateMaxLength != null && iopsReadRateMaxLength > IOPS_MAX_READ_LENGTH.value()) {
                throw new InvalidParameterValueException(String.format("IOPS read max length (%d seconds) cannot be greater than vm.disk.iops.maximum.read.length (%d seconds)",
                        iopsReadRateMaxLength, IOPS_MAX_READ_LENGTH.value()));
            }
        }

        if (IOPS_MAX_WRITE_LENGTH.value() != null && IOPS_MAX_WRITE_LENGTH.value() != 0l) {
            if (iopsWriteRateMaxLength != null && iopsWriteRateMaxLength > IOPS_MAX_WRITE_LENGTH.value()) {
                throw new InvalidParameterValueException(String.format("IOPS write max length (%d seconds) cannot be greater than vm.disk.iops.maximum.write.length (%d seconds)",
                        iopsWriteRateMaxLength, IOPS_MAX_WRITE_LENGTH.value()));
            }
        }

        if (BYTES_MAX_READ_LENGTH.value() != null && BYTES_MAX_READ_LENGTH.value() != 0l) {
            if (bytesReadRateMaxLength != null && bytesReadRateMaxLength > BYTES_MAX_READ_LENGTH.value()) {
                throw new InvalidParameterValueException(String.format("Bytes read max length (%d seconds) cannot be greater than vm.disk.bytes.maximum.read.length (%d seconds)",
                        bytesReadRateMaxLength, BYTES_MAX_READ_LENGTH.value()));
            }
        }

        if (BYTES_MAX_WRITE_LENGTH.value() != null && BYTES_MAX_WRITE_LENGTH.value() != 0l) {
            if (bytesWriteRateMaxLength != null && bytesWriteRateMaxLength > BYTES_MAX_WRITE_LENGTH.value()) {
                throw new InvalidParameterValueException(String.format("Bytes write max length (%d seconds) cannot be greater than vm.disk.bytes.maximum.write.length (%d seconds)",
                        bytesWriteRateMaxLength, BYTES_MAX_WRITE_LENGTH.value()));
            }
        }
    }

    @Override
    @ActionEvent(eventType = EventTypes.EVENT_DISK_OFFERING_EDIT, eventDescription = "updating disk offering")
    public DiskOffering updateDiskOffering(final UpdateDiskOfferingCmd cmd) {
        final Long diskOfferingId = cmd.getId();
        final String name = cmd.getDiskOfferingName();
        final String displayText = cmd.getDisplayText();
        final Integer sortKey = cmd.getSortKey();
        final Boolean displayDiskOffering = cmd.getDisplayOffering();
        final List<Long> domainIds = cmd.getDomainIds();
        final List<Long> zoneIds = cmd.getZoneIds();
        final String tags = cmd.getTags();

        Long bytesReadRate = cmd.getBytesReadRate();
        Long bytesReadRateMax = cmd.getBytesReadRateMax();
        Long bytesReadRateMaxLength = cmd.getBytesReadRateMaxLength();
        Long bytesWriteRate = cmd.getBytesWriteRate();
        Long bytesWriteRateMax = cmd.getBytesWriteRateMax();
        Long bytesWriteRateMaxLength = cmd.getBytesWriteRateMaxLength();
        Long iopsReadRate = cmd.getIopsReadRate();
        Long iopsReadRateMax = cmd.getIopsReadRateMax();
        Long iopsReadRateMaxLength = cmd.getIopsReadRateMaxLength();
        Long iopsWriteRate = cmd.getIopsWriteRate();
        Long iopsWriteRateMax = cmd.getIopsWriteRateMax();
        Long iopsWriteRateMaxLength = cmd.getIopsWriteRateMaxLength();
        String cacheMode = cmd.getCacheMode();

        // Check if diskOffering exists
        final DiskOffering diskOfferingHandle = _entityMgr.findById(DiskOffering.class, diskOfferingId);
        if (diskOfferingHandle == null) {
            throw new InvalidParameterValueException("Unable to find disk offering by id " + diskOfferingId);
        }

        List<Long> existingDomainIds = diskOfferingDetailsDao.findDomainIds(diskOfferingId);
        Collections.sort(existingDomainIds);

        List<Long> existingZoneIds = diskOfferingDetailsDao.findZoneIds(diskOfferingId);
        Collections.sort(existingZoneIds);

        // check if valid domain
        if (CollectionUtils.isNotEmpty(domainIds)) {
            for (final Long domainId: domainIds) {
                if (_domainDao.findById(domainId) == null) {
                    throw new InvalidParameterValueException("Please specify a valid domain id");
                }
            }
        }

        // check if valid zone
        if (CollectionUtils.isNotEmpty(zoneIds)) {
            for (Long zoneId : zoneIds) {
                if (_zoneDao.findById(zoneId) == null)
                    throw new InvalidParameterValueException("Please specify a valid zone id");
            }
        }

        Long userId = CallContext.current().getCallingUserId();
        if (userId == null) {
            userId = Long.valueOf(User.UID_SYSTEM);
        }
        final User user = _userDao.findById(userId);
        if (user == null || user.getRemoved() != null) {
            throw new InvalidParameterValueException("Unable to find active user by id " + userId);
        }
        final Account account = _accountDao.findById(user.getAccountId());

        // Filter child domains when both parent and child domains are present
        List<Long> filteredDomainIds = filterChildSubDomains(domainIds);
        Collections.sort(filteredDomainIds);

        List<Long> filteredZoneIds = new ArrayList<>();
        if (CollectionUtils.isNotEmpty(zoneIds)) {
            filteredZoneIds.addAll(zoneIds);
        }
        Collections.sort(filteredZoneIds);

        if (account.getType() == Account.ACCOUNT_TYPE_DOMAIN_ADMIN) {
            if (!filteredZoneIds.equals(existingZoneIds)) { // Domain-admins cannot update zone(s) for offerings
                throw new InvalidParameterValueException(String.format("Unable to update zone(s) for disk offering: %s by admin: %s as it is domain-admin", diskOfferingHandle.getUuid(), user.getUuid()));
            }
            if (existingDomainIds.isEmpty()) {
                throw new InvalidParameterValueException(String.format("Unable to update public disk offering: %s by user: %s because it is domain-admin", diskOfferingHandle.getUuid(), user.getUuid()));
            } else {
                if (filteredDomainIds.isEmpty()) {
                    throw new InvalidParameterValueException(String.format("Unable to update disk offering: %s to a public offering by user: %s because it is domain-admin", diskOfferingHandle.getUuid(), user.getUuid()));
                }
            }
            List<Long> nonChildDomains = new ArrayList<>();
            for (Long domainId : existingDomainIds) {
                if (!_domainDao.isChildDomain(account.getDomainId(), domainId)) {
                    if (name != null || displayText != null || sortKey != null) { // Domain-admins cannot update name, display text, sort key for offerings with domain which are not child domains for domain-admin
                        throw new InvalidParameterValueException(String.format("Unable to update disk offering: %s as it has linked domain(s) which are not child domain for domain-admin: %s", diskOfferingHandle.getUuid(), user.getUuid()));
                    }
                    nonChildDomains.add(domainId);
                }
            }
            for (Long domainId : filteredDomainIds) {
                if (!_domainDao.isChildDomain(account.getDomainId(), domainId)) {
                    Domain domain = _entityMgr.findById(Domain.class, domainId);
                    throw new InvalidParameterValueException(String.format("Unable to update disk offering: %s by domain-admin: %s with domain: %3$s which is not a child domain", diskOfferingHandle.getUuid(), user.getUuid(), domain.getUuid()));
                }
            }
            filteredDomainIds.addAll(nonChildDomains); // Final list must include domains which were not child domain for domain-admin but specified for this offering prior to update
        } else if (account.getType() != Account.ACCOUNT_TYPE_ADMIN) {
            throw new InvalidParameterValueException(String.format("Unable to update disk offering: %s by id user: %s because it is not root-admin or domain-admin", diskOfferingHandle.getUuid(), user.getUuid()));
        }

        boolean updateNeeded = shouldUpdateDiskOffering(name, displayText, sortKey, displayDiskOffering, tags, cacheMode) ||
                shouldUpdateIopsRateParameters(iopsReadRate, iopsReadRateMax, iopsReadRateMaxLength, iopsWriteRate, iopsWriteRateMax, iopsWriteRateMaxLength) ||
                shouldUpdateBytesRateParameters(bytesReadRate, bytesReadRateMax, bytesReadRateMaxLength, bytesWriteRate, bytesWriteRateMax, bytesWriteRateMaxLength);

        final boolean detailsUpdateNeeded = !filteredDomainIds.equals(existingDomainIds) || !filteredZoneIds.equals(existingZoneIds);
        if (!updateNeeded && !detailsUpdateNeeded) {
            return _diskOfferingDao.findById(diskOfferingId);
        }

        final DiskOfferingVO diskOffering = _diskOfferingDao.createForUpdate(diskOfferingId);

        if (name != null) {
            diskOffering.setName(name);
        }

        if (displayText != null) {
            diskOffering.setDisplayText(displayText);
        }

        if (sortKey != null) {
            diskOffering.setSortKey(sortKey);
        }

        if (displayDiskOffering != null) {
            diskOffering.setDisplayOffering(displayDiskOffering);
        }

        updateOfferingTagsIfIsNotNull(tags, diskOffering);

        validateMaxRateEqualsOrGreater(iopsReadRate, iopsReadRateMax, IOPS_READ_RATE);
        validateMaxRateEqualsOrGreater(iopsWriteRate, iopsWriteRateMax, IOPS_WRITE_RATE);
        validateMaxRateEqualsOrGreater(bytesReadRate, bytesReadRateMax, BYTES_READ_RATE);
        validateMaxRateEqualsOrGreater(bytesWriteRate, bytesWriteRateMax, BYTES_WRITE_RATE);
        validateMaximumIopsAndBytesLength(iopsReadRateMaxLength, iopsWriteRateMaxLength, bytesReadRateMaxLength, bytesWriteRateMaxLength);

        setBytesRate(diskOffering, bytesReadRate, bytesReadRateMax, bytesReadRateMaxLength, bytesWriteRate, bytesWriteRateMax, bytesWriteRateMaxLength);
        setIopsRate(diskOffering, iopsReadRate, iopsReadRateMax, iopsReadRateMaxLength, iopsWriteRate, iopsWriteRateMax, iopsWriteRateMaxLength);

        if (cacheMode != null) {
            validateCacheMode(cacheMode);
            diskOffering.setCacheMode(DiskOffering.DiskCacheMode.valueOf(cacheMode.toUpperCase()));
        }

        if (updateNeeded && !_diskOfferingDao.update(diskOfferingId, diskOffering)) {
            return null;
        }
        List<DiskOfferingDetailVO> detailsVO = new ArrayList<>();
        if(detailsUpdateNeeded) {
            SearchBuilder<DiskOfferingDetailVO> sb = diskOfferingDetailsDao.createSearchBuilder();
            sb.and("offeringId", sb.entity().getResourceId(), SearchCriteria.Op.EQ);
            sb.and("detailName", sb.entity().getName(), SearchCriteria.Op.EQ);
            sb.done();
            SearchCriteria<DiskOfferingDetailVO> sc = sb.create();
            sc.setParameters("offeringId", String.valueOf(diskOfferingId));
            if(!filteredDomainIds.equals(existingDomainIds)) {
                sc.setParameters("detailName", ApiConstants.DOMAIN_ID);
                diskOfferingDetailsDao.remove(sc);
                for (Long domainId : filteredDomainIds) {
                    detailsVO.add(new DiskOfferingDetailVO(diskOfferingId, ApiConstants.DOMAIN_ID, String.valueOf(domainId), false));
                }
            }
            if(!filteredZoneIds.equals(existingZoneIds)) {
                sc.setParameters("detailName", ApiConstants.ZONE_ID);
                diskOfferingDetailsDao.remove(sc);
                for (Long zoneId : filteredZoneIds) {
                    detailsVO.add(new DiskOfferingDetailVO(diskOfferingId, ApiConstants.ZONE_ID, String.valueOf(zoneId), false));
                }
            }
        }
        if (!detailsVO.isEmpty()) {
            for (DiskOfferingDetailVO detailVO : detailsVO) {
                diskOfferingDetailsDao.persist(detailVO);
            }
        }
        CallContext.current().setEventDetails("Disk offering id=" + diskOffering.getId());
        return _diskOfferingDao.findById(diskOfferingId);
    }

    /**
     * Check the tags parameters to the disk/service offering
     * <ul>
     *     <li>If tags is null, do nothing and return.</li>
     *     <li>If tags is not null, will set tag to the disk/service offering if the pools with active volumes have the new tags.</li>
     *     <li>If tags is an blank string, set null on disk/service offering tag.</li>
     * </ul>
     */
    protected void updateOfferingTagsIfIsNotNull(String tags, DiskOfferingVO diskOffering) {
        if (tags == null) { return; }
        if (StringUtils.isNotBlank(tags)) {
            tags = StringUtils.cleanupTags(tags);
            List<StoragePoolVO> pools = _storagePoolDao.listStoragePoolsWithActiveVolumesByOfferingId(diskOffering.getId());
            if (CollectionUtils.isNotEmpty(pools)) {
                List<String> listOfTags = Arrays.asList(tags.split(","));
                for (StoragePoolVO storagePoolVO : pools) {
                    List<String> tagsOnPool = storagePoolTagDao.getStoragePoolTags(storagePoolVO.getId());
                    if (CollectionUtils.isEmpty(tagsOnPool) || !tagsOnPool.containsAll(listOfTags)) {
                        throw new InvalidParameterValueException(String.format("There are active volumes using offering [%s], and the pools [%s] don't have the new tags", diskOffering.getId(), pools));
                    }
                }
            }
            diskOffering.setTags(tags);
        } else {
            diskOffering.setTags(null);
        }
    }

    /**
     * Check the host tags parameters to the service offering
     * <ul>
     *     <li>If host tags is null, do nothing and return.</li>
     *     <li>If host tags is not null, will set host tag to the service offering if the hosts with active VMs have the new tags.</li>
     *     <li>If host tags is an blank string, set null on service offering tag.</li>
     * </ul>
     */
    protected void updateServiceOfferingHostTagsIfNotNull(String hostTags, ServiceOfferingVO offering) {
        if (hostTags == null) {
            return;
        }
        if (StringUtils.isNotBlank(hostTags)) {
            hostTags = StringUtils.cleanupTags(hostTags);
            List<HostVO> hosts = _hostDao.listHostsWithActiveVMs(offering.getId());
            if (CollectionUtils.isNotEmpty(hosts)) {
                List<String> listOfHostTags = Arrays.asList(hostTags.split(","));
                for (HostVO host : hosts) {
                    List<String> tagsOnHost = hostTagDao.gethostTags(host.getId());
                    if (CollectionUtils.isEmpty(tagsOnHost) || !tagsOnHost.containsAll(listOfHostTags)) {
                        throw new InvalidParameterValueException(String.format("There are active VMs using offering [%s], and the hosts [%s] don't have the new tags", offering.getId(), hosts));
                    }
                }
            }
            offering.setHostTag(hostTags);
        } else {
            offering.setHostTag(null);
        }
    }

    /**
     * Check if it needs to update any parameter when updateDiskoffering is called
     * Verify if name or displayText are not blank, tags is not null, sortkey and displayDiskOffering is not null
     */
    protected boolean shouldUpdateDiskOffering(String name, String displayText, Integer sortKey, Boolean displayDiskOffering, String tags, String cacheMode) {
        return StringUtils.isNotBlank(name) || StringUtils.isNotBlank(displayText) || tags != null || sortKey != null || displayDiskOffering != null || StringUtils.isNotBlank(cacheMode);
    }

    protected boolean shouldUpdateBytesRateParameters(Long bytesReadRate, Long bytesReadRateMax, Long bytesReadRateMaxLength, Long bytesWriteRate, Long bytesWriteRateMax, Long bytesWriteRateMaxLength) {
        return bytesReadRate != null || bytesReadRateMax != null || bytesReadRateMaxLength != null || bytesWriteRate != null ||
                bytesWriteRateMax != null || bytesWriteRateMaxLength != null;
    }

    protected boolean shouldUpdateIopsRateParameters(Long iopsReadRate, Long iopsReadRateMax, Long iopsReadRateMaxLength, Long iopsWriteRate, Long iopsWriteRateMax, Long iopsWriteRateMaxLength) {
        return iopsReadRate != null || iopsReadRateMax != null || iopsReadRateMaxLength != null || iopsWriteRate != null || iopsWriteRateMax != null || iopsWriteRateMaxLength != null;
    }

    @Override
    @ActionEvent(eventType = EventTypes.EVENT_DISK_OFFERING_DELETE, eventDescription = "deleting disk offering")
    public boolean deleteDiskOffering(final DeleteDiskOfferingCmd cmd) {
        final Long diskOfferingId = cmd.getId();

        final DiskOfferingVO offering = _diskOfferingDao.findById(diskOfferingId);

        if (offering == null) {
            throw new InvalidParameterValueException("Unable to find disk offering by id " + diskOfferingId);
        }

        Long userId = CallContext.current().getCallingUserId();
        if (userId == null) {
            userId = Long.valueOf(User.UID_SYSTEM);
        }
        final User user = _userDao.findById(userId);
        if (user == null || user.getRemoved() != null) {
            throw new InvalidParameterValueException("Unable to find active user by id " + userId);
        }
        final Account account = _accountDao.findById(user.getAccountId());
        if (account.getType() == Account.ACCOUNT_TYPE_DOMAIN_ADMIN) {
            List<Long> existingDomainIds = diskOfferingDetailsDao.findDomainIds(diskOfferingId);
            if (existingDomainIds.isEmpty()) {
                throw new InvalidParameterValueException(String.format("Unable to delete public disk offering: %s by admin: %s because it is domain-admin", offering.getUuid(), user.getUuid()));
            }
            for (Long domainId : existingDomainIds) {
                if (!_domainDao.isChildDomain(account.getDomainId(), domainId)) {
                    throw new InvalidParameterValueException(String.format("Unable to delete disk offering: %s as it has linked domain(s) which are not child domain for domain-admin: %s", offering.getUuid(), user.getUuid()));
                }
            }
        } else if (account.getType() != Account.ACCOUNT_TYPE_ADMIN) {
            throw new InvalidParameterValueException(String.format("Unable to delete disk offering: %s by user: %s because it is not root-admin or domain-admin", offering.getUuid(), user.getUuid()));
        }

        offering.setState(DiskOffering.State.Inactive);
        if (_diskOfferingDao.update(offering.getId(), offering)) {
            CallContext.current().setEventDetails("Disk offering id=" + diskOfferingId);
            return true;
        } else {
            return false;
        }
    }

    @Override
    public List<Long> getDiskOfferingDomains(Long diskOfferingId) {
        final DiskOffering offeringHandle = _entityMgr.findById(DiskOffering.class, diskOfferingId);
        if (offeringHandle == null) {
            throw new InvalidParameterValueException("Unable to find disk offering " + diskOfferingId);
        }
        return diskOfferingDetailsDao.findDomainIds(diskOfferingId);
    }

    @Override
    public List<Long> getDiskOfferingZones(Long diskOfferingId) {
        final DiskOffering offeringHandle = _entityMgr.findById(DiskOffering.class, diskOfferingId);
        if (offeringHandle == null) {
            throw new InvalidParameterValueException("Unable to find disk offering " + diskOfferingId);
        }
        return diskOfferingDetailsDao.findZoneIds(diskOfferingId);
    }

    @Override
    @ActionEvent(eventType = EventTypes.EVENT_SERVICE_OFFERING_DELETE, eventDescription = "deleting service offering")
    public boolean deleteServiceOffering(final DeleteServiceOfferingCmd cmd) {

        final Long offeringId = cmd.getId();
        Long userId = CallContext.current().getCallingUserId();

        if (userId == null) {
            userId = Long.valueOf(User.UID_SYSTEM);
        }

        // Verify service offering id
        final ServiceOfferingVO offering = _serviceOfferingDao.findById(offeringId);
        if (offering == null) {
            throw new InvalidParameterValueException("unable to find service offering " + offeringId);
        }

        if (offering.getDefaultUse()) {
            throw new InvalidParameterValueException("Default service offerings cannot be deleted");
        }

        final User user = _userDao.findById(userId);
        if (user == null || user.getRemoved() != null) {
            throw new InvalidParameterValueException("Unable to find active user by id " + userId);
        }
        final Account account = _accountDao.findById(user.getAccountId());
        if (account.getType() == Account.ACCOUNT_TYPE_DOMAIN_ADMIN) {
            List<Long> existingDomainIds = _serviceOfferingDetailsDao.findDomainIds(offeringId);
            if (existingDomainIds.isEmpty()) {
                throw new InvalidParameterValueException(String.format("Unable to delete public service offering: %s by admin: %s because it is domain-admin", offering.getUuid(), user.getUuid()));
            }
            for (Long domainId : existingDomainIds) {
                if (!_domainDao.isChildDomain(account.getDomainId(), domainId)) {
                    throw new InvalidParameterValueException(String.format("Unable to delete service offering: %s as it has linked domain(s) which are not child domain for domain-admin: %s", offering.getUuid(), user.getUuid()));
                }
            }
        } else if (account.getType() != Account.ACCOUNT_TYPE_ADMIN) {
            throw new InvalidParameterValueException(String.format("Unable to delete service offering: %s by user: %s because it is not root-admin or domain-admin", offering.getUuid(), user.getUuid()));
        }

        offering.setState(DiskOffering.State.Inactive);
        if (_serviceOfferingDao.update(offeringId, offering)) {
            CallContext.current().setEventDetails("Service offering id=" + offeringId);
            return true;
        } else {
            return false;
        }
    }

    @Override
    @DB
    @ActionEvent(eventType = EventTypes.EVENT_VLAN_IP_RANGE_CREATE, eventDescription = "creating vlan ip range", async = false)
    public Vlan createVlanAndPublicIpRange(final CreateVlanIpRangeCmd cmd) throws InsufficientCapacityException, ConcurrentOperationException, ResourceUnavailableException,
    ResourceAllocationException {
        Long zoneId = cmd.getZoneId();
        final Long podId = cmd.getPodId();
        final String startIP = cmd.getStartIp();
        String endIP = cmd.getEndIp();
        final String newVlanGateway = cmd.getGateway();
        final String newVlanNetmask = cmd.getNetmask();
        String vlanId = cmd.getVlan();
        // TODO decide if we should be forgiving or demand a valid and complete URI
        if (!(vlanId == null || "".equals(vlanId) || vlanId.startsWith(BroadcastDomainType.Vlan.scheme()))) {
            vlanId = BroadcastDomainType.Vlan.toUri(vlanId).toString();
        }
        final Boolean forVirtualNetwork = cmd.isForVirtualNetwork();
        Long networkId = cmd.getNetworkID();
        Long physicalNetworkId = cmd.getPhysicalNetworkId();
        final String accountName = cmd.getAccountName();
        final Long projectId = cmd.getProjectId();
        final Long domainId = cmd.getDomainId();
        final String startIPv6 = cmd.getStartIpv6();
        String endIPv6 = cmd.getEndIpv6();
        final String ip6Gateway = cmd.getIp6Gateway();
        final String ip6Cidr = cmd.getIp6Cidr();
        final Boolean forSystemVms = cmd.isForSystemVms();

        Account vlanOwner = null;

        if (forSystemVms && accountName != null) {
            throw new InvalidParameterValueException("Account name should not be provided when ForSystemVMs is enabled");
        }

        final boolean ipv4 = startIP != null;
        final boolean ipv6 = ip6Cidr != null;

        if (!ipv4 && !ipv6) {
            throw new InvalidParameterValueException("StartIP or IPv6 CIDR is missing in the parameters!");
        }

        if (ipv4) {
            // if end ip is not specified, default it to startIp
            if (endIP == null && startIP != null) {
                endIP = startIP;
            }
        }

        if (ipv6) {
            // if end ip is not specified, default it to startIp
            if (endIPv6 == null && startIPv6 != null) {
                endIPv6 = startIPv6;
            }
        }

        if (projectId != null) {
            if (accountName != null) {
                throw new InvalidParameterValueException("Account and projectId are mutually exclusive");
            }
            final Project project = _projectMgr.getProject(projectId);
            if (project == null) {
                throw new InvalidParameterValueException("Unable to find project by id " + projectId);
            }

            vlanOwner = _accountMgr.getAccount(project.getProjectAccountId());
            if (vlanOwner == null) {
                throw new InvalidParameterValueException("Please specify a valid projectId");
            }
        }

        Domain domain = null;
        if (accountName != null && domainId != null) {
            vlanOwner = _accountDao.findActiveAccount(accountName, domainId);
            if (vlanOwner == null) {
                throw new InvalidParameterValueException("Please specify a valid account.");
            } else if (vlanOwner.getId() == Account.ACCOUNT_ID_SYSTEM) {
                // by default vlan is dedicated to system account
                vlanOwner = null;
            }
        } else if (domainId != null) {
            domain = _domainDao.findById(domainId);
            if (domain == null) {
                throw new InvalidParameterValueException("Please specify a valid domain id");
            }
        }

        // Verify that network exists
        Network network = null;
        if (networkId != null) {
            network = _networkDao.findById(networkId);
            if (network == null) {
                throw new InvalidParameterValueException("Unable to find network by id " + networkId);
            } else {
                zoneId = network.getDataCenterId();
                physicalNetworkId = network.getPhysicalNetworkId();
            }
        } else if (ipv6) {
            throw new InvalidParameterValueException("Only support IPv6 on extending existed network");
        }

        // Verify that zone exists
        final DataCenterVO zone = _zoneDao.findById(zoneId);
        if (zone == null) {
            throw new InvalidParameterValueException("Unable to find zone by id " + zoneId);
        }

        if (ipv6) {
            if (network.getGuestType() != GuestType.Shared || zone.isSecurityGroupEnabled()) {
                throw new InvalidParameterValueException("Only support IPv6 on extending existed share network without SG");
            }
        }
        // verify that physical network exists
        PhysicalNetworkVO pNtwk = null;
        if (physicalNetworkId != null) {
            pNtwk = _physicalNetworkDao.findById(physicalNetworkId);
            if (pNtwk == null) {
                throw new InvalidParameterValueException("Unable to find Physical Network with id=" + physicalNetworkId);
            }
            if (zoneId == null) {
                zoneId = pNtwk.getDataCenterId();
            }
        } else {
            if (zoneId == null) {
                throw new InvalidParameterValueException("");
            }
            // deduce physicalNetworkFrom Zone or Network.
            if (network != null && network.getPhysicalNetworkId() != null) {
                physicalNetworkId = network.getPhysicalNetworkId();
            } else {
                if (forVirtualNetwork) {
                    // default physical network with public traffic in the zone
                    physicalNetworkId = _networkModel.getDefaultPhysicalNetworkByZoneAndTrafficType(zoneId, TrafficType.Public).getId();
                } else {
                    if (zone.getNetworkType() == DataCenter.NetworkType.Basic) {
                        // default physical network with guest traffic in the
                        // zone
                        physicalNetworkId = _networkModel.getDefaultPhysicalNetworkByZoneAndTrafficType(zoneId, TrafficType.Guest).getId();
                    } else if (zone.getNetworkType() == DataCenter.NetworkType.Advanced) {
                        if (zone.isSecurityGroupEnabled()) {
                            physicalNetworkId = _networkModel.getDefaultPhysicalNetworkByZoneAndTrafficType(zoneId, TrafficType.Guest).getId();
                        } else {
                            throw new InvalidParameterValueException("Physical Network Id is null, please provide the Network id for Direct vlan creation ");
                        }
                    }
                }
            }
        }

        // Check if zone is enabled
        final Account caller = CallContext.current().getCallingAccount();
        if (Grouping.AllocationState.Disabled == zone.getAllocationState()
                && !_accountMgr.isRootAdmin(caller.getId())) {
            throw new PermissionDeniedException("Cannot perform this operation, Zone is currently disabled: " + zoneId);
        }

        if (zone.isSecurityGroupEnabled() && zone.getNetworkType() != DataCenter.NetworkType.Basic && forVirtualNetwork) {
            throw new InvalidParameterValueException("Can't add virtual ip range into a zone with security group enabled");
        }

        // If networkId is not specified, and vlan is Virtual or Direct
        // Untagged, try to locate default networks
        if (forVirtualNetwork) {
            if (network == null) {
                // find default public network in the zone
                networkId = _networkModel.getSystemNetworkByZoneAndTrafficType(zoneId, TrafficType.Public).getId();
                network = _networkModel.getNetwork(networkId);
            } else if (network.getGuestType() != null || network.getTrafficType() != TrafficType.Public) {
                throw new InvalidParameterValueException("Can't find Public network by id=" + networkId);
            }
        } else {
            if (network == null) {
                if (zone.getNetworkType() == DataCenter.NetworkType.Basic) {
                    networkId = _networkModel.getExclusiveGuestNetwork(zoneId).getId();
                    network = _networkModel.getNetwork(networkId);
                } else {
                    network = _networkModel.getNetworkWithSecurityGroupEnabled(zoneId);
                    if (network == null) {
                        throw new InvalidParameterValueException("Nework id is required for Direct vlan creation ");
                    }
                    networkId = network.getId();
                    zoneId = network.getDataCenterId();
                }
            } else if (network.getGuestType() == null ||
                    network.getGuestType() == Network.GuestType.Isolated
                    && _ntwkOffServiceMapDao.areServicesSupportedByNetworkOffering(network.getNetworkOfferingId(), Service.SourceNat)) {
                throw new InvalidParameterValueException("Can't create direct vlan for network id=" + networkId + " with type: " + network.getGuestType());
            }
        }

        Pair<Boolean, Pair<String, String>> sameSubnet = null;
        // Can add vlan range only to the network which allows it
        if (!network.getSpecifyIpRanges()) {
            throw new InvalidParameterValueException("Network " + network + " doesn't support adding ip ranges");
        }

        if (zone.getNetworkType() == DataCenter.NetworkType.Advanced) {
            if (network.getTrafficType() == TrafficType.Guest) {
                if (network.getGuestType() != GuestType.Shared) {
                    throw new InvalidParameterValueException("Can execute createVLANIpRanges on shared guest network, but type of this guest network " + network.getId() + " is "
                            + network.getGuestType());
                }

                final List<VlanVO> vlans = _vlanDao.listVlansByNetworkId(network.getId());
                if (vlans != null && vlans.size() > 0) {
                    final VlanVO vlan = vlans.get(0);
                    if (vlanId == null || vlanId.contains(Vlan.UNTAGGED)) {
                        vlanId = vlan.getVlanTag();
                    } else if (!NetUtils.isSameIsolationId(vlan.getVlanTag(), vlanId)) {
                        throw new InvalidParameterValueException("there is already one vlan " + vlan.getVlanTag() + " on network :" + +network.getId()
                                + ", only one vlan is allowed on guest network");
                    }
                }
                sameSubnet = validateIpRange(startIP, endIP, newVlanGateway, newVlanNetmask, vlans, ipv4, ipv6, ip6Gateway, ip6Cidr, startIPv6, endIPv6, network);

            }

        } else if (network.getTrafficType() == TrafficType.Management) {
            throw new InvalidParameterValueException("Cannot execute createVLANIpRanges on management network");
        } else if (zone.getNetworkType() == NetworkType.Basic) {
            final List<VlanVO> vlans = _vlanDao.listVlansByNetworkId(network.getId());
            sameSubnet = validateIpRange(startIP, endIP, newVlanGateway, newVlanNetmask, vlans, ipv4, ipv6, ip6Gateway, ip6Cidr, startIPv6, endIPv6, network);
        }

        if (zoneId == null || ipv6 && (ip6Gateway == null || ip6Cidr == null)) {
            throw new InvalidParameterValueException("Gateway, netmask and zoneId have to be passed in for virtual and direct untagged networks");
        }

        if (forVirtualNetwork) {
            if (vlanOwner != null) {

                final long accountIpRange = NetUtils.ip2Long(endIP) - NetUtils.ip2Long(startIP) + 1;

                // check resource limits
                _resourceLimitMgr.checkResourceLimit(vlanOwner, ResourceType.public_ip, accountIpRange);
            }
        }
        // Check if the IP range overlaps with the private ip
        if (ipv4) {
            checkOverlapPrivateIpRange(zoneId, startIP, endIP);
        }

        return commitVlan(zoneId, podId, startIP, endIP, newVlanGateway, newVlanNetmask, vlanId, forVirtualNetwork, forSystemVms, networkId, physicalNetworkId, startIPv6, endIPv6, ip6Gateway,
                ip6Cidr, domain, vlanOwner, network, sameSubnet);
    }

    private Vlan commitVlan(final Long zoneId, final Long podId, final String startIP, final String endIP, final String newVlanGatewayFinal, final String newVlanNetmaskFinal,
            final String vlanId, final Boolean forVirtualNetwork, final Boolean forSystemVms, final Long networkId, final Long physicalNetworkId, final String startIPv6, final String endIPv6,
            final String ip6Gateway, final String ip6Cidr, final Domain domain, final Account vlanOwner, final Network network, final Pair<Boolean, Pair<String, String>> sameSubnet) {
        final GlobalLock commitVlanLock = GlobalLock.getInternLock("CommitVlan");
        commitVlanLock.lock(5);
        s_logger.debug("Acquiring lock for committing vlan");
        try {
            return Transaction.execute(new TransactionCallback<Vlan>() {
                @Override
                public Vlan doInTransaction(final TransactionStatus status) {
                    String newVlanNetmask = newVlanNetmaskFinal;
                    String newVlanGateway = newVlanGatewayFinal;

                    if ((sameSubnet == null || !sameSubnet.first()) && network.getTrafficType() == TrafficType.Guest && network.getGuestType() == GuestType.Shared
                            && _vlanDao.listVlansByNetworkId(networkId) != null) {
                        final Map<Capability, String> dhcpCapabilities = _networkSvc.getNetworkOfferingServiceCapabilities(_networkOfferingDao.findById(network.getNetworkOfferingId()),
                            Service.Dhcp);
                        final String supportsMultipleSubnets = dhcpCapabilities.get(Capability.DhcpAccrossMultipleSubnets);
                        if (supportsMultipleSubnets == null || !Boolean.valueOf(supportsMultipleSubnets)) {
                            throw new  InvalidParameterValueException("The dhcp service provider for this network does not support dhcp across multiple subnets");
                        }
                        s_logger.info("adding a new subnet to the network " + network.getId());
                    } else if (sameSubnet != null) {
                        // if it is same subnet the user might not send the vlan and the
                        // netmask details. so we are
                        // figuring out while validation and setting them here.
                        newVlanGateway = sameSubnet.second().first();
                        newVlanNetmask = sameSubnet.second().second();
                    }
                    final Vlan vlan = createVlanAndPublicIpRange(zoneId, networkId, physicalNetworkId, forVirtualNetwork, forSystemVms, podId, startIP, endIP, newVlanGateway, newVlanNetmask, vlanId,
                            false, domain, vlanOwner, startIPv6, endIPv6, ip6Gateway, ip6Cidr);
                    // create an entry in the nic_secondary table. This will be the new
                    // gateway that will be configured on the corresponding routervm.
                    return vlan;
                }
            });
        } finally {
            commitVlanLock.unlock();
        }
    }

    public NetUtils.SupersetOrSubset checkIfSubsetOrSuperset(String vlanGateway, String vlanNetmask, String newVlanGateway, String newVlanNetmask, final String newStartIP, final String newEndIP) {
        if (newVlanGateway == null && newVlanNetmask == null) {
            newVlanGateway = vlanGateway;
            newVlanNetmask = vlanNetmask;
            // this means we are trying to add to the existing subnet.
            if (NetUtils.sameSubnet(newStartIP, newVlanGateway, newVlanNetmask)) {
                if (NetUtils.sameSubnet(newEndIP, newVlanGateway, newVlanNetmask)) {
                    return NetUtils.SupersetOrSubset.sameSubnet;
                }
            }
            return NetUtils.SupersetOrSubset.neitherSubetNorSuperset;
        } else if (newVlanGateway == null || newVlanNetmask == null) {
            throw new InvalidParameterValueException(
                    "either both netmask and gateway should be passed or both should me omited.");
        } else {
            if (!NetUtils.sameSubnet(newStartIP, newVlanGateway, newVlanNetmask)) {
                throw new InvalidParameterValueException("The start ip and gateway do not belong to the same subnet");
            }
            if (!NetUtils.sameSubnet(newEndIP, newVlanGateway, newVlanNetmask)) {
                throw new InvalidParameterValueException("The end ip and gateway do not belong to the same subnet");
            }
        }
        final String cidrnew = NetUtils.getCidrFromGatewayAndNetmask(newVlanGateway, newVlanNetmask);
        final String existing_cidr = NetUtils.getCidrFromGatewayAndNetmask(vlanGateway, vlanNetmask);

        return NetUtils.isNetowrkASubsetOrSupersetOfNetworkB(cidrnew, existing_cidr);
    }

    public Pair<Boolean, Pair<String, String>> validateIpRange(final String startIP, final String endIP, final String newVlanGateway, final String newVlanNetmask, final List<VlanVO> vlans, final boolean ipv4,
            final boolean ipv6, String ip6Gateway, String ip6Cidr, final String startIPv6, final String endIPv6, final Network network) {
        String vlanGateway = null;
        String vlanNetmask = null;
        boolean sameSubnet = false;
        if (CollectionUtils.isNotEmpty(vlans)) {
            for (final VlanVO vlan : vlans) {
                vlanGateway = vlan.getVlanGateway();
                vlanNetmask = vlan.getVlanNetmask();
                sameSubnet = hasSameSubnet(ipv4, vlanGateway, vlanNetmask, newVlanGateway, newVlanNetmask, startIP, endIP,
                        ipv6, ip6Gateway, ip6Cidr, startIPv6, endIPv6, network);
                if (sameSubnet) break;
            }
        } else if(network.getGateway() != null && network.getCidr() != null) {
            vlanGateway = network.getGateway();
            vlanNetmask = NetUtils.getCidrNetmask(network.getCidr());
            sameSubnet = hasSameSubnet(ipv4, vlanGateway, vlanNetmask, newVlanGateway, newVlanNetmask, startIP, endIP,
                    ipv6, ip6Gateway, ip6Cidr, startIPv6, endIPv6, network);
        }
        if (newVlanGateway == null && newVlanNetmask == null && !sameSubnet) {
            throw new InvalidParameterValueException("The ip range dose not belong to any of the existing subnets, Provide the netmask and gateway if you want to add new subnet");
        }
        Pair<String, String> vlanDetails = null;

        if (sameSubnet) {
            vlanDetails = new Pair<String, String>(vlanGateway, vlanNetmask);
        } else {
            vlanDetails = new Pair<String, String>(newVlanGateway, newVlanNetmask);
        }
        // check if the gatewayip is the part of the ip range being added.
        if (ipv4 && NetUtils.ipRangesOverlap(startIP, endIP, vlanDetails.first(), vlanDetails.first())) {
            throw new InvalidParameterValueException("The gateway ip should not be the part of the ip range being added.");
        }

        return new Pair<Boolean, Pair<String, String>>(sameSubnet, vlanDetails);
    }

    public boolean hasSameSubnet(boolean ipv4, String vlanGateway, String vlanNetmask, String newVlanGateway, String newVlanNetmask, String newStartIp, String newEndIp,
                                  boolean ipv6, String newIp6Gateway, String newIp6Cidr, String newIp6StartIp, String newIp6EndIp, Network network) {
        if (ipv4) {
            // check if subset or super set or neither.
            final NetUtils.SupersetOrSubset val = checkIfSubsetOrSuperset(vlanGateway, vlanNetmask, newVlanGateway, newVlanNetmask, newStartIp, newEndIp);
            if (val == NetUtils.SupersetOrSubset.isSuperset) {
                // this means that new cidr is a superset of the
                // existing subnet.
                throw new InvalidParameterValueException("The subnet you are trying to add is a superset of the existing subnet having gateway " + vlanGateway
                        + " and netmask " + vlanNetmask);
            } else if (val == NetUtils.SupersetOrSubset.neitherSubetNorSuperset) {
                // this implies the user is trying to add a new subnet
                // which is not a superset or subset of this subnet.
            } else if (val == NetUtils.SupersetOrSubset.isSubset) {
                // this means we are trying to add to the same subnet.
                throw new InvalidParameterValueException("The subnet you are trying to add is a subset of the existing subnet having gateway " + vlanGateway
                        + " and netmask " + vlanNetmask);
            } else if (val == NetUtils.SupersetOrSubset.sameSubnet) {
                //check if the gateway provided by the user is same as that of the subnet.
                if (newVlanGateway != null && !newVlanGateway.equals(vlanGateway)) {
                    throw new InvalidParameterValueException("The gateway of the subnet should be unique. The subnet already has a gateway " + vlanGateway);
                }
                return true;
            }
        }
        if (ipv6) {
            if (newIp6Gateway != null && !newIp6Gateway.equals(network.getIp6Gateway())) {
                throw new InvalidParameterValueException("The input gateway " + newIp6Gateway + " is not same as network gateway " + network.getIp6Gateway());
            }
            if (newIp6Cidr != null && !newIp6Cidr.equals(network.getIp6Cidr())) {
                throw new InvalidParameterValueException("The input cidr " + newIp6Cidr + " is not same as network cidr " + network.getIp6Cidr());
            }

            newIp6Gateway = MoreObjects.firstNonNull(newIp6Gateway, network.getIp6Gateway());
            newIp6Cidr = MoreObjects.firstNonNull(newIp6Cidr, network.getIp6Cidr());
            _networkModel.checkIp6Parameters(newIp6StartIp, newIp6EndIp, newIp6Gateway, newIp6Cidr);
            return true;
        }
        return false;
    }

    @Override
    @DB
    public Vlan createVlanAndPublicIpRange(final long zoneId, final long networkId, final long physicalNetworkId, final boolean forVirtualNetwork, final boolean forSystemVms, final Long podId, final String startIP, final String endIP,
            final String vlanGateway, final String vlanNetmask, String vlanId, boolean bypassVlanOverlapCheck, Domain domain, final Account vlanOwner, final String startIPv6, final String endIPv6, final String vlanIp6Gateway, final String vlanIp6Cidr) {
        final Network network = _networkModel.getNetwork(networkId);

        boolean ipv4 = false, ipv6 = false;

        if (startIP != null) {
            ipv4 = true;
        }

        if (vlanIp6Cidr != null) {
            ipv6 = true;
        }

        if (!ipv4 && !ipv6) {
            throw new InvalidParameterValueException("Please specify IPv4 or IPv6 address.");
        }

        // Validate the zone
        final DataCenterVO zone = _zoneDao.findById(zoneId);
        if (zone == null) {
            throw new InvalidParameterValueException("Please specify a valid zone.");
        }

        // ACL check
        checkZoneAccess(CallContext.current().getCallingAccount(), zone);

        // Validate the physical network
        if (_physicalNetworkDao.findById(physicalNetworkId) == null) {
            throw new InvalidParameterValueException("Please specify a valid physical network id");
        }

        // Validate the pod
        if (podId != null) {
            final Pod pod = _podDao.findById(podId);
            if (pod == null) {
                throw new InvalidParameterValueException("Please specify a valid pod.");
            }
            if (pod.getDataCenterId() != zoneId) {
                throw new InvalidParameterValueException("Pod id=" + podId + " doesn't belong to zone id=" + zoneId);
            }
            // pod vlans can be created in basic zone only
            if (zone.getNetworkType() != NetworkType.Basic || network.getTrafficType() != TrafficType.Guest) {
                throw new InvalidParameterValueException("Pod id can be specified only for the networks of type " + TrafficType.Guest + " in zone of type " + NetworkType.Basic);
            }
        }


        // 1) if vlan is specified for the guest network range, it should be the
        // same as network's vlan
        // 2) if vlan is missing, default it to the guest network's vlan
        if (network.getTrafficType() == TrafficType.Guest) {
            String networkVlanId = null;
            boolean connectivityWithoutVlan = false;
            if (_networkModel.areServicesSupportedInNetwork(network.getId(), Service.Connectivity)) {
                Map<Capability, String> connectivityCapabilities = _networkModel.getNetworkServiceCapabilities(network.getId(), Service.Connectivity);
                connectivityWithoutVlan = MapUtils.isNotEmpty(connectivityCapabilities) && connectivityCapabilities.containsKey(Capability.NoVlan);
            }

            final URI uri = network.getBroadcastUri();
            if (connectivityWithoutVlan) {
                networkVlanId = network.getBroadcastDomainType().toUri(network.getUuid()).toString();
            } else if (uri != null) {
                // Do not search for the VLAN tag when the network doesn't support VLAN
               if (uri.toString().startsWith("vlan")) {
                    final String[] vlan = uri.toString().split("vlan:\\/\\/");
                    networkVlanId = vlan[1];
                    // For pvlan
                    if (network.getBroadcastDomainType() != BroadcastDomainType.Vlan) {
                        networkVlanId = networkVlanId.split("-")[0];
                    }
               }
            }

            if (vlanId != null && !connectivityWithoutVlan) {
                // if vlan is specified, throw an error if it's not equal to
                // network's vlanId
                if (networkVlanId != null && !NetUtils.isSameIsolationId(networkVlanId, vlanId)) {
                    throw new InvalidParameterValueException("Vlan doesn't match vlan of the network");
                }
            } else {
                vlanId = networkVlanId;
            }
        } else if (network.getTrafficType() == TrafficType.Public && vlanId == null) {
            throw new InvalidParameterValueException("Unable to determine vlan id or untagged vlan for public network");
        }

        if (vlanId == null) {
            vlanId = Vlan.UNTAGGED;
        }

        final VlanType vlanType = forVirtualNetwork ? VlanType.VirtualNetwork : VlanType.DirectAttached;

        if ((domain != null || vlanOwner != null) && zone.getNetworkType() != NetworkType.Advanced) {
            throw new InvalidParameterValueException("Vlan owner can be defined only in the zone of type " + NetworkType.Advanced);
        }

        if (ipv4) {
            // Make sure the gateway is valid
            if (!NetUtils.isValidIp4(vlanGateway)) {
                throw new InvalidParameterValueException("Please specify a valid gateway");
            }

            // Make sure the netmask is valid
            if (!NetUtils.isValidIp4Netmask(vlanNetmask)) {
                throw new InvalidParameterValueException("Please specify a valid netmask");
            }
        }

        if (ipv6) {
            if (!NetUtils.isValidIp6(vlanIp6Gateway)) {
                throw new InvalidParameterValueException("Please specify a valid IPv6 gateway");
            }
            if (!NetUtils.isValidIp6Cidr(vlanIp6Cidr)) {
                throw new InvalidParameterValueException("Please specify a valid IPv6 CIDR");
            }
        }

        if (ipv4) {
            final String newCidr = NetUtils.getCidrFromGatewayAndNetmask(vlanGateway, vlanNetmask);

            //Make sure start and end ips are with in the range of cidr calculated for this gateway and netmask {
            if (!NetUtils.isIpWithInCidrRange(vlanGateway, newCidr) || !NetUtils.isIpWithInCidrRange(startIP, newCidr) || !NetUtils.isIpWithInCidrRange(endIP, newCidr)) {
                throw new InvalidParameterValueException("Please specify a valid IP range or valid netmask or valid gateway");
            }

            // Check if the new VLAN's subnet conflicts with the guest network
            // in
            // the specified zone (guestCidr is null for basic zone)
            // when adding shared network with same cidr of zone guest cidr,
            // if the specified vlan is not present in zone, physical network, allow to create the network as the isolation is based on VLAN.
            final String guestNetworkCidr = zone.getGuestNetworkCidr();
            if (guestNetworkCidr != null && NetUtils.isNetworksOverlap(newCidr, guestNetworkCidr) && _zoneDao.findVnet(zoneId, physicalNetworkId, vlanId).isEmpty() != true) {
                throw new InvalidParameterValueException("The new IP range you have specified has  overlapped with the guest network in zone: " + zone.getName()
                        + "along with existing Vlan also. Please specify a different gateway/netmask");
            }

            // Check if there are any errors with the IP range
            checkPublicIpRangeErrors(zoneId, vlanId, vlanGateway, vlanNetmask, startIP, endIP);

            checkConflictsWithPortableIpRange(zoneId, vlanId, vlanGateway, vlanNetmask, startIP, endIP);

            // Throw an exception if this subnet overlaps with subnet on other VLAN,
            // if this is ip range extension, gateway, network mask should be same and ip range should not overlap

            final List<VlanVO> vlans = _vlanDao.listByZone(zone.getId());
            for (final VlanVO vlan : vlans) {
                final String otherVlanGateway = vlan.getVlanGateway();
                final String otherVlanNetmask = vlan.getVlanNetmask();
                // Continue if it's not IPv4
                if ( otherVlanGateway == null || otherVlanNetmask == null ) {
                    continue;
                }
                if ( vlan.getNetworkId() == null ) {
                    continue;
                }
                final String otherCidr = NetUtils.getCidrFromGatewayAndNetmask(otherVlanGateway, otherVlanNetmask);
                if( !NetUtils.isNetworksOverlap(newCidr,  otherCidr)) {
                    continue;
                }
                // from here, subnet overlaps
                if (vlanId.toLowerCase().contains(Vlan.UNTAGGED) || UriUtils.checkVlanUriOverlap(
                        BroadcastDomainType.getValue(BroadcastDomainType.fromString(vlanId)),
                        BroadcastDomainType.getValue(BroadcastDomainType.fromString(vlan.getVlanTag())))) {
                    // For untagged VLAN Id and overlapping URIs we need to expand and verify IP ranges
                    final String[] otherVlanIpRange = vlan.getIpRange().split("\\-");
                    final String otherVlanStartIP = otherVlanIpRange[0];
                    String otherVlanEndIP = null;
                    if (otherVlanIpRange.length > 1) {
                        otherVlanEndIP = otherVlanIpRange[1];
                    }

                    // extend IP range
                    if (!vlanGateway.equals(otherVlanGateway) || !vlanNetmask.equals(vlan.getVlanNetmask())) {
                        throw new InvalidParameterValueException("The IP range has already been added with gateway "
                                + otherVlanGateway + " ,and netmask " + otherVlanNetmask
                                + ", Please specify the gateway/netmask if you want to extend ip range" );
                    }
                    if (!NetUtils.is31PrefixCidr(newCidr)) {
                        if (NetUtils.ipRangesOverlap(startIP, endIP, otherVlanStartIP, otherVlanEndIP)) {
                            throw new InvalidParameterValueException("The IP range already has IPs that overlap with the new range." +
                                    " Please specify a different start IP/end IP.");
                        }
                    }
                } else {
                    // For tagged or non-overlapping URIs we need to ensure there is no Public traffic type
                    boolean overlapped = false;
                    if (network.getTrafficType() == TrafficType.Public) {
                        overlapped = true;
                    } else {
                        final Long nwId = vlan.getNetworkId();
                        if (nwId != null) {
                            final Network nw = _networkModel.getNetwork(nwId);
                            if (nw != null && nw.getTrafficType() == TrafficType.Public) {
                                overlapped = true;
                            }
                        }

                    }
                    if (overlapped) {
                        throw new InvalidParameterValueException("The IP range with tag: " + vlan.getVlanTag()
                                + " in zone " + zone.getName()
                                + " has overlapped with the subnet. Please specify a different gateway/netmask.");
                    }
                }
            }
        }

        String ipv6Range = null;
        if (ipv6) {
            ipv6Range = startIPv6;
            if (endIPv6 != null) {
                ipv6Range += "-" + endIPv6;
            }

            final List<VlanVO> vlans = _vlanDao.listByZone(zone.getId());
            for (final VlanVO vlan : vlans) {
                if (vlan.getIp6Gateway() == null) {
                    continue;
                }
                if (NetUtils.isSameIsolationId(vlanId, vlan.getVlanTag())) {
                    if (NetUtils.isIp6RangeOverlap(ipv6Range, vlan.getIp6Range())) {
                        throw new InvalidParameterValueException("The IPv6 range with tag: " + vlan.getVlanTag()
                                + " already has IPs that overlap with the new range. Please specify a different start IP/end IP.");
                    }

                    if (!vlanIp6Gateway.equals(vlan.getIp6Gateway())) {
                        throw new InvalidParameterValueException("The IP range with tag: " + vlan.getVlanTag() + " has already been added with gateway " + vlan.getIp6Gateway()
                                + ". Please specify a different tag.");
                    }
                }
            }
        }

        // Check if the vlan is being used
        if (!bypassVlanOverlapCheck && _zoneDao.findVnet(zoneId, physicalNetworkId, BroadcastDomainType.getValue(BroadcastDomainType.fromString(vlanId))).size() > 0) {
            throw new InvalidParameterValueException("The VLAN tag " + vlanId + " is already being used for dynamic vlan allocation for the guest network in zone "
                    + zone.getName());
        }

        String ipRange = null;

        if (ipv4) {
            ipRange = startIP;
            if (endIP != null) {
                ipRange += "-" + endIP;
            }
        }

        // Everything was fine, so persist the VLAN
        final VlanVO vlan = commitVlanAndIpRange(zoneId, networkId, physicalNetworkId, podId, startIP, endIP, vlanGateway, vlanNetmask, vlanId, domain, vlanOwner, vlanIp6Gateway, vlanIp6Cidr,
                ipv4, zone, vlanType, ipv6Range, ipRange, forSystemVms);

        return vlan;
    }

    private VlanVO commitVlanAndIpRange(final long zoneId, final long networkId, final long physicalNetworkId, final Long podId, final String startIP, final String endIP,
            final String vlanGateway, final String vlanNetmask, final String vlanId, final Domain domain, final Account vlanOwner, final String vlanIp6Gateway, final String vlanIp6Cidr,
            final boolean ipv4, final DataCenterVO zone, final VlanType vlanType, final String ipv6Range, final String ipRange, final boolean forSystemVms) {
        return Transaction.execute(new TransactionCallback<VlanVO>() {
            @Override
            public VlanVO doInTransaction(final TransactionStatus status) {
                VlanVO vlan = new VlanVO(vlanType, vlanId, vlanGateway, vlanNetmask, zone.getId(), ipRange, networkId, physicalNetworkId, vlanIp6Gateway, vlanIp6Cidr, ipv6Range);
                s_logger.debug("Saving vlan range " + vlan);
                vlan = _vlanDao.persist(vlan);

                // IPv6 use a used ip map, is different from ipv4, no need to save
                // public ip range
                if (ipv4) {
                    if (!savePublicIPRange(startIP, endIP, zoneId, vlan.getId(), networkId, physicalNetworkId, forSystemVms)) {
                        throw new CloudRuntimeException("Failed to save IPv4 range. Please contact Cloud Support.");
                    }
                }

                if (vlanOwner != null) {
                    // This VLAN is account-specific, so create an AccountVlanMapVO
                    // entry
                    final AccountVlanMapVO accountVlanMapVO = new AccountVlanMapVO(vlanOwner.getId(), vlan.getId());
                    _accountVlanMapDao.persist(accountVlanMapVO);

                    // generate usage event for dedication of every ip address in the
                    // range
                    final List<IPAddressVO> ips = _publicIpAddressDao.listByVlanId(vlan.getId());
                    for (final IPAddressVO ip : ips) {
                        final boolean usageHidden = _ipAddrMgr.isUsageHidden(ip);
                        UsageEventUtils.publishUsageEvent(EventTypes.EVENT_NET_IP_ASSIGN, vlanOwner.getId(), ip.getDataCenterId(), ip.getId(), ip.getAddress().toString(),
                                ip.isSourceNat(), vlan.getVlanType().toString(), ip.getSystem(), usageHidden, ip.getClass().getName(), ip.getUuid());
                    }
                    // increment resource count for dedicated public ip's
                    _resourceLimitMgr.incrementResourceCount(vlanOwner.getId(), ResourceType.public_ip, new Long(ips.size()));
                } else if (domain != null && !forSystemVms) {
                    // This VLAN is domain-wide, so create a DomainVlanMapVO entry
                    final DomainVlanMapVO domainVlanMapVO = new DomainVlanMapVO(domain.getId(), vlan.getId());
                    _domainVlanMapDao.persist(domainVlanMapVO);
                } else if (podId != null) {
                    // This VLAN is pod-wide, so create a PodVlanMapVO entry
                    final PodVlanMapVO podVlanMapVO = new PodVlanMapVO(podId, vlan.getId());
                    podVlanMapDao.persist(podVlanMapVO);
                }
                return vlan;
            }
        });

    }

    @Override
    @DB
    public boolean deleteVlanAndPublicIpRange(final long userId, final long vlanDbId, final Account caller) {
        VlanVO vlanRange = _vlanDao.findById(vlanDbId);
        if (vlanRange == null) {
            throw new InvalidParameterValueException("Please specify a valid IP range id.");
        }

        boolean isAccountSpecific = false;
        final List<AccountVlanMapVO> acctVln = _accountVlanMapDao.listAccountVlanMapsByVlan(vlanRange.getId());
        // Check for account wide pool. It will have an entry for
        // account_vlan_map.
        if (acctVln != null && !acctVln.isEmpty()) {
            isAccountSpecific = true;
        }

        boolean isDomainSpecific = false;
        List<DomainVlanMapVO> domainVlan = _domainVlanMapDao.listDomainVlanMapsByVlan(vlanRange.getId());
        // Check for domain wide pool. It will have an entry for domain_vlan_map.
        if (domainVlan != null && !domainVlan.isEmpty()) {
            isDomainSpecific = true;
        }

        // Check if the VLAN has any allocated public IPs
        final List<IPAddressVO> ips = _publicIpAddressDao.listByVlanId(vlanDbId);
        if (isAccountSpecific) {
            int resourceCountToBeDecrement = 0;
            try {
                vlanRange = _vlanDao.acquireInLockTable(vlanDbId, 30);
                if (vlanRange == null) {
                    throw new CloudRuntimeException("Unable to acquire vlan configuration: " + vlanDbId);
                }

                if (s_logger.isDebugEnabled()) {
                    s_logger.debug("lock vlan " + vlanDbId + " is acquired");
                }
                for (final IPAddressVO ip : ips) {
                    boolean success = true;
                    if (ip.isOneToOneNat()) {
                        throw new InvalidParameterValueException("Can't delete account specific vlan " + vlanDbId + " as ip " + ip
                                + " belonging to the range is used for static nat purposes. Cleanup the rules first");
                    }

                    if (ip.isSourceNat()) {
                        throw new InvalidParameterValueException("Can't delete account specific vlan " + vlanDbId + " as ip " + ip
                                + " belonging to the range is a source nat ip for the network id=" + ip.getSourceNetworkId()
                                + ". IP range with the source nat ip address can be removed either as a part of Network, or account removal");
                    }

                    if (_firewallDao.countRulesByIpId(ip.getId()) > 0) {
                        throw new InvalidParameterValueException("Can't delete account specific vlan " + vlanDbId + " as ip " + ip
                                + " belonging to the range has firewall rules applied. Cleanup the rules first");
                    }
                    if (ip.getAllocatedTime() != null) {// This means IP is allocated
                        // release public ip address here
                        success = _ipAddrMgr.disassociatePublicIpAddress(ip.getId(), userId, caller);
                    }
                    if (!success) {
                        s_logger.warn("Some ip addresses failed to be released as a part of vlan " + vlanDbId + " removal");
                    } else {
                        resourceCountToBeDecrement++;
                        final boolean usageHidden = _ipAddrMgr.isUsageHidden(ip);
                        UsageEventUtils.publishUsageEvent(EventTypes.EVENT_NET_IP_RELEASE, acctVln.get(0).getAccountId(), ip.getDataCenterId(), ip.getId(),
                                ip.getAddress().toString(), ip.isSourceNat(), vlanRange.getVlanType().toString(), ip.getSystem(), usageHidden, ip.getClass().getName(), ip.getUuid());
                    }
                }
            } finally {
                _vlanDao.releaseFromLockTable(vlanDbId);
                if (resourceCountToBeDecrement > 0) {  //Making sure to decrement the count of only success operations above. For any reaason if disassociation fails then this number will vary from original range length.
                    _resourceLimitMgr.decrementResourceCount(acctVln.get(0).getAccountId(), ResourceType.public_ip, new Long(resourceCountToBeDecrement));
                }
            }
        } else {   // !isAccountSpecific
            final NicIpAliasVO ipAlias = _nicIpAliasDao.findByGatewayAndNetworkIdAndState(vlanRange.getVlanGateway(), vlanRange.getNetworkId(), NicIpAlias.State.active);
            //check if the ipalias belongs to the vlan range being deleted.
            if (ipAlias != null && vlanDbId == _publicIpAddressDao.findByIpAndSourceNetworkId(vlanRange.getNetworkId(), ipAlias.getIp4Address()).getVlanId()) {
                throw new InvalidParameterValueException("Cannot delete vlan range " + vlanDbId + " as " + ipAlias.getIp4Address()
                        + "is being used for providing dhcp service in this subnet. Delete all VMs in this subnet and try again");
            }
            final long allocIpCount = _publicIpAddressDao.countIPs(vlanRange.getDataCenterId(), vlanDbId, true);
            if (allocIpCount > 0) {
                throw new InvalidParameterValueException(allocIpCount + "  Ips are in use. Cannot delete this vlan");
            }
        }

        Transaction.execute(new TransactionCallbackNoReturn() {
            @Override
            public void doInTransactionWithoutResult(final TransactionStatus status) {
                _publicIpAddressDao.deletePublicIPRange(vlanDbId);
                s_logger.debug(String.format("Delete Public IP Range (from user_ip_address, where vlan_db_d=%s)", vlanDbId));

                _vlanDao.remove(vlanDbId);
                s_logger.debug(String.format("Mark vlan as Remove vlan (vlan_db_id=%s)", vlanDbId));

                SearchBuilder<PodVlanMapVO> sb = podVlanMapDao.createSearchBuilder();
                sb.and("vlan_db_id", sb.entity().getVlanDbId(), SearchCriteria.Op.EQ);
                SearchCriteria<PodVlanMapVO> sc = sb.create();
                sc.setParameters("vlan_db_id", vlanDbId);
                podVlanMapDao.remove(sc);
                s_logger.debug(String.format("Delete vlan_db_id=%s in pod_vlan_map", vlanDbId));
            }
        });

        return true;
    }

    @Override
    @DB
    @ActionEvent(eventType = EventTypes.EVENT_VLAN_IP_RANGE_DEDICATE, eventDescription = "dedicating vlan ip range", async = false)
    public Vlan dedicatePublicIpRange(final DedicatePublicIpRangeCmd cmd) throws ResourceAllocationException {
        final Long vlanDbId = cmd.getId();
        final String accountName = cmd.getAccountName();
        final Long domainId = cmd.getDomainId();
        final Long projectId = cmd.getProjectId();

        // Check if account is valid
        Account vlanOwner = null;
        if (projectId != null) {
            if (accountName != null) {
                throw new InvalidParameterValueException("accountName and projectId are mutually exclusive");
            }
            final Project project = _projectMgr.getProject(projectId);
            if (project == null) {
                throw new InvalidParameterValueException("Unable to find project by id " + projectId);
            }
            vlanOwner = _accountMgr.getAccount(project.getProjectAccountId());
            if (vlanOwner == null) {
                throw new InvalidParameterValueException("Please specify a valid projectId");
            }
        }

        Domain domain = null;
        if (accountName != null && domainId != null) {
            vlanOwner = _accountDao.findActiveAccount(accountName, domainId);
            if (vlanOwner == null) {
                throw new InvalidParameterValueException("Unable to find account by name " + accountName);
            } else if (vlanOwner.getId() == Account.ACCOUNT_ID_SYSTEM) {
                throw new InvalidParameterValueException("Please specify a valid account. Cannot dedicate IP range to system account");
            }
        } else if (domainId != null) {
            domain = _domainDao.findById(domainId);
            if (domain == null) {
                throw new InvalidParameterValueException("Please specify a valid domain id");
            }
        }

        // Check if range is valid
        final VlanVO vlan = _vlanDao.findById(vlanDbId);
        if (vlan == null) {
            throw new InvalidParameterValueException("Unable to find vlan by id " + vlanDbId);
        }

        // Check if range has already been dedicated
        final List<AccountVlanMapVO> maps = _accountVlanMapDao.listAccountVlanMapsByVlan(vlanDbId);
        if (maps != null && !maps.isEmpty()) {
            throw new InvalidParameterValueException("Specified Public IP range has already been dedicated");
        }

        List<DomainVlanMapVO> domainmaps = _domainVlanMapDao.listDomainVlanMapsByVlan(vlanDbId);
        if (domainmaps != null && !domainmaps.isEmpty()) {
            throw new InvalidParameterValueException("Specified Public IP range has already been dedicated to a domain");
        }

        // Verify that zone exists and is advanced
        final Long zoneId = vlan.getDataCenterId();
        final DataCenterVO zone = _zoneDao.findById(zoneId);
        if (zone == null) {
            throw new InvalidParameterValueException("Unable to find zone by id " + zoneId);
        }
        if (zone.getNetworkType() == NetworkType.Basic) {
            throw new InvalidParameterValueException("Public IP range can be dedicated to an account only in the zone of type " + NetworkType.Advanced);
        }

        // Check Public IP resource limits
        if (vlanOwner != null) {
            final int accountPublicIpRange = _publicIpAddressDao.countIPs(zoneId, vlanDbId, false);
            _resourceLimitMgr.checkResourceLimit(vlanOwner, ResourceType.public_ip, accountPublicIpRange);
        }

        // Check if any of the Public IP addresses is allocated to another
        // account
        boolean forSystemVms = false;
        final List<IPAddressVO> ips = _publicIpAddressDao.listByVlanId(vlanDbId);
        for (final IPAddressVO ip : ips) {
            forSystemVms = ip.isForSystemVms();
            final Long allocatedToAccountId = ip.getAllocatedToAccountId();
            if (allocatedToAccountId != null) {
                if (vlanOwner != null && allocatedToAccountId != vlanOwner.getId()) {
                    throw new InvalidParameterValueException(ip.getAddress() + " Public IP address in range is allocated to another account ");
                }
                final Account accountAllocatedTo = _accountMgr.getActiveAccountById(allocatedToAccountId);
                if (vlanOwner == null && domain != null && domain.getId() != accountAllocatedTo.getDomainId()){
                    throw new InvalidParameterValueException(ip.getAddress()
                            + " Public IP address in range is allocated to another domain/account ");
                }
            }
        }

        if (vlanOwner != null) {
            // Create an AccountVlanMapVO entry
            final AccountVlanMapVO accountVlanMapVO = new AccountVlanMapVO(vlanOwner.getId(), vlan.getId());
            _accountVlanMapDao.persist(accountVlanMapVO);

           // generate usage event for dedication of every ip address in the range
            for (final IPAddressVO ip : ips) {
                final boolean usageHidden = _ipAddrMgr.isUsageHidden(ip);
                UsageEventUtils.publishUsageEvent(EventTypes.EVENT_NET_IP_ASSIGN, vlanOwner.getId(), ip.getDataCenterId(), ip.getId(), ip.getAddress().toString(), ip.isSourceNat(),
                        vlan.getVlanType().toString(), ip.getSystem(), usageHidden, ip.getClass().getName(), ip.getUuid());
            }
        } else if (domain != null && !forSystemVms) {
            // Create an DomainVlanMapVO entry
            DomainVlanMapVO domainVlanMapVO = new DomainVlanMapVO(domain.getId(), vlan.getId());
            _domainVlanMapDao.persist(domainVlanMapVO);
        }

        // increment resource count for dedicated public ip's
        if (vlanOwner != null) {
            _resourceLimitMgr.incrementResourceCount(vlanOwner.getId(), ResourceType.public_ip, new Long(ips.size()));
        }

        return vlan;
    }

    @Override
    @ActionEvent(eventType = EventTypes.EVENT_VLAN_IP_RANGE_RELEASE, eventDescription = "releasing a public ip range", async = false)
    public boolean releasePublicIpRange(final ReleasePublicIpRangeCmd cmd) {
        final Long vlanDbId = cmd.getId();

        final VlanVO vlan = _vlanDao.findById(vlanDbId);
        if (vlan == null) {
            throw new InvalidParameterValueException("Please specify a valid IP range id.");
        }

        return releasePublicIpRange(vlanDbId, CallContext.current().getCallingUserId(), CallContext.current().getCallingAccount());
    }

    @DB
    public boolean releasePublicIpRange(final long vlanDbId, final long userId, final Account caller) {
        VlanVO vlan = _vlanDao.findById(vlanDbId);
        if(vlan == null) {
            s_logger.warn("VLAN information for Account '" + caller + "', User '" + userId + "' VLAN '" + vlanDbId + "' is null. This is NPE situation.");
        }

        // Verify range is dedicated
        boolean isAccountSpecific = false;
        final List<AccountVlanMapVO> acctVln = _accountVlanMapDao.listAccountVlanMapsByVlan(vlanDbId);
        // Verify range is dedicated
        if (acctVln != null && !acctVln.isEmpty()) {
            isAccountSpecific = true;
        }

        boolean isDomainSpecific = false;
        final List<DomainVlanMapVO> domainVlan = _domainVlanMapDao.listDomainVlanMapsByVlan(vlanDbId);
        // Check for domain wide pool. It will have an entry for domain_vlan_map.
        if (domainVlan != null && !domainVlan.isEmpty()) {
            isDomainSpecific = true;
        }

        if (!isAccountSpecific && !isDomainSpecific) {
            throw new InvalidParameterValueException("Can't release Public IP range " + vlanDbId
                    + " as it not dedicated to any domain and any account");
        }
        // Check if range has any allocated public IPs
        final long allocIpCount = _publicIpAddressDao.countIPs(vlan.getDataCenterId(), vlanDbId, true);
        final List<IPAddressVO> ips = _publicIpAddressDao.listByVlanId(vlanDbId);
        boolean success = true;
        final List<IPAddressVO> ipsInUse = new ArrayList<IPAddressVO>();
        if (allocIpCount > 0) {
            try {
                vlan = _vlanDao.acquireInLockTable(vlanDbId, 30);
                if (vlan == null) {
                    throw new CloudRuntimeException("Unable to acquire vlan configuration: " + vlanDbId);
                }
                if (s_logger.isDebugEnabled()) {
                    s_logger.debug("lock vlan " + vlanDbId + " is acquired");
                }
                for (final IPAddressVO ip : ips) {
                    // Disassociate allocated IP's that are not in use
                    if (!ip.isOneToOneNat() && !ip.isSourceNat() && !(_firewallDao.countRulesByIpId(ip.getId()) > 0)) {
                        if (s_logger.isDebugEnabled()) {
                            s_logger.debug("Releasing Public IP addresses" + ip + " of vlan " + vlanDbId + " as part of Public IP" + " range release to the system pool");
                        }
                        success = success && _ipAddrMgr.disassociatePublicIpAddress(ip.getId(), userId, caller);
                    } else {
                        ipsInUse.add(ip);
                    }
                }
                if (!success) {
                    s_logger.warn("Some Public IP addresses that were not in use failed to be released as a part of" + " vlan " + vlanDbId + "release to the system pool");
                }
            } finally {
                _vlanDao.releaseFromLockTable(vlanDbId);
            }
        }

        // A Public IP range can only be dedicated to one account at a time
        if (isAccountSpecific && _accountVlanMapDao.remove(acctVln.get(0).getId())) {
            // generate usage events to remove dedication for every ip in the range that has been disassociated
            for (final IPAddressVO ip : ips) {
                if (!ipsInUse.contains(ip)) {
                    final boolean usageHidden = _ipAddrMgr.isUsageHidden(ip);
                    UsageEventUtils.publishUsageEvent(EventTypes.EVENT_NET_IP_RELEASE, acctVln.get(0).getAccountId(), ip.getDataCenterId(), ip.getId(), ip.getAddress().toString(),
                            ip.isSourceNat(), vlan.getVlanType().toString(), ip.getSystem(), usageHidden, ip.getClass().getName(), ip.getUuid());
                }
            }
            // decrement resource count for dedicated public ip's
            _resourceLimitMgr.decrementResourceCount(acctVln.get(0).getAccountId(), ResourceType.public_ip, new Long(ips.size()));
            return true;
        } else if (isDomainSpecific && _domainVlanMapDao.remove(domainVlan.get(0).getId())) {
            s_logger.debug("Remove the vlan from domain_vlan_map successfully.");
            return true;
        } else {
            return false;
        }
    }

    @DB
    protected boolean savePublicIPRange(final String startIP, final String endIP, final long zoneId, final long vlanDbId, final long sourceNetworkid, final long physicalNetworkId, final boolean forSystemVms) {
        final long startIPLong = NetUtils.ip2Long(startIP);
        final long endIPLong = NetUtils.ip2Long(endIP);

        final List<String> problemIps = Transaction.execute(new TransactionCallback<List<String>>() {
            @Override
            public List<String> doInTransaction(final TransactionStatus status) {
                final IPRangeConfig config = new IPRangeConfig();
                return config.savePublicIPRange(TransactionLegacy.currentTxn(), startIPLong, endIPLong, zoneId, vlanDbId, sourceNetworkid, physicalNetworkId, forSystemVms);
            }
        });

        return problemIps != null && problemIps.size() == 0;
    }

    private void checkPublicIpRangeErrors(final long zoneId, final String vlanId, final String vlanGateway, final String vlanNetmask, final String startIP, final String endIP) {
        // Check that the start and end IPs are valid
        if (!NetUtils.isValidIp4(startIP)) {
            throw new InvalidParameterValueException("Please specify a valid start IP");
        }

        if (endIP != null && !NetUtils.isValidIp4(endIP)) {
            throw new InvalidParameterValueException("Please specify a valid end IP");
        }

        if (endIP != null && !NetUtils.validIpRange(startIP, endIP)) {
            throw new InvalidParameterValueException("Please specify a valid IP range.");
        }

        // Check that the IPs that are being added are compatible with the
        // VLAN's gateway and netmask
        if (vlanNetmask == null) {
            throw new InvalidParameterValueException("Please ensure that your IP range's netmask is specified");
        }

        if (endIP != null && !NetUtils.sameSubnet(startIP, endIP, vlanNetmask)) {
            throw new InvalidParameterValueException("Please ensure that your start IP and end IP are in the same subnet, as per the IP range's netmask.");
        }

        if (!NetUtils.sameSubnet(startIP, vlanGateway, vlanNetmask)) {
            throw new InvalidParameterValueException("Please ensure that your start IP is in the same subnet as your IP range's gateway, as per the IP range's netmask.");
        }

        if (endIP != null && !NetUtils.sameSubnet(endIP, vlanGateway, vlanNetmask)) {
            throw new InvalidParameterValueException("Please ensure that your end IP is in the same subnet as your IP range's gateway, as per the IP range's netmask.");
        }
        // check if the gatewayip is the part of the ip range being added.
        // RFC 3021 - 31-Bit Prefixes on IPv4 Point-to-Point Links
        //     GW              Netmask         Stat IP        End IP
        // 192.168.24.0 - 255.255.255.254 - 192.168.24.0 - 192.168.24.1
        // https://tools.ietf.org/html/rfc3021
        // Added by Wilder Rodrigues
        final String newCidr = NetUtils.getCidrFromGatewayAndNetmask(vlanGateway, vlanNetmask);
        if (!NetUtils.is31PrefixCidr(newCidr)) {
            if (NetUtils.ipRangesOverlap(startIP, endIP, vlanGateway, vlanGateway)) {
                throw new InvalidParameterValueException(
                        "The gateway ip should not be the part of the ip range being added.");
            }
        }
    }

    private void checkConflictsWithPortableIpRange(final long zoneId, final String vlanId, final String vlanGateway, final String vlanNetmask, final String startIP, final String endIP) {
        // check and throw exception if there is portable IP range that overlaps with public ip range being configured
        if (checkOverlapPortableIpRange(_regionDao.getRegionId(), startIP, endIP)) {
            throw new InvalidParameterValueException("Ip range: " + startIP + "-" + endIP + " overlaps with a portable" + " IP range already configured in the region "
                    + _regionDao.getRegionId());
        }

        // verify and throw exception if the VLAN Id is used by any portable IP range
        final List<PortableIpRangeVO> existingPortableIPRanges = _portableIpRangeDao.listByRegionId(_regionDao.getRegionId());
        if (existingPortableIPRanges != null && !existingPortableIPRanges.isEmpty()) {
            for (final PortableIpRangeVO portableIpRange : existingPortableIPRanges) {
                if (NetUtils.isSameIsolationId(portableIpRange.getVlanTag(), vlanId)) {
                    throw new InvalidParameterValueException("The VLAN tag " + vlanId + " is already being used for portable ip range in this region");
                }
            }
        }
    }

    private String getCidrAddress(final String cidr) {
        final String[] cidrPair = cidr.split("\\/");
        return cidrPair[0];
    }

    private int getCidrSize(final String cidr) {
        final String[] cidrPair = cidr.split("\\/");
        return Integer.parseInt(cidrPair[1]);
    }

    @Override
    public void checkPodCidrSubnets(final long dcId, final Long podIdToBeSkipped, final String cidr) {
        // For each pod, return an error if any of the following is true:
        // The pod's CIDR subnet conflicts with the CIDR subnet of any other pod

        // Check if the CIDR conflicts with the Guest Network or other pods
        long skipPod = 0;
        if (podIdToBeSkipped != null) {
            skipPod = podIdToBeSkipped;
        }
        final HashMap<Long, List<Object>> currentPodCidrSubnets = _podDao.getCurrentPodCidrSubnets(dcId, skipPod);
        final List<Object> newCidrPair = new ArrayList<Object>();
        newCidrPair.add(0, getCidrAddress(cidr));
        newCidrPair.add(1, (long)getCidrSize(cidr));
        currentPodCidrSubnets.put(new Long(-1), newCidrPair);

        final DataCenterVO dcVo = _zoneDao.findById(dcId);
        final String guestNetworkCidr = dcVo.getGuestNetworkCidr();

        // Guest cidr can be null for Basic zone
        String guestIpNetwork = null;
        Long guestCidrSize = null;
        if (guestNetworkCidr != null) {
            final String[] cidrTuple = guestNetworkCidr.split("\\/");
            guestIpNetwork = NetUtils.getIpRangeStartIpFromCidr(cidrTuple[0], Long.parseLong(cidrTuple[1]));
            guestCidrSize = Long.parseLong(cidrTuple[1]);
        }

        final String zoneName = getZoneName(dcId);

        // Iterate through all pods in this zone
        for (final Long podId : currentPodCidrSubnets.keySet()) {
            String podName;
            if (podId.longValue() == -1) {
                podName = "newPod";
            } else {
                podName = getPodName(podId.longValue());
            }

            final List<Object> cidrPair = currentPodCidrSubnets.get(podId);
            final String cidrAddress = (String)cidrPair.get(0);
            final long cidrSize = ((Long)cidrPair.get(1)).longValue();

            long cidrSizeToUse = -1;
            if (guestCidrSize == null || cidrSize < guestCidrSize) {
                cidrSizeToUse = cidrSize;
            } else {
                cidrSizeToUse = guestCidrSize;
            }

            String cidrSubnet = NetUtils.getCidrSubNet(cidrAddress, cidrSizeToUse);

            if (guestNetworkCidr != null) {
                final String guestSubnet = NetUtils.getCidrSubNet(guestIpNetwork, cidrSizeToUse);
                // Check that cidrSubnet does not equal guestSubnet
                if (cidrSubnet.equals(guestSubnet)) {
                    if (podName.equals("newPod")) {
                        throw new InvalidParameterValueException(
                                "The subnet of the pod you are adding conflicts with the subnet of the Guest IP Network. Please specify a different CIDR.");
                    } else {
                        throw new InvalidParameterValueException(
                                "Warning: The subnet of pod "
                                        + podName
                                        + " in zone "
                                        + zoneName
                                        + " conflicts with the subnet of the Guest IP Network. Please change either the pod's CIDR or the Guest IP Network's subnet, and re-run install-vmops-management.");
                    }
                }
            }

            // Iterate through the rest of the pods
            for (final Long otherPodId : currentPodCidrSubnets.keySet()) {
                if (podId.equals(otherPodId)) {
                    continue;
                }

                // Check that cidrSubnet does not equal otherCidrSubnet
                final List<Object> otherCidrPair = currentPodCidrSubnets.get(otherPodId);
                final String otherCidrAddress = (String)otherCidrPair.get(0);
                final long otherCidrSize = ((Long)otherCidrPair.get(1)).longValue();

                if (cidrSize < otherCidrSize) {
                    cidrSizeToUse = cidrSize;
                } else {
                    cidrSizeToUse = otherCidrSize;
                }

                cidrSubnet = NetUtils.getCidrSubNet(cidrAddress, cidrSizeToUse);
                final String otherCidrSubnet = NetUtils.getCidrSubNet(otherCidrAddress, cidrSizeToUse);

                if (cidrSubnet.equals(otherCidrSubnet)) {
                    final String otherPodName = getPodName(otherPodId.longValue());
                    if (podName.equals("newPod")) {
                        throw new InvalidParameterValueException("The subnet of the pod you are adding conflicts with the subnet of pod " + otherPodName + " in zone " + zoneName
                                + ". Please specify a different CIDR.");
                    } else {
                        throw new InvalidParameterValueException("Warning: The pods " + podName + " and " + otherPodName + " in zone " + zoneName
                                + " have conflicting CIDR subnets. Please change the CIDR of one of these pods.");
                    }
                }
            }
        }

    }

    private boolean validPod(final long podId) {
        return _podDao.findById(podId) != null;
    }

    private boolean validPod(final String podName, final long zoneId) {
        if (!validZone(zoneId)) {
            return false;
        }

        return _podDao.findByName(podName, zoneId) != null;
    }

    private String getPodName(final long podId) {
        return _podDao.findById(new Long(podId)).getName();
    }

    private boolean validZone(final String zoneName) {
        return _zoneDao.findByName(zoneName) != null;
    }

    private boolean validZone(final long zoneId) {
        return _zoneDao.findById(zoneId) != null;
    }

    private String getZoneName(final long zoneId) {
        final DataCenterVO zone = _zoneDao.findById(new Long(zoneId));
        if (zone != null) {
            return zone.getName();
        } else {
            return null;
        }
    }

    @Override
    @ActionEvent(eventType = EventTypes.EVENT_VLAN_IP_RANGE_DELETE, eventDescription = "deleting vlan ip range", async = false)
    public boolean deleteVlanIpRange(final DeleteVlanIpRangeCmd cmd) {
        final Long vlanDbId = cmd.getId();

        final VlanVO vlan = _vlanDao.findById(vlanDbId);
        if (vlan == null) {
            throw new InvalidParameterValueException("Please specify a valid IP range id.");
        }

        return deleteVlanAndPublicIpRange(CallContext.current().getCallingUserId(), vlanDbId, CallContext.current().getCallingAccount());
    }

    @Override
    public void checkDiskOfferingAccess(final Account caller, final DiskOffering dof, DataCenter zone) {
        for (final SecurityChecker checker : _secChecker) {
            if (checker.checkAccess(caller, dof, zone)) {
                if (s_logger.isDebugEnabled()) {
                    s_logger.debug("Access granted to " + caller + " to disk offering:" + dof.getId() + " by " + checker.getName());
                }
                return;
            } else {
                throw new PermissionDeniedException(String.format("Access denied to %s for disk offering: %s, zone: %s by %s", caller, dof.getUuid(), zone.getUuid(), checker.getName()));
            }
        }

        assert false : "How can all of the security checkers pass on checking this caller?";
        throw new PermissionDeniedException("There's no way to confirm " + caller + " has access to disk offering:" + dof.getId());
    }

    @Override
    public void checkZoneAccess(final Account caller, final DataCenter zone) {
        for (final SecurityChecker checker : _secChecker) {
            if (checker.checkAccess(caller, zone)) {
                if (s_logger.isDebugEnabled()) {
                    s_logger.debug("Access granted to " + caller + " to zone:" + zone.getId() + " by " + checker.getName());
                }
                return;
            } else {
                throw new PermissionDeniedException("Access denied to " + caller + " by " + checker.getName() + " for zone " + zone.getId());
            }
        }

        assert false : "How can all of the security checkers pass on checking this caller?";
        throw new PermissionDeniedException("There's no way to confirm " + caller + " has access to zone:" + zone.getId());
    }

    @Override
    @ActionEvent(eventType = EventTypes.EVENT_NETWORK_OFFERING_CREATE, eventDescription = "creating network offering")
    public NetworkOffering createNetworkOffering(final CreateNetworkOfferingCmd cmd) {
        final String name = cmd.getNetworkOfferingName();
        final String displayText = cmd.getDisplayText();
        final String tags = cmd.getTags();
        final String trafficTypeString = cmd.getTraffictype();
        final boolean specifyVlan = cmd.getSpecifyVlan();
        final boolean conserveMode = cmd.getConserveMode();
        final String availabilityStr = cmd.getAvailability();
        Integer networkRate = cmd.getNetworkRate();
        TrafficType trafficType = null;
        Availability availability = null;
        Network.GuestType guestType = null;
        final boolean specifyIpRanges = cmd.getSpecifyIpRanges();
        final boolean isPersistent = cmd.getIsPersistent();
        final Map<String, String> detailsStr = cmd.getDetails();
        final Boolean egressDefaultPolicy = cmd.getEgressDefaultPolicy();
        Boolean forVpc = cmd.getForVpc();
        Integer maxconn = null;
        boolean enableKeepAlive = false;
        String servicePackageuuid = cmd.getServicePackageId();
        final List<Long> domainIds = cmd.getDomainIds();
        final List<Long> zoneIds = cmd.getZoneIds();
        final boolean enable = cmd.getEnable();
        // check if valid domain
        if (CollectionUtils.isNotEmpty(domainIds)) {
            for (final Long domainId: domainIds) {
                if (_domainDao.findById(domainId) == null) {
                    throw new InvalidParameterValueException("Please specify a valid domain id");
                }
            }
        }

        // check if valid zone
        if (CollectionUtils.isNotEmpty(zoneIds)) {
            for (Long zoneId : zoneIds) {
                if (_zoneDao.findById(zoneId) == null)
                    throw new InvalidParameterValueException("Please specify a valid zone id");
            }
        }

        // Verify traffic type
        for (final TrafficType tType : TrafficType.values()) {
            if (tType.name().equalsIgnoreCase(trafficTypeString)) {
                trafficType = tType;
                break;
            }
        }
        if (trafficType == null) {
            throw new InvalidParameterValueException("Invalid value for traffictype. Supported traffic types: Public, Management, Control, Guest, Vlan or Storage");
        }

        // Only GUEST traffic type is supported in Acton
        if (trafficType != TrafficType.Guest) {
            throw new InvalidParameterValueException("Only traffic type " + TrafficType.Guest + " is supported in the current release");
        }

        // Verify offering type
        for (final Network.GuestType offType : Network.GuestType.values()) {
            if (offType.name().equalsIgnoreCase(cmd.getGuestIpType())) {
                guestType = offType;
                break;
            }
        }

        if (guestType == null) {
            throw new InvalidParameterValueException("Invalid \"type\" parameter is given; can have Shared and Isolated values");
        }

        // Verify availability
        for (final Availability avlb : Availability.values()) {
            if (avlb.name().equalsIgnoreCase(availabilityStr)) {
                availability = avlb;
            }
        }

        if (availability == null) {
            throw new InvalidParameterValueException("Invalid value for Availability. Supported types: " + Availability.Required + ", " + Availability.Optional);
        }

        if (networkRate != null && networkRate < 0) {
            networkRate = 0;
        }

        final Long serviceOfferingId = cmd.getServiceOfferingId();

        if (serviceOfferingId != null) {
            final ServiceOfferingVO offering = _serviceOfferingDao.findById(serviceOfferingId);
            if (offering == null) {
                throw new InvalidParameterValueException("Cannot find specified service offering: " + serviceOfferingId);
            }
            if (!VirtualMachine.Type.DomainRouter.toString().equalsIgnoreCase(offering.getSystemVmType())) {
                throw new InvalidParameterValueException("The specified service offering " + serviceOfferingId + " cannot be used by virtual router!");
            }
        }

        // configure service provider map
        final Map<Network.Service, Set<Network.Provider>> serviceProviderMap = new HashMap<Network.Service, Set<Network.Provider>>();
        final Set<Network.Provider> defaultProviders = new HashSet<Network.Provider>();

        // populate the services first
        for (final String serviceName : cmd.getSupportedServices()) {
            // validate if the service is supported
            final Service service = Network.Service.getService(serviceName);
            if (service == null || service == Service.Gateway) {
                throw new InvalidParameterValueException("Invalid service " + serviceName);
            }

            if (forVpc == null) {
                if (service == Service.SecurityGroup || service == Service.Firewall) {
                    forVpc = false;
                } else if (service == Service.NetworkACL) {
                    forVpc = true;
                }
            }

            if (service == Service.SecurityGroup) {
                // allow security group service for Shared networks only
                if (guestType != GuestType.Shared) {
                    throw new InvalidParameterValueException("Secrity group service is supported for network offerings with guest ip type " + GuestType.Shared);
                }
                final Set<Network.Provider> sgProviders = new HashSet<Network.Provider>();
                sgProviders.add(Provider.SecurityGroupProvider);
                serviceProviderMap.put(Network.Service.SecurityGroup, sgProviders);
                continue;
            }

            serviceProviderMap.put(service, defaultProviders);
        }

        // add gateway provider (if sourceNat provider is enabled)
        final Set<Provider> sourceNatServiceProviders = serviceProviderMap.get(Service.SourceNat);
        if (sourceNatServiceProviders != null && !sourceNatServiceProviders.isEmpty()) {
            serviceProviderMap.put(Service.Gateway, sourceNatServiceProviders);
        }

        // populate providers
        final Map<Provider, Set<Service>> providerCombinationToVerify = new HashMap<Provider, Set<Service>>();
        final Map<String, List<String>> svcPrv = cmd.getServiceProviders();
        Provider firewallProvider = null;
        Provider dhcpProvider = null;
        Boolean IsVrUserdataProvider = false;
        if (svcPrv != null) {
            for (final String serviceStr : svcPrv.keySet()) {
                final Network.Service service = Network.Service.getService(serviceStr);
                if (serviceProviderMap.containsKey(service)) {
                    final Set<Provider> providers = new HashSet<Provider>();
                    // Allow to specify more than 1 provider per service only if
                    // the service is LB
                    if (!serviceStr.equalsIgnoreCase(Service.Lb.getName()) && svcPrv.get(serviceStr) != null && svcPrv.get(serviceStr).size() > 1) {
                        throw new InvalidParameterValueException("In the current release only one provider can be " + "specified for the service if the service is not LB");
                    }
                    for (final String prvNameStr : svcPrv.get(serviceStr)) {
                        // check if provider is supported
                        final Network.Provider provider = Network.Provider.getProvider(prvNameStr);
                        if (provider == null) {
                            throw new InvalidParameterValueException("Invalid service provider: " + prvNameStr);
                        }

                        if (provider == Provider.JuniperSRX || provider == Provider.CiscoVnmc) {
                            firewallProvider = provider;
                        }

                        if (provider == Provider.PaloAlto) {
                            firewallProvider = Provider.PaloAlto;
                        }

                        if ((service == Service.PortForwarding || service == Service.StaticNat) && provider == Provider.VirtualRouter) {
                            firewallProvider = Provider.VirtualRouter;
                        }

                        if (forVpc == null && VPC_ONLY_PROVIDERS.contains(provider)) {
                            forVpc = true;
                        }

                        if (service == Service.Dhcp) {
                            dhcpProvider = provider;
                        }

                        if (service == Service.UserData && provider == Provider.VirtualRouter) {
                            IsVrUserdataProvider = true;
                        }

                        providers.add(provider);

                        Set<Service> serviceSet = null;
                        if (providerCombinationToVerify.get(provider) == null) {
                            serviceSet = new HashSet<Service>();
                        } else {
                            serviceSet = providerCombinationToVerify.get(provider);
                        }
                        serviceSet.add(service);
                        providerCombinationToVerify.put(provider, serviceSet);

                    }
                    serviceProviderMap.put(service, providers);
                } else {
                    throw new InvalidParameterValueException("Service " + serviceStr + " is not enabled for the network " + "offering, can't add a provider to it");
                }
            }
        }

        // dhcp provider and userdata provider should be same because vm will be contacting dhcp server for user data.
        if (dhcpProvider == null && IsVrUserdataProvider) {
            s_logger.debug("User data provider VR can't be selected without VR as dhcp provider. In this case VM fails to contact the DHCP server for userdata");
            throw new InvalidParameterValueException("Without VR as dhcp provider, User data can't selected for VR. Please select VR as DHCP provider ");
        }

        // validate providers combination here
        _networkModel.canProviderSupportServices(providerCombinationToVerify);

        // validate the LB service capabilities specified in the network
        // offering
        final Map<Capability, String> lbServiceCapabilityMap = cmd.getServiceCapabilities(Service.Lb);
        if (!serviceProviderMap.containsKey(Service.Lb) && lbServiceCapabilityMap != null && !lbServiceCapabilityMap.isEmpty()) {
            throw new InvalidParameterValueException("Capabilities for LB service can be specifed only when LB service is enabled for network offering.");
        }
        validateLoadBalancerServiceCapabilities(lbServiceCapabilityMap);

        if (lbServiceCapabilityMap != null && !lbServiceCapabilityMap.isEmpty()) {
            maxconn = cmd.getMaxconnections();
            if (maxconn == null) {
                maxconn = Integer.parseInt(_configDao.getValue(Config.NetworkLBHaproxyMaxConn.key()));
            }
        }
        if (cmd.getKeepAliveEnabled() != null && cmd.getKeepAliveEnabled()) {
            enableKeepAlive = true;
        }

        // validate the Source NAT service capabilities specified in the network
        // offering
        final Map<Capability, String> sourceNatServiceCapabilityMap = cmd.getServiceCapabilities(Service.SourceNat);
        if (!serviceProviderMap.containsKey(Service.SourceNat) && sourceNatServiceCapabilityMap != null && !sourceNatServiceCapabilityMap.isEmpty()) {
            throw new InvalidParameterValueException("Capabilities for source NAT service can be specifed only when source NAT service is enabled for network offering.");
        }
        validateSourceNatServiceCapablities(sourceNatServiceCapabilityMap);

        // validate the Static Nat service capabilities specified in the network
        // offering
        final Map<Capability, String> staticNatServiceCapabilityMap = cmd.getServiceCapabilities(Service.StaticNat);
        if (!serviceProviderMap.containsKey(Service.StaticNat) && sourceNatServiceCapabilityMap != null && !staticNatServiceCapabilityMap.isEmpty()) {
            throw new InvalidParameterValueException("Capabilities for static NAT service can be specifed only when static NAT service is enabled for network offering.");
        }
        validateStaticNatServiceCapablities(staticNatServiceCapabilityMap);

        // validate the 'Connectivity' service capabilities specified in the network offering, if 'Connectivity' service
        // is in the supported services of network offering
        final Map<Capability, String> connectivityServiceCapabilityMap = cmd.getServiceCapabilities(Service.Connectivity);
        if (!serviceProviderMap.containsKey(Service.Connectivity) &&
                connectivityServiceCapabilityMap != null && !connectivityServiceCapabilityMap.isEmpty())  {
            throw new InvalidParameterValueException("Capabilities for 'Connectivity' service can be specified " +
                    "only when Connectivity service is enabled for network offering.");
        }
        validateConnectivityServiceCapablities(guestType, serviceProviderMap.get(Service.Connectivity), connectivityServiceCapabilityMap);

        final Map<Service, Map<Capability, String>> serviceCapabilityMap = new HashMap<Service, Map<Capability, String>>();
        serviceCapabilityMap.put(Service.Lb, lbServiceCapabilityMap);
        serviceCapabilityMap.put(Service.SourceNat, sourceNatServiceCapabilityMap);
        serviceCapabilityMap.put(Service.StaticNat, staticNatServiceCapabilityMap);
        serviceCapabilityMap.put(Service.Connectivity, connectivityServiceCapabilityMap);

        // if Firewall service is missing, add Firewall service/provider
        // combination
        if (firewallProvider != null) {
            s_logger.debug("Adding Firewall service with provider " + firewallProvider.getName());
            final Set<Provider> firewallProviderSet = new HashSet<Provider>();
            firewallProviderSet.add(firewallProvider);
            serviceProviderMap.put(Service.Firewall, firewallProviderSet);
            if (!(firewallProvider.getName().equals(Provider.JuniperSRX.getName()) || firewallProvider.getName().equals(Provider.PaloAlto.getName()) || firewallProvider.getName()
                    .equals(Provider.VirtualRouter.getName())) && egressDefaultPolicy == false) {
                throw new InvalidParameterValueException("Firewall egress with default policy " + egressDefaultPolicy + " is not supported by the provider "
                        + firewallProvider.getName());
            }
        }

        final Map<NetworkOffering.Detail, String> details = new HashMap<NetworkOffering.Detail, String>();
        if (detailsStr != null) {
            for (final String detailStr : detailsStr.keySet()) {
                NetworkOffering.Detail offDetail = null;
                for (final NetworkOffering.Detail supportedDetail : NetworkOffering.Detail.values()) {
                    if (detailStr.equalsIgnoreCase(supportedDetail.toString())) {
                        offDetail = supportedDetail;
                        break;
                    }
                }
                if (offDetail == null) {
                    throw new InvalidParameterValueException("Unsupported detail " + detailStr);
                }
                details.put(offDetail, detailsStr.get(detailStr));
            }
        }

        if (forVpc == null) {
            forVpc = false;
        }

        final NetworkOfferingVO offering = createNetworkOffering(name, displayText, trafficType, tags, specifyVlan, availability, networkRate, serviceProviderMap, false, guestType, false,
                serviceOfferingId, conserveMode, serviceCapabilityMap, specifyIpRanges, isPersistent, details, egressDefaultPolicy, maxconn, enableKeepAlive, forVpc, domainIds, zoneIds, enable);
        CallContext.current().setEventDetails(" Id: " + offering.getId() + " Name: " + name);
        return offering;
    }

    void validateLoadBalancerServiceCapabilities(final Map<Capability, String> lbServiceCapabilityMap) {
        if (lbServiceCapabilityMap != null && !lbServiceCapabilityMap.isEmpty()) {
            if (lbServiceCapabilityMap.keySet().size() > 3 || !lbServiceCapabilityMap.containsKey(Capability.SupportedLBIsolation)) {
                throw new InvalidParameterValueException("Only " + Capability.SupportedLBIsolation.getName() + ", " + Capability.ElasticLb.getName() + ", "
                        + Capability.InlineMode.getName() + " capabilities can be sepcified for LB service");
            }

            for (final Capability cap : lbServiceCapabilityMap.keySet()) {
                final String value = lbServiceCapabilityMap.get(cap);
                if (cap == Capability.SupportedLBIsolation) {
                    final boolean dedicatedLb = value.contains("dedicated");
                    final boolean sharedLB = value.contains("shared");
                    if (dedicatedLb && sharedLB || !dedicatedLb && !sharedLB) {
                        throw new InvalidParameterValueException("Either dedicated or shared isolation can be specified for " + Capability.SupportedLBIsolation.getName());
                    }
                } else if (cap == Capability.ElasticLb) {
                    final boolean enabled = value.contains("true");
                    final boolean disabled = value.contains("false");
                    if (!enabled && !disabled) {
                        throw new InvalidParameterValueException("Unknown specified value for " + Capability.ElasticLb.getName());
                    }
                } else if (cap == Capability.InlineMode) {
                    final boolean enabled = value.contains("true");
                    final boolean disabled = value.contains("false");
                    if (!enabled && !disabled) {
                        throw new InvalidParameterValueException("Unknown specified value for " + Capability.InlineMode.getName());
                    }
                } else if (cap == Capability.LbSchemes) {
                    final boolean internalLb = value.contains("internal");
                    final boolean publicLb = value.contains("public");
                    if (!internalLb && !publicLb) {
                        throw new InvalidParameterValueException("Unknown specified value for " + Capability.LbSchemes.getName());
                    }
                } else {
                    throw new InvalidParameterValueException("Only " + Capability.SupportedLBIsolation.getName() + ", " + Capability.ElasticLb.getName() + ", "
                            + Capability.InlineMode.getName() + ", " + Capability.LbSchemes.getName() + " capabilities can be sepcified for LB service");
                }
            }
        }
    }

    void validateSourceNatServiceCapablities(final Map<Capability, String> sourceNatServiceCapabilityMap) {
        if (sourceNatServiceCapabilityMap != null && !sourceNatServiceCapabilityMap.isEmpty()) {
            if (sourceNatServiceCapabilityMap.keySet().size() > 2) {
                throw new InvalidParameterValueException("Only " + Capability.SupportedSourceNatTypes.getName() + " and " + Capability.RedundantRouter
                        + " capabilities can be sepcified for source nat service");
            }

            for (final Map.Entry<Capability ,String> srcNatPair : sourceNatServiceCapabilityMap.entrySet()) {
                final Capability capability = srcNatPair.getKey();
                final String value = srcNatPair.getValue();
                if (capability == Capability.SupportedSourceNatTypes) {
                    final boolean perAccount = value.contains("peraccount");
                    final boolean perZone = value.contains("perzone");
                    if (perAccount && perZone || !perAccount && !perZone) {
                        throw new InvalidParameterValueException("Either peraccount or perzone source NAT type can be specified for "
                                + Capability.SupportedSourceNatTypes.getName());
                    }
                } else if (capability == Capability.RedundantRouter) {
                    final boolean enabled = value.contains("true");
                    final boolean disabled = value.contains("false");
                    if (!enabled && !disabled) {
                        throw new InvalidParameterValueException("Unknown specified value for " + Capability.RedundantRouter.getName());
                    }
                } else {
                    throw new InvalidParameterValueException("Only " + Capability.SupportedSourceNatTypes.getName() + " and " + Capability.RedundantRouter
                            + " capabilities can be sepcified for source nat service");
                }
            }
        }
    }

    void validateStaticNatServiceCapablities(final Map<Capability, String> staticNatServiceCapabilityMap) {
        if (staticNatServiceCapabilityMap != null && !staticNatServiceCapabilityMap.isEmpty()) {
            boolean eipEnabled = false;
            boolean associatePublicIP = true;
            for (final Capability capability : staticNatServiceCapabilityMap.keySet()) {
                final String value = staticNatServiceCapabilityMap.get(capability).toLowerCase();
                if (!(value.contains("true") ^ value.contains("false"))) {
                    throw new InvalidParameterValueException("Unknown specified value (" + value + ") for " + capability);
                }
                if (capability == Capability.ElasticIp) {
                    eipEnabled = value.contains("true");
                } else if (capability == Capability.AssociatePublicIP) {
                    associatePublicIP = value.contains("true");
                } else {
                    throw new InvalidParameterValueException("Only " + Capability.ElasticIp.getName() + " and " + Capability.AssociatePublicIP.getName()
                            + " capabilitiy can be sepcified for static nat service");
                }
            }
            if (!eipEnabled && associatePublicIP) {
                throw new InvalidParameterValueException("Capability " + Capability.AssociatePublicIP.getName() + " can only be set when capability "
                        + Capability.ElasticIp.getName() + " is true");
            }
        }
    }

    void validateConnectivityServiceCapablities(final Network.GuestType guestType, final Set<Provider> providers, final Map<Capability, String> connectivityServiceCapabilityMap) {
        if (connectivityServiceCapabilityMap != null && !connectivityServiceCapabilityMap.isEmpty()) {
            for (final Map.Entry<Capability, String>entry: connectivityServiceCapabilityMap.entrySet()) {
                final Capability capability = entry.getKey();
                if (capability == Capability.StretchedL2Subnet || capability == Capability.PublicAccess) {
                    final String value = entry.getValue().toLowerCase();
                    if (!(value.contains("true") ^ value.contains("false"))) {
                        throw new InvalidParameterValueException("Invalid value (" + value + ") for " + capability +
                                " should be true/false");
                    } else if (capability == Capability.PublicAccess && guestType != GuestType.Shared) {
                        throw new InvalidParameterValueException("Capability " + capability.getName() + " can only be enabled for network offerings " +
                                "with guest type Shared.");
                    }
                } else {
                    throw new InvalidParameterValueException("Capability " + capability.getName() + " can not be "
                            + " specified with connectivity service.");
                }
            }

            // validate connectivity service provider actually supports specified capabilities
            if (providers != null && !providers.isEmpty()) {
                for (Capability capability : connectivityServiceCapabilityMap.keySet()) {
                    _networkModel.providerSupportsCapability(providers, Service.Connectivity, capability);
                }
            }
        }
    }

    @Override
    @DB
    public NetworkOfferingVO createNetworkOffering(final String name, final String displayText, final TrafficType trafficType, String tags, final boolean specifyVlan,
            final Availability availability,
            final Integer networkRate, final Map<Service, Set<Provider>> serviceProviderMap, final boolean isDefault, final GuestType type, final boolean systemOnly,
            final Long serviceOfferingId,
            final boolean conserveMode, final Map<Service, Map<Capability, String>> serviceCapabilityMap, final boolean specifyIpRanges, final boolean isPersistent,
            final Map<Detail, String> details, final boolean egressDefaultPolicy, final Integer maxconn, final boolean enableKeepAlive, Boolean forVpc,
            final List<Long> domainIds, final List<Long> zoneIds, final boolean enableOffering) {

        String servicePackageUuid;
        String spDescription = null;
        if (details == null) {
            servicePackageUuid = null;
        } else {
            servicePackageUuid = details.get(NetworkOffering.Detail.servicepackageuuid);
            spDescription = details.get(NetworkOffering.Detail.servicepackagedescription);
        }


        final String multicastRateStr = _configDao.getValue("multicast.throttling.rate");
        final int multicastRate = multicastRateStr == null ? 10 : Integer.parseInt(multicastRateStr);
        tags = StringUtils.cleanupTags(tags);

        // specifyVlan should always be true for Shared network offerings
        if (!specifyVlan && type == GuestType.Shared) {
            Set<Provider> connectivityProviders = serviceProviderMap != null ? serviceProviderMap.get(Service.Connectivity) : null;
            if (CollectionUtils.isEmpty(connectivityProviders) || !_networkModel.providerSupportsCapability(connectivityProviders, Service.Connectivity, Capability.NoVlan)) {
                throw new InvalidParameterValueException("SpecifyVlan should be true if network offering's type is " + type);
            }
        }

        // specifyIpRanges should always be true for Shared networks
        // specifyIpRanges can only be true for Isolated networks with no Source
        // Nat service
        if (specifyIpRanges) {
            if (type == GuestType.Isolated) {
                if (serviceProviderMap.containsKey(Service.SourceNat)) {
                    throw new InvalidParameterValueException("SpecifyIpRanges can only be true for Shared network offerings and Isolated with no SourceNat service");
                }
            }
        } else {
            if (type == GuestType.Shared) {
                throw new InvalidParameterValueException("SpecifyIpRanges should always be true for Shared network offerings");
            }
        }

        // isPersistent should always be false for Shared network Offerings
        if (isPersistent && type == GuestType.Shared) {
            throw new InvalidParameterValueException("isPersistent should be false if network offering's type is " + type);
        }

        // validate availability value
        if (availability == NetworkOffering.Availability.Required) {
            final boolean canOffBeRequired = type == GuestType.Isolated && serviceProviderMap.containsKey(Service.SourceNat);
            if (!canOffBeRequired) {
                throw new InvalidParameterValueException("Availability can be " + NetworkOffering.Availability.Required + " only for networkOfferings of type "
                        + GuestType.Isolated + " and with " + Service.SourceNat.getName() + " enabled");
            }

            // only one network offering in the system can be Required
            final List<NetworkOfferingVO> offerings = _networkOfferingDao.listByAvailability(Availability.Required, false);
            if (!offerings.isEmpty()) {
                throw new InvalidParameterValueException("System already has network offering id=" + offerings.get(0).getId() + " with availability " + Availability.Required);
            }
        }

        boolean dedicatedLb = false;
        boolean elasticLb = false;
        boolean sharedSourceNat = false;
        boolean redundantRouter = false;
        boolean elasticIp = false;
        boolean associatePublicIp = false;
        boolean inline = false;
        boolean publicLb = false;
        boolean internalLb = false;
        boolean strechedL2Subnet = false;
        boolean publicAccess = false;

        if (serviceCapabilityMap != null && !serviceCapabilityMap.isEmpty()) {
            final Map<Capability, String> lbServiceCapabilityMap = serviceCapabilityMap.get(Service.Lb);

            if (lbServiceCapabilityMap != null && !lbServiceCapabilityMap.isEmpty()) {
                final String isolationCapability = lbServiceCapabilityMap.get(Capability.SupportedLBIsolation);
                if (isolationCapability != null) {
                    _networkModel.checkCapabilityForProvider(serviceProviderMap.get(Service.Lb), Service.Lb, Capability.SupportedLBIsolation, isolationCapability);
                    dedicatedLb = isolationCapability.contains("dedicated");
                } else {
                    dedicatedLb = true;
                }

                final String param = lbServiceCapabilityMap.get(Capability.ElasticLb);
                if (param != null) {
                    elasticLb = param.contains("true");
                }

                final String inlineMode = lbServiceCapabilityMap.get(Capability.InlineMode);
                if (inlineMode != null) {
                    _networkModel.checkCapabilityForProvider(serviceProviderMap.get(Service.Lb), Service.Lb, Capability.InlineMode, inlineMode);
                    inline = inlineMode.contains("true");
                } else {
                    inline = false;
                }

                final String publicLbStr = lbServiceCapabilityMap.get(Capability.LbSchemes);
                if (serviceProviderMap.containsKey(Service.Lb)) {
                    if (publicLbStr != null) {
                        _networkModel.checkCapabilityForProvider(serviceProviderMap.get(Service.Lb), Service.Lb, Capability.LbSchemes, publicLbStr);
                        internalLb = publicLbStr.contains("internal");
                        publicLb = publicLbStr.contains("public");
                    }
                }
            }

            // in the current version of the code, publicLb and specificLb can't
            // both be set to true for the same network offering
            if (publicLb && internalLb) {
                throw new InvalidParameterValueException("Public lb and internal lb can't be enabled at the same time on the offering");
            }

            final Map<Capability, String> sourceNatServiceCapabilityMap = serviceCapabilityMap.get(Service.SourceNat);
            if (sourceNatServiceCapabilityMap != null && !sourceNatServiceCapabilityMap.isEmpty()) {
                final String sourceNatType = sourceNatServiceCapabilityMap.get(Capability.SupportedSourceNatTypes);
                if (sourceNatType != null) {
                    _networkModel.checkCapabilityForProvider(serviceProviderMap.get(Service.SourceNat), Service.SourceNat, Capability.SupportedSourceNatTypes, sourceNatType);
                    sharedSourceNat = sourceNatType.contains("perzone");
                }

                final String param = sourceNatServiceCapabilityMap.get(Capability.RedundantRouter);
                if (param != null) {
                    _networkModel.checkCapabilityForProvider(serviceProviderMap.get(Service.SourceNat), Service.SourceNat, Capability.RedundantRouter, param);
                    redundantRouter = param.contains("true");
                }
            }

            final Map<Capability, String> staticNatServiceCapabilityMap = serviceCapabilityMap.get(Service.StaticNat);
            if (staticNatServiceCapabilityMap != null && !staticNatServiceCapabilityMap.isEmpty()) {
                final String param = staticNatServiceCapabilityMap.get(Capability.ElasticIp);
                if (param != null) {
                    elasticIp = param.contains("true");
                    final String associatePublicIP = staticNatServiceCapabilityMap.get(Capability.AssociatePublicIP);
                    if (associatePublicIP != null) {
                        associatePublicIp = associatePublicIP.contains("true");
                    }
                }
            }

            final Map<Capability, String> connectivityServiceCapabilityMap = serviceCapabilityMap.get(Service.Connectivity);
            if (connectivityServiceCapabilityMap != null && !connectivityServiceCapabilityMap.isEmpty()) {
                if (connectivityServiceCapabilityMap.containsKey(Capability.StretchedL2Subnet)) {
                    final String value = connectivityServiceCapabilityMap.get(Capability.StretchedL2Subnet);
                    if ("true".equalsIgnoreCase(value)) {
                        strechedL2Subnet = true;
                    }
                }

                if (connectivityServiceCapabilityMap.containsKey(Capability.PublicAccess)) {
                    final String value = connectivityServiceCapabilityMap.get(Capability.PublicAccess);
                    if ("true".equalsIgnoreCase(value)) {
                        publicAccess = true;
                    }
                }
            }
        }

        if (serviceProviderMap != null && serviceProviderMap.containsKey(Service.Lb) && !internalLb && !publicLb) {
            //if not specified, default public lb to true
            publicLb = true;
        }

        final NetworkOfferingVO offeringFinal = new NetworkOfferingVO(name, displayText, trafficType, systemOnly, specifyVlan, networkRate, multicastRate, isDefault, availability,
                tags, type, conserveMode, dedicatedLb, sharedSourceNat, redundantRouter, elasticIp, elasticLb, specifyIpRanges, inline, isPersistent, associatePublicIp, publicLb,
                internalLb, forVpc, egressDefaultPolicy, strechedL2Subnet, publicAccess);

        if (serviceOfferingId != null) {
            offeringFinal.setServiceOfferingId(serviceOfferingId);
        }

        if (enableOffering) {
            offeringFinal.setState(NetworkOffering.State.Enabled);
        }

        //Set Service package id
        offeringFinal.setServicePackage(servicePackageUuid);
        // validate the details
        if (details != null) {
            validateNtwkOffDetails(details, serviceProviderMap);
        }

        boolean vpcOff = false;
        boolean nsOff = false;

        if (serviceProviderMap != null && spDescription != null) {
            for (final Network.Service service : serviceProviderMap.keySet()) {
                final Set<Provider> providers = serviceProviderMap.get(service);
                if (providers != null && !providers.isEmpty()) {
                    for (final Network.Provider provider : providers) {
                        if (provider == Provider.VPCVirtualRouter) {
                            vpcOff = true;
                        }
                        if (provider == Provider.Netscaler) {
                            nsOff = true;
                        }
                    }
                }
            }
            if(vpcOff && nsOff) {
                if(!(spDescription.equalsIgnoreCase("A NetScalerVPX is dedicated per network.") || spDescription.contains("dedicated NetScaler"))) {
                    throw new InvalidParameterValueException("Only NetScaler Service Package with Dedicated Device Mode is Supported in VPC Type Guest Network");
                }
            }
        }

        return Transaction.execute(new TransactionCallback<NetworkOfferingVO>() {
            @Override
            public NetworkOfferingVO doInTransaction(final TransactionStatus status) {
                NetworkOfferingVO offering = offeringFinal;

                // 1) create network offering object
                s_logger.debug("Adding network offering " + offering);
                offering.setConcurrentConnections(maxconn);
                offering.setKeepAliveEnabled(enableKeepAlive);
                offering = _networkOfferingDao.persist(offering, details);
                // 2) populate services and providers
                if (serviceProviderMap != null) {
                    for (final Network.Service service : serviceProviderMap.keySet()) {
                        final Set<Provider> providers = serviceProviderMap.get(service);
                        if (providers != null && !providers.isEmpty()) {
                            boolean vpcOff = false;
                            for (final Network.Provider provider : providers) {
                                if (provider == Provider.VPCVirtualRouter) {
                                    vpcOff = true;
                                }
                                final NetworkOfferingServiceMapVO offService = new NetworkOfferingServiceMapVO(offering.getId(), service, provider);
                                _ntwkOffServiceMapDao.persist(offService);
                                s_logger.trace("Added service for the network offering: " + offService + " with provider " + provider.getName());
                            }

                            if (vpcOff) {
                                final List<Service> supportedSvcs = new ArrayList<Service>();
                                supportedSvcs.addAll(serviceProviderMap.keySet());
                                _vpcMgr.validateNtwkOffForVpc(offering, supportedSvcs);
                            }
                        } else {
                            final NetworkOfferingServiceMapVO offService = new NetworkOfferingServiceMapVO(offering.getId(), service, null);
                            _ntwkOffServiceMapDao.persist(offService);
                            s_logger.trace("Added service for the network offering: " + offService + " with null provider");
                        }
                    }
                    if (offering != null) {
                        // Filter child domains when both parent and child domains are present
                        List<Long> filteredDomainIds = filterChildSubDomains(domainIds);
                        List<NetworkOfferingDetailsVO> detailsVO = new ArrayList<>();
                        for (Long domainId : filteredDomainIds) {
                            detailsVO.add(new NetworkOfferingDetailsVO(offering.getId(), Detail.domainid, String.valueOf(domainId), false));
                        }
                        if (CollectionUtils.isNotEmpty(zoneIds)) {
                            for (Long zoneId : zoneIds) {
                                detailsVO.add(new NetworkOfferingDetailsVO(offering.getId(), Detail.zoneid, String.valueOf(zoneId), false));
                            }
                        }
                        if (!detailsVO.isEmpty()) {
                            networkOfferingDetailsDao.saveDetails(detailsVO);
                        }
                    }
                }

                return offering;
            }
        });
    }

    protected void validateNtwkOffDetails(final Map<Detail, String> details, final Map<Service, Set<Provider>> serviceProviderMap) {
        for (final Detail detail : details.keySet()) {

            Provider lbProvider = null;
            if (detail == NetworkOffering.Detail.InternalLbProvider || detail == NetworkOffering.Detail.PublicLbProvider) {
                // 1) Vaidate the detail values - have to match the lb provider
                // name
                final String providerStr = details.get(detail);
                if (Network.Provider.getProvider(providerStr) == null) {
                    throw new InvalidParameterValueException("Invalid value " + providerStr + " for the detail " + detail);
                }
                if (serviceProviderMap.get(Service.Lb) != null) {
                    for (final Provider provider : serviceProviderMap.get(Service.Lb)) {
                        if (provider.getName().equalsIgnoreCase(providerStr)) {
                            lbProvider = provider;
                            break;
                        }
                    }
                }

                if (lbProvider == null) {
                    throw new InvalidParameterValueException("Invalid value " + details.get(detail) + " for the detail " + detail
                            + ". The provider is not supported by the network offering");
                }

                // 2) validate if the provider supports the scheme
                final Set<Provider> lbProviders = new HashSet<Provider>();
                lbProviders.add(lbProvider);
                if (detail == NetworkOffering.Detail.InternalLbProvider) {
                    _networkModel.checkCapabilityForProvider(lbProviders, Service.Lb, Capability.LbSchemes, Scheme.Internal.toString());
                } else if (detail == NetworkOffering.Detail.PublicLbProvider) {
                    _networkModel.checkCapabilityForProvider(lbProviders, Service.Lb, Capability.LbSchemes, Scheme.Public.toString());
                }
            }
        }
    }

    @Override
    public Pair<List<? extends NetworkOffering>, Integer> searchForNetworkOfferings(final ListNetworkOfferingsCmd cmd) {
        Boolean isAscending = Boolean.parseBoolean(_configDao.getValue("sortkey.algorithm"));
        isAscending = isAscending == null ? Boolean.TRUE : isAscending;
        final Filter searchFilter = new Filter(NetworkOfferingJoinVO.class, "sortKey", isAscending, null, null);
        final Account caller = CallContext.current().getCallingAccount();
        final SearchCriteria<NetworkOfferingJoinVO> sc = networkOfferingJoinDao.createSearchCriteria();

        final Long id = cmd.getId();
        final Object name = cmd.getNetworkOfferingName();
        final Object displayText = cmd.getDisplayText();
        final Object trafficType = cmd.getTrafficType();
        final Object isDefault = cmd.getIsDefault();
        final Object specifyVlan = cmd.getSpecifyVlan();
        final Object availability = cmd.getAvailability();
        final Object state = cmd.getState();
        final Long domainId = cmd.getDomainId();
        final Long zoneId = cmd.getZoneId();
        DataCenter zone = null;
        final Long networkId = cmd.getNetworkId();
        final String guestIpType = cmd.getGuestIpType();
        final List<String> supportedServicesStr = cmd.getSupportedServices();
        final Object specifyIpRanges = cmd.getSpecifyIpRanges();
        final String tags = cmd.getTags();
        final Boolean isTagged = cmd.isTagged();
        final Boolean forVpc = cmd.getForVpc();

        if (domainId != null) {
            Domain domain = _entityMgr.findById(Domain.class, domainId);
            if (domain == null) {
                throw new InvalidParameterValueException("Unable to find the domain by id=" + domainId);
            }
            if (!_domainDao.isChildDomain(caller.getDomainId(), domainId)) {
                throw new InvalidParameterValueException(String.format("Unable to list network offerings for domain: %s as caller does not have access for it", domain.getUuid()));
            }
        }

        if (zoneId != null) {
            zone = _entityMgr.findById(DataCenter.class, zoneId);
            if (zone == null) {
                throw new InvalidParameterValueException("Unable to find the zone by id=" + zoneId);
            }
        }

        final Object keyword = cmd.getKeyword();

        if (keyword != null) {
            final SearchCriteria<NetworkOfferingJoinVO> ssc = networkOfferingJoinDao.createSearchCriteria();
            ssc.addOr("displayText", SearchCriteria.Op.LIKE, "%" + keyword + "%");
            ssc.addOr("name", SearchCriteria.Op.LIKE, "%" + keyword + "%");

            sc.addAnd("name", SearchCriteria.Op.SC, ssc);
        }

        if (name != null) {
            sc.addAnd("name", SearchCriteria.Op.EQ, name);
        }

        if (guestIpType != null) {
            sc.addAnd("guestType", SearchCriteria.Op.EQ, guestIpType);
        }

        if (displayText != null) {
            sc.addAnd("displayText", SearchCriteria.Op.LIKE, "%" + displayText + "%");
        }

        if (trafficType != null) {
            sc.addAnd("trafficType", SearchCriteria.Op.EQ, trafficType);
        }

        if (isDefault != null) {
            sc.addAnd("isDefault", SearchCriteria.Op.EQ, isDefault);
        }

        // only root admin can list network offering with specifyVlan = true
        if (specifyVlan != null) {
            sc.addAnd("specifyVlan", SearchCriteria.Op.EQ, specifyVlan);
        }

        if (availability != null) {
            sc.addAnd("availability", SearchCriteria.Op.EQ, availability);
        }

        if (state != null) {
            sc.addAnd("state", SearchCriteria.Op.EQ, state);
        }

        if (specifyIpRanges != null) {
            sc.addAnd("specifyIpRanges", SearchCriteria.Op.EQ, specifyIpRanges);
        }

        if (zone != null) {
            if (zone.getNetworkType() == NetworkType.Basic) {
                // return empty list as we don't allow to create networks in
                // basic zone, and shouldn't display networkOfferings
                return new Pair<List<? extends NetworkOffering>, Integer>(new ArrayList<NetworkOffering>(), 0);
            }
        }

        // Don't return system network offerings to the user
        sc.addAnd("systemOnly", SearchCriteria.Op.EQ, false);

        // if networkId is specified, list offerings available for upgrade only
        // (for this network)
        Network network = null;
        if (networkId != null) {
            // check if network exists and the caller can operate with it
            network = _networkModel.getNetwork(networkId);
            if (network == null) {
                throw new InvalidParameterValueException("Unable to find the network by id=" + networkId);
            }
            // Don't allow to update system network
            final NetworkOffering offering = _networkOfferingDao.findByIdIncludingRemoved(network.getNetworkOfferingId());
            if (offering.isSystemOnly()) {
                throw new InvalidParameterValueException("Can't update system networks");
            }

            _accountMgr.checkAccess(caller, null, true, network);

            final List<Long> offeringIds = _networkModel.listNetworkOfferingsForUpgrade(networkId);

            if (!offeringIds.isEmpty()) {
                sc.addAnd("id", SearchCriteria.Op.IN, offeringIds.toArray());
            } else {
                return new Pair<List<? extends NetworkOffering>, Integer>(new ArrayList<NetworkOffering>(), 0);
            }
        }

        if (id != null) {
            sc.addAnd("id", SearchCriteria.Op.EQ, id);
        }

        if (tags != null) {
            sc.addAnd("tags", SearchCriteria.Op.EQ, tags);
        }

        if (isTagged != null) {
            if (isTagged) {
                sc.addAnd("tags", SearchCriteria.Op.NNULL);
            } else {
                sc.addAnd("tags", SearchCriteria.Op.NULL);
            }
        }

        if (zoneId != null) {
            SearchBuilder<NetworkOfferingJoinVO> sb = networkOfferingJoinDao.createSearchBuilder();
            sb.and("zoneId", sb.entity().getZoneId(), SearchCriteria.Op.FIND_IN_SET);
            sb.or("zId", sb.entity().getZoneId(), SearchCriteria.Op.NULL);
            sb.done();
            SearchCriteria<NetworkOfferingJoinVO> zoneSC = sb.create();
            zoneSC.setParameters("zoneId", String.valueOf(zoneId));
            sc.addAnd("zoneId", SearchCriteria.Op.SC, zoneSC);
        }

        final List<NetworkOfferingJoinVO> offerings = networkOfferingJoinDao.search(sc, searchFilter);
        // Remove offerings that are not associated with caller's domain or domainId passed
        if ((caller.getType() != Account.ACCOUNT_TYPE_ADMIN || domainId != null) && CollectionUtils.isNotEmpty(offerings)) {
            ListIterator<NetworkOfferingJoinVO> it = offerings.listIterator();
            while (it.hasNext()) {
                NetworkOfferingJoinVO offering = it.next();
                if (!Strings.isNullOrEmpty(offering.getDomainId())) {
                    boolean toRemove = false;
                    String[] domainIdsArray = offering.getDomainId().split(",");
                    for (String domainIdString : domainIdsArray) {
                        Long dId = Long.valueOf(domainIdString.trim());
                        if (caller.getType() != Account.ACCOUNT_TYPE_ADMIN &&
                                !_domainDao.isChildDomain(dId, caller.getDomainId())) {
                            toRemove = true;
                            break;
                        }
                        if (domainId != null && !_domainDao.isChildDomain(dId, domainId)) {
                            toRemove = true;
                            break;
                        }
                    }
                    if (toRemove) {
                        it.remove();
                    }
                }
            }
        }
        final Boolean sourceNatSupported = cmd.getSourceNatSupported();
        final List<String> pNtwkTags = new ArrayList<String>();
        boolean checkForTags = false;
        if (zone != null) {
            final List<PhysicalNetworkVO> pNtwks = _physicalNetworkDao.listByZoneAndTrafficType(zoneId, TrafficType.Guest);
            if (pNtwks.size() > 1) {
                checkForTags = true;
                // go through tags
                for (final PhysicalNetworkVO pNtwk : pNtwks) {
                    final List<String> pNtwkTag = pNtwk.getTags();
                    if (pNtwkTag == null || pNtwkTag.isEmpty()) {
                        throw new CloudRuntimeException("Tags are not defined for physical network in the zone id=" + zoneId);
                    }
                    pNtwkTags.addAll(pNtwkTag);
                }
            }
        }

        // filter by supported services
        final boolean listBySupportedServices = supportedServicesStr != null && !supportedServicesStr.isEmpty() && !offerings.isEmpty();
        final boolean checkIfProvidersAreEnabled = zoneId != null;
        final boolean parseOfferings = listBySupportedServices || sourceNatSupported != null || checkIfProvidersAreEnabled || forVpc != null || network != null;

        if (parseOfferings) {
            final List<NetworkOfferingJoinVO> supportedOfferings = new ArrayList<>();
            Service[] supportedServices = null;

            if (listBySupportedServices) {
                supportedServices = new Service[supportedServicesStr.size()];
                int i = 0;
                for (final String supportedServiceStr : supportedServicesStr) {
                    final Service service = Service.getService(supportedServiceStr);
                    if (service == null) {
                        throw new InvalidParameterValueException("Invalid service specified " + supportedServiceStr);
                    } else {
                        supportedServices[i] = service;
                    }
                    i++;
                }
            }

            for (final NetworkOfferingJoinVO offering : offerings) {
                boolean addOffering = true;
                List<Service> checkForProviders = new ArrayList<Service>();

                if (checkForTags) {
                    if (!pNtwkTags.contains(offering.getTags())) {
                        continue;
                    }
                }

                if (listBySupportedServices) {
                    addOffering = addOffering && _networkModel.areServicesSupportedByNetworkOffering(offering.getId(), supportedServices);
                }

                if (checkIfProvidersAreEnabled) {
                    if (supportedServices != null && supportedServices.length > 0) {
                        checkForProviders = Arrays.asList(supportedServices);
                    } else {
                        checkForProviders = _networkModel.listNetworkOfferingServices(offering.getId());
                    }

                    addOffering = addOffering && _networkModel.areServicesEnabledInZone(zoneId, offering, checkForProviders);
                }

                if (sourceNatSupported != null) {
                    addOffering = addOffering && _networkModel.areServicesSupportedByNetworkOffering(offering.getId(), Network.Service.SourceNat) == sourceNatSupported;
                }

                if (forVpc != null) {
                    addOffering = addOffering && offering.isForVpc() == forVpc.booleanValue();
                } else if (network != null) {
                    addOffering = addOffering && offering.isForVpc() == (network.getVpcId() != null);
                }

                if (addOffering) {
                    supportedOfferings.add(offering);
                }

            }

            // Now apply pagination
            final List<NetworkOfferingJoinVO> wPagination = StringUtils.applyPagination(supportedOfferings, cmd.getStartIndex(), cmd.getPageSizeVal());
            if (wPagination != null) {
                final Pair<List<? extends NetworkOffering>, Integer> listWPagination = new Pair<List<? extends NetworkOffering>, Integer>(wPagination, supportedOfferings.size());
                return listWPagination;
            }
            return new Pair<List<? extends NetworkOffering>, Integer>(supportedOfferings, supportedOfferings.size());
        } else {
            final List<NetworkOfferingJoinVO> wPagination = StringUtils.applyPagination(offerings, cmd.getStartIndex(), cmd.getPageSizeVal());
            if (wPagination != null) {
                final Pair<List<? extends NetworkOffering>, Integer> listWPagination = new Pair<>(wPagination, offerings.size());
                return listWPagination;
            }
            return new Pair<List<? extends NetworkOffering>, Integer>(offerings, offerings.size());
        }
    }

    @Override
    public boolean isOfferingForVpc(final NetworkOffering offering) {
        return offering.isForVpc();
    }

    @DB
    @Override
    @ActionEvent(eventType = EventTypes.EVENT_NETWORK_OFFERING_DELETE, eventDescription = "deleting network offering")
    public boolean deleteNetworkOffering(final DeleteNetworkOfferingCmd cmd) {
        final Long offeringId = cmd.getId();
        CallContext.current().setEventDetails(" Id: " + offeringId);

        // Verify network offering id
        final NetworkOfferingVO offering = _networkOfferingDao.findById(offeringId);
        if (offering == null) {
            throw new InvalidParameterValueException("unable to find network offering " + offeringId);
        } else if (offering.getRemoved() != null || offering.isSystemOnly()) {
            throw new InvalidParameterValueException("unable to find network offering " + offeringId);
        }

        // Don't allow to delete default network offerings
        if (offering.isDefault() == true) {
            throw new InvalidParameterValueException("Default network offering can't be deleted");
        }

        // don't allow to delete network offering if it's in use by existing
        // networks (the offering can be disabled
        // though)
        final int networkCount = _networkDao.getNetworkCountByNetworkOffId(offeringId);
        if (networkCount > 0) {
            throw new InvalidParameterValueException("Can't delete network offering " + offeringId + " as its used by " + networkCount + " networks. "
                    + "To make the network offering unavaiable, disable it");
        }

        if (_networkOfferingDao.remove(offeringId)) {
            return true;
        } else {
            return false;
        }
    }

    @Override
    @ActionEvent(eventType = EventTypes.EVENT_NETWORK_OFFERING_EDIT, eventDescription = "updating network offering")
    public NetworkOffering updateNetworkOffering(final UpdateNetworkOfferingCmd cmd) {
        final String displayText = cmd.getDisplayText();
        final Long id = cmd.getId();
        final String name = cmd.getNetworkOfferingName();
        final String availabilityStr = cmd.getAvailability();
        final Integer sortKey = cmd.getSortKey();
        final Integer maxconn = cmd.getMaxconnections();
        Availability availability = null;
        final String state = cmd.getState();
        final String tags = cmd.getTags();
        final List<Long> domainIds = cmd.getDomainIds();
        final List<Long> zoneIds = cmd.getZoneIds();
        CallContext.current().setEventDetails(" Id: " + id);

        // Verify input parameters
        final NetworkOfferingVO offeringToUpdate = _networkOfferingDao.findById(id);
        if (offeringToUpdate == null) {
            throw new InvalidParameterValueException("unable to find network offering " + id);
        }

        List<Long> existingDomainIds = networkOfferingDetailsDao.findDomainIds(id);
        Collections.sort(existingDomainIds);

        List<Long> existingZoneIds = networkOfferingDetailsDao.findZoneIds(id);
        Collections.sort(existingZoneIds);

        // Don't allow to update system network offering
        if (offeringToUpdate.isSystemOnly()) {
            throw new InvalidParameterValueException("Can't update system network offerings");
        }

        // check if valid domain
        if (CollectionUtils.isNotEmpty(domainIds)) {
            for (final Long domainId: domainIds) {
                if (_domainDao.findById(domainId) == null) {
                    throw new InvalidParameterValueException("Please specify a valid domain id");
                }
            }
        }

        // check if valid zone
        if (CollectionUtils.isNotEmpty(zoneIds)) {
            for (Long zoneId : zoneIds) {
                if (_zoneDao.findById(zoneId) == null)
                    throw new InvalidParameterValueException("Please specify a valid zone id");
            }
        }

        // Filter child domains when both parent and child domains are present
        List<Long> filteredDomainIds = filterChildSubDomains(domainIds);
        Collections.sort(filteredDomainIds);

        List<Long> filteredZoneIds = new ArrayList<>();
        if (CollectionUtils.isNotEmpty(zoneIds)) {
            filteredZoneIds.addAll(zoneIds);
        }
        Collections.sort(filteredZoneIds);

        final NetworkOfferingVO offering = _networkOfferingDao.createForUpdate(id);

        boolean updateNeeded = name != null || displayText != null || sortKey != null ||
                state != null || tags != null || availabilityStr != null || maxconn != null;

        if(updateNeeded) {
            if (name != null) {
                offering.setName(name);
            }

            if (displayText != null) {
                offering.setDisplayText(displayText);
            }

            if (sortKey != null) {
                offering.setSortKey(sortKey);
            }

            if (state != null) {
                boolean validState = false;
                for (final NetworkOffering.State st : NetworkOffering.State.values()) {
                    if (st.name().equalsIgnoreCase(state)) {
                        validState = true;
                        offering.setState(st);
                    }
                }
                if (!validState) {
                    throw new InvalidParameterValueException("Incorrect state value: " + state);
                }
            }

            if (tags != null) {
                List<DataCenterVO> dataCenters = _zoneDao.listAll();
                TrafficType trafficType = offeringToUpdate.getTrafficType();
                String oldTags = offeringToUpdate.getTags();

                for (DataCenterVO dataCenter : dataCenters) {
                    long zoneId = dataCenter.getId();
                    long newPhysicalNetworkId = _networkModel.findPhysicalNetworkId(zoneId, tags, trafficType);
                    if (oldTags != null) {
                        long oldPhysicalNetworkId = _networkModel.findPhysicalNetworkId(zoneId, oldTags, trafficType);
                        if (newPhysicalNetworkId != oldPhysicalNetworkId) {
                            throw new InvalidParameterValueException("New tags: selects different physical network for zone " + zoneId);
                        }
                    }
                }

                offering.setTags(tags);
            }

            // Verify availability
            if (availabilityStr != null) {
                for (final Availability avlb : Availability.values()) {
                    if (avlb.name().equalsIgnoreCase(availabilityStr)) {
                        availability = avlb;
                    }
                }
                if (availability == null) {
                    throw new InvalidParameterValueException("Invalid value for Availability. Supported types: " + Availability.Required + ", " + Availability.Optional);
                } else {
                    if (availability == NetworkOffering.Availability.Required) {
                        final boolean canOffBeRequired = offeringToUpdate.getGuestType() == GuestType.Isolated && _networkModel.areServicesSupportedByNetworkOffering(
                                offeringToUpdate.getId(), Service.SourceNat);
                        if (!canOffBeRequired) {
                            throw new InvalidParameterValueException("Availability can be " + NetworkOffering.Availability.Required + " only for networkOfferings of type "
                                    + GuestType.Isolated + " and with " + Service.SourceNat.getName() + " enabled");
                        }

                        // only one network offering in the system can be Required
                        final List<NetworkOfferingVO> offerings = _networkOfferingDao.listByAvailability(Availability.Required, false);
                        if (!offerings.isEmpty() && offerings.get(0).getId() != offeringToUpdate.getId()) {
                            throw new InvalidParameterValueException("System already has network offering id=" + offerings.get(0).getId() + " with availability "
                                    + Availability.Required);
                        }
                    }
                    offering.setAvailability(availability);
                }
            }
            if (_ntwkOffServiceMapDao.areServicesSupportedByNetworkOffering(offering.getId(), Service.Lb)) {
                if (maxconn != null) {
                    offering.setConcurrentConnections(maxconn);
                }
            }

            if (!_networkOfferingDao.update(id, offering)) {
                return null;
            }
        }

        List<NetworkOfferingDetailsVO> detailsVO = new ArrayList<>();
        if(!filteredDomainIds.equals(existingDomainIds) || !filteredZoneIds.equals(existingZoneIds)) {
            SearchBuilder<NetworkOfferingDetailsVO> sb = networkOfferingDetailsDao.createSearchBuilder();
            sb.and("offeringId", sb.entity().getResourceId(), SearchCriteria.Op.EQ);
            sb.and("detailName", sb.entity().getName(), SearchCriteria.Op.EQ);
            sb.done();
            SearchCriteria<NetworkOfferingDetailsVO> sc = sb.create();
            sc.setParameters("offeringId", String.valueOf(id));
            if(!filteredDomainIds.equals(existingDomainIds)) {
                sc.setParameters("detailName", ApiConstants.DOMAIN_ID);
                networkOfferingDetailsDao.remove(sc);
                for (Long domainId : filteredDomainIds) {
                    detailsVO.add(new NetworkOfferingDetailsVO(id, Detail.domainid, String.valueOf(domainId), false));
                }
            }
            if(!filteredZoneIds.equals(existingZoneIds)) {
                sc.setParameters("detailName", ApiConstants.ZONE_ID);
                networkOfferingDetailsDao.remove(sc);
                for (Long zoneId : filteredZoneIds) {
                    detailsVO.add(new NetworkOfferingDetailsVO(id, Detail.zoneid, String.valueOf(zoneId), false));
                }
            }
        }
        if (!detailsVO.isEmpty()) {
            for (NetworkOfferingDetailsVO detailVO : detailsVO) {
                networkOfferingDetailsDao.persist(detailVO);
            }
        }

        return _networkOfferingDao.findById(id);
    }

    @Override
    public List<Long> getNetworkOfferingDomains(Long networkOfferingId) {
        final NetworkOffering offeringHandle = _entityMgr.findById(NetworkOffering.class, networkOfferingId);
        if (offeringHandle == null) {
            throw new InvalidParameterValueException("Unable to find network offering " + networkOfferingId);
        }
        return networkOfferingDetailsDao.findDomainIds(networkOfferingId);
    }

    @Override
    public List<Long> getNetworkOfferingZones(Long networkOfferingId) {
        final NetworkOffering offeringHandle = _entityMgr.findById(NetworkOffering.class, networkOfferingId);
        if (offeringHandle == null) {
            throw new InvalidParameterValueException("Unable to find network offering " + networkOfferingId);
        }
        return networkOfferingDetailsDao.findZoneIds(networkOfferingId);
    }

    @Override
    @ActionEvent(eventType = EventTypes.EVENT_ACCOUNT_MARK_DEFAULT_ZONE, eventDescription = "Marking account with the " + "default zone", async = true)
    public AccountVO markDefaultZone(final String accountName, final long domainId, final long defaultZoneId) {

        // Check if the account exists
        final Account account = _accountDao.findEnabledAccount(accountName, domainId);
        if (account == null) {
            s_logger.error("Unable to find account by name: " + accountName + " in domain " + domainId);
            throw new InvalidParameterValueException("Account by name: " + accountName + " doesn't exist in domain " + domainId);
        }

        // Don't allow modification of system account
        if (account.getId() == Account.ACCOUNT_ID_SYSTEM) {
            throw new InvalidParameterValueException("Can not modify system account");
        }

        final AccountVO acctForUpdate = _accountDao.findById(account.getId());

        acctForUpdate.setDefaultZoneId(defaultZoneId);

        if (_accountDao.update(account.getId(), acctForUpdate)) {
            CallContext.current().setEventDetails("Default zone id= " + defaultZoneId);
            return _accountDao.findById(account.getId());
        } else {
            return null;
        }
    }

    // Note: This method will be used for entity name validations in the coming
    // releases (place holder for now)
    @SuppressWarnings("unused")
    private void validateEntityName(final String str) {
        final String forbidden = "~!@#$%^&*()+=";
        final char[] searchChars = forbidden.toCharArray();
        if (str == null || str.length() == 0 || searchChars == null || searchChars.length == 0) {
            return;
        }
        for (int i = 0; i < str.length(); i++) {
            final char ch = str.charAt(i);
            for (int j = 0; j < searchChars.length; j++) {
                if (searchChars[j] == ch) {
                    throw new InvalidParameterValueException("Name cannot contain any of the following special characters:" + forbidden);
                }
            }
        }
    }

    @Override
    public Integer getNetworkOfferingNetworkRate(final long networkOfferingId, final Long dataCenterId) {

        // validate network offering information
        final NetworkOffering no = _entityMgr.findById(NetworkOffering.class, networkOfferingId);
        if (no == null) {
            throw new InvalidParameterValueException("Unable to find network offering by id=" + networkOfferingId);
        }

        Integer networkRate;
        if (no.getRateMbps() != null) {
            networkRate = no.getRateMbps();
        } else {
            networkRate = NetworkOrchestrationService.NetworkThrottlingRate.valueIn(dataCenterId);
        }

        // networkRate is unsigned int in netowrkOfferings table, and can't be
        // set to -1
        // so 0 means unlimited; we convert it to -1, so we are consistent with
        // all our other resources where -1 means unlimited
        if (networkRate == 0) {
            networkRate = -1;
        }

        return networkRate;
    }

    @Override
    public Account getVlanAccount(final long vlanId) {
        final Vlan vlan = _vlanDao.findById(vlanId);

        // if vlan is Virtual Account specific, get vlan information from the
        // accountVlanMap; otherwise get account information
        // from the network
        if (vlan.getVlanType() == VlanType.VirtualNetwork) {
            final List<AccountVlanMapVO> maps = _accountVlanMapDao.listAccountVlanMapsByVlan(vlanId);
            if (maps != null && !maps.isEmpty()) {
                return _accountMgr.getAccount(maps.get(0).getAccountId());
            }
        }

        return null;
    }

    @Override
    public Domain getVlanDomain(long vlanId) {
        Vlan vlan = _vlanDao.findById(vlanId);
        Long domainId = null;

        // if vlan is Virtual Domain specific, get vlan information from the
        // accountVlanMap; otherwise get account information
        // from the network
        if (vlan.getVlanType() == VlanType.VirtualNetwork) {
            List<DomainVlanMapVO> maps = _domainVlanMapDao.listDomainVlanMapsByVlan(vlanId);
            if (maps != null && !maps.isEmpty()) {
                return _domainDao.findById(maps.get(0).getDomainId());
            }
        }

        return null;
    }

    @Override
    public List<? extends NetworkOffering> listNetworkOfferings(final TrafficType trafficType, final boolean systemOnly) {
        final Filter searchFilter = new Filter(NetworkOfferingVO.class, "created", false, null, null);
        final SearchCriteria<NetworkOfferingVO> sc = _networkOfferingDao.createSearchCriteria();
        if (trafficType != null) {
            sc.addAnd("trafficType", SearchCriteria.Op.EQ, trafficType);
        }
        sc.addAnd("systemOnly", SearchCriteria.Op.EQ, systemOnly);

        return _networkOfferingDao.search(sc, searchFilter);
    }

     @Override
     @DB
     public boolean releaseDomainSpecificVirtualRanges(final long domainId) {
        final List<DomainVlanMapVO> maps = _domainVlanMapDao.listDomainVlanMapsByDomain(domainId);
        if (CollectionUtils.isNotEmpty(maps)) {
            try {
                Transaction.execute(new TransactionCallbackNoReturn() {
                    @Override
                    public void doInTransactionWithoutResult(final TransactionStatus status) {
                        for (DomainVlanMapVO map : maps) {
                            if (!releasePublicIpRange(map.getVlanDbId(), _accountMgr.getSystemUser().getId(), _accountMgr.getAccount(Account.ACCOUNT_ID_SYSTEM))) {
                                throw new CloudRuntimeException("Failed to release domain specific virtual ip ranges for domain id=" + domainId);
                            }
                        }
                    }
                });
            } catch (final CloudRuntimeException e) {
                s_logger.error(e);
                return false;
            }
        } else {
            s_logger.trace("Domain id=" + domainId + " has no domain specific virtual ip ranges, nothing to release");
        }
        return true;
    }

    @Override
    @DB
    public boolean releaseAccountSpecificVirtualRanges(final long accountId) {
        final List<AccountVlanMapVO> maps = _accountVlanMapDao.listAccountVlanMapsByAccount(accountId);
        if (maps != null && !maps.isEmpty()) {
            try {
                Transaction.execute(new TransactionCallbackNoReturn() {
                    @Override
                    public void doInTransactionWithoutResult(final TransactionStatus status) {
                        for (final AccountVlanMapVO map : maps) {
                            if (!releasePublicIpRange(map.getVlanDbId(), _accountMgr.getSystemUser().getId(), _accountMgr.getAccount(Account.ACCOUNT_ID_SYSTEM))) {
                                throw new CloudRuntimeException("Failed to release account specific virtual ip ranges for account id=" + accountId);
                            }
                        }
                    }
                });
            } catch (final CloudRuntimeException e) {
                s_logger.error(e);
                return false;
            }
        } else {
            s_logger.trace("Account id=" + accountId + " has no account specific virtual ip ranges, nothing to release");
        }
        return true;
    }

    @Override
    public AllocationState findClusterAllocationState(final ClusterVO cluster) {

        if (cluster.getAllocationState() == AllocationState.Disabled) {
            return AllocationState.Disabled;
        } else if (ApiDBUtils.findPodById(cluster.getPodId()).getAllocationState() == AllocationState.Disabled) {
            return AllocationState.Disabled;
        } else {
            final DataCenterVO zone = ApiDBUtils.findZoneById(cluster.getDataCenterId());
            return zone.getAllocationState();
        }
    }

    @Override
    public AllocationState findPodAllocationState(final HostPodVO pod) {

        if (pod.getAllocationState() == AllocationState.Disabled) {
            return AllocationState.Disabled;
        } else {
            final DataCenterVO zone = ApiDBUtils.findZoneById(pod.getDataCenterId());
            return zone.getAllocationState();
        }
    }

    @Override
    public Long getDefaultPageSize() {
        return _defaultPageSize;
    }

    @Override
    public Integer getServiceOfferingNetworkRate(final long serviceOfferingId, final Long dataCenterId) {

        // validate network offering information
        final ServiceOffering offering = _serviceOfferingDao.findById(serviceOfferingId);
        if (offering == null) {
            throw new InvalidParameterValueException("Unable to find service offering by id=" + serviceOfferingId);
        }

        Integer networkRate;
        if (offering.getRateMbps() != null) {
            networkRate = offering.getRateMbps();
        } else {
            // for domain router service offering, get network rate from
            if (offering.getSystemVmType() != null && offering.getSystemVmType().equalsIgnoreCase(VirtualMachine.Type.DomainRouter.toString())) {
                networkRate = NetworkOrchestrationService.NetworkThrottlingRate.valueIn(dataCenterId);
            } else {
                networkRate = Integer.parseInt(_configDao.getValue(Config.VmNetworkThrottlingRate.key()));
            }
        }

        // networkRate is unsigned int in serviceOffering table, and can't be
        // set to -1
        // so 0 means unlimited; we convert it to -1, so we are consistent with
        // all our other resources where -1 means unlimited
        if (networkRate == 0) {
            networkRate = -1;
        }

        return networkRate;
    }

    @Override
    @DB
    @ActionEvent(eventType = EventTypes.EVENT_PORTABLE_IP_RANGE_CREATE, eventDescription = "creating portable ip range", async = false)
    public PortableIpRange createPortableIpRange(final CreatePortableIpRangeCmd cmd) throws ConcurrentOperationException {
        final Integer regionId = cmd.getRegionId();
        final String startIP = cmd.getStartIp();
        final String endIP = cmd.getEndIp();
        final String gateway = cmd.getGateway();
        final String netmask = cmd.getNetmask();
        String vlanId = cmd.getVlan();

        final RegionVO region = _regionDao.findById(regionId);
        if (region == null) {
            throw new InvalidParameterValueException("Invalid region ID: " + regionId);
        }

        if (!NetUtils.isValidIp4(startIP) || !NetUtils.isValidIp4(endIP) || !NetUtils.validIpRange(startIP, endIP)) {
            throw new InvalidParameterValueException("Invalid portable ip  range: " + startIP + "-" + endIP);
        }

        if (!NetUtils.sameSubnet(startIP, gateway, netmask)) {
            throw new InvalidParameterValueException("Please ensure that your start IP is in the same subnet as "
                    + "your portable IP range's gateway and as per the IP range's netmask.");
        }

        if (!NetUtils.sameSubnet(endIP, gateway, netmask)) {
            throw new InvalidParameterValueException("Please ensure that your end IP is in the same subnet as "
                    + "your portable IP range's gateway and as per the IP range's netmask.");
        }

        if (checkOverlapPortableIpRange(regionId, startIP, endIP)) {
            throw new InvalidParameterValueException("Ip  range: " + startIP + "-" + endIP + " overlaps with a portable" + " IP range already configured in the region " + regionId);
        }

        if (vlanId == null) {
            vlanId = Vlan.UNTAGGED;
        } else {
            if (!NetUtils.isValidVlan(vlanId)) {
                throw new InvalidParameterValueException("Invalid vlan id " + vlanId);
            }

            final List<DataCenterVO> zones = _zoneDao.listAllZones();
            if (zones != null && !zones.isEmpty()) {
                for (final DataCenterVO zone : zones) {
                    // check if there is zone vlan with same id
                    if (_vlanDao.findByZoneAndVlanId(zone.getId(), vlanId) != null) {
                        throw new InvalidParameterValueException("Found a VLAN id " + vlanId + " already existing in" + " zone " + zone.getUuid()
                                + " that conflicts with VLAN id of the portable ip range being configured");
                    }
                    //check if there is a public ip range that overlaps with portable ip range being created
                    checkOverlapPublicIpRange(zone.getId(), startIP, endIP);
                }
            }

        }
        final GlobalLock portableIpLock = GlobalLock.getInternLock("PortablePublicIpRange");
        portableIpLock.lock(5);
        try {
            final String vlanIdFinal = vlanId;
            return Transaction.execute(new TransactionCallback<PortableIpRangeVO>() {
                @Override
                public PortableIpRangeVO doInTransaction(final TransactionStatus status) {
                    PortableIpRangeVO portableIpRange = new PortableIpRangeVO(regionId, vlanIdFinal, gateway, netmask, startIP, endIP);
                    portableIpRange = _portableIpRangeDao.persist(portableIpRange);

                    long startIpLong = NetUtils.ip2Long(startIP);
                    final long endIpLong = NetUtils.ip2Long(endIP);
                    while (startIpLong <= endIpLong) {
                        final PortableIpVO portableIP = new PortableIpVO(regionId, portableIpRange.getId(), vlanIdFinal, gateway, netmask, NetUtils.long2Ip(startIpLong));
                        _portableIpDao.persist(portableIP);
                        startIpLong++;
                    }

                    // implicitly enable portable IP service for the region
                    region.setPortableipEnabled(true);
                    _regionDao.update(region.getId(), region);

                    return portableIpRange;
                }
            });
        } finally {
            portableIpLock.unlock();
        }
    }

    @Override
    @DB
    @ActionEvent(eventType = EventTypes.EVENT_PORTABLE_IP_RANGE_DELETE, eventDescription = "deleting portable ip range", async = false)
    public boolean deletePortableIpRange(final DeletePortableIpRangeCmd cmd) {
        final long rangeId = cmd.getId();

        final PortableIpRangeVO portableIpRange = _portableIpRangeDao.findById(rangeId);
        if (portableIpRange == null) {
            throw new InvalidParameterValueException("Please specify a valid portable IP range id.");
        }

        final List<PortableIpVO> fullIpRange = _portableIpDao.listByRangeId(portableIpRange.getId());
        final List<PortableIpVO> freeIpRange = _portableIpDao.listByRangeIdAndState(portableIpRange.getId(), PortableIp.State.Free);

        if (fullIpRange != null && freeIpRange != null) {
            if (fullIpRange.size() == freeIpRange.size()) {
                _portableIpRangeDao.expunge(portableIpRange.getId());
                final List<PortableIpRangeVO> pipranges = _portableIpRangeDao.listAll();
                if (pipranges == null || pipranges.isEmpty()) {
                    final RegionVO region = _regionDao.findById(portableIpRange.getRegionId());
                    region.setPortableipEnabled(false);
                    _regionDao.update(region.getId(), region);
                }
                return true;
            } else {
                throw new InvalidParameterValueException("Can't delete portable IP range as there are IP's assigned.");
            }
        }
        return false;
    }

    @Override
    public List<? extends PortableIpRange> listPortableIpRanges(final ListPortableIpRangesCmd cmd) {
        final Integer regionId = cmd.getRegionIdId();
        final Long rangeId = cmd.getPortableIpRangeId();

        final List<PortableIpRangeVO> ranges = new ArrayList<PortableIpRangeVO>();
        if (regionId != null) {
            final Region region = _regionDao.findById(regionId);
            if (region == null) {
                throw new InvalidParameterValueException("Invalid region ID: " + regionId);
            }
            return _portableIpRangeDao.listByRegionId(regionId);
        }

        if (rangeId != null) {
            final PortableIpRangeVO range = _portableIpRangeDao.findById(rangeId);
            if (range == null) {
                throw new InvalidParameterValueException("Invalid portable IP range ID: " + regionId);
            }
            ranges.add(range);
            return ranges;
        }

        return _portableIpRangeDao.listAll();
    }

    @Override
    public List<? extends PortableIp> listPortableIps(final long id) {

        final PortableIpRangeVO portableIpRange = _portableIpRangeDao.findById(id);
        if (portableIpRange == null) {
            throw new InvalidParameterValueException("Please specify a valid portable IP range id.");
        }

        return _portableIpDao.listByRangeId(portableIpRange.getId());
    }

    private boolean checkOverlapPortableIpRange(final int regionId, final String newStartIpStr, final String newEndIpStr) {
        final long newStartIp = NetUtils.ip2Long(newStartIpStr);
        final long newEndIp = NetUtils.ip2Long(newEndIpStr);

        final List<PortableIpRangeVO> existingPortableIPRanges = _portableIpRangeDao.listByRegionId(regionId);

        if (existingPortableIPRanges == null || existingPortableIPRanges.isEmpty()) {
            return false;
        }

        for (final PortableIpRangeVO portableIpRange : existingPortableIPRanges) {
            final String ipRangeStr = portableIpRange.getIpRange();
            final String[] range = ipRangeStr.split("-");
            final long startip = NetUtils.ip2Long(range[0]);
            final long endIp = NetUtils.ip2Long(range[1]);

            if (newStartIp >= startip && newStartIp <= endIp || newEndIp >= startip && newEndIp <= endIp) {
                return true;
            }

            if (startip >= newStartIp && startip <= newEndIp || endIp >= newStartIp && endIp <= newEndIp) {
                return true;
            }
        }
        return false;
    }

    private List<Long> filterChildSubDomains(final List<Long> domainIds) {
        List<Long> filteredDomainIds = new ArrayList<>();
        if (domainIds != null) {
            filteredDomainIds.addAll(domainIds);
        }
        if (filteredDomainIds.size() > 1) {
            for (int i = filteredDomainIds.size() - 1; i >= 1; i--) {
                long first = filteredDomainIds.get(i);
                for (int j = i - 1; j >= 0; j--) {
                    long second = filteredDomainIds.get(j);
                    if (_domainDao.isChildDomain(filteredDomainIds.get(i), filteredDomainIds.get(j))) {
                        filteredDomainIds.remove(j);
                        i--;
                    }
                    if (_domainDao.isChildDomain(filteredDomainIds.get(j), filteredDomainIds.get(i))) {
                        filteredDomainIds.remove(i);
                        break;
                    }
                }
            }
        }
        return filteredDomainIds;
    }

    protected void validateCacheMode(String cacheMode){
        if(cacheMode != null &&
                !Enums.getIfPresent(DiskOffering.DiskCacheMode.class,
                        cacheMode.toUpperCase()).isPresent()) {
            throw new InvalidParameterValueException(String.format("Invalid cache mode (%s). Please specify one of the following " +
                    "valid cache mode parameters: none, writeback or writethrough", cacheMode));
        }
    }

    public List<SecurityChecker> getSecChecker() {
        return _secChecker;
    }

    @Inject
    public void setSecChecker(final List<SecurityChecker> secChecker) {
        _secChecker = secChecker;
    }

    @Override
    public String getConfigComponentName() {
        return ConfigurationManagerImpl.class.getSimpleName();
    }

    @Override
    public ConfigKey<?>[] getConfigKeys() {
        return new ConfigKey<?>[] {SystemVMUseLocalStorage, IOPS_MAX_READ_LENGTH, IOPS_MAX_WRITE_LENGTH,
<<<<<<< HEAD
                BYTES_MAX_READ_LENGTH, BYTES_MAX_WRITE_LENGTH, ADD_HOST_ON_SERVICE_RESTART_KVM, SET_HOST_DOWN_TO_MAINTENANCE, VM_SERVICE_OFFERING_MAX_CPU_CORES,
                VM_SERVICE_OFFERING_MAX_RAM_SIZE};
=======
                BYTES_MAX_READ_LENGTH, BYTES_MAX_WRITE_LENGTH, ADD_HOST_ON_SERVICE_RESTART_KVM, SET_HOST_DOWN_TO_MAINTENANCE,
                VM_USERDATA_MAX_LENGTH};
>>>>>>> 72182b6b
    }
}<|MERGE_RESOLUTION|>--- conflicted
+++ resolved
@@ -430,16 +430,14 @@
                         "Indicates whether the host in down state can be put into maintenance state so thats its not enabled after it comes back.",
                         true, ConfigKey.Scope.Zone, null);
 
-<<<<<<< HEAD
     public static ConfigKey<Integer> VM_SERVICE_OFFERING_MAX_CPU_CORES = new ConfigKey<Integer>("Advanced", Integer.class, "vm.serviceoffering.cpu.cores.max", "0", "Maximum CPU cores "
       + "for vm service offering. If 0 - no limitation", true);
 
     public static ConfigKey<Integer> VM_SERVICE_OFFERING_MAX_RAM_SIZE = new ConfigKey<Integer>("Advanced", Integer.class, "vm.serviceoffering.ram.size.max", "0", "Maximum RAM size in "
       + "MB for vm service offering. If 0 - no limitation", true);
-=======
+
     public static final ConfigKey<Integer> VM_USERDATA_MAX_LENGTH = new ConfigKey<Integer>("Advanced", Integer.class, VM_USERDATA_MAX_LENGTH_STRING, "32768",
             "Max length of vm userdata after base64 decoding. Default is 32768 and maximum is 1048576", true);
->>>>>>> 72182b6b
 
     private static final String IOPS_READ_RATE = "IOPS Read";
     private static final String IOPS_WRITE_RATE = "IOPS Write";
@@ -6536,12 +6534,7 @@
     @Override
     public ConfigKey<?>[] getConfigKeys() {
         return new ConfigKey<?>[] {SystemVMUseLocalStorage, IOPS_MAX_READ_LENGTH, IOPS_MAX_WRITE_LENGTH,
-<<<<<<< HEAD
                 BYTES_MAX_READ_LENGTH, BYTES_MAX_WRITE_LENGTH, ADD_HOST_ON_SERVICE_RESTART_KVM, SET_HOST_DOWN_TO_MAINTENANCE, VM_SERVICE_OFFERING_MAX_CPU_CORES,
-                VM_SERVICE_OFFERING_MAX_RAM_SIZE};
-=======
-                BYTES_MAX_READ_LENGTH, BYTES_MAX_WRITE_LENGTH, ADD_HOST_ON_SERVICE_RESTART_KVM, SET_HOST_DOWN_TO_MAINTENANCE,
-                VM_USERDATA_MAX_LENGTH};
->>>>>>> 72182b6b
+                VM_SERVICE_OFFERING_MAX_RAM_SIZE, VM_USERDATA_MAX_LENGTH};
     }
 }