--- conflicted
+++ resolved
@@ -293,12 +293,8 @@
 import com.googlecode.ipv6.IPv6Network;
 
 public class ConfigurationManagerImpl extends ManagerBase implements ConfigurationManager, ConfigurationService, Configurable {
-<<<<<<< HEAD
-=======
-    public static final Logger s_logger = Logger.getLogger(ConfigurationManagerImpl.class);
     public static final String PERACCOUNT = "peraccount";
     public static final String PERZONE = "perzone";
->>>>>>> ae10263b
 
     @Inject
     EntityManager _entityMgr;
