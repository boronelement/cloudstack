--- conflicted
+++ resolved
@@ -6536,12 +6536,7 @@
     @Override
     public ConfigKey<?>[] getConfigKeys() {
         return new ConfigKey<?>[] {SystemVMUseLocalStorage, IOPS_MAX_READ_LENGTH, IOPS_MAX_WRITE_LENGTH,
-<<<<<<< HEAD
-                BYTES_MAX_READ_LENGTH, BYTES_MAX_WRITE_LENGTH, ADD_HOST_ON_SERVICE_RESTART_KVM, SET_HOST_DOWN_TO_MAINTENANCE,
-                VM_USERDATA_MAX_LENGTH, MIGRATE_VM_ACROSS_CLUSTERS};
-=======
                 BYTES_MAX_READ_LENGTH, BYTES_MAX_WRITE_LENGTH, ADD_HOST_ON_SERVICE_RESTART_KVM, SET_HOST_DOWN_TO_MAINTENANCE, VM_SERVICE_OFFERING_MAX_CPU_CORES,
-                VM_SERVICE_OFFERING_MAX_RAM_SIZE, VM_USERDATA_MAX_LENGTH};
->>>>>>> 8a16729f
+                VM_SERVICE_OFFERING_MAX_RAM_SIZE, VM_USERDATA_MAX_LENGTH, MIGRATE_VM_ACROSS_CLUSTERS};
     }
 }