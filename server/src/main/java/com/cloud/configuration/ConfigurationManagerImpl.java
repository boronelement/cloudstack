--- conflicted
+++ resolved
@@ -310,10 +310,7 @@
 import static com.cloud.configuration.Config.SecStorageAllowedInternalDownloadSites;
 import static com.cloud.offering.NetworkOffering.RoutingMode.Dynamic;
 import static com.cloud.offering.NetworkOffering.RoutingMode.Static;
-<<<<<<< HEAD
-=======
 import static org.apache.cloudstack.framework.config.ConfigKey.CATEGORY_SYSTEM;
->>>>>>> a9805b52
 
 public class ConfigurationManagerImpl extends ManagerBase implements ConfigurationManager, ConfigurationService, Configurable {
     public static final String PERACCOUNT = "peraccount";
@@ -711,10 +708,7 @@
                 value = DBEncryptionUtil.encrypt(value);
             }
 
-<<<<<<< HEAD
-=======
             ApiCommandResourceType resourceType;
->>>>>>> a9805b52
             ConfigKey.Scope scopeVal = ConfigKey.Scope.valueOf(scope);
             switch (scopeVal) {
             case Zone:
@@ -813,13 +807,10 @@
                 throw new InvalidParameterValueException("Scope provided is invalid");
             }
 
-<<<<<<< HEAD
-=======
             CallContext.current().setEventResourceType(resourceType);
             CallContext.current().setEventResourceId(resourceId);
             CallContext.current().setEventDetails(String.format(" Name: %s, New Value: %s, Scope: %s", name, value, scope));
 
->>>>>>> a9805b52
             _configDepot.invalidateConfigCache(name, scopeVal, resourceId);
             return valueEncrypted ? DBEncryptionUtil.decrypt(value) : value;
         }
@@ -977,14 +968,11 @@
             category = config.getCategory();
         }
 
-<<<<<<< HEAD
-=======
         if (CATEGORY_SYSTEM.equals(category) && !_accountMgr.isRootAdmin(caller.getId())) {
             logger.warn("Only Root Admin is allowed to edit the configuration " + name);
             throw new CloudRuntimeException("Only Root Admin is allowed to edit this configuration.");
         }
 
->>>>>>> a9805b52
         if (value == null) {
             return _configDao.findByName(name);
         }
