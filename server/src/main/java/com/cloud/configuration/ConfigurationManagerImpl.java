// Licensed to the Apache Software Foundation (ASF) under one
// or more contributor license agreements.  See the NOTICE file
// distributed with this work for additional information
// regarding copyright ownership.  The ASF licenses this file
// to you under the Apache License, Version 2.0 (the
// "License"); you may not use this file except in compliance
// with the License.  You may obtain a copy of the License at
//
//   http://www.apache.org/licenses/LICENSE-2.0
//
// Unless required by applicable law or agreed to in writing,
// software distributed under the License is distributed on an
// "AS IS" BASIS, WITHOUT WARRANTIES OR CONDITIONS OF ANY
// KIND, either express or implied.  See the License for the
// specific language governing permissions and limitations
// under the License.
package com.cloud.configuration;

import java.io.UnsupportedEncodingException;
import java.net.URI;
import java.net.URISyntaxException;
import java.net.URLDecoder;
import java.sql.Date;
import java.sql.PreparedStatement;
import java.util.ArrayList;
import java.util.Arrays;
import java.util.Collection;
import java.util.Collections;
import java.util.Comparator;
import java.util.HashMap;
import java.util.HashSet;
import java.util.Iterator;
import java.util.LinkedHashMap;
import java.util.List;
import java.util.ListIterator;
import java.util.Map;
import java.util.Map.Entry;
import java.util.Objects;
import java.util.Optional;
import java.util.Set;
import java.util.UUID;
import java.util.Vector;
import java.util.stream.Collectors;

import javax.inject.Inject;
import javax.naming.ConfigurationException;


import com.cloud.dc.VlanDetailsVO;
import com.cloud.dc.dao.VlanDetailsDao;
import com.cloud.hypervisor.HypervisorGuru;
import com.cloud.network.dao.NsxProviderDao;
import com.cloud.network.element.NsxProviderVO;
import com.cloud.utils.crypt.DBEncryptionUtil;
import com.cloud.host.HostTagVO;
import com.cloud.storage.StoragePoolTagVO;
import com.cloud.storage.VolumeApiServiceImpl;
import com.googlecode.ipv6.IPv6Address;
import org.apache.cloudstack.acl.SecurityChecker;
import org.apache.cloudstack.affinity.AffinityGroup;
import org.apache.cloudstack.affinity.AffinityGroupService;
import org.apache.cloudstack.affinity.dao.AffinityGroupDao;
import org.apache.cloudstack.agent.lb.IndirectAgentLB;
import org.apache.cloudstack.agent.lb.IndirectAgentLBServiceImpl;
import org.apache.cloudstack.annotation.AnnotationService;
import org.apache.cloudstack.annotation.dao.AnnotationDao;
import org.apache.cloudstack.api.ApiConstants;
import org.apache.cloudstack.api.command.admin.config.ResetCfgCmd;
import org.apache.cloudstack.api.command.admin.config.UpdateCfgCmd;
import org.apache.cloudstack.api.command.admin.network.CreateGuestNetworkIpv6PrefixCmd;
import org.apache.cloudstack.api.command.admin.network.CreateManagementNetworkIpRangeCmd;
import org.apache.cloudstack.api.command.admin.network.CreateNetworkOfferingCmd;
import org.apache.cloudstack.api.command.admin.network.DeleteGuestNetworkIpv6PrefixCmd;
import org.apache.cloudstack.api.command.admin.network.DeleteManagementNetworkIpRangeCmd;
import org.apache.cloudstack.api.command.admin.network.DeleteNetworkOfferingCmd;
import org.apache.cloudstack.api.command.admin.network.ListGuestNetworkIpv6PrefixesCmd;
import org.apache.cloudstack.api.command.admin.network.UpdateNetworkOfferingCmd;
import org.apache.cloudstack.api.command.admin.network.UpdatePodManagementNetworkIpRangeCmd;
import org.apache.cloudstack.api.command.admin.offering.CreateDiskOfferingCmd;
import org.apache.cloudstack.api.command.admin.offering.CreateServiceOfferingCmd;
import org.apache.cloudstack.api.command.admin.offering.DeleteDiskOfferingCmd;
import org.apache.cloudstack.api.command.admin.offering.DeleteServiceOfferingCmd;
import org.apache.cloudstack.api.command.admin.offering.IsAccountAllowedToCreateOfferingsWithTagsCmd;
import org.apache.cloudstack.api.command.admin.offering.UpdateDiskOfferingCmd;
import org.apache.cloudstack.api.command.admin.offering.UpdateServiceOfferingCmd;
import org.apache.cloudstack.api.command.admin.pod.DeletePodCmd;
import org.apache.cloudstack.api.command.admin.pod.UpdatePodCmd;
import org.apache.cloudstack.api.command.admin.region.CreatePortableIpRangeCmd;
import org.apache.cloudstack.api.command.admin.region.DeletePortableIpRangeCmd;
import org.apache.cloudstack.api.command.admin.region.ListPortableIpRangesCmd;
import org.apache.cloudstack.api.command.admin.vlan.CreateVlanIpRangeCmd;
import org.apache.cloudstack.api.command.admin.vlan.DedicatePublicIpRangeCmd;
import org.apache.cloudstack.api.command.admin.vlan.DeleteVlanIpRangeCmd;
import org.apache.cloudstack.api.command.admin.vlan.ReleasePublicIpRangeCmd;
import org.apache.cloudstack.api.command.admin.vlan.UpdateVlanIpRangeCmd;
import org.apache.cloudstack.api.command.admin.zone.CreateZoneCmd;
import org.apache.cloudstack.api.command.admin.zone.DeleteZoneCmd;
import org.apache.cloudstack.api.command.admin.zone.UpdateZoneCmd;
import org.apache.cloudstack.api.command.user.network.ListNetworkOfferingsCmd;
import org.apache.cloudstack.cluster.ClusterDrsService;
import org.apache.cloudstack.config.ApiServiceConfiguration;
import org.apache.cloudstack.config.Configuration;
import org.apache.cloudstack.context.CallContext;
import org.apache.cloudstack.engine.orchestration.service.NetworkOrchestrationService;
import org.apache.cloudstack.engine.orchestration.service.VolumeOrchestrationService;
import org.apache.cloudstack.engine.subsystem.api.storage.DataStoreManager;
import org.apache.cloudstack.engine.subsystem.api.storage.ZoneScope;
import org.apache.cloudstack.framework.config.ConfigDepot;
import org.apache.cloudstack.framework.config.ConfigKey;
import org.apache.cloudstack.framework.config.Configurable;
import org.apache.cloudstack.framework.config.dao.ConfigurationDao;
import org.apache.cloudstack.framework.config.dao.ConfigurationGroupDao;
import org.apache.cloudstack.framework.config.dao.ConfigurationSubGroupDao;
import org.apache.cloudstack.framework.config.impl.ConfigurationGroupVO;
import org.apache.cloudstack.framework.config.impl.ConfigurationSubGroupVO;
import org.apache.cloudstack.framework.config.impl.ConfigurationVO;
import org.apache.cloudstack.framework.messagebus.MessageBus;
import org.apache.cloudstack.framework.messagebus.MessageSubscriber;
import org.apache.cloudstack.framework.messagebus.PublishScope;
import org.apache.cloudstack.query.QueryService;
import org.apache.cloudstack.region.PortableIp;
import org.apache.cloudstack.region.PortableIpDao;
import org.apache.cloudstack.region.PortableIpRange;
import org.apache.cloudstack.region.PortableIpRangeDao;
import org.apache.cloudstack.region.PortableIpRangeVO;
import org.apache.cloudstack.region.PortableIpVO;
import org.apache.cloudstack.region.Region;
import org.apache.cloudstack.region.RegionVO;
import org.apache.cloudstack.region.dao.RegionDao;
import org.apache.cloudstack.resourcedetail.DiskOfferingDetailVO;
import org.apache.cloudstack.resourcedetail.dao.DiskOfferingDetailsDao;
import org.apache.cloudstack.storage.datastore.db.ImageStoreDao;
import org.apache.cloudstack.storage.datastore.db.ImageStoreDetailVO;
import org.apache.cloudstack.storage.datastore.db.ImageStoreDetailsDao;
import org.apache.cloudstack.storage.datastore.db.ImageStoreVO;
import org.apache.cloudstack.storage.datastore.db.PrimaryDataStoreDao;
import org.apache.cloudstack.storage.datastore.db.StoragePoolDetailsDao;
import org.apache.cloudstack.storage.datastore.db.StoragePoolVO;
import org.apache.cloudstack.userdata.UserDataManager;
import org.apache.cloudstack.utils.jsinterpreter.TagAsRuleHelper;
import org.apache.cloudstack.utils.reflectiontostringbuilderutils.ReflectionToStringBuilderUtils;
import org.apache.cloudstack.vm.UnmanagedVMsManager;
import org.apache.commons.collections.CollectionUtils;
import org.apache.commons.collections.MapUtils;
import org.apache.commons.lang3.EnumUtils;
import org.apache.commons.lang3.ObjectUtils;
import org.apache.commons.lang3.StringUtils;

import com.cloud.agent.AgentManager;
import com.cloud.alert.AlertManager;
import com.cloud.api.ApiDBUtils;
import com.cloud.api.query.dao.NetworkOfferingJoinDao;
import com.cloud.api.query.vo.NetworkOfferingJoinVO;
import com.cloud.capacity.CapacityManager;
import com.cloud.capacity.dao.CapacityDao;
import com.cloud.configuration.Resource.ResourceType;
import com.cloud.dc.AccountVlanMapVO;
import com.cloud.dc.ClusterDetailsDao;
import com.cloud.dc.ClusterDetailsVO;
import com.cloud.dc.ClusterVO;
import com.cloud.dc.DataCenter;
import com.cloud.dc.DataCenter.NetworkType;
import com.cloud.dc.DataCenterGuestIpv6Prefix;
import com.cloud.dc.DataCenterGuestIpv6PrefixVO;
import com.cloud.dc.DataCenterIpAddressVO;
import com.cloud.dc.DataCenterLinkLocalIpAddressVO;
import com.cloud.dc.DataCenterVO;
import com.cloud.dc.DedicatedResourceVO;
import com.cloud.dc.DomainVlanMapVO;
import com.cloud.dc.HostPodVO;
import com.cloud.dc.Pod;
import com.cloud.dc.PodVlanMapVO;
import com.cloud.dc.Vlan;
import com.cloud.dc.Vlan.VlanType;
import com.cloud.dc.VlanVO;
import com.cloud.dc.dao.AccountVlanMapDao;
import com.cloud.dc.dao.ClusterDao;
import com.cloud.dc.dao.DataCenterDao;
import com.cloud.dc.dao.DataCenterDetailsDao;
import com.cloud.dc.dao.DataCenterGuestIpv6PrefixDao;
import com.cloud.dc.dao.DataCenterIpAddressDao;
import com.cloud.dc.dao.DataCenterLinkLocalIpAddressDao;
import com.cloud.dc.dao.DedicatedResourceDao;
import com.cloud.dc.dao.DomainVlanMapDao;
import com.cloud.dc.dao.HostPodDao;
import com.cloud.dc.dao.PodVlanMapDao;
import com.cloud.dc.dao.VlanDao;
import com.cloud.dc.dao.VsphereStoragePolicyDao;
import com.cloud.deploy.DataCenterDeployment;
import com.cloud.deploy.DeploymentClusterPlanner;
import com.cloud.domain.Domain;
import com.cloud.domain.DomainDetailVO;
import com.cloud.domain.DomainVO;
import com.cloud.domain.dao.DomainDao;
import com.cloud.domain.dao.DomainDetailsDao;
import com.cloud.event.ActionEvent;
import com.cloud.event.EventTypes;
import com.cloud.event.UsageEventUtils;
import com.cloud.exception.ConcurrentOperationException;
import com.cloud.exception.InsufficientCapacityException;
import com.cloud.exception.InvalidParameterValueException;
import com.cloud.exception.PermissionDeniedException;
import com.cloud.exception.ResourceAllocationException;
import com.cloud.exception.ResourceUnavailableException;
import com.cloud.gpu.GPU;
import com.cloud.host.HostVO;
import com.cloud.host.dao.HostDao;
import com.cloud.host.dao.HostTagsDao;
import com.cloud.hypervisor.Hypervisor.HypervisorType;
import com.cloud.hypervisor.kvm.dpdk.DpdkHelper;
import com.cloud.network.IpAddress;
import com.cloud.network.IpAddressManager;
import com.cloud.network.Ipv6GuestPrefixSubnetNetworkMapVO;
import com.cloud.network.Ipv6Service;
import com.cloud.network.Network;
import com.cloud.network.Network.Capability;
import com.cloud.network.Network.GuestType;
import com.cloud.network.Network.Provider;
import com.cloud.network.Network.Service;
import com.cloud.network.NetworkModel;
import com.cloud.network.NetworkService;
import com.cloud.network.Networks.BroadcastDomainType;
import com.cloud.network.Networks.TrafficType;
import com.cloud.network.PhysicalNetwork;
import com.cloud.network.UserIpv6AddressVO;
import com.cloud.network.dao.FirewallRulesDao;
import com.cloud.network.dao.IPAddressDao;
import com.cloud.network.dao.IPAddressVO;
import com.cloud.network.dao.Ipv6GuestPrefixSubnetNetworkMapDao;
import com.cloud.network.dao.NetworkDao;
import com.cloud.network.dao.NetworkVO;
import com.cloud.network.dao.PhysicalNetworkDao;
import com.cloud.network.dao.PhysicalNetworkTrafficTypeDao;
import com.cloud.network.dao.PhysicalNetworkTrafficTypeVO;
import com.cloud.network.dao.PhysicalNetworkVO;
import com.cloud.network.dao.UserIpv6AddressDao;
import com.cloud.network.rules.LoadBalancerContainer.Scheme;
import com.cloud.network.vpc.VpcManager;
import com.cloud.offering.DiskOffering;
import com.cloud.offering.NetworkOffering;
import com.cloud.offering.NetworkOffering.Availability;
import com.cloud.offering.NetworkOffering.Detail;
import com.cloud.offering.ServiceOffering;
import com.cloud.offerings.NetworkOfferingDetailsVO;
import com.cloud.offerings.NetworkOfferingServiceMapVO;
import com.cloud.offerings.NetworkOfferingVO;
import com.cloud.offerings.dao.NetworkOfferingDao;
import com.cloud.offerings.dao.NetworkOfferingDetailsDao;
import com.cloud.offerings.dao.NetworkOfferingServiceMapDao;
import com.cloud.org.Grouping;
import com.cloud.org.Grouping.AllocationState;
import com.cloud.projects.Project;
import com.cloud.projects.ProjectManager;
import com.cloud.server.ConfigurationServer;
import com.cloud.server.ManagementService;
import com.cloud.service.ServiceOfferingDetailsVO;
import com.cloud.service.ServiceOfferingVO;
import com.cloud.service.dao.ServiceOfferingDao;
import com.cloud.service.dao.ServiceOfferingDetailsDao;
import com.cloud.storage.DiskOfferingVO;
import com.cloud.storage.Storage;
import com.cloud.storage.Storage.ProvisioningType;
import com.cloud.storage.StorageManager;
import com.cloud.storage.Volume;
import com.cloud.storage.VolumeVO;
import com.cloud.storage.dao.DiskOfferingDao;
import com.cloud.storage.dao.StoragePoolTagsDao;
import com.cloud.storage.dao.VMTemplateZoneDao;
import com.cloud.storage.dao.VolumeDao;
import com.cloud.test.IPRangeConfig;
import com.cloud.user.Account;
import com.cloud.user.AccountDetailVO;
import com.cloud.user.AccountDetailsDao;
import com.cloud.user.AccountManager;
import com.cloud.user.AccountVO;
import com.cloud.user.ResourceLimitService;
import com.cloud.user.User;
import com.cloud.user.dao.AccountDao;
import com.cloud.user.dao.UserDao;
import com.cloud.utils.NumbersUtil;
import com.cloud.utils.Pair;
import com.cloud.utils.UriUtils;
import com.cloud.utils.component.ManagerBase;
import com.cloud.utils.db.DB;
import com.cloud.utils.db.EntityManager;
import com.cloud.utils.db.Filter;
import com.cloud.utils.db.GlobalLock;
import com.cloud.utils.db.SearchBuilder;
import com.cloud.utils.db.SearchCriteria;
import com.cloud.utils.db.Transaction;
import com.cloud.utils.db.TransactionCallback;
import com.cloud.utils.db.TransactionCallbackNoReturn;
import com.cloud.utils.db.TransactionLegacy;
import com.cloud.utils.db.TransactionStatus;
import com.cloud.utils.exception.CloudRuntimeException;
import com.cloud.utils.net.NetUtils;
import com.cloud.vm.NicIpAlias;
import com.cloud.vm.VirtualMachine;
import com.cloud.vm.dao.NicDao;
import com.cloud.vm.dao.NicIpAliasDao;
import com.cloud.vm.dao.NicIpAliasVO;
import com.cloud.vm.dao.NicSecondaryIpDao;
import com.cloud.vm.dao.VMInstanceDao;
import com.google.common.base.Enums;
import com.google.common.base.MoreObjects;
import com.google.common.base.Preconditions;
import com.google.common.collect.Sets;
import com.googlecode.ipv6.IPv6Network;

public class ConfigurationManagerImpl extends ManagerBase implements ConfigurationManager, ConfigurationService, Configurable {
    public static final String PERACCOUNT = "peraccount";
    public static final String PERZONE = "perzone";

    @Inject
    EntityManager _entityMgr;
    @Inject
    ConfigurationDao _configDao;
    @Inject
    ConfigurationGroupDao _configGroupDao;
    @Inject
    ConfigurationSubGroupDao _configSubGroupDao;
    @Inject
    ConfigDepot _configDepot;
    @Inject
    HostPodDao _podDao;
    @Inject
    HostDao _hostDao;
    @Inject
    VolumeDao _volumeDao;
    @Inject
    VMInstanceDao _vmInstanceDao;
    @Inject
    AccountVlanMapDao _accountVlanMapDao;
    @Inject
    DomainVlanMapDao _domainVlanMapDao;
    @Inject
    PodVlanMapDao podVlanMapDao;
    @Inject
    DataCenterDao _zoneDao;
    @Inject
    DomainDao _domainDao;
    @Inject
    ServiceOfferingDao _serviceOfferingDao;
    @Inject
    ServiceOfferingDetailsDao _serviceOfferingDetailsDao;
    @Inject
    DiskOfferingDao _diskOfferingDao;
    @Inject
    DiskOfferingDetailsDao diskOfferingDetailsDao;
    @Inject
    NetworkOfferingDao _networkOfferingDao;
    @Inject
    NetworkOfferingJoinDao networkOfferingJoinDao;
    @Inject
    NetworkOfferingDetailsDao networkOfferingDetailsDao;
    @Inject
    VlanDao _vlanDao;
    @Inject
    VlanDetailsDao vlanDetailsDao;
    @Inject
    IPAddressDao _publicIpAddressDao;
    @Inject
    DataCenterIpAddressDao _privateIpAddressDao;
    @Inject
    AccountDao _accountDao;
    @Inject
    NetworkDao _networkDao;
    @Inject
    AccountManager _accountMgr;
    @Inject
    NetworkOrchestrationService _networkMgr;
    @Inject
    NetworkService _networkSvc;
    @Inject
    NetworkModel _networkModel;
    @Inject
    ClusterDao _clusterDao;
    @Inject
    AlertManager _alertMgr;
    List<SecurityChecker> _secChecker;

    @Inject
    CapacityDao _capacityDao;
    @Inject
    ResourceLimitService _resourceLimitMgr;
    @Inject
    ProjectManager _projectMgr;
    @Inject
    DataStoreManager _dataStoreMgr;
    @Inject
    NetworkOfferingServiceMapDao _ntwkOffServiceMapDao;
    @Inject
    PhysicalNetworkDao _physicalNetworkDao;
    @Inject
    PhysicalNetworkTrafficTypeDao _trafficTypeDao;
    @Inject
    NicDao _nicDao;
    @Inject
    FirewallRulesDao _firewallDao;
    @Inject
    VpcManager _vpcMgr;
    @Inject
    UserDao _userDao;
    @Inject
    PortableIpRangeDao _portableIpRangeDao;
    @Inject
    RegionDao _regionDao;
    @Inject
    PortableIpDao _portableIpDao;
    @Inject
    ConfigurationServer _configServer;
    @Inject
    DataCenterDetailsDao _dcDetailsDao;
    @Inject
    ClusterDetailsDao _clusterDetailsDao;
    @Inject
    StoragePoolDetailsDao _storagePoolDetailsDao;
    @Inject
    AccountDetailsDao _accountDetailsDao;
    @Inject
    DomainDetailsDao _domainDetailsDao;
    @Inject
    PrimaryDataStoreDao _storagePoolDao;
    @Inject
    NicSecondaryIpDao _nicSecondaryIpDao;
    @Inject
    NicIpAliasDao _nicIpAliasDao;
    @Inject
    public ManagementService _mgr;
    @Inject
    DedicatedResourceDao _dedicatedDao;
    @Inject
    IpAddressManager _ipAddrMgr;
    @Inject
    AffinityGroupDao _affinityGroupDao;
    @Inject
    AffinityGroupService _affinityGroupService;
    @Inject
    StorageManager _storageManager;
    @Inject
    ImageStoreDao _imageStoreDao;
    @Inject
    ImageStoreDetailsDao _imageStoreDetailsDao;
    @Inject
    MessageBus messageBus;
    @Inject
    AgentManager _agentManager;
    @Inject
    IndirectAgentLB _indirectAgentLB;
    @Inject
    private VMTemplateZoneDao templateZoneDao;
    @Inject
    VsphereStoragePolicyDao vsphereStoragePolicyDao;
    @Inject
    HostTagsDao hostTagDao;
    @Inject
    StoragePoolTagsDao storagePoolTagDao;
    @Inject
    private AnnotationDao annotationDao;
    @Inject
    UserIpv6AddressDao _ipv6Dao;
    @Inject
    DataCenterGuestIpv6PrefixDao dataCenterGuestIpv6PrefixDao;
    @Inject
    Ipv6GuestPrefixSubnetNetworkMapDao ipv6GuestPrefixSubnetNetworkMapDao;
    @Inject
    Ipv6Service ipv6Service;
    @Inject
    NsxProviderDao nsxProviderDao;

    // FIXME - why don't we have interface for DataCenterLinkLocalIpAddressDao?
    @Inject
    protected DataCenterLinkLocalIpAddressDao _linkLocalIpAllocDao;

    private long _defaultPageSize = Long.parseLong(Config.DefaultPageSize.getDefaultValue());
    private static final String DOMAIN_NAME_PATTERN = "^((?!-)[A-Za-z0-9-]{1,63}(?<!-)\\.)+[A-Za-z]{1,63}$";
    protected Set<String> configValuesForValidation;
    private Set<String> weightBasedParametersForValidation;
    private Set<String> overprovisioningFactorsForValidation;

    public static final ConfigKey<Boolean> SystemVMUseLocalStorage = new ConfigKey<Boolean>(Boolean.class, "system.vm.use.local.storage", "Advanced", "false",
            "Indicates whether to use local storage pools or shared storage pools for system VMs.", false, ConfigKey.Scope.Zone, null);

    public final static ConfigKey<Long> BYTES_MAX_READ_LENGTH= new ConfigKey<Long>(Long.class, "vm.disk.bytes.maximum.read.length", "Advanced", "0",
            "Maximum Bytes read burst duration (seconds). If '0' (zero) then does not check for maximum burst length.", true, ConfigKey.Scope.Global, null);
    public final static ConfigKey<Long> BYTES_MAX_WRITE_LENGTH = new ConfigKey<Long>(Long.class, "vm.disk.bytes.maximum.write.length", "Advanced", "0",
            "Maximum Bytes write burst duration (seconds). If '0' (zero) then does not check for maximum burst length.", true, ConfigKey.Scope.Global, null);
    public final static ConfigKey<Long> IOPS_MAX_READ_LENGTH = new ConfigKey<Long>(Long.class, "vm.disk.iops.maximum.read.length", "Advanced", "0",
            "Maximum IOPS read burst duration (seconds). If '0' (zero) then does not check for maximum burst length.", true, ConfigKey.Scope.Global, null);
    public final static ConfigKey<Long> IOPS_MAX_WRITE_LENGTH = new ConfigKey<Long>(Long.class, "vm.disk.iops.maximum.write.length", "Advanced", "0",
            "Maximum IOPS write burst duration (seconds). If '0' (zero) then does not check for maximum burst length.", true, ConfigKey.Scope.Global, null);
    public static final ConfigKey<Boolean> ADD_HOST_ON_SERVICE_RESTART_KVM = new ConfigKey<Boolean>(Boolean.class, "add.host.on.service.restart.kvm", "Advanced", "true",
            "Indicates whether the host will be added back to cloudstack after restarting agent service on host. If false it won't be added back even after service restart",
            true, ConfigKey.Scope.Global, null);
    public static final ConfigKey<Boolean> SET_HOST_DOWN_TO_MAINTENANCE = new ConfigKey<Boolean>(Boolean.class, "set.host.down.to.maintenance", "Advanced", "false",
                        "Indicates whether the host in down state can be put into maintenance state so thats its not enabled after it comes back.",
                        true, ConfigKey.Scope.Zone, null);
    public static final ConfigKey<Boolean> ENABLE_ACCOUNT_SETTINGS_FOR_DOMAIN = new ConfigKey<Boolean>(Boolean.class, "enable.account.settings.for.domain", "Advanced", "false",
            "Indicates whether to add account settings for domain. If true, account settings will be added to domain settings, all accounts in the domain will inherit the domain setting if account setting is not set.", true, ConfigKey.Scope.Global, null);
    public static final ConfigKey<Boolean> ENABLE_DOMAIN_SETTINGS_FOR_CHILD_DOMAIN = new ConfigKey<Boolean>(Boolean.class, "enable.domain.settings.for.child.domain", "Advanced", "false",
            "Indicates whether the settings of parent domain should be applied for child domain. If true, the child domain will get value from parent domain if its not configured in child domain else global value is taken.",
            true, ConfigKey.Scope.Global, null);

    public static ConfigKey<Integer> VM_SERVICE_OFFERING_MAX_CPU_CORES = new ConfigKey<Integer>("Advanced", Integer.class, "vm.serviceoffering.cpu.cores.max", "0", "Maximum CPU cores "
      + "for vm service offering. If 0 - no limitation", true);

    public static ConfigKey<Integer> VM_SERVICE_OFFERING_MAX_RAM_SIZE = new ConfigKey<Integer>("Advanced", Integer.class, "vm.serviceoffering.ram.size.max", "0", "Maximum RAM size in "
      + "MB for vm service offering. If 0 - no limitation", true);

    public static final ConfigKey<Boolean> MIGRATE_VM_ACROSS_CLUSTERS = new ConfigKey<Boolean>(Boolean.class, "migrate.vm.across.clusters", "Advanced", "false",
            "Indicates whether the VM can be migrated to different cluster if no host is found in same cluster",true, ConfigKey.Scope.Zone, null);

    public static final ConfigKey<Boolean> ALLOW_DOMAIN_ADMINS_TO_CREATE_TAGGED_OFFERINGS = new ConfigKey<>(Boolean.class, "allow.domain.admins.to.create.tagged.offerings", "Advanced",
            "false", "Allow domain admins to create offerings with tags.", true, ConfigKey.Scope.Account, null);

    private static final String IOPS_READ_RATE = "IOPS Read";
    private static final String IOPS_WRITE_RATE = "IOPS Write";
    private static final String BYTES_READ_RATE = "Bytes Read";
    private static final String BYTES_WRITE_RATE = "Bytes Write";

    private static final String DefaultForSystemVmsForPodIpRange = "0";
    private static final String DefaultVlanForPodIpRange = Vlan.UNTAGGED.toString();

    private static final Set<Provider> VPC_ONLY_PROVIDERS = Sets.newHashSet(Provider.VPCVirtualRouter, Provider.JuniperContrailVpcRouter, Provider.InternalLbVm);

    private static final long GiB_TO_BYTES = 1024 * 1024 * 1024;

    @Override
    public boolean configure(final String name, final Map<String, Object> params) throws ConfigurationException {
        final String defaultPageSizeString = _configDao.getValue(Config.DefaultPageSize.key());
        _defaultPageSize = NumbersUtil.parseLong(defaultPageSizeString, Long.parseLong(Config.DefaultPageSize.getDefaultValue()));

        populateConfigValuesForValidationSet();
        weightBasedParametersForValidation();
        overProvisioningFactorsForValidation();
        initMessageBusListener();
        return true;
    }

    protected void populateConfigValuesForValidationSet() {
        configValuesForValidation = new HashSet<String>();
        configValuesForValidation.add("event.purge.interval");
        configValuesForValidation.add("account.cleanup.interval");
        configValuesForValidation.add("alert.wait");
        configValuesForValidation.add("consoleproxy.capacityscan.interval");
        configValuesForValidation.add("expunge.interval");
        configValuesForValidation.add("host.stats.interval");
        configValuesForValidation.add("network.gc.interval");
        configValuesForValidation.add("ping.interval");
        configValuesForValidation.add("snapshot.poll.interval");
        configValuesForValidation.add("storage.stats.interval");
        configValuesForValidation.add("storage.cleanup.interval");
        configValuesForValidation.add("wait");
        configValuesForValidation.add("xenserver.heartbeat.interval");
        configValuesForValidation.add("xenserver.heartbeat.timeout");
        configValuesForValidation.add("ovm3.heartbeat.interval");
        configValuesForValidation.add("ovm3.heartbeat.timeout");
        configValuesForValidation.add("incorrect.login.attempts.allowed");
        configValuesForValidation.add("vm.password.length");
        configValuesForValidation.add("externaldhcp.vmip.retrieval.interval");
        configValuesForValidation.add("externaldhcp.vmip.max.retry");
        configValuesForValidation.add("externaldhcp.vmipFetch.threadPool.max");
        configValuesForValidation.add("remote.access.vpn.psk.length");
        configValuesForValidation.add(StorageManager.STORAGE_POOL_DISK_WAIT.key());
        configValuesForValidation.add(StorageManager.STORAGE_POOL_CLIENT_TIMEOUT.key());
        configValuesForValidation.add(StorageManager.STORAGE_POOL_CLIENT_MAX_CONNECTIONS.key());
        configValuesForValidation.add(UserDataManager.VM_USERDATA_MAX_LENGTH_STRING);
        configValuesForValidation.add(UnmanagedVMsManager.RemoteKvmInstanceDisksCopyTimeout.key());
    }

    protected void weightBasedParametersForValidation() {
        weightBasedParametersForValidation = new HashSet<String>();
        weightBasedParametersForValidation.add(AlertManager.CPUCapacityThreshold.key());
        weightBasedParametersForValidation.add(AlertManager.StorageAllocatedCapacityThreshold.key());
        weightBasedParametersForValidation.add(AlertManager.StorageCapacityThreshold.key());
        weightBasedParametersForValidation.add(AlertManager.MemoryCapacityThreshold.key());
        weightBasedParametersForValidation.add(Config.PublicIpCapacityThreshold.key());
        weightBasedParametersForValidation.add(Config.PrivateIpCapacityThreshold.key());
        weightBasedParametersForValidation.add(Config.SecondaryStorageCapacityThreshold.key());
        weightBasedParametersForValidation.add(Config.VlanCapacityThreshold.key());
        weightBasedParametersForValidation.add(Config.DirectNetworkPublicIpCapacityThreshold.key());
        weightBasedParametersForValidation.add(Config.LocalStorageCapacityThreshold.key());
        weightBasedParametersForValidation.add(CapacityManager.StorageAllocatedCapacityDisableThreshold.key());
        weightBasedParametersForValidation.add(CapacityManager.StorageCapacityDisableThreshold.key());
        weightBasedParametersForValidation.add(DeploymentClusterPlanner.ClusterCPUCapacityDisableThreshold.key());
        weightBasedParametersForValidation.add(DeploymentClusterPlanner.ClusterMemoryCapacityDisableThreshold.key());
        weightBasedParametersForValidation.add(Config.AgentLoadThreshold.key());
        weightBasedParametersForValidation.add(Config.VmUserDispersionWeight.key());
        weightBasedParametersForValidation.add(CapacityManager.SecondaryStorageCapacityThreshold.key());
        weightBasedParametersForValidation.add(ClusterDrsService.ClusterDrsImbalanceThreshold.key());
        weightBasedParametersForValidation.add(ClusterDrsService.ClusterDrsImbalanceSkipThreshold.key());

    }

    protected void overProvisioningFactorsForValidation() {
        overprovisioningFactorsForValidation = new HashSet<String>();
        overprovisioningFactorsForValidation.add(CapacityManager.MemOverprovisioningFactor.key());
        overprovisioningFactorsForValidation.add(CapacityManager.CpuOverprovisioningFactor.key());
        overprovisioningFactorsForValidation.add(CapacityManager.StorageOverprovisioningFactor.key());
    }

    private void initMessageBusListener() {
        messageBus.subscribe(EventTypes.EVENT_CONFIGURATION_VALUE_EDIT, new MessageSubscriber() {
            @Override
            public void onPublishMessage(String serderAddress, String subject, Object args) {
                String globalSettingUpdated = (String) args;
                if (StringUtils.isEmpty(globalSettingUpdated)) {
                    return;
                }
                if (globalSettingUpdated.equals(ApiServiceConfiguration.ManagementServerAddresses.key()) ||
                        globalSettingUpdated.equals(IndirectAgentLBServiceImpl.IndirectAgentLBAlgorithm.key())) {
                    _indirectAgentLB.propagateMSListToAgents();
                } else if (globalSettingUpdated.equals(Config.RouterAggregationCommandEachTimeout.toString())
                        ||  globalSettingUpdated.equals(Config.MigrateWait.toString())) {
                    Map<String, String> params = new HashMap<String, String>();
                    params.put(Config.RouterAggregationCommandEachTimeout.toString(), _configDao.getValue(Config.RouterAggregationCommandEachTimeout.toString()));
                    params.put(Config.MigrateWait.toString(), _configDao.getValue(Config.MigrateWait.toString()));
                    _agentManager.propagateChangeToAgents(params);
                }
            }
        });
    }

    protected void validateIpAddressRelatedConfigValues(final String configName, final String value) {
        if (!configName.endsWith(".ip") && !configName.endsWith(".ipaddress") && !configName.endsWith(".iprange")) {
            return;
        }
        if (StringUtils.isEmpty(value)) {
            return;
        }
        final ConfigKey<?> configKey = _configDepot.get(configName);
        if (configKey == null || !String.class.equals(configKey.type())) {
            return;
        }
        boolean err = (configName.endsWith(".ip") || configName.endsWith(".ipaddress")) && !NetUtils.isValidIp4(value);
        if (configName.endsWith(".iprange")) {
            err = true;
            if (value.contains("-")) {
                String[] ips = value.split("-");
                if (ips.length == 2 && NetUtils.isValidIp4(ips[0]) && NetUtils.isValidIp4(ips[1])) {
                    err = false;
                }
            }
        }
        if (err) {
            throw new InvalidParameterValueException("Invalid IP address value(s) specified for the config value.");
        }
    }

    @Override
    public boolean start() {

        // TODO : this may not be a good place to do integrity check here, we
        // put it here as we need _alertMgr to be properly
        // configured
        // before we can use it

        // As it is so common for people to forget about configuring
        // management.network.cidr,
        final String mgtCidr = _configDao.getValue(Config.ManagementNetwork.key());
        if (mgtCidr == null || mgtCidr.trim().isEmpty()) {
            final String[] localCidrs = NetUtils.getLocalCidrs();
            if (localCidrs != null && localCidrs.length > 0) {
                logger.warn("Management network CIDR is not configured originally. Set it default to " + localCidrs[0]);

                _alertMgr.sendAlert(AlertManager.AlertType.ALERT_TYPE_MANAGEMENT_NODE, 0, new Long(0), "Management network CIDR is not configured originally. Set it default to "
                        + localCidrs[0], "");
                _configDao.update(Config.ManagementNetwork.key(), Config.ManagementNetwork.getCategory(), localCidrs[0]);
            } else {
                logger.warn("Management network CIDR is not properly configured and we are not able to find a default setting");
                _alertMgr.sendAlert(AlertManager.AlertType.ALERT_TYPE_MANAGEMENT_NODE, 0, new Long(0),
                        "Management network CIDR is not properly configured and we are not able to find a default setting", "");
            }
        }

        return true;
    }

    @Override
    public boolean stop() {
        return true;
    }

    @Override
    @DB
    public String updateConfiguration(final long userId, final String name, final String category, String value, final String scope, final Long resourceId) {
        final String validationMsg = validateConfigurationValue(name, value, scope);
        if (validationMsg != null) {
            logger.error("Invalid value [{}] for configuration [{}] due to [{}].", value, name, validationMsg);
            throw new InvalidParameterValueException(validationMsg);
        }

        // If scope of the parameter is given then it needs to be updated in the
        // corresponding details table,
        // if scope is mentioned as global or not mentioned then it is normal
        // global parameter updation
        if (scope != null && !scope.isEmpty() && !ConfigKey.Scope.Global.toString().equalsIgnoreCase(scope)) {
            boolean valueEncrypted = shouldEncryptValue(category);
            if (valueEncrypted) {
                value = DBEncryptionUtil.encrypt(value);
            }

            switch (ConfigKey.Scope.valueOf(scope)) {
            case Zone:
                final DataCenterVO zone = _zoneDao.findById(resourceId);
                if (zone == null) {
                    throw new InvalidParameterValueException("unable to find zone by id " + resourceId);
                }
                _dcDetailsDao.addDetail(resourceId, name, value, true);
                break;
            case Cluster:
                final ClusterVO cluster = _clusterDao.findById(resourceId);
                if (cluster == null) {
                    throw new InvalidParameterValueException("unable to find cluster by id " + resourceId);
                }
                String newName = name;
                if (name.equalsIgnoreCase("cpu.overprovisioning.factor")) {
                    newName = "cpuOvercommitRatio";
                }
                if (name.equalsIgnoreCase("mem.overprovisioning.factor")) {
                    newName = "memoryOvercommitRatio";
                }
                ClusterDetailsVO clusterDetailsVO = _clusterDetailsDao.findDetail(resourceId, newName);
                if (clusterDetailsVO == null) {
                    clusterDetailsVO = new ClusterDetailsVO(resourceId, newName, value);
                    _clusterDetailsDao.persist(clusterDetailsVO);
                } else {
                    clusterDetailsVO.setValue(value);
                    _clusterDetailsDao.update(clusterDetailsVO.getId(), clusterDetailsVO);
                }
                break;

            case StoragePool:
                final StoragePoolVO pool = _storagePoolDao.findById(resourceId);
                if (pool == null) {
                    throw new InvalidParameterValueException("unable to find storage pool by id " + resourceId);
                }
                if(name.equals(CapacityManager.StorageOverprovisioningFactor.key())) {
                    if(!pool.getPoolType().supportsOverProvisioning() ) {
                        throw new InvalidParameterValueException("Unable to update storage pool with id " + resourceId + ". Overprovision not supported for " + pool.getPoolType());
                    }
                }

                _storagePoolDetailsDao.addDetail(resourceId, name, value, true);
                if (pool.getPoolType() == Storage.StoragePoolType.DatastoreCluster) {
                    List<StoragePoolVO> childDataStores = _storagePoolDao.listChildStoragePoolsInDatastoreCluster(resourceId);
                    for (StoragePoolVO childDataStore: childDataStores) {
                        _storagePoolDetailsDao.addDetail(childDataStore.getId(), name, value, true);
                    }
                }

                break;

            case Account:
                final AccountVO account = _accountDao.findById(resourceId);
                if (account == null) {
                    throw new InvalidParameterValueException("unable to find account by id " + resourceId);
                }
                AccountDetailVO accountDetailVO = _accountDetailsDao.findDetail(resourceId, name);
                if (accountDetailVO == null) {
                    accountDetailVO = new AccountDetailVO(resourceId, name, value);
                    _accountDetailsDao.persist(accountDetailVO);
                } else {
                    accountDetailVO.setValue(value);
                    _accountDetailsDao.update(accountDetailVO.getId(), accountDetailVO);
                }
                break;

            case ImageStore:
                final ImageStoreVO imgStore = _imageStoreDao.findById(resourceId);
                Preconditions.checkState(imgStore != null);
                _imageStoreDetailsDao.addDetail(resourceId, name, value, true);
                break;

            case Domain:
                final DomainVO domain = _domainDao.findById(resourceId);
                if (domain == null) {
                    throw new InvalidParameterValueException("unable to find domain by id " + resourceId);
                }
                DomainDetailVO domainDetailVO = _domainDetailsDao.findDetail(resourceId, name);
                if (domainDetailVO == null) {
                    domainDetailVO = new DomainDetailVO(resourceId, name, value);
                    _domainDetailsDao.persist(domainDetailVO);
                } else {
                    domainDetailVO.setValue(value);
                    _domainDetailsDao.update(domainDetailVO.getId(), domainDetailVO);
                }
                break;

            default:
                throw new InvalidParameterValueException("Scope provided is invalid");
            }

            return valueEncrypted ? DBEncryptionUtil.decrypt(value) : value;
        }

        // Execute all updates in a single transaction
        final TransactionLegacy txn = TransactionLegacy.currentTxn();
        txn.start();

        String previousValue = _configDao.getValue(name);
        if (!_configDao.update(name, category, value)) {
            logger.error("Failed to update configuration option, name: " + name + ", value:" + value);
            throw new CloudRuntimeException("Failed to update configuration value. Please contact Cloud Support.");
        }

        PreparedStatement pstmt = null;
        if (Config.XenServerGuestNetwork.key().equalsIgnoreCase(name)) {
            final String sql = "update host_details set value=? where name=?";
            try {
                pstmt = txn.prepareAutoCloseStatement(sql);
                pstmt.setString(1, value);
                pstmt.setString(2, "guest.network.device");

                pstmt.executeUpdate();
            } catch (final Throwable e) {
                throw new CloudRuntimeException("Failed to update guest.network.device in host_details due to exception ", e);
            }
        } else if (Config.XenServerPrivateNetwork.key().equalsIgnoreCase(name)) {
            final String sql = "update host_details set value=? where name=?";
            try {
                pstmt = txn.prepareAutoCloseStatement(sql);
                pstmt.setString(1, value);
                pstmt.setString(2, "private.network.device");

                pstmt.executeUpdate();
            } catch (final Throwable e) {
                throw new CloudRuntimeException("Failed to update private.network.device in host_details due to exception ", e);
            }
        } else if (Config.XenServerPublicNetwork.key().equalsIgnoreCase(name)) {
            final String sql = "update host_details set value=? where name=?";
            try {
                pstmt = txn.prepareAutoCloseStatement(sql);
                pstmt.setString(1, value);
                pstmt.setString(2, "public.network.device");

                pstmt.executeUpdate();
            } catch (final Throwable e) {
                throw new CloudRuntimeException("Failed to update public.network.device in host_details due to exception ", e);
            }
        } else if (Config.XenServerStorageNetwork1.key().equalsIgnoreCase(name)) {
            final String sql = "update host_details set value=? where name=?";
            try {
                pstmt = txn.prepareAutoCloseStatement(sql);
                pstmt.setString(1, value);
                pstmt.setString(2, "storage.network.device1");

                pstmt.executeUpdate();
            } catch (final Throwable e) {
                throw new CloudRuntimeException("Failed to update storage.network.device1 in host_details due to exception ", e);
            }
        } else if (Config.XenServerStorageNetwork2.key().equals(name)) {
            final String sql = "update host_details set value=? where name=?";
            try {
                pstmt = txn.prepareAutoCloseStatement(sql);
                pstmt.setString(1, value);
                pstmt.setString(2, "storage.network.device2");

                pstmt.executeUpdate();
            } catch (final Throwable e) {
                throw new CloudRuntimeException("Failed to update storage.network.device2 in host_details due to exception ", e);
            }
        } else if (Config.SecStorageSecureCopyCert.key().equalsIgnoreCase(name)) {
            //FIXME - Ideally there should be a listener model to listen to global config changes and be able to take action gracefully.
            //Expire the download urls
            final String sqlTemplate = "update template_store_ref set download_url_created=?";
            final String sqlVolume = "update volume_store_ref set download_url_created=?";
            try {
                // Change for templates
                pstmt = txn.prepareAutoCloseStatement(sqlTemplate);
                pstmt.setDate(1, new Date(-1l));// Set the time before the epoch time.
                pstmt.executeUpdate();
                // Change for volumes
                pstmt = txn.prepareAutoCloseStatement(sqlVolume);
                pstmt.setDate(1, new Date(-1l));// Set the time before the epoch time.
                pstmt.executeUpdate();
                // Cleanup the download urls
                _storageManager.cleanupDownloadUrls();
            } catch (final Throwable e) {
                throw new CloudRuntimeException("Failed to clean up download URLs in template_store_ref or volume_store_ref due to exception ", e);
            }
        } else if (HypervisorGuru.HypervisorCustomDisplayName.key().equals(name)) {
            updateCustomDisplayNameOnHypervisorsList(previousValue, value);
        }

        txn.commit();
        messageBus.publish(_name, EventTypes.EVENT_CONFIGURATION_VALUE_EDIT, PublishScope.GLOBAL, name);
        return _configDao.getValue(name);
    }

    private boolean shouldEncryptValue(String category) {
        return StringUtils.equalsAny(category, "Hidden", "Secure");
    }

    /**
     * Updates the 'hypervisor.list' value to match the new custom hypervisor name set as newValue if the previous value was set
     */
    private void updateCustomDisplayNameOnHypervisorsList(String previousValue, String newValue) {
        String hypervisorListConfigName = Config.HypervisorList.key();
        String hypervisors = _configDao.getValue(hypervisorListConfigName);
        if (Arrays.asList(hypervisors.split(",")).contains(previousValue)) {
            hypervisors = hypervisors.replace(previousValue, newValue);
            logger.info(String.format("Updating the hypervisor list configuration '%s' " +
                    "to match the new custom hypervisor display name", hypervisorListConfigName));
            _configDao.update(hypervisorListConfigName, hypervisors);
        }
    }

    @Override
    @ActionEvent(eventType = EventTypes.EVENT_CONFIGURATION_VALUE_EDIT, eventDescription = "updating configuration")
    public Configuration updateConfiguration(final UpdateCfgCmd cmd) throws InvalidParameterValueException {
        final Long userId = CallContext.current().getCallingUserId();
        final String name = cmd.getCfgName();
        String value = cmd.getValue();
        final Long zoneId = cmd.getZoneId();
        final Long clusterId = cmd.getClusterId();
        final Long storagepoolId = cmd.getStoragepoolId();
        final Long imageStoreId = cmd.getImageStoreId();
        Long accountId = cmd.getAccountId();
        Long domainId = cmd.getDomainId();
        // check if config value exists
        final ConfigurationVO config = _configDao.findByName(name);
        String category = null;
        String eventValue = encryptEventValueIfConfigIsEncrypted(config, value);
        CallContext.current().setEventDetails(String.format(" Name: %s New Value: %s", name, eventValue));

        final Account caller = CallContext.current().getCallingAccount();
        if (_accountMgr.isDomainAdmin(caller.getId())) {
            if (accountId == null && domainId == null) {
                domainId = caller.getDomainId();
            }
        } else if (_accountMgr.isNormalUser(caller.getId())) {
            if (accountId == null) {
                accountId = caller.getAccountId();
            }
        }

        // FIX ME - All configuration parameters are not moved from config.java to configKey
        if (config == null) {
            if (_configDepot.get(name) == null) {
                logger.warn("Probably the component manager where configuration variable " + name + " is defined needs to implement Configurable interface");
                throw new InvalidParameterValueException("Config parameter with name " + name + " doesn't exist");
            }
            category = _configDepot.get(name).category();
        } else {
            category = config.getCategory();
        }

        if (value == null) {
            return _configDao.findByName(name);
        }

        String scope = null;
        Long id = null;
        int paramCountCheck = 0;

        if (zoneId != null) {
            scope = ConfigKey.Scope.Zone.toString();
            id = zoneId;
            paramCountCheck++;
        }
        if (clusterId != null) {
            scope = ConfigKey.Scope.Cluster.toString();
            id = clusterId;
            paramCountCheck++;
        }
        if (accountId != null) {
            Account account = _accountMgr.getAccount(accountId);
            _accountMgr.checkAccess(caller, null, false, account);
            scope = ConfigKey.Scope.Account.toString();
            id = accountId;
            paramCountCheck++;
        }
        if (domainId != null) {
            _accountMgr.checkAccess(caller, _domainDao.findById(domainId));
            scope = ConfigKey.Scope.Domain.toString();
            id = domainId;
            paramCountCheck++;
        }
        if (storagepoolId != null) {
            scope = ConfigKey.Scope.StoragePool.toString();
            id = storagepoolId;
            paramCountCheck++;
        }
        if (imageStoreId != null) {
            scope = ConfigKey.Scope.ImageStore.toString();
            id = imageStoreId;
            paramCountCheck++;
        }

        if (paramCountCheck > 1) {
            throw new InvalidParameterValueException("cannot handle multiple IDs, provide only one ID corresponding to the scope");
        }

        value = value.trim();

        if (value.isEmpty() || value.equals("null")) {
            value = (id == null) ? null : "";
        }

        final String updatedValue = updateConfiguration(userId, name, category, value, scope, id);
        if (value == null && updatedValue == null || updatedValue.equalsIgnoreCase(value)) {
            return _configDao.findByName(name);
        } else {
            throw new CloudRuntimeException("Unable to update configuration parameter " + name);
        }
    }

    private String encryptEventValueIfConfigIsEncrypted(ConfigurationVO config, String value) {
        if (config != null && config.isEncrypted()) {
           return  "*****";
        }
        return Objects.requireNonNullElse(value, "");
    }

    private ParamCountPair getParamCount(Map<String, Long> scopeMap) {
        Long id = null;
        int paramCount = 0;
        String scope = ConfigKey.Scope.Global.toString();

        for (var entry : scopeMap.entrySet()) {
            if (entry.getValue() != null) {
                id = entry.getValue();
                scope = entry.getKey();
                paramCount++;
            }
        }

        return new ParamCountPair(id, paramCount, scope);
    }

    @Override
    @ActionEvent(eventType = EventTypes.EVENT_CONFIGURATION_VALUE_EDIT, eventDescription = "resetting configuration")
    public Pair<Configuration, String> resetConfiguration(final ResetCfgCmd cmd) throws InvalidParameterValueException {
        final Long userId = CallContext.current().getCallingUserId();
        final String name = cmd.getCfgName();
        final Long zoneId = cmd.getZoneId();
        final Long clusterId = cmd.getClusterId();
        final Long storagepoolId = cmd.getStoragepoolId();
        final Long accountId = cmd.getAccountId();
        final Long domainId = cmd.getDomainId();
        final Long imageStoreId = cmd.getImageStoreId();
        ConfigKey<?> configKey = null;
        Optional optionalValue;
        String defaultValue;
        String category;
        String configScope;
        final ConfigurationVO config = _configDao.findByName(name);
        if (config == null) {
            configKey = _configDepot.get(name);
            if (configKey == null) {
                logger.warn("Probably the component manager where configuration variable " + name + " is defined needs to implement Configurable interface");
                throw new InvalidParameterValueException("Config parameter with name " + name + " doesn't exist");
            }
            defaultValue = configKey.defaultValue();
            category = configKey.category();
            configScope = configKey.scope().toString();
        } else {
            defaultValue = config.getDefaultValue();
            category = config.getCategory();
            configScope = config.getScope();
        }

        String scope = "";
        Map<String, Long> scopeMap = new LinkedHashMap<>();

        Long id = null;
        int paramCountCheck = 0;

        scopeMap.put(ConfigKey.Scope.Zone.toString(), zoneId);
        scopeMap.put(ConfigKey.Scope.Cluster.toString(), clusterId);
        scopeMap.put(ConfigKey.Scope.Domain.toString(), domainId);
        scopeMap.put(ConfigKey.Scope.Account.toString(), accountId);
        scopeMap.put(ConfigKey.Scope.StoragePool.toString(), storagepoolId);
        scopeMap.put(ConfigKey.Scope.ImageStore.toString(), imageStoreId);

        ParamCountPair paramCountPair = getParamCount(scopeMap);
        id = paramCountPair.getId();
        paramCountCheck = paramCountPair.getParamCount();
        scope = paramCountPair.getScope();

        if (paramCountCheck > 1) {
            throw new InvalidParameterValueException("cannot handle multiple IDs, provide only one ID corresponding to the scope");
        }

        if (scope != null && !scope.equals(ConfigKey.Scope.Global.toString()) && !configScope.contains(scope)) {
            throw new InvalidParameterValueException("Invalid scope id provided for the parameter " + name);
        }

        String newValue = null;
        switch (ConfigKey.Scope.valueOf(scope)) {
            case Zone:
                final DataCenterVO zone = _zoneDao.findById(id);
                if (zone == null) {
                    throw new InvalidParameterValueException("unable to find zone by id " + id);
                }
                _dcDetailsDao.removeDetail(id, name);
                optionalValue = Optional.ofNullable(configKey != null ? configKey.valueIn(id): config.getValue());
                newValue = optionalValue.isPresent() ? optionalValue.get().toString() : defaultValue;
                break;

            case Cluster:
                final ClusterVO cluster = _clusterDao.findById(id);
                if (cluster == null) {
                    throw new InvalidParameterValueException("unable to find cluster by id " + id);
                }
                ClusterDetailsVO clusterDetailsVO = _clusterDetailsDao.findDetail(id, name);
                newValue = configKey != null ? configKey.value().toString() : config.getValue();
                if (name.equalsIgnoreCase("cpu.overprovisioning.factor") || name.equalsIgnoreCase("mem.overprovisioning.factor")) {
                    _clusterDetailsDao.persist(id, name, newValue);
                } else if (clusterDetailsVO != null) {
                    _clusterDetailsDao.remove(clusterDetailsVO.getId());
                }
                optionalValue = Optional.ofNullable(configKey != null ? configKey.valueIn(id): config.getValue());
                newValue = optionalValue.isPresent() ? optionalValue.get().toString() : defaultValue;
                break;

            case StoragePool:
                final StoragePoolVO pool = _storagePoolDao.findById(id);
                if (pool == null) {
                    throw new InvalidParameterValueException("unable to find storage pool by id " + id);
                }
                _storagePoolDetailsDao.removeDetail(id, name);
                optionalValue = Optional.ofNullable(configKey != null ? configKey.valueIn(id) : config.getValue());
                newValue = optionalValue.isPresent() ? optionalValue.get().toString() : defaultValue;
                break;

            case Domain:
                final DomainVO domain = _domainDao.findById(id);
                if (domain == null) {
                    throw new InvalidParameterValueException("unable to find domain by id " + id);
                }
                DomainDetailVO domainDetailVO = _domainDetailsDao.findDetail(id, name);
                if (domainDetailVO != null) {
                    _domainDetailsDao.remove(domainDetailVO.getId());
                }
                optionalValue = Optional.ofNullable(configKey != null ? configKey.valueIn(id) : config.getValue());
                newValue = optionalValue.isPresent() ? optionalValue.get().toString() : defaultValue;
                break;

            case Account:
                final AccountVO account = _accountDao.findById(id);
                if (account == null) {
                    throw new InvalidParameterValueException("unable to find account by id " + id);
                }
                AccountDetailVO accountDetailVO = _accountDetailsDao.findDetail(id, name);
                if (accountDetailVO != null) {
                    _accountDetailsDao.remove(accountDetailVO.getId());
                }
                optionalValue = Optional.ofNullable(configKey != null ? configKey.valueIn(id) : config.getValue());
                newValue = optionalValue.isPresent() ? optionalValue.get().toString() : defaultValue;
                break;

            case ImageStore:
                final ImageStoreVO imageStoreVO = _imageStoreDao.findById(id);
                if (imageStoreVO == null) {
                    throw new InvalidParameterValueException("unable to find the image store by id " + id);
                }
                ImageStoreDetailVO imageStoreDetailVO = _imageStoreDetailsDao.findDetail(id, name);
                if (imageStoreDetailVO != null) {
                    _imageStoreDetailsDao.remove(imageStoreDetailVO.getId());
                }
                optionalValue = Optional.ofNullable(configKey != null ? configKey.valueIn(id) : config.getValue());
                newValue = optionalValue.isPresent() ? optionalValue.get().toString() : defaultValue;
                break;

            default:
                if (!_configDao.update(name, category, defaultValue)) {
                    logger.error("Failed to reset configuration option, name: " + name + ", defaultValue:" + defaultValue);
                    throw new CloudRuntimeException("Failed to reset configuration value. Please contact Cloud Support.");
                }
                optionalValue = Optional.ofNullable(configKey != null ? configKey.value() : _configDao.findByName(name).getValue());
                newValue = optionalValue.isPresent() ? optionalValue.get().toString() : defaultValue;
        }

        CallContext.current().setEventDetails(" Name: " + name + " New Value: " + (name.toLowerCase().contains("password") ? "*****" : defaultValue == null ? "" : defaultValue));
        return new Pair<Configuration, String>(_configDao.findByName(name), newValue);
    }

    /**
     * Validates whether a value is valid for the specified configuration. This includes type and range validation.
     * @param name name of the configuration.
     * @param value value to validate.
     * @param scope scope of the configuration.
     * @return null if the value is valid; otherwise, returns an error message.
     */
    protected String validateConfigurationValue(String name, String value, String scope) {
        final ConfigurationVO cfg = _configDao.findByName(name);
        if (cfg == null) {
            logger.error("Missing configuration variable " + name + " in configuration table");
            return "Invalid configuration variable.";
        }

        String configScope = cfg.getScope();
        if (scope != null) {
            if (!configScope.contains(scope) &&
                    !(ENABLE_ACCOUNT_SETTINGS_FOR_DOMAIN.value() && configScope.contains(ConfigKey.Scope.Account.toString()) &&
                            scope.equals(ConfigKey.Scope.Domain.toString()))) {
                logger.error("Invalid scope id provided for the parameter " + name);
                return "Invalid scope id provided for the parameter " + name;
            }
        }
        Class<?> type;
        Config configuration = Config.getConfig(name);
        if (configuration == null) {
            logger.warn("Did not find configuration " + name + " in Config.java. Perhaps moved to ConfigDepot");
            ConfigKey<?> configKey = _configDepot.get(name);
            if(configKey == null) {
                logger.warn("Did not find configuration " + name + " in ConfigDepot too.");
                return null;
            }
            type = configKey.type();
        } else {
            type = configuration.getType();
        }

        boolean isTypeValid = validateValueType(value, type);
        if (!isTypeValid) {
            return String.format("Value [%s] is not a valid [%s].", value, type);
        }

        return validateValueRange(name, value, type, configuration);
    }

    /**
     * Returns whether a value is valid for a configuration of the provided type.
     * Valid configuration values are:
     *
     * <ul>
     *     <li>String: any value, including null;</li>
     *     <li>Character: any value, including null;</li>
     *     <li>Boolean: strings that contain "true" or "false" (case-sensitive);</li>
     *     <li>Integer: strings that contain exactly an integer. Values that contain a decimal aren't valid;</li>
     *     <li>Short, Long, Float and Double: strings that contain an integer or a decimal.</li>
     * </ul>
     *
     * If a type isn't listed here, then the value will be considered invalid.
     * @param value value to validate.
     * @param type type of the configuration.
     * @return boolean indicating whether the value is valid.
     */
    protected boolean validateValueType(String value, Class<?> type) {
        if (type == String.class || type == Character.class) {
            return true;
        }

        try {
            if (type == Boolean.class) {
                return value.equals("true") || value.equals("false");
            } else if (type == Integer.class || type == Long.class || type == Short.class) {
                Integer.parseInt(value);
            } else if (type == Float.class || type == Double.class) {
                Double.parseDouble(value);
            } else {
                return false;
            }
            return true;
        } catch (NullPointerException | NumberFormatException e) {
            return false;
        }
    }

    /**
     * If the specified configuration contains a range, validates if the value is in that range. If it doesn't contain
     * a range, any value is considered valid.
     * The value must be previously checked by `validateValueType` so there aren't casting exceptions here.
     * @param name name of the configuration.
     * @param value value to validate.
     * @param type type of the value.
     * @param configuration if the configuration uses Config instead of ConfigKey, the Config object; null otherwise.
     * @return if the value is valid, returns null; if not, returns an error message.
     */
    protected String validateValueRange(String name, String value, Class<?> type, Config configuration) {
        if (type.equals(Float.class)) {
            Float val = Float.parseFloat(value);
            if (overprovisioningFactorsForValidation.contains(name) && val <= 0f) {
                return String.format("Value for configuration [%s] should be greater than 0.", name);
            } else if (weightBasedParametersForValidation.contains(name) && (val < 0f || val > 1f)) {
                return String.format("Please enter a value between 0 and 1 for the configuration parameter: [%s].", name);
            }
        }

        if (type.equals(Integer.class)) {
            int val = Integer.parseInt(value);
            if (NetworkModel.MACIdentifier.key().equalsIgnoreCase(name)) {
                //The value need to be between 0 to 255 because the mac generation needs a value of 8 bit
                //0 value is considered as disable.
                if (val < 0 || val > 255){
                    return String.format("[%s] value should be between 0 and 255. 0 value will disable this feature.", name);
                }
            } else if (configValuesForValidation.contains(name)) {
                if (val <= 0) {
                    return String.format("Please enter a positive value for the configuration parameter: [%s].", name);
                }
                if ("vm.password.length".equalsIgnoreCase(name) && val < 6) {
                    return String.format("Please enter a value greater than 5 for the configuration parameter: [%s].",  name);
                }
                if ("remote.access.vpn.psk.length".equalsIgnoreCase(name) && (val < 8 || val > 256)) {
                    return String.format("Please enter a value greater than 7 and less than 257 for the configuration parameter: [%s].", name);
                }
<<<<<<< HEAD
                if (VM_USERDATA_MAX_LENGTH_STRING.equalsIgnoreCase(name) && val > 1048576) {
                    return String.format("Please enter a value less than 1048577 for the configuration parameter: [%s].", name);
=======
                if (UserDataManager.VM_USERDATA_MAX_LENGTH_STRING.equalsIgnoreCase(name)) {
                    if (val > 1048576) {
                        throw new InvalidParameterValueException("Please enter a value less than 1048576 for the configuration parameter:" + name);
                    }
>>>>>>> 3a0c3125
                }
            }
        }

        validateIpAddressRelatedConfigValues(name, value);

        if (!shouldValidateConfigRange(name, value, configuration)) {
            return null;
        }

        String[] range = configuration.getRange().split(",");
        if (type.equals(Integer.class)) {
            return validateIfIntValueIsInRange(name, value, range[0]);
        }
        return validateIfStringValueIsInRange(name, value, range);
    }

    /**
     * Returns a boolean indicating whether a Config's range should be validated. It should not be validated when:</br>
     * <ul>
     *  <li>The value is null;</li>
     *  <li>The configuration uses ConfigKey instead of Config;</li>
     *  <li>The Config does not have a specified range.</li>
     * </ul>
     */
    protected boolean shouldValidateConfigRange(String name, String value, Config configuration) {
        if (value == null) {
            logger.debug("Not proceeding with configuration [{}]'s range validation, as its provided value is null.", name);
            return false;
        }

        if (configuration == null) {
            logger.debug("Not proceeding with configuration [{}]'s range validation, as it uses ConfigKey instead of Config.", name);
            return false;
        }

        if (configuration.getRange() == null) {
            logger.debug("Not proceeding with configuration [{}]'s range validation, as it does not have a specified range.", name);
            return false;
        }

        logger.debug("Proceeding with configuration [{}]'s range validation.", name);
        return true;
    }

    /**
     * A valid value should be an integer between min and max (the values from the range).
     */
    protected String validateIfIntValueIsInRange(String name, String value, String range) {
        final String[] options = range.split("-");
        final int min = Integer.parseInt(options[0]);
        final int max = Integer.parseInt(options[1]);
        final int val = Integer.parseInt(value);
        if (val < min || val > max) {
            logger.error(String.format("Invalid value for configuration [%s]. Please enter a value in the range [%s].", name, range));
            return String.format("The provided value is not valid for this configuration. Please enter an integer in the range: [%s]", range);
        }
        return null;
    }

    /**
     * Checks if the value for the configuration is valid for any of the ranges selected.
     */
    protected String validateIfStringValueIsInRange(String name, String value, String... range) {
        List<String> message = new ArrayList<String>();
        String errMessage = "";
        for (String rangeOption : range) {
            switch (rangeOption) {
                case "privateip":
                    errMessage = validateRangePrivateIp(name, value);
                    break;
                case "hypervisorList":
                    errMessage = validateRangeHypervisorList(value);
                    break;
                case "instanceName":
                    errMessage = validateRangeInstanceName(value);
                    break;
                case "domainName":
                    errMessage = validateRangeDomainName(value);
                    break;
                default:
                    errMessage = validateRangeOther(name, value, rangeOption);
            }
            if (StringUtils.isEmpty(errMessage)) {
                return null;
            }
            message.add(errMessage);
        }
        if (message.size() == 1) {
            return String.format("The provided value is not %s.", message.get(0));
        }
        return String.format("The provided value is neither %s.", String.join(" NOR ", message));
    }

    /**
     * Checks if the value is a private IP according to {@link NetUtils#isSiteLocalAddress(String)}.
     */
    protected String validateRangePrivateIp(String name, String value) {
        try {
            if (NetUtils.isSiteLocalAddress(value)) {
                return null;
            }
            logger.error(String.format("Value [%s] is not a valid private IP range for configuration [%s].", value, name));
        } catch (final NullPointerException e) {
            logger.error(String.format("Error while parsing IP address for [%s].", name));
        }
        return "a valid site local IP address";
    }

    /**
     * Valid values are XenServer, KVM, VMware, Hyperv, VirtualBox, Parralels, BareMetal, Simulator, Ovm, Ovm3, LXC.
     * Inputting "Any" will return the hypervisor type Any, other inputs will result in the hypervisor type none.
     * Both of these are invalid values and will return an error message.
     */
    protected String validateRangeHypervisorList(String value) {
        final String[] hypervisors = value.split(",");
        for (final String hypervisor : hypervisors) {
            if (HypervisorType.getType(hypervisor) == HypervisorType.Any || HypervisorType.getType(hypervisor) == HypervisorType.None) {
                return "a valid hypervisor type";
            }
        }
        return null;
    }

    /**
     * Valid values are instance names, the only restriction is that they may not have hyphens, spaces or plus signs.
     */
    protected String validateRangeInstanceName(String value) {
        if (NetUtils.verifyInstanceName(value)) {
            return null;
        }
        return "a valid instance name (instance names cannot contain hyphens, spaces or plus signs)";
    }

    /**
     * Verifies if the value is a valid domain name. If it starts with "*.", these two symbols are ignored and do not count towards the character limit.
     * Max length for FQDN is 253 + 2, code adds xxx-xxx-xxx-xxx to domain name when creating URL.
     */
    protected String validateRangeDomainName(String value) {
        String domainName = value;
        if (value.startsWith("*")) {
            domainName = value.substring(2);
        }
        if (domainName.length() >= 238 || !domainName.matches(DOMAIN_NAME_PATTERN)) {
            return "a valid domain name";
        }
        return null;
    }

    /**
     * In configurations where this type of range is used, a list of possible values is passed as argument in the creation of the configuration,
     * a valid value is any option within this list.
     */
    protected String validateRangeOther(String name, String value, String rangeOption) {
        final String[] options = rangeOption.split(",");
        for (final String option : options) {
            if (option.trim().equalsIgnoreCase(value)) {
                return null;
            }
        }
        logger.error(String.format("Invalid value for configuration [%s].", name));
        return String.format("a valid value for this configuration (Options are: [%s])", rangeOption);
    }


    private boolean podHasAllocatedPrivateIPs(final long podId) {
        final HostPodVO pod = _podDao.findById(podId);
        final int count = _privateIpAddressDao.countIPs(podId, pod.getDataCenterId(), true);
        return count > 0;
    }

    protected void checkIfPodIsDeletable(final long podId) {
        final HostPodVO pod = _podDao.findById(podId);

        final String errorMsg = "The pod cannot be deleted because ";

        // Check if there are allocated private IP addresses in the pod
        if (_privateIpAddressDao.countIPs(podId, pod.getDataCenterId(), true) != 0) {
            throw new CloudRuntimeException(errorMsg + "there are private IP addresses allocated in this pod.");
        }

        // Check if there are any non-removed volumes in the pod.
        if (!_volumeDao.findByPod(podId).isEmpty()) {
            throw new CloudRuntimeException(errorMsg + "there are storage volumes in this pod.");
        }

        // Check if there are any non-removed hosts in the pod.
        if (!_hostDao.findByPodId(podId).isEmpty()) {
            throw new CloudRuntimeException(errorMsg + "there are servers in this pod.");
        }

        // Check if there are any non-removed vms in the pod.
        if (!_vmInstanceDao.listByPodId(podId).isEmpty()) {
            throw new CloudRuntimeException(errorMsg + "there are virtual machines in this pod.");
        }

        // Check if there are any non-removed clusters in the pod.
        if (!_clusterDao.listByPodId(podId).isEmpty()) {
            throw new CloudRuntimeException(errorMsg + "there are clusters in this pod.");
        }
    }

    private void checkPodAttributesForNonEdgeZone(final long podId, final String podName, final DataCenter zone, final String gateway,
          final String cidr, final String startIp, final String endIp, final boolean skipGatewayOverlapCheck) {

        String cidrAddress;
        long cidrSize;
        // Get the individual cidrAddress and cidrSize values, if the CIDR is
        // valid. If it's not valid, return an error.
        if (NetUtils.isValidIp4Cidr(cidr)) {
            cidrAddress = getCidrAddress(cidr);
            cidrSize = getCidrSize(cidr);
        } else {
            throw new InvalidParameterValueException("Please enter a valid CIDR for pod: " + podName);
        }

        // Check if the IP range is valid
        checkIpRange(startIp, endIp, cidrAddress, cidrSize);

        // Check if the IP range overlaps with the public ip
        if (StringUtils.isNotEmpty(startIp)) {
            checkOverlapPublicIpRange(zone.getId(), startIp, endIp);
        }

        // Check if the gateway is a valid IP address
        if (!NetUtils.isValidIp4(gateway)) {
            throw new InvalidParameterValueException("The gateway is not a valid IP address.");
        }

        // Check if the gateway is in the CIDR subnet
        if (!NetUtils.getCidrSubNet(gateway, cidrSize).equalsIgnoreCase(NetUtils.getCidrSubNet(cidrAddress, cidrSize))) {
            throw new InvalidParameterValueException("The gateway is not in the CIDR subnet.");
        }

        // Don't allow gateway to overlap with start/endIp
        if (!skipGatewayOverlapCheck) {
            if (NetUtils.ipRangesOverlap(startIp, endIp, gateway, gateway)) {
                throw new InvalidParameterValueException("The gateway shouldn't overlap start/end ip addresses");
            }
        }

        final String checkPodCIDRs = _configDao.getValue("check.pod.cidrs");
        if (checkPodCIDRs == null || checkPodCIDRs.trim().isEmpty() || Boolean.parseBoolean(checkPodCIDRs)) {
            checkPodCidrSubnets(zone.getId(), podId, cidr);
        }
    }

    private void checkPodAttributes(final long podId, final String podName, final DataCenter zone, final String gateway, final String cidr, final String startIp, final String endIp, final String allocationStateStr,
            final boolean checkForDuplicates, final boolean skipGatewayOverlapCheck) {
        if (checkForDuplicates) {
            // Check if the pod already exists
            if (validPod(podName, zone.getId())) {
                throw new InvalidParameterValueException("A pod with name: " + podName + " already exists in zone " + zone.getId() + ". Please specify a different pod name. ");
            }
        }

        if (!DataCenter.Type.Edge.equals(zone.getType())) {
            checkPodAttributesForNonEdgeZone(podId, podName, zone, gateway, cidr, startIp, endIp, skipGatewayOverlapCheck);
        }

        if (allocationStateStr != null && !allocationStateStr.isEmpty()) {
            try {
                Grouping.AllocationState.valueOf(allocationStateStr);
            } catch (final IllegalArgumentException ex) {
                throw new InvalidParameterValueException("Unable to resolve Allocation State '" + allocationStateStr + "' to a supported state");
            }
        }
    }

    @Override
    @DB
    @ActionEvent(eventType = EventTypes.EVENT_POD_DELETE, eventDescription = "deleting pod", async = false)
    public boolean deletePod(final DeletePodCmd cmd) {
        final Long podId = cmd.getId();

        // Make sure the pod exists
        if (!validPod(podId)) {
            throw new InvalidParameterValueException("A pod with ID: " + podId + " does not exist.");
        }

        checkIfPodIsDeletable(podId);

        final HostPodVO pod = _podDao.findById(podId);

        Transaction.execute(new TransactionCallbackNoReturn() {
            @Override
            public void doInTransactionWithoutResult(final TransactionStatus status) {
                // Delete private ip addresses for the pod if there are any
                final List<DataCenterIpAddressVO> privateIps = _privateIpAddressDao.listByPodIdDcId(podId, pod.getDataCenterId());
                if (!privateIps.isEmpty()) {
                    if (!_privateIpAddressDao.deleteIpAddressByPod(podId)) {
                        throw new CloudRuntimeException("Failed to cleanup private ip addresses for pod " + podId);
                    }
                }

                // Delete link local ip addresses for the pod
                final List<DataCenterLinkLocalIpAddressVO> localIps = _linkLocalIpAllocDao.listByPodIdDcId(podId, pod.getDataCenterId());
                if (!localIps.isEmpty()) {
                    if (!_linkLocalIpAllocDao.deleteIpAddressByPod(podId)) {
                        throw new CloudRuntimeException("Failed to cleanup private ip addresses for pod " + podId);
                    }
                }

                // Delete vlans associated with the pod
                final List<? extends Vlan> vlans = _networkModel.listPodVlans(podId);
                if (vlans != null && !vlans.isEmpty()) {
                    for (final Vlan vlan : vlans) {
                        _vlanDao.remove(vlan.getId());
                    }
                }

                // Delete corresponding capacity records
                _capacityDao.removeBy(null, null, podId, null, null);

                // Delete the pod
                if (!_podDao.remove(podId)) {
                    throw new CloudRuntimeException("Failed to delete pod " + podId);
                }

                // remove from dedicated resources
                final DedicatedResourceVO dr = _dedicatedDao.findByPodId(podId);
                if (dr != null) {
                    _dedicatedDao.remove(dr.getId());
                }

                // Remove comments (if any)
                annotationDao.removeByEntityType(AnnotationService.EntityType.POD.name(), pod.getUuid());
            }
        });

        messageBus.publish(_name, MESSAGE_DELETE_POD_IP_RANGE_EVENT, PublishScope.LOCAL, pod);

        return true;
    }

    /**
     * Get vlan number from vlan uri
     * @param vlan
     * @return
     */
    protected String getVlanNumberFromUri(String vlan) {
        URI uri;
        try {
            uri = new URI(vlan);
            String vlanId = BroadcastDomainType.getValue(uri);
            if (vlanId == null || !uri.getScheme().equalsIgnoreCase("vlan")) {
                throw new CloudRuntimeException("Vlan parameter : " + vlan + " is not in valid format");
            }
            return vlanId;
        } catch (URISyntaxException e) {
            throw new CloudRuntimeException("Invalid vlan parameter: " + vlan + " can't get vlan number from it due to: " + e.getMessage());
        }
    }

    @Override
    @DB
    public Pod createPodIpRange(final CreateManagementNetworkIpRangeCmd cmd) {

        final Account account = CallContext.current().getCallingAccount();

        if(!_accountMgr.isRootAdmin(account.getId())) {
            throw new PermissionDeniedException("Cannot perform this operation, Calling account is not root admin: " + account.getId());
        }

        final long podId = cmd.getPodId();
        final String gateway = cmd.getGateWay();
        final String netmask = cmd.getNetmask();
        final String startIp = cmd.getStartIp();
        String endIp = cmd.getEndIp();
        final boolean forSystemVms = cmd.isForSystemVms();
        String vlan = cmd.getVlan();
        if (StringUtils.isNotEmpty(vlan) && !vlan.startsWith(BroadcastDomainType.Vlan.scheme())) {
            vlan = BroadcastDomainType.Vlan.toUri(vlan).toString();
        }

        String vlanNumberFromUri = getVlanNumberFromUri(vlan);
        final Integer vlanId = vlanNumberFromUri.equals(Vlan.UNTAGGED.toString()) ? null : Integer.parseInt(vlanNumberFromUri);

        final HostPodVO pod = _podDao.findById(podId);

        if(pod == null) {
            throw new InvalidParameterValueException("Unable to find pod by ID: " + podId);
        }

        final long zoneId = pod.getDataCenterId();

        if(!NetUtils.isValidIp4(gateway) && !NetUtils.isValidIp6(gateway)) {
            throw new InvalidParameterValueException("The gateway IP address is invalid.");
        }

        if(!NetUtils.isValidIp4Netmask(netmask)) {
            throw new InvalidParameterValueException("The netmask IP address is invalid.");
        }

        if(endIp == null) {
            endIp = startIp;
        }

        final String cidr = NetUtils.ipAndNetMaskToCidr(gateway, netmask);

        if(!NetUtils.isValidIp4Cidr(cidr)) {
            throw new InvalidParameterValueException("The CIDR is invalid " + cidr);
        }

        final String cidrAddress = pod.getCidrAddress();
        final long cidrSize = pod.getCidrSize();

        // Because each pod has only one Gateway and Netmask.
        if (!gateway.equals(pod.getGateway())) {
            throw new InvalidParameterValueException("Multiple gateways for the POD: " + pod.getId() + " are not allowed. The Gateway should be same as the existing Gateway " + pod.getGateway());
        }

        if (!netmask.equals(NetUtils.getCidrNetmask(cidrSize))) {
            throw new InvalidParameterValueException("Multiple subnets for the POD: " + pod.getId() + " are not allowed. The Netmask should be same as the existing Netmask " + NetUtils.getCidrNetmask(cidrSize));
        }

        // Check if the IP range is valid.
        checkIpRange(startIp, endIp, cidrAddress, cidrSize);

        // Check if the IP range overlaps with the public ip.
        checkOverlapPublicIpRange(zoneId, startIp, endIp);

        // Check if the gateway is in the CIDR subnet
        if (!NetUtils.getCidrSubNet(gateway, cidrSize).equalsIgnoreCase(NetUtils.getCidrSubNet(cidrAddress, cidrSize))) {
            throw new InvalidParameterValueException("The gateway is not in the CIDR subnet.");
        }

        if (NetUtils.ipRangesOverlap(startIp, endIp, gateway, gateway)) {
            throw new InvalidParameterValueException("The gateway shouldn't overlap start/end ip addresses");
        }

        final String[] existingPodIpRanges = pod.getDescription().split(",");

        for(String podIpRange: existingPodIpRanges) {
            final String[] existingPodIpRange = podIpRange.split("-");

            if (existingPodIpRange.length > 1) {
                if (!NetUtils.isValidIp4(existingPodIpRange[0]) || !NetUtils.isValidIp4(existingPodIpRange[1])) {
                    continue;
                }
                // Check if the range overlaps with any existing range.
                if (NetUtils.ipRangesOverlap(startIp, endIp, existingPodIpRange[0], existingPodIpRange[1])) {
                    throw new InvalidParameterValueException("The new range overlaps with existing range. Please add a mutually exclusive range.");
                }
            }
        }

        try {
            final String endIpFinal = endIp;

            Transaction.execute(new TransactionCallbackNoReturn() {
                @Override
                public void doInTransactionWithoutResult(final TransactionStatus status) {
                    String ipRange = pod.getDescription();

                    /*
                     * POD Description is refactored to:
                     * <START_IP>-<END_IP>-<FOR_SYSTEM_VMS>-<VLAN>,<START_IP>-<END_IP>-<FOR_SYSTEM_VMS>-<VLAN>,...
                    */
                    String range = startIp + "-" + endIpFinal + "-" + (forSystemVms ? "1" : "0") + "-" + (vlanId == null ? DefaultVlanForPodIpRange : vlanId);
                    if(ipRange != null && !ipRange.isEmpty())
                        ipRange += ("," + range);
                    else
                        ipRange = (range);

                    pod.setDescription(ipRange);

                    HostPodVO lock = null;
                    try {
                        lock = _podDao.acquireInLockTable(podId);

                        if (lock == null) {
                            String msg = "Unable to acquire lock on table to update the ip range of POD: " + pod.getName() + ", Creation failed.";
                            logger.warn(msg);
                            throw new CloudRuntimeException(msg);
                        }

                        _podDao.update(podId, pod);
                    } finally {
                        if (lock != null) {
                            _podDao.releaseFromLockTable(podId);
                        }
                    }

                    _zoneDao.addPrivateIpAddress(zoneId, pod.getId(), startIp, endIpFinal, forSystemVms, vlanId);
                }
            });
        } catch (final Exception e) {
            logger.error("Unable to create Pod IP range due to " + e.getMessage(), e);
            throw new CloudRuntimeException("Failed to create Pod IP range. Please contact Cloud Support.");
        }

        messageBus.publish(_name, MESSAGE_CREATE_POD_IP_RANGE_EVENT, PublishScope.LOCAL, pod);

        return pod;
    }

    @Override
    @DB
    public void deletePodIpRange(final DeleteManagementNetworkIpRangeCmd cmd) throws ResourceUnavailableException, ConcurrentOperationException {
        final long podId = cmd.getPodId();
        final String startIp = cmd.getStartIp();
        final String endIp = cmd.getEndIp();
        String vlan = cmd.getVlan();
        try {
            vlan = BroadcastDomainType.getValue(vlan);
        } catch (URISyntaxException e) {
            throw new CloudRuntimeException("Incorrect vlan " + vlan);
        }

        final HostPodVO pod = _podDao.findById(podId);

        if(pod == null) {
            throw new InvalidParameterValueException("Unable to find pod by id " + podId);
        }

        if (startIp == null || !NetUtils.isValidIp4(startIp)) {
            throw new InvalidParameterValueException("The start address of the IP range is not a valid IP address.");
        }

        if (endIp == null || !NetUtils.isValidIp4(endIp)) {
            throw new InvalidParameterValueException("The end address of the IP range is not a valid IP address.");
        }

        if (NetUtils.ip2Long(startIp) > NetUtils.ip2Long(endIp)) {
            throw new InvalidParameterValueException("The start IP address must have a lower value than the end IP address.");
        }

        for(long ipAddr = NetUtils.ip2Long(startIp); ipAddr <= NetUtils.ip2Long(endIp); ipAddr++) {
            if(_privateIpAddressDao.countIpAddressUsage(NetUtils.long2Ip(ipAddr), podId, pod.getDataCenterId(), true) > 0) {
                throw new CloudRuntimeException("Some IPs of the range has been allocated, so it cannot be deleted.");
            }
        }

        final String[] existingPodIpRanges = pod.getDescription().split(",");

        if(existingPodIpRanges.length == 0) {
            throw new InvalidParameterValueException("The IP range cannot be found. As the existing IP range is empty.");
        }

        final String[] newPodIpRanges = new String[existingPodIpRanges.length-1];
        int index = existingPodIpRanges.length-2;
        boolean foundRange = false;

        for(String podIpRange: existingPodIpRanges) {
            final String[] existingPodIpRange = podIpRange.split("-");

            if(existingPodIpRange.length > 1) {
                if (startIp.equals(existingPodIpRange[0]) && endIp.equals(existingPodIpRange[1]) &&
                        (existingPodIpRange.length > 3 ? vlan.equals(existingPodIpRange[3]) : vlan.equals(DefaultVlanForPodIpRange))) {
                    foundRange = true;
                } else if (index >= 0) {
                    newPodIpRanges[index--] = (existingPodIpRange[0] + "-" + existingPodIpRange[1] + "-" +
                            (existingPodIpRange.length > 2 ? existingPodIpRange[2] : DefaultForSystemVmsForPodIpRange) + "-" +
                            (existingPodIpRange.length > 3 ? existingPodIpRange[3] : DefaultVlanForPodIpRange));
                }
            }
        }

        if(!foundRange) {
            throw new InvalidParameterValueException("The input IP range: " + startIp + "-" + endIp + " of pod: " + podId + "is not present. Please input an existing range.");
        }

        final StringBuilder newPodIpRange = new StringBuilder();
        boolean first = true;
        for (String podIpRange : newPodIpRanges) {
            if (first)
                first = false;
            else
                newPodIpRange.append(",");

            newPodIpRange.append(podIpRange);
        }

        try {
            Transaction.execute(new TransactionCallbackNoReturn() {
                @Override
                public void doInTransactionWithoutResult(final TransactionStatus status) {
                    pod.setDescription(newPodIpRange.toString());

                    HostPodVO lock = null;
                    try {
                        lock = _podDao.acquireInLockTable(podId);

                        if (lock == null) {
                            String msg = "Unable to acquire lock on table to update the ip range of POD: " + pod.getName() + ", Deletion failed.";
                            logger.warn(msg);
                            throw new CloudRuntimeException(msg);
                        }

                        _podDao.update(podId, pod);
                    } finally {
                        if (lock != null) {
                            _podDao.releaseFromLockTable(podId);
                        }
                    }

                    for(long ipAddr = NetUtils.ip2Long(startIp); ipAddr <= NetUtils.ip2Long(endIp); ipAddr++) {
                        if (!_privateIpAddressDao.deleteIpAddressByPodDc(NetUtils.long2Ip(ipAddr), podId, pod.getDataCenterId())) {
                            throw new CloudRuntimeException("Failed to cleanup private ip address: " + NetUtils.long2Ip(ipAddr) + " of Pod: " + podId + " DC: " + pod.getDataCenterId());
                        }
                    }
                }
            });
        } catch (final Exception e) {
            logger.error("Unable to delete Pod " + podId + "IP range due to " + e.getMessage(), e);
            throw new CloudRuntimeException("Failed to delete Pod " + podId + "IP range. Please contact Cloud Support.");
        }

        messageBus.publish(_name, MESSAGE_DELETE_POD_IP_RANGE_EVENT, PublishScope.LOCAL, pod);
    }

    @Override
    @DB
    public void updatePodIpRange(final UpdatePodManagementNetworkIpRangeCmd cmd) throws ConcurrentOperationException {
        final long podId = cmd.getPodId();
        final HostPodVO pod = _podDao.findById(podId);
        if (pod == null) {
            throw new InvalidParameterValueException("Unable to find pod by id: " + podId);
        }

        final String currentStartIP = cmd.getCurrentStartIP();
        final String currentEndIP = cmd.getCurrentEndIP();
        String newStartIP = cmd.getNewStartIP();
        String newEndIP = cmd.getNewEndIP();

        if (newStartIP == null) {
            newStartIP = currentStartIP;
        }

        if (newEndIP == null) {
            newEndIP = currentEndIP;
        }

        if (newStartIP.equals(currentStartIP) && newEndIP.equals(currentEndIP)) {
            throw new InvalidParameterValueException("New starting and ending IP address are the same as current starting and ending IP address");
        }

        final String[] existingPodIpRanges = pod.getDescription().split(",");
        if (existingPodIpRanges.length == 0) {
            throw new InvalidParameterValueException("The IP range cannot be found in the pod: " + podId + " since the existing IP range is empty.");
        }

        verifyIpRangeParameters(currentStartIP,currentEndIP);
        verifyIpRangeParameters(newStartIP,newEndIP);
        checkIpRangeContainsTakenAddresses(pod,currentStartIP,currentEndIP,newStartIP,newEndIP);

        String vlan = verifyPodIpRangeExists(podId,existingPodIpRanges,currentStartIP,currentEndIP,newStartIP,newEndIP);

        List<Long> currentIpRange = listAllIPsWithintheRange(currentStartIP,currentEndIP);
        List<Long> newIpRange = listAllIPsWithintheRange(newStartIP,newEndIP);

        try {
            final String finalNewEndIP = newEndIP;
            final String finalNewStartIP = newStartIP;
            final Integer vlanId = vlan.equals(Vlan.UNTAGGED) ? null : Integer.parseInt(vlan);

            Transaction.execute(new TransactionCallbackNoReturn() {
                @Override
                public void doInTransactionWithoutResult(final TransactionStatus status) {
                    final long zoneId = pod.getDataCenterId();
                    pod.setDescription(pod.getDescription().replace(currentStartIP + "-",
                            finalNewStartIP + "-").replace(currentEndIP, finalNewEndIP));
                    updatePodIpRangeInDb(zoneId,podId,vlanId,pod,newIpRange,currentIpRange);
                }
            });
        } catch (final Exception e) {
            logger.error("Unable to update Pod " + podId + " IP range due to " + e.getMessage(), e);
            throw new CloudRuntimeException("Failed to update Pod " + podId + " IP range. Please contact Cloud Support.");
        }
    }

    private String verifyPodIpRangeExists(long podId,String[] existingPodIpRanges, String currentStartIP,
            String currentEndIP, String newStartIP, String newEndIP) {
        boolean foundRange = false;
        String vlan = null;

        for (String podIpRange: existingPodIpRanges) {
            final String[] existingPodIpRange = podIpRange.split("-");

            if (existingPodIpRange.length > 1) {
                if (!NetUtils.isValidIp4(existingPodIpRange[0]) || !NetUtils.isValidIp4(existingPodIpRange[1])) {
                    continue;
                }
                if (currentStartIP.equals(existingPodIpRange[0]) && currentEndIP.equals(existingPodIpRange[1])) {
                    foundRange = true;
                    vlan = existingPodIpRange[3];
                }
                if (!foundRange && NetUtils.ipRangesOverlap(newStartIP, newEndIP, existingPodIpRange[0], existingPodIpRange[1])) {
                    throw new InvalidParameterValueException("The Start and End IP address range: (" + newStartIP + "-" + newEndIP + ") overlap with the pod IP range: " + podIpRange);
                }
            }
        }

        if (!foundRange) {
            throw new InvalidParameterValueException("The input IP range: " + currentStartIP + "-" + currentEndIP + " of pod: " + podId + " is not present. Please input an existing range.");
        }

        return vlan;
    }

    private void updatePodIpRangeInDb (long zoneId, long podId, Integer vlanId, HostPodVO pod, List<Long> newIpRange, List<Long> currentIpRange) {
        HostPodVO lock = null;
        try {
            lock = _podDao.acquireInLockTable(podId);
            if (lock == null) {
                String msg = "Unable to acquire lock on table to update the ip range of POD: " + pod.getName() + ", Update failed.";
                logger.warn(msg);
                throw new CloudRuntimeException(msg);
            }
            List<Long> iPaddressesToAdd = new ArrayList(newIpRange);
            iPaddressesToAdd.removeAll(currentIpRange);
            if (iPaddressesToAdd.size() > 0) {
                for (Long startIP : iPaddressesToAdd) {
                    _zoneDao.addPrivateIpAddress(zoneId, podId, NetUtils.long2Ip(startIP), NetUtils.long2Ip(startIP), false, vlanId);
                }
            } else {
                currentIpRange.removeAll(newIpRange);
                if (currentIpRange.size() > 0) {
                    for (Long startIP: currentIpRange) {
                        if (!_privateIpAddressDao.deleteIpAddressByPodDc(NetUtils.long2Ip(startIP),podId,zoneId)) {
                            throw new CloudRuntimeException("Failed to remove private ip address: " + NetUtils.long2Ip(startIP) + " of Pod: " + podId + " DC: " + pod.getDataCenterId());
                        }
                    }
                }
            }
            _podDao.update(podId, pod);
        } catch (final Exception e) {
            logger.error("Unable to update Pod " + podId + " IP range due to database error " + e.getMessage(), e);
            throw new CloudRuntimeException("Failed to update Pod " + podId + " IP range. Please contact Cloud Support.");
        }  finally {
            if (lock != null) {
                _podDao.releaseFromLockTable(podId);
            }
        }
    }

    private List<Long> listAllIPsWithintheRange(String startIp, String endIP) {
        verifyIpRangeParameters(startIp,endIP);
        long startIpLong = NetUtils.ip2Long(startIp);
        long endIpLong = NetUtils.ip2Long(endIP);

        List<Long> listOfIpsinRange = new ArrayList<>();
        while (startIpLong <= endIpLong) {
            listOfIpsinRange.add(startIpLong);
            startIpLong++;
        }
        return listOfIpsinRange;
    }

    private void verifyIpRangeParameters(String startIP, String endIp) {

        if (StringUtils.isNotEmpty(startIP) && !NetUtils.isValidIp4(startIP)) {
            throw new InvalidParameterValueException("The current start address of the IP range " + startIP + " is not a valid IP address.");
        }

        if (StringUtils.isNotEmpty(endIp) && !NetUtils.isValidIp4(endIp)) {
            throw new InvalidParameterValueException("The current end address of the IP range " + endIp + " is not a valid IP address.");
        }

        if (NetUtils.ip2Long(startIP) > NetUtils.ip2Long(endIp)) {
            throw new InvalidParameterValueException("The start IP address must have a lower value than the end IP address.");
        }
    }

    private void checkIpRangeContainsTakenAddresses(final HostPodVO pod,final String currentStartIP,
            final String currentEndIP,final String newStartIp, final String newEndIp) {

        List<Long> newIpRange = listAllIPsWithintheRange(newStartIp,newEndIp);
        List<Long> currentIpRange = listAllIPsWithintheRange(currentStartIP,currentEndIP);
        List<Long> takenIpsList = new ArrayList<>();
        final List<DataCenterIpAddressVO> takenIps = _privateIpAddressDao.listIpAddressUsage(pod.getId(),pod.getDataCenterId(),true);

        for (DataCenterIpAddressVO takenIp : takenIps) {
            takenIpsList.add(NetUtils.ip2Long(takenIp.getIpAddress()));
        }

        takenIpsList.retainAll(currentIpRange);
        if (!newIpRange.containsAll(takenIpsList)) {
            throw new InvalidParameterValueException("The IP range does not contain some IP addresses that have "
                    + "already been taken. Please adjust your IP range to include all IP addresses already taken.");
        }
    }

    @Override
    @DB
    public DataCenterGuestIpv6Prefix createDataCenterGuestIpv6Prefix(final CreateGuestNetworkIpv6PrefixCmd cmd) throws ConcurrentOperationException {
        final long zoneId = cmd.getZoneId();
        final DataCenterVO zone = _zoneDao.findById(zoneId);
        if (zone == null) {
            throw new InvalidParameterValueException("Unable to find zone by id: " + zoneId);
        }
        final String prefix = cmd.getPrefix();
        IPv6Network prefixNet = IPv6Network.fromString(prefix);
        if (prefixNet.getNetmask().asPrefixLength() > Ipv6Service.IPV6_SLAAC_CIDR_NETMASK) {
            throw new InvalidParameterValueException(String.format("IPv6 prefix must be /%d or less", Ipv6Service.IPV6_SLAAC_CIDR_NETMASK));
        }
        List<DataCenterGuestIpv6PrefixVO> existingPrefixes = dataCenterGuestIpv6PrefixDao.listByDataCenterId(zoneId);
        for (DataCenterGuestIpv6PrefixVO existingPrefix : existingPrefixes) {
            IPv6Network existingPrefixNet = IPv6Network.fromString(existingPrefix.getPrefix());
            if (NetUtils.ipv6NetworksOverlap(existingPrefixNet, prefixNet)) {
                throw new InvalidParameterValueException(String.format("IPv6 prefix %s overlaps with the existing IPv6 prefix %s", prefixNet, existingPrefixNet));
            }
        }
        DataCenterGuestIpv6Prefix dataCenterGuestIpv6Prefix = null;
        try {
            dataCenterGuestIpv6Prefix = Transaction.execute(new TransactionCallback<DataCenterGuestIpv6Prefix>() {
                @Override
                public DataCenterGuestIpv6Prefix doInTransaction(TransactionStatus status) {
                    DataCenterGuestIpv6PrefixVO dataCenterGuestIpv6PrefixVO = new DataCenterGuestIpv6PrefixVO(zoneId, prefix);
                    dataCenterGuestIpv6PrefixDao.persist(dataCenterGuestIpv6PrefixVO);
                    return dataCenterGuestIpv6PrefixVO;
                }
            });
        } catch (final Exception e) {
            logger.error(String.format("Unable to add IPv6 prefix for zone: %s due to %s", zone, e.getMessage()), e);
            throw new CloudRuntimeException(String.format("Unable to add IPv6 prefix for zone ID: %s. Please contact Cloud Support.", zone.getUuid()));
        }
        return dataCenterGuestIpv6Prefix;
    }

    @Override
    public List<? extends DataCenterGuestIpv6Prefix> listDataCenterGuestIpv6Prefixes(final ListGuestNetworkIpv6PrefixesCmd cmd) throws ConcurrentOperationException {
        final Long id = cmd.getId();
        final Long zoneId = cmd.getZoneId();
        if (id != null) {
            DataCenterGuestIpv6PrefixVO prefix = dataCenterGuestIpv6PrefixDao.findById(id);
            List<DataCenterGuestIpv6PrefixVO> prefixes = new ArrayList<>();
            if (prefix != null) {
                prefixes.add(prefix);
            }
            return prefixes;
        }
        if (zoneId != null) {
            final DataCenterVO zone = _zoneDao.findById(zoneId);
            if (zone == null) {
                throw new InvalidParameterValueException("Unable to find zone by id: " + zoneId);
            }
            return dataCenterGuestIpv6PrefixDao.listByDataCenterId(zoneId);
        }
        return dataCenterGuestIpv6PrefixDao.listAll();
    }

    @Override
    public boolean deleteDataCenterGuestIpv6Prefix(DeleteGuestNetworkIpv6PrefixCmd cmd) {
        final long prefixId = cmd.getId();
        final DataCenterGuestIpv6PrefixVO prefix = dataCenterGuestIpv6PrefixDao.findById(prefixId);
        if (prefix == null) {
            throw new InvalidParameterValueException("Unable to find guest network IPv6 prefix by id: " + prefixId);
        }
        List<Ipv6GuestPrefixSubnetNetworkMapVO> prefixSubnets = ipv6GuestPrefixSubnetNetworkMapDao.listUsedByPrefix(prefixId);
        if (CollectionUtils.isNotEmpty(prefixSubnets)) {
            List<String> usedSubnets = prefixSubnets.stream().map(Ipv6GuestPrefixSubnetNetworkMapVO::getSubnet).collect(Collectors.toList());
            logger.error(String.format("Subnets for guest IPv6 prefix {ID: %s, %s} are in use: %s", prefix.getUuid(), prefix.getPrefix(), String.join(", ", usedSubnets)));
            throw new CloudRuntimeException(String.format("Unable to delete guest network IPv6 prefix ID: %s. Prefix subnets are in use.", prefix.getUuid()));
        }
        ipv6GuestPrefixSubnetNetworkMapDao.deleteByPrefixId(prefixId);
        dataCenterGuestIpv6PrefixDao.remove(prefixId);
        return true;
    }

    @Override
    @ActionEvent(eventType = EventTypes.EVENT_POD_EDIT, eventDescription = "updating pod", async = false)
    public Pod editPod(final UpdatePodCmd cmd) {
        return editPod(cmd.getId(), cmd.getPodName(), null, null, cmd.getGateway(), cmd.getNetmask(), cmd.getAllocationState());
    }

    @Override
    @DB
    public Pod editPod(final long id, String name, String startIp, String endIp, String gateway, String netmask, String allocationStateStr) {

        // verify parameters
        final HostPodVO pod = _podDao.findById(id);

        if (pod == null) {
            throw new InvalidParameterValueException("Unable to find pod by id " + id);
        }

        // If the gateway, CIDR, private IP range is being changed, check if the
        // pod has allocated private IP addresses
        if (podHasAllocatedPrivateIPs(id)) {

            if (StringUtils.isNotEmpty(netmask)) {
                final long newCidr = NetUtils.getCidrSize(netmask);
                final long oldCidr = pod.getCidrSize();

                if (newCidr > oldCidr) {
                    throw new CloudRuntimeException("The specified pod has allocated private IP addresses, so its IP address range can be extended only");
                }
            }
        }

        if (gateway == null) {
            gateway = pod.getGateway();
        }

        if (netmask == null) {
            netmask = NetUtils.getCidrNetmask(pod.getCidrSize());
        }

        final String oldPodName = pod.getName();
        if (name == null) {
            name = oldPodName;
        }

        if (allocationStateStr == null) {
            allocationStateStr = pod.getAllocationState().toString();
        }

        // Verify pod's attributes
        final String cidr = NetUtils.ipAndNetMaskToCidr(gateway, netmask);
        final boolean checkForDuplicates = !oldPodName.equals(name);
        final DataCenterVO zone = _zoneDao.findById(pod.getDataCenterId());
        checkPodAttributes(id, name, zone, gateway, cidr, startIp, endIp, allocationStateStr, checkForDuplicates, true);

        // Valid check is already done in checkPodAttributes method.
        final String cidrAddress = getCidrAddress(cidr);
        final long cidrSize = getCidrSize(cidr);

        // Check if start IP and end IP of all the ranges lie in the CIDR subnet.
        final String[] existingPodIpRanges = pod.getDescription().split(",");

        for(String podIpRange: existingPodIpRanges) {
            final String[] existingPodIpRange = podIpRange.split("-");

            if (existingPodIpRange.length > 1) {
                if (!NetUtils.isValidIp4(existingPodIpRange[0]) || !NetUtils.isValidIp4(existingPodIpRange[1])) {
                    continue;
                }

                if (!NetUtils.getCidrSubNet(existingPodIpRange[0], cidrSize).equalsIgnoreCase(NetUtils.getCidrSubNet(cidrAddress, cidrSize))) {
                    throw new InvalidParameterValueException("The start address of the some IP range is not in the CIDR subnet.");
                }

                if (!NetUtils.getCidrSubNet(existingPodIpRange[1], cidrSize).equalsIgnoreCase(NetUtils.getCidrSubNet(cidrAddress, cidrSize))) {
                    throw new InvalidParameterValueException("The end address of the some IP range is not in the CIDR subnet.");
                }

                if (NetUtils.ipRangesOverlap(existingPodIpRange[0], existingPodIpRange[1], gateway, gateway)) {
                    throw new InvalidParameterValueException("The gateway shouldn't overlap some start/end ip addresses");
                }
            }
        }

        try {
            final String allocationStateStrFinal = allocationStateStr;
            final String nameFinal = name;
            final String gatewayFinal = gateway;
            Transaction.execute(new TransactionCallbackNoReturn() {
                @Override
                public void doInTransactionWithoutResult(final TransactionStatus status) {
                    final long zoneId = pod.getDataCenterId();

                    pod.setName(nameFinal);
                    pod.setDataCenterId(zoneId);
                    pod.setGateway(gatewayFinal);
                    pod.setCidrAddress(getCidrAddress(cidr));
                    pod.setCidrSize(getCidrSize(cidr));

                    Grouping.AllocationState allocationState = null;
                    if (allocationStateStrFinal != null && !allocationStateStrFinal.isEmpty()) {
                        allocationState = Grouping.AllocationState.valueOf(allocationStateStrFinal);
                        pod.setAllocationState(allocationState);
                    }

                    _podDao.update(id, pod);
                }
            });

            messageBus.publish(_name, MESSAGE_DELETE_POD_IP_RANGE_EVENT, PublishScope.LOCAL, pod);
            messageBus.publish(_name, MESSAGE_CREATE_POD_IP_RANGE_EVENT, PublishScope.LOCAL, pod);
        } catch (final Exception e) {
            logger.error("Unable to edit pod due to " + e.getMessage(), e);
            throw new CloudRuntimeException("Failed to edit pod. Please contact Cloud Support.");
        }

        return pod;
    }

    private void checkPodRangeParametersBasicsForNonEdgeZone(final String startIp, final String endIp, final String gateway, final String netmask) {
        if (!NetUtils.isValidIp4(startIp)) {
            throw new InvalidParameterValueException("The start IP is invalid");
        }
        if (endIp != null && !NetUtils.isValidIp4(endIp)) {
            throw new InvalidParameterValueException("The end IP is invalid");
        }
        if (!NetUtils.isValidIp4(gateway)) {
            throw new InvalidParameterValueException("The gateway is invalid");
        }
        if (!NetUtils.isValidIp4Netmask(netmask)) {
            throw new InvalidParameterValueException("The netmask is invalid");
        }
    }

    @Override
    @ActionEvent(eventType = EventTypes.EVENT_POD_CREATE, eventDescription = "creating pod", async = false)
    public Pod createPod(final long zoneId, final String name, final String startIp, final String endIp, final String gateway, final String netmask, String allocationState) {
        final DataCenterVO zone = _zoneDao.findById(zoneId);
        if (zone == null) {
            throw new InvalidParameterValueException("Please specify a valid zone.");
        }
        final Account account = CallContext.current().getCallingAccount();
        if (Grouping.AllocationState.Disabled == zone.getAllocationState()
                && !_accountMgr.isRootAdmin(account.getId())) {
            throw new PermissionDeniedException("Cannot perform this operation, Zone is currently disabled: " + zoneId);
        }

        String cidr = null;
        if (!DataCenter.Type.Edge.equals(zone.getType())) {
            checkPodRangeParametersBasicsForNonEdgeZone(startIp, endIp, gateway, netmask);
            cidr = NetUtils.ipAndNetMaskToCidr(gateway, netmask);
        } else {
            if (ObjectUtils.anyNotNull(startIp, endIp, gateway, netmask)) {
                throw new InvalidParameterValueException("IP range parameters can not be specified for a pod in an edge zone");
            }
        }

        final Long userId = CallContext.current().getCallingUserId();

        if (allocationState == null) {
            allocationState = Grouping.AllocationState.Enabled.toString();
        }
        return createPod(userId.longValue(), name, zone, gateway, cidr, startIp, endIp, allocationState, false);
    }

    @Override
    @DB
    public HostPodVO createPod(final long userId, final String podName, final DataCenter zone, final String gateway, final String cidr, String startIp, String endIp, final String allocationStateStr,
            final boolean skipGatewayOverlapCheck) {
        final String cidrAddress = DataCenter.Type.Edge.equals(zone.getType()) ? "" : getCidrAddress(cidr);
        final int cidrSize = DataCenter.Type.Edge.equals(zone.getType()) ? 0 : getCidrSize(cidr);
        if (DataCenter.Type.Edge.equals(zone.getType())) {
            startIp = null;
            endIp = null;
        }

        // endIp is an optional parameter; if not specified - default it to the
        // end ip of the pod's cidr
        if (StringUtils.isNotEmpty(startIp)) {
            if (endIp == null) {
                endIp = NetUtils.getIpRangeEndIpFromCidr(cidrAddress, cidrSize);
            }
        }

        // Validate new pod settings
        checkPodAttributes(-1, podName, zone, gateway, cidr, startIp, endIp, allocationStateStr, true, skipGatewayOverlapCheck);

        // Create the new pod in the database
        String ipRange = null;
        if (StringUtils.isNotEmpty(startIp)) {
            ipRange = startIp + "-" + endIp + "-" + DefaultForSystemVmsForPodIpRange + "-" + DefaultVlanForPodIpRange;
        }

        final HostPodVO podFinal = new HostPodVO(podName, zone.getId(), StringUtils.defaultIfEmpty(gateway, "") , cidrAddress, cidrSize, ipRange);

        Grouping.AllocationState allocationState = null;
        if (allocationStateStr != null && !allocationStateStr.isEmpty()) {
            allocationState = Grouping.AllocationState.valueOf(allocationStateStr);
            podFinal.setAllocationState(allocationState);
        }

        final String startIpFinal = startIp;
        final String endIpFinal = endIp;
        HostPodVO hostPodVO = Transaction.execute((TransactionCallback<HostPodVO>) status -> {
            final HostPodVO pod = _podDao.persist(podFinal);

            if (StringUtils.isNotEmpty(startIpFinal)) {
                _zoneDao.addPrivateIpAddress(zone.getId(), pod.getId(), startIpFinal, endIpFinal, false, null);
            }

            final String[] linkLocalIpRanges = NetUtils.getLinkLocalIPRange(_configDao.getValue(Config.ControlCidr.key()));
            if (linkLocalIpRanges.length > 1) {
                _zoneDao.addLinkLocalIpAddress(zone.getId(), pod.getId(), linkLocalIpRanges[0], linkLocalIpRanges[1]);
            }

            CallContext.current().putContextParameter(Pod.class, pod.getUuid());

            return pod;
        });

        messageBus.publish(_name, MESSAGE_CREATE_POD_IP_RANGE_EVENT, PublishScope.LOCAL, hostPodVO);

        return hostPodVO;
    }

    @DB
    protected void checkIfZoneIsDeletable(final long zoneId) {
        final String errorMsg = "The zone cannot be deleted because ";


        // Check if there are any non-removed hosts in the zone.
        if (!_hostDao.listByDataCenterId(zoneId).isEmpty()) {
            throw new CloudRuntimeException(errorMsg + "there are servers in this zone.");
        }

        // Check if there are any non-removed pods in the zone.
        if (!_podDao.listByDataCenterId(zoneId).isEmpty()) {
            throw new CloudRuntimeException(errorMsg + "there are pods in this zone.");
        }

        // Check if there are allocated private IP addresses in the zone.
        if (_privateIpAddressDao.countIPs(zoneId, true) != 0) {
            throw new CloudRuntimeException(errorMsg + "there are private IP addresses allocated in this zone.");
        }

        // Check if there are allocated public IP addresses in the zone.
        if (_publicIpAddressDao.countIPs(zoneId, true) != 0) {
            throw new CloudRuntimeException(errorMsg + "there are public IP addresses allocated in this zone.");
        }

        // Check if there are any non-removed vms in the zone.
        if (!_vmInstanceDao.listByZoneId(zoneId).isEmpty()) {
            throw new CloudRuntimeException(errorMsg + "there are virtual machines in this zone.");
        }

        // Check if there are any non-removed volumes in the zone.
        if (!_volumeDao.findByDc(zoneId).isEmpty()) {
            throw new CloudRuntimeException(errorMsg + "there are storage volumes in this zone.");
        }

        // Check if there are any non-removed physical networks in the zone.
        if (!_physicalNetworkDao.listByZone(zoneId).isEmpty()) {
            throw new CloudRuntimeException(errorMsg + "there are physical networks in this zone.");
        }

        //check if there are any secondary stores attached to the zone
        if(!_imageStoreDao.findByZone(new ZoneScope(zoneId), null).isEmpty()) {
            throw new CloudRuntimeException(errorMsg + "there are Secondary storages in this zone");
        }

        // We could check if there are any non-removed VMware datacenters in the zone. EWe don´t care.
        // These can continu to exist as long as the mapping will be gone (see line deleteZone
    }

    private void checkZoneParameters(final String zoneName, final String dns1, final String dns2, final String internalDns1, final String internalDns2, final boolean checkForDuplicates, final Long domainId,
            final String allocationStateStr, final String ip6Dns1, final String ip6Dns2) {
        if (checkForDuplicates) {
            // Check if a zone with the specified name already exists
            if (validZone(zoneName)) {
                throw new InvalidParameterValueException("A zone with that name already exists. Please specify a unique zone name.");
            }
        }

        // check if valid domain
        if (domainId != null) {
            final DomainVO domain = _domainDao.findById(domainId);

            if (domain == null) {
                throw new InvalidParameterValueException("Please specify a valid domain id");
            }
        }

        // Check IP validity for DNS addresses
        // Empty strings is a valid input -- hence the length check
        if (dns1 != null && dns1.length() > 0 && !NetUtils.isValidIp4(dns1)) {
            throw new InvalidParameterValueException("Please enter a valid IP address for DNS1");
        }

        if (dns2 != null && dns2.length() > 0 && !NetUtils.isValidIp4(dns2)) {
            throw new InvalidParameterValueException("Please enter a valid IP address for DNS2");
        }

        if (internalDns1 != null && internalDns1.length() > 0 && !NetUtils.isValidIp4(internalDns1)) {
            throw new InvalidParameterValueException("Please enter a valid IP address for internal DNS1");
        }

        if (internalDns2 != null && internalDns2.length() > 0 && !NetUtils.isValidIp4(internalDns2)) {
            throw new InvalidParameterValueException("Please enter a valid IP address for internal DNS2");
        }

        if (ip6Dns1 != null && ip6Dns1.length() > 0 && !NetUtils.isValidIp6(ip6Dns1)) {
            throw new InvalidParameterValueException("Please enter a valid IPv6 address for IP6 DNS1");
        }

        if (ip6Dns2 != null && ip6Dns2.length() > 0 && !NetUtils.isValidIp6(ip6Dns2)) {
            throw new InvalidParameterValueException("Please enter a valid IPv6 address for IP6 DNS2");
        }

        if (allocationStateStr != null && !allocationStateStr.isEmpty()) {
            try {
                Grouping.AllocationState.valueOf(allocationStateStr);
            } catch (final IllegalArgumentException ex) {
                throw new InvalidParameterValueException("Unable to resolve Allocation State '" + allocationStateStr + "' to a supported state");
            }
        }
    }

    private void checkIpRange(final String startIp, final String endIp, final String cidrAddress, final long cidrSize) {
        //Checking not null for start IP as well. Previously we assumed to be not null always.
        //But the check is required for the change in updatePod API.
        if (StringUtils.isNotEmpty(startIp) && !NetUtils.isValidIp4(startIp)) {
            throw new InvalidParameterValueException("The start address of the IP range is not a valid IP address.");
        }

        if (StringUtils.isNotEmpty(endIp) && !NetUtils.isValidIp4(endIp)) {
            throw new InvalidParameterValueException("The end address of the IP range is not a valid IP address.");
        }

        //Not null check is required for the change in updatePod API.
        if (StringUtils.isNotEmpty(startIp) && !NetUtils.getCidrSubNet(startIp, cidrSize).equalsIgnoreCase(NetUtils.getCidrSubNet(cidrAddress, cidrSize))) {
            throw new InvalidParameterValueException("The start address of the IP range is not in the CIDR subnet.");
        }

        if (StringUtils.isNotEmpty(endIp) && !NetUtils.getCidrSubNet(endIp, cidrSize).equalsIgnoreCase(NetUtils.getCidrSubNet(cidrAddress, cidrSize))) {
            throw new InvalidParameterValueException("The end address of the IP range is not in the CIDR subnet.");
        }

        if (StringUtils.isNotEmpty(endIp) && NetUtils.ip2Long(startIp) > NetUtils.ip2Long(endIp)) {
            throw new InvalidParameterValueException("The start IP address must have a lower value than the end IP address.");
        }

    }

    private void checkOverlapPublicIpRange(final Long zoneId, final String startIp, final String endIp) {
        final long privateStartIp = NetUtils.ip2Long(startIp);
        final long privateEndIp = NetUtils.ip2Long(endIp);

        final List<IPAddressVO> existingPublicIPs = _publicIpAddressDao.listByDcId(zoneId);
        for (final IPAddressVO publicIPVO : existingPublicIPs) {
            final long publicIP = NetUtils.ip2Long(publicIPVO.getAddress().addr());
            if (publicIP >= privateStartIp && publicIP <= privateEndIp) {
                throw new InvalidParameterValueException("The Start IP and endIP address range overlap with Public IP :" + publicIPVO.getAddress().addr());
            }
        }
    }

    private void checkOverlapPrivateIpRange(final Long zoneId, final String startIp, final String endIp) {

        final List<HostPodVO> podsInZone = _podDao.listByDataCenterId(zoneId);
        for (final HostPodVO hostPod : podsInZone) {
            final String[] existingPodIpRanges = hostPod.getDescription().split(",");

            for(String podIpRange: existingPodIpRanges) {
                final String[] existingPodIpRange = podIpRange.split("-");

                if (existingPodIpRange.length > 1) {
                    if (!NetUtils.isValidIp4(existingPodIpRange[0]) || !NetUtils.isValidIp4(existingPodIpRange[1])) {
                        continue;
                    }

                    if (NetUtils.ipRangesOverlap(startIp, endIp, existingPodIpRange[0], existingPodIpRange[1])) {
                        throw new InvalidParameterValueException("The Start IP and EndIP address range overlap with private IP :" + existingPodIpRange[0] + ":" + existingPodIpRange[1]);
                    }
                }
            }
        }
    }

    @Override
    @DB
    @ActionEvent(eventType = EventTypes.EVENT_ZONE_DELETE, eventDescription = "deleting zone", async = false)
    public boolean deleteZone(final DeleteZoneCmd cmd) {

        final Long zoneId = cmd.getId();
        DataCenterVO zone = _zoneDao.findById(zoneId);

        // Make sure the zone exists
        if (!validZone(zoneId)) {
            throw new InvalidParameterValueException("A zone with ID: " + zoneId + " does not exist.");
        }

        checkIfZoneIsDeletable(zoneId);

        return Transaction.execute(new TransactionCallback<Boolean>() {
            @Override
            public Boolean doInTransaction(final TransactionStatus status) {
                // delete vlans for this zone
                final List<VlanVO> vlans = _vlanDao.listByZone(zoneId);
                for (final VlanVO vlan : vlans) {
                    _vlanDao.remove(vlan.getId());
                }
                // we should actually find the mapping and remove if it exists
                // but we don't know about vmware/plugin/hypervisors at this point
                final boolean success = _zoneDao.remove(zoneId);

                if (success) {
                    NsxProviderVO nsxProvider = nsxProviderDao.findByZoneId(zoneId);
                    if (Objects.nonNull(nsxProvider)) {
                        nsxProviderDao.remove(nsxProvider.getId());
                    }

                    // delete template refs for this zone
                    templateZoneDao.deleteByZoneId(zoneId);
                    // delete all capacity records for the zone
                    _capacityDao.removeBy(null, zoneId, null, null, null);
                    // remove from dedicated resources
                    final DedicatedResourceVO dr = _dedicatedDao.findByZoneId(zoneId);
                    if (dr != null) {
                        _dedicatedDao.remove(dr.getId());
                        // find the group associated and check if there are any more
                        // resources under that group
                        final List<DedicatedResourceVO> resourcesInGroup = _dedicatedDao.listByAffinityGroupId(dr.getAffinityGroupId());
                        if (resourcesInGroup.isEmpty()) {
                            // delete the group
                            _affinityGroupService.deleteAffinityGroup(dr.getAffinityGroupId(), null, null, null, null);
                        }
                    }
                    annotationDao.removeByEntityType(AnnotationService.EntityType.ZONE.name(), zone.getUuid());
                }

                return success;
            }
        });
    }

    @Override
    @DB
    @ActionEvent(eventType = EventTypes.EVENT_ZONE_EDIT, eventDescription = "editing zone", async = false)
    public DataCenter editZone(final UpdateZoneCmd cmd) {
        // Parameter validation as from execute() method in V1
        final Long zoneId = cmd.getId();
        String zoneName = cmd.getZoneName();
        String dns1 = cmd.getDns1();
        String dns2 = cmd.getDns2();
        String ip6Dns1 = cmd.getIp6Dns1();
        String ip6Dns2 = cmd.getIp6Dns2();
        String internalDns1 = cmd.getInternalDns1();
        String internalDns2 = cmd.getInternalDns2();
        String guestCidr = cmd.getGuestCidrAddress();
        final List<String> dnsSearchOrder = cmd.getDnsSearchOrder();
        final Boolean isPublic = cmd.isPublic();
        final String allocationStateStr = cmd.getAllocationState();
        final String dhcpProvider = cmd.getDhcpProvider();
        final Map<?, ?> detailsMap = cmd.getDetails();
        final String networkDomain = cmd.getDomain();
        final Boolean localStorageEnabled = cmd.getLocalStorageEnabled();

        final Map<String, String> newDetails = new HashMap<String, String>();
        if (detailsMap != null) {
            final Collection<?> zoneDetailsCollection = detailsMap.values();
            final Iterator<?> iter = zoneDetailsCollection.iterator();
            while (iter.hasNext()) {
                final HashMap<?, ?> detail = (HashMap<?, ?>)iter.next();
                final String key = (String)detail.get("key");
                final String value = (String)detail.get("value");
                if (key == null || value == null) {
                    throw new InvalidParameterValueException(
                            "Invalid Zone Detail specified, fields 'key' and 'value' cannot be null, please specify details in the form:  details[0].key=XXX&details[0].value=YYY");
                }
                newDetails.put(key, value);
            }
        }

        // add the domain prefix list to details if not null
        if (dnsSearchOrder != null) {
            for (final String dom : dnsSearchOrder) {
                if (!NetUtils.verifyDomainName(dom)) {
                    throw new InvalidParameterValueException(
                            "Invalid network domain suffixes. Total length shouldn't exceed 190 chars. Each domain label must be between 1 and 63 characters long, can contain ASCII letters 'a' through 'z', the digits '0' through '9', "
                                    + "and the hyphen ('-'); can't start or end with \"-\"");
                }
            }
            newDetails.put(ZoneConfig.DnsSearchOrder.getName(), StringUtils.join(dnsSearchOrder, ","));
        }

        final DataCenterVO zone = _zoneDao.findById(zoneId);
        if (zone == null) {
            throw new InvalidParameterValueException("unable to find zone by id " + zoneId);
        }

        if (zoneName == null) {
            zoneName = zone.getName();
        }

        if (guestCidr != null && !NetUtils.validateGuestCidr(guestCidr, !AllowNonRFC1918CompliantIPs.value())) {
            throw new InvalidParameterValueException("Please enter a valid guest cidr");
        }

        // Make sure the zone exists
        if (!validZone(zoneId)) {
            throw new InvalidParameterValueException("A zone with ID: " + zoneId + " does not exist.");
        }

        final String oldZoneName = zone.getName();

        if (zoneName == null) {
            zoneName = oldZoneName;
        }

        if (dns1 == null) {
            dns1 = zone.getDns1();
        }

        if (dns2 == null) {
            dns2 = zone.getDns2();
        }

        if (ip6Dns1 == null) {
            ip6Dns1 = zone.getIp6Dns1();
        }

        if (ip6Dns2 == null) {
            ip6Dns2 = zone.getIp6Dns2();
        }

        if (internalDns1 == null) {
            internalDns1 = zone.getInternalDns1();
        }

        if (internalDns2 == null) {
            internalDns2 = zone.getInternalDns2();
        }

        if (guestCidr == null) {
            guestCidr = zone.getGuestNetworkCidr();
        }

        int sortKey = cmd.getSortKey() != null ? cmd.getSortKey() : zone.getSortKey();

        // validate network domain
        if (networkDomain != null && !networkDomain.isEmpty()) {
            if (!NetUtils.verifyDomainName(networkDomain)) {
                throw new InvalidParameterValueException(
                        "Invalid network domain. Total length shouldn't exceed 190 chars. Each domain label must be between 1 and 63 characters long, can contain ASCII letters 'a' through 'z', the digits '0' through '9', "
                                + "and the hyphen ('-'); can't start or end with \"-\"");
            }
        }

        final boolean checkForDuplicates = !zoneName.equals(oldZoneName);
        checkZoneParameters(zoneName, dns1, dns2, internalDns1, internalDns2, checkForDuplicates, null, allocationStateStr, ip6Dns1, ip6Dns2);// not allowing updating
        // domain associated with
        // a zone, once created

        zone.setName(zoneName);
        zone.setDns1(dns1);
        zone.setDns2(dns2);
        zone.setIp6Dns1(ip6Dns1);
        zone.setIp6Dns2(ip6Dns2);
        zone.setInternalDns1(internalDns1);
        zone.setInternalDns2(internalDns2);
        zone.setGuestNetworkCidr(guestCidr);
        zone.setSortKey(sortKey);
        if (localStorageEnabled != null) {
            zone.setLocalStorageEnabled(localStorageEnabled.booleanValue());
        }

        if (networkDomain != null) {
            if (networkDomain.isEmpty()) {
                zone.setDomain(null);
            } else {
                zone.setDomain(networkDomain);
            }
        }

        Transaction.execute(new TransactionCallbackNoReturn() {
            @Override
            public void doInTransactionWithoutResult(final TransactionStatus status) {
                final Map<String, String> updatedDetails = new HashMap<String, String>();
                _zoneDao.loadDetails(zone);
                if (zone.getDetails() != null) {
                    updatedDetails.putAll(zone.getDetails());
                }
                updatedDetails.putAll(newDetails);
                zone.setDetails(updatedDetails);

                if (allocationStateStr != null && !allocationStateStr.isEmpty()) {
                    final Grouping.AllocationState allocationState = Grouping.AllocationState.valueOf(allocationStateStr);

                    if (allocationState == Grouping.AllocationState.Enabled && !DataCenter.Type.Edge.equals(zone.getType())) {
                        // check if zone has necessary trafficTypes before enabling
                        try {
                            PhysicalNetwork mgmtPhyNetwork;
                            // zone should have a physical network with management
                            // traffiType
                            mgmtPhyNetwork = _networkModel.getDefaultPhysicalNetworkByZoneAndTrafficType(zoneId, TrafficType.Management);
                            if (NetworkType.Advanced == zone.getNetworkType() && !zone.isSecurityGroupEnabled()) {
                                // advanced zone without SG should have a physical
                                // network with public Thpe
                                _networkModel.getDefaultPhysicalNetworkByZoneAndTrafficType(zoneId, TrafficType.Public);
                            }

                            try {
                                _networkModel.getDefaultPhysicalNetworkByZoneAndTrafficType(zoneId, TrafficType.Storage);
                            } catch (final InvalidParameterValueException noStorage) {
                                final PhysicalNetworkTrafficTypeVO mgmtTraffic = _trafficTypeDao.findBy(mgmtPhyNetwork.getId(), TrafficType.Management);
                                _networkSvc.addTrafficTypeToPhysicalNetwork(mgmtPhyNetwork.getId(), TrafficType.Storage.toString(), "vlan", mgmtTraffic.getXenNetworkLabel(),
                                        mgmtTraffic.getKvmNetworkLabel(), mgmtTraffic.getVmwareNetworkLabel(), mgmtTraffic.getSimulatorNetworkLabel(), mgmtTraffic.getVlan(),
                                        mgmtTraffic.getHypervNetworkLabel(), mgmtTraffic.getOvm3NetworkLabel());
                                logger.info("No storage traffic type was specified by admin, create default storage traffic on physical network " + mgmtPhyNetwork.getId()
                                        + " with same configure of management traffic type");
                            }
                        } catch (final InvalidParameterValueException ex) {
                            throw new InvalidParameterValueException("Cannot enable this Zone since: " + ex.getMessage());
                        }
                    }
                    zone.setAllocationState(allocationState);
                }

                if (dhcpProvider != null) {
                    zone.setDhcpProvider(dhcpProvider);
                }

                // update a private zone to public; not vice versa
                if (isPublic != null && isPublic) {
                    zone.setDomainId(null);
                    zone.setDomain(null);

                    // release the dedication for this zone
                    final DedicatedResourceVO resource = _dedicatedDao.findByZoneId(zoneId);
                    Long resourceId = null;
                    if (resource != null) {
                        resourceId = resource.getId();
                        if (!_dedicatedDao.remove(resourceId)) {
                            throw new CloudRuntimeException("Failed to delete dedicated Zone Resource " + resourceId);
                        }
                        // find the group associated and check if there are any more
                        // resources under that group
                        final List<DedicatedResourceVO> resourcesInGroup = _dedicatedDao.listByAffinityGroupId(resource.getAffinityGroupId());
                        if (resourcesInGroup.isEmpty()) {
                            // delete the group
                            _affinityGroupService.deleteAffinityGroup(resource.getAffinityGroupId(), null, null, null, null);
                        }
                    }
                }

                if (!_zoneDao.update(zoneId, zone)) {
                    throw new CloudRuntimeException("Failed to edit zone. Please contact Cloud Support.");
                }
            }
        });

        return zone;
    }

    @Override
    @DB
    public DataCenterVO createZone(final long userId, final String zoneName, final String dns1, final String dns2, final String internalDns1, final String internalDns2, final String guestCidr, final String domain,
            final Long domainId, final NetworkType zoneType, final String allocationStateStr, final String networkDomain, final boolean isSecurityGroupEnabled, final boolean isLocalStorageEnabled,
            final String ip6Dns1, final String ip6Dns2, final boolean isEdge) {

        // checking the following params outside checkzoneparams method as we do
        // not use these params for updatezone
        // hence the method below is generic to check for common params
        if (guestCidr != null && !NetUtils.validateGuestCidr(guestCidr, !AllowNonRFC1918CompliantIPs.value())) {
            throw new InvalidParameterValueException("Please enter a valid guest cidr");
        }

        // Validate network domain
        if (networkDomain != null) {
            if (!NetUtils.verifyDomainName(networkDomain)) {
                throw new InvalidParameterValueException(
                        "Invalid network domain. Total length shouldn't exceed 190 chars. Each domain label must be between 1 and 63 characters long, can contain ASCII letters 'a' through 'z', the digits '0' through '9', "
                                + "and the hyphen ('-'); can't start or end with \"-\"");
            }
        }

        checkZoneParameters(zoneName, dns1, dns2, internalDns1, internalDns2, true, domainId, allocationStateStr, ip6Dns1, ip6Dns2);

        final byte[] bytes = (zoneName + System.currentTimeMillis()).getBytes();
        final String zoneToken = UUID.nameUUIDFromBytes(bytes).toString();

        // Create the new zone in the database
        final DataCenterVO zoneFinal = new DataCenterVO(zoneName, null, dns1, dns2, internalDns1, internalDns2, guestCidr, domain, domainId, zoneType, zoneToken, networkDomain,
                isSecurityGroupEnabled, isLocalStorageEnabled, ip6Dns1, ip6Dns2);
        if (allocationStateStr != null && !allocationStateStr.isEmpty()) {
            final Grouping.AllocationState allocationState = Grouping.AllocationState.valueOf(allocationStateStr);
            zoneFinal.setAllocationState(allocationState);
        } else {
            // Zone will be disabled since 3.0. Admin should enable it after
            // physical network and providers setup.
            zoneFinal.setAllocationState(Grouping.AllocationState.Disabled);
        }
        zoneFinal.setType(isEdge ? DataCenter.Type.Edge : DataCenter.Type.Core);

        return Transaction.execute(new TransactionCallback<DataCenterVO>() {
            @Override
            public DataCenterVO doInTransaction(final TransactionStatus status) {
                final DataCenterVO zone = _zoneDao.persist(zoneFinal);
                CallContext.current().putContextParameter(DataCenter.class, zone.getUuid());
                if (domainId != null) {
                    // zone is explicitly dedicated to this domain
                    // create affinity group associated and dedicate the zone.
                    final AffinityGroup group = createDedicatedAffinityGroup(null, domainId, null);
                    final DedicatedResourceVO dedicatedResource = new DedicatedResourceVO(zone.getId(), null, null, null, domainId, null, group.getId());
                    _dedicatedDao.persist(dedicatedResource);
                }

                // Create default system networks
                createDefaultSystemNetworks(zone.getId());

                return zone;
            }
        });
    }

    private AffinityGroup createDedicatedAffinityGroup(String affinityGroupName, final Long domainId, final Long accountId) {
        if (affinityGroupName == null) {
            // default to a groupname with account/domain information
            affinityGroupName = "ZoneDedicatedGrp-domain-" + domainId + (accountId != null ? "-acct-" + accountId : "");
        }

        AffinityGroup group = null;
        String accountName = null;

        if (accountId != null) {
            final AccountVO account = _accountDao.findById(accountId);
            accountName = account.getAccountName();

            group = _affinityGroupDao.findByAccountAndName(accountId, affinityGroupName);
            if (group != null) {
                return group;
            }
        } else {
            // domain level group
            group = _affinityGroupDao.findDomainLevelGroupByName(domainId, affinityGroupName);
            if (group != null) {
                return group;
            }
        }

        group = _affinityGroupService.createAffinityGroup(accountName, null, domainId, affinityGroupName, "ExplicitDedication", "dedicated resources group");

        return group;

    }

    @Override
    public void createDefaultSystemNetworks(final long zoneId) throws ConcurrentOperationException {
        final DataCenterVO zone = _zoneDao.findById(zoneId);
        final String networkDomain = null;
        // Create public, management, control and storage networks as a part of
        // the zone creation
        if (zone != null) {
            final List<NetworkOfferingVO> ntwkOff = _networkOfferingDao.listSystemNetworkOfferings();

            for (final NetworkOfferingVO offering : ntwkOff) {
                final DataCenterDeployment plan = new DataCenterDeployment(zone.getId(), null, null, null, null, null);
                final NetworkVO userNetwork = new NetworkVO();

                final Account systemAccount = _accountDao.findById(Account.ACCOUNT_ID_SYSTEM);

                BroadcastDomainType broadcastDomainType = null;
                if (offering.getTrafficType() == TrafficType.Management) {
                    broadcastDomainType = BroadcastDomainType.Native;
                } else if (offering.getTrafficType() == TrafficType.Control) {
                    broadcastDomainType = BroadcastDomainType.LinkLocal;
                } else if (offering.getTrafficType() == TrafficType.Public) {
                    if (zone.getNetworkType() == NetworkType.Advanced && !zone.isSecurityGroupEnabled() || zone.getNetworkType() == NetworkType.Basic) {
                        broadcastDomainType = BroadcastDomainType.Vlan;
                    } else {
                        continue; // so broadcastDomainType remains null! why have None/Undecided/UnKnown?
                    }
                } else if (offering.getTrafficType() == TrafficType.Guest) {
                    continue;
                }

                userNetwork.setBroadcastDomainType(broadcastDomainType);
                userNetwork.setNetworkDomain(networkDomain);
                _networkMgr.setupNetwork(systemAccount, offering, userNetwork, plan, null, null, false, Domain.ROOT_DOMAIN, null, null, null, true);
            }
        }
    }

    @Override
    @ActionEvent(eventType = EventTypes.EVENT_ZONE_CREATE, eventDescription = "creating zone", async = false)
    public DataCenter createZone(final CreateZoneCmd cmd) {
        // grab parameters from the command
        final Long userId = CallContext.current().getCallingUserId();
        final String zoneName = cmd.getZoneName();
        final String dns1 = cmd.getDns1();
        final String dns2 = cmd.getDns2();
        final String ip6Dns1 = cmd.getIp6Dns1();
        final String ip6Dns2 = cmd.getIp6Dns2();
        final String internalDns1 = cmd.getInternalDns1();
        final String internalDns2 = cmd.getInternalDns2();
        final String guestCidr = cmd.getGuestCidrAddress();
        final Long domainId = cmd.getDomainId();
        final String type = cmd.getNetworkType();
        Boolean isBasic = false;
        String allocationState = cmd.getAllocationState();
        final String networkDomain = cmd.getDomain();
        boolean isSecurityGroupEnabled = cmd.getSecuritygroupenabled();
        final boolean isLocalStorageEnabled = cmd.getLocalStorageEnabled();
        final boolean isEdge = cmd.isEdge();

        if (allocationState == null) {
            allocationState = Grouping.AllocationState.Disabled.toString();
        }

        if (!type.equalsIgnoreCase(NetworkType.Basic.toString()) && !type.equalsIgnoreCase(NetworkType.Advanced.toString())) {
            throw new InvalidParameterValueException("Invalid zone type; only Advanced and Basic values are supported");
        } else if (type.equalsIgnoreCase(NetworkType.Basic.toString())) {
            isBasic = true;
        }

        final NetworkType zoneType = isBasic ? NetworkType.Basic : NetworkType.Advanced;

        // error out when the parameter specified for Basic zone
        if (zoneType == NetworkType.Basic && guestCidr != null) {
            throw new InvalidParameterValueException("guestCidrAddress parameter is not supported for Basic zone");
        }

        if (!NetworkType.Advanced.equals(zoneType) && isEdge) {
            throw new InvalidParameterValueException("Only advanced network type zones can be edge zones");
        }

        DomainVO domainVO = null;

        if (domainId != null) {
            domainVO = _domainDao.findById(domainId);
        }

        if (zoneType == NetworkType.Basic) {
            isSecurityGroupEnabled = true;
        }

        return createZone(userId, zoneName, dns1, dns2, internalDns1, internalDns2, guestCidr, domainVO != null ? domainVO.getName() : null, domainId, zoneType, allocationState,
                networkDomain, isSecurityGroupEnabled, isLocalStorageEnabled, ip6Dns1, ip6Dns2, isEdge);
    }

    @Override
    @ActionEvent(eventType = EventTypes.EVENT_SERVICE_OFFERING_CREATE, eventDescription = "creating service offering")
    public ServiceOffering createServiceOffering(final CreateServiceOfferingCmd cmd) {
        final Long userId = CallContext.current().getCallingUserId();
        final Map<String, String> details = cmd.getDetails();
        final String offeringName = cmd.getServiceOfferingName();

        final String name = cmd.getServiceOfferingName();
        if (name == null || name.length() == 0) {
            throw new InvalidParameterValueException("Failed to create service offering: specify the name that has non-zero length");
        }

        final String displayText = cmd.getDisplayText();
        if (displayText == null || displayText.length() == 0) {
            throw new InvalidParameterValueException("Failed to create service offering " + name + ": specify the display text that has non-zero length");
        }

        final Integer cpuNumber = cmd.getCpuNumber();
        final Integer cpuSpeed = cmd.getCpuSpeed();
        final Integer memory = cmd.getMemory();

        // Optional Custom Parameters
        Integer maxCPU = cmd.getMaxCPUs();
        Integer minCPU = cmd.getMinCPUs();
        Integer maxMemory = cmd.getMaxMemory();
        Integer minMemory = cmd.getMinMemory();

        // Check if service offering is Custom,
        // If Customized, the following conditions must hold
        // 1. cpuNumber, cpuSpeed and memory should be all null
        // 2. minCPU, maxCPU, minMemory and maxMemory should all be null or all specified
        boolean isCustomized = cmd.isCustomized();
        if (isCustomized) {
            // validate specs
            //restricting the createserviceoffering to allow setting all or none of the dynamic parameters to null
            if (cpuNumber != null || memory != null) {
                throw new InvalidParameterValueException("For creating a custom compute offering cpu and memory all should be null");
            }
            // if any of them is null, then all of them shoull be null
            if (maxCPU == null || minCPU == null || maxMemory == null || minMemory == null || cpuSpeed == null) {
                if (maxCPU != null || minCPU != null || maxMemory != null || minMemory != null || cpuSpeed != null) {
                    throw new InvalidParameterValueException("For creating a custom compute offering min/max cpu and min/max memory/cpu speed should all be null or all specified");
                }
            } else {
                if (cpuSpeed.intValue() < 0 || cpuSpeed.longValue() > Integer.MAX_VALUE) {
                    throw new InvalidParameterValueException("Failed to create service offering " + offeringName + ": specify the cpu speed value between 1 and " + Integer.MAX_VALUE);
                }
                if ((maxCPU <= 0 || maxCPU.longValue() > Integer.MAX_VALUE) || (minCPU <= 0 || minCPU.longValue() > Integer.MAX_VALUE )  ) {
                    throw new InvalidParameterValueException("Failed to create service offering " + offeringName + ": specify the minimum or minimum cpu number value between 1 and " + Integer.MAX_VALUE);
                }
                if (minMemory < 32 || (minMemory.longValue() > Integer.MAX_VALUE) || (maxMemory.longValue() > Integer.MAX_VALUE)) {
                    throw new InvalidParameterValueException("Failed to create service offering " + offeringName + ": specify the memory value between 32 and " + Integer.MAX_VALUE + " MB");
                }
                // Persist min/max CPU and Memory parameters in the service_offering_details table
                details.put(ApiConstants.MIN_MEMORY, minMemory.toString());
                details.put(ApiConstants.MAX_MEMORY, maxMemory.toString());
                details.put(ApiConstants.MIN_CPU_NUMBER, minCPU.toString());
                details.put(ApiConstants.MAX_CPU_NUMBER, maxCPU.toString());
            }
        } else {
            Integer maxCPUCores = VM_SERVICE_OFFERING_MAX_CPU_CORES.value() == 0 ? Integer.MAX_VALUE: VM_SERVICE_OFFERING_MAX_CPU_CORES.value();
            Integer maxRAMSize = VM_SERVICE_OFFERING_MAX_RAM_SIZE.value() == 0 ? Integer.MAX_VALUE: VM_SERVICE_OFFERING_MAX_RAM_SIZE.value();
            if (cpuNumber != null && (cpuNumber.intValue() <= 0 || cpuNumber.longValue() > maxCPUCores)) {
                throw new InvalidParameterValueException("Failed to create service offering " + offeringName + ": specify the cpu number value between 1 and " + maxCPUCores);
            }
            if (cpuSpeed == null || (cpuSpeed.intValue() < 0 || cpuSpeed.longValue() > Integer.MAX_VALUE)) {
                throw new InvalidParameterValueException("Failed to create service offering " + offeringName + ": specify the cpu speed value between 0 and " + Integer.MAX_VALUE);
            }
            if (memory != null && (memory.intValue() < 32 || memory.longValue() > maxRAMSize)) {
                throw new InvalidParameterValueException("Failed to create service offering " + offeringName + ": specify the memory value between 32 and " + maxRAMSize + " MB");
            }
        }

        // check if valid domain
        if (CollectionUtils.isNotEmpty(cmd.getDomainIds())) {
            for (final Long domainId: cmd.getDomainIds()) {
                if (_domainDao.findById(domainId) == null) {
                    throw new InvalidParameterValueException("Please specify a valid domain id");
                }
            }
        }

        // check if valid zone
        if (CollectionUtils.isNotEmpty(cmd.getZoneIds())) {
            for (Long zoneId : cmd.getZoneIds()) {
                if (_zoneDao.findById(zoneId) == null)
                    throw new InvalidParameterValueException("Please specify a valid zone id");
            }
        }

        // check if cache_mode parameter is valid
        validateCacheMode(cmd.getCacheMode());

        final Boolean offerHA = cmd.isOfferHa();

        boolean localStorageRequired = false;
        final String storageType = cmd.getStorageType();
        if (storageType != null) {
            if (storageType.equalsIgnoreCase(ServiceOffering.StorageType.local.toString())) {
                if(offerHA) {
                    throw new InvalidParameterValueException("HA offering with local storage is not supported. ");
                }
                localStorageRequired = true;
            } else if (!storageType.equalsIgnoreCase(ServiceOffering.StorageType.shared.toString())) {
                throw new InvalidParameterValueException("Invalid storage type " + storageType + " specified, valid types are: 'local' and 'shared'");
            }
        }

        final Boolean limitCpuUse = cmd.isLimitCpuUse();
        final Boolean volatileVm = cmd.isVolatileVm();

        final String vmTypeString = cmd.getSystemVmType();
        VirtualMachine.Type vmType = null;
        boolean allowNetworkRate = false;

        Boolean isCustomizedIops;

        if (cmd.isSystem()) {
            if (vmTypeString == null || VirtualMachine.Type.DomainRouter.toString().toLowerCase().equals(vmTypeString)) {
                vmType = VirtualMachine.Type.DomainRouter;
                allowNetworkRate = true;
            } else if (VirtualMachine.Type.ConsoleProxy.toString().toLowerCase().equals(vmTypeString)) {
                vmType = VirtualMachine.Type.ConsoleProxy;
            } else if (VirtualMachine.Type.SecondaryStorageVm.toString().toLowerCase().equals(vmTypeString)) {
                vmType = VirtualMachine.Type.SecondaryStorageVm;
            } else if (VirtualMachine.Type.InternalLoadBalancerVm.toString().toLowerCase().equals(vmTypeString)) {
                vmType = VirtualMachine.Type.InternalLoadBalancerVm;
            } else {
                throw new InvalidParameterValueException("Invalid systemVmType. Supported types are: " + VirtualMachine.Type.DomainRouter + ", " + VirtualMachine.Type.ConsoleProxy
                        + ", " + VirtualMachine.Type.SecondaryStorageVm);
            }

            if (cmd.isCustomizedIops() != null) {
                throw new InvalidParameterValueException("Customized IOPS is not a valid parameter for a system VM.");
            }

            isCustomizedIops = false;

            if (cmd.getHypervisorSnapshotReserve() != null) {
                throw new InvalidParameterValueException("Hypervisor snapshot reserve is not a valid parameter for a system VM.");
            }
        } else {
            allowNetworkRate = true;
            isCustomizedIops = cmd.isCustomizedIops();
        }

        if (cmd.getNetworkRate() != null) {
            if(!allowNetworkRate) {
                throw new InvalidParameterValueException("Network rate can be specified only for non-System offering and system offerings having \"domainrouter\" systemvmtype");
            }
            if(cmd.getNetworkRate().intValue() < 0) {
                throw new InvalidParameterValueException("Failed to create service offering " + name + ": specify the network rate value more than 0");
            }
        }

        if (cmd.getDeploymentPlanner() != null) {
            final List<String> planners = _mgr.listDeploymentPlanners();
            if (planners != null && !planners.isEmpty()) {
                if (!planners.contains(cmd.getDeploymentPlanner())) {
                    throw new InvalidParameterValueException("Invalid name for Deployment Planner specified, please use listDeploymentPlanners to get the valid set");
                }
            } else {
                throw new InvalidParameterValueException("No deployment planners found");
            }
        }

        final Long storagePolicyId = cmd.getStoragePolicy();
        if (storagePolicyId != null) {
            if (vsphereStoragePolicyDao.findById(storagePolicyId) == null) {
                throw new InvalidParameterValueException("Please specify a valid vSphere storage policy id");
            }
        }

        final Long diskOfferingId = cmd.getDiskOfferingId();
        if (diskOfferingId != null) {
            DiskOfferingVO diskOffering = _diskOfferingDao.findById(diskOfferingId);
            if ((diskOffering == null) || diskOffering.isComputeOnly()) {
                throw new InvalidParameterValueException("Please specify a valid disk offering.");
            }
        }

        return createServiceOffering(userId, cmd.isSystem(), vmType, cmd.getServiceOfferingName(), cpuNumber, memory, cpuSpeed, cmd.getDisplayText(),
                cmd.getProvisioningType(), localStorageRequired, offerHA, limitCpuUse, volatileVm, cmd.getTags(), cmd.getDomainIds(), cmd.getZoneIds(), cmd.getHostTag(),
                cmd.getNetworkRate(), cmd.getDeploymentPlanner(), details, cmd.getRootDiskSize(), isCustomizedIops, cmd.getMinIops(), cmd.getMaxIops(),
                cmd.getBytesReadRate(), cmd.getBytesReadRateMax(), cmd.getBytesReadRateMaxLength(),
                cmd.getBytesWriteRate(), cmd.getBytesWriteRateMax(), cmd.getBytesWriteRateMaxLength(),
                cmd.getIopsReadRate(), cmd.getIopsReadRateMax(), cmd.getIopsReadRateMaxLength(),
                cmd.getIopsWriteRate(), cmd.getIopsWriteRateMax(), cmd.getIopsWriteRateMaxLength(),
                cmd.getHypervisorSnapshotReserve(), cmd.getCacheMode(), storagePolicyId, cmd.getDynamicScalingEnabled(), diskOfferingId,
                cmd.getDiskOfferingStrictness(), cmd.isCustomized(), cmd.getEncryptRoot(), cmd.isPurgeResources());
    }

    protected ServiceOfferingVO createServiceOffering(final long userId, final boolean isSystem, final VirtualMachine.Type vmType,
            final String name, final Integer cpu, final Integer ramSize, final Integer speed, final String displayText, final String provisioningType, final boolean localStorageRequired,
            final boolean offerHA, final boolean limitResourceUse, final boolean volatileVm, String tags, final List<Long> domainIds, List<Long> zoneIds, final String hostTag,
            final Integer networkRate, final String deploymentPlanner, final Map<String, String> details, Long rootDiskSizeInGiB, final Boolean isCustomizedIops, Long minIops, Long maxIops,
            Long bytesReadRate, Long bytesReadRateMax, Long bytesReadRateMaxLength,
            Long bytesWriteRate, Long bytesWriteRateMax, Long bytesWriteRateMaxLength,
            Long iopsReadRate, Long iopsReadRateMax, Long iopsReadRateMaxLength,
            Long iopsWriteRate, Long iopsWriteRateMax, Long iopsWriteRateMaxLength,
            final Integer hypervisorSnapshotReserve, String cacheMode, final Long storagePolicyID,
            final boolean dynamicScalingEnabled, final Long diskOfferingId, final boolean diskOfferingStrictness,
            final boolean isCustomized, final boolean encryptRoot, final boolean purgeResources) {

        // Filter child domains when both parent and child domains are present
        List<Long> filteredDomainIds = filterChildSubDomains(domainIds);

        // Check if user exists in the system
        final User user = _userDao.findById(userId);
        if (user == null || user.getRemoved() != null) {
            throw new InvalidParameterValueException("Unable to find active user by id " + userId);
        }
        final Account account = _accountDao.findById(user.getAccountId());
        if (account.getType() == Account.Type.DOMAIN_ADMIN) {
            if (filteredDomainIds.isEmpty()) {
                throw new InvalidParameterValueException(String.format("Unable to create public service offering by admin: %s because it is domain-admin", user.getUuid()));
            }
            if (!org.apache.commons.lang3.StringUtils.isAllBlank(tags, hostTag) && !ALLOW_DOMAIN_ADMINS_TO_CREATE_TAGGED_OFFERINGS.valueIn(account.getAccountId())) {
                throw new InvalidParameterValueException(String.format("User [%s] is unable to create service offerings with storage tags or host tags.", user.getUuid()));
            }
            for (Long domainId : filteredDomainIds) {
                if (!_domainDao.isChildDomain(account.getDomainId(), domainId)) {
                    throw new InvalidParameterValueException(String.format("Unable to create service offering by another domain-admin: %s for domain: %s", user.getUuid(), _entityMgr.findById(Domain.class, domainId).getUuid()));
                }
            }
        } else if (account.getType() != Account.Type.ADMIN) {
            throw new InvalidParameterValueException(String.format("Unable to create service offering by user: %s because it is not root-admin or domain-admin", user.getUuid()));
        }

        final ProvisioningType typedProvisioningType = ProvisioningType.getProvisioningType(provisioningType);

        tags = com.cloud.utils.StringUtils.cleanupTags(tags);

        ServiceOfferingVO serviceOffering = new ServiceOfferingVO(name, cpu, ramSize, speed, networkRate, null, offerHA,
                limitResourceUse, volatileVm, displayText, isSystem, vmType,
                hostTag, deploymentPlanner, dynamicScalingEnabled, isCustomized);

        List<ServiceOfferingDetailsVO> detailsVOList = new ArrayList<ServiceOfferingDetailsVO>();
        if (details != null) {
            // To have correct input, either both gpu card name and VGPU type should be passed or nothing should be passed.
            // Use XOR condition to verify that.
            final boolean entry1 = details.containsKey(GPU.Keys.pciDevice.toString());
            final boolean entry2 = details.containsKey(GPU.Keys.vgpuType.toString());
            if ((entry1 || entry2) && !(entry1 && entry2)) {
                throw new InvalidParameterValueException("Please specify the pciDevice and vgpuType correctly.");
            }
            for (final Entry<String, String> detailEntry : details.entrySet()) {
                String detailEntryValue = detailEntry.getValue();
                if (detailEntry.getKey().equals(GPU.Keys.pciDevice.toString())) {
                    if (detailEntryValue == null) {
                        throw new InvalidParameterValueException("Please specify a GPU Card.");
                    }
                }
                if (detailEntry.getKey().equals(GPU.Keys.vgpuType.toString())) {
                    if (detailEntryValue == null) {
                        throw new InvalidParameterValueException("vGPUType value cannot be null");
                    }
                }
                if (detailEntry.getKey().startsWith(ApiConstants.EXTRA_CONFIG)) {
                    validateExtraConfigInServiceOfferingDetail(detailEntry.getKey());
                    try {
                        detailEntryValue = URLDecoder.decode(detailEntry.getValue(), "UTF-8");
                    } catch (UnsupportedEncodingException | IllegalArgumentException e) {
                        logger.error("Cannot decode extra configuration value for key: " + detailEntry.getKey() + ", skipping it");
                        continue;
                    }
                }
                if (detailEntry.getKey().equalsIgnoreCase(Volume.BANDWIDTH_LIMIT_IN_MBPS) || detailEntry.getKey().equalsIgnoreCase(Volume.IOPS_LIMIT)) {
                    // Add in disk offering details
                    continue;
                }
                detailsVOList.add(new ServiceOfferingDetailsVO(serviceOffering.getId(), detailEntry.getKey(), detailEntryValue, true));
            }
        }

        if (storagePolicyID != null) {
            detailsVOList.add(new ServiceOfferingDetailsVO(serviceOffering.getId(), ApiConstants.STORAGE_POLICY, String.valueOf(storagePolicyID), false));
        }
        if (purgeResources) {
            detailsVOList.add(new ServiceOfferingDetailsVO(serviceOffering.getId(),
                    ServiceOffering.PURGE_DB_ENTITIES_KEY, Boolean.TRUE.toString(), false));
        }

        serviceOffering.setDiskOfferingStrictness(diskOfferingStrictness);

        DiskOfferingVO diskOffering = null;
        if (diskOfferingId == null) {
            diskOffering = createDiskOfferingInternal(
                    name, displayText, typedProvisioningType, localStorageRequired,
                    tags, details, rootDiskSizeInGiB, isCustomizedIops, minIops, maxIops,
                    bytesReadRate, bytesReadRateMax, bytesReadRateMaxLength,
                    bytesWriteRate, bytesWriteRateMax, bytesWriteRateMaxLength,
                    iopsReadRate, iopsReadRateMax, iopsReadRateMaxLength,
                    iopsWriteRate, iopsWriteRateMax, iopsWriteRateMaxLength,
                    hypervisorSnapshotReserve, cacheMode, storagePolicyID, encryptRoot);
        } else {
            diskOffering = _diskOfferingDao.findById(diskOfferingId);
            String diskStoragePolicyId = diskOfferingDetailsDao.getDetail(diskOfferingId, ApiConstants.STORAGE_POLICY);
            if (storagePolicyID != null && diskStoragePolicyId != null) {
                throw new InvalidParameterValueException("Storage policy cannot be defined on both compute and disk offering");
            }
        }
        if (diskOffering != null) {
            serviceOffering.setDiskOfferingId(diskOffering.getId());
        } else {
            return null;
        }

        if ((serviceOffering = _serviceOfferingDao.persist(serviceOffering)) != null) {
            for (Long domainId : filteredDomainIds) {
                detailsVOList.add(new ServiceOfferingDetailsVO(serviceOffering.getId(), ApiConstants.DOMAIN_ID, String.valueOf(domainId), false));
            }
            if (CollectionUtils.isNotEmpty(zoneIds)) {
                for (Long zoneId : zoneIds) {
                    detailsVOList.add(new ServiceOfferingDetailsVO(serviceOffering.getId(), ApiConstants.ZONE_ID, String.valueOf(zoneId), false));
                }
            }
            if (CollectionUtils.isNotEmpty(detailsVOList)) {
                for (ServiceOfferingDetailsVO detail : detailsVOList) {
                    detail.setResourceId(serviceOffering.getId());
                }
                _serviceOfferingDetailsDao.saveDetails(detailsVOList);
            }

            CallContext.current().setEventDetails("Service offering id=" + serviceOffering.getId());
            CallContext.current().putContextParameter(ServiceOffering.class, serviceOffering.getId());
            return serviceOffering;
        } else {
            return null;
        }
    }

    @Override
    public void validateExtraConfigInServiceOfferingDetail(String detailName) {
        if (!detailName.equals(DpdkHelper.DPDK_NUMA) && !detailName.equals(DpdkHelper.DPDK_HUGE_PAGES)
                && !detailName.startsWith(DpdkHelper.DPDK_INTERFACE_PREFIX)) {
            throw new InvalidParameterValueException("Only extraconfig for DPDK are supported in service offering details");
        }
    }

    private DiskOfferingVO createDiskOfferingInternal(final String name, final String displayText, final ProvisioningType typedProvisioningType, final boolean localStorageRequired,
                                                      String tags, final Map<String, String> details, Long rootDiskSizeInGiB, final Boolean isCustomizedIops, Long minIops, Long maxIops,
                                                      Long bytesReadRate, Long bytesReadRateMax, Long bytesReadRateMaxLength,
                                                      Long bytesWriteRate, Long bytesWriteRateMax, Long bytesWriteRateMaxLength,
                                                      Long iopsReadRate, Long iopsReadRateMax, Long iopsReadRateMaxLength,
                                                      Long iopsWriteRate, Long iopsWriteRateMax, Long iopsWriteRateMaxLength,
                                                      final Integer hypervisorSnapshotReserve, String cacheMode, final Long storagePolicyID, boolean encrypt) {

        DiskOfferingVO diskOffering = new DiskOfferingVO(name, displayText, typedProvisioningType, false, tags, false, localStorageRequired, false);

        if (Boolean.TRUE.equals(isCustomizedIops) || isCustomizedIops == null) {
            minIops = null;
            maxIops = null;
        } else {
            if (minIops == null && maxIops == null) {
                minIops = 0L;
                maxIops = 0L;
            } else {
                if (minIops == null || minIops <= 0) {
                    throw new InvalidParameterValueException("The min IOPS must be greater than 0.");
                }

                if (maxIops == null) {
                    maxIops = 0L;
                }

                if (minIops > maxIops) {
                    throw new InvalidParameterValueException("The min IOPS must be less than or equal to the max IOPS.");
                }
            }
        }

        if (rootDiskSizeInGiB != null && rootDiskSizeInGiB <= 0L) {
            throw new InvalidParameterValueException(String.format("The Root disk size is of %s GB but it must be greater than 0.", rootDiskSizeInGiB));
        } else if (rootDiskSizeInGiB != null) {
            long maxVolumeSizeInGb = VolumeOrchestrationService.MaxVolumeSize.value();
            if (rootDiskSizeInGiB > maxVolumeSizeInGb) {
                throw new InvalidParameterValueException(String.format("The maximum size for a disk is %d GB.", maxVolumeSizeInGb));
            }
            long rootDiskSizeInBytes = rootDiskSizeInGiB * GiB_TO_BYTES;
            diskOffering.setDiskSize(rootDiskSizeInBytes);
        }

        diskOffering.setCustomizedIops(isCustomizedIops);
        diskOffering.setMinIops(minIops);
        diskOffering.setMaxIops(maxIops);
        diskOffering.setEncrypt(encrypt);

        setBytesRate(diskOffering, bytesReadRate, bytesReadRateMax, bytesReadRateMaxLength, bytesWriteRate, bytesWriteRateMax, bytesWriteRateMaxLength);
        setIopsRate(diskOffering, iopsReadRate, iopsReadRateMax, iopsReadRateMaxLength, iopsWriteRate, iopsWriteRateMax, iopsWriteRateMaxLength);

        if(cacheMode != null) {
            diskOffering.setCacheMode(DiskOffering.DiskCacheMode.valueOf(cacheMode.toUpperCase()));
        }

        if (hypervisorSnapshotReserve != null && hypervisorSnapshotReserve < 0) {
            throw new InvalidParameterValueException("If provided, Hypervisor Snapshot Reserve must be greater than or equal to 0.");
        }

        diskOffering.setHypervisorSnapshotReserve(hypervisorSnapshotReserve);

        if ((diskOffering = _diskOfferingDao.persist(diskOffering)) != null) {
            if ((details != null && !details.isEmpty()) || (storagePolicyID != null)) {
                List<DiskOfferingDetailVO> diskDetailsVO = new ArrayList<>();
                // Support disk offering details for below parameters
                if (details.containsKey(Volume.BANDWIDTH_LIMIT_IN_MBPS)) {
                    diskDetailsVO.add(new DiskOfferingDetailVO(diskOffering.getId(), Volume.BANDWIDTH_LIMIT_IN_MBPS, details.get(Volume.BANDWIDTH_LIMIT_IN_MBPS), false));
                }
                if (details.containsKey(Volume.IOPS_LIMIT)) {
                    diskDetailsVO.add(new DiskOfferingDetailVO(diskOffering.getId(), Volume.IOPS_LIMIT, details.get(Volume.IOPS_LIMIT), false));
                }

                if (storagePolicyID != null) {
                    diskDetailsVO.add(new DiskOfferingDetailVO(diskOffering.getId(), ApiConstants.STORAGE_POLICY, String.valueOf(storagePolicyID), false));
                }

                if (!diskDetailsVO.isEmpty()) {
                    diskOfferingDetailsDao.saveDetails(diskDetailsVO);
                }
            }
        } else {
            return null;
        }

        return diskOffering;
    }
    private void setIopsRate(DiskOffering offering, Long iopsReadRate, Long iopsReadRateMax, Long iopsReadRateMaxLength, Long iopsWriteRate, Long iopsWriteRateMax, Long iopsWriteRateMaxLength) {
        if (iopsReadRate != null && iopsReadRate > 0) {
            offering.setIopsReadRate(iopsReadRate);
        }
        if (iopsReadRateMax != null && iopsReadRateMax > 0) {
            offering.setIopsReadRateMax(iopsReadRateMax);
        }
        if (iopsReadRateMaxLength != null && iopsReadRateMaxLength > 0) {
            offering.setIopsReadRateMaxLength(iopsReadRateMaxLength);
        }
        if (iopsWriteRate != null && iopsWriteRate > 0) {
            offering.setIopsWriteRate(iopsWriteRate);
        }
        if (iopsWriteRateMax != null && iopsWriteRateMax > 0) {
            offering.setIopsWriteRateMax(iopsWriteRateMax);
        }
        if (iopsWriteRateMaxLength != null && iopsWriteRateMaxLength > 0) {
            offering.setIopsWriteRateMaxLength(iopsWriteRateMaxLength);
        }
    }

    private void setBytesRate(DiskOffering offering, Long bytesReadRate, Long bytesReadRateMax, Long bytesReadRateMaxLength, Long bytesWriteRate, Long bytesWriteRateMax, Long bytesWriteRateMaxLength) {
        if (bytesReadRate != null && bytesReadRate > 0) {
            offering.setBytesReadRate(bytesReadRate);
        }
        if (bytesReadRateMax != null && bytesReadRateMax > 0) {
            offering.setBytesReadRateMax(bytesReadRateMax);
        }
        if (bytesReadRateMaxLength != null && bytesReadRateMaxLength > 0) {
            offering.setBytesReadRateMaxLength(bytesReadRateMaxLength);
        }
        if (bytesWriteRate != null && bytesWriteRate > 0) {
            offering.setBytesWriteRate(bytesWriteRate);
        }
        if (bytesWriteRateMax != null && bytesWriteRateMax > 0) {
            offering.setBytesWriteRateMax(bytesWriteRateMax);
        }
        if (bytesWriteRateMaxLength != null && bytesWriteRateMaxLength > 0) {
            offering.setBytesWriteRateMaxLength(bytesWriteRateMaxLength);
        }
    }

    @Override
    @ActionEvent(eventType = EventTypes.EVENT_SERVICE_OFFERING_EDIT, eventDescription = "updating service offering")
    public ServiceOffering updateServiceOffering(final UpdateServiceOfferingCmd cmd) {
        final String displayText = cmd.getDisplayText();
        final Long id = cmd.getId();
        final String name = cmd.getServiceOfferingName();
        final Integer sortKey = cmd.getSortKey();
        Long userId = CallContext.current().getCallingUserId();
        final List<Long> domainIds = cmd.getDomainIds();
        final List<Long> zoneIds = cmd.getZoneIds();
        String storageTags = cmd.getStorageTags();
        String hostTags = cmd.getHostTags();
        ServiceOffering.State state = cmd.getState();
        boolean purgeResources = cmd.isPurgeResources();

        if (userId == null) {
            userId = Long.valueOf(User.UID_SYSTEM);
        }

        // Verify input parameters
        final ServiceOffering offeringHandle = _entityMgr.findById(ServiceOffering.class, id);
        if (offeringHandle == null) {
            throw new InvalidParameterValueException("unable to find service offering " + id);
        }

        List<Long> existingDomainIds = _serviceOfferingDetailsDao.findDomainIds(id);
        Collections.sort(existingDomainIds);

        List<Long> existingZoneIds = _serviceOfferingDetailsDao.findZoneIds(id);
        Collections.sort(existingZoneIds);

        String purgeResourceStr = _serviceOfferingDetailsDao.getDetail(id, ServiceOffering.PURGE_DB_ENTITIES_KEY);
        boolean existingPurgeResources = false;
        if (StringUtils.isNotBlank(purgeResourceStr)) {
            existingPurgeResources = Boolean.parseBoolean(purgeResourceStr);
        }

        // check if valid domain
        if (CollectionUtils.isNotEmpty(domainIds)) {
            for (final Long domainId: domainIds) {
                if (_domainDao.findById(domainId) == null) {
                    throw new InvalidParameterValueException("Please specify a valid domain id");
                }
            }
        }

        // check if valid zone
        if (CollectionUtils.isNotEmpty(zoneIds)) {
            for (Long zoneId : zoneIds) {
                if (_zoneDao.findById(zoneId) == null)
                    throw new InvalidParameterValueException("Please specify a valid zone id");
            }
        }

        final User user = _userDao.findById(userId);
        if (user == null || user.getRemoved() != null) {
            throw new InvalidParameterValueException("Unable to find active user by id " + userId);
        }
        final Account account = _accountDao.findById(user.getAccountId());

        // Filter child domains when both parent and child domains are present
        List<Long> filteredDomainIds = filterChildSubDomains(domainIds);
        Collections.sort(filteredDomainIds);

        List<Long> filteredZoneIds = new ArrayList<>();
        if (CollectionUtils.isNotEmpty(zoneIds)) {
            filteredZoneIds.addAll(zoneIds);
        }
        Collections.sort(filteredZoneIds);

        if (account.getType() == Account.Type.DOMAIN_ADMIN) {
            if (!filteredZoneIds.equals(existingZoneIds)) { // Domain-admins cannot update zone(s) for offerings
                throw new InvalidParameterValueException(String.format("Unable to update zone(s) for service offering: %s by admin: %s as it is domain-admin", offeringHandle.getUuid(), user.getUuid()));
            }
            if (existingDomainIds.isEmpty()) {
                throw new InvalidParameterValueException(String.format("Unable to update public service offering: %s by user: %s because it is domain-admin", offeringHandle.getUuid(), user.getUuid()));
            } else {
                if (filteredDomainIds.isEmpty()) {
                    throw new InvalidParameterValueException(String.format("Unable to update service offering: %s to a public offering by user: %s because it is domain-admin", offeringHandle.getUuid(), user.getUuid()));
                }
            }
            if (!org.apache.commons.lang3.StringUtils.isAllBlank(hostTags, storageTags) && !ALLOW_DOMAIN_ADMINS_TO_CREATE_TAGGED_OFFERINGS.valueIn(account.getAccountId())) {
                throw new InvalidParameterValueException(String.format("User [%s] is unable to update storage tags or host tags.", user.getUuid()));
            }
            List<Long> nonChildDomains = new ArrayList<>();
            for (Long domainId : existingDomainIds) {
                if (!_domainDao.isChildDomain(account.getDomainId(), domainId)) {
                    if (name != null || displayText != null || sortKey != null) { // Domain-admins cannot update name, display text, sort key for offerings with domain which are not child domains for domain-admin
                        throw new InvalidParameterValueException(String.format("Unable to update service offering: %s as it has linked domain(s) which are not child domain for domain-admin: %s", offeringHandle.getUuid(), user.getUuid()));
                    }
                    nonChildDomains.add(domainId);
                }
            }
            for (Long domainId : filteredDomainIds) {
                if (!_domainDao.isChildDomain(account.getDomainId(), domainId)) {
                    Domain domain = _entityMgr.findById(Domain.class, domainId);
                    throw new InvalidParameterValueException(String.format("Unable to update service offering: %s by domain-admin: %s with domain: %3$s which is not a child domain", offeringHandle.getUuid(), user.getUuid(), domain.getUuid()));
                }
            }
            filteredDomainIds.addAll(nonChildDomains); // Final list must include domains which were not child domain for domain-admin but specified for this offering prior to update
        } else if (account.getType() != Account.Type.ADMIN) {
            throw new InvalidParameterValueException(String.format("Unable to update service offering: %s by id user: %s because it is not root-admin or domain-admin", offeringHandle.getUuid(), user.getUuid()));
        }

        final boolean updateNeeded = name != null || displayText != null || sortKey != null || storageTags != null || hostTags != null || state != null;
        final boolean detailsUpdateNeeded = !filteredDomainIds.equals(existingDomainIds) ||
                !filteredZoneIds.equals(existingZoneIds) || purgeResources != existingPurgeResources;
        if (!updateNeeded && !detailsUpdateNeeded) {
            return _serviceOfferingDao.findById(id);
        }

        ServiceOfferingVO offering = _serviceOfferingDao.createForUpdate(id);

        if (name != null) {
            offering.setName(name);
        }

        if (displayText != null) {
            offering.setDisplayText(displayText);
        }

        if (sortKey != null) {
            offering.setSortKey(sortKey);
        }

        if (state != null) {
            offering.setState(state);
        }

        DiskOfferingVO diskOffering = _diskOfferingDao.findById(offeringHandle.getDiskOfferingId());
        updateOfferingTagsIfIsNotNull(storageTags, diskOffering);

        if (diskOffering.isComputeOnly() && state != null) {
            diskOffering.setState(state == ServiceOffering.State.Active ? DiskOffering.State.Active : DiskOffering.State.Inactive);
        }

        _diskOfferingDao.update(diskOffering.getId(), diskOffering);

        updateServiceOfferingHostTagsIfNotNull(hostTags, offering);

        if (updateNeeded && !_serviceOfferingDao.update(id, offering)) {
            return null;
        }
        List<ServiceOfferingDetailsVO> detailsVO = new ArrayList<>();
        if(detailsUpdateNeeded) {
            SearchBuilder<ServiceOfferingDetailsVO> sb = _serviceOfferingDetailsDao.createSearchBuilder();
            sb.and("offeringId", sb.entity().getResourceId(), SearchCriteria.Op.EQ);
            sb.and("detailName", sb.entity().getName(), SearchCriteria.Op.EQ);
            sb.done();
            SearchCriteria<ServiceOfferingDetailsVO> sc = sb.create();
            sc.setParameters("offeringId", String.valueOf(id));
            if(!filteredDomainIds.equals(existingDomainIds)) {
                sc.setParameters("detailName", ApiConstants.DOMAIN_ID);
                _serviceOfferingDetailsDao.remove(sc);
                for (Long domainId : filteredDomainIds) {
                    detailsVO.add(new ServiceOfferingDetailsVO(id, ApiConstants.DOMAIN_ID, String.valueOf(domainId), false));
                }
            }
            if(!filteredZoneIds.equals(existingZoneIds)) {
                sc.setParameters("detailName", ApiConstants.ZONE_ID);
                _serviceOfferingDetailsDao.remove(sc);
                for (Long zoneId : filteredZoneIds) {
                    detailsVO.add(new ServiceOfferingDetailsVO(id, ApiConstants.ZONE_ID, String.valueOf(zoneId), false));
                }
            }
            if (purgeResources != existingPurgeResources) {
                sc.setParameters("detailName", ServiceOffering.PURGE_DB_ENTITIES_KEY);
                _serviceOfferingDetailsDao.remove(sc);
                if (purgeResources) {
                    detailsVO.add(new ServiceOfferingDetailsVO(id, ServiceOffering.PURGE_DB_ENTITIES_KEY,
                            "true", false));
                }
            }
        }
        if (!detailsVO.isEmpty()) {
            for (ServiceOfferingDetailsVO detailVO : detailsVO) {
                _serviceOfferingDetailsDao.persist(detailVO);
            }
        }
        offering = _serviceOfferingDao.findById(id);
        CallContext.current().setEventDetails("Service offering id=" + offering.getId());
        return offering;
    }

    @Override
    public List<Long> getServiceOfferingDomains(Long serviceOfferingId) {
        final ServiceOffering offeringHandle = _entityMgr.findById(ServiceOffering.class, serviceOfferingId);
        if (offeringHandle == null) {
            throw new InvalidParameterValueException("Unable to find service offering " + serviceOfferingId);
        }
        return _serviceOfferingDetailsDao.findDomainIds(serviceOfferingId);
    }

    @Override
    public List<Long> getServiceOfferingZones(Long serviceOfferingId) {
        final ServiceOffering offeringHandle = _entityMgr.findById(ServiceOffering.class, serviceOfferingId);
        if (offeringHandle == null) {
            throw new InvalidParameterValueException("Unable to find service offering " + serviceOfferingId);
        }
        return _serviceOfferingDetailsDao.findZoneIds(serviceOfferingId);
    }

    protected DiskOfferingVO createDiskOffering(final Long userId, final List<Long> domainIds, final List<Long> zoneIds, final String name, final String description, final String provisioningType,
                                                final Long numGibibytes, String tags, boolean isCustomized, final boolean localStorageRequired,
                                                final boolean isDisplayOfferingEnabled, final Boolean isCustomizedIops, Long minIops, Long maxIops,
                                                Long bytesReadRate, Long bytesReadRateMax, Long bytesReadRateMaxLength,
                                                Long bytesWriteRate, Long bytesWriteRateMax, Long bytesWriteRateMaxLength,
                                                Long iopsReadRate, Long iopsReadRateMax, Long iopsReadRateMaxLength,
                                                Long iopsWriteRate, Long iopsWriteRateMax, Long iopsWriteRateMaxLength,
                                                final Integer hypervisorSnapshotReserve, String cacheMode, final Map<String, String> details, final Long storagePolicyID,
                                                final boolean diskSizeStrictness, final boolean encrypt) {
        long diskSize = 0;// special case for custom disk offerings
        long maxVolumeSizeInGb = VolumeOrchestrationService.MaxVolumeSize.value();
        if (numGibibytes != null && numGibibytes <= 0) {
            throw new InvalidParameterValueException("Please specify a disk size of at least 1 GB.");
        } else if (numGibibytes != null && numGibibytes > maxVolumeSizeInGb) {
            throw new InvalidParameterValueException(String.format("The maximum size for a disk is %d GB.", maxVolumeSizeInGb));
        }
        final ProvisioningType typedProvisioningType = ProvisioningType.getProvisioningType(provisioningType);

        if (numGibibytes != null) {
            diskSize = numGibibytes * 1024 * 1024 * 1024;
        }

        if (diskSize == 0) {
            isCustomized = true;
        }

        if (Boolean.TRUE.equals(isCustomizedIops) || isCustomizedIops == null) {
            minIops = null;
            maxIops = null;
        } else {
            if (minIops == null && maxIops == null) {
                minIops = 0L;
                maxIops = 0L;
            } else {
                if (minIops == null || minIops <= 0) {
                    throw new InvalidParameterValueException("The min IOPS must be greater than 0.");
                }

                if (maxIops == null) {
                    maxIops = 0L;
                }

                if (minIops > maxIops) {
                    throw new InvalidParameterValueException("The min IOPS must be less than or equal to the max IOPS.");
                }
            }
        }

        // Filter child domains when both parent and child domains are present
        List<Long> filteredDomainIds = filterChildSubDomains(domainIds);

        // Check if user exists in the system
        final User user = _userDao.findById(userId);
        if (user == null || user.getRemoved() != null) {
            throw new InvalidParameterValueException("Unable to find active user by id " + userId);
        }
        final Account account = _accountDao.findById(user.getAccountId());
        if (account.getType() == Account.Type.DOMAIN_ADMIN) {
            if (filteredDomainIds.isEmpty()) {
                throw new InvalidParameterValueException(String.format("Unable to create public disk offering by admin: %s because it is domain-admin", user.getUuid()));
            }
            if (StringUtils.isNotBlank(tags) && !ALLOW_DOMAIN_ADMINS_TO_CREATE_TAGGED_OFFERINGS.valueIn(account.getAccountId())) {
                throw new InvalidParameterValueException(String.format("User [%s] is unable to create disk offerings with storage tags.", user.getUuid()));
            }
            for (Long domainId : filteredDomainIds) {
                if (domainId == null || !_domainDao.isChildDomain(account.getDomainId(), domainId)) {
                    throw new InvalidParameterValueException(String.format("Unable to create disk offering by another domain-admin: %s for domain: %s", user.getUuid(), _entityMgr.findById(Domain.class, domainId).getUuid()));
                }
            }
        } else if (account.getType() != Account.Type.ADMIN) {
            throw new InvalidParameterValueException(String.format("Unable to create disk offering by user: %s because it is not root-admin or domain-admin", user.getUuid()));
        }

        tags = com.cloud.utils.StringUtils.cleanupTags(tags);
        final DiskOfferingVO newDiskOffering = new DiskOfferingVO(name, description, typedProvisioningType, diskSize, tags, isCustomized,
                isCustomizedIops, minIops, maxIops);
        newDiskOffering.setUseLocalStorage(localStorageRequired);
        newDiskOffering.setDisplayOffering(isDisplayOfferingEnabled);

        setBytesRate(newDiskOffering, bytesReadRate, bytesReadRateMax, bytesReadRateMaxLength, bytesWriteRate, bytesWriteRateMax, bytesWriteRateMaxLength);
        setIopsRate(newDiskOffering, iopsReadRate, iopsReadRateMax, iopsReadRateMaxLength, iopsWriteRate, iopsWriteRateMax, iopsWriteRateMaxLength);

        if (cacheMode != null) {
            newDiskOffering.setCacheMode(DiskOffering.DiskCacheMode.valueOf(cacheMode.toUpperCase()));
        }

        if (hypervisorSnapshotReserve != null && hypervisorSnapshotReserve < 0) {
            throw new InvalidParameterValueException("If provided, Hypervisor Snapshot Reserve must be greater than or equal to 0.");
        }

        newDiskOffering.setEncrypt(encrypt);
        newDiskOffering.setHypervisorSnapshotReserve(hypervisorSnapshotReserve);
        newDiskOffering.setDiskSizeStrictness(diskSizeStrictness);

        CallContext.current().setEventDetails("Disk offering id=" + newDiskOffering.getId());
        final DiskOfferingVO offering = _diskOfferingDao.persist(newDiskOffering);
        if (offering != null) {
            List<DiskOfferingDetailVO> detailsVO = new ArrayList<>();
            for (Long domainId : filteredDomainIds) {
                detailsVO.add(new DiskOfferingDetailVO(offering.getId(), ApiConstants.DOMAIN_ID, String.valueOf(domainId), false));
            }
            if (CollectionUtils.isNotEmpty(zoneIds)) {
                for (Long zoneId : zoneIds) {
                    detailsVO.add(new DiskOfferingDetailVO(offering.getId(), ApiConstants.ZONE_ID, String.valueOf(zoneId), false));
                }
            }

            if (MapUtils.isNotEmpty(details)) {
                details.forEach((key, value) -> {
                    boolean displayDetail = !StringUtils.equalsAny(key, Volume.BANDWIDTH_LIMIT_IN_MBPS, Volume.IOPS_LIMIT);
                    detailsVO.add(new DiskOfferingDetailVO(offering.getId(), key, value, displayDetail));
                });
            }
            if (storagePolicyID != null) {
                detailsVO.add(new DiskOfferingDetailVO(offering.getId(), ApiConstants.STORAGE_POLICY, String.valueOf(storagePolicyID), false));
            }
            if (!detailsVO.isEmpty()) {
                diskOfferingDetailsDao.saveDetails(detailsVO);
            }
            CallContext.current().setEventDetails("Disk offering id=" + newDiskOffering.getId());
            CallContext.current().putContextParameter(DiskOffering.class, newDiskOffering.getId());
            return offering;
        }
        return null;
    }

    @Override
    @ActionEvent(eventType = EventTypes.EVENT_DISK_OFFERING_CREATE, eventDescription = "creating disk offering")
    public DiskOffering createDiskOffering(final CreateDiskOfferingCmd cmd) {
        final String name = cmd.getOfferingName();
        final String description = cmd.getDisplayText();
        final String provisioningType = cmd.getProvisioningType();
        final Long numGibibytes = cmd.getDiskSize();
        final boolean isDisplayOfferingEnabled = cmd.getDisplayOffering() != null ? cmd.getDisplayOffering() : true;
        final boolean isCustomized = cmd.isCustomized() != null ? cmd.isCustomized() : false; // false
        final String tags = cmd.getTags();
        final List<Long> domainIds = cmd.getDomainIds();
        final List<Long> zoneIds = cmd.getZoneIds();
        final Map<String, String> details = cmd.getDetails();
        final Long storagePolicyId = cmd.getStoragePolicy();
        final boolean diskSizeStrictness =  cmd.getDiskSizeStrictness();

        // check if valid domain
        if (CollectionUtils.isNotEmpty(domainIds)) {
            for (final Long domainId: domainIds) {
                if (_domainDao.findById(domainId) == null) {
                    throw new InvalidParameterValueException("Please specify a valid domain id");
                }
            }
        }

        // check if valid zone
        if (CollectionUtils.isNotEmpty(zoneIds)) {
            for (Long zoneId : zoneIds) {
                if (_zoneDao.findById(zoneId) == null)
                    throw new InvalidParameterValueException("Please specify a valid zone id");
            }
        }

        if (!isCustomized && numGibibytes == null) {
            throw new InvalidParameterValueException("Disksize is required for a non-customized disk offering");
        }

        if (isCustomized && numGibibytes != null) {
            throw new InvalidParameterValueException("Disksize is not allowed for a customized disk offering");
        }

        // check if cache_mode parameter is valid
        validateCacheMode(cmd.getCacheMode());

        boolean localStorageRequired = false;
        final String storageType = cmd.getStorageType();
        if (storageType != null) {
            if (storageType.equalsIgnoreCase(ServiceOffering.StorageType.local.toString())) {
                localStorageRequired = true;
            } else if (!storageType.equalsIgnoreCase(ServiceOffering.StorageType.shared.toString())) {
                throw new InvalidParameterValueException("Invalid storage type " + storageType + " specified, valid types are: 'local' and 'shared'");
            }
        }

        if (storagePolicyId != null) {
            if (vsphereStoragePolicyDao.findById(storagePolicyId) == null) {
                throw new InvalidParameterValueException("Please specify a valid vSphere storage policy id");
            }
        }

        final Boolean isCustomizedIops = cmd.isCustomizedIops();
        final Long minIops = cmd.getMinIops();
        final Long maxIops = cmd.getMaxIops();
        final Long bytesReadRate = cmd.getBytesReadRate();
        final Long bytesReadRateMax = cmd.getBytesReadRateMax();
        final Long bytesReadRateMaxLength = cmd.getBytesReadRateMaxLength();
        final Long bytesWriteRate = cmd.getBytesWriteRate();
        final Long bytesWriteRateMax = cmd.getBytesWriteRateMax();
        final Long bytesWriteRateMaxLength = cmd.getBytesWriteRateMaxLength();
        final Long iopsReadRate = cmd.getIopsReadRate();
        final Long iopsReadRateMax = cmd.getIopsReadRateMax();
        final Long iopsReadRateMaxLength = cmd.getIopsReadRateMaxLength();
        final Long iopsWriteRate = cmd.getIopsWriteRate();
        final Long iopsWriteRateMax = cmd.getIopsWriteRateMax();
        final Long iopsWriteRateMaxLength = cmd.getIopsWriteRateMaxLength();
        final Integer hypervisorSnapshotReserve = cmd.getHypervisorSnapshotReserve();
        final String cacheMode = cmd.getCacheMode();
        final boolean encrypt = cmd.getEncrypt();

        validateMaxRateEqualsOrGreater(iopsReadRate, iopsReadRateMax, IOPS_READ_RATE);
        validateMaxRateEqualsOrGreater(iopsWriteRate, iopsWriteRateMax, IOPS_WRITE_RATE);
        validateMaxRateEqualsOrGreater(bytesReadRate, bytesReadRateMax, BYTES_READ_RATE);
        validateMaxRateEqualsOrGreater(bytesWriteRate, bytesWriteRateMax, BYTES_WRITE_RATE);

        validateMaximumIopsAndBytesLength(iopsReadRateMaxLength, iopsWriteRateMaxLength, bytesReadRateMaxLength, bytesWriteRateMaxLength);

        final Long userId = CallContext.current().getCallingUserId();
        return createDiskOffering(userId, domainIds, zoneIds, name, description, provisioningType, numGibibytes, tags, isCustomized,
                localStorageRequired, isDisplayOfferingEnabled, isCustomizedIops, minIops,
                maxIops, bytesReadRate, bytesReadRateMax, bytesReadRateMaxLength, bytesWriteRate, bytesWriteRateMax, bytesWriteRateMaxLength,
                iopsReadRate, iopsReadRateMax, iopsReadRateMaxLength, iopsWriteRate, iopsWriteRateMax, iopsWriteRateMaxLength,
                hypervisorSnapshotReserve, cacheMode, details, storagePolicyId, diskSizeStrictness, encrypt);
    }

    /**
     * Validates rate offerings, being flexible about which rate is being validated (e.g. read/write Bytes, read/write IOPS).</br>
     * It throws InvalidParameterValueException if normal rate is greater than maximum rate
     */
    protected void validateMaxRateEqualsOrGreater(Long normalRate, Long maxRate, String rateType) {
        if (normalRate != null && maxRate != null && maxRate < normalRate) {
            throw new InvalidParameterValueException(
                    String.format("%s rate (%d) cannot be greater than %s maximum rate (%d)", rateType, normalRate, rateType, maxRate));
        }
    }

    /**
     *  Throws InvalidParameterValueException if At least one of the VM disk Bytes/IOPS Read/Write length are smaller than the respective disk offering max length.</br>
     *  It will ignore verification in case of default values (zero):
     * <ul>
     *  <li>vm.disk.bytes.maximum.read.length = 0</li>
     *  <li>vm.disk.bytes.maximum.write.length = 0</li>
     *  <li>vm.disk.iops.maximum.read.length = 0</li>
     *  <li>vm.disk.iops.maximum.write.length = 0</li>
     * </ul>
     */
    protected void validateMaximumIopsAndBytesLength(final Long iopsReadRateMaxLength, final Long iopsWriteRateMaxLength, Long bytesReadRateMaxLength, Long bytesWriteRateMaxLength) {
        if (IOPS_MAX_READ_LENGTH.value() != null && IOPS_MAX_READ_LENGTH.value() != 0l) {
            if (iopsReadRateMaxLength != null && iopsReadRateMaxLength > IOPS_MAX_READ_LENGTH.value()) {
                throw new InvalidParameterValueException(String.format("IOPS read max length (%d seconds) cannot be greater than vm.disk.iops.maximum.read.length (%d seconds)",
                        iopsReadRateMaxLength, IOPS_MAX_READ_LENGTH.value()));
            }
        }

        if (IOPS_MAX_WRITE_LENGTH.value() != null && IOPS_MAX_WRITE_LENGTH.value() != 0l) {
            if (iopsWriteRateMaxLength != null && iopsWriteRateMaxLength > IOPS_MAX_WRITE_LENGTH.value()) {
                throw new InvalidParameterValueException(String.format("IOPS write max length (%d seconds) cannot be greater than vm.disk.iops.maximum.write.length (%d seconds)",
                        iopsWriteRateMaxLength, IOPS_MAX_WRITE_LENGTH.value()));
            }
        }

        if (BYTES_MAX_READ_LENGTH.value() != null && BYTES_MAX_READ_LENGTH.value() != 0l) {
            if (bytesReadRateMaxLength != null && bytesReadRateMaxLength > BYTES_MAX_READ_LENGTH.value()) {
                throw new InvalidParameterValueException(String.format("Bytes read max length (%d seconds) cannot be greater than vm.disk.bytes.maximum.read.length (%d seconds)",
                        bytesReadRateMaxLength, BYTES_MAX_READ_LENGTH.value()));
            }
        }

        if (BYTES_MAX_WRITE_LENGTH.value() != null && BYTES_MAX_WRITE_LENGTH.value() != 0l) {
            if (bytesWriteRateMaxLength != null && bytesWriteRateMaxLength > BYTES_MAX_WRITE_LENGTH.value()) {
                throw new InvalidParameterValueException(String.format("Bytes write max length (%d seconds) cannot be greater than vm.disk.bytes.maximum.write.length (%d seconds)",
                        bytesWriteRateMaxLength, BYTES_MAX_WRITE_LENGTH.value()));
            }
        }
    }

    @Override
    @ActionEvent(eventType = EventTypes.EVENT_DISK_OFFERING_EDIT, eventDescription = "updating disk offering")
    public DiskOffering updateDiskOffering(final UpdateDiskOfferingCmd cmd) {
        final Long diskOfferingId = cmd.getId();
        final String name = cmd.getDiskOfferingName();
        final String displayText = cmd.getDisplayText();
        final Integer sortKey = cmd.getSortKey();
        final Boolean displayDiskOffering = cmd.getDisplayOffering();
        final List<Long> domainIds = cmd.getDomainIds();
        final List<Long> zoneIds = cmd.getZoneIds();
        final String tags = cmd.getTags();

        Long bytesReadRate = cmd.getBytesReadRate();
        Long bytesReadRateMax = cmd.getBytesReadRateMax();
        Long bytesReadRateMaxLength = cmd.getBytesReadRateMaxLength();
        Long bytesWriteRate = cmd.getBytesWriteRate();
        Long bytesWriteRateMax = cmd.getBytesWriteRateMax();
        Long bytesWriteRateMaxLength = cmd.getBytesWriteRateMaxLength();
        Long iopsReadRate = cmd.getIopsReadRate();
        Long iopsReadRateMax = cmd.getIopsReadRateMax();
        Long iopsReadRateMaxLength = cmd.getIopsReadRateMaxLength();
        Long iopsWriteRate = cmd.getIopsWriteRate();
        Long iopsWriteRateMax = cmd.getIopsWriteRateMax();
        Long iopsWriteRateMaxLength = cmd.getIopsWriteRateMaxLength();
        String cacheMode = cmd.getCacheMode();
        DiskOffering.State state = cmd.getState();

        // Check if diskOffering exists
        final DiskOffering diskOfferingHandle = _entityMgr.findById(DiskOffering.class, diskOfferingId);
        if (diskOfferingHandle == null) {
            throw new InvalidParameterValueException("Unable to find disk offering by id " + diskOfferingId);
        }

        List<Long> existingDomainIds = diskOfferingDetailsDao.findDomainIds(diskOfferingId);
        Collections.sort(existingDomainIds);

        List<Long> existingZoneIds = diskOfferingDetailsDao.findZoneIds(diskOfferingId);
        Collections.sort(existingZoneIds);

        validateDomain(domainIds);

        validateZone(zoneIds);

        Long userId = CallContext.current().getCallingUserId();
        if (userId == null) {
            userId = Long.valueOf(User.UID_SYSTEM);
        }
        final User user = _userDao.findById(userId);
        if (user == null || user.getRemoved() != null) {
            throw new InvalidParameterValueException("Unable to find active user by id " + userId);
        }
        final Account account = _accountDao.findById(user.getAccountId());

        // Filter child domains when both parent and child domains are present
        List<Long> filteredDomainIds = filterChildSubDomains(domainIds);
        Collections.sort(filteredDomainIds);

        List<Long> filteredZoneIds = new ArrayList<>();
        if (CollectionUtils.isNotEmpty(zoneIds)) {
            filteredZoneIds.addAll(zoneIds);
        }
        Collections.sort(filteredZoneIds);

        if (account.getType() == Account.Type.DOMAIN_ADMIN) {
            checkDomainAdminUpdateOfferingRestrictions(diskOfferingHandle, user, filteredZoneIds, existingZoneIds, existingDomainIds, filteredDomainIds);

            if (StringUtils.isNotBlank(tags) && !ALLOW_DOMAIN_ADMINS_TO_CREATE_TAGGED_OFFERINGS.valueIn(account.getAccountId())) {
                throw new InvalidParameterValueException(String.format("User [%s] is unable to update disk offering tags.", user.getUuid()));
            }

            List<Long> nonChildDomains = getAccountNonChildDomains(diskOfferingHandle, account, user, cmd, existingDomainIds);

            checkIfDomainIsChildDomain(diskOfferingHandle, account, user, filteredDomainIds);

            filteredDomainIds.addAll(nonChildDomains); // Final list must include domains which were not child domain for domain-admin but specified for this offering prior to update
        } else if (account.getType() != Account.Type.ADMIN) {
            throw new InvalidParameterValueException(String.format("Unable to update disk offering: %s by id user: %s because it is not root-admin or domain-admin", diskOfferingHandle.getUuid(), user.getUuid()));
        }

        boolean updateNeeded = shouldUpdateDiskOffering(name, displayText, sortKey, displayDiskOffering, tags, cacheMode, state) ||
                shouldUpdateIopsRateParameters(iopsReadRate, iopsReadRateMax, iopsReadRateMaxLength, iopsWriteRate, iopsWriteRateMax, iopsWriteRateMaxLength) ||
                shouldUpdateBytesRateParameters(bytesReadRate, bytesReadRateMax, bytesReadRateMaxLength, bytesWriteRate, bytesWriteRateMax, bytesWriteRateMaxLength);

        final boolean detailsUpdateNeeded = !filteredDomainIds.equals(existingDomainIds) || !filteredZoneIds.equals(existingZoneIds);
        if (!updateNeeded && !detailsUpdateNeeded) {
            return _diskOfferingDao.findById(diskOfferingId);
        }

        final DiskOfferingVO diskOffering = _diskOfferingDao.createForUpdate(diskOfferingId);
        updateDiskOfferingIfCmdAttributeNotNull(diskOffering, cmd);

        updateOfferingTagsIfIsNotNull(tags, diskOffering);

        validateMaxRateEqualsOrGreater(iopsReadRate, iopsReadRateMax, IOPS_READ_RATE);
        validateMaxRateEqualsOrGreater(iopsWriteRate, iopsWriteRateMax, IOPS_WRITE_RATE);
        validateMaxRateEqualsOrGreater(bytesReadRate, bytesReadRateMax, BYTES_READ_RATE);
        validateMaxRateEqualsOrGreater(bytesWriteRate, bytesWriteRateMax, BYTES_WRITE_RATE);
        validateMaximumIopsAndBytesLength(iopsReadRateMaxLength, iopsWriteRateMaxLength, bytesReadRateMaxLength, bytesWriteRateMaxLength);

        setBytesRate(diskOffering, bytesReadRate, bytesReadRateMax, bytesReadRateMaxLength, bytesWriteRate, bytesWriteRateMax, bytesWriteRateMaxLength);
        setIopsRate(diskOffering, iopsReadRate, iopsReadRateMax, iopsReadRateMaxLength, iopsWriteRate, iopsWriteRateMax, iopsWriteRateMaxLength);

        if (cacheMode != null) {
            validateCacheMode(cacheMode);
            diskOffering.setCacheMode(DiskOffering.DiskCacheMode.valueOf(cacheMode.toUpperCase()));
        }

        if (state != null) {
            diskOffering.setState(state);
        }

        if (updateNeeded && !_diskOfferingDao.update(diskOfferingId, diskOffering)) {
            return null;
        }
        List<DiskOfferingDetailVO> detailsVO = new ArrayList<>();
        if(detailsUpdateNeeded) {
            updateDiskOfferingDetails(detailsVO, diskOfferingId, filteredDomainIds, existingDomainIds, filteredZoneIds, existingZoneIds);
        }
        if (!detailsVO.isEmpty()) {
            for (DiskOfferingDetailVO detailVO : detailsVO) {
                diskOfferingDetailsDao.persist(detailVO);
            }
        }
        CallContext.current().setEventDetails("Disk offering id=" + diskOffering.getId());
        return _diskOfferingDao.findById(diskOfferingId);
    }

    protected void validateDomain(List<Long> domainIds) {
        if (CollectionUtils.isEmpty(domainIds)) {
            return;
        }

        for (final Long domainId: domainIds) {
            if (_domainDao.findById(domainId) == null) {
                throw new InvalidParameterValueException("Please specify a valid domain id.");
            }
        }
    }

    protected void validateZone(List<Long> zoneIds) {
        if (CollectionUtils.isEmpty(zoneIds)) {
            return;
        }

        for (Long zoneId : zoneIds) {
            if (_zoneDao.findById(zoneId) == null) {
                throw new InvalidParameterValueException("Please specify a valid zone id.");
            }
        }
    }

    protected void updateDiskOfferingIfCmdAttributeNotNull(DiskOfferingVO diskOffering, UpdateDiskOfferingCmd cmd) {
        if (cmd.getDiskOfferingName() != null) {
            diskOffering.setName(cmd.getDiskOfferingName());
        }

        if (cmd.getDisplayText() != null) {
            diskOffering.setDisplayText(cmd.getDisplayText());
        }

        if (cmd.getSortKey() != null) {
            diskOffering.setSortKey(cmd.getSortKey());
        }

        if (cmd.getDisplayOffering() != null) {
            diskOffering.setDisplayOffering(cmd.getDisplayOffering());
        }
    }

    protected void updateDiskOfferingDetails(List<DiskOfferingDetailVO> detailsVO, Long diskOfferingId, List<Long> filteredDomainIds,
                                           List<Long> existingDomainIds, List<Long> filteredZoneIds, List<Long> existingZoneIds) {
        SearchBuilder<DiskOfferingDetailVO> sb = diskOfferingDetailsDao.createSearchBuilder();
        sb.and("offeringId", sb.entity().getResourceId(), SearchCriteria.Op.EQ);
        sb.and("detailName", sb.entity().getName(), SearchCriteria.Op.EQ);
        sb.done();
        SearchCriteria<DiskOfferingDetailVO> sc = sb.create();
        sc.setParameters("offeringId", String.valueOf(diskOfferingId));

        updateDiskOfferingDetailsDomainIds(detailsVO, sc, diskOfferingId, filteredDomainIds, existingDomainIds);
        updateDiskOfferingDetailsZoneIds(detailsVO, sc, diskOfferingId, filteredZoneIds, existingZoneIds);
    }

    protected void updateDiskOfferingDetailsDomainIds(List<DiskOfferingDetailVO> detailsVO, SearchCriteria<DiskOfferingDetailVO> sc, Long diskOfferingId, List<Long> filteredDomainIds, List<Long> existingDomainIds) {
        if (filteredDomainIds.equals(existingDomainIds)) {
            return;
        }

        sc.setParameters("detailName", ApiConstants.DOMAIN_ID);
        diskOfferingDetailsDao.remove(sc);
        for (Long domainId : filteredDomainIds) {
            detailsVO.add(new DiskOfferingDetailVO(diskOfferingId, ApiConstants.DOMAIN_ID, String.valueOf(domainId), false));
        }
    }

    protected void updateDiskOfferingDetailsZoneIds(List<DiskOfferingDetailVO> detailsVO, SearchCriteria<DiskOfferingDetailVO> sc, Long diskOfferingId, List<Long> filteredZoneIds, List<Long> existingZoneIds) {
        if (filteredZoneIds.equals(existingZoneIds)) {
            return;
        }

        sc.setParameters("detailName", ApiConstants.ZONE_ID);
        diskOfferingDetailsDao.remove(sc);
        for (Long zoneId : filteredZoneIds) {
            detailsVO.add(new DiskOfferingDetailVO(diskOfferingId, ApiConstants.ZONE_ID, String.valueOf(zoneId), false));
        }
    }

    protected void checkDomainAdminUpdateOfferingRestrictions(DiskOffering diskOffering, User user, List<Long> filteredZoneIds, List<Long> existingZoneIds,
                                                            List<Long> existingDomainIds, List<Long> filteredDomainIds) {
        if (!filteredZoneIds.equals(existingZoneIds)) {
            throw new InvalidParameterValueException(String.format("Unable to update zone(s) for disk offering [%s] by admin [%s] as it is domain-admin.", diskOffering.getUuid(), user.getUuid()));
        }
        if (existingDomainIds.isEmpty()) {
            throw new InvalidParameterValueException(String.format("Unable to update public disk offering [%s] by user [%s] because it is domain-admin.", diskOffering.getUuid(), user.getUuid()));
        }
        if (filteredDomainIds.isEmpty()) {
            throw new InvalidParameterValueException(String.format("Unable to update disk offering [%s] to a public offering by user [%s] because it is domain-admin.", diskOffering.getUuid(), user.getUuid()));
        }
    }

    protected List<Long> getAccountNonChildDomains(DiskOffering diskOffering, Account account, User user,
                                                 UpdateDiskOfferingCmd cmd, List<Long> existingDomainIds) {
        List<Long> nonChildDomains = new ArrayList<>();
        String name = cmd.getDiskOfferingName();
        String displayText = cmd.getDisplayText();
        Integer sortKey = cmd.getSortKey();
        for (Long domainId : existingDomainIds) {
            if (_domainDao.isChildDomain(account.getDomainId(), domainId)) {
                continue;
            }

            if (ObjectUtils.anyNotNull(name, displayText, sortKey)) {
                throw new InvalidParameterValueException(String.format("Unable to update disk offering [%s] as it has linked domain(s) which are not child domain for domain-admin [%s].", diskOffering.getUuid(), user.getUuid()));
            }
            nonChildDomains.add(domainId);
        }
        return nonChildDomains;
    }

    protected void checkIfDomainIsChildDomain(DiskOffering diskOffering, Account account, User user, List<Long> filteredDomainIds) {
        for (Long domainId : filteredDomainIds) {
            if (_domainDao.isChildDomain(account.getDomainId(), domainId)) {
                continue;
            }

            Domain domain = _entityMgr.findById(Domain.class, domainId);
            throw new InvalidParameterValueException(String.format("Unable to update disk offering [%s] by domain-admin [%s] with domain [%3$s] which is not a child domain.", diskOffering.getUuid(), user.getUuid(), domain.getUuid()));
        }
    }

    /**
     * Check the tags parameters to the disk/service offering
     * <ul>
     *     <li>If tags is null, do nothing and return.</li>
     *     <li>If tags is not null, will set tag to the disk/service offering if the pools with active volumes have the new tags.</li>
     *     <li>If tags is an blank string, set null on disk/service offering tag.</li>
     * </ul>
     */
    protected void updateOfferingTagsIfIsNotNull(String tags, DiskOfferingVO diskOffering) {
        if (tags == null) { return; }
        if (StringUtils.isNotBlank(tags)) {
            tags = com.cloud.utils.StringUtils.cleanupTags(tags);
            List<StoragePoolVO> pools = _storagePoolDao.listStoragePoolsWithActiveVolumesByOfferingId(diskOffering.getId());
            if (CollectionUtils.isNotEmpty(pools)) {
                List<String> listOfTags = Arrays.asList(tags.split(","));
                for (StoragePoolVO storagePoolVO : pools) {
                    List<StoragePoolTagVO> tagsOnPool = storagePoolTagDao.findStoragePoolTags(storagePoolVO.getId());
                    List<String> tagsAsString = tagsOnPool.stream().map(StoragePoolTagVO::getTag).collect(Collectors.toList());

                    if ((CollectionUtils.isNotEmpty(tagsAsString) && tagsAsString.containsAll(listOfTags)) ||
                        (tagsOnPool.size() == 1 && tagsOnPool.get(0).isTagARule() &&
                        TagAsRuleHelper.interpretTagAsRule(tagsOnPool.get(0).getTag(), tags, VolumeApiServiceImpl.storageTagRuleExecutionTimeout.value()))) {
                        continue;
                    }

                    DiskOfferingVO offeringToRetrieveInfo = _diskOfferingDao.findById(diskOffering.getId());
                    List<VolumeVO> volumes = _volumeDao.findByDiskOfferingId(diskOffering.getId());
                    String listOfVolumesNamesAndUuid = ReflectionToStringBuilderUtils.reflectOnlySelectedFields(volumes, "name", "uuid");
                    String diskOfferingInfo = ReflectionToStringBuilderUtils.reflectOnlySelectedFields(offeringToRetrieveInfo, "name", "uuid");
                    String poolInfo = ReflectionToStringBuilderUtils.reflectOnlySelectedFields(storagePoolVO, "name", "uuid");
                    throw new InvalidParameterValueException(String.format("There are active volumes using the disk offering %s, and the pool %s doesn't have the new tags. " +
                            "The following volumes are using the mentioned disk offering %s. Please first add the new tags to the mentioned storage pools before adding them" +
                            " to the disk offering.", diskOfferingInfo, poolInfo, listOfVolumesNamesAndUuid));
                }
            }
            diskOffering.setTags(tags);
        } else {
            diskOffering.setTags(null);
        }
    }

    /**
     * Check the host tags parameters to the service offering
     * <ul>
     *     <li>If host tags is null, do nothing and return.</li>
     *     <li>If host tags is not null, will set host tag to the service offering if the hosts with active VMs have the new tags.</li>
     *     <li>If host tags is an blank string, set null on service offering tag.</li>
     * </ul>
     */
    protected void updateServiceOfferingHostTagsIfNotNull(String hostTags, ServiceOfferingVO offering) {
        if (hostTags == null) {
            return;
        }
        if (StringUtils.isNotBlank(hostTags)) {
            hostTags = com.cloud.utils.StringUtils.cleanupTags(hostTags);
            List<HostVO> hosts = _hostDao.listHostsWithActiveVMs(offering.getId());
            if (CollectionUtils.isNotEmpty(hosts)) {
                List<String> listOfHostTags = Arrays.asList(hostTags.split(","));
                for (HostVO host : hosts) {
                    List<HostTagVO> tagsOnHost = hostTagDao.getHostTags(host.getId());
                    List<String> tagsAsString = tagsOnHost.stream().map(HostTagVO::getTag).collect(Collectors.toList());

                    if ((CollectionUtils.isNotEmpty(tagsAsString) && tagsAsString.containsAll(listOfHostTags)) ||
                        (tagsOnHost.size() == 1 && tagsOnHost.get(0).getIsTagARule() &&
                        TagAsRuleHelper.interpretTagAsRule(tagsOnHost.get(0).getTag(), hostTags, HostTagsDao.hostTagRuleExecutionTimeout.value()))) {
                        continue;
                    }

                    throw new InvalidParameterValueException(String.format("There are active VMs using offering [%s], and the hosts [%s] don't have the new tags",
                        offering.getId(), hosts));
                }
            }
            offering.setHostTag(hostTags);
        } else {
            offering.setHostTag(null);
        }
    }

    /**
     * Check if it needs to update any parameter when updateDiskoffering is called
     * Verify if name or displayText are not blank, tags is not null, sortkey and displayDiskOffering is not null
     */
    protected boolean shouldUpdateDiskOffering(String name, String displayText, Integer sortKey, Boolean displayDiskOffering, String tags, String cacheMode, DiskOffering.State state) {
        return !StringUtils.isAllBlank(name, displayText, cacheMode) || tags != null || sortKey != null || displayDiskOffering != null || state != null;
    }

    protected boolean shouldUpdateBytesRateParameters(Long bytesReadRate, Long bytesReadRateMax, Long bytesReadRateMaxLength, Long bytesWriteRate, Long bytesWriteRateMax, Long bytesWriteRateMaxLength) {
        return bytesReadRate != null || bytesReadRateMax != null || bytesReadRateMaxLength != null || bytesWriteRate != null ||
                bytesWriteRateMax != null || bytesWriteRateMaxLength != null;
    }

    protected boolean shouldUpdateIopsRateParameters(Long iopsReadRate, Long iopsReadRateMax, Long iopsReadRateMaxLength, Long iopsWriteRate, Long iopsWriteRateMax, Long iopsWriteRateMaxLength) {
        return iopsReadRate != null || iopsReadRateMax != null || iopsReadRateMaxLength != null || iopsWriteRate != null || iopsWriteRateMax != null || iopsWriteRateMaxLength != null;
    }

    @Override
    @ActionEvent(eventType = EventTypes.EVENT_DISK_OFFERING_DELETE, eventDescription = "deleting disk offering")
    public boolean deleteDiskOffering(final DeleteDiskOfferingCmd cmd) {
        final Long diskOfferingId = cmd.getId();

        final DiskOfferingVO offering = _diskOfferingDao.findById(diskOfferingId);

        if (offering == null) {
            throw new InvalidParameterValueException("Unable to find disk offering by id " + diskOfferingId);
        }

        Long userId = CallContext.current().getCallingUserId();
        if (userId == null) {
            userId = Long.valueOf(User.UID_SYSTEM);
        }
        final User user = _userDao.findById(userId);
        if (user == null || user.getRemoved() != null) {
            throw new InvalidParameterValueException("Unable to find active user by id " + userId);
        }
        final Account account = _accountDao.findById(user.getAccountId());
        if (account.getType() == Account.Type.DOMAIN_ADMIN) {
            List<Long> existingDomainIds = diskOfferingDetailsDao.findDomainIds(diskOfferingId);
            if (existingDomainIds.isEmpty()) {
                throw new InvalidParameterValueException(String.format("Unable to delete public disk offering: %s by admin: %s because it is domain-admin", offering.getUuid(), user.getUuid()));
            }
            for (Long domainId : existingDomainIds) {
                if (!_domainDao.isChildDomain(account.getDomainId(), domainId)) {
                    throw new InvalidParameterValueException(String.format("Unable to delete disk offering: %s as it has linked domain(s) which are not child domain for domain-admin: %s", offering.getUuid(), user.getUuid()));
                }
            }
        } else if (account.getType() != Account.Type.ADMIN) {
            throw new InvalidParameterValueException(String.format("Unable to delete disk offering: %s by user: %s because it is not root-admin or domain-admin", offering.getUuid(), user.getUuid()));
        }

        annotationDao.removeByEntityType(AnnotationService.EntityType.DISK_OFFERING.name(), offering.getUuid());
        offering.setState(DiskOffering.State.Inactive);
        if (_diskOfferingDao.update(offering.getId(), offering)) {
            CallContext.current().setEventDetails("Disk offering id=" + diskOfferingId);
            return true;
        } else {
            return false;
        }
    }

    @Override
    public List<Long> getDiskOfferingDomains(Long diskOfferingId) {
        final DiskOffering offeringHandle = _entityMgr.findById(DiskOffering.class, diskOfferingId);
        if (offeringHandle == null) {
            throw new InvalidParameterValueException("Unable to find disk offering " + diskOfferingId);
        }
        return diskOfferingDetailsDao.findDomainIds(diskOfferingId);
    }

    @Override
    public List<Long> getDiskOfferingZones(Long diskOfferingId) {
        final DiskOffering offeringHandle = _entityMgr.findById(DiskOffering.class, diskOfferingId);
        if (offeringHandle == null) {
            throw new InvalidParameterValueException("Unable to find disk offering " + diskOfferingId);
        }
        return diskOfferingDetailsDao.findZoneIds(diskOfferingId);
    }

    @Override
    @ActionEvent(eventType = EventTypes.EVENT_SERVICE_OFFERING_DELETE, eventDescription = "deleting service offering")
    public boolean deleteServiceOffering(final DeleteServiceOfferingCmd cmd) {

        final Long offeringId = cmd.getId();
        Long userId = CallContext.current().getCallingUserId();

        if (userId == null) {
            userId = Long.valueOf(User.UID_SYSTEM);
        }

        // Verify service offering id
        final ServiceOfferingVO offering = _serviceOfferingDao.findById(offeringId);
        if (offering == null) {
            throw new InvalidParameterValueException("unable to find service offering " + offeringId);
        }

        // Verify disk offering id mapped to the service offering
        final DiskOfferingVO diskOffering = _diskOfferingDao.findById(offering.getDiskOfferingId());
        if (diskOffering == null) {
            throw new InvalidParameterValueException("unable to find disk offering " + offering.getDiskOfferingId() + " mapped to the service offering " + offeringId);
        }

        if (offering.getDefaultUse()) {
            throw new InvalidParameterValueException(String.format("The system service offering [%s] is marked for default use and cannot be deleted", offering.getDisplayText()));
        }

        final User user = _userDao.findById(userId);
        if (user == null || user.getRemoved() != null) {
            throw new InvalidParameterValueException("Unable to find active user by id " + userId);
        }
        final Account account = _accountDao.findById(user.getAccountId());
        if (account.getType() == Account.Type.DOMAIN_ADMIN) {
            List<Long> existingDomainIds = _serviceOfferingDetailsDao.findDomainIds(offeringId);
            if (existingDomainIds.isEmpty()) {
                throw new InvalidParameterValueException(String.format("Unable to delete public service offering: %s by admin: %s because it is domain-admin", offering.getUuid(), user.getUuid()));
            }
            for (Long domainId : existingDomainIds) {
                if (!_domainDao.isChildDomain(account.getDomainId(), domainId)) {
                    throw new InvalidParameterValueException(String.format("Unable to delete service offering: %s as it has linked domain(s) which are not child domain for domain-admin: %s", offering.getUuid(), user.getUuid()));
                }
            }
        } else if (account.getType() != Account.Type.ADMIN) {
            throw new InvalidParameterValueException(String.format("Unable to delete service offering: %s by user: %s because it is not root-admin or domain-admin", offering.getUuid(), user.getUuid()));
        }

        annotationDao.removeByEntityType(AnnotationService.EntityType.SERVICE_OFFERING.name(), offering.getUuid());
        if (diskOffering.isComputeOnly()) {
            diskOffering.setState(DiskOffering.State.Inactive);
            if (!_diskOfferingDao.update(diskOffering.getId(), diskOffering)) {
                throw new CloudRuntimeException(String.format("Unable to delete disk offering %s mapped to the service offering %s", diskOffering.getUuid(), offering.getUuid()));
            }
        }
        offering.setState(ServiceOffering.State.Inactive);
        if (_serviceOfferingDao.update(offeringId, offering)) {
            CallContext.current().setEventDetails("Service offering id=" + offeringId);
            return true;
        } else {
            return false;
        }
    }

    @Override
    @DB
    @ActionEvent(eventType = EventTypes.EVENT_VLAN_IP_RANGE_CREATE, eventDescription = "creating vlan ip range", async = false)
    public Vlan createVlanAndPublicIpRange(final CreateVlanIpRangeCmd cmd) throws InsufficientCapacityException, ConcurrentOperationException, ResourceUnavailableException,
    ResourceAllocationException {
        Long zoneId = cmd.getZoneId();
        final Long podId = cmd.getPodId();
        final String startIP = cmd.getStartIp();
        String endIP = cmd.getEndIp();
        final String newVlanGateway = cmd.getGateway();
        final String newVlanNetmask = cmd.getNetmask();
        String vlanId = cmd.getVlan();
        // TODO decide if we should be forgiving or demand a valid and complete URI
        if (!(vlanId == null || "".equals(vlanId) || vlanId.startsWith(BroadcastDomainType.Vlan.scheme()))) {
            vlanId = BroadcastDomainType.Vlan.toUri(vlanId).toString();
        }
        final Boolean forVirtualNetwork = cmd.isForVirtualNetwork();
        Long networkId = cmd.getNetworkID();
        Long physicalNetworkId = cmd.getPhysicalNetworkId();
        final String accountName = cmd.getAccountName();
        final Long projectId = cmd.getProjectId();
        final Long domainId = cmd.getDomainId();
        final String startIPv6 = cmd.getStartIpv6();
        String endIPv6 = cmd.getEndIpv6();
        final String ip6Gateway = cmd.getIp6Gateway();
        final String ip6Cidr = cmd.getIp6Cidr();
        final Boolean forSystemVms = cmd.isForSystemVms();

        Account vlanOwner = null;

        if (forSystemVms && accountName != null) {
            throw new InvalidParameterValueException("Account name should not be provided when ForSystemVMs is enabled");
        }

        final boolean ipv4 = startIP != null;
        final boolean ipv6 = ip6Cidr != null;

        if (!ipv4 && !ipv6) {
            throw new InvalidParameterValueException("StartIP or IPv6 CIDR is missing in the parameters!");
        }

        if (ipv4) {
            // if end ip is not specified, default it to startIp
            if (endIP == null && startIP != null) {
                endIP = startIP;
            }
        }

        if (ipv6) {
            // if end ip is not specified, default it to startIp
            if (endIPv6 == null && startIPv6 != null) {
                endIPv6 = startIPv6;
            }

            IPv6Network iPv6Network = IPv6Network.fromString(ip6Cidr);
            if (iPv6Network.getNetmask().asPrefixLength() > Ipv6Service.IPV6_SLAAC_CIDR_NETMASK) {
                throw new InvalidParameterValueException(String.format("For IPv6 range, prefix must be /%d or less", Ipv6Service.IPV6_SLAAC_CIDR_NETMASK));
            }
        }

        if (projectId != null) {
            if (accountName != null) {
                throw new InvalidParameterValueException("Account and projectId are mutually exclusive");
            }
            final Project project = _projectMgr.getProject(projectId);
            if (project == null) {
                throw new InvalidParameterValueException("Unable to find project by id " + projectId);
            }

            vlanOwner = _accountMgr.getAccount(project.getProjectAccountId());
            if (vlanOwner == null) {
                throw new InvalidParameterValueException("Please specify a valid projectId");
            }
        }

        Domain domain = null;
        if (accountName != null && domainId != null) {
            vlanOwner = _accountDao.findActiveAccount(accountName, domainId);
            if (vlanOwner == null) {
                throw new InvalidParameterValueException("Please specify a valid account.");
            } else if (vlanOwner.getId() == Account.ACCOUNT_ID_SYSTEM) {
                // by default vlan is dedicated to system account
                vlanOwner = null;
            }
        } else if (domainId != null) {
            domain = _domainDao.findById(domainId);
            if (domain == null) {
                throw new InvalidParameterValueException("Please specify a valid domain id");
            }
        }

        // Verify that network exists
        Network network = null;
        if (networkId != null) {
            network = _networkDao.findById(networkId);
            if (network == null) {
                throw new InvalidParameterValueException("Unable to find network by id " + networkId);
            } else {
                zoneId = network.getDataCenterId();
                physicalNetworkId = network.getPhysicalNetworkId();
            }
        }

        // Verify that zone exists
        final DataCenterVO zone = _zoneDao.findById(zoneId);
        if (zone == null) {
            throw new InvalidParameterValueException("Unable to find zone by id " + zoneId);
        }

        // verify that physical network exists
        PhysicalNetworkVO pNtwk = null;
        if (physicalNetworkId != null) {
            pNtwk = _physicalNetworkDao.findById(physicalNetworkId);
            if (pNtwk == null) {
                throw new InvalidParameterValueException("Unable to find Physical Network with id=" + physicalNetworkId);
            }
            if (zoneId == null) {
                zoneId = pNtwk.getDataCenterId();
            }
        } else {
            if (zoneId == null) {
                throw new InvalidParameterValueException("");
            }
            // deduce physicalNetworkFrom Zone or Network.
            if (network != null && network.getPhysicalNetworkId() != null) {
                physicalNetworkId = network.getPhysicalNetworkId();
            } else {
                if (forVirtualNetwork) {
                    // default physical network with public traffic in the zone
                    physicalNetworkId = _networkModel.getDefaultPhysicalNetworkByZoneAndTrafficType(zoneId, TrafficType.Public).getId();
                } else {
                    if (zone.getNetworkType() == DataCenter.NetworkType.Basic) {
                        // default physical network with guest traffic in the
                        // zone
                        physicalNetworkId = _networkModel.getDefaultPhysicalNetworkByZoneAndTrafficType(zoneId, TrafficType.Guest).getId();
                    } else if (zone.getNetworkType() == DataCenter.NetworkType.Advanced) {
                        if (zone.isSecurityGroupEnabled()) {
                            physicalNetworkId = _networkModel.getDefaultPhysicalNetworkByZoneAndTrafficType(zoneId, TrafficType.Guest).getId();
                        } else {
                            throw new InvalidParameterValueException("Physical Network Id is null, please provide the Network id for Direct vlan creation ");
                        }
                    }
                }
            }
        }

        // Check if zone is enabled
        final Account caller = CallContext.current().getCallingAccount();
        if (Grouping.AllocationState.Disabled == zone.getAllocationState()
                && !_accountMgr.isRootAdmin(caller.getId())) {
            throw new PermissionDeniedException("Cannot perform this operation, Zone is currently disabled: " + zoneId);
        }

        if (zone.isSecurityGroupEnabled() && zone.getNetworkType() != DataCenter.NetworkType.Basic && forVirtualNetwork) {
            throw new InvalidParameterValueException("Can't add virtual ip range into a zone with security group enabled");
        }

        // If networkId is not specified, and vlan is Virtual or Direct
        // Untagged, try to locate default networks
        if (forVirtualNetwork) {
            if (network == null) {
                // find default public network in the zone
                networkId = _networkModel.getSystemNetworkByZoneAndTrafficType(zoneId, TrafficType.Public).getId();
                network = _networkModel.getNetwork(networkId);
            } else if (network.getGuestType() != null || network.getTrafficType() != TrafficType.Public) {
                throw new InvalidParameterValueException("Can't find Public network by id=" + networkId);
            }
        } else {
            if (network == null) {
                if (zone.getNetworkType() == DataCenter.NetworkType.Basic) {
                    networkId = _networkModel.getExclusiveGuestNetwork(zoneId).getId();
                    network = _networkModel.getNetwork(networkId);
                } else {
                    network = _networkModel.getNetworkWithSecurityGroupEnabled(zoneId);
                    if (network == null) {
                        throw new InvalidParameterValueException("Network id is required for Direct vlan creation ");
                    }
                    networkId = network.getId();
                    zoneId = network.getDataCenterId();
                }
            } else if (network.getGuestType() == null ||
                    network.getGuestType() == Network.GuestType.Isolated
                    && _ntwkOffServiceMapDao.areServicesSupportedByNetworkOffering(network.getNetworkOfferingId(), Service.SourceNat)) {
                throw new InvalidParameterValueException("Can't create direct vlan for network id=" + networkId + " with type: " + network.getGuestType());
            }
        }

        Pair<Boolean, Pair<String, String>> sameSubnet = null;
        // Can add vlan range only to the network which allows it
        if (!network.getSpecifyIpRanges()) {
            throw new InvalidParameterValueException("Network " + network + " doesn't support adding ip ranges");
        }

        if (zone.getNetworkType() == DataCenter.NetworkType.Advanced) {
            if (network.getTrafficType() == TrafficType.Guest) {
                if (network.getGuestType() != GuestType.Shared) {
                    throw new InvalidParameterValueException("Can execute createVLANIpRanges on shared guest network, but type of this guest network " + network.getId() + " is "
                            + network.getGuestType());
                }

                final List<VlanVO> vlans = _vlanDao.listVlansByNetworkId(network.getId());
                if (vlans != null && vlans.size() > 0) {
                    final VlanVO vlan = vlans.get(0);
                    if (vlanId == null || vlanId.contains(Vlan.UNTAGGED)) {
                        vlanId = vlan.getVlanTag();
                    } else if (!NetUtils.isSameIsolationId(vlan.getVlanTag(), vlanId)) {
                        throw new InvalidParameterValueException("there is already one vlan " + vlan.getVlanTag() + " on network :" + +network.getId()
                                + ", only one vlan is allowed on guest network");
                    }
                }
                sameSubnet = validateIpRange(startIP, endIP, newVlanGateway, newVlanNetmask, vlans, ipv4, ipv6, ip6Gateway, ip6Cidr, startIPv6, endIPv6, network);

            }

        } else if (network.getTrafficType() == TrafficType.Management) {
            throw new InvalidParameterValueException("Cannot execute createVLANIpRanges on management network");
        } else if (zone.getNetworkType() == NetworkType.Basic) {
            final List<VlanVO> vlans = _vlanDao.listVlansByNetworkId(network.getId());
            sameSubnet = validateIpRange(startIP, endIP, newVlanGateway, newVlanNetmask, vlans, ipv4, ipv6, ip6Gateway, ip6Cidr, startIPv6, endIPv6, network);
        }

        if (zoneId == null || ipv6 && (ip6Gateway == null || ip6Cidr == null)) {
            throw new InvalidParameterValueException("Gateway, netmask and zoneId have to be passed in for virtual and direct untagged networks");
        }

        if (forVirtualNetwork) {
            if (vlanOwner != null) {

                final long accountIpRange = NetUtils.ip2Long(endIP) - NetUtils.ip2Long(startIP) + 1;

                // check resource limits
                _resourceLimitMgr.checkResourceLimit(vlanOwner, ResourceType.public_ip, accountIpRange);
            }
        }
        // Check if the IP range overlaps with the private ip
        if (ipv4) {
            checkOverlapPrivateIpRange(zoneId, startIP, endIP);
        }

        return commitVlan(zoneId, podId, startIP, endIP, newVlanGateway, newVlanNetmask, vlanId, forVirtualNetwork, forSystemVms, networkId, physicalNetworkId, startIPv6, endIPv6, ip6Gateway,
                ip6Cidr, domain, vlanOwner, network, sameSubnet, cmd.isForNsx());
    }

    private Vlan commitVlan(final Long zoneId, final Long podId, final String startIP, final String endIP, final String newVlanGatewayFinal, final String newVlanNetmaskFinal,
            final String vlanId, final Boolean forVirtualNetwork, final Boolean forSystemVms, final Long networkId, final Long physicalNetworkId, final String startIPv6, final String endIPv6,
            final String ip6Gateway, final String ip6Cidr, final Domain domain, final Account vlanOwner, final Network network, final Pair<Boolean, Pair<String, String>> sameSubnet, boolean forNsx) {
        final GlobalLock commitVlanLock = GlobalLock.getInternLock("CommitVlan");
        commitVlanLock.lock(5);
        logger.debug("Acquiring lock for committing vlan");
        try {
            Vlan vlan = Transaction.execute(new TransactionCallback<Vlan>() {
                @Override
                public Vlan doInTransaction(final TransactionStatus status) {
                    String newVlanNetmask = newVlanNetmaskFinal;
                    String newVlanGateway = newVlanGatewayFinal;

                    if ((sameSubnet == null || !sameSubnet.first()) && network.getTrafficType() == TrafficType.Guest && network.getGuestType() == GuestType.Shared
                            && _vlanDao.listVlansByNetworkId(networkId) != null) {
                        final Map<Capability, String> dhcpCapabilities = _networkSvc.getNetworkOfferingServiceCapabilities(_networkOfferingDao.findById(network.getNetworkOfferingId()),
                            Service.Dhcp);
                        final String supportsMultipleSubnets = dhcpCapabilities.get(Capability.DhcpAccrossMultipleSubnets);
                        if (supportsMultipleSubnets == null || !Boolean.valueOf(supportsMultipleSubnets)) {
                            throw new  InvalidParameterValueException("The dhcp service provider for this network does not support dhcp across multiple subnets");
                        }
                        logger.info("adding a new subnet to the network " + network.getId());
                    } else if (sameSubnet != null) {
                        // if it is same subnet the user might not send the vlan and the
                        // netmask details. so we are
                        // figuring out while validation and setting them here.
                        newVlanGateway = sameSubnet.second().first();
                        newVlanNetmask = sameSubnet.second().second();
                    }
                    final Vlan vlan = createVlanAndPublicIpRange(zoneId, networkId, physicalNetworkId, forVirtualNetwork, forSystemVms, podId, startIP, endIP, newVlanGateway, newVlanNetmask, vlanId,
                            false, domain, vlanOwner, startIPv6, endIPv6, ip6Gateway, ip6Cidr, forNsx);
                    // create an entry in the nic_secondary table. This will be the new
                    // gateway that will be configured on the corresponding routervm.
                    return vlan;
                }
            });

            messageBus.publish(_name, MESSAGE_CREATE_VLAN_IP_RANGE_EVENT, PublishScope.LOCAL, vlan);

            return vlan;
        } finally {
            commitVlanLock.unlock();
        }
    }

    public NetUtils.SupersetOrSubset checkIfSubsetOrSuperset(String vlanGateway, String vlanNetmask, String newVlanGateway, String newVlanNetmask, final String newStartIP, final String newEndIP) {
        if (newVlanGateway == null && newVlanNetmask == null) {
            newVlanGateway = vlanGateway;
            newVlanNetmask = vlanNetmask;
            // this means we are trying to add to the existing subnet.
            if (NetUtils.sameSubnet(newStartIP, newVlanGateway, newVlanNetmask)) {
                if (NetUtils.sameSubnet(newEndIP, newVlanGateway, newVlanNetmask)) {
                    return NetUtils.SupersetOrSubset.sameSubnet;
                }
            }
            return NetUtils.SupersetOrSubset.neitherSubetNorSuperset;
        } else if (newVlanGateway == null || newVlanNetmask == null) {
            throw new InvalidParameterValueException(
                    "either both netmask and gateway should be passed or both should me omited.");
        } else {
            if (!NetUtils.sameSubnet(newStartIP, newVlanGateway, newVlanNetmask)) {
                throw new InvalidParameterValueException("The start ip and gateway do not belong to the same subnet");
            }
            if (!NetUtils.sameSubnet(newEndIP, newVlanGateway, newVlanNetmask)) {
                throw new InvalidParameterValueException("The end ip and gateway do not belong to the same subnet");
            }
        }
        final String cidrnew = NetUtils.getCidrFromGatewayAndNetmask(newVlanGateway, newVlanNetmask);
        final String existing_cidr = NetUtils.getCidrFromGatewayAndNetmask(vlanGateway, vlanNetmask);

        return NetUtils.isNetowrkASubsetOrSupersetOfNetworkB(cidrnew, existing_cidr);
    }

    public Pair<Boolean, Pair<String, String>> validateIpRange(final String startIP, final String endIP, final String newVlanGateway, final String newVlanNetmask, final List<VlanVO> vlans, final boolean ipv4,
            final boolean ipv6, String ip6Gateway, String ip6Cidr, final String startIPv6, final String endIPv6, final Network network) {
        String vlanGateway = null;
        String vlanNetmask = null;
        boolean sameSubnet = false;
        if (CollectionUtils.isNotEmpty(vlans)) {
            for (final VlanVO vlan : vlans) {
                vlanGateway = vlan.getVlanGateway();
                vlanNetmask = vlan.getVlanNetmask();
                sameSubnet = hasSameSubnet(ipv4, vlanGateway, vlanNetmask, newVlanGateway, newVlanNetmask, startIP, endIP,
                        ipv6, ip6Gateway, ip6Cidr, startIPv6, endIPv6, network);
                if (sameSubnet) break;
            }
        } else if(network.getGateway() != null && network.getCidr() != null) {
            vlanGateway = network.getGateway();
            vlanNetmask = NetUtils.getCidrNetmask(network.getCidr());
            sameSubnet = hasSameSubnet(ipv4, vlanGateway, vlanNetmask, newVlanGateway, newVlanNetmask, startIP, endIP,
                    ipv6, ip6Gateway, ip6Cidr, startIPv6, endIPv6, network);
        }
        if (newVlanGateway == null && newVlanNetmask == null && !sameSubnet) {
            throw new InvalidParameterValueException("The ip range dose not belong to any of the existing subnets, Provide the netmask and gateway if you want to add new subnet");
        }
        Pair<String, String> vlanDetails = null;

        if (sameSubnet) {
            vlanDetails = new Pair<String, String>(vlanGateway, vlanNetmask);
        } else {
            vlanDetails = new Pair<String, String>(newVlanGateway, newVlanNetmask);
        }
        // check if the gatewayip is the part of the ip range being added.
        if (ipv4 && NetUtils.ipRangesOverlap(startIP, endIP, vlanDetails.first(), vlanDetails.first())) {
            throw new InvalidParameterValueException("The gateway ip should not be the part of the ip range being added.");
        }

        return new Pair<Boolean, Pair<String, String>>(sameSubnet, vlanDetails);
    }

    public boolean hasSameSubnet(boolean ipv4, String vlanGateway, String vlanNetmask, String newVlanGateway, String newVlanNetmask, String newStartIp, String newEndIp,
                                  boolean ipv6, String newIp6Gateway, String newIp6Cidr, String newIp6StartIp, String newIp6EndIp, Network network) {
        if (ipv4) {
            // check if subset or super set or neither.
            final NetUtils.SupersetOrSubset val = checkIfSubsetOrSuperset(vlanGateway, vlanNetmask, newVlanGateway, newVlanNetmask, newStartIp, newEndIp);
            if (val == NetUtils.SupersetOrSubset.isSuperset) {
                // this means that new cidr is a superset of the
                // existing subnet.
                throw new InvalidParameterValueException("The subnet you are trying to add is a superset of the existing subnet having gateway " + vlanGateway
                        + " and netmask " + vlanNetmask);
            } else if (val == NetUtils.SupersetOrSubset.neitherSubetNorSuperset) {
                // this implies the user is trying to add a new subnet
                // which is not a superset or subset of this subnet.
            } else if (val == NetUtils.SupersetOrSubset.isSubset) {
                // this means we are trying to add to the same subnet.
                throw new InvalidParameterValueException("The subnet you are trying to add is a subset of the existing subnet having gateway " + vlanGateway
                        + " and netmask " + vlanNetmask);
            } else if (val == NetUtils.SupersetOrSubset.sameSubnet) {
                //check if the gateway provided by the user is same as that of the subnet.
                if (newVlanGateway != null && !newVlanGateway.equals(vlanGateway)) {
                    throw new InvalidParameterValueException("The gateway of the subnet should be unique. The subnet already has a gateway " + vlanGateway);
                }
                return true;
            }
        }
        if (ipv6) {
            if (newIp6Gateway != null && !newIp6Gateway.equals(network.getIp6Gateway())) {
                throw new InvalidParameterValueException("The input gateway " + newIp6Gateway + " is not same as network gateway " + network.getIp6Gateway());
            }
            if (newIp6Cidr != null && !newIp6Cidr.equals(network.getIp6Cidr())) {
                throw new InvalidParameterValueException("The input cidr " + newIp6Cidr + " is not same as network cidr " + network.getIp6Cidr());
            }

            newIp6Gateway = MoreObjects.firstNonNull(newIp6Gateway, network.getIp6Gateway());
            newIp6Cidr = MoreObjects.firstNonNull(newIp6Cidr, network.getIp6Cidr());
            _networkModel.checkIp6Parameters(newIp6StartIp, newIp6EndIp, newIp6Gateway, newIp6Cidr);
            return true;
        }
        return false;
    }

    @Override
    @DB
    public Vlan createVlanAndPublicIpRange(final long zoneId, final long networkId, final long physicalNetworkId, final boolean forVirtualNetwork, final boolean forSystemVms, final Long podId, final String startIP, final String endIP,
                                           final String vlanGateway, final String vlanNetmask, String vlanId, boolean bypassVlanOverlapCheck, Domain domain, final Account vlanOwner, final String startIPv6, final String endIPv6, final String vlanIp6Gateway, final String vlanIp6Cidr, boolean forNsx) {
        final Network network = _networkModel.getNetwork(networkId);

        boolean ipv4 = false, ipv6 = false;

        if (startIP != null) {
            ipv4 = true;
        }

        if (vlanIp6Cidr != null) {
            ipv6 = true;
        }

        if (!ipv4 && !ipv6) {
            throw new InvalidParameterValueException("Please specify IPv4 or IPv6 address.");
        }

        // Validate the zone
        final DataCenterVO zone = _zoneDao.findById(zoneId);
        if (zone == null) {
            throw new InvalidParameterValueException("Please specify a valid zone.");
        }

        // ACL check
        checkZoneAccess(CallContext.current().getCallingAccount(), zone);

        // Validate the physical network
        if (_physicalNetworkDao.findById(physicalNetworkId) == null) {
            throw new InvalidParameterValueException("Please specify a valid physical network id");
        }

        // Validate the pod
        if (podId != null) {
            final Pod pod = _podDao.findById(podId);
            if (pod == null) {
                throw new InvalidParameterValueException("Please specify a valid pod.");
            }
            if (pod.getDataCenterId() != zoneId) {
                throw new InvalidParameterValueException("Pod id=" + podId + " doesn't belong to zone id=" + zoneId);
            }
            // pod vlans can be created in basic zone only
            if (zone.getNetworkType() != NetworkType.Basic || network.getTrafficType() != TrafficType.Guest) {
                throw new InvalidParameterValueException("Pod id can be specified only for the networks of type " + TrafficType.Guest + " in zone of type " + NetworkType.Basic);
            }
        }


        // 1) if vlan is specified for the guest network range, it should be the
        // same as network's vlan
        // 2) if vlan is missing, default it to the guest network's vlan
        if (network.getTrafficType() == TrafficType.Guest) {
            String networkVlanId = null;
            boolean connectivityWithoutVlan = false;
            if (_networkModel.areServicesSupportedInNetwork(network.getId(), Service.Connectivity)) {
                Map<Capability, String> connectivityCapabilities = _networkModel.getNetworkServiceCapabilities(network.getId(), Service.Connectivity);
                connectivityWithoutVlan = MapUtils.isNotEmpty(connectivityCapabilities) && connectivityCapabilities.containsKey(Capability.NoVlan);
            }

            final URI uri = network.getBroadcastUri();
            if (connectivityWithoutVlan) {
                networkVlanId = network.getBroadcastDomainType().toUri(network.getUuid()).toString();
            } else if (uri != null) {
                // Do not search for the VLAN tag when the network doesn't support VLAN
               if (uri.toString().startsWith("vlan")) {
                    final String[] vlan = uri.toString().split("vlan:\\/\\/");
                    networkVlanId = vlan[1];
                    // For pvlan
                    if (network.getBroadcastDomainType() != BroadcastDomainType.Vlan) {
                        networkVlanId = networkVlanId.split("-")[0];
                    }
               }
            }

            if (vlanId != null && !connectivityWithoutVlan) {
                // if vlan is specified, throw an error if it's not equal to
                // network's vlanId
                if (networkVlanId != null && !NetUtils.isSameIsolationId(networkVlanId, vlanId)) {
                    throw new InvalidParameterValueException("Vlan doesn't match vlan of the network");
                }
            } else {
                vlanId = networkVlanId;
            }
        } else if (network.getTrafficType() == TrafficType.Public && vlanId == null && !forNsx) {
            throw new InvalidParameterValueException("Unable to determine vlan id or untagged vlan for public network");
        }

        if (vlanId == null && !forNsx) {
            vlanId = Vlan.UNTAGGED;
        }

        final VlanType vlanType = forVirtualNetwork ? VlanType.VirtualNetwork : VlanType.DirectAttached;

        if ((domain != null || vlanOwner != null) && zone.getNetworkType() != NetworkType.Advanced) {
            throw new InvalidParameterValueException("Vlan owner can be defined only in the zone of type " + NetworkType.Advanced);
        }

        if (ipv4) {
            // Make sure the gateway is valid
            if (!NetUtils.isValidIp4(vlanGateway)) {
                throw new InvalidParameterValueException("Please specify a valid gateway");
            }

            // Make sure the netmask is valid
            if (!NetUtils.isValidIp4Netmask(vlanNetmask)) {
                throw new InvalidParameterValueException("Please specify a valid netmask");
            }
        }

        if (ipv6) {
            if (!NetUtils.isValidIp6(vlanIp6Gateway)) {
                throw new InvalidParameterValueException("Please specify a valid IPv6 gateway");
            }
            if (!NetUtils.isValidIp6Cidr(vlanIp6Cidr)) {
                throw new InvalidParameterValueException("Please specify a valid IPv6 CIDR");
            }
        }

        boolean isSharedNetworkWithoutSpecifyVlan = _networkMgr.isSharedNetworkWithoutSpecifyVlan(_networkOfferingDao.findById(network.getNetworkOfferingId()));
        if (ipv4) {
            final String newCidr = NetUtils.getCidrFromGatewayAndNetmask(vlanGateway, vlanNetmask);

            //Make sure start and end ips are with in the range of cidr calculated for this gateway and netmask {
            if (!NetUtils.isIpWithInCidrRange(vlanGateway, newCidr) || !NetUtils.isIpWithInCidrRange(startIP, newCidr) || !NetUtils.isIpWithInCidrRange(endIP, newCidr)) {
                throw new InvalidParameterValueException("Please specify a valid IP range or valid netmask or valid gateway");
            }

            // Check if the new VLAN's subnet conflicts with the guest network
            // in
            // the specified zone (guestCidr is null for basic zone)
            // when adding shared network with same cidr of zone guest cidr,
            // if the specified vlan is not present in zone, physical network, allow to create the network as the isolation is based on VLAN.
            final String guestNetworkCidr = zone.getGuestNetworkCidr();
            if (guestNetworkCidr != null && NetUtils.isNetworksOverlap(newCidr, guestNetworkCidr) && _zoneDao.findVnet(zoneId, physicalNetworkId, vlanId).isEmpty() != true) {
                throw new InvalidParameterValueException("The new IP range you have specified has  overlapped with the guest network in zone: " + zone.getName()
                        + "along with existing Vlan also. Please specify a different gateway/netmask");
            }

            // Check if there are any errors with the IP range
            checkPublicIpRangeErrors(zoneId, vlanId, vlanGateway, vlanNetmask, startIP, endIP);

            checkConflictsWithPortableIpRange(zoneId, vlanId, vlanGateway, vlanNetmask, startIP, endIP);

            if (!isSharedNetworkWithoutSpecifyVlan) {
                checkZoneVlanIpOverlap(zone, network, newCidr, vlanId, vlanGateway, vlanNetmask, startIP, endIP);
            }
        }

        String ipv6Range = null;
        if (ipv6) {
            ipv6Range = startIPv6;
            if (StringUtils.isNotEmpty(ipv6Range) && StringUtils.isNotEmpty(endIPv6)) {
                ipv6Range += "-" + endIPv6;
            }

            final List<VlanVO> vlans = _vlanDao.listByZone(zone.getId());
            for (final VlanVO vlan : vlans) {
                if (vlan.getIp6Gateway() == null) {
                    continue;
                }
                if ((StringUtils.isAllEmpty(ipv6Range, vlan.getIp6Range())) &&
                        NetUtils.ipv6NetworksOverlap(IPv6Network.fromString(vlanIp6Cidr), IPv6Network.fromString(vlan.getIp6Cidr()))) {
                    throw new InvalidParameterValueException(String.format("The IPv6 range with tag: %s already has IPs that overlap with the new range.",
                            vlan.getVlanTag()));
                }
                if (!StringUtils.isAllEmpty(ipv6Range, vlan.getIp6Range())) {
                    String r1 = StringUtils.isEmpty(ipv6Range) ? NetUtils.getIpv6RangeFromCidr(vlanIp6Cidr) : ipv6Range;
                    String r2 = StringUtils.isEmpty(vlan.getIp6Range()) ? NetUtils.getIpv6RangeFromCidr(vlan.getIp6Cidr()) : vlan.getIp6Range();
                    if(NetUtils.isIp6RangeOverlap(r1, r2)) {
                        throw new InvalidParameterValueException(String.format("The IPv6 range with tag: %s already has IPs that overlap with the new range.",
                                vlan.getVlanTag()));
                    }
                }
                if (NetUtils.isSameIsolationId(vlanId, vlan.getVlanTag()) && !vlanIp6Gateway.equals(vlan.getIp6Gateway())) {
                    throw new InvalidParameterValueException(String.format("The IP range with tag: %s has already been added with gateway %s. Please specify a different tag.",
                            vlan.getVlanTag(), vlan.getIp6Gateway()));
                }
            }
        }

        // Check if the vlan is being used
        if (isSharedNetworkWithoutSpecifyVlan) {
            bypassVlanOverlapCheck = true;
        }
        if (!bypassVlanOverlapCheck && !forNsx && !_zoneDao.findVnet(zoneId, physicalNetworkId, BroadcastDomainType.getValue(BroadcastDomainType.fromString(vlanId))).isEmpty()) {
            throw new InvalidParameterValueException("The VLAN tag " + vlanId + " is already being used for dynamic vlan allocation for the guest network in zone "
                    + zone.getName());
        }

        String ipRange = null;

        if (ipv4) {
            ipRange = startIP;
            if (endIP != null) {
                ipRange += "-" + endIP;
            }
        }

        // Everything was fine, so persist the VLAN
        final VlanVO vlan = commitVlanAndIpRange(zoneId, networkId, physicalNetworkId, podId, startIP, endIP, vlanGateway, vlanNetmask, vlanId, domain, vlanOwner, vlanIp6Gateway, vlanIp6Cidr,
                ipv4, zone, vlanType, ipv6Range, ipRange, forSystemVms, forNsx);

        return vlan;
    }

    private void checkZoneVlanIpOverlap(DataCenterVO zone, Network network, String newCidr, String vlanId, String vlanGateway, String vlanNetmask, String startIP, String endIP) {
        // Throw an exception if this subnet overlaps with subnet on other VLAN,
        // if this is ip range extension, gateway, network mask should be same and ip range should not overlap

        final List<VlanVO> vlans = _vlanDao.listByZone(zone.getId());
        for (final VlanVO vlan : vlans) {
            final String otherVlanGateway = vlan.getVlanGateway();
            final String otherVlanNetmask = vlan.getVlanNetmask();
            // Continue if it's not IPv4
            if (ObjectUtils.anyNull(otherVlanGateway, otherVlanNetmask, vlan.getNetworkId())) {
                continue;
            }
            final String otherCidr = NetUtils.getCidrFromGatewayAndNetmask(otherVlanGateway, otherVlanNetmask);
            if( !NetUtils.isNetworksOverlap(newCidr,  otherCidr)) {
                continue;
            }
            // from here, subnet overlaps
            VlanDetailsVO vlanDetail = vlanDetailsDao.findDetail(vlan.getId(), ApiConstants.NSX_DETAIL_KEY);
            if ((Objects.isNull(vlanId) && Objects.nonNull(vlanDetail) && vlanDetail.getValue().equals("true")) || Objects.nonNull(vlanId) &&
                    (vlanId.toLowerCase().contains(Vlan.UNTAGGED) || UriUtils.checkVlanUriOverlap(
                    BroadcastDomainType.getValue(BroadcastDomainType.fromString(vlanId)),
                    BroadcastDomainType.getValue(BroadcastDomainType.fromString(vlan.getVlanTag()))))) {
                // For untagged VLAN Id and overlapping URIs we need to expand and verify IP ranges
                final String[] otherVlanIpRange = vlan.getIpRange().split("\\-");
                final String otherVlanStartIP = otherVlanIpRange[0];
                String otherVlanEndIP = null;
                if (otherVlanIpRange.length > 1) {
                    otherVlanEndIP = otherVlanIpRange[1];
                }

                // extend IP range
                if (!vlanGateway.equals(otherVlanGateway) || !vlanNetmask.equals(vlan.getVlanNetmask())) {
                    throw new InvalidParameterValueException("The IP range has already been added with gateway "
                            + otherVlanGateway + " ,and netmask " + otherVlanNetmask
                            + ", Please specify the gateway/netmask if you want to extend ip range" );
                }
                if (!NetUtils.is31PrefixCidr(newCidr) && NetUtils.ipRangesOverlap(startIP, endIP, otherVlanStartIP, otherVlanEndIP)) {
                    throw new InvalidParameterValueException("The IP range already has IPs that overlap with the new range." +
                            " Please specify a different start IP/end IP.");
                }
            } else {
                // For tagged or non-overlapping URIs we need to ensure there is no Public traffic type
                boolean overlapped = false;
                if (network.getTrafficType() == TrafficType.Public) {
                    overlapped = true;
                } else {
                    final Long nwId = vlan.getNetworkId();
                    if (nwId != null) {
                        final Network nw = _networkModel.getNetwork(nwId);
                        if (nw != null && nw.getTrafficType() == TrafficType.Public) {
                            overlapped = true;
                        }
                    }

                }
                if (overlapped) {
                    throw new InvalidParameterValueException("The IP range with tag: " + vlan.getVlanTag()
                            + " in zone " + zone.getName()
                            + " has overlapped with the subnet. Please specify a different gateway/netmask.");
                }
            }
        }
    }

    private VlanVO commitVlanAndIpRange(final long zoneId, final long networkId, final long physicalNetworkId, final Long podId, final String startIP, final String endIP,
            final String vlanGateway, final String vlanNetmask, final String vlanId, final Domain domain, final Account vlanOwner, final String vlanIp6Gateway, final String vlanIp6Cidr,
            final boolean ipv4, final DataCenterVO zone, final VlanType vlanType, final String ipv6Range, final String ipRange, final boolean forSystemVms, final boolean forNsx) {
        return Transaction.execute(new TransactionCallback<VlanVO>() {
            @Override
            public VlanVO doInTransaction(final TransactionStatus status) {
                VlanVO vlan = new VlanVO(vlanType, vlanId, vlanGateway, vlanNetmask, zone.getId(), ipRange, networkId, physicalNetworkId, vlanIp6Gateway, vlanIp6Cidr, ipv6Range);
                logger.debug("Saving vlan range " + vlan);
                vlan = _vlanDao.persist(vlan);
                vlanDetailsDao.addDetail(vlan.getId(), ApiConstants.NSX_DETAIL_KEY, String.valueOf(forNsx), true);

                // IPv6 use a used ip map, is different from ipv4, no need to save
                // public ip range
                if (ipv4) {
                    if (!savePublicIPRange(startIP, endIP, zoneId, vlan.getId(), networkId, physicalNetworkId, forSystemVms)) {
                        throw new CloudRuntimeException("Failed to save IPv4 range. Please contact Cloud Support.");
                    }
                }

                if (vlanOwner != null) {
                    // This VLAN is account-specific, so create an AccountVlanMapVO
                    // entry
                    final AccountVlanMapVO accountVlanMapVO = new AccountVlanMapVO(vlanOwner.getId(), vlan.getId());
                    _accountVlanMapDao.persist(accountVlanMapVO);

                    // generate usage event for dedication of every ip address in the
                    // range
                    final List<IPAddressVO> ips = _publicIpAddressDao.listByVlanId(vlan.getId());
                    for (final IPAddressVO ip : ips) {
                        final boolean usageHidden = _ipAddrMgr.isUsageHidden(ip);
                        UsageEventUtils.publishUsageEvent(EventTypes.EVENT_NET_IP_ASSIGN, vlanOwner.getId(), ip.getDataCenterId(), ip.getId(), ip.getAddress().toString(),
                                ip.isSourceNat(), vlan.getVlanType().toString(), ip.getSystem(), usageHidden, ip.getClass().getName(), ip.getUuid());
                    }
                    // increment resource count for dedicated public ip's
                    _resourceLimitMgr.incrementResourceCount(vlanOwner.getId(), ResourceType.public_ip, new Long(ips.size()));
                } else if (domain != null && !forSystemVms) {
                    // This VLAN is domain-wide, so create a DomainVlanMapVO entry
                    final DomainVlanMapVO domainVlanMapVO = new DomainVlanMapVO(domain.getId(), vlan.getId());
                    _domainVlanMapDao.persist(domainVlanMapVO);
                } else if (podId != null) {
                    // This VLAN is pod-wide, so create a PodVlanMapVO entry
                    final PodVlanMapVO podVlanMapVO = new PodVlanMapVO(podId, vlan.getId());
                    podVlanMapDao.persist(podVlanMapVO);
                }
                return vlan;
            }
        });

    }

    @Override
    public Vlan updateVlanAndPublicIpRange(UpdateVlanIpRangeCmd cmd) throws ConcurrentOperationException,
            ResourceUnavailableException,ResourceAllocationException {

        return  updateVlanAndPublicIpRange(cmd.getId(), cmd.getStartIp(),cmd.getEndIp(), cmd.getGateway(),cmd.getNetmask(),
                cmd.getStartIpv6(), cmd.getEndIpv6(), cmd.getIp6Gateway(), cmd.getIp6Cidr(), cmd.isForSystemVms());
    }

    @DB
    @ActionEvent(eventType = EventTypes.EVENT_VLAN_IP_RANGE_UPDATE, eventDescription = "update vlan ip Range", async
            = false)
    public Vlan updateVlanAndPublicIpRange(final long id, String startIp,
                                           String endIp,
                                           String gateway,
                                           String netmask,
                                           String startIpv6,
                                           String endIpv6,
                                           String ip6Gateway,
                                           String ip6Cidr,
                                           Boolean forSystemVms) throws ConcurrentOperationException {

        VlanVO vlanRange = _vlanDao.findById(id);
        if (vlanRange == null) {
            throw new InvalidParameterValueException("Please specify a valid IP range id.");
        }

        final boolean ipv4 = vlanRange.getVlanGateway() != null;
        final boolean ipv6 = vlanRange.getIp6Gateway() != null;
        if (!ipv4) {
            if (startIp != null || endIp != null || gateway != null || netmask != null) {
                throw new InvalidParameterValueException("IPv4 is not support in this IP range.");
            }
        }
        if (!ipv6) {
            if (startIpv6 != null || endIpv6 != null || ip6Gateway != null || ip6Cidr != null) {
                throw new InvalidParameterValueException("IPv6 is not support in this IP range.");
            }
        }

        final Boolean isRangeForSystemVM = checkIfVlanRangeIsForSystemVM(id);
        if (forSystemVms != null && isRangeForSystemVM != forSystemVms) {
            if (VlanType.DirectAttached.equals(vlanRange.getVlanType())) {
                throw new InvalidParameterValueException("forSystemVms is not available for this IP range with vlan type: " + VlanType.DirectAttached);
            }
            // Check if range has already been dedicated
            final List<AccountVlanMapVO> maps = _accountVlanMapDao.listAccountVlanMapsByVlan(id);
            if (maps != null && !maps.isEmpty()) {
                throw new InvalidParameterValueException("Specified Public IP range has already been dedicated to an account");
            }

            List<DomainVlanMapVO> domainmaps = _domainVlanMapDao.listDomainVlanMapsByVlan(id);
            if (domainmaps != null && !domainmaps.isEmpty()) {
                throw new InvalidParameterValueException("Specified Public IP range has already been dedicated to a domain");
            }
        }
        if (ipv4) {
            updateVlanAndIpv4Range(id, vlanRange, startIp, endIp, gateway, netmask, isRangeForSystemVM, forSystemVms);
        }
        if (ipv6) {
            updateVlanAndIpv6Range(id, vlanRange, startIpv6, endIpv6, ip6Gateway, ip6Cidr, isRangeForSystemVM, forSystemVms);
        }
        return _vlanDao.findById(id);
    }

    private void updateVlanAndIpv4Range(final long id, final VlanVO vlanRange,
                                        String startIp,
                                        String endIp,
                                        String gateway,
                                        String netmask,
                                        final Boolean isRangeForSystemVM,
                                        final Boolean forSystemVms) {
        final List<IPAddressVO> listAllocatedIPs = _publicIpAddressDao.listByVlanIdAndState(id, IpAddress.State.Allocated);

        if (gateway != null && !gateway.equals(vlanRange.getVlanGateway()) && CollectionUtils.isNotEmpty(listAllocatedIPs)) {
            throw new InvalidParameterValueException(String.format("Unable to change gateway to %s because some IPs are in use", gateway));
        }
        if (netmask != null && !netmask.equals(vlanRange.getVlanNetmask()) && CollectionUtils.isNotEmpty(listAllocatedIPs)) {
            throw new InvalidParameterValueException(String.format("Unable to change netmask to %s because some IPs are in use", netmask));
        }

        gateway = MoreObjects.firstNonNull(gateway, vlanRange.getVlanGateway());
        netmask = MoreObjects.firstNonNull(netmask, vlanRange.getVlanNetmask());

        final String[] existingVlanIPRangeArray = vlanRange.getIpRange().split("-");
        final String currentStartIP = existingVlanIPRangeArray[0];
        final String currentEndIP = existingVlanIPRangeArray[1];

        startIp = MoreObjects.firstNonNull(startIp, currentStartIP);
        endIp = MoreObjects.firstNonNull(endIp, currentEndIP);

        final String cidr = NetUtils.ipAndNetMaskToCidr(gateway, netmask);
        if (StringUtils.isEmpty(cidr)) {
            throw new InvalidParameterValueException(String.format("Invalid gateway (%s) or netmask (%s)", gateway, netmask));
        }
        final String cidrAddress = getCidrAddress(cidr);
        final long cidrSize = getCidrSize(cidr);

        checkIpRange(startIp, endIp, cidrAddress, cidrSize);

        checkGatewayOverlap(startIp, endIp, gateway);

        checkAllocatedIpsAreWithinVlanRange(listAllocatedIPs, startIp, endIp, forSystemVms);

        try {
            final String newStartIP = startIp;
            final String newEndIP = endIp;

            VlanVO range = _vlanDao.acquireInLockTable(id, 30);
            if (range == null) {
                throw new CloudRuntimeException("Unable to acquire vlan configuration: " + id);
            }

            if (logger.isDebugEnabled()) {
                logger.debug("lock vlan " + id + " is acquired");
            }

            commitUpdateVlanAndIpRange(id, newStartIP, newEndIP, currentStartIP, currentEndIP, gateway, netmask,true, isRangeForSystemVM, forSystemVms);

        } catch (final Exception e) {
            logger.error("Unable to edit VlanRange due to " + e.getMessage(), e);
            throw new CloudRuntimeException("Failed to edit VlanRange. Please contact Cloud Support.");
        } finally {
            _vlanDao.releaseFromLockTable(id);
        }
    }

    private void updateVlanAndIpv6Range(final long id, final VlanVO vlanRange,
                                        String startIpv6,
                                        String endIpv6,
                                        String ip6Gateway,
                                        String ip6Cidr,
                                        final Boolean isRangeForSystemVM,
                                        final Boolean forSystemVms) {
        final List<UserIpv6AddressVO> listAllocatedIPs = _ipv6Dao.listByVlanIdAndState(id, IpAddress.State.Allocated);

        if (ip6Gateway != null && !ip6Gateway.equals(vlanRange.getIp6Gateway()) && (CollectionUtils.isNotEmpty(listAllocatedIPs) || CollectionUtils.isNotEmpty(ipv6Service.getAllocatedIpv6FromVlanRange(vlanRange)))) {
            throw new InvalidParameterValueException(String.format("Unable to change ipv6 gateway to %s because some IPs are in use", ip6Gateway));
        }
        if (ip6Cidr != null && !ip6Cidr.equals(vlanRange.getIp6Cidr()) && (CollectionUtils.isNotEmpty(listAllocatedIPs) || CollectionUtils.isNotEmpty(ipv6Service.getAllocatedIpv6FromVlanRange(vlanRange)))) {
            throw new InvalidParameterValueException(String.format("Unable to change ipv6 cidr to %s because some IPs are in use", ip6Cidr));
        }
        ip6Gateway = MoreObjects.firstNonNull(ip6Gateway, vlanRange.getIp6Gateway());
        ip6Cidr = MoreObjects.firstNonNull(ip6Cidr, vlanRange.getIp6Cidr());

        final String[] existingVlanIPRangeArray = StringUtils.isNotEmpty(vlanRange.getIp6Range()) ? vlanRange.getIp6Range().split("-") : null;
        final String currentStartIPv6 = existingVlanIPRangeArray != null ? existingVlanIPRangeArray[0] : null;
        final String currentEndIPv6 = existingVlanIPRangeArray != null ? existingVlanIPRangeArray[1] : null;

        startIpv6 = ObjectUtils.allNull(startIpv6, currentStartIPv6) ? null : MoreObjects.firstNonNull(startIpv6, currentStartIPv6);
        endIpv6 = ObjectUtils.allNull(endIpv6, currentEndIPv6) ? null : MoreObjects.firstNonNull(endIpv6, currentEndIPv6);

        _networkModel.checkIp6Parameters(startIpv6, endIpv6, ip6Gateway, ip6Cidr);

        if (!ObjectUtils.allNull(startIpv6, endIpv6) && ObjectUtils.anyNull(startIpv6, endIpv6)) {
            throw new InvalidParameterValueException(String.format("Invalid IPv6 range %s-%s", startIpv6, endIpv6));
        }
        if (ObjectUtils.allNotNull(startIpv6, endIpv6) && (!startIpv6.equals(currentStartIPv6) || !endIpv6.equals(currentEndIPv6))) {
            checkAllocatedIpv6sAreWithinVlanRange(listAllocatedIPs, startIpv6, endIpv6);
        }

        try {
            VlanVO range = _vlanDao.acquireInLockTable(id, 30);
            if (range == null) {
                throw new CloudRuntimeException("Unable to acquire vlan configuration: " + id);
            }

            if (logger.isDebugEnabled()) {
                logger.debug("lock vlan " + id + " is acquired");
            }

            commitUpdateVlanAndIpRange(id, startIpv6, endIpv6, currentStartIPv6, currentEndIPv6, ip6Gateway, ip6Cidr, false, isRangeForSystemVM,forSystemVms);

        } catch (final Exception e) {
            logger.error("Unable to edit VlanRange due to " + e.getMessage(), e);
            throw new CloudRuntimeException("Failed to edit VlanRange. Please contact Cloud Support.");
        } finally {
            _vlanDao.releaseFromLockTable(id);
        }
    }

    private VlanVO commitUpdateVlanAndIpRange(final Long id, final String newStartIP, final String newEndIP, final String currentStartIP, final String currentEndIP,
                                              final String gateway, final String netmask,
                                              final boolean ipv4, final Boolean isRangeForSystemVM, final Boolean forSystemvms) {

        return Transaction.execute(new TransactionCallback<VlanVO>() {
            @Override
            public VlanVO doInTransaction(final TransactionStatus status) {
                VlanVO vlanRange = _vlanDao.findById(id);
                logger.debug("Updating vlan range " + vlanRange.getId());
                if (ipv4) {
                    vlanRange.setIpRange(newStartIP + "-" + newEndIP);
                    vlanRange.setVlanGateway(gateway);
                    vlanRange.setVlanNetmask(netmask);
                    _vlanDao.update(vlanRange.getId(), vlanRange);
                    if (!updatePublicIPRange(newStartIP, currentStartIP, newEndIP, currentEndIP, vlanRange.getDataCenterId(), vlanRange.getId(), vlanRange.getNetworkId(), vlanRange.getPhysicalNetworkId(), isRangeForSystemVM, forSystemvms)) {
                        throw new CloudRuntimeException("Failed to update IPv4 range. Please contact Cloud Support.");
                    }
                } else {
                    if (ObjectUtils.allNotNull(newStartIP, newEndIP)) {
                        vlanRange.setIp6Range(newStartIP + "-" + newEndIP);
                    } else {
                        vlanRange.setIp6Range(null);
                    }
                    vlanRange.setIp6Gateway(gateway);
                    vlanRange.setIp6Cidr(netmask);
                    _vlanDao.update(vlanRange.getId(), vlanRange);
                }
                return vlanRange;
            }
        });
    }

    private boolean checkIfVlanRangeIsForSystemVM(final long vlanId) {
        List<IPAddressVO> existingPublicIPs = _publicIpAddressDao.listByVlanId(vlanId);
        if (CollectionUtils.isEmpty(existingPublicIPs)) {
            return false;
        }
        boolean initialIsSystemVmValue = existingPublicIPs.get(0).isForSystemVms();
        for (IPAddressVO existingIPs : existingPublicIPs) {
            if (initialIsSystemVmValue != existingIPs.isForSystemVms()) {
                throw new CloudRuntimeException("Your \"For System VM\" value seems to be inconsistent with the rest of the records. Please contact Cloud Support");
            }
        }
        return initialIsSystemVmValue;
    }

    private void checkAllocatedIpsAreWithinVlanRange
            (List<IPAddressVO> listAllocatedIPs, String startIp, String endIp, Boolean forSystemVms) {
        Collections.sort(listAllocatedIPs, Comparator.comparing(IPAddressVO::getAddress));
        for (IPAddressVO allocatedIP : listAllocatedIPs) {
            if ((StringUtils.isNotEmpty(startIp) && NetUtils.ip2Long(startIp) > NetUtils.ip2Long(allocatedIP.getAddress().addr()))
                    || (StringUtils.isNotEmpty(endIp) && NetUtils.ip2Long(endIp) < NetUtils.ip2Long(allocatedIP.getAddress().addr()))) {
                throw new InvalidParameterValueException(String.format("The start IP address must be less than or equal to %s which is already in use. "
                                + "The end IP address must be greater than or equal to %s which is already in use. "
                                + "There are %d IPs already allocated in this range.",
                        listAllocatedIPs.get(0).getAddress(), listAllocatedIPs.get(listAllocatedIPs.size() - 1).getAddress(), listAllocatedIPs.size()));
            }
            if (forSystemVms != null && allocatedIP.isForSystemVms() != forSystemVms) {
                throw new InvalidParameterValueException(String.format("IP %s is in use, cannot change forSystemVms of the IP range", allocatedIP.getAddress().addr()));
            }
        }
    }

    private void checkAllocatedIpv6sAreWithinVlanRange(List<UserIpv6AddressVO> listAllocatedIPs, String startIpv6, String endIpv6) {
        Collections.sort(listAllocatedIPs, Comparator.comparing(UserIpv6AddressVO::getAddress));
        for (UserIpv6AddressVO allocatedIP : listAllocatedIPs) {
            if ((StringUtils.isNotEmpty(startIpv6)
                    && IPv6Address.fromString(startIpv6).toBigInteger().compareTo(IPv6Address.fromString(allocatedIP.getAddress()).toBigInteger()) > 0)
                    || (StringUtils.isNotEmpty(endIpv6)
                    && IPv6Address.fromString(endIpv6).toBigInteger().compareTo(IPv6Address.fromString(allocatedIP.getAddress()).toBigInteger()) < 0)) {
                throw new InvalidParameterValueException(String.format("The start IPv6 address must be less than or equal to %s which is already in use. "
                                + "The end IPv6 address must be greater than or equal to %s which is already in use. "
                                + "There are %d IPv6 addresses already allocated in this range.",
                        listAllocatedIPs.get(0).getAddress(), listAllocatedIPs.get(listAllocatedIPs.size() - 1).getAddress(), listAllocatedIPs.size()));
            }
        }
    }

    private void checkGatewayOverlap(String startIp, String endIp, String gateway) {
        if (NetUtils.ipRangesOverlap(startIp, endIp, gateway, gateway)) {
            throw new InvalidParameterValueException("The gateway shouldn't overlap the new start/end ip "
                    + "addresses");
        }
    }

    @Override
    @DB
    public VlanVO deleteVlanAndPublicIpRange(final long userId, final long vlanDbId, final Account caller) {
        VlanVO vlanRange = _vlanDao.findById(vlanDbId);
        if (vlanRange == null) {
            throw new InvalidParameterValueException("Please specify a valid IP range id.");
        }

        boolean isAccountSpecific = false;
        final List<AccountVlanMapVO> acctVln = _accountVlanMapDao.listAccountVlanMapsByVlan(vlanRange.getId());
        // Check for account wide pool. It will have an entry for
        // account_vlan_map.
        if (acctVln != null && !acctVln.isEmpty()) {
            isAccountSpecific = true;
        }

        boolean isDomainSpecific = false;
        List<DomainVlanMapVO> domainVlan = _domainVlanMapDao.listDomainVlanMapsByVlan(vlanRange.getId());
        // Check for domain wide pool. It will have an entry for domain_vlan_map.
        if (domainVlan != null && !domainVlan.isEmpty()) {
            isDomainSpecific = true;
        }

        // Check if the VLAN has any allocated public IPs
        final List<IPAddressVO> ips = _publicIpAddressDao.listByVlanId(vlanDbId);
        if (isAccountSpecific) {
            int resourceCountToBeDecrement = 0;
            try {
                vlanRange = _vlanDao.acquireInLockTable(vlanDbId, 30);
                if (vlanRange == null) {
                    throw new CloudRuntimeException("Unable to acquire vlan configuration: " + vlanDbId);
                }

                if (logger.isDebugEnabled()) {
                    logger.debug("lock vlan " + vlanDbId + " is acquired");
                }
                for (final IPAddressVO ip : ips) {
                    boolean success = true;
                    if (ip.isOneToOneNat()) {
                        throw new InvalidParameterValueException("Can't delete account specific vlan " + vlanDbId + " as ip " + ip
                                + " belonging to the range is used for static nat purposes. Cleanup the rules first");
                    }

                    if (ip.isSourceNat()) {
                        throw new InvalidParameterValueException("Can't delete account specific vlan " + vlanDbId + " as ip " + ip
                                + " belonging to the range is a source nat ip for the network id=" + ip.getSourceNetworkId()
                                + ". IP range with the source nat ip address can be removed either as a part of Network, or account removal");
                    }

                    if (_firewallDao.countRulesByIpId(ip.getId()) > 0) {
                        throw new InvalidParameterValueException("Can't delete account specific vlan " + vlanDbId + " as ip " + ip
                                + " belonging to the range has firewall rules applied. Cleanup the rules first");
                    }
                    if (ip.getAllocatedTime() != null) {
                        // This means IP is allocated
                        // release public ip address here
                        success = _ipAddrMgr.disassociatePublicIpAddress(ip.getId(), userId, caller);
                    }
                    if (!success) {
                        logger.warn("Some ip addresses failed to be released as a part of vlan " + vlanDbId + " removal");
                    } else {
                        resourceCountToBeDecrement++;
                        final boolean usageHidden = _ipAddrMgr.isUsageHidden(ip);
                        UsageEventUtils.publishUsageEvent(EventTypes.EVENT_NET_IP_RELEASE, acctVln.get(0).getAccountId(), ip.getDataCenterId(), ip.getId(),
                                ip.getAddress().toString(), ip.isSourceNat(), vlanRange.getVlanType().toString(), ip.getSystem(), usageHidden, ip.getClass().getName(), ip.getUuid());
                    }
                }
            } finally {
                _vlanDao.releaseFromLockTable(vlanDbId);
                if (resourceCountToBeDecrement > 0) {  //Making sure to decrement the count of only success operations above. For any reaason if disassociation fails then this number will vary from original range length.
                    _resourceLimitMgr.decrementResourceCount(acctVln.get(0).getAccountId(), ResourceType.public_ip, new Long(resourceCountToBeDecrement));
                }
            }
        } else {   // !isAccountSpecific
            final NicIpAliasVO ipAlias = _nicIpAliasDao.findByGatewayAndNetworkIdAndState(vlanRange.getVlanGateway(), vlanRange.getNetworkId(), NicIpAlias.State.active);
            //check if the ipalias belongs to the vlan range being deleted.
            if (ipAlias != null && vlanDbId == _publicIpAddressDao.findByIpAndSourceNetworkId(vlanRange.getNetworkId(), ipAlias.getIp4Address()).getVlanId()) {
                throw new InvalidParameterValueException("Cannot delete vlan range " + vlanDbId + " as " + ipAlias.getIp4Address()
                        + "is being used for providing dhcp service in this subnet. Delete all VMs in this subnet and try again");
            }
            final long allocIpCount = _publicIpAddressDao.countIPs(vlanRange.getDataCenterId(), vlanDbId, true);
            if (allocIpCount > 0) {
                throw new InvalidParameterValueException(allocIpCount + "  Ips are in use. Cannot delete this vlan");
            }
        }
        List<String> ipAddresses = ipv6Service.getAllocatedIpv6FromVlanRange(vlanRange);
        if (CollectionUtils.isNotEmpty(ipAddresses)) {
            throw new InvalidParameterValueException(String.format("%d IPv6 addresses are in use. Cannot delete this vlan", ipAddresses.size()));
        }

        Transaction.execute(new TransactionCallbackNoReturn() {
            @Override
            public void doInTransactionWithoutResult(final TransactionStatus status) {
                _publicIpAddressDao.deletePublicIPRange(vlanDbId);
                logger.debug(String.format("Delete Public IP Range (from user_ip_address, where vlan_db_id=%s)", vlanDbId));

                _vlanDao.remove(vlanDbId);
                logger.debug(String.format("Mark vlan as Remove vlan (vlan_db_id=%s)", vlanDbId));

                SearchBuilder<PodVlanMapVO> sb = podVlanMapDao.createSearchBuilder();
                sb.and("vlan_db_id", sb.entity().getVlanDbId(), SearchCriteria.Op.EQ);
                SearchCriteria<PodVlanMapVO> sc = sb.create();
                sc.setParameters("vlan_db_id", vlanDbId);
                podVlanMapDao.remove(sc);
                logger.debug(String.format("Delete vlan_db_id=%s in pod_vlan_map", vlanDbId));
            }
        });

        return vlanRange;
    }

    @Override
    @DB
    @ActionEvent(eventType = EventTypes.EVENT_VLAN_IP_RANGE_DEDICATE, eventDescription = "dedicating vlan ip range", async = false)
    public Vlan dedicatePublicIpRange(final DedicatePublicIpRangeCmd cmd) throws ResourceAllocationException {
        final Long vlanDbId = cmd.getId();
        final String accountName = cmd.getAccountName();
        final Long domainId = cmd.getDomainId();
        final Long projectId = cmd.getProjectId();

        // Check if account is valid
        Account vlanOwner = null;
        if (projectId != null) {
            if (accountName != null) {
                throw new InvalidParameterValueException("accountName and projectId are mutually exclusive");
            }
            final Project project = _projectMgr.getProject(projectId);
            if (project == null) {
                throw new InvalidParameterValueException("Unable to find project by id " + projectId);
            }
            vlanOwner = _accountMgr.getAccount(project.getProjectAccountId());
            if (vlanOwner == null) {
                throw new InvalidParameterValueException("Please specify a valid projectId");
            }
        }

        Domain domain = null;
        if (accountName != null && domainId != null) {
            vlanOwner = _accountDao.findActiveAccount(accountName, domainId);
            if (vlanOwner == null) {
                throw new InvalidParameterValueException("Unable to find account by name " + accountName);
            } else if (vlanOwner.getId() == Account.ACCOUNT_ID_SYSTEM) {
                throw new InvalidParameterValueException("Please specify a valid account. Cannot dedicate IP range to system account");
            }
        } else if (domainId != null) {
            domain = _domainDao.findById(domainId);
            if (domain == null) {
                throw new InvalidParameterValueException("Please specify a valid domain id");
            }
        }

        // Check if range is valid
        final VlanVO vlan = _vlanDao.findById(vlanDbId);
        if (vlan == null) {
            throw new InvalidParameterValueException("Unable to find vlan by id " + vlanDbId);
        }

        // Check if range has already been dedicated
        final List<AccountVlanMapVO> maps = _accountVlanMapDao.listAccountVlanMapsByVlan(vlanDbId);
        if (maps != null && !maps.isEmpty()) {
            throw new InvalidParameterValueException("Specified Public IP range has already been dedicated");
        }

        List<DomainVlanMapVO> domainmaps = _domainVlanMapDao.listDomainVlanMapsByVlan(vlanDbId);
        if (domainmaps != null && !domainmaps.isEmpty()) {
            throw new InvalidParameterValueException("Specified Public IP range has already been dedicated to a domain");
        }

        // Verify that zone exists and is advanced
        final Long zoneId = vlan.getDataCenterId();
        final DataCenterVO zone = _zoneDao.findById(zoneId);
        if (zone == null) {
            throw new InvalidParameterValueException("Unable to find zone by id " + zoneId);
        }
        if (zone.getNetworkType() == NetworkType.Basic) {
            throw new InvalidParameterValueException("Public IP range can be dedicated to an account only in the zone of type " + NetworkType.Advanced);
        }

        // Check Public IP resource limits
        if (vlanOwner != null) {
            final int accountPublicIpRange = _publicIpAddressDao.countIPs(zoneId, vlanDbId, false);
            _resourceLimitMgr.checkResourceLimit(vlanOwner, ResourceType.public_ip, accountPublicIpRange);
        }

        // Check if any of the Public IP addresses is allocated to another
        // account
        final List<IPAddressVO> ips = _publicIpAddressDao.listByVlanId(vlanDbId);
        for (final IPAddressVO ip : ips) {
            if (ip.isForSystemVms()) {
                throw new InvalidParameterValueException(ip.getAddress() + " Public IP address in range is dedicated to system vms ");
            }
            final Long allocatedToAccountId = ip.getAllocatedToAccountId();
            if (allocatedToAccountId != null) {
                if (vlanOwner != null && allocatedToAccountId != vlanOwner.getId()) {
                    throw new InvalidParameterValueException(ip.getAddress() + " Public IP address in range is allocated to another account ");
                }
                final Account accountAllocatedTo = _accountMgr.getActiveAccountById(allocatedToAccountId);
                if (vlanOwner == null && domain != null && domain.getId() != accountAllocatedTo.getDomainId()){
                    throw new InvalidParameterValueException(ip.getAddress()
                            + " Public IP address in range is allocated to another domain/account ");
                }
            }
        }

        if (vlanOwner != null) {
            // Create an AccountVlanMapVO entry
            final AccountVlanMapVO accountVlanMapVO = new AccountVlanMapVO(vlanOwner.getId(), vlan.getId());
            _accountVlanMapDao.persist(accountVlanMapVO);

           // generate usage event for dedication of every ip address in the range
            for (final IPAddressVO ip : ips) {
                final boolean usageHidden = _ipAddrMgr.isUsageHidden(ip);
                UsageEventUtils.publishUsageEvent(EventTypes.EVENT_NET_IP_ASSIGN, vlanOwner.getId(), ip.getDataCenterId(), ip.getId(), ip.getAddress().toString(), ip.isSourceNat(),
                        vlan.getVlanType().toString(), ip.getSystem(), usageHidden, ip.getClass().getName(), ip.getUuid());
            }
        } else if (domain != null) {
            // Create an DomainVlanMapVO entry
            DomainVlanMapVO domainVlanMapVO = new DomainVlanMapVO(domain.getId(), vlan.getId());
            _domainVlanMapDao.persist(domainVlanMapVO);
        }

        // increment resource count for dedicated public ip's
        if (vlanOwner != null) {
            _resourceLimitMgr.incrementResourceCount(vlanOwner.getId(), ResourceType.public_ip, new Long(ips.size()));
        }

        return vlan;
    }

    @Override
    @ActionEvent(eventType = EventTypes.EVENT_VLAN_IP_RANGE_RELEASE, eventDescription = "releasing a public ip range", async = false)
    public boolean releasePublicIpRange(final ReleasePublicIpRangeCmd cmd) {
        final Long vlanDbId = cmd.getId();

        final VlanVO vlan = _vlanDao.findById(vlanDbId);
        if (vlan == null) {
            throw new InvalidParameterValueException("Please specify a valid IP range id.");
        }

        return releasePublicIpRange(vlanDbId, CallContext.current().getCallingUserId(), CallContext.current().getCallingAccount());
    }

    @DB
    public boolean releasePublicIpRange(final long vlanDbId, final long userId, final Account caller) {
        VlanVO vlan = _vlanDao.findById(vlanDbId);
        if(vlan == null) {
            // Nothing to do if vlan can't be found
            logger.warn(String.format("Skipping the process for releasing public IP range as could not find a VLAN with ID '%s' for Account '%s' and User '%s'."
                    ,vlanDbId, caller, userId));
            return true;
        }

        // Verify range is dedicated
        boolean isAccountSpecific = false;
        final List<AccountVlanMapVO> acctVln = _accountVlanMapDao.listAccountVlanMapsByVlan(vlanDbId);
        // Verify range is dedicated
        if (acctVln != null && !acctVln.isEmpty()) {
            isAccountSpecific = true;
        }

        boolean isDomainSpecific = false;
        final List<DomainVlanMapVO> domainVlan = _domainVlanMapDao.listDomainVlanMapsByVlan(vlanDbId);
        // Check for domain wide pool. It will have an entry for domain_vlan_map.
        if (domainVlan != null && !domainVlan.isEmpty()) {
            isDomainSpecific = true;
        }

        if (!isAccountSpecific && !isDomainSpecific) {
            throw new InvalidParameterValueException("Can't release Public IP range " + vlanDbId
                    + " as it not dedicated to any domain and any account");
        }
        // Check if range has any allocated public IPs
        final long allocIpCount = _publicIpAddressDao.countIPs(vlan.getDataCenterId(), vlanDbId, true);
        final List<IPAddressVO> ips = _publicIpAddressDao.listByVlanId(vlanDbId);
        boolean success = true;
        final List<IPAddressVO> ipsInUse = new ArrayList<IPAddressVO>();
        if (allocIpCount > 0) {
            try {
                vlan = _vlanDao.acquireInLockTable(vlanDbId, 30);
                if (vlan == null) {
                    throw new CloudRuntimeException("Unable to acquire vlan configuration: " + vlanDbId);
                }
                if (logger.isDebugEnabled()) {
                    logger.debug("lock vlan " + vlanDbId + " is acquired");
                }
                for (final IPAddressVO ip : ips) {
                    // Disassociate allocated IP's that are not in use
                    if (!ip.isOneToOneNat() && !ip.isSourceNat() && !(_firewallDao.countRulesByIpId(ip.getId()) > 0)) {
                        if (logger.isDebugEnabled()) {
                            logger.debug("Releasing Public IP addresses" + ip + " of vlan " + vlanDbId + " as part of Public IP" + " range release to the system pool");
                        }
                        success = success && _ipAddrMgr.disassociatePublicIpAddress(ip.getId(), userId, caller);
                    } else {
                        ipsInUse.add(ip);
                    }
                }
                if (!success) {
                    logger.warn("Some Public IP addresses that were not in use failed to be released as a part of" + " vlan " + vlanDbId + "release to the system pool");
                }
            } finally {
                _vlanDao.releaseFromLockTable(vlanDbId);
            }
        }

        // A Public IP range can only be dedicated to one account at a time
        if (isAccountSpecific && _accountVlanMapDao.remove(acctVln.get(0).getId())) {
            // generate usage events to remove dedication for every ip in the range that has been disassociated
            for (final IPAddressVO ip : ips) {
                if (!ipsInUse.contains(ip)) {
                    final boolean usageHidden = _ipAddrMgr.isUsageHidden(ip);
                    UsageEventUtils.publishUsageEvent(EventTypes.EVENT_NET_IP_RELEASE, acctVln.get(0).getAccountId(), ip.getDataCenterId(), ip.getId(), ip.getAddress().toString(),
                            ip.isSourceNat(), vlan.getVlanType().toString(), ip.getSystem(), usageHidden, ip.getClass().getName(), ip.getUuid());
                }
            }
            // decrement resource count for dedicated public ip's
            _resourceLimitMgr.decrementResourceCount(acctVln.get(0).getAccountId(), ResourceType.public_ip, new Long(ips.size()));
            success = true;
        } else if (isDomainSpecific && _domainVlanMapDao.remove(domainVlan.get(0).getId())) {
            logger.debug("Remove the vlan from domain_vlan_map successfully.");
            success = true;
        } else {
            success = false;
        }

        return success;
    }

    @DB
    protected boolean savePublicIPRange(final String startIP, final String endIP, final long zoneId, final long vlanDbId, final long sourceNetworkid, final long physicalNetworkId, final boolean forSystemVms) {
        final long startIPLong = NetUtils.ip2Long(startIP);
        final long endIPLong = NetUtils.ip2Long(endIP);

        final List<String> problemIps = Transaction.execute(new TransactionCallback<List<String>>() {
            @Override
            public List<String> doInTransaction(final TransactionStatus status) {
                final IPRangeConfig config = new IPRangeConfig();
                return config.savePublicIPRange(TransactionLegacy.currentTxn(), startIPLong, endIPLong, zoneId, vlanDbId, sourceNetworkid, physicalNetworkId, forSystemVms);
            }
        });

        return CollectionUtils.isEmpty(problemIps);
    }

    @DB
    protected boolean updatePublicIPRange(final String newStartIP, final String currentStartIP, final String newEndIP, final String currentEndIP, final long zoneId, final long vlanDbId, final long sourceNetworkid, final long physicalNetworkId, final boolean isRangeForSystemVM, final Boolean forSystemVms) {
        long newStartIPLong = NetUtils.ip2Long(newStartIP);
        long newEndIPLong = NetUtils.ip2Long(newEndIP);
        long currentStartIPLong = NetUtils.ip2Long(currentStartIP);
        long currentEndIPLong = NetUtils.ip2Long(currentEndIP);

        List<Long> currentIPRange = new ArrayList<>();
        List<Long> newIPRange = new ArrayList<>();
        while (newStartIPLong <= newEndIPLong) {
            newIPRange.add(newStartIPLong);
            newStartIPLong++;
        }
        while (currentStartIPLong <= currentEndIPLong) {
            currentIPRange.add(currentStartIPLong);
            currentStartIPLong++;
        }

        final List<String> problemIps = Transaction.execute(new TransactionCallback<List<String>>() {

            @Override
            public List<String> doInTransaction(final TransactionStatus status) {
                final IPRangeConfig config = new IPRangeConfig();
                Vector<String> configResult = new Vector<>();
                List<Long> ipAddressesToAdd = new ArrayList(newIPRange);
                ipAddressesToAdd.removeAll(currentIPRange);
                if (ipAddressesToAdd.size() > 0) {
                    for (Long startIP : ipAddressesToAdd) {
                        configResult.addAll(config.savePublicIPRange(TransactionLegacy.currentTxn(), startIP, startIP, zoneId, vlanDbId, sourceNetworkid, physicalNetworkId, forSystemVms != null ? forSystemVms : isRangeForSystemVM));
                    }
                }
                List<Long> ipAddressesToDelete = new ArrayList(currentIPRange);
                ipAddressesToDelete.removeAll(newIPRange);
                if (ipAddressesToDelete.size() > 0) {
                    for (Long startIP : ipAddressesToDelete) {
                        configResult.addAll(config.deletePublicIPRange(TransactionLegacy.currentTxn(), startIP, startIP, vlanDbId));
                    }
                }
                if (forSystemVms != null && isRangeForSystemVM != forSystemVms) {
                    List<Long> ipAddressesToUpdate = new ArrayList(currentIPRange);
                    ipAddressesToUpdate.removeAll(ipAddressesToDelete);
                    if (ipAddressesToUpdate.size() > 0) {
                        for (Long startIP : ipAddressesToUpdate) {
                            configResult.addAll(config.updatePublicIPRange(TransactionLegacy.currentTxn(), startIP, startIP, vlanDbId, forSystemVms));
                        }
                    }
                }
                return configResult;
            }
        });
        return problemIps != null && problemIps.size() == 0;
    }

    private void checkPublicIpRangeErrors(final long zoneId, final String vlanId, final String vlanGateway, final String vlanNetmask, final String startIP, final String endIP) {
        // Check that the start and end IPs are valid
        if (!NetUtils.isValidIp4(startIP)) {
            throw new InvalidParameterValueException("Please specify a valid start IP");
        }

        if (endIP != null && !NetUtils.isValidIp4(endIP)) {
            throw new InvalidParameterValueException("Please specify a valid end IP");
        }

        if (endIP != null && !NetUtils.validIpRange(startIP, endIP)) {
            throw new InvalidParameterValueException("Please specify a valid IP range.");
        }

        // Check that the IPs that are being added are compatible with the
        // VLAN's gateway and netmask
        if (vlanNetmask == null) {
            throw new InvalidParameterValueException("Please ensure that your IP range's netmask is specified");
        }

        if (endIP != null && !NetUtils.sameSubnet(startIP, endIP, vlanNetmask)) {
            throw new InvalidParameterValueException("Please ensure that your start IP and end IP are in the same subnet, as per the IP range's netmask.");
        }

        if (!NetUtils.sameSubnet(startIP, vlanGateway, vlanNetmask)) {
            throw new InvalidParameterValueException("Please ensure that your start IP is in the same subnet as your IP range's gateway, as per the IP range's netmask.");
        }

        if (endIP != null && !NetUtils.sameSubnet(endIP, vlanGateway, vlanNetmask)) {
            throw new InvalidParameterValueException("Please ensure that your end IP is in the same subnet as your IP range's gateway, as per the IP range's netmask.");
        }
        // check if the gatewayip is the part of the ip range being added.
        // RFC 3021 - 31-Bit Prefixes on IPv4 Point-to-Point Links
        //     GW              Netmask         Stat IP        End IP
        // 192.168.24.0 - 255.255.255.254 - 192.168.24.0 - 192.168.24.1
        // https://tools.ietf.org/html/rfc3021
        // Added by Wilder Rodrigues
        final String newCidr = NetUtils.getCidrFromGatewayAndNetmask(vlanGateway, vlanNetmask);
        if (!NetUtils.is31PrefixCidr(newCidr)) {
            if (NetUtils.ipRangesOverlap(startIP, endIP, vlanGateway, vlanGateway)) {
                throw new InvalidParameterValueException(
                        "The gateway ip should not be the part of the ip range being added.");
            }
        }
    }

    private void checkConflictsWithPortableIpRange(final long zoneId, final String vlanId, final String vlanGateway, final String vlanNetmask, final String startIP, final String endIP) {
        // check and throw exception if there is portable IP range that overlaps with public ip range being configured
        if (checkOverlapPortableIpRange(_regionDao.getRegionId(), startIP, endIP)) {
            throw new InvalidParameterValueException("Ip range: " + startIP + "-" + endIP + " overlaps with a portable" + " IP range already configured in the region "
                    + _regionDao.getRegionId());
        }

        // verify and throw exception if the VLAN Id is used by any portable IP range
        final List<PortableIpRangeVO> existingPortableIPRanges = _portableIpRangeDao.listByRegionId(_regionDao.getRegionId());
        if (existingPortableIPRanges != null && !existingPortableIPRanges.isEmpty()) {
            for (final PortableIpRangeVO portableIpRange : existingPortableIPRanges) {
                if (NetUtils.isSameIsolationId(portableIpRange.getVlanTag(), vlanId)) {
                    throw new InvalidParameterValueException("The VLAN tag " + vlanId + " is already being used for portable ip range in this region");
                }
            }
        }
    }

    private String getCidrAddress(final String cidr) {
        final String[] cidrPair = cidr.split("\\/");
        return cidrPair[0];
    }

    private int getCidrSize(final String cidr) {
        final String[] cidrPair = cidr.split("\\/");
        return Integer.parseInt(cidrPair[1]);
    }

    @Override
    public void checkPodCidrSubnets(final long dcId, final Long podIdToBeSkipped, final String cidr) {
        // For each pod, return an error if any of the following is true:
        // The pod's CIDR subnet conflicts with the CIDR subnet of any other pod

        // Check if the CIDR conflicts with the Guest Network or other pods
        long skipPod = 0;
        if (podIdToBeSkipped != null) {
            skipPod = podIdToBeSkipped;
        }
        final HashMap<Long, List<Object>> currentPodCidrSubnets = _podDao.getCurrentPodCidrSubnets(dcId, skipPod);
        final List<Object> newCidrPair = new ArrayList<Object>();
        newCidrPair.add(0, getCidrAddress(cidr));
        newCidrPair.add(1, (long)getCidrSize(cidr));
        currentPodCidrSubnets.put(new Long(-1), newCidrPair);

        final DataCenterVO dcVo = _zoneDao.findById(dcId);
        final String guestNetworkCidr = dcVo.getGuestNetworkCidr();

        // Guest cidr can be null for Basic zone
        String guestIpNetwork = null;
        Long guestCidrSize = null;
        if (guestNetworkCidr != null) {
            final String[] cidrTuple = guestNetworkCidr.split("\\/");
            guestIpNetwork = NetUtils.getIpRangeStartIpFromCidr(cidrTuple[0], Long.parseLong(cidrTuple[1]));
            guestCidrSize = Long.parseLong(cidrTuple[1]);
        }

        final String zoneName = getZoneName(dcId);

        // Iterate through all pods in this zone
        for (final Long podId : currentPodCidrSubnets.keySet()) {
            String podName;
            if (podId.longValue() == -1) {
                podName = "newPod";
            } else {
                podName = getPodName(podId.longValue());
            }

            final List<Object> cidrPair = currentPodCidrSubnets.get(podId);
            final String cidrAddress = (String)cidrPair.get(0);
            final long cidrSize = ((Long)cidrPair.get(1)).longValue();

            long cidrSizeToUse = -1;
            if (guestCidrSize == null || cidrSize < guestCidrSize) {
                cidrSizeToUse = cidrSize;
            } else {
                cidrSizeToUse = guestCidrSize;
            }

            String cidrSubnet = NetUtils.getCidrSubNet(cidrAddress, cidrSizeToUse);

            if (guestNetworkCidr != null) {
                final String guestSubnet = NetUtils.getCidrSubNet(guestIpNetwork, cidrSizeToUse);
                // Check that cidrSubnet does not equal guestSubnet
                if (cidrSubnet.equals(guestSubnet)) {
                    if (podName.equals("newPod")) {
                        throw new InvalidParameterValueException(
                                "The subnet of the pod you are adding conflicts with the subnet of the Guest IP Network. Please specify a different CIDR.");
                    } else {
                        throw new InvalidParameterValueException(
                                "Warning: The subnet of pod "
                                        + podName
                                        + " in zone "
                                        + zoneName
                                        + " conflicts with the subnet of the Guest IP Network. Please change either the pod's CIDR or the Guest IP Network's subnet, and re-run install-vmops-management.");
                    }
                }
            }

            // Iterate through the rest of the pods
            for (final Long otherPodId : currentPodCidrSubnets.keySet()) {
                if (podId.equals(otherPodId)) {
                    continue;
                }

                // Check that cidrSubnet does not equal otherCidrSubnet
                final List<Object> otherCidrPair = currentPodCidrSubnets.get(otherPodId);
                final String otherCidrAddress = (String)otherCidrPair.get(0);
                final long otherCidrSize = ((Long)otherCidrPair.get(1)).longValue();

                if (cidrSize < otherCidrSize) {
                    cidrSizeToUse = cidrSize;
                } else {
                    cidrSizeToUse = otherCidrSize;
                }

                cidrSubnet = NetUtils.getCidrSubNet(cidrAddress, cidrSizeToUse);
                final String otherCidrSubnet = NetUtils.getCidrSubNet(otherCidrAddress, cidrSizeToUse);

                if (cidrSubnet.equals(otherCidrSubnet)) {
                    final String otherPodName = getPodName(otherPodId.longValue());
                    if (podName.equals("newPod")) {
                        throw new InvalidParameterValueException("The subnet of the pod you are adding conflicts with the subnet of pod " + otherPodName + " in zone " + zoneName
                                + ". Please specify a different CIDR.");
                    } else {
                        throw new InvalidParameterValueException("Warning: The pods " + podName + " and " + otherPodName + " in zone " + zoneName
                                + " have conflicting CIDR subnets. Please change the CIDR of one of these pods.");
                    }
                }
            }
        }

    }

    private boolean validPod(final long podId) {
        return _podDao.findById(podId) != null;
    }

    private boolean validPod(final String podName, final long zoneId) {
        return _podDao.findByName(podName, zoneId) != null;
    }

    private String getPodName(final long podId) {
        return _podDao.findById(new Long(podId)).getName();
    }

    private boolean validZone(final String zoneName) {
        return _zoneDao.findByName(zoneName) != null;
    }

    private boolean validZone(final long zoneId) {
        return _zoneDao.findById(zoneId) != null;
    }

    private String getZoneName(final long zoneId) {
        final DataCenterVO zone = _zoneDao.findById(new Long(zoneId));
        if (zone != null) {
            return zone.getName();
        } else {
            return null;
        }
    }

    @Override
    @ActionEvent(eventType = EventTypes.EVENT_VLAN_IP_RANGE_DELETE, eventDescription = "deleting vlan ip range", async = false)
    public boolean deleteVlanIpRange(final DeleteVlanIpRangeCmd cmd) {
        final Long vlanDbId = cmd.getId();

        final VlanVO vlan = _vlanDao.findById(vlanDbId);
        if (vlan == null) {
            throw new InvalidParameterValueException("Please specify a valid IP range id.");
        }

        return deleteAndPublishVlanAndPublicIpRange(CallContext.current().getCallingUserId(), vlanDbId, CallContext.current().getCallingAccount());
    }

    private boolean deleteAndPublishVlanAndPublicIpRange(final long userId, final long vlanDbId, final Account caller) {
        VlanVO deletedVlan = deleteVlanAndPublicIpRange(userId, vlanDbId, caller);
        if (deletedVlan != null) {
            messageBus.publish(_name, MESSAGE_DELETE_VLAN_IP_RANGE_EVENT, PublishScope.LOCAL, deletedVlan);
            return true;
        }
        return false;
    }

    @Override
    public void checkDiskOfferingAccess(final Account caller, final DiskOffering dof, DataCenter zone) {
        for (final SecurityChecker checker : _secChecker) {
            if (checker.checkAccess(caller, dof, zone)) {
                if (logger.isDebugEnabled()) {
                    logger.debug("Access granted to " + caller + " to disk offering:" + dof.getId() + " by " + checker.getName());
                }
                return;
            } else {
                throw new PermissionDeniedException(String.format("Access denied to %s for disk offering: %s, zone: %s by %s", caller, dof.getUuid(), zone.getUuid(), checker.getName()));
            }
        }

        assert false : "How can all of the security checkers pass on checking this caller?";
        throw new PermissionDeniedException("There's no way to confirm " + caller + " has access to disk offering:" + dof.getId());
    }

    @Override
    public void checkZoneAccess(final Account caller, final DataCenter zone) {
        for (final SecurityChecker checker : _secChecker) {
            if (checker.checkAccess(caller, zone)) {
                if (logger.isDebugEnabled()) {
                    logger.debug("Access granted to " + caller + " to zone:" + zone.getId() + " by " + checker.getName());
                }
                return;
            } else {
                throw new PermissionDeniedException("Access denied to " + caller + " by " + checker.getName() + " for zone " + zone.getId());
            }
        }

        assert false : "How can all of the security checkers pass on checking this caller?";
        throw new PermissionDeniedException("There's no way to confirm " + caller + " has access to zone:" + zone.getId());
    }

    @Override
    @ActionEvent(eventType = EventTypes.EVENT_NETWORK_OFFERING_CREATE, eventDescription = "creating network offering")
    public NetworkOffering createNetworkOffering(final CreateNetworkOfferingCmd cmd) {
        final String name = cmd.getNetworkOfferingName();
        final String displayText = cmd.getDisplayText();
        final NetUtils.InternetProtocol internetProtocol = NetUtils.InternetProtocol.fromValue(cmd.getInternetProtocol());
        final String tags = cmd.getTags();
        final String trafficTypeString = cmd.getTraffictype();
        final boolean specifyVlan = cmd.getSpecifyVlan();
        final boolean conserveMode = cmd.getConserveMode();
        final String availabilityStr = cmd.getAvailability();
        Integer networkRate = cmd.getNetworkRate();
        TrafficType trafficType = null;
        Availability availability = null;
        Network.GuestType guestType = null;
        final boolean specifyIpRanges = cmd.getSpecifyIpRanges();
        final boolean isPersistent = cmd.getIsPersistent();
        final Map<String, String> detailsStr = cmd.getDetails();
        final Boolean egressDefaultPolicy = cmd.getEgressDefaultPolicy();
        Boolean forVpc = cmd.getForVpc();
        Boolean forNsx = cmd.isForNsx();
        Boolean forTungsten = cmd.getForTungsten();
        String nsxMode = cmd.getNsxMode();
        boolean nsxSupportInternalLbSvc = cmd.getNsxSupportsInternalLbService();
        Integer maxconn = null;
        boolean enableKeepAlive = false;
        String servicePackageuuid = cmd.getServicePackageId();
        final List<Long> domainIds = cmd.getDomainIds();
        final List<Long> zoneIds = cmd.getZoneIds();
        final boolean enable = cmd.getEnable();
        // check if valid domain
        if (CollectionUtils.isNotEmpty(domainIds)) {
            for (final Long domainId: domainIds) {
                if (_domainDao.findById(domainId) == null) {
                    throw new InvalidParameterValueException("Please specify a valid domain id");
                }
            }
        }

        // check if valid zone
        if (CollectionUtils.isNotEmpty(zoneIds)) {
            for (Long zoneId : zoneIds) {
                if (_zoneDao.findById(zoneId) == null)
                    throw new InvalidParameterValueException("Please specify a valid zone id");
            }
        }

        // if network offering is for tungsten check if every item from serviceProviderList has Tungsten-Fabric provider
        // except ConfigDrive
        if(Boolean.TRUE.equals(forTungsten)){
            for(Map.Entry<String, List<String>> item : cmd.getServiceProviders().entrySet()) {
                if (item.getValue().size() != 1 || !(item.getValue().contains("Tungsten") || item.getValue().contains("ConfigDrive"))) {
                    throw new InvalidParameterValueException("Please specify Tungsten-Fabric provider for the " + item.getKey() + " service provider.");
                }
            }
        }

        if (Boolean.TRUE.equals(forNsx) && Boolean.TRUE.equals(forTungsten)) {
            throw new InvalidParameterValueException("Network Offering cannot be for both Tungsten-Fabric and NSX");
        }

        if (Boolean.TRUE.equals(forNsx)) {
            if (Objects.isNull(nsxMode)) {
                throw new InvalidParameterValueException("Mode for an NSX offering needs to be specified. Valid values: " + Arrays.toString(NetworkOffering.NsxMode.values()));
            }
            if (!EnumUtils.isValidEnum(NetworkOffering.NsxMode.class, nsxMode)) {
                throw new InvalidParameterValueException("Invalid mode passed. Valid values: " + Arrays.toString(NetworkOffering.NsxMode.values()));
            }
        } else {
            if (Objects.nonNull(nsxMode)) {
                if (logger.isTraceEnabled()) {
                    logger.trace("nsxMode has is ignored for non-NSX enabled zones");
                }
                nsxMode = null;
            }
        }

        // Verify traffic type
        for (final TrafficType tType : TrafficType.values()) {
            if (tType.name().equalsIgnoreCase(trafficTypeString)) {
                trafficType = tType;
                break;
            }
        }
        if (trafficType == null) {
            throw new InvalidParameterValueException("Invalid value for traffictype. Supported traffic types: Public, Management, Control, Guest, Vlan or Storage");
        }

        // Only GUEST traffic type is supported in Acton
        if (trafficType != TrafficType.Guest) {
            throw new InvalidParameterValueException("Only traffic type " + TrafficType.Guest + " is supported in the current release");
        }

        // Verify offering type
        for (final Network.GuestType offType : Network.GuestType.values()) {
            if (offType.name().equalsIgnoreCase(cmd.getGuestIpType())) {
                guestType = offType;
                break;
            }
        }

        if (guestType == null) {
            throw new InvalidParameterValueException("Invalid \"type\" parameter is given; can have Shared and Isolated values");
        }

        if (internetProtocol != null) {
            if (!GuestType.Isolated.equals(guestType)) {
                throw new InvalidParameterValueException(String.format("%s is supported only for %s guest type", ApiConstants.INTERNET_PROTOCOL, GuestType.Isolated));
            }

            if (!Ipv6Service.Ipv6OfferingCreationEnabled.value() && !NetUtils.InternetProtocol.IPv4.equals(internetProtocol)) {
                throw new InvalidParameterValueException(String.format("Configuration %s needs to be enabled for creating IPv6 supported network offering", Ipv6Service.Ipv6OfferingCreationEnabled.key()));
            }
        }

        // Verify availability
        for (final Availability avlb : Availability.values()) {
            if (avlb.name().equalsIgnoreCase(availabilityStr)) {
                availability = avlb;
            }
        }

        if (availability == null) {
            throw new InvalidParameterValueException("Invalid value for Availability. Supported types: " + Availability.Required + ", " + Availability.Optional);
        }

        if (networkRate != null && networkRate < 0) {
            networkRate = 0;
        }

        final Long serviceOfferingId = cmd.getServiceOfferingId();

        if (serviceOfferingId != null) {
            _networkSvc.validateIfServiceOfferingIsActiveAndSystemVmTypeIsDomainRouter(serviceOfferingId);
        }

        // configure service provider map
        final Map<Network.Service, Set<Network.Provider>> serviceProviderMap = new HashMap<Network.Service, Set<Network.Provider>>();
        final Set<Network.Provider> defaultProviders = new HashSet<Network.Provider>();

        // populate the services first
        for (final String serviceName : cmd.getSupportedServices()) {
            // validate if the service is supported
            final Service service = Network.Service.getService(serviceName);
            if (service == null || service == Service.Gateway) {
                throw new InvalidParameterValueException("Invalid service " + serviceName);
            }

            if (forVpc == null) {
                if (service == Service.SecurityGroup || service == Service.Firewall) {
                    forVpc = false;
                } else if (service == Service.NetworkACL) {
                    forVpc = true;
                }
            }

            if (service == Service.SecurityGroup) {
                // allow security group service for Shared networks only
                if (guestType != GuestType.Shared) {
                    throw new InvalidParameterValueException("Security group service is supported for network offerings with guest ip type " + GuestType.Shared);
                }
                final Set<Network.Provider> sgProviders = new HashSet<Network.Provider>();
                sgProviders.add(Provider.SecurityGroupProvider);
                serviceProviderMap.put(Network.Service.SecurityGroup, sgProviders);
                continue;
            }

            serviceProviderMap.put(service, defaultProviders);
        }

        // add gateway provider (if sourceNat provider is enabled)
        final Set<Provider> sourceNatServiceProviders = serviceProviderMap.get(Service.SourceNat);
        if (sourceNatServiceProviders != null && !sourceNatServiceProviders.isEmpty()) {
            serviceProviderMap.put(Service.Gateway, sourceNatServiceProviders);
        }

        // populate providers
        final Map<Provider, Set<Service>> providerCombinationToVerify = new HashMap<Provider, Set<Service>>();
        final Map<String, List<String>> svcPrv = cmd.getServiceProviders();
        Provider firewallProvider = null;
        Provider dhcpProvider = null;
        Boolean IsVrUserdataProvider = false;
        if (svcPrv != null) {
            for (final String serviceStr : svcPrv.keySet()) {
                final Network.Service service = Network.Service.getService(serviceStr);
                if (serviceProviderMap.containsKey(service)) {
                    final Set<Provider> providers = new HashSet<Provider>();
                    // Allow to specify more than 1 provider per service only if
                    // the service is LB
                    if (!serviceStr.equalsIgnoreCase(Service.Lb.getName()) && svcPrv.get(serviceStr) != null && svcPrv.get(serviceStr).size() > 1) {
                        throw new InvalidParameterValueException("In the current release only one provider can be " + "specified for the service if the service is not LB");
                    }
                    for (final String prvNameStr : svcPrv.get(serviceStr)) {
                        // check if provider is supported
                        final Network.Provider provider = Network.Provider.getProvider(prvNameStr);
                        if (provider == null) {
                            throw new InvalidParameterValueException("Invalid service provider: " + prvNameStr);
                        }

                        if (provider == Provider.CiscoVnmc) {
                            firewallProvider = provider;
                        }

                        if (provider == Provider.PaloAlto) {
                            firewallProvider = Provider.PaloAlto;
                        }

                        if ((service == Service.PortForwarding || service == Service.StaticNat) && provider == Provider.VirtualRouter) {
                            firewallProvider = Provider.VirtualRouter;
                        }

                        if (forVpc == null && VPC_ONLY_PROVIDERS.contains(provider)) {
                            forVpc = true;
                        }

                        if (forTungsten == null && Provider.Tungsten.equals(provider)){
                            forTungsten = true;
                        }

                        if (service == Service.Dhcp) {
                            dhcpProvider = provider;
                        }

                        if (service == Service.UserData && provider == Provider.VirtualRouter) {
                            IsVrUserdataProvider = true;
                        }

                        providers.add(provider);

                        Set<Service> serviceSet = null;
                        if (providerCombinationToVerify.get(provider) == null) {
                            serviceSet = new HashSet<Service>();
                        } else {
                            serviceSet = providerCombinationToVerify.get(provider);
                        }
                        serviceSet.add(service);
                        providerCombinationToVerify.put(provider, serviceSet);

                    }
                    serviceProviderMap.put(service, providers);
                } else {
                    throw new InvalidParameterValueException("Service " + serviceStr + " is not enabled for the network " + "offering, can't add a provider to it");
                }
            }
        }

        // dhcp provider and userdata provider should be same because vm will be contacting dhcp server for user data.
        if (dhcpProvider == null && IsVrUserdataProvider) {
            logger.debug("User data provider VR can't be selected without VR as dhcp provider. In this case VM fails to contact the DHCP server for userdata");
            throw new InvalidParameterValueException("Without VR as dhcp provider, User data can't selected for VR. Please select VR as DHCP provider ");
        }

        // validate providers combination here
        _networkModel.canProviderSupportServices(providerCombinationToVerify);

        // validate the LB service capabilities specified in the network
        // offering
        final Map<Capability, String> lbServiceCapabilityMap = cmd.getServiceCapabilities(Service.Lb);
        if (!serviceProviderMap.containsKey(Service.Lb) && lbServiceCapabilityMap != null && !lbServiceCapabilityMap.isEmpty()) {
            throw new InvalidParameterValueException("Capabilities for LB service can be specifed only when LB service is enabled for network offering.");
        }
        validateLoadBalancerServiceCapabilities(lbServiceCapabilityMap);

        if (lbServiceCapabilityMap != null && !lbServiceCapabilityMap.isEmpty()) {
            maxconn = cmd.getMaxconnections();
            if (maxconn == null) {
                maxconn = Integer.parseInt(_configDao.getValue(Config.NetworkLBHaproxyMaxConn.key()));
            }
        }
        if (cmd.getKeepAliveEnabled() != null && cmd.getKeepAliveEnabled()) {
            enableKeepAlive = true;
        }

        // validate the Source NAT service capabilities specified in the network
        // offering
        final Map<Capability, String> sourceNatServiceCapabilityMap = cmd.getServiceCapabilities(Service.SourceNat);
        if (!serviceProviderMap.containsKey(Service.SourceNat) && sourceNatServiceCapabilityMap != null && !sourceNatServiceCapabilityMap.isEmpty()) {
            throw new InvalidParameterValueException("Capabilities for source NAT service can be specifed only when source NAT service is enabled for network offering.");
        }
        validateSourceNatServiceCapablities(sourceNatServiceCapabilityMap);

        // validate the Static Nat service capabilities specified in the network
        // offering
        final Map<Capability, String> staticNatServiceCapabilityMap = cmd.getServiceCapabilities(Service.StaticNat);
        if (!serviceProviderMap.containsKey(Service.StaticNat) && sourceNatServiceCapabilityMap != null && !staticNatServiceCapabilityMap.isEmpty()) {
            throw new InvalidParameterValueException("Capabilities for static NAT service can be specifed only when static NAT service is enabled for network offering.");
        }
        validateStaticNatServiceCapablities(staticNatServiceCapabilityMap);

        // validate the 'Connectivity' service capabilities specified in the network offering, if 'Connectivity' service
        // is in the supported services of network offering
        final Map<Capability, String> connectivityServiceCapabilityMap = cmd.getServiceCapabilities(Service.Connectivity);
        if (!serviceProviderMap.containsKey(Service.Connectivity) &&
                connectivityServiceCapabilityMap != null && !connectivityServiceCapabilityMap.isEmpty())  {
            throw new InvalidParameterValueException("Capabilities for 'Connectivity' service can be specified " +
                    "only when Connectivity service is enabled for network offering.");
        }
        validateConnectivityServiceCapablities(guestType, serviceProviderMap.get(Service.Connectivity), connectivityServiceCapabilityMap);

        final Map<Service, Map<Capability, String>> serviceCapabilityMap = new HashMap<Service, Map<Capability, String>>();
        serviceCapabilityMap.put(Service.Lb, lbServiceCapabilityMap);
        serviceCapabilityMap.put(Service.SourceNat, sourceNatServiceCapabilityMap);
        serviceCapabilityMap.put(Service.StaticNat, staticNatServiceCapabilityMap);
        serviceCapabilityMap.put(Service.Connectivity, connectivityServiceCapabilityMap);

        // if Firewall service is missing, add Firewall service/provider
        // combination
        if (firewallProvider != null) {
            logger.debug("Adding Firewall service with provider " + firewallProvider.getName());
            final Set<Provider> firewallProviderSet = new HashSet<Provider>();
            firewallProviderSet.add(firewallProvider);
            serviceProviderMap.put(Service.Firewall, firewallProviderSet);
            if (!(firewallProvider.getName().equals(Provider.JuniperSRX.getName()) || firewallProvider.getName().equals(Provider.PaloAlto.getName()) || firewallProvider.getName()
                    .equals(Provider.VirtualRouter.getName())) && egressDefaultPolicy == false) {
                throw new InvalidParameterValueException("Firewall egress with default policy " + egressDefaultPolicy + " is not supported by the provider "
                        + firewallProvider.getName());
            }
        }

        final Map<NetworkOffering.Detail, String> details = new HashMap<NetworkOffering.Detail, String>();
        if (detailsStr != null) {
            for (final String detailStr : detailsStr.keySet()) {
                NetworkOffering.Detail offDetail = null;
                for (final NetworkOffering.Detail supportedDetail : NetworkOffering.Detail.values()) {
                    if (detailStr.equalsIgnoreCase(supportedDetail.toString())) {
                        offDetail = supportedDetail;
                        break;
                    }
                }
                if (offDetail == null) {
                    throw new InvalidParameterValueException("Unsupported detail " + detailStr);
                }
                details.put(offDetail, detailsStr.get(detailStr));
            }
        }

        if (forVpc == null) {
            forVpc = false;
        }

        final NetworkOfferingVO offering = createNetworkOffering(name, displayText, trafficType, tags, specifyVlan, availability, networkRate, serviceProviderMap, false, guestType, false,
                serviceOfferingId, conserveMode, serviceCapabilityMap, specifyIpRanges, isPersistent, details, egressDefaultPolicy, maxconn, enableKeepAlive, forVpc, forTungsten, forNsx, nsxMode, domainIds, zoneIds, enable, internetProtocol);
        if (Boolean.TRUE.equals(forNsx) && nsxSupportInternalLbSvc) {
            offering.setInternalLb(true);
            offering.setPublicLb(false);
            _networkOfferingDao.update(offering.getId(), offering);
        }
        CallContext.current().setEventDetails(" Id: " + offering.getId() + " Name: " + name);
        CallContext.current().putContextParameter(NetworkOffering.class, offering.getId());
        return offering;
    }

    void validateLoadBalancerServiceCapabilities(final Map<Capability, String> lbServiceCapabilityMap) {
        if (lbServiceCapabilityMap != null && !lbServiceCapabilityMap.isEmpty()) {
            if (lbServiceCapabilityMap.keySet().size() > 4 || !lbServiceCapabilityMap.containsKey(Capability.SupportedLBIsolation)) {
                throw new InvalidParameterValueException(String.format("Only %s capabilities can be specified for LB service",
                        StringUtils.join(Capability.SupportedLBIsolation.getName(), Capability.ElasticLb.getName(),
                                Capability.InlineMode.getName(), Capability.LbSchemes.getName(), Capability.VmAutoScaling.getName())));
            }

            for (final Capability cap : lbServiceCapabilityMap.keySet()) {
                final String value = lbServiceCapabilityMap.get(cap);
                if (cap == Capability.SupportedLBIsolation) {
                    final boolean dedicatedLb = value.contains("dedicated");
                    final boolean sharedLB = value.contains("shared");
                    if (dedicatedLb && sharedLB || !dedicatedLb && !sharedLB) {
                        throw new InvalidParameterValueException("Either dedicated or shared isolation can be specified for " + Capability.SupportedLBIsolation.getName());
                    }
                } else if (cap == Capability.ElasticLb) {
                    final boolean enabled = value.contains("true");
                    final boolean disabled = value.contains("false");
                    if (!enabled && !disabled) {
                        throw new InvalidParameterValueException("Unknown specified value for " + Capability.ElasticLb.getName());
                    }
                } else if (cap == Capability.InlineMode) {
                    final boolean enabled = value.contains("true");
                    final boolean disabled = value.contains("false");
                    if (!enabled && !disabled) {
                        throw new InvalidParameterValueException("Unknown specified value for " + Capability.InlineMode.getName());
                    }
                } else if (cap == Capability.LbSchemes) {
                    final boolean internalLb = value.contains("internal");
                    final boolean publicLb = value.contains("public");
                    if (!internalLb && !publicLb) {
                        throw new InvalidParameterValueException("Unknown specified value for " + Capability.LbSchemes.getName());
                    }
                } else if (cap == Capability.VmAutoScaling) {
                    final boolean enabled = value.contains("true");
                    final boolean disabled = value.contains("false");
                    if (!enabled && !disabled) {
                        throw new InvalidParameterValueException("Unknown specified value for " + Capability.VmAutoScaling.getName());
                    }
                } else {
                    throw new InvalidParameterValueException(String.format("Only %s capabilities can be specified for LB service",
                            StringUtils.join(Capability.SupportedLBIsolation.getName(), Capability.ElasticLb.getName(),
                                    Capability.InlineMode.getName(), Capability.LbSchemes.getName(), Capability.VmAutoScaling.getName())));
                }
            }
        }
    }

    void validateSourceNatServiceCapablities(final Map<Capability, String> sourceNatServiceCapabilityMap) {
        if (MapUtils.isNotEmpty(sourceNatServiceCapabilityMap) && (sourceNatServiceCapabilityMap.size() > 2 || ! sourceNatCapabilitiesContainValidValues(sourceNatServiceCapabilityMap))) {
            throw new InvalidParameterValueException("Only " + Capability.SupportedSourceNatTypes.getName()
                    + ", " + Capability.RedundantRouter
                    + " capabilities can be specified for source nat service");
        }
    }

    boolean sourceNatCapabilitiesContainValidValues(Map<Capability, String> sourceNatServiceCapabilityMap) {
        for (final Entry<Capability ,String> srcNatPair : sourceNatServiceCapabilityMap.entrySet()) {
            final Capability capability = srcNatPair.getKey();
            final String value = srcNatPair.getValue();
            if (Capability.SupportedSourceNatTypes.equals(capability)) {
                List<String> snatTypes = Arrays.asList(PERACCOUNT, PERZONE);
                if (! snatTypes.contains(value) || ( value.contains(PERACCOUNT) && value.contains(PERZONE))) {
                    throw new InvalidParameterValueException("Either peraccount or perzone source NAT type can be specified for "
                            + Capability.SupportedSourceNatTypes.getName());
                }
            } else if (Capability.RedundantRouter.equals(capability)) {
                if (! Arrays.asList("true", "false").contains(value.toLowerCase())) {
                    throw new InvalidParameterValueException("Unknown specified value for " + capability.getName());
                }
            } else {
                return false;
            }
        }
        return true;
    }

    void validateStaticNatServiceCapablities(final Map<Capability, String> staticNatServiceCapabilityMap) {
        if (staticNatServiceCapabilityMap != null && !staticNatServiceCapabilityMap.isEmpty()) {
            boolean eipEnabled = false;
            boolean associatePublicIP = true;
            for (final Capability capability : staticNatServiceCapabilityMap.keySet()) {
                final String value = staticNatServiceCapabilityMap.get(capability).toLowerCase();
                if (!(value.contains("true") ^ value.contains("false"))) {
                    throw new InvalidParameterValueException("Unknown specified value (" + value + ") for " + capability);
                }
                if (capability == Capability.ElasticIp) {
                    eipEnabled = value.contains("true");
                } else if (capability == Capability.AssociatePublicIP) {
                    associatePublicIP = value.contains("true");
                } else {
                    throw new InvalidParameterValueException("Only " + Capability.ElasticIp.getName() + " and " + Capability.AssociatePublicIP.getName()
                            + " capability can be sepcified for static nat service");
                }
            }
            if (!eipEnabled && associatePublicIP) {
                throw new InvalidParameterValueException("Capability " + Capability.AssociatePublicIP.getName() + " can only be set when capability "
                        + Capability.ElasticIp.getName() + " is true");
            }
        }
    }

    void validateConnectivityServiceCapablities(final Network.GuestType guestType, final Set<Provider> providers, final Map<Capability, String> connectivityServiceCapabilityMap) {
        if (connectivityServiceCapabilityMap != null && !connectivityServiceCapabilityMap.isEmpty()) {
            for (final Map.Entry<Capability, String>entry: connectivityServiceCapabilityMap.entrySet()) {
                final Capability capability = entry.getKey();
                if (capability == Capability.StretchedL2Subnet || capability == Capability.PublicAccess) {
                    final String value = entry.getValue().toLowerCase();
                    if (!(value.contains("true") ^ value.contains("false"))) {
                        throw new InvalidParameterValueException("Invalid value (" + value + ") for " + capability +
                                " should be true/false");
                    } else if (capability == Capability.PublicAccess && guestType != GuestType.Shared) {
                        throw new InvalidParameterValueException("Capability " + capability.getName() + " can only be enabled for network offerings " +
                                "with guest type Shared.");
                    }
                } else {
                    throw new InvalidParameterValueException("Capability " + capability.getName() + " can not be "
                            + " specified with connectivity service.");
                }
            }

            // validate connectivity service provider actually supports specified capabilities
            if (providers != null && !providers.isEmpty()) {
                for (Capability capability : connectivityServiceCapabilityMap.keySet()) {
                    _networkModel.providerSupportsCapability(providers, Service.Connectivity, capability);
                }
            }
        }
    }

    @Override
    @DB
    public NetworkOfferingVO createNetworkOffering(final String name, final String displayText, final TrafficType trafficType, String tags, final boolean specifyVlan,
                                                   final Availability availability,
                                                   final Integer networkRate, final Map<Service, Set<Provider>> serviceProviderMap, final boolean isDefault, final GuestType type, final boolean systemOnly,
                                                   final Long serviceOfferingId,
                                                   final boolean conserveMode, final Map<Service, Map<Capability, String>> serviceCapabilityMap, final boolean specifyIpRanges, final boolean isPersistent,
                                                   final Map<Detail, String> details, final boolean egressDefaultPolicy, final Integer maxconn, final boolean enableKeepAlive, Boolean forVpc,
                                                   Boolean forTungsten, boolean forNsx, String mode, final List<Long> domainIds, final List<Long> zoneIds, final boolean enableOffering, final NetUtils.InternetProtocol internetProtocol) {

        String servicePackageUuid;
        String spDescription = null;
        if (details == null) {
            servicePackageUuid = null;
        } else {
            servicePackageUuid = details.get(NetworkOffering.Detail.servicepackageuuid);
            spDescription = details.get(NetworkOffering.Detail.servicepackagedescription);
        }


        final String multicastRateStr = _configDao.getValue("multicast.throttling.rate");
        final int multicastRate = multicastRateStr == null ? 10 : Integer.parseInt(multicastRateStr);
        tags = com.cloud.utils.StringUtils.cleanupTags(tags);

        // specifyIpRanges should always be true for Shared networks
        // specifyIpRanges can only be true for Isolated networks with no Source
        // Nat service
        if (specifyIpRanges) {
            if (type == GuestType.Isolated) {
                if (serviceProviderMap.containsKey(Service.SourceNat)) {
                    throw new InvalidParameterValueException("SpecifyIpRanges can only be true for Shared network offerings and Isolated with no SourceNat service");
                }
            }
        } else {
            if (type == GuestType.Shared) {
                throw new InvalidParameterValueException("SpecifyIpRanges should always be true for Shared network offerings");
            }
        }

        // isPersistent should always be false for Shared network Offerings
        if (isPersistent && type == GuestType.Shared) {
            throw new InvalidParameterValueException("isPersistent should be false if network offering's type is " + type);
        }

        // validate availability value
        if (availability == NetworkOffering.Availability.Required) {
            final boolean canOffBeRequired = type == GuestType.Isolated && serviceProviderMap.containsKey(Service.SourceNat);
            if (!canOffBeRequired) {
                throw new InvalidParameterValueException("Availability can be " + NetworkOffering.Availability.Required + " only for networkOfferings of type "
                        + GuestType.Isolated + " and with " + Service.SourceNat.getName() + " enabled");
            }

            // only one network offering in the system can be Required
            final List<NetworkOfferingVO> offerings = _networkOfferingDao.listByAvailability(Availability.Required, false);
            if (!offerings.isEmpty()) {
                throw new InvalidParameterValueException("System already has network offering id=" + offerings.get(0).getId() + " with availability " + Availability.Required);
            }
        }

        boolean dedicatedLb = false;
        boolean elasticLb = false;
        boolean sharedSourceNat = false;
        boolean redundantRouter = false;
        boolean elasticIp = false;
        boolean associatePublicIp = false;
        boolean inline = false;
        boolean publicLb = false;
        boolean internalLb = false;
        boolean strechedL2Subnet = false;
        boolean publicAccess = false;
        boolean vmAutoScaling = false;

        if (serviceCapabilityMap != null && !serviceCapabilityMap.isEmpty()) {
            final Map<Capability, String> lbServiceCapabilityMap = serviceCapabilityMap.get(Service.Lb);

            if (lbServiceCapabilityMap != null && !lbServiceCapabilityMap.isEmpty()) {
                final String isolationCapability = lbServiceCapabilityMap.get(Capability.SupportedLBIsolation);
                if (isolationCapability != null) {
                    _networkModel.checkCapabilityForProvider(serviceProviderMap.get(Service.Lb), Service.Lb, Capability.SupportedLBIsolation, isolationCapability);
                    dedicatedLb = isolationCapability.contains("dedicated");
                } else {
                    dedicatedLb = true;
                }

                final String param = lbServiceCapabilityMap.get(Capability.ElasticLb);
                if (param != null) {
                    elasticLb = param.contains("true");
                }

                final String inlineMode = lbServiceCapabilityMap.get(Capability.InlineMode);
                if (inlineMode != null) {
                    _networkModel.checkCapabilityForProvider(serviceProviderMap.get(Service.Lb), Service.Lb, Capability.InlineMode, inlineMode);
                    inline = inlineMode.contains("true");
                } else {
                    inline = false;
                }

                final String publicLbStr = lbServiceCapabilityMap.get(Capability.LbSchemes);
                if (serviceProviderMap.containsKey(Service.Lb)) {
                    if (publicLbStr != null) {
                        _networkModel.checkCapabilityForProvider(serviceProviderMap.get(Service.Lb), Service.Lb, Capability.LbSchemes, publicLbStr);
                        internalLb = publicLbStr.contains("internal");
                        publicLb = publicLbStr.contains("public");
                    }
                }

                final String vmAutoScalingStr = lbServiceCapabilityMap.get(Capability.VmAutoScaling);
                if (vmAutoScalingStr != null) {
                    _networkModel.checkCapabilityForProvider(serviceProviderMap.get(Service.Lb), Service.Lb, Capability.VmAutoScaling, vmAutoScalingStr);
                    vmAutoScaling = vmAutoScalingStr.contains("true");
                }
            }

            // in the current version of the code, publicLb and specificLb can't
            // both be set to true for the same network offering
            if (publicLb && internalLb) {
                throw new InvalidParameterValueException("Public lb and internal lb can't be enabled at the same time on the offering");
            }

            final Map<Capability, String> sourceNatServiceCapabilityMap = serviceCapabilityMap.get(Service.SourceNat);
            if (sourceNatServiceCapabilityMap != null && !sourceNatServiceCapabilityMap.isEmpty()) {
                sharedSourceNat = isSharedSourceNat(serviceProviderMap, sourceNatServiceCapabilityMap);
                redundantRouter = isRedundantRouter(serviceProviderMap, sourceNatServiceCapabilityMap);
            }

            final Map<Capability, String> staticNatServiceCapabilityMap = serviceCapabilityMap.get(Service.StaticNat);
            if (staticNatServiceCapabilityMap != null && !staticNatServiceCapabilityMap.isEmpty()) {
                final String param = staticNatServiceCapabilityMap.get(Capability.ElasticIp);
                if (param != null) {
                    elasticIp = param.contains("true");
                    final String associatePublicIP = staticNatServiceCapabilityMap.get(Capability.AssociatePublicIP);
                    if (associatePublicIP != null) {
                        associatePublicIp = associatePublicIP.contains("true");
                    }
                }
            }

            final Map<Capability, String> connectivityServiceCapabilityMap = serviceCapabilityMap.get(Service.Connectivity);
            if (connectivityServiceCapabilityMap != null && !connectivityServiceCapabilityMap.isEmpty()) {
                if (connectivityServiceCapabilityMap.containsKey(Capability.StretchedL2Subnet)) {
                    final String value = connectivityServiceCapabilityMap.get(Capability.StretchedL2Subnet);
                    if ("true".equalsIgnoreCase(value)) {
                        strechedL2Subnet = true;
                    }
                }

                if (connectivityServiceCapabilityMap.containsKey(Capability.PublicAccess)) {
                    final String value = connectivityServiceCapabilityMap.get(Capability.PublicAccess);
                    if ("true".equalsIgnoreCase(value)) {
                        publicAccess = true;
                    }
                }
            }
        }

        if (serviceProviderMap != null && serviceProviderMap.containsKey(Service.Lb) && !internalLb && !publicLb) {
            //if not specified, default public lb to true
            publicLb = true;
        }

        final NetworkOfferingVO offeringFinal = new NetworkOfferingVO(name, displayText, trafficType, systemOnly, specifyVlan, networkRate, multicastRate, isDefault, availability,
                tags, type, conserveMode, dedicatedLb, sharedSourceNat, redundantRouter, elasticIp, elasticLb, specifyIpRanges, inline, isPersistent, associatePublicIp, publicLb,
                internalLb, forVpc, egressDefaultPolicy, strechedL2Subnet, publicAccess);

        if (serviceOfferingId != null) {
            offeringFinal.setServiceOfferingId(serviceOfferingId);
        }

        offeringFinal.setForTungsten(Objects.requireNonNullElse(forTungsten, false));
        offeringFinal.setForNsx(Objects.requireNonNullElse(forNsx, false));
        if (Boolean.TRUE.equals(forNsx)) {
            offeringFinal.setNsxMode(mode);
        }

        if (enableOffering) {
            offeringFinal.setState(NetworkOffering.State.Enabled);
        }

        // Set VM AutoScaling capability
        offeringFinal.setSupportsVmAutoScaling(vmAutoScaling);

        //Set Service package id
        offeringFinal.setServicePackage(servicePackageUuid);
        // validate the details
        if (details != null) {
            validateNtwkOffDetails(details, serviceProviderMap);
        }

        boolean vpcOff = false;
        boolean nsOff = false;

        if (serviceProviderMap != null && spDescription != null) {
            for (final Network.Service service : serviceProviderMap.keySet()) {
                final Set<Provider> providers = serviceProviderMap.get(service);
                if (providers != null && !providers.isEmpty()) {
                    for (final Network.Provider provider : providers) {
                        if (provider == Provider.VPCVirtualRouter) {
                            vpcOff = true;
                        }
                        if (provider == Provider.Netscaler) {
                            nsOff = true;
                        }
                    }
                }
            }
            if(vpcOff && nsOff) {
                if(!(spDescription.equalsIgnoreCase("A NetScalerVPX is dedicated per network.") || spDescription.contains("dedicated NetScaler"))) {
                    throw new InvalidParameterValueException("Only NetScaler Service Package with Dedicated Device Mode is Supported in VPC Type Guest Network");
                }
            }
        }

        return Transaction.execute(new TransactionCallback<NetworkOfferingVO>() {
            @Override
            public NetworkOfferingVO doInTransaction(final TransactionStatus status) {
                NetworkOfferingVO offering = offeringFinal;

                // 1) create network offering object
                logger.debug("Adding network offering " + offering);
                offering.setConcurrentConnections(maxconn);
                offering.setKeepAliveEnabled(enableKeepAlive);
                offering = _networkOfferingDao.persist(offering, details);
                // 2) populate services and providers
                if (serviceProviderMap != null) {
                    for (final Network.Service service : serviceProviderMap.keySet()) {
                        final Set<Provider> providers = serviceProviderMap.get(service);
                        if (providers != null && !providers.isEmpty()) {
                            boolean vpcOff = false;
                            for (final Network.Provider provider : providers) {
                                if (provider == Provider.VPCVirtualRouter) {
                                    vpcOff = true;
                                }
                                final NetworkOfferingServiceMapVO offService = new NetworkOfferingServiceMapVO(offering.getId(), service, provider);
                                _ntwkOffServiceMapDao.persist(offService);
                                logger.trace("Added service for the network offering: " + offService + " with provider " + provider.getName());
                            }

                            if (vpcOff && !forNsx) {
                                final List<Service> supportedSvcs = new ArrayList<Service>();
                                supportedSvcs.addAll(serviceProviderMap.keySet());
                                _vpcMgr.validateNtwkOffForVpc(offering, supportedSvcs);
                            }
                        } else {
                            final NetworkOfferingServiceMapVO offService = new NetworkOfferingServiceMapVO(offering.getId(), service, null);
                            _ntwkOffServiceMapDao.persist(offService);
                            logger.trace("Added service for the network offering: " + offService + " with null provider");
                        }
                    }
                    if (offering != null) {
                        // Filter child domains when both parent and child domains are present
                        List<Long> filteredDomainIds = filterChildSubDomains(domainIds);
                        List<NetworkOfferingDetailsVO> detailsVO = new ArrayList<>();
                        for (Long domainId : filteredDomainIds) {
                            detailsVO.add(new NetworkOfferingDetailsVO(offering.getId(), Detail.domainid, String.valueOf(domainId), false));
                        }
                        if (CollectionUtils.isNotEmpty(zoneIds)) {
                            for (Long zoneId : zoneIds) {
                                detailsVO.add(new NetworkOfferingDetailsVO(offering.getId(), Detail.zoneid, String.valueOf(zoneId), false));
                            }
                        }
                        if (internetProtocol != null) {
                            detailsVO.add(new NetworkOfferingDetailsVO(offering.getId(), Detail.internetProtocol, String.valueOf(internetProtocol), true));
                        }
                        if (!detailsVO.isEmpty()) {
                            for (NetworkOfferingDetailsVO detail : detailsVO) {
                                networkOfferingDetailsDao.persist(detail);
                            }
                        }
                    }
                }

                return offering;
            }
        });
    }

    boolean isRedundantRouter(Map<Service, Set<Provider>> serviceProviderMap, Map<Capability, String> sourceNatServiceCapabilityMap) {
        boolean redundantRouter = false;
        String param = sourceNatServiceCapabilityMap.get(Capability.RedundantRouter);
        if (param != null) {
            _networkModel.checkCapabilityForProvider(serviceProviderMap.get(Service.SourceNat), Service.SourceNat, Capability.RedundantRouter, param);
            redundantRouter = param.contains("true");
        }
        return redundantRouter;
    }

    boolean isSharedSourceNat(Map<Service, Set<Provider>> serviceProviderMap, Map<Capability, String> sourceNatServiceCapabilityMap) {
        boolean sharedSourceNat = false;
        String param = sourceNatServiceCapabilityMap.get(Capability.SupportedSourceNatTypes);
        if (param != null) {
            _networkModel.checkCapabilityForProvider(serviceProviderMap.get(Service.SourceNat), Service.SourceNat, Capability.SupportedSourceNatTypes, param);
            sharedSourceNat = param.contains(PERZONE);
        }
        return sharedSourceNat;
    }

    protected void validateNtwkOffDetails(final Map<Detail, String> details, final Map<Service, Set<Provider>> serviceProviderMap) {
        for (final Detail detail : details.keySet()) {

            Provider lbProvider = null;
            if (detail == NetworkOffering.Detail.InternalLbProvider || detail == NetworkOffering.Detail.PublicLbProvider) {
                // 1) Vaidate the detail values - have to match the lb provider
                // name
                final String providerStr = details.get(detail);
                if (Network.Provider.getProvider(providerStr) == null) {
                    throw new InvalidParameterValueException("Invalid value " + providerStr + " for the detail " + detail);
                }
                if (serviceProviderMap.get(Service.Lb) != null) {
                    for (final Provider provider : serviceProviderMap.get(Service.Lb)) {
                        if (provider.getName().equalsIgnoreCase(providerStr)) {
                            lbProvider = provider;
                            break;
                        }
                    }
                }

                if (lbProvider == null) {
                    throw new InvalidParameterValueException("Invalid value " + details.get(detail) + " for the detail " + detail
                            + ". The provider is not supported by the network offering");
                }

                // 2) validate if the provider supports the scheme
                final Set<Provider> lbProviders = new HashSet<Provider>();
                lbProviders.add(lbProvider);
                if (detail == NetworkOffering.Detail.InternalLbProvider) {
                    _networkModel.checkCapabilityForProvider(lbProviders, Service.Lb, Capability.LbSchemes, Scheme.Internal.toString());
                } else if (detail == NetworkOffering.Detail.PublicLbProvider) {
                    _networkModel.checkCapabilityForProvider(lbProviders, Service.Lb, Capability.LbSchemes, Scheme.Public.toString());
                }
            }
        }
    }

    @Override
    public Pair<List<? extends NetworkOffering>, Integer> searchForNetworkOfferings(final ListNetworkOfferingsCmd cmd) {
        final Filter searchFilter = new Filter(NetworkOfferingJoinVO.class, "sortKey", QueryService.SortKeyAscending.value(), null, null);
        searchFilter.addOrderBy(NetworkOfferingJoinVO.class, "id", true);
        final Account caller = CallContext.current().getCallingAccount();
        final SearchCriteria<NetworkOfferingJoinVO> sc = networkOfferingJoinDao.createSearchCriteria();

        final Long id = cmd.getId();
        final Object name = cmd.getNetworkOfferingName();
        final Object displayText = cmd.getDisplayText();
        final Object trafficType = cmd.getTrafficType();
        final Object isDefault = cmd.getIsDefault();
        final Object specifyVlan = cmd.getSpecifyVlan();
        final Object availability = cmd.getAvailability();
        final Object state = cmd.getState();
        final Long domainId = cmd.getDomainId();
        final Long zoneId = cmd.getZoneId();
        DataCenter zone = null;
        final Long networkId = cmd.getNetworkId();
        final String guestIpType = cmd.getGuestIpType();
        final List<String> supportedServicesStr = cmd.getSupportedServices();
        final Object specifyIpRanges = cmd.getSpecifyIpRanges();
        final String tags = cmd.getTags();
        final Boolean isTagged = cmd.isTagged();
        final Boolean forVpc = cmd.getForVpc();

        if (domainId != null) {
            Domain domain = _entityMgr.findById(Domain.class, domainId);
            if (domain == null) {
                throw new InvalidParameterValueException("Unable to find the domain by id=" + domainId);
            }
            if (!_domainDao.isChildDomain(caller.getDomainId(), domainId)) {
                throw new InvalidParameterValueException(String.format("Unable to list network offerings for domain: %s as caller does not have access for it", domain.getUuid()));
            }
        }

        if (zoneId != null) {
            zone = _entityMgr.findById(DataCenter.class, zoneId);
            if (zone == null) {
                throw new InvalidParameterValueException("Unable to find the zone by id=" + zoneId);
            }
        }

        final Object keyword = cmd.getKeyword();

        if (keyword != null) {
            final SearchCriteria<NetworkOfferingJoinVO> ssc = networkOfferingJoinDao.createSearchCriteria();
            ssc.addOr("displayText", SearchCriteria.Op.LIKE, "%" + keyword + "%");
            ssc.addOr("name", SearchCriteria.Op.LIKE, "%" + keyword + "%");

            sc.addAnd("name", SearchCriteria.Op.SC, ssc);
        }

        if (name != null) {
            sc.addAnd("name", SearchCriteria.Op.EQ, name);
        }

        if (guestIpType != null) {
            sc.addAnd("guestType", SearchCriteria.Op.EQ, guestIpType);
        }

        if (displayText != null) {
            sc.addAnd("displayText", SearchCriteria.Op.LIKE, "%" + displayText + "%");
        }

        if (trafficType != null) {
            sc.addAnd("trafficType", SearchCriteria.Op.EQ, trafficType);
        }

        if (isDefault != null) {
            sc.addAnd("isDefault", SearchCriteria.Op.EQ, isDefault);
        }

        // only root admin can list network offering with specifyVlan = true
        if (specifyVlan != null) {
            sc.addAnd("specifyVlan", SearchCriteria.Op.EQ, specifyVlan);
        }

        if (availability != null) {
            sc.addAnd("availability", SearchCriteria.Op.EQ, availability);
        }

        if (state != null) {
            sc.addAnd("state", SearchCriteria.Op.EQ, state);
        }

        if (specifyIpRanges != null) {
            sc.addAnd("specifyIpRanges", SearchCriteria.Op.EQ, specifyIpRanges);
        }

        if (zone != null) {
            if (zone.getNetworkType() == NetworkType.Basic) {
                // return empty list as we don't allow to create networks in
                // basic zone, and shouldn't display networkOfferings
                return new Pair<List<? extends NetworkOffering>, Integer>(new ArrayList<NetworkOffering>(), 0);
            }
        }

        // Don't return system network offerings to the user
        sc.addAnd("systemOnly", SearchCriteria.Op.EQ, false);

        // if networkId is specified, list offerings available for upgrade only
        // (for this network)
        Network network = null;
        if (networkId != null) {
            // check if network exists and the caller can operate with it
            network = _networkModel.getNetwork(networkId);
            if (network == null) {
                throw new InvalidParameterValueException("Unable to find the network by id=" + networkId);
            }
            // Don't allow to update system network
            final NetworkOffering offering = _networkOfferingDao.findByIdIncludingRemoved(network.getNetworkOfferingId());
            if (offering.isSystemOnly()) {
                throw new InvalidParameterValueException("Can't update system networks");
            }

            _accountMgr.checkAccess(caller, null, true, network);

            final List<Long> offeringIds = _networkModel.listNetworkOfferingsForUpgrade(networkId);

            if (!offeringIds.isEmpty()) {
                sc.addAnd("id", SearchCriteria.Op.IN, offeringIds.toArray());
            } else {
                return new Pair<List<? extends NetworkOffering>, Integer>(new ArrayList<NetworkOffering>(), 0);
            }
        }

        if (id != null) {
            sc.addAnd("id", SearchCriteria.Op.EQ, id);
        }

        if (tags != null) {
            sc.addAnd("tags", SearchCriteria.Op.EQ, tags);
        }

        if (isTagged != null) {
            if (isTagged) {
                sc.addAnd("tags", SearchCriteria.Op.NNULL);
            } else {
                sc.addAnd("tags", SearchCriteria.Op.NULL);
            }
        }

        if (zoneId != null) {
            SearchBuilder<NetworkOfferingJoinVO> sb = networkOfferingJoinDao.createSearchBuilder();
            sb.and("zoneId", sb.entity().getZoneId(), SearchCriteria.Op.FIND_IN_SET);
            sb.or("zId", sb.entity().getZoneId(), SearchCriteria.Op.NULL);
            sb.done();
            SearchCriteria<NetworkOfferingJoinVO> zoneSC = sb.create();
            zoneSC.setParameters("zoneId", String.valueOf(zoneId));
            sc.addAnd("zoneId", SearchCriteria.Op.SC, zoneSC);
        }

        final List<NetworkOfferingJoinVO> offerings = networkOfferingJoinDao.search(sc, searchFilter);
        // Remove offerings that are not associated with caller's domain or domainId passed
        if ((!Account.Type.ADMIN.equals(caller.getType()) || domainId != null) && CollectionUtils.isNotEmpty(offerings)) {
            ListIterator<NetworkOfferingJoinVO> it = offerings.listIterator();
            while (it.hasNext()) {
                NetworkOfferingJoinVO offering = it.next();
                if (StringUtils.isEmpty(offering.getDomainId())) {
                    continue;
                }
                if (!_domainDao.domainIdListContainsAccessibleDomain(offering.getDomainId(), caller, domainId)) {
                    it.remove();
                }
            }
        }
        final Boolean sourceNatSupported = cmd.getSourceNatSupported();
        final List<String> pNtwkTags = new ArrayList<String>();
        boolean checkForTags = false;
        boolean allowNullTag = false;
        if (zone != null) {
            allowNullTag = allowNetworkOfferingWithNullTag(zoneId, pNtwkTags);
            checkForTags = !pNtwkTags.isEmpty() || allowNullTag;
        }

        // filter by supported services
        final boolean listBySupportedServices = supportedServicesStr != null && !supportedServicesStr.isEmpty() && !offerings.isEmpty();
        final boolean checkIfProvidersAreEnabled = zoneId != null;
        final boolean parseOfferings = listBySupportedServices || sourceNatSupported != null || checkIfProvidersAreEnabled || forVpc != null || network != null;

        if (parseOfferings) {
            final List<NetworkOfferingJoinVO> supportedOfferings = new ArrayList<>();
            Service[] supportedServices = null;

            if (listBySupportedServices) {
                supportedServices = new Service[supportedServicesStr.size()];
                int i = 0;
                for (final String supportedServiceStr : supportedServicesStr) {
                    final Service service = Service.getService(supportedServiceStr);
                    if (service == null) {
                        throw new InvalidParameterValueException("Invalid service specified " + supportedServiceStr);
                    } else {
                        supportedServices[i] = service;
                    }
                    i++;
                }
            }

            for (final NetworkOfferingJoinVO offering : offerings) {
                boolean addOffering = true;
                List<Service> checkForProviders = new ArrayList<Service>();

                if (checkForTags && ! checkNetworkOfferingTags(pNtwkTags, allowNullTag, offering.getTags())) {
                    continue;
                }

                if (listBySupportedServices) {
                    addOffering = addOffering && _networkModel.areServicesSupportedByNetworkOffering(offering.getId(), supportedServices);
                }

                if (checkIfProvidersAreEnabled) {
                    if (supportedServices != null && supportedServices.length > 0) {
                        checkForProviders = Arrays.asList(supportedServices);
                    } else {
                        checkForProviders = _networkModel.listNetworkOfferingServices(offering.getId());
                    }

                    addOffering = addOffering && _networkModel.areServicesEnabledInZone(zoneId, offering, checkForProviders);
                }

                if (sourceNatSupported != null) {
                    addOffering = addOffering && _networkModel.areServicesSupportedByNetworkOffering(offering.getId(), Network.Service.SourceNat) == sourceNatSupported;
                }

                if (forVpc != null) {
                    addOffering = addOffering && offering.isForVpc() == forVpc.booleanValue();
                } else if (network != null) {
                    addOffering = addOffering && offering.isForVpc() == (network.getVpcId() != null);
                }

                if (addOffering) {
                    supportedOfferings.add(offering);
                }

            }

            // Now apply pagination
            final List<NetworkOfferingJoinVO> wPagination = com.cloud.utils.StringUtils.applyPagination(supportedOfferings, cmd.getStartIndex(), cmd.getPageSizeVal());
            if (wPagination != null) {
                final Pair<List<? extends NetworkOffering>, Integer> listWPagination = new Pair<List<? extends NetworkOffering>, Integer>(wPagination, supportedOfferings.size());
                return listWPagination;
            }
            return new Pair<List<? extends NetworkOffering>, Integer>(supportedOfferings, supportedOfferings.size());
        } else {
            final List<NetworkOfferingJoinVO> wPagination = com.cloud.utils.StringUtils.applyPagination(offerings, cmd.getStartIndex(), cmd.getPageSizeVal());
            if (wPagination != null) {
                final Pair<List<? extends NetworkOffering>, Integer> listWPagination = new Pair<>(wPagination, offerings.size());
                return listWPagination;
            }
            return new Pair<List<? extends NetworkOffering>, Integer>(offerings, offerings.size());
        }
    }

    private boolean allowNetworkOfferingWithNullTag(Long zoneId, List<String> allPhysicalNetworkTags) {
        boolean allowNullTag = false;
        final List<PhysicalNetworkVO> physicalNetworks = _physicalNetworkDao.listByZoneAndTrafficType(zoneId, TrafficType.Guest);
        for (final PhysicalNetworkVO physicalNetwork : physicalNetworks) {
            final List<String> physicalNetworkTags = physicalNetwork.getTags();
            if (CollectionUtils.isEmpty(physicalNetworkTags)) {
                if (!allowNullTag) {
                    allowNullTag = true;
                } else {
                    throw new CloudRuntimeException("There are more than 1 physical network with empty tag in the zone id=" + zoneId);
                }
            } else {
                allPhysicalNetworkTags.addAll(physicalNetworkTags);
            }
        }
        return allowNullTag;
    }

    private boolean checkNetworkOfferingTags(List<String> physicalNetworkTags, boolean allowNullTag, String offeringTags) {
      return (offeringTags != null || allowNullTag) && (offeringTags == null || physicalNetworkTags.contains(offeringTags));
    }

    @Override
    public boolean isOfferingForVpc(final NetworkOffering offering) {
        return offering.isForVpc();
    }

    @DB
    @Override
    @ActionEvent(eventType = EventTypes.EVENT_NETWORK_OFFERING_DELETE, eventDescription = "deleting network offering")
    public boolean deleteNetworkOffering(final DeleteNetworkOfferingCmd cmd) {
        final Long offeringId = cmd.getId();
        CallContext.current().setEventDetails(" Id: " + offeringId);

        // Verify network offering id
        final NetworkOfferingVO offering = _networkOfferingDao.findById(offeringId);
        if (offering == null) {
            throw new InvalidParameterValueException("unable to find network offering " + offeringId);
        } else if (offering.getRemoved() != null || offering.isSystemOnly()) {
            throw new InvalidParameterValueException("unable to find network offering " + offeringId);
        }

        // Don't allow to delete default network offerings
        if (offering.isDefault() == true) {
            throw new InvalidParameterValueException("Default network offering can't be deleted");
        }

        // don't allow to delete network offering if it's in use by existing
        // networks (the offering can be disabled
        // though)
        final int networkCount = _networkDao.getNetworkCountByNetworkOffId(offeringId);
        if (networkCount > 0) {
            throw new InvalidParameterValueException("Can't delete network offering " + offeringId + " as its used by " + networkCount + " networks. "
                    + "To make the network offering unavailable, disable it");
        }

        annotationDao.removeByEntityType(AnnotationService.EntityType.NETWORK_OFFERING.name(), offering.getUuid());

        networkOfferingDetailsDao.removeDetails(offeringId);

        if (_networkOfferingDao.remove(offeringId)) {
            return true;
        } else {
            return false;
        }
    }

    @Override
    @ActionEvent(eventType = EventTypes.EVENT_NETWORK_OFFERING_EDIT, eventDescription = "updating network offering")
    public NetworkOffering updateNetworkOffering(final UpdateNetworkOfferingCmd cmd) {
        final String displayText = cmd.getDisplayText();
        final Long id = cmd.getId();
        final String name = cmd.getNetworkOfferingName();
        final String availabilityStr = cmd.getAvailability();
        final Integer sortKey = cmd.getSortKey();
        final Integer maxconn = cmd.getMaxconnections();
        Availability availability = null;
        final String state = cmd.getState();
        final String tags = cmd.getTags();
        final List<Long> domainIds = cmd.getDomainIds();
        final List<Long> zoneIds = cmd.getZoneIds();
        CallContext.current().setEventDetails(" Id: " + id);

        // Verify input parameters
        final NetworkOfferingVO offeringToUpdate = _networkOfferingDao.findById(id);
        if (offeringToUpdate == null) {
            throw new InvalidParameterValueException("unable to find network offering " + id);
        }

        List<Long> existingDomainIds = networkOfferingDetailsDao.findDomainIds(id);
        Collections.sort(existingDomainIds);

        List<Long> existingZoneIds = networkOfferingDetailsDao.findZoneIds(id);
        Collections.sort(existingZoneIds);

        // Don't allow to update system network offering
        if (offeringToUpdate.isSystemOnly()) {
            throw new InvalidParameterValueException("Can't update system network offerings");
        }

        // check if valid domain
        if (CollectionUtils.isNotEmpty(domainIds)) {
            for (final Long domainId: domainIds) {
                if (_domainDao.findById(domainId) == null) {
                    throw new InvalidParameterValueException("Please specify a valid domain id");
                }
            }
        }

        // check if valid zone
        if (CollectionUtils.isNotEmpty(zoneIds)) {
            for (Long zoneId : zoneIds) {
                if (_zoneDao.findById(zoneId) == null)
                    throw new InvalidParameterValueException("Please specify a valid zone id");
            }
        }

        // Filter child domains when both parent and child domains are present
        List<Long> filteredDomainIds = filterChildSubDomains(domainIds);
        Collections.sort(filteredDomainIds);

        List<Long> filteredZoneIds = new ArrayList<>();
        if (CollectionUtils.isNotEmpty(zoneIds)) {
            filteredZoneIds.addAll(zoneIds);
        }
        Collections.sort(filteredZoneIds);

        final NetworkOfferingVO offering = _networkOfferingDao.createForUpdate(id);

        boolean updateNeeded = name != null || displayText != null || sortKey != null ||
                state != null || tags != null || availabilityStr != null || maxconn != null;

        if(updateNeeded) {
            if (name != null) {
                offering.setName(name);
            }

            if (displayText != null) {
                offering.setDisplayText(displayText);
            }

            if (sortKey != null) {
                offering.setSortKey(sortKey);
            }

            if (state != null) {
                boolean validState = false;
                for (final NetworkOffering.State st : NetworkOffering.State.values()) {
                    if (st.name().equalsIgnoreCase(state)) {
                        validState = true;
                        offering.setState(st);
                    }
                }
                if (!validState) {
                    throw new InvalidParameterValueException("Incorrect state value: " + state);
                }
            }

            if (tags != null) {
                List<DataCenterVO> dataCenters = _zoneDao.listAll();
                TrafficType trafficType = offeringToUpdate.getTrafficType();
                String oldTags = offeringToUpdate.getTags();

                for (DataCenterVO dataCenter : dataCenters) {
                    long zoneId = dataCenter.getId();
                    long newPhysicalNetworkId = _networkModel.findPhysicalNetworkId(zoneId, tags, trafficType);
                    if (oldTags != null) {
                        long oldPhysicalNetworkId = _networkModel.findPhysicalNetworkId(zoneId, oldTags, trafficType);
                        if (newPhysicalNetworkId != oldPhysicalNetworkId) {
                            throw new InvalidParameterValueException("New tags: selects different physical network for zone " + zoneId);
                        }
                    }
                }

                if (StringUtils.isBlank(tags)) {
                    offering.setTags(null);
                } else {
                    offering.setTags(tags);
                }
            }

            // Verify availability
            if (availabilityStr != null) {
                for (final Availability avlb : Availability.values()) {
                    if (avlb.name().equalsIgnoreCase(availabilityStr)) {
                        availability = avlb;
                    }
                }
                if (availability == null) {
                    throw new InvalidParameterValueException("Invalid value for Availability. Supported types: " + Availability.Required + ", " + Availability.Optional);
                } else {
                    if (availability == NetworkOffering.Availability.Required) {
                        final boolean canOffBeRequired = offeringToUpdate.getGuestType() == GuestType.Isolated && _networkModel.areServicesSupportedByNetworkOffering(
                                offeringToUpdate.getId(), Service.SourceNat);
                        if (!canOffBeRequired) {
                            throw new InvalidParameterValueException("Availability can be " + NetworkOffering.Availability.Required + " only for networkOfferings of type "
                                    + GuestType.Isolated + " and with " + Service.SourceNat.getName() + " enabled");
                        }

                        // only one network offering in the system can be Required
                        final List<NetworkOfferingVO> offerings = _networkOfferingDao.listByAvailability(Availability.Required, false);
                        if (!offerings.isEmpty() && offerings.get(0).getId() != offeringToUpdate.getId()) {
                            throw new InvalidParameterValueException("System already has network offering id=" + offerings.get(0).getId() + " with availability "
                                    + Availability.Required);
                        }
                    }
                    offering.setAvailability(availability);
                }
            }
            if (_ntwkOffServiceMapDao.areServicesSupportedByNetworkOffering(offering.getId(), Service.Lb)) {
                if (maxconn != null) {
                    offering.setConcurrentConnections(maxconn);
                }
            }

            if (!_networkOfferingDao.update(id, offering)) {
                return null;
            }
        }

        List<NetworkOfferingDetailsVO> detailsVO = new ArrayList<>();
        if(!filteredDomainIds.equals(existingDomainIds) || !filteredZoneIds.equals(existingZoneIds)) {
            SearchBuilder<NetworkOfferingDetailsVO> sb = networkOfferingDetailsDao.createSearchBuilder();
            sb.and("offeringId", sb.entity().getResourceId(), SearchCriteria.Op.EQ);
            sb.and("detailName", sb.entity().getName(), SearchCriteria.Op.EQ);
            sb.done();
            SearchCriteria<NetworkOfferingDetailsVO> sc = sb.create();
            sc.setParameters("offeringId", String.valueOf(id));
            if(!filteredDomainIds.equals(existingDomainIds)) {
                sc.setParameters("detailName", ApiConstants.DOMAIN_ID);
                networkOfferingDetailsDao.remove(sc);
                for (Long domainId : filteredDomainIds) {
                    detailsVO.add(new NetworkOfferingDetailsVO(id, Detail.domainid, String.valueOf(domainId), false));
                }
            }
            if(!filteredZoneIds.equals(existingZoneIds)) {
                sc.setParameters("detailName", ApiConstants.ZONE_ID);
                networkOfferingDetailsDao.remove(sc);
                for (Long zoneId : filteredZoneIds) {
                    detailsVO.add(new NetworkOfferingDetailsVO(id, Detail.zoneid, String.valueOf(zoneId), false));
                }
            }
        }
        if (!detailsVO.isEmpty()) {
            for (NetworkOfferingDetailsVO detailVO : detailsVO) {
                networkOfferingDetailsDao.persist(detailVO);
            }
        }

        return _networkOfferingDao.findById(id);
    }

    @Override
    public List<Long> getNetworkOfferingDomains(Long networkOfferingId) {
        final NetworkOffering offeringHandle = _entityMgr.findById(NetworkOffering.class, networkOfferingId);
        if (offeringHandle == null) {
            throw new InvalidParameterValueException("Unable to find network offering " + networkOfferingId);
        }
        return networkOfferingDetailsDao.findDomainIds(networkOfferingId);
    }

    @Override
    public List<Long> getNetworkOfferingZones(Long networkOfferingId) {
        final NetworkOffering offeringHandle = _entityMgr.findById(NetworkOffering.class, networkOfferingId);
        if (offeringHandle == null) {
            throw new InvalidParameterValueException("Unable to find network offering " + networkOfferingId);
        }
        return networkOfferingDetailsDao.findZoneIds(networkOfferingId);
    }

    @Override
    @ActionEvent(eventType = EventTypes.EVENT_ACCOUNT_MARK_DEFAULT_ZONE, eventDescription = "Marking account with the " + "default zone", async = true)
    public AccountVO markDefaultZone(final String accountName, final long domainId, final long defaultZoneId) {

        // Check if the account exists
        final Account account = _accountDao.findEnabledAccount(accountName, domainId);
        if (account == null) {
            logger.error("Unable to find account by name: " + accountName + " in domain " + domainId);
            throw new InvalidParameterValueException("Account by name: " + accountName + " doesn't exist in domain " + domainId);
        }

        // Don't allow modification of system account
        if (account.getId() == Account.ACCOUNT_ID_SYSTEM) {
            throw new InvalidParameterValueException("Can not modify system account");
        }

        final AccountVO acctForUpdate = _accountDao.findById(account.getId());

        acctForUpdate.setDefaultZoneId(defaultZoneId);

        if (_accountDao.update(account.getId(), acctForUpdate)) {
            CallContext.current().setEventDetails("Default zone id= " + defaultZoneId);
            return _accountDao.findById(account.getId());
        } else {
            return null;
        }
    }

    // Note: This method will be used for entity name validations in the coming
    // releases (place holder for now)
    @SuppressWarnings("unused")
    private void validateEntityName(final String str) {
        final String forbidden = "~!@#$%^&*()+=";
        final char[] searchChars = forbidden.toCharArray();
        if (str == null || str.length() == 0 || searchChars == null || searchChars.length == 0) {
            return;
        }
        for (int i = 0; i < str.length(); i++) {
            final char ch = str.charAt(i);
            for (int j = 0; j < searchChars.length; j++) {
                if (searchChars[j] == ch) {
                    throw new InvalidParameterValueException("Name cannot contain any of the following special characters:" + forbidden);
                }
            }
        }
    }

    @Override
    public Integer getNetworkOfferingNetworkRate(final long networkOfferingId, final Long dataCenterId) {

        // validate network offering information
        final NetworkOffering no = _entityMgr.findById(NetworkOffering.class, networkOfferingId);
        if (no == null) {
            throw new InvalidParameterValueException("Unable to find network offering by id=" + networkOfferingId);
        }

        Integer networkRate;
        if (no.getRateMbps() != null) {
            networkRate = no.getRateMbps();
        } else {
            networkRate = NetworkOrchestrationService.NetworkThrottlingRate.valueIn(dataCenterId);
        }

        // networkRate is unsigned int in networkOfferings table, and can't be
        // set to -1
        // so 0 means unlimited; we convert it to -1, so we are consistent with
        // all our other resources where -1 means unlimited
        if (networkRate == 0) {
            networkRate = -1;
        }

        return networkRate;
    }

    @Override
    public Account getVlanAccount(final long vlanId) {
        final Vlan vlan = _vlanDao.findById(vlanId);

        // if vlan is Virtual Account specific, get vlan information from the
        // accountVlanMap; otherwise get account information
        // from the network
        if (vlan.getVlanType() == VlanType.VirtualNetwork) {
            final List<AccountVlanMapVO> maps = _accountVlanMapDao.listAccountVlanMapsByVlan(vlanId);
            if (maps != null && !maps.isEmpty()) {
                return _accountMgr.getAccount(maps.get(0).getAccountId());
            }
        }

        return null;
    }

    @Override
    public Domain getVlanDomain(long vlanId) {
        Vlan vlan = _vlanDao.findById(vlanId);

        // if vlan is Virtual Domain specific, get vlan information from the
        // accountVlanMap; otherwise get account information
        // from the network
        if (vlan.getVlanType() == VlanType.VirtualNetwork) {
            List<DomainVlanMapVO> maps = _domainVlanMapDao.listDomainVlanMapsByVlan(vlanId);
            if (maps != null && !maps.isEmpty()) {
                return _domainDao.findById(maps.get(0).getDomainId());
            }
        }

        return null;
    }

    @Override
    public List<? extends NetworkOffering> listNetworkOfferings(final TrafficType trafficType, final boolean systemOnly) {
        final Filter searchFilter = new Filter(NetworkOfferingVO.class, "created", false, null, null);
        final SearchCriteria<NetworkOfferingVO> sc = _networkOfferingDao.createSearchCriteria();
        if (trafficType != null) {
            sc.addAnd("trafficType", SearchCriteria.Op.EQ, trafficType);
        }
        sc.addAnd("systemOnly", SearchCriteria.Op.EQ, systemOnly);

        return _networkOfferingDao.search(sc, searchFilter);
    }

     @Override
     @DB
     public boolean releaseDomainSpecificVirtualRanges(final long domainId) {
        final List<DomainVlanMapVO> maps = _domainVlanMapDao.listDomainVlanMapsByDomain(domainId);
        if (CollectionUtils.isNotEmpty(maps)) {
            try {
                Transaction.execute(new TransactionCallbackNoReturn() {
                    @Override
                    public void doInTransactionWithoutResult(final TransactionStatus status) {
                        for (DomainVlanMapVO map : maps) {
                            if (!releasePublicIpRange(map.getVlanDbId(), _accountMgr.getSystemUser().getId(), _accountMgr.getAccount(Account.ACCOUNT_ID_SYSTEM))) {
                                throw new CloudRuntimeException("Failed to release domain specific virtual ip ranges for domain id=" + domainId);
                            }
                        }
                    }
                });
            } catch (final CloudRuntimeException e) {
                logger.error(e);
                return false;
            }
        } else {
            logger.trace("Domain id=" + domainId + " has no domain specific virtual ip ranges, nothing to release");
        }
        return true;
    }

    @Override
    @DB
    public boolean releaseAccountSpecificVirtualRanges(final long accountId) {
        final List<AccountVlanMapVO> maps = _accountVlanMapDao.listAccountVlanMapsByAccount(accountId);
        if (maps != null && !maps.isEmpty()) {
            try {
                Transaction.execute(new TransactionCallbackNoReturn() {
                    @Override
                    public void doInTransactionWithoutResult(final TransactionStatus status) {
                        for (final AccountVlanMapVO map : maps) {
                            if (!releasePublicIpRange(map.getVlanDbId(), _accountMgr.getSystemUser().getId(), _accountMgr.getAccount(Account.ACCOUNT_ID_SYSTEM))) {
                                throw new CloudRuntimeException("Failed to release account specific virtual ip ranges for account id=" + accountId);
                            }
                        }
                    }
                });
            } catch (final CloudRuntimeException e) {
                logger.error(e);
                return false;
            }
        } else {
            logger.trace("Account id=" + accountId + " has no account specific virtual ip ranges, nothing to release");
        }
        return true;
    }

    @Override
    public AllocationState findClusterAllocationState(final ClusterVO cluster) {

        if (cluster.getAllocationState() == AllocationState.Disabled) {
            return AllocationState.Disabled;
        } else if (ApiDBUtils.findPodById(cluster.getPodId()).getAllocationState() == AllocationState.Disabled) {
            return AllocationState.Disabled;
        } else {
            final DataCenterVO zone = ApiDBUtils.findZoneById(cluster.getDataCenterId());
            return zone.getAllocationState();
        }
    }

    @Override
    public AllocationState findPodAllocationState(final HostPodVO pod) {

        if (pod.getAllocationState() == AllocationState.Disabled) {
            return AllocationState.Disabled;
        } else {
            final DataCenterVO zone = ApiDBUtils.findZoneById(pod.getDataCenterId());
            return zone.getAllocationState();
        }
    }

    @Override
    public Long getDefaultPageSize() {
        return _defaultPageSize;
    }

    @Override
    public Integer getServiceOfferingNetworkRate(final long serviceOfferingId, final Long dataCenterId) {

        // validate network offering information
        final ServiceOffering offering = _serviceOfferingDao.findById(serviceOfferingId);
        if (offering == null) {
            throw new InvalidParameterValueException("Unable to find service offering by id=" + serviceOfferingId);
        }

        Integer networkRate;
        if (offering.getRateMbps() != null) {
            networkRate = offering.getRateMbps();
        } else {
            // for domain router service offering, get network rate from
            if (offering.getVmType() != null && offering.getVmType().equalsIgnoreCase(VirtualMachine.Type.DomainRouter.toString())) {
                networkRate = NetworkOrchestrationService.NetworkThrottlingRate.valueIn(dataCenterId);
            } else {
                networkRate = Integer.parseInt(_configDao.getValue(Config.VmNetworkThrottlingRate.key()));
            }
        }

        // networkRate is unsigned int in serviceOffering table, and can't be
        // set to -1
        // so 0 means unlimited; we convert it to -1, so we are consistent with
        // all our other resources where -1 means unlimited
        if (networkRate == 0) {
            networkRate = -1;
        }

        return networkRate;
    }

    @Override
    @DB
    @ActionEvent(eventType = EventTypes.EVENT_PORTABLE_IP_RANGE_CREATE, eventDescription = "creating portable ip range", async = false)
    public PortableIpRange createPortableIpRange(final CreatePortableIpRangeCmd cmd) throws ConcurrentOperationException {
        final Integer regionId = cmd.getRegionId();
        final String startIP = cmd.getStartIp();
        final String endIP = cmd.getEndIp();
        final String gateway = cmd.getGateway();
        final String netmask = cmd.getNetmask();
        String vlanId = cmd.getVlan();

        final RegionVO region = _regionDao.findById(regionId);
        if (region == null) {
            throw new InvalidParameterValueException("Invalid region ID: " + regionId);
        }

        if (!NetUtils.isValidIp4(startIP) || !NetUtils.isValidIp4(endIP) || !NetUtils.validIpRange(startIP, endIP)) {
            throw new InvalidParameterValueException("Invalid portable ip  range: " + startIP + "-" + endIP);
        }

        if (!NetUtils.sameSubnet(startIP, gateway, netmask)) {
            throw new InvalidParameterValueException("Please ensure that your start IP is in the same subnet as "
                    + "your portable IP range's gateway and as per the IP range's netmask.");
        }

        if (!NetUtils.sameSubnet(endIP, gateway, netmask)) {
            throw new InvalidParameterValueException("Please ensure that your end IP is in the same subnet as "
                    + "your portable IP range's gateway and as per the IP range's netmask.");
        }

        if (checkOverlapPortableIpRange(regionId, startIP, endIP)) {
            throw new InvalidParameterValueException("Ip  range: " + startIP + "-" + endIP + " overlaps with a portable" + " IP range already configured in the region " + regionId);
        }

        if (vlanId == null) {
            vlanId = Vlan.UNTAGGED;
        } else {
            if (!NetUtils.isValidVlan(vlanId)) {
                throw new InvalidParameterValueException("Invalid vlan id " + vlanId);
            }

            final List<DataCenterVO> zones = _zoneDao.listAllZones();
            if (zones != null && !zones.isEmpty()) {
                for (final DataCenterVO zone : zones) {
                    // check if there is zone vlan with same id
                    if (_vlanDao.findByZoneAndVlanId(zone.getId(), vlanId) != null) {
                        throw new InvalidParameterValueException("Found a VLAN id " + vlanId + " already existing in" + " zone " + zone.getUuid()
                                + " that conflicts with VLAN id of the portable ip range being configured");
                    }
                    //check if there is a public ip range that overlaps with portable ip range being created
                    checkOverlapPublicIpRange(zone.getId(), startIP, endIP);
                }
            }

        }
        final GlobalLock portableIpLock = GlobalLock.getInternLock("PortablePublicIpRange");
        portableIpLock.lock(5);
        try {
            final String vlanIdFinal = vlanId;
            return Transaction.execute(new TransactionCallback<PortableIpRangeVO>() {
                @Override
                public PortableIpRangeVO doInTransaction(final TransactionStatus status) {
                    PortableIpRangeVO portableIpRange = new PortableIpRangeVO(regionId, vlanIdFinal, gateway, netmask, startIP, endIP);
                    portableIpRange = _portableIpRangeDao.persist(portableIpRange);

                    long startIpLong = NetUtils.ip2Long(startIP);
                    final long endIpLong = NetUtils.ip2Long(endIP);
                    while (startIpLong <= endIpLong) {
                        final PortableIpVO portableIP = new PortableIpVO(regionId, portableIpRange.getId(), vlanIdFinal, gateway, netmask, NetUtils.long2Ip(startIpLong));
                        _portableIpDao.persist(portableIP);
                        startIpLong++;
                    }

                    // implicitly enable portable IP service for the region
                    region.setPortableipEnabled(true);
                    _regionDao.update(region.getId(), region);

                    return portableIpRange;
                }
            });
        } finally {
            portableIpLock.unlock();
        }
    }

    @Override
    @DB
    @ActionEvent(eventType = EventTypes.EVENT_PORTABLE_IP_RANGE_DELETE, eventDescription = "deleting portable ip range", async = false)
    public boolean deletePortableIpRange(final DeletePortableIpRangeCmd cmd) {
        final long rangeId = cmd.getId();

        final PortableIpRangeVO portableIpRange = _portableIpRangeDao.findById(rangeId);
        if (portableIpRange == null) {
            throw new InvalidParameterValueException("Please specify a valid portable IP range id.");
        }

        final List<PortableIpVO> fullIpRange = _portableIpDao.listByRangeId(portableIpRange.getId());
        final List<PortableIpVO> freeIpRange = _portableIpDao.listByRangeIdAndState(portableIpRange.getId(), PortableIp.State.Free);

        if (fullIpRange != null && freeIpRange != null) {
            if (fullIpRange.size() == freeIpRange.size()) {
                _portableIpRangeDao.expunge(portableIpRange.getId());
                final List<PortableIpRangeVO> pipranges = _portableIpRangeDao.listAll();
                if (pipranges == null || pipranges.isEmpty()) {
                    final RegionVO region = _regionDao.findById(portableIpRange.getRegionId());
                    region.setPortableipEnabled(false);
                    _regionDao.update(region.getId(), region);
                }
                return true;
            } else {
                throw new InvalidParameterValueException("Can't delete portable IP range as there are IP's assigned.");
            }
        }
        return false;
    }

    @Override
    public List<? extends PortableIpRange> listPortableIpRanges(final ListPortableIpRangesCmd cmd) {
        final Integer regionId = cmd.getRegionIdId();
        final Long rangeId = cmd.getPortableIpRangeId();

        final List<PortableIpRangeVO> ranges = new ArrayList<PortableIpRangeVO>();
        if (regionId != null) {
            final Region region = _regionDao.findById(regionId);
            if (region == null) {
                throw new InvalidParameterValueException("Invalid region ID: " + regionId);
            }
            return _portableIpRangeDao.listByRegionId(regionId);
        }

        if (rangeId != null) {
            final PortableIpRangeVO range = _portableIpRangeDao.findById(rangeId);
            if (range == null) {
                throw new InvalidParameterValueException("Invalid portable IP range ID: " + regionId);
            }
            ranges.add(range);
            return ranges;
        }

        return _portableIpRangeDao.listAll();
    }

    @Override
    public List<? extends PortableIp> listPortableIps(final long id) {

        final PortableIpRangeVO portableIpRange = _portableIpRangeDao.findById(id);
        if (portableIpRange == null) {
            throw new InvalidParameterValueException("Please specify a valid portable IP range id.");
        }

        return _portableIpDao.listByRangeId(portableIpRange.getId());
    }

    private boolean checkOverlapPortableIpRange(final int regionId, final String newStartIpStr, final String newEndIpStr) {
        final long newStartIp = NetUtils.ip2Long(newStartIpStr);
        final long newEndIp = NetUtils.ip2Long(newEndIpStr);

        final List<PortableIpRangeVO> existingPortableIPRanges = _portableIpRangeDao.listByRegionId(regionId);

        if (existingPortableIPRanges == null || existingPortableIPRanges.isEmpty()) {
            return false;
        }

        for (final PortableIpRangeVO portableIpRange : existingPortableIPRanges) {
            final String ipRangeStr = portableIpRange.getIpRange();
            final String[] range = ipRangeStr.split("-");
            final long startip = NetUtils.ip2Long(range[0]);
            final long endIp = NetUtils.ip2Long(range[1]);

            if (newStartIp >= startip && newStartIp <= endIp || newEndIp >= startip && newEndIp <= endIp) {
                return true;
            }

            if (startip >= newStartIp && startip <= newEndIp || endIp >= newStartIp && endIp <= newEndIp) {
                return true;
            }
        }
        return false;
    }

    private List<Long> filterChildSubDomains(final List<Long> domainIds) {
        List<Long> filteredDomainIds = new ArrayList<>();
        if (domainIds != null) {
            filteredDomainIds.addAll(domainIds);
        }
        if (filteredDomainIds.size() > 1) {
            for (int i = filteredDomainIds.size() - 1; i >= 1; i--) {
                long first = filteredDomainIds.get(i);
                for (int j = i - 1; j >= 0; j--) {
                    long second = filteredDomainIds.get(j);
                    if (_domainDao.isChildDomain(filteredDomainIds.get(i), filteredDomainIds.get(j))) {
                        filteredDomainIds.remove(j);
                        i--;
                    }
                    if (_domainDao.isChildDomain(filteredDomainIds.get(j), filteredDomainIds.get(i))) {
                        filteredDomainIds.remove(i);
                        break;
                    }
                }
            }
        }
        return filteredDomainIds;
    }

    protected void validateCacheMode(String cacheMode){
        if(cacheMode != null &&
                !Enums.getIfPresent(DiskOffering.DiskCacheMode.class,
                        cacheMode.toUpperCase()).isPresent()) {
            throw new InvalidParameterValueException(String.format("Invalid cache mode (%s). Please specify one of the following " +
                    "valid cache mode parameters: none, writeback or writethrough", cacheMode));
        }
    }

    public List<SecurityChecker> getSecChecker() {
        return _secChecker;
    }


    @Override
    public Boolean isAccountAllowedToCreateOfferingsWithTags(IsAccountAllowedToCreateOfferingsWithTagsCmd cmd) {
        Account caller = CallContext.current().getCallingAccount();
        Account targetAccount = _accountMgr.getAccount(cmd.getId());
        _accountMgr.checkAccess(caller, null, true, targetAccount);
        return ALLOW_DOMAIN_ADMINS_TO_CREATE_TAGGED_OFFERINGS.valueIn(cmd.getId());
    }

    @Inject
    public void setSecChecker(final List<SecurityChecker> secChecker) {
        _secChecker = secChecker;
    }

    @Override
    public String getConfigComponentName() {
        return ConfigurationManagerImpl.class.getSimpleName();
    }

    @Override
    public ConfigKey<?>[] getConfigKeys() {
        return new ConfigKey<?>[] {SystemVMUseLocalStorage, IOPS_MAX_READ_LENGTH, IOPS_MAX_WRITE_LENGTH,
                BYTES_MAX_READ_LENGTH, BYTES_MAX_WRITE_LENGTH, ADD_HOST_ON_SERVICE_RESTART_KVM, SET_HOST_DOWN_TO_MAINTENANCE, VM_SERVICE_OFFERING_MAX_CPU_CORES,
                VM_SERVICE_OFFERING_MAX_RAM_SIZE, MIGRATE_VM_ACROSS_CLUSTERS, ENABLE_ACCOUNT_SETTINGS_FOR_DOMAIN,
                ENABLE_DOMAIN_SETTINGS_FOR_CHILD_DOMAIN, ALLOW_DOMAIN_ADMINS_TO_CREATE_TAGGED_OFFERINGS, AllowNonRFC1918CompliantIPs
        };
    }

    @Override
    public String getConfigurationType(final String configName) {
        final ConfigurationVO cfg = _configDao.findByName(configName);
        if (cfg == null) {
            logger.warn("Configuration " + configName + " not found");
            return Configuration.ValueType.String.name();
        }

        if (weightBasedParametersForValidation.contains(configName)) {
            return Configuration.ValueType.Range.name();
        }

        Class<?> type = null;
        final Config c = Config.getConfig(configName);
        if (c == null) {
            logger.warn("Configuration " + configName + " no found. Perhaps moved to ConfigDepot");
            final ConfigKey<?> configKey = _configDepot.get(configName);
            if (configKey == null) {
                logger.warn("Couldn't find configuration " + configName + " in ConfigDepot too.");
                return Configuration.ValueType.String.name();
            }
            type = configKey.type();
        } else {
            type = c.getType();
        }

        return getInputType(type, cfg);
    }

    private String getInputType(Class<?> type, ConfigurationVO cfg) {
        if (type == null) {
            return Configuration.ValueType.String.name();
        }

        if (type == String.class || type == Character.class) {
            if (cfg.getKind() == null) {
                return Configuration.ValueType.String.name();
            }
            return cfg.getKind();
        }
        if (type == Integer.class || type == Long.class || type == Short.class) {
            return Configuration.ValueType.Number.name();
        }
        if (type == Float.class || type == Double.class) {
            return Configuration.ValueType.Decimal.name();
        }
        if (type == Boolean.class) {
            return Configuration.ValueType.Boolean.name();
        }
        return Configuration.ValueType.String.name();
    }

    @Override
    public Pair<String, String> getConfigurationGroupAndSubGroup(final String configName) {
        if (StringUtils.isBlank(configName)) {
            throw new CloudRuntimeException("Empty configuration name provided");
        }

        final ConfigurationVO cfg = _configDao.findByName(configName);
        if (cfg == null) {
            logger.warn("Configuration " + configName + " not found");
            throw new InvalidParameterValueException("configuration with name " + configName + " doesn't exist");
        }

        String groupName = "Miscellaneous";
        String subGroupName = "Others";
        ConfigurationSubGroupVO configSubGroup = _configSubGroupDao.findById(cfg.getSubGroupId());
        if (configSubGroup != null) {
            subGroupName = configSubGroup.getName();
        }

        ConfigurationGroupVO configGroup = _configGroupDao.findById(cfg.getGroupId());
        if (configGroup != null) {
            groupName = configGroup.getName();
        }

        return new Pair<String, String>(groupName, subGroupName);
    }

    @Override
    public List<ConfigurationSubGroupVO> getConfigurationSubGroups(final Long groupId) {
        List<ConfigurationSubGroupVO> configSubGroups = _configSubGroupDao.findByGroup(groupId);
        return configSubGroups;
    }

    static class ParamCountPair {
        private Long id;
        private int paramCount;
        private String scope;

        public ParamCountPair(Long id, int paramCount, String scope) {
            this.id = id;
            this.paramCount = paramCount;
            this.scope = scope;
        }

        public Long getId() {
            return id;
        }

        public void setId(Long id) {
            this.id = id;
        }

        public int getParamCount() {
            return paramCount;
        }

        public void setParamCount(int paramCount) {
            this.paramCount = paramCount;
        }

        public String getScope() {
            return scope;
        }

        public void setScope(String scope) {
            this.scope = scope;
        }
    }
}<|MERGE_RESOLUTION|>--- conflicted
+++ resolved
@@ -1298,15 +1298,8 @@
                 if ("remote.access.vpn.psk.length".equalsIgnoreCase(name) && (val < 8 || val > 256)) {
                     return String.format("Please enter a value greater than 7 and less than 257 for the configuration parameter: [%s].", name);
                 }
-<<<<<<< HEAD
-                if (VM_USERDATA_MAX_LENGTH_STRING.equalsIgnoreCase(name) && val > 1048576) {
+                if (UserDataManager.VM_USERDATA_MAX_LENGTH_STRING.equalsIgnoreCase(name) && val > 1048576) {
                     return String.format("Please enter a value less than 1048577 for the configuration parameter: [%s].", name);
-=======
-                if (UserDataManager.VM_USERDATA_MAX_LENGTH_STRING.equalsIgnoreCase(name)) {
-                    if (val > 1048576) {
-                        throw new InvalidParameterValueException("Please enter a value less than 1048576 for the configuration parameter:" + name);
-                    }
->>>>>>> 3a0c3125
                 }
             }
         }
