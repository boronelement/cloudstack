// Licensed to the Apache Software Foundation (ASF) under one
// or more contributor license agreements.  See the NOTICE file
// distributed with this work for additional information
// regarding copyright ownership.  The ASF licenses this file
// to you under the Apache License, Version 2.0 (the
// "License"); you may not use this file except in compliance
// with the License.  You may obtain a copy of the License at
//
//   http://www.apache.org/licenses/LICENSE-2.0
//
// Unless required by applicable law or agreed to in writing,
// software distributed under the License is distributed on an
// "AS IS" BASIS, WITHOUT WARRANTIES OR CONDITIONS OF ANY
// KIND, either express or implied.  See the License for the
// specific language governing permissions and limitations
// under the License.
package com.cloud.configuration;

import java.io.UnsupportedEncodingException;
import java.net.URI;
import java.net.URISyntaxException;
import java.net.URLDecoder;
import java.sql.Date;
import java.sql.PreparedStatement;
import java.util.ArrayList;
import java.util.Arrays;
import java.util.Collection;
import java.util.Collections;
import java.util.Comparator;
import java.util.HashMap;
import java.util.HashSet;
import java.util.Iterator;
import java.util.LinkedHashMap;
import java.util.List;
import java.util.ListIterator;
import java.util.Map;
import java.util.Map.Entry;
import java.util.Objects;
import java.util.Optional;
import java.util.Set;
import java.util.UUID;
import java.util.Vector;
import java.util.stream.Collectors;

import javax.inject.Inject;
import javax.naming.ConfigurationException;


import com.cloud.hypervisor.HypervisorGuru;
import com.cloud.utils.crypt.DBEncryptionUtil;
import com.cloud.host.HostTagVO;
import com.cloud.storage.StoragePoolTagVO;
import com.cloud.storage.VolumeApiServiceImpl;
import com.googlecode.ipv6.IPv6Address;
import org.apache.cloudstack.acl.SecurityChecker;
import org.apache.cloudstack.affinity.AffinityGroup;
import org.apache.cloudstack.affinity.AffinityGroupService;
import org.apache.cloudstack.affinity.dao.AffinityGroupDao;
import org.apache.cloudstack.agent.lb.IndirectAgentLB;
import org.apache.cloudstack.agent.lb.IndirectAgentLBServiceImpl;
import org.apache.cloudstack.annotation.AnnotationService;
import org.apache.cloudstack.annotation.dao.AnnotationDao;
import org.apache.cloudstack.api.ApiConstants;
import org.apache.cloudstack.api.command.admin.config.ResetCfgCmd;
import org.apache.cloudstack.api.command.admin.config.UpdateCfgCmd;
import org.apache.cloudstack.api.command.admin.network.CreateGuestNetworkIpv6PrefixCmd;
import org.apache.cloudstack.api.command.admin.network.CreateManagementNetworkIpRangeCmd;
import org.apache.cloudstack.api.command.admin.network.CreateNetworkOfferingCmd;
import org.apache.cloudstack.api.command.admin.network.DeleteGuestNetworkIpv6PrefixCmd;
import org.apache.cloudstack.api.command.admin.network.DeleteManagementNetworkIpRangeCmd;
import org.apache.cloudstack.api.command.admin.network.DeleteNetworkOfferingCmd;
import org.apache.cloudstack.api.command.admin.network.ListGuestNetworkIpv6PrefixesCmd;
import org.apache.cloudstack.api.command.admin.network.UpdateNetworkOfferingCmd;
import org.apache.cloudstack.api.command.admin.network.UpdatePodManagementNetworkIpRangeCmd;
import org.apache.cloudstack.api.command.admin.offering.CreateDiskOfferingCmd;
import org.apache.cloudstack.api.command.admin.offering.CreateServiceOfferingCmd;
import org.apache.cloudstack.api.command.admin.offering.DeleteDiskOfferingCmd;
import org.apache.cloudstack.api.command.admin.offering.DeleteServiceOfferingCmd;
import org.apache.cloudstack.api.command.admin.offering.IsAccountAllowedToCreateOfferingsWithTagsCmd;
import org.apache.cloudstack.api.command.admin.offering.UpdateDiskOfferingCmd;
import org.apache.cloudstack.api.command.admin.offering.UpdateServiceOfferingCmd;
import org.apache.cloudstack.api.command.admin.pod.DeletePodCmd;
import org.apache.cloudstack.api.command.admin.pod.UpdatePodCmd;
import org.apache.cloudstack.api.command.admin.region.CreatePortableIpRangeCmd;
import org.apache.cloudstack.api.command.admin.region.DeletePortableIpRangeCmd;
import org.apache.cloudstack.api.command.admin.region.ListPortableIpRangesCmd;
import org.apache.cloudstack.api.command.admin.vlan.CreateVlanIpRangeCmd;
import org.apache.cloudstack.api.command.admin.vlan.DedicatePublicIpRangeCmd;
import org.apache.cloudstack.api.command.admin.vlan.DeleteVlanIpRangeCmd;
import org.apache.cloudstack.api.command.admin.vlan.ReleasePublicIpRangeCmd;
import org.apache.cloudstack.api.command.admin.vlan.UpdateVlanIpRangeCmd;
import org.apache.cloudstack.api.command.admin.zone.CreateZoneCmd;
import org.apache.cloudstack.api.command.admin.zone.DeleteZoneCmd;
import org.apache.cloudstack.api.command.admin.zone.UpdateZoneCmd;
import org.apache.cloudstack.api.command.user.network.ListNetworkOfferingsCmd;
import org.apache.cloudstack.cluster.ClusterDrsService;
import org.apache.cloudstack.config.ApiServiceConfiguration;
import org.apache.cloudstack.config.Configuration;
import org.apache.cloudstack.context.CallContext;
import org.apache.cloudstack.engine.orchestration.service.NetworkOrchestrationService;
import org.apache.cloudstack.engine.orchestration.service.VolumeOrchestrationService;
import org.apache.cloudstack.engine.subsystem.api.storage.DataStoreManager;
import org.apache.cloudstack.engine.subsystem.api.storage.ZoneScope;
import org.apache.cloudstack.framework.config.ConfigDepot;
import org.apache.cloudstack.framework.config.ConfigKey;
import org.apache.cloudstack.framework.config.Configurable;
import org.apache.cloudstack.framework.config.dao.ConfigurationDao;
import org.apache.cloudstack.framework.config.dao.ConfigurationGroupDao;
import org.apache.cloudstack.framework.config.dao.ConfigurationSubGroupDao;
import org.apache.cloudstack.framework.config.impl.ConfigurationGroupVO;
import org.apache.cloudstack.framework.config.impl.ConfigurationSubGroupVO;
import org.apache.cloudstack.framework.config.impl.ConfigurationVO;
import org.apache.cloudstack.framework.messagebus.MessageBus;
import org.apache.cloudstack.framework.messagebus.MessageSubscriber;
import org.apache.cloudstack.framework.messagebus.PublishScope;
import org.apache.cloudstack.query.QueryService;
import org.apache.cloudstack.region.PortableIp;
import org.apache.cloudstack.region.PortableIpDao;
import org.apache.cloudstack.region.PortableIpRange;
import org.apache.cloudstack.region.PortableIpRangeDao;
import org.apache.cloudstack.region.PortableIpRangeVO;
import org.apache.cloudstack.region.PortableIpVO;
import org.apache.cloudstack.region.Region;
import org.apache.cloudstack.region.RegionVO;
import org.apache.cloudstack.region.dao.RegionDao;
import org.apache.cloudstack.resourcedetail.DiskOfferingDetailVO;
import org.apache.cloudstack.resourcedetail.dao.DiskOfferingDetailsDao;
import org.apache.cloudstack.storage.datastore.db.ImageStoreDao;
import org.apache.cloudstack.storage.datastore.db.ImageStoreDetailVO;
import org.apache.cloudstack.storage.datastore.db.ImageStoreDetailsDao;
import org.apache.cloudstack.storage.datastore.db.ImageStoreVO;
import org.apache.cloudstack.storage.datastore.db.PrimaryDataStoreDao;
import org.apache.cloudstack.storage.datastore.db.StoragePoolDetailsDao;
import org.apache.cloudstack.storage.datastore.db.StoragePoolVO;
import org.apache.cloudstack.utils.jsinterpreter.TagAsRuleHelper;
import org.apache.cloudstack.utils.reflectiontostringbuilderutils.ReflectionToStringBuilderUtils;
import org.apache.commons.collections.CollectionUtils;
import org.apache.commons.collections.MapUtils;
import org.apache.commons.lang3.ObjectUtils;
import org.apache.commons.lang3.StringUtils;

import com.cloud.agent.AgentManager;
import com.cloud.alert.AlertManager;
import com.cloud.api.ApiDBUtils;
import com.cloud.api.query.dao.NetworkOfferingJoinDao;
import com.cloud.api.query.vo.NetworkOfferingJoinVO;
import com.cloud.capacity.CapacityManager;
import com.cloud.capacity.dao.CapacityDao;
import com.cloud.configuration.Resource.ResourceType;
import com.cloud.dc.AccountVlanMapVO;
import com.cloud.dc.ClusterDetailsDao;
import com.cloud.dc.ClusterDetailsVO;
import com.cloud.dc.ClusterVO;
import com.cloud.dc.DataCenter;
import com.cloud.dc.DataCenter.NetworkType;
import com.cloud.dc.DataCenterGuestIpv6Prefix;
import com.cloud.dc.DataCenterGuestIpv6PrefixVO;
import com.cloud.dc.DataCenterIpAddressVO;
import com.cloud.dc.DataCenterLinkLocalIpAddressVO;
import com.cloud.dc.DataCenterVO;
import com.cloud.dc.DedicatedResourceVO;
import com.cloud.dc.DomainVlanMapVO;
import com.cloud.dc.HostPodVO;
import com.cloud.dc.Pod;
import com.cloud.dc.PodVlanMapVO;
import com.cloud.dc.Vlan;
import com.cloud.dc.Vlan.VlanType;
import com.cloud.dc.VlanVO;
import com.cloud.dc.dao.AccountVlanMapDao;
import com.cloud.dc.dao.ClusterDao;
import com.cloud.dc.dao.DataCenterDao;
import com.cloud.dc.dao.DataCenterDetailsDao;
import com.cloud.dc.dao.DataCenterGuestIpv6PrefixDao;
import com.cloud.dc.dao.DataCenterIpAddressDao;
import com.cloud.dc.dao.DataCenterLinkLocalIpAddressDao;
import com.cloud.dc.dao.DedicatedResourceDao;
import com.cloud.dc.dao.DomainVlanMapDao;
import com.cloud.dc.dao.HostPodDao;
import com.cloud.dc.dao.PodVlanMapDao;
import com.cloud.dc.dao.VlanDao;
import com.cloud.dc.dao.VsphereStoragePolicyDao;
import com.cloud.deploy.DataCenterDeployment;
import com.cloud.deploy.DeploymentClusterPlanner;
import com.cloud.domain.Domain;
import com.cloud.domain.DomainDetailVO;
import com.cloud.domain.DomainVO;
import com.cloud.domain.dao.DomainDao;
import com.cloud.domain.dao.DomainDetailsDao;
import com.cloud.event.ActionEvent;
import com.cloud.event.EventTypes;
import com.cloud.event.UsageEventUtils;
import com.cloud.exception.ConcurrentOperationException;
import com.cloud.exception.InsufficientCapacityException;
import com.cloud.exception.InvalidParameterValueException;
import com.cloud.exception.PermissionDeniedException;
import com.cloud.exception.ResourceAllocationException;
import com.cloud.exception.ResourceUnavailableException;
import com.cloud.gpu.GPU;
import com.cloud.host.HostVO;
import com.cloud.host.dao.HostDao;
import com.cloud.host.dao.HostTagsDao;
import com.cloud.hypervisor.Hypervisor.HypervisorType;
import com.cloud.network.IpAddress;
import com.cloud.network.IpAddressManager;
import com.cloud.network.Ipv6GuestPrefixSubnetNetworkMapVO;
import com.cloud.network.Ipv6Service;
import com.cloud.network.Network;
import com.cloud.network.Network.Capability;
import com.cloud.network.Network.GuestType;
import com.cloud.network.Network.Provider;
import com.cloud.network.Network.Service;
import com.cloud.network.NetworkModel;
import com.cloud.network.NetworkService;
import com.cloud.network.Networks.BroadcastDomainType;
import com.cloud.network.Networks.TrafficType;
import com.cloud.network.PhysicalNetwork;
import com.cloud.network.UserIpv6AddressVO;
import com.cloud.network.dao.FirewallRulesDao;
import com.cloud.network.dao.IPAddressDao;
import com.cloud.network.dao.IPAddressVO;
import com.cloud.network.dao.Ipv6GuestPrefixSubnetNetworkMapDao;
import com.cloud.network.dao.NetworkDao;
import com.cloud.network.dao.NetworkVO;
import com.cloud.network.dao.PhysicalNetworkDao;
import com.cloud.network.dao.PhysicalNetworkTrafficTypeDao;
import com.cloud.network.dao.PhysicalNetworkTrafficTypeVO;
import com.cloud.network.dao.PhysicalNetworkVO;
import com.cloud.network.dao.UserIpv6AddressDao;
import com.cloud.network.rules.LoadBalancerContainer.Scheme;
import com.cloud.network.vpc.VpcManager;
import com.cloud.offering.DiskOffering;
import com.cloud.offering.NetworkOffering;
import com.cloud.offering.NetworkOffering.Availability;
import com.cloud.offering.NetworkOffering.Detail;
import com.cloud.offering.ServiceOffering;
import com.cloud.offerings.NetworkOfferingDetailsVO;
import com.cloud.offerings.NetworkOfferingServiceMapVO;
import com.cloud.offerings.NetworkOfferingVO;
import com.cloud.offerings.dao.NetworkOfferingDao;
import com.cloud.offerings.dao.NetworkOfferingDetailsDao;
import com.cloud.offerings.dao.NetworkOfferingServiceMapDao;
import com.cloud.org.Grouping;
import com.cloud.org.Grouping.AllocationState;
import com.cloud.projects.Project;
import com.cloud.projects.ProjectManager;
import com.cloud.server.ConfigurationServer;
import com.cloud.server.ManagementService;
import com.cloud.service.ServiceOfferingDetailsVO;
import com.cloud.service.ServiceOfferingVO;
import com.cloud.service.dao.ServiceOfferingDao;
import com.cloud.service.dao.ServiceOfferingDetailsDao;
import com.cloud.storage.DiskOfferingVO;
import com.cloud.storage.Storage;
import com.cloud.storage.Storage.ProvisioningType;
import com.cloud.storage.StorageManager;
import com.cloud.storage.Volume;
import com.cloud.storage.VolumeVO;
import com.cloud.storage.dao.DiskOfferingDao;
import com.cloud.storage.dao.StoragePoolTagsDao;
import com.cloud.storage.dao.VMTemplateZoneDao;
import com.cloud.storage.dao.VolumeDao;
import com.cloud.test.IPRangeConfig;
import com.cloud.user.Account;
import com.cloud.user.AccountDetailVO;
import com.cloud.user.AccountDetailsDao;
import com.cloud.user.AccountManager;
import com.cloud.user.AccountVO;
import com.cloud.user.ResourceLimitService;
import com.cloud.user.User;
import com.cloud.user.dao.AccountDao;
import com.cloud.user.dao.UserDao;
import com.cloud.utils.NumbersUtil;
import com.cloud.utils.Pair;
import com.cloud.utils.UriUtils;
import com.cloud.utils.component.ManagerBase;
import com.cloud.utils.db.DB;
import com.cloud.utils.db.EntityManager;
import com.cloud.utils.db.Filter;
import com.cloud.utils.db.GlobalLock;
import com.cloud.utils.db.SearchBuilder;
import com.cloud.utils.db.SearchCriteria;
import com.cloud.utils.db.Transaction;
import com.cloud.utils.db.TransactionCallback;
import com.cloud.utils.db.TransactionCallbackNoReturn;
import com.cloud.utils.db.TransactionLegacy;
import com.cloud.utils.db.TransactionStatus;
import com.cloud.utils.exception.CloudRuntimeException;
import com.cloud.utils.net.NetUtils;
import com.cloud.vm.NicIpAlias;
import com.cloud.vm.VirtualMachine;
import com.cloud.vm.dao.NicDao;
import com.cloud.vm.dao.NicIpAliasDao;
import com.cloud.vm.dao.NicIpAliasVO;
import com.cloud.vm.dao.NicSecondaryIpDao;
import com.cloud.vm.dao.VMInstanceDao;
import com.google.common.base.Enums;
import com.google.common.base.MoreObjects;
import com.google.common.base.Preconditions;
import com.google.common.collect.Sets;
import com.googlecode.ipv6.IPv6Network;

public class ConfigurationManagerImpl extends ManagerBase implements ConfigurationManager, ConfigurationService, Configurable {
    public static final String PERACCOUNT = "peraccount";
    public static final String PERZONE = "perzone";

    @Inject
    EntityManager _entityMgr;
    @Inject
    ConfigurationDao _configDao;
    @Inject
    ConfigurationGroupDao _configGroupDao;
    @Inject
    ConfigurationSubGroupDao _configSubGroupDao;
    @Inject
    ConfigDepot _configDepot;
    @Inject
    HostPodDao _podDao;
    @Inject
    HostDao _hostDao;
    @Inject
    VolumeDao _volumeDao;
    @Inject
    VMInstanceDao _vmInstanceDao;
    @Inject
    AccountVlanMapDao _accountVlanMapDao;
    @Inject
    DomainVlanMapDao _domainVlanMapDao;
    @Inject
    PodVlanMapDao podVlanMapDao;
    @Inject
    DataCenterDao _zoneDao;
    @Inject
    DomainDao _domainDao;
    @Inject
    ServiceOfferingDao _serviceOfferingDao;
    @Inject
    ServiceOfferingDetailsDao _serviceOfferingDetailsDao;
    @Inject
    DiskOfferingDao _diskOfferingDao;
    @Inject
    DiskOfferingDetailsDao diskOfferingDetailsDao;
    @Inject
    NetworkOfferingDao _networkOfferingDao;
    @Inject
    NetworkOfferingJoinDao networkOfferingJoinDao;
    @Inject
    NetworkOfferingDetailsDao networkOfferingDetailsDao;
    @Inject
    VlanDao _vlanDao;
    @Inject
    IPAddressDao _publicIpAddressDao;
    @Inject
    DataCenterIpAddressDao _privateIpAddressDao;
    @Inject
    AccountDao _accountDao;
    @Inject
    NetworkDao _networkDao;
    @Inject
    AccountManager _accountMgr;
    @Inject
    NetworkOrchestrationService _networkMgr;
    @Inject
    NetworkService _networkSvc;
    @Inject
    NetworkModel _networkModel;
    @Inject
    ClusterDao _clusterDao;
    @Inject
    AlertManager _alertMgr;
    List<SecurityChecker> _secChecker;

    @Inject
    CapacityDao _capacityDao;
    @Inject
    ResourceLimitService _resourceLimitMgr;
    @Inject
    ProjectManager _projectMgr;
    @Inject
    DataStoreManager _dataStoreMgr;
    @Inject
    NetworkOfferingServiceMapDao _ntwkOffServiceMapDao;
    @Inject
    PhysicalNetworkDao _physicalNetworkDao;
    @Inject
    PhysicalNetworkTrafficTypeDao _trafficTypeDao;
    @Inject
    NicDao _nicDao;
    @Inject
    FirewallRulesDao _firewallDao;
    @Inject
    VpcManager _vpcMgr;
    @Inject
    UserDao _userDao;
    @Inject
    PortableIpRangeDao _portableIpRangeDao;
    @Inject
    RegionDao _regionDao;
    @Inject
    PortableIpDao _portableIpDao;
    @Inject
    ConfigurationServer _configServer;
    @Inject
    DataCenterDetailsDao _dcDetailsDao;
    @Inject
    ClusterDetailsDao _clusterDetailsDao;
    @Inject
    StoragePoolDetailsDao _storagePoolDetailsDao;
    @Inject
    AccountDetailsDao _accountDetailsDao;
    @Inject
    DomainDetailsDao _domainDetailsDao;
    @Inject
    PrimaryDataStoreDao _storagePoolDao;
    @Inject
    NicSecondaryIpDao _nicSecondaryIpDao;
    @Inject
    NicIpAliasDao _nicIpAliasDao;
    @Inject
    public ManagementService _mgr;
    @Inject
    DedicatedResourceDao _dedicatedDao;
    @Inject
    IpAddressManager _ipAddrMgr;
    @Inject
    AffinityGroupDao _affinityGroupDao;
    @Inject
    AffinityGroupService _affinityGroupService;
    @Inject
    StorageManager _storageManager;
    @Inject
    ImageStoreDao _imageStoreDao;
    @Inject
    ImageStoreDetailsDao _imageStoreDetailsDao;
    @Inject
    MessageBus messageBus;
    @Inject
    AgentManager _agentManager;
    @Inject
    IndirectAgentLB _indirectAgentLB;
    @Inject
    private VMTemplateZoneDao templateZoneDao;
    @Inject
    VsphereStoragePolicyDao vsphereStoragePolicyDao;
    @Inject
    HostTagsDao hostTagDao;
    @Inject
    StoragePoolTagsDao storagePoolTagDao;
    @Inject
    private AnnotationDao annotationDao;
    @Inject
    UserIpv6AddressDao _ipv6Dao;
    @Inject
    DataCenterGuestIpv6PrefixDao dataCenterGuestIpv6PrefixDao;
    @Inject
    Ipv6GuestPrefixSubnetNetworkMapDao ipv6GuestPrefixSubnetNetworkMapDao;
    @Inject
    Ipv6Service ipv6Service;

    // FIXME - why don't we have interface for DataCenterLinkLocalIpAddressDao?
    @Inject
    protected DataCenterLinkLocalIpAddressDao _linkLocalIpAllocDao;

    private long _defaultPageSize = Long.parseLong(Config.DefaultPageSize.getDefaultValue());
    private static final String DOMAIN_NAME_PATTERN = "^((?!-)[A-Za-z0-9-]{1,63}(?<!-)\\.)+[A-Za-z]{1,63}$";
    protected Set<String> configValuesForValidation;
    private Set<String> weightBasedParametersForValidation;
    private Set<String> overprovisioningFactorsForValidation;

    public static final ConfigKey<Boolean> SystemVMUseLocalStorage = new ConfigKey<Boolean>(Boolean.class, "system.vm.use.local.storage", "Advanced", "false",
            "Indicates whether to use local storage pools or shared storage pools for system VMs.", false, ConfigKey.Scope.Zone, null);

    public final static ConfigKey<Long> BYTES_MAX_READ_LENGTH= new ConfigKey<Long>(Long.class, "vm.disk.bytes.maximum.read.length", "Advanced", "0",
            "Maximum Bytes read burst duration (seconds). If '0' (zero) then does not check for maximum burst length.", true, ConfigKey.Scope.Global, null);
    public final static ConfigKey<Long> BYTES_MAX_WRITE_LENGTH = new ConfigKey<Long>(Long.class, "vm.disk.bytes.maximum.write.length", "Advanced", "0",
            "Maximum Bytes write burst duration (seconds). If '0' (zero) then does not check for maximum burst length.", true, ConfigKey.Scope.Global, null);
    public final static ConfigKey<Long> IOPS_MAX_READ_LENGTH = new ConfigKey<Long>(Long.class, "vm.disk.iops.maximum.read.length", "Advanced", "0",
            "Maximum IOPS read burst duration (seconds). If '0' (zero) then does not check for maximum burst length.", true, ConfigKey.Scope.Global, null);
    public final static ConfigKey<Long> IOPS_MAX_WRITE_LENGTH = new ConfigKey<Long>(Long.class, "vm.disk.iops.maximum.write.length", "Advanced", "0",
            "Maximum IOPS write burst duration (seconds). If '0' (zero) then does not check for maximum burst length.", true, ConfigKey.Scope.Global, null);
    public static final ConfigKey<Boolean> ADD_HOST_ON_SERVICE_RESTART_KVM = new ConfigKey<Boolean>(Boolean.class, "add.host.on.service.restart.kvm", "Advanced", "true",
            "Indicates whether the host will be added back to cloudstack after restarting agent service on host. If false it won't be added back even after service restart",
            true, ConfigKey.Scope.Global, null);
    public static final ConfigKey<Boolean> SET_HOST_DOWN_TO_MAINTENANCE = new ConfigKey<Boolean>(Boolean.class, "set.host.down.to.maintenance", "Advanced", "false",
                        "Indicates whether the host in down state can be put into maintenance state so thats its not enabled after it comes back.",
                        true, ConfigKey.Scope.Zone, null);
    public static final ConfigKey<Boolean> ENABLE_ACCOUNT_SETTINGS_FOR_DOMAIN = new ConfigKey<Boolean>(Boolean.class, "enable.account.settings.for.domain", "Advanced", "false",
            "Indicates whether to add account settings for domain. If true, account settings will be added to domain settings, all accounts in the domain will inherit the domain setting if account setting is not set.", true, ConfigKey.Scope.Global, null);
    public static final ConfigKey<Boolean> ENABLE_DOMAIN_SETTINGS_FOR_CHILD_DOMAIN = new ConfigKey<Boolean>(Boolean.class, "enable.domain.settings.for.child.domain", "Advanced", "false",
            "Indicates whether the settings of parent domain should be applied for child domain. If true, the child domain will get value from parent domain if its not configured in child domain else global value is taken.",
            true, ConfigKey.Scope.Global, null);

    public static ConfigKey<Integer> VM_SERVICE_OFFERING_MAX_CPU_CORES = new ConfigKey<Integer>("Advanced", Integer.class, "vm.serviceoffering.cpu.cores.max", "0", "Maximum CPU cores "
      + "for vm service offering. If 0 - no limitation", true);

    public static ConfigKey<Integer> VM_SERVICE_OFFERING_MAX_RAM_SIZE = new ConfigKey<Integer>("Advanced", Integer.class, "vm.serviceoffering.ram.size.max", "0", "Maximum RAM size in "
      + "MB for vm service offering. If 0 - no limitation", true);

    public static final ConfigKey<Boolean> MIGRATE_VM_ACROSS_CLUSTERS = new ConfigKey<Boolean>(Boolean.class, "migrate.vm.across.clusters", "Advanced", "false",
            "Indicates whether the VM can be migrated to different cluster if no host is found in same cluster",true, ConfigKey.Scope.Zone, null);

    public static final ConfigKey<Boolean> ALLOW_DOMAIN_ADMINS_TO_CREATE_TAGGED_OFFERINGS = new ConfigKey<>(Boolean.class, "allow.domain.admins.to.create.tagged.offerings", "Advanced",
            "false", "Allow domain admins to create offerings with tags.", true, ConfigKey.Scope.Account, null);

    private static final String IOPS_READ_RATE = "IOPS Read";
    private static final String IOPS_WRITE_RATE = "IOPS Write";
    private static final String BYTES_READ_RATE = "Bytes Read";
    private static final String BYTES_WRITE_RATE = "Bytes Write";

    private static final String DefaultForSystemVmsForPodIpRange = "0";
    private static final String DefaultVlanForPodIpRange = Vlan.UNTAGGED.toString();

    private static final Set<Provider> VPC_ONLY_PROVIDERS = Sets.newHashSet(Provider.VPCVirtualRouter, Provider.JuniperContrailVpcRouter, Provider.InternalLbVm);

    private static final long GiB_TO_BYTES = 1024 * 1024 * 1024;

    @Override
    public boolean configure(final String name, final Map<String, Object> params) throws ConfigurationException {
        final String defaultPageSizeString = _configDao.getValue(Config.DefaultPageSize.key());
        _defaultPageSize = NumbersUtil.parseLong(defaultPageSizeString, Long.parseLong(Config.DefaultPageSize.getDefaultValue()));

        populateConfigValuesForValidationSet();
        weightBasedParametersForValidation();
        overProvisioningFactorsForValidation();
        initMessageBusListener();
        return true;
    }

    private void populateConfigValuesForValidationSet() {
        configValuesForValidation = new HashSet<String>();
        configValuesForValidation.add("event.purge.interval");
        configValuesForValidation.add("account.cleanup.interval");
        configValuesForValidation.add("alert.wait");
        configValuesForValidation.add("consoleproxy.capacityscan.interval");
        configValuesForValidation.add("expunge.interval");
        configValuesForValidation.add("host.stats.interval");
        configValuesForValidation.add("network.gc.interval");
        configValuesForValidation.add("ping.interval");
        configValuesForValidation.add("snapshot.poll.interval");
        configValuesForValidation.add("storage.stats.interval");
        configValuesForValidation.add("storage.cleanup.interval");
        configValuesForValidation.add("wait");
        configValuesForValidation.add("xenserver.heartbeat.interval");
        configValuesForValidation.add("xenserver.heartbeat.timeout");
        configValuesForValidation.add("ovm3.heartbeat.interval");
        configValuesForValidation.add("ovm3.heartbeat.timeout");
        configValuesForValidation.add("incorrect.login.attempts.allowed");
        configValuesForValidation.add("vm.password.length");
        configValuesForValidation.add("externaldhcp.vmip.retrieval.interval");
        configValuesForValidation.add("externaldhcp.vmip.max.retry");
        configValuesForValidation.add("externaldhcp.vmipFetch.threadPool.max");
        configValuesForValidation.add("remote.access.vpn.psk.length");
        configValuesForValidation.add(StorageManager.STORAGE_POOL_DISK_WAIT.key());
        configValuesForValidation.add(StorageManager.STORAGE_POOL_CLIENT_TIMEOUT.key());
        configValuesForValidation.add(StorageManager.STORAGE_POOL_CLIENT_MAX_CONNECTIONS.key());
        configValuesForValidation.add(VM_USERDATA_MAX_LENGTH_STRING);
    }

    private void weightBasedParametersForValidation() {
        weightBasedParametersForValidation = new HashSet<String>();
        weightBasedParametersForValidation.add(AlertManager.CPUCapacityThreshold.key());
        weightBasedParametersForValidation.add(AlertManager.StorageAllocatedCapacityThreshold.key());
        weightBasedParametersForValidation.add(AlertManager.StorageCapacityThreshold.key());
        weightBasedParametersForValidation.add(AlertManager.MemoryCapacityThreshold.key());
        weightBasedParametersForValidation.add(Config.PublicIpCapacityThreshold.key());
        weightBasedParametersForValidation.add(Config.PrivateIpCapacityThreshold.key());
        weightBasedParametersForValidation.add(Config.SecondaryStorageCapacityThreshold.key());
        weightBasedParametersForValidation.add(Config.VlanCapacityThreshold.key());
        weightBasedParametersForValidation.add(Config.DirectNetworkPublicIpCapacityThreshold.key());
        weightBasedParametersForValidation.add(Config.LocalStorageCapacityThreshold.key());
        weightBasedParametersForValidation.add(CapacityManager.StorageAllocatedCapacityDisableThreshold.key());
        weightBasedParametersForValidation.add(CapacityManager.StorageCapacityDisableThreshold.key());
        weightBasedParametersForValidation.add(DeploymentClusterPlanner.ClusterCPUCapacityDisableThreshold.key());
        weightBasedParametersForValidation.add(DeploymentClusterPlanner.ClusterMemoryCapacityDisableThreshold.key());
        weightBasedParametersForValidation.add(Config.AgentLoadThreshold.key());
        weightBasedParametersForValidation.add(Config.VmUserDispersionWeight.key());
        weightBasedParametersForValidation.add(CapacityManager.SecondaryStorageCapacityThreshold.key());
        weightBasedParametersForValidation.add(ClusterDrsService.ClusterDrsImbalanceThreshold.key());

    }

    private void overProvisioningFactorsForValidation() {
        overprovisioningFactorsForValidation = new HashSet<String>();
        overprovisioningFactorsForValidation.add(CapacityManager.MemOverprovisioningFactor.key());
        overprovisioningFactorsForValidation.add(CapacityManager.CpuOverprovisioningFactor.key());
        overprovisioningFactorsForValidation.add(CapacityManager.StorageOverprovisioningFactor.key());
    }

    private void initMessageBusListener() {
        messageBus.subscribe(EventTypes.EVENT_CONFIGURATION_VALUE_EDIT, new MessageSubscriber() {
            @Override
            public void onPublishMessage(String serderAddress, String subject, Object args) {
                String globalSettingUpdated = (String) args;
                if (StringUtils.isEmpty(globalSettingUpdated)) {
                    return;
                }
                if (globalSettingUpdated.equals(ApiServiceConfiguration.ManagementServerAddresses.key()) ||
                        globalSettingUpdated.equals(IndirectAgentLBServiceImpl.IndirectAgentLBAlgorithm.key())) {
                    _indirectAgentLB.propagateMSListToAgents();
                } else if (globalSettingUpdated.equals(Config.RouterAggregationCommandEachTimeout.toString())
                        ||  globalSettingUpdated.equals(Config.MigrateWait.toString())) {
                    Map<String, String> params = new HashMap<String, String>();
                    params.put(Config.RouterAggregationCommandEachTimeout.toString(), _configDao.getValue(Config.RouterAggregationCommandEachTimeout.toString()));
                    params.put(Config.MigrateWait.toString(), _configDao.getValue(Config.MigrateWait.toString()));
                    _agentManager.propagateChangeToAgents(params);
                }
            }
        });
    }

    protected void validateIpAddressRelatedConfigValues(final String configName, final String value) {
        if (!configName.endsWith(".ip") && !configName.endsWith(".ipaddress") && !configName.endsWith(".iprange")) {
            return;
        }
        if (StringUtils.isEmpty(value)) {
            return;
        }
        final ConfigKey<?> configKey = _configDepot.get(configName);
        if (configKey == null || !String.class.equals(configKey.type())) {
            return;
        }
        boolean err = (configName.endsWith(".ip") || configName.endsWith(".ipaddress")) && !NetUtils.isValidIp4(value);
        if (configName.endsWith(".iprange")) {
            err = true;
            if (value.contains("-")) {
                String[] ips = value.split("-");
                if (ips.length == 2 && NetUtils.isValidIp4(ips[0]) && NetUtils.isValidIp4(ips[1])) {
                    err = false;
                }
            }
        }
        if (err) {
            throw new InvalidParameterValueException("Invalid IP address value(s) specified for the config value");
        }
    }

    @Override
    public boolean start() {

        // TODO : this may not be a good place to do integrity check here, we
        // put it here as we need _alertMgr to be properly
        // configured
        // before we can use it

        // As it is so common for people to forget about configuring
        // management.network.cidr,
        final String mgtCidr = _configDao.getValue(Config.ManagementNetwork.key());
        if (mgtCidr == null || mgtCidr.trim().isEmpty()) {
            final String[] localCidrs = NetUtils.getLocalCidrs();
            if (localCidrs != null && localCidrs.length > 0) {
                logger.warn("Management network CIDR is not configured originally. Set it default to " + localCidrs[0]);

                _alertMgr.sendAlert(AlertManager.AlertType.ALERT_TYPE_MANAGEMENT_NODE, 0, new Long(0), "Management network CIDR is not configured originally. Set it default to "
                        + localCidrs[0], "");
                _configDao.update(Config.ManagementNetwork.key(), Config.ManagementNetwork.getCategory(), localCidrs[0]);
            } else {
<<<<<<< HEAD
                logger.warn("Management network CIDR is not properly configured and we are not able to find a default setting");
                _alertMgr.sendAlert(AlertManager.AlertType.ALERT_TYPE_MANAGMENT_NODE, 0, new Long(0),
=======
                s_logger.warn("Management network CIDR is not properly configured and we are not able to find a default setting");
                _alertMgr.sendAlert(AlertManager.AlertType.ALERT_TYPE_MANAGEMENT_NODE, 0, new Long(0),
>>>>>>> 4d370a37
                        "Management network CIDR is not properly configured and we are not able to find a default setting", "");
            }
        }

        return true;
    }

    @Override
    public boolean stop() {
        return true;
    }

    @Override
    @DB
    public String updateConfiguration(final long userId, final String name, final String category, String value, final String scope, final Long resourceId) {
        final String validationMsg = validateConfigurationValue(name, value, scope);

        if (validationMsg != null) {
            logger.error("Invalid configuration option, name: " + name + ", value:" + value);
            throw new InvalidParameterValueException(validationMsg);
        }

        // If scope of the parameter is given then it needs to be updated in the
        // corresponding details table,
        // if scope is mentioned as global or not mentioned then it is normal
        // global parameter updation
        if (scope != null && !scope.isEmpty() && !ConfigKey.Scope.Global.toString().equalsIgnoreCase(scope)) {
            boolean valueEncrypted = shouldEncryptValue(category);
            if (valueEncrypted) {
                value = DBEncryptionUtil.encrypt(value);
            }

            switch (ConfigKey.Scope.valueOf(scope)) {
            case Zone:
                final DataCenterVO zone = _zoneDao.findById(resourceId);
                if (zone == null) {
                    throw new InvalidParameterValueException("unable to find zone by id " + resourceId);
                }
                _dcDetailsDao.addDetail(resourceId, name, value, true);
                break;
            case Cluster:
                final ClusterVO cluster = _clusterDao.findById(resourceId);
                if (cluster == null) {
                    throw new InvalidParameterValueException("unable to find cluster by id " + resourceId);
                }
                String newName = name;
                if (name.equalsIgnoreCase("cpu.overprovisioning.factor")) {
                    newName = "cpuOvercommitRatio";
                }
                if (name.equalsIgnoreCase("mem.overprovisioning.factor")) {
                    newName = "memoryOvercommitRatio";
                }
                ClusterDetailsVO clusterDetailsVO = _clusterDetailsDao.findDetail(resourceId, newName);
                if (clusterDetailsVO == null) {
                    clusterDetailsVO = new ClusterDetailsVO(resourceId, newName, value);
                    _clusterDetailsDao.persist(clusterDetailsVO);
                } else {
                    clusterDetailsVO.setValue(value);
                    _clusterDetailsDao.update(clusterDetailsVO.getId(), clusterDetailsVO);
                }
                break;

            case StoragePool:
                final StoragePoolVO pool = _storagePoolDao.findById(resourceId);
                if (pool == null) {
                    throw new InvalidParameterValueException("unable to find storage pool by id " + resourceId);
                }
                if(name.equals(CapacityManager.StorageOverprovisioningFactor.key())) {
                    if(!pool.getPoolType().supportsOverProvisioning() ) {
                        throw new InvalidParameterValueException("Unable to update storage pool with id " + resourceId + ". Overprovision not supported for " + pool.getPoolType());
                    }
                }

                _storagePoolDetailsDao.addDetail(resourceId, name, value, true);
                if (pool.getPoolType() == Storage.StoragePoolType.DatastoreCluster) {
                    List<StoragePoolVO> childDataStores = _storagePoolDao.listChildStoragePoolsInDatastoreCluster(resourceId);
                    for (StoragePoolVO childDataStore: childDataStores) {
                        _storagePoolDetailsDao.addDetail(childDataStore.getId(), name, value, true);
                    }
                }

                break;

            case Account:
                final AccountVO account = _accountDao.findById(resourceId);
                if (account == null) {
                    throw new InvalidParameterValueException("unable to find account by id " + resourceId);
                }
                AccountDetailVO accountDetailVO = _accountDetailsDao.findDetail(resourceId, name);
                if (accountDetailVO == null) {
                    accountDetailVO = new AccountDetailVO(resourceId, name, value);
                    _accountDetailsDao.persist(accountDetailVO);
                } else {
                    accountDetailVO.setValue(value);
                    _accountDetailsDao.update(accountDetailVO.getId(), accountDetailVO);
                }
                break;

            case ImageStore:
                final ImageStoreVO imgStore = _imageStoreDao.findById(resourceId);
                Preconditions.checkState(imgStore != null);
                _imageStoreDetailsDao.addDetail(resourceId, name, value, true);
                break;

            case Domain:
                final DomainVO domain = _domainDao.findById(resourceId);
                if (domain == null) {
                    throw new InvalidParameterValueException("unable to find domain by id " + resourceId);
                }
                DomainDetailVO domainDetailVO = _domainDetailsDao.findDetail(resourceId, name);
                if (domainDetailVO == null) {
                    domainDetailVO = new DomainDetailVO(resourceId, name, value);
                    _domainDetailsDao.persist(domainDetailVO);
                } else {
                    domainDetailVO.setValue(value);
                    _domainDetailsDao.update(domainDetailVO.getId(), domainDetailVO);
                }
                break;

            default:
                throw new InvalidParameterValueException("Scope provided is invalid");
            }

            return valueEncrypted ? DBEncryptionUtil.decrypt(value) : value;
        }

        // Execute all updates in a single transaction
        final TransactionLegacy txn = TransactionLegacy.currentTxn();
        txn.start();

        String previousValue = _configDao.getValue(name);
        if (!_configDao.update(name, category, value)) {
            logger.error("Failed to update configuration option, name: " + name + ", value:" + value);
            throw new CloudRuntimeException("Failed to update configuration value. Please contact Cloud Support.");
        }

        PreparedStatement pstmt = null;
        if (Config.XenServerGuestNetwork.key().equalsIgnoreCase(name)) {
            final String sql = "update host_details set value=? where name=?";
            try {
                pstmt = txn.prepareAutoCloseStatement(sql);
                pstmt.setString(1, value);
                pstmt.setString(2, "guest.network.device");

                pstmt.executeUpdate();
            } catch (final Throwable e) {
                throw new CloudRuntimeException("Failed to update guest.network.device in host_details due to exception ", e);
            }
        } else if (Config.XenServerPrivateNetwork.key().equalsIgnoreCase(name)) {
            final String sql = "update host_details set value=? where name=?";
            try {
                pstmt = txn.prepareAutoCloseStatement(sql);
                pstmt.setString(1, value);
                pstmt.setString(2, "private.network.device");

                pstmt.executeUpdate();
            } catch (final Throwable e) {
                throw new CloudRuntimeException("Failed to update private.network.device in host_details due to exception ", e);
            }
        } else if (Config.XenServerPublicNetwork.key().equalsIgnoreCase(name)) {
            final String sql = "update host_details set value=? where name=?";
            try {
                pstmt = txn.prepareAutoCloseStatement(sql);
                pstmt.setString(1, value);
                pstmt.setString(2, "public.network.device");

                pstmt.executeUpdate();
            } catch (final Throwable e) {
                throw new CloudRuntimeException("Failed to update public.network.device in host_details due to exception ", e);
            }
        } else if (Config.XenServerStorageNetwork1.key().equalsIgnoreCase(name)) {
            final String sql = "update host_details set value=? where name=?";
            try {
                pstmt = txn.prepareAutoCloseStatement(sql);
                pstmt.setString(1, value);
                pstmt.setString(2, "storage.network.device1");

                pstmt.executeUpdate();
            } catch (final Throwable e) {
                throw new CloudRuntimeException("Failed to update storage.network.device1 in host_details due to exception ", e);
            }
        } else if (Config.XenServerStorageNetwork2.key().equals(name)) {
            final String sql = "update host_details set value=? where name=?";
            try {
                pstmt = txn.prepareAutoCloseStatement(sql);
                pstmt.setString(1, value);
                pstmt.setString(2, "storage.network.device2");

                pstmt.executeUpdate();
            } catch (final Throwable e) {
                throw new CloudRuntimeException("Failed to update storage.network.device2 in host_details due to exception ", e);
            }
        } else if (Config.SecStorageSecureCopyCert.key().equalsIgnoreCase(name)) {
            //FIXME - Ideally there should be a listener model to listen to global config changes and be able to take action gracefully.
            //Expire the download urls
            final String sqlTemplate = "update template_store_ref set download_url_created=?";
            final String sqlVolume = "update volume_store_ref set download_url_created=?";
            try {
                // Change for templates
                pstmt = txn.prepareAutoCloseStatement(sqlTemplate);
                pstmt.setDate(1, new Date(-1l));// Set the time before the epoch time.
                pstmt.executeUpdate();
                // Change for volumes
                pstmt = txn.prepareAutoCloseStatement(sqlVolume);
                pstmt.setDate(1, new Date(-1l));// Set the time before the epoch time.
                pstmt.executeUpdate();
                // Cleanup the download urls
                _storageManager.cleanupDownloadUrls();
            } catch (final Throwable e) {
                throw new CloudRuntimeException("Failed to clean up download URLs in template_store_ref or volume_store_ref due to exception ", e);
            }
        } else if (HypervisorGuru.HypervisorCustomDisplayName.key().equals(name)) {
            updateCustomDisplayNameOnHypervisorsList(previousValue, value);
        }

        txn.commit();
        messageBus.publish(_name, EventTypes.EVENT_CONFIGURATION_VALUE_EDIT, PublishScope.GLOBAL, name);
        return _configDao.getValue(name);
    }

    private boolean shouldEncryptValue(String category) {
        return StringUtils.equalsAny(category, "Hidden", "Secure");
    }

    /**
     * Updates the 'hypervisor.list' value to match the new custom hypervisor name set as newValue if the previous value was set
     */
    private void updateCustomDisplayNameOnHypervisorsList(String previousValue, String newValue) {
        String hypervisorListConfigName = Config.HypervisorList.key();
        String hypervisors = _configDao.getValue(hypervisorListConfigName);
        if (Arrays.asList(hypervisors.split(",")).contains(previousValue)) {
            hypervisors = hypervisors.replace(previousValue, newValue);
            logger.info(String.format("Updating the hypervisor list configuration '%s' " +
                    "to match the new custom hypervisor display name", hypervisorListConfigName));
            _configDao.update(hypervisorListConfigName, hypervisors);
        }
    }

    @Override
    @ActionEvent(eventType = EventTypes.EVENT_CONFIGURATION_VALUE_EDIT, eventDescription = "updating configuration")
    public Configuration updateConfiguration(final UpdateCfgCmd cmd) throws InvalidParameterValueException {
        final Long userId = CallContext.current().getCallingUserId();
        final String name = cmd.getCfgName();
        String value = cmd.getValue();
        final Long zoneId = cmd.getZoneId();
        final Long clusterId = cmd.getClusterId();
        final Long storagepoolId = cmd.getStoragepoolId();
        final Long imageStoreId = cmd.getImageStoreId();
        Long accountId = cmd.getAccountId();
        Long domainId = cmd.getDomainId();
        // check if config value exists
        final ConfigurationVO config = _configDao.findByName(name);
        String category = null;
        String eventValue = encryptEventValueIfConfigIsEncrypted(config, value);
        CallContext.current().setEventDetails(String.format(" Name: %s New Value: %s", name, eventValue));

        final Account caller = CallContext.current().getCallingAccount();
        if (_accountMgr.isDomainAdmin(caller.getId())) {
            if (accountId == null && domainId == null) {
                domainId = caller.getDomainId();
            }
        } else if (_accountMgr.isNormalUser(caller.getId())) {
            if (accountId == null) {
                accountId = caller.getAccountId();
            }
        }

        // FIX ME - All configuration parameters are not moved from config.java to configKey
        if (config == null) {
            if (_configDepot.get(name) == null) {
                logger.warn("Probably the component manager where configuration variable " + name + " is defined needs to implement Configurable interface");
                throw new InvalidParameterValueException("Config parameter with name " + name + " doesn't exist");
            }
            category = _configDepot.get(name).category();
        } else {
            category = config.getCategory();
        }

        validateIpAddressRelatedConfigValues(name, value);

        if (value == null) {
            return _configDao.findByName(name);
        }

        String scope = null;
        Long id = null;
        int paramCountCheck = 0;

        if (zoneId != null) {
            scope = ConfigKey.Scope.Zone.toString();
            id = zoneId;
            paramCountCheck++;
        }
        if (clusterId != null) {
            scope = ConfigKey.Scope.Cluster.toString();
            id = clusterId;
            paramCountCheck++;
        }
        if (accountId != null) {
            Account account = _accountMgr.getAccount(accountId);
            _accountMgr.checkAccess(caller, null, false, account);
            scope = ConfigKey.Scope.Account.toString();
            id = accountId;
            paramCountCheck++;
        }
        if (domainId != null) {
            _accountMgr.checkAccess(caller, _domainDao.findById(domainId));
            scope = ConfigKey.Scope.Domain.toString();
            id = domainId;
            paramCountCheck++;
        }
        if (storagepoolId != null) {
            scope = ConfigKey.Scope.StoragePool.toString();
            id = storagepoolId;
            paramCountCheck++;
        }
        if (imageStoreId != null) {
            scope = ConfigKey.Scope.ImageStore.toString();
            id = imageStoreId;
            paramCountCheck++;
        }

        if (paramCountCheck > 1) {
            throw new InvalidParameterValueException("cannot handle multiple IDs, provide only one ID corresponding to the scope");
        }

        value = value.trim();

        if (value.isEmpty() || value.equals("null")) {
            value = (id == null) ? null : "";
        }

        final String updatedValue = updateConfiguration(userId, name, category, value, scope, id);
        if (value == null && updatedValue == null || updatedValue.equalsIgnoreCase(value)) {
            return _configDao.findByName(name);
        } else {
            throw new CloudRuntimeException("Unable to update configuration parameter " + name);
        }
    }

    private String encryptEventValueIfConfigIsEncrypted(ConfigurationVO config, String value) {
        if (config != null && config.isEncrypted()) {
           return  "*****";
        }
        return Objects.requireNonNullElse(value, "");
    }

    private ParamCountPair getParamCount(Map<String, Long> scopeMap) {
        Long id = null;
        int paramCount = 0;
        String scope = ConfigKey.Scope.Global.toString();

        for (var entry : scopeMap.entrySet()) {
            if (entry.getValue() != null) {
                id = entry.getValue();
                scope = entry.getKey();
                paramCount++;
            }
        }

        return new ParamCountPair(id, paramCount, scope);
    }

    @Override
    @ActionEvent(eventType = EventTypes.EVENT_CONFIGURATION_VALUE_EDIT, eventDescription = "resetting configuration")
    public Pair<Configuration, String> resetConfiguration(final ResetCfgCmd cmd) throws InvalidParameterValueException {
        final Long userId = CallContext.current().getCallingUserId();
        final String name = cmd.getCfgName();
        final Long zoneId = cmd.getZoneId();
        final Long clusterId = cmd.getClusterId();
        final Long storagepoolId = cmd.getStoragepoolId();
        final Long accountId = cmd.getAccountId();
        final Long domainId = cmd.getDomainId();
        final Long imageStoreId = cmd.getImageStoreId();
        ConfigKey<?> configKey = null;
        Optional optionalValue;
        String defaultValue;
        String category;
        String configScope;
        final ConfigurationVO config = _configDao.findByName(name);
        if (config == null) {
            configKey = _configDepot.get(name);
            if (configKey == null) {
                logger.warn("Probably the component manager where configuration variable " + name + " is defined needs to implement Configurable interface");
                throw new InvalidParameterValueException("Config parameter with name " + name + " doesn't exist");
            }
            defaultValue = configKey.defaultValue();
            category = configKey.category();
            configScope = configKey.scope().toString();
        } else {
            defaultValue = config.getDefaultValue();
            category = config.getCategory();
            configScope = config.getScope();
        }

        String scope = "";
        Map<String, Long> scopeMap = new LinkedHashMap<>();

        Long id = null;
        int paramCountCheck = 0;

        scopeMap.put(ConfigKey.Scope.Zone.toString(), zoneId);
        scopeMap.put(ConfigKey.Scope.Cluster.toString(), clusterId);
        scopeMap.put(ConfigKey.Scope.Domain.toString(), domainId);
        scopeMap.put(ConfigKey.Scope.Account.toString(), accountId);
        scopeMap.put(ConfigKey.Scope.StoragePool.toString(), storagepoolId);
        scopeMap.put(ConfigKey.Scope.ImageStore.toString(), imageStoreId);

        ParamCountPair paramCountPair = getParamCount(scopeMap);
        id = paramCountPair.getId();
        paramCountCheck = paramCountPair.getParamCount();
        scope = paramCountPair.getScope();

        if (paramCountCheck > 1) {
            throw new InvalidParameterValueException("cannot handle multiple IDs, provide only one ID corresponding to the scope");
        }

        if (scope != null && !scope.equals(ConfigKey.Scope.Global.toString()) && !configScope.contains(scope)) {
            throw new InvalidParameterValueException("Invalid scope id provided for the parameter " + name);
        }

        String newValue = null;
        switch (ConfigKey.Scope.valueOf(scope)) {
            case Zone:
                final DataCenterVO zone = _zoneDao.findById(id);
                if (zone == null) {
                    throw new InvalidParameterValueException("unable to find zone by id " + id);
                }
                _dcDetailsDao.removeDetail(id, name);
                optionalValue = Optional.ofNullable(configKey != null ? configKey.valueIn(id): config.getValue());
                newValue = optionalValue.isPresent() ? optionalValue.get().toString() : defaultValue;
                break;

            case Cluster:
                final ClusterVO cluster = _clusterDao.findById(id);
                if (cluster == null) {
                    throw new InvalidParameterValueException("unable to find cluster by id " + id);
                }
                ClusterDetailsVO clusterDetailsVO = _clusterDetailsDao.findDetail(id, name);
                newValue = configKey != null ? configKey.value().toString() : config.getValue();
                if (name.equalsIgnoreCase("cpu.overprovisioning.factor") || name.equalsIgnoreCase("mem.overprovisioning.factor")) {
                    _clusterDetailsDao.persist(id, name, newValue);
                } else if (clusterDetailsVO != null) {
                    _clusterDetailsDao.remove(clusterDetailsVO.getId());
                }
                optionalValue = Optional.ofNullable(configKey != null ? configKey.valueIn(id): config.getValue());
                newValue = optionalValue.isPresent() ? optionalValue.get().toString() : defaultValue;
                break;

            case StoragePool:
                final StoragePoolVO pool = _storagePoolDao.findById(id);
                if (pool == null) {
                    throw new InvalidParameterValueException("unable to find storage pool by id " + id);
                }
                _storagePoolDetailsDao.removeDetail(id, name);
                optionalValue = Optional.ofNullable(configKey != null ? configKey.valueIn(id) : config.getValue());
                newValue = optionalValue.isPresent() ? optionalValue.get().toString() : defaultValue;
                break;

            case Domain:
                final DomainVO domain = _domainDao.findById(id);
                if (domain == null) {
                    throw new InvalidParameterValueException("unable to find domain by id " + id);
                }
                DomainDetailVO domainDetailVO = _domainDetailsDao.findDetail(id, name);
                if (domainDetailVO != null) {
                    _domainDetailsDao.remove(domainDetailVO.getId());
                }
                optionalValue = Optional.ofNullable(configKey != null ? configKey.valueIn(id) : config.getValue());
                newValue = optionalValue.isPresent() ? optionalValue.get().toString() : defaultValue;
                break;

            case Account:
                final AccountVO account = _accountDao.findById(id);
                if (account == null) {
                    throw new InvalidParameterValueException("unable to find account by id " + id);
                }
                AccountDetailVO accountDetailVO = _accountDetailsDao.findDetail(id, name);
                if (accountDetailVO != null) {
                    _accountDetailsDao.remove(accountDetailVO.getId());
                }
                optionalValue = Optional.ofNullable(configKey != null ? configKey.valueIn(id) : config.getValue());
                newValue = optionalValue.isPresent() ? optionalValue.get().toString() : defaultValue;
                break;

            case ImageStore:
                final ImageStoreVO imageStoreVO = _imageStoreDao.findById(id);
                if (imageStoreVO == null) {
                    throw new InvalidParameterValueException("unable to find the image store by id " + id);
                }
                ImageStoreDetailVO imageStoreDetailVO = _imageStoreDetailsDao.findDetail(id, name);
                if (imageStoreDetailVO != null) {
                    _imageStoreDetailsDao.remove(imageStoreDetailVO.getId());
                }
                optionalValue = Optional.ofNullable(configKey != null ? configKey.valueIn(id) : config.getValue());
                newValue = optionalValue.isPresent() ? optionalValue.get().toString() : defaultValue;
                break;

            default:
                if (!_configDao.update(name, category, defaultValue)) {
                    logger.error("Failed to reset configuration option, name: " + name + ", defaultValue:" + defaultValue);
                    throw new CloudRuntimeException("Failed to reset configuration value. Please contact Cloud Support.");
                }
                optionalValue = Optional.ofNullable(configKey != null ? configKey.value() : _configDao.findByName(name).getValue());
                newValue = optionalValue.isPresent() ? optionalValue.get().toString() : defaultValue;
        }

        CallContext.current().setEventDetails(" Name: " + name + " New Value: " + (name.toLowerCase().contains("password") ? "*****" : defaultValue == null ? "" : defaultValue));
        return new Pair<Configuration, String>(_configDao.findByName(name), newValue);
    }

    private String validateConfigurationValue(final String name, String value, final String scope) {

        final ConfigurationVO cfg = _configDao.findByName(name);
        if (cfg == null) {
            logger.error("Missing configuration variable " + name + " in configuration table");
            return "Invalid configuration variable.";
        }

        final String configScope = cfg.getScope();
        if (scope != null) {
            if (!configScope.contains(scope) &&
                    !(ENABLE_ACCOUNT_SETTINGS_FOR_DOMAIN.value() && configScope.contains(ConfigKey.Scope.Account.toString()) &&
                            scope.equals(ConfigKey.Scope.Domain.toString()))) {
                logger.error("Invalid scope id provided for the parameter " + name);
                return "Invalid scope id provided for the parameter " + name;
            }
        }
        Class<?> type = null;
        final Config configuration = Config.getConfig(name);
        if (configuration == null) {
            logger.warn("Did not find configuration " + name + " in Config.java. Perhaps moved to ConfigDepot");
            final ConfigKey<?> configKey = _configDepot.get(name);
            if(configKey == null) {
                logger.warn("Did not find configuration " + name + " in ConfigDepot too.");
                return null;
            }
            type = configKey.type();
        } else {
            type = configuration.getType();
        }
        //no need to validate further if a
        //config can have null value.
        String errMsg = null;
        try {
            if (type.equals(Integer.class)) {
                errMsg = "There was error in trying to parse value: " + value + ". Please enter a valid integer value for parameter " + name;
                Integer.parseInt(value);
            } else if (type.equals(Float.class)) {
                errMsg = "There was error in trying to parse value: " + value + ". Please enter a valid float value for parameter " + name;
                Float.parseFloat(value);
            } else if (type.equals(Long.class)) {
                errMsg = "There was error in trying to parse value: " + value + ". Please enter a valid long value for parameter " + name;
                Long.parseLong(value);
            }
        } catch (final Exception e) {
            // catching generic exception as some throws NullPointerException and some throws NumberFormatExcpeion
            logger.error(errMsg);
            return errMsg;
        }

        if (value == null) {
            if (type.equals(Boolean.class)) {
                return "Please enter either 'true' or 'false'.";
            }
            if (overprovisioningFactorsForValidation.contains(name)) {
                final String msg = "value cannot be null for the parameter " + name;
                logger.error(msg);
                return msg;
            }
            return null;
        }

        value = value.trim();
        try {
            if (overprovisioningFactorsForValidation.contains(name) && Float.parseFloat(value) <= 0f) {
                final String msg = name + " should be greater than 0";
                logger.error(msg);
                throw new InvalidParameterValueException(msg);
            }
        } catch (final NumberFormatException e) {
            final String msg = "There was an error trying to parse the float value for: " + name;
            logger.error(msg);
            throw new InvalidParameterValueException(msg);
        }

        if (type.equals(Boolean.class)) {
            if (!(value.equals("true") || value.equals("false"))) {
                logger.error("Configuration variable " + name + " is expecting true or false instead of " + value);
                return "Please enter either 'true' or 'false'.";
            }
            return null;
        }

        if (type.equals(Integer.class) && NetworkModel.MACIdentifier.key().equalsIgnoreCase(name)) {
            try {
                final int val = Integer.parseInt(value);
                //The value need to be between 0 to 255 because the mac generation needs a value of 8 bit
                //0 value is considered as disable.
                if(val < 0 || val > 255){
                    throw new InvalidParameterValueException(name+" value should be between 0 and 255. 0 value will disable this feature");
                }
            } catch (final NumberFormatException e) {
                logger.error("There was an error trying to parse the integer value for:" + name);
                throw new InvalidParameterValueException("There was an error trying to parse the integer value for:" + name);
            }
        }

        if (type.equals(Integer.class) && configValuesForValidation.contains(name)) {
            try {
                final int val = Integer.parseInt(value);
                if (val <= 0) {
                    throw new InvalidParameterValueException("Please enter a positive value for the configuration parameter:" + name);
                }
                if ("vm.password.length".equalsIgnoreCase(name) && val < 6) {
                    throw new InvalidParameterValueException("Please enter a value greater than 5 for the configuration parameter:" + name);
                }
                if ("remote.access.vpn.psk.length".equalsIgnoreCase(name)) {
                    if (val < 8) {
                        throw new InvalidParameterValueException("Please enter a value greater than 7 for the configuration parameter:" + name);
                    }
                    if (val > 256) {
                        throw new InvalidParameterValueException("Please enter a value less than 257 for the configuration parameter:" + name);
                    }
                }
                if (VM_USERDATA_MAX_LENGTH_STRING.equalsIgnoreCase(name)) {
                    if (val > 1048576) {
                        throw new InvalidParameterValueException("Please enter a value less than 1048576 for the configuration parameter:" + name);
                    }
                }
            } catch (final NumberFormatException e) {
                logger.error("There was an error trying to parse the integer value for:" + name);
                throw new InvalidParameterValueException("There was an error trying to parse the integer value for:" + name);
            }
        }

        if (type.equals(Float.class)) {
            try {
                final Float val = Float.parseFloat(value);
                if (weightBasedParametersForValidation.contains(name) && (val < 0f || val > 1f)) {
                    throw new InvalidParameterValueException("Please enter a value between 0 and 1 for the configuration parameter: " + name);
                }
            } catch (final NumberFormatException e) {
                logger.error("There was an error trying to parse the float value for:" + name);
                throw new InvalidParameterValueException("There was an error trying to parse the float value for:" + name);
            }
        }

        if (configuration == null ) {
            //range validation has to be done per case basis, for now
            //return in case of Configkey parameters
            return null;
        }

        if (configuration.getRange() == null) {
            return null;
        }
        String[] range = configuration.getRange().split(",");

        if (type.equals(String.class)) {
            return validateIfStringValueIsInRange(name, value, range);
        } else if (type.equals(Integer.class)) {
            return validateIfIntValueIsInRange(name, value, range[0]);
        }
        return String.format("Invalid value for configuration [%s].", name);
    }

    /**
     * A valid value should be an integer between min and max (the values from the range).
     */
    protected String validateIfIntValueIsInRange(String name, String value, String range) {
        final String[] options = range.split("-");
        final int min = Integer.parseInt(options[0]);
        final int max = Integer.parseInt(options[1]);
        final int val = Integer.parseInt(value);
        if (val < min || val > max) {
            logger.error(String.format("Invalid value for configuration [%s]. Please enter a value in the range [%s].", name, range));
            return String.format("The provided value is not valid for this configuration. Please enter an integer in the range: [%s]", range);
        }
        return null;
    }

    /**
     * Checks if the value for the configuration is valid for any of the ranges selected.
     */
    protected String validateIfStringValueIsInRange(String name, String value, String... range) {
        List<String> message = new ArrayList<String>();
        String errMessage = "";
        for (String rangeOption : range) {
            switch (rangeOption) {
                case "privateip":
                    errMessage = validateRangePrivateIp(name, value);
                    break;
                case "hypervisorList":
                    errMessage = validateRangeHypervisorList(value);
                    break;
                case "instanceName":
                    errMessage = validateRangeInstanceName(value);
                    break;
                case "domainName":
                    errMessage = validateRangeDomainName(value);
                    break;
                default:
                    errMessage = validateRangeOther(name, value, rangeOption);
            }
            if (StringUtils.isEmpty(errMessage)) {
                return null;
            }
            message.add(errMessage);
        }
        if (message.size() == 1) {
            return String.format("The provided value is not %s.", message.get(0));
        }
        return String.format("The provided value is neither %s.", String.join(" NOR ", message));
    }

    /**
     * Checks if the value is a private IP according to {@link NetUtils#isSiteLocalAddress(String)}.
     */
    protected String validateRangePrivateIp(String name, String value) {
        try {
            if (NetUtils.isSiteLocalAddress(value)) {
                return null;
            }
            logger.error(String.format("Value [%s] is not a valid private IP range for configuration [%s].", value, name));
        } catch (final NullPointerException e) {
            logger.error(String.format("Error while parsing IP address for [%s].", name));
        }
        return "a valid site local IP address";
    }

    /**
     * Valid values are XenServer, KVM, VMware, Hyperv, VirtualBox, Parralels, BareMetal, Simulator, Ovm, Ovm3, LXC.
     * Inputting "Any" will return the hypervisor type Any, other inputs will result in the hypervisor type none.
     * Both of these are invalid values and will return an error message.
     */
    protected String validateRangeHypervisorList(String value) {
        final String[] hypervisors = value.split(",");
        for (final String hypervisor : hypervisors) {
            if (HypervisorType.getType(hypervisor) == HypervisorType.Any || HypervisorType.getType(hypervisor) == HypervisorType.None) {
                return "a valid hypervisor type";
            }
        }
        return null;
    }

    /**
     * Valid values are instance names, the only restriction is that they may not have hyphens, spaces or plus signs.
     */
    protected String validateRangeInstanceName(String value) {
        if (NetUtils.verifyInstanceName(value)) {
            return null;
        }
        return "a valid instance name (instance names cannot contain hyphens, spaces or plus signs)";
    }

    /**
     * Verifies if the value is a valid domain name. If it starts with "*.", these two symbols are ignored and do not count towards the character limit.
     * Max length for FQDN is 253 + 2, code adds xxx-xxx-xxx-xxx to domain name when creating URL.
     */
    protected String validateRangeDomainName(String value) {
        String domainName = value;
        if (value.startsWith("*")) {
            domainName = value.substring(2);
        }
        if (domainName.length() >= 238 || !domainName.matches(DOMAIN_NAME_PATTERN)) {
            return "a valid domain name";
        }
        return null;
    }

    /**
     * In configurations where this type of range is used, a list of possible values is passed as argument in the creation of the configuration,
     * a valid value is any option within this list.
     */
    protected String validateRangeOther(String name, String value, String rangeOption) {
        final String[] options = rangeOption.split(",");
        for (final String option : options) {
            if (option.trim().equalsIgnoreCase(value)) {
                return null;
            }
        }
        logger.error(String.format("Invalid value for configuration [%s].", name));
        return String.format("a valid value for this configuration (Options are: [%s])", rangeOption);
    }


    private boolean podHasAllocatedPrivateIPs(final long podId) {
        final HostPodVO pod = _podDao.findById(podId);
        final int count = _privateIpAddressDao.countIPs(podId, pod.getDataCenterId(), true);
        return count > 0;
    }

    protected void checkIfPodIsDeletable(final long podId) {
        final HostPodVO pod = _podDao.findById(podId);

        final String errorMsg = "The pod cannot be deleted because ";

        // Check if there are allocated private IP addresses in the pod
        if (_privateIpAddressDao.countIPs(podId, pod.getDataCenterId(), true) != 0) {
            throw new CloudRuntimeException(errorMsg + "there are private IP addresses allocated in this pod.");
        }

        // Check if there are any non-removed volumes in the pod.
        if (!_volumeDao.findByPod(podId).isEmpty()) {
            throw new CloudRuntimeException(errorMsg + "there are storage volumes in this pod.");
        }

        // Check if there are any non-removed hosts in the pod.
        if (!_hostDao.findByPodId(podId).isEmpty()) {
            throw new CloudRuntimeException(errorMsg + "there are servers in this pod.");
        }

        // Check if there are any non-removed vms in the pod.
        if (!_vmInstanceDao.listByPodId(podId).isEmpty()) {
            throw new CloudRuntimeException(errorMsg + "there are virtual machines in this pod.");
        }

        // Check if there are any non-removed clusters in the pod.
        if (!_clusterDao.listByPodId(podId).isEmpty()) {
            throw new CloudRuntimeException(errorMsg + "there are clusters in this pod.");
        }
    }

    private void checkPodAttributesForNonEdgeZone(final long podId, final String podName, final DataCenter zone, final String gateway,
          final String cidr, final String startIp, final String endIp, final boolean skipGatewayOverlapCheck) {

        String cidrAddress;
        long cidrSize;
        // Get the individual cidrAddress and cidrSize values, if the CIDR is
        // valid. If it's not valid, return an error.
        if (NetUtils.isValidIp4Cidr(cidr)) {
            cidrAddress = getCidrAddress(cidr);
            cidrSize = getCidrSize(cidr);
        } else {
            throw new InvalidParameterValueException("Please enter a valid CIDR for pod: " + podName);
        }

        // Check if the IP range is valid
        checkIpRange(startIp, endIp, cidrAddress, cidrSize);

        // Check if the IP range overlaps with the public ip
        if (StringUtils.isNotEmpty(startIp)) {
            checkOverlapPublicIpRange(zone.getId(), startIp, endIp);
        }

        // Check if the gateway is a valid IP address
        if (!NetUtils.isValidIp4(gateway)) {
            throw new InvalidParameterValueException("The gateway is not a valid IP address.");
        }

        // Check if the gateway is in the CIDR subnet
        if (!NetUtils.getCidrSubNet(gateway, cidrSize).equalsIgnoreCase(NetUtils.getCidrSubNet(cidrAddress, cidrSize))) {
            throw new InvalidParameterValueException("The gateway is not in the CIDR subnet.");
        }

        // Don't allow gateway to overlap with start/endIp
        if (!skipGatewayOverlapCheck) {
            if (NetUtils.ipRangesOverlap(startIp, endIp, gateway, gateway)) {
                throw new InvalidParameterValueException("The gateway shouldn't overlap start/end ip addresses");
            }
        }

        final String checkPodCIDRs = _configDao.getValue("check.pod.cidrs");
        if (checkPodCIDRs == null || checkPodCIDRs.trim().isEmpty() || Boolean.parseBoolean(checkPodCIDRs)) {
            checkPodCidrSubnets(zone.getId(), podId, cidr);
        }
    }

    private void checkPodAttributes(final long podId, final String podName, final DataCenter zone, final String gateway, final String cidr, final String startIp, final String endIp, final String allocationStateStr,
            final boolean checkForDuplicates, final boolean skipGatewayOverlapCheck) {
        if (checkForDuplicates) {
            // Check if the pod already exists
            if (validPod(podName, zone.getId())) {
                throw new InvalidParameterValueException("A pod with name: " + podName + " already exists in zone " + zone.getId() + ". Please specify a different pod name. ");
            }
        }

        if (!DataCenter.Type.Edge.equals(zone.getType())) {
            checkPodAttributesForNonEdgeZone(podId, podName, zone, gateway, cidr, startIp, endIp, skipGatewayOverlapCheck);
        }

        if (allocationStateStr != null && !allocationStateStr.isEmpty()) {
            try {
                Grouping.AllocationState.valueOf(allocationStateStr);
            } catch (final IllegalArgumentException ex) {
                throw new InvalidParameterValueException("Unable to resolve Allocation State '" + allocationStateStr + "' to a supported state");
            }
        }
    }

    @Override
    @DB
    @ActionEvent(eventType = EventTypes.EVENT_POD_DELETE, eventDescription = "deleting pod", async = false)
    public boolean deletePod(final DeletePodCmd cmd) {
        final Long podId = cmd.getId();

        // Make sure the pod exists
        if (!validPod(podId)) {
            throw new InvalidParameterValueException("A pod with ID: " + podId + " does not exist.");
        }

        checkIfPodIsDeletable(podId);

        final HostPodVO pod = _podDao.findById(podId);

        Transaction.execute(new TransactionCallbackNoReturn() {
            @Override
            public void doInTransactionWithoutResult(final TransactionStatus status) {
                // Delete private ip addresses for the pod if there are any
                final List<DataCenterIpAddressVO> privateIps = _privateIpAddressDao.listByPodIdDcId(podId, pod.getDataCenterId());
                if (!privateIps.isEmpty()) {
                    if (!_privateIpAddressDao.deleteIpAddressByPod(podId)) {
                        throw new CloudRuntimeException("Failed to cleanup private ip addresses for pod " + podId);
                    }
                }

                // Delete link local ip addresses for the pod
                final List<DataCenterLinkLocalIpAddressVO> localIps = _linkLocalIpAllocDao.listByPodIdDcId(podId, pod.getDataCenterId());
                if (!localIps.isEmpty()) {
                    if (!_linkLocalIpAllocDao.deleteIpAddressByPod(podId)) {
                        throw new CloudRuntimeException("Failed to cleanup private ip addresses for pod " + podId);
                    }
                }

                // Delete vlans associated with the pod
                final List<? extends Vlan> vlans = _networkModel.listPodVlans(podId);
                if (vlans != null && !vlans.isEmpty()) {
                    for (final Vlan vlan : vlans) {
                        _vlanDao.remove(vlan.getId());
                    }
                }

                // Delete corresponding capacity records
                _capacityDao.removeBy(null, null, podId, null, null);

                // Delete the pod
                if (!_podDao.remove(podId)) {
                    throw new CloudRuntimeException("Failed to delete pod " + podId);
                }

                // remove from dedicated resources
                final DedicatedResourceVO dr = _dedicatedDao.findByPodId(podId);
                if (dr != null) {
                    _dedicatedDao.remove(dr.getId());
                }

                // Remove comments (if any)
                annotationDao.removeByEntityType(AnnotationService.EntityType.POD.name(), pod.getUuid());
            }
        });

        messageBus.publish(_name, MESSAGE_DELETE_POD_IP_RANGE_EVENT, PublishScope.LOCAL, pod);

        return true;
    }

    /**
     * Get vlan number from vlan uri
     * @param vlan
     * @return
     */
    protected String getVlanNumberFromUri(String vlan) {
        URI uri;
        try {
            uri = new URI(vlan);
            String vlanId = BroadcastDomainType.getValue(uri);
            if (vlanId == null || !uri.getScheme().equalsIgnoreCase("vlan")) {
                throw new CloudRuntimeException("Vlan parameter : " + vlan + " is not in valid format");
            }
            return vlanId;
        } catch (URISyntaxException e) {
            throw new CloudRuntimeException("Invalid vlan parameter: " + vlan + " can't get vlan number from it due to: " + e.getMessage());
        }
    }

    @Override
    @DB
    public Pod createPodIpRange(final CreateManagementNetworkIpRangeCmd cmd) {

        final Account account = CallContext.current().getCallingAccount();

        if(!_accountMgr.isRootAdmin(account.getId())) {
            throw new PermissionDeniedException("Cannot perform this operation, Calling account is not root admin: " + account.getId());
        }

        final long podId = cmd.getPodId();
        final String gateway = cmd.getGateWay();
        final String netmask = cmd.getNetmask();
        final String startIp = cmd.getStartIp();
        String endIp = cmd.getEndIp();
        final boolean forSystemVms = cmd.isForSystemVms();
        String vlan = cmd.getVlan();
        if (StringUtils.isNotEmpty(vlan) && !vlan.startsWith(BroadcastDomainType.Vlan.scheme())) {
            vlan = BroadcastDomainType.Vlan.toUri(vlan).toString();
        }

        String vlanNumberFromUri = getVlanNumberFromUri(vlan);
        final Integer vlanId = vlanNumberFromUri.equals(Vlan.UNTAGGED.toString()) ? null : Integer.parseInt(vlanNumberFromUri);

        final HostPodVO pod = _podDao.findById(podId);

        if(pod == null) {
            throw new InvalidParameterValueException("Unable to find pod by ID: " + podId);
        }

        final long zoneId = pod.getDataCenterId();

        if(!NetUtils.isValidIp4(gateway) && !NetUtils.isValidIp6(gateway)) {
            throw new InvalidParameterValueException("The gateway IP address is invalid.");
        }

        if(!NetUtils.isValidIp4Netmask(netmask)) {
            throw new InvalidParameterValueException("The netmask IP address is invalid.");
        }

        if(endIp == null) {
            endIp = startIp;
        }

        final String cidr = NetUtils.ipAndNetMaskToCidr(gateway, netmask);

        if(!NetUtils.isValidIp4Cidr(cidr)) {
            throw new InvalidParameterValueException("The CIDR is invalid " + cidr);
        }

        final String cidrAddress = pod.getCidrAddress();
        final long cidrSize = pod.getCidrSize();

        // Because each pod has only one Gateway and Netmask.
        if (!gateway.equals(pod.getGateway())) {
            throw new InvalidParameterValueException("Multiple gateways for the POD: " + pod.getId() + " are not allowed. The Gateway should be same as the existing Gateway " + pod.getGateway());
        }

        if (!netmask.equals(NetUtils.getCidrNetmask(cidrSize))) {
            throw new InvalidParameterValueException("Multiple subnets for the POD: " + pod.getId() + " are not allowed. The Netmask should be same as the existing Netmask " + NetUtils.getCidrNetmask(cidrSize));
        }

        // Check if the IP range is valid.
        checkIpRange(startIp, endIp, cidrAddress, cidrSize);

        // Check if the IP range overlaps with the public ip.
        checkOverlapPublicIpRange(zoneId, startIp, endIp);

        // Check if the gateway is in the CIDR subnet
        if (!NetUtils.getCidrSubNet(gateway, cidrSize).equalsIgnoreCase(NetUtils.getCidrSubNet(cidrAddress, cidrSize))) {
            throw new InvalidParameterValueException("The gateway is not in the CIDR subnet.");
        }

        if (NetUtils.ipRangesOverlap(startIp, endIp, gateway, gateway)) {
            throw new InvalidParameterValueException("The gateway shouldn't overlap start/end ip addresses");
        }

        final String[] existingPodIpRanges = pod.getDescription().split(",");

        for(String podIpRange: existingPodIpRanges) {
            final String[] existingPodIpRange = podIpRange.split("-");

            if (existingPodIpRange.length > 1) {
                if (!NetUtils.isValidIp4(existingPodIpRange[0]) || !NetUtils.isValidIp4(existingPodIpRange[1])) {
                    continue;
                }
                // Check if the range overlaps with any existing range.
                if (NetUtils.ipRangesOverlap(startIp, endIp, existingPodIpRange[0], existingPodIpRange[1])) {
                    throw new InvalidParameterValueException("The new range overlaps with existing range. Please add a mutually exclusive range.");
                }
            }
        }

        try {
            final String endIpFinal = endIp;

            Transaction.execute(new TransactionCallbackNoReturn() {
                @Override
                public void doInTransactionWithoutResult(final TransactionStatus status) {
                    String ipRange = pod.getDescription();

                    /*
                     * POD Description is refactored to:
                     * <START_IP>-<END_IP>-<FOR_SYSTEM_VMS>-<VLAN>,<START_IP>-<END_IP>-<FOR_SYSTEM_VMS>-<VLAN>,...
                    */
                    String range = startIp + "-" + endIpFinal + "-" + (forSystemVms ? "1" : "0") + "-" + (vlanId == null ? DefaultVlanForPodIpRange : vlanId);
                    if(ipRange != null && !ipRange.isEmpty())
                        ipRange += ("," + range);
                    else
                        ipRange = (range);

                    pod.setDescription(ipRange);

                    HostPodVO lock = null;
                    try {
                        lock = _podDao.acquireInLockTable(podId);

                        if (lock == null) {
                            String msg = "Unable to acquire lock on table to update the ip range of POD: " + pod.getName() + ", Creation failed.";
                            logger.warn(msg);
                            throw new CloudRuntimeException(msg);
                        }

                        _podDao.update(podId, pod);
                    } finally {
                        if (lock != null) {
                            _podDao.releaseFromLockTable(podId);
                        }
                    }

                    _zoneDao.addPrivateIpAddress(zoneId, pod.getId(), startIp, endIpFinal, forSystemVms, vlanId);
                }
            });
        } catch (final Exception e) {
            logger.error("Unable to create Pod IP range due to " + e.getMessage(), e);
            throw new CloudRuntimeException("Failed to create Pod IP range. Please contact Cloud Support.");
        }

        messageBus.publish(_name, MESSAGE_CREATE_POD_IP_RANGE_EVENT, PublishScope.LOCAL, pod);

        return pod;
    }

    @Override
    @DB
    public void deletePodIpRange(final DeleteManagementNetworkIpRangeCmd cmd) throws ResourceUnavailableException, ConcurrentOperationException {
        final long podId = cmd.getPodId();
        final String startIp = cmd.getStartIp();
        final String endIp = cmd.getEndIp();
        String vlan = cmd.getVlan();
        try {
            vlan = BroadcastDomainType.getValue(vlan);
        } catch (URISyntaxException e) {
            throw new CloudRuntimeException("Incorrect vlan " + vlan);
        }

        final HostPodVO pod = _podDao.findById(podId);

        if(pod == null) {
            throw new InvalidParameterValueException("Unable to find pod by id " + podId);
        }

        if (startIp == null || !NetUtils.isValidIp4(startIp)) {
            throw new InvalidParameterValueException("The start address of the IP range is not a valid IP address.");
        }

        if (endIp == null || !NetUtils.isValidIp4(endIp)) {
            throw new InvalidParameterValueException("The end address of the IP range is not a valid IP address.");
        }

        if (NetUtils.ip2Long(startIp) > NetUtils.ip2Long(endIp)) {
            throw new InvalidParameterValueException("The start IP address must have a lower value than the end IP address.");
        }

        for(long ipAddr = NetUtils.ip2Long(startIp); ipAddr <= NetUtils.ip2Long(endIp); ipAddr++) {
            if(_privateIpAddressDao.countIpAddressUsage(NetUtils.long2Ip(ipAddr), podId, pod.getDataCenterId(), true) > 0) {
                throw new CloudRuntimeException("Some IPs of the range has been allocated, so it cannot be deleted.");
            }
        }

        final String[] existingPodIpRanges = pod.getDescription().split(",");

        if(existingPodIpRanges.length == 0) {
            throw new InvalidParameterValueException("The IP range cannot be found. As the existing IP range is empty.");
        }

        final String[] newPodIpRanges = new String[existingPodIpRanges.length-1];
        int index = existingPodIpRanges.length-2;
        boolean foundRange = false;

        for(String podIpRange: existingPodIpRanges) {
            final String[] existingPodIpRange = podIpRange.split("-");

            if(existingPodIpRange.length > 1) {
                if (startIp.equals(existingPodIpRange[0]) && endIp.equals(existingPodIpRange[1]) &&
                        (existingPodIpRange.length > 3 ? vlan.equals(existingPodIpRange[3]) : vlan.equals(DefaultVlanForPodIpRange))) {
                    foundRange = true;
                } else if (index >= 0) {
                    newPodIpRanges[index--] = (existingPodIpRange[0] + "-" + existingPodIpRange[1] + "-" +
                            (existingPodIpRange.length > 2 ? existingPodIpRange[2] : DefaultForSystemVmsForPodIpRange) + "-" +
                            (existingPodIpRange.length > 3 ? existingPodIpRange[3] : DefaultVlanForPodIpRange));
                }
            }
        }

        if(!foundRange) {
            throw new InvalidParameterValueException("The input IP range: " + startIp + "-" + endIp + " of pod: " + podId + "is not present. Please input an existing range.");
        }

        final StringBuilder newPodIpRange = new StringBuilder();
        boolean first = true;
        for (String podIpRange : newPodIpRanges) {
            if (first)
                first = false;
            else
                newPodIpRange.append(",");

            newPodIpRange.append(podIpRange);
        }

        try {
            Transaction.execute(new TransactionCallbackNoReturn() {
                @Override
                public void doInTransactionWithoutResult(final TransactionStatus status) {
                    pod.setDescription(newPodIpRange.toString());

                    HostPodVO lock = null;
                    try {
                        lock = _podDao.acquireInLockTable(podId);

                        if (lock == null) {
                            String msg = "Unable to acquire lock on table to update the ip range of POD: " + pod.getName() + ", Deletion failed.";
                            logger.warn(msg);
                            throw new CloudRuntimeException(msg);
                        }

                        _podDao.update(podId, pod);
                    } finally {
                        if (lock != null) {
                            _podDao.releaseFromLockTable(podId);
                        }
                    }

                    for(long ipAddr = NetUtils.ip2Long(startIp); ipAddr <= NetUtils.ip2Long(endIp); ipAddr++) {
                        if (!_privateIpAddressDao.deleteIpAddressByPodDc(NetUtils.long2Ip(ipAddr), podId, pod.getDataCenterId())) {
                            throw new CloudRuntimeException("Failed to cleanup private ip address: " + NetUtils.long2Ip(ipAddr) + " of Pod: " + podId + " DC: " + pod.getDataCenterId());
                        }
                    }
                }
            });
        } catch (final Exception e) {
            logger.error("Unable to delete Pod " + podId + "IP range due to " + e.getMessage(), e);
            throw new CloudRuntimeException("Failed to delete Pod " + podId + "IP range. Please contact Cloud Support.");
        }

        messageBus.publish(_name, MESSAGE_DELETE_POD_IP_RANGE_EVENT, PublishScope.LOCAL, pod);
    }

    @Override
    @DB
    public void updatePodIpRange(final UpdatePodManagementNetworkIpRangeCmd cmd) throws ConcurrentOperationException {
        final long podId = cmd.getPodId();
        final HostPodVO pod = _podDao.findById(podId);
        if (pod == null) {
            throw new InvalidParameterValueException("Unable to find pod by id: " + podId);
        }

        final String currentStartIP = cmd.getCurrentStartIP();
        final String currentEndIP = cmd.getCurrentEndIP();
        String newStartIP = cmd.getNewStartIP();
        String newEndIP = cmd.getNewEndIP();

        if (newStartIP == null) {
            newStartIP = currentStartIP;
        }

        if (newEndIP == null) {
            newEndIP = currentEndIP;
        }

        if (newStartIP.equals(currentStartIP) && newEndIP.equals(currentEndIP)) {
            throw new InvalidParameterValueException("New starting and ending IP address are the same as current starting and ending IP address");
        }

        final String[] existingPodIpRanges = pod.getDescription().split(",");
        if (existingPodIpRanges.length == 0) {
            throw new InvalidParameterValueException("The IP range cannot be found in the pod: " + podId + " since the existing IP range is empty.");
        }

        verifyIpRangeParameters(currentStartIP,currentEndIP);
        verifyIpRangeParameters(newStartIP,newEndIP);
        checkIpRangeContainsTakenAddresses(pod,currentStartIP,currentEndIP,newStartIP,newEndIP);

        String vlan = verifyPodIpRangeExists(podId,existingPodIpRanges,currentStartIP,currentEndIP,newStartIP,newEndIP);

        List<Long> currentIpRange = listAllIPsWithintheRange(currentStartIP,currentEndIP);
        List<Long> newIpRange = listAllIPsWithintheRange(newStartIP,newEndIP);

        try {
            final String finalNewEndIP = newEndIP;
            final String finalNewStartIP = newStartIP;
            final Integer vlanId = vlan.equals(Vlan.UNTAGGED) ? null : Integer.parseInt(vlan);

            Transaction.execute(new TransactionCallbackNoReturn() {
                @Override
                public void doInTransactionWithoutResult(final TransactionStatus status) {
                    final long zoneId = pod.getDataCenterId();
                    pod.setDescription(pod.getDescription().replace(currentStartIP + "-",
                            finalNewStartIP + "-").replace(currentEndIP, finalNewEndIP));
                    updatePodIpRangeInDb(zoneId,podId,vlanId,pod,newIpRange,currentIpRange);
                }
            });
        } catch (final Exception e) {
            logger.error("Unable to update Pod " + podId + " IP range due to " + e.getMessage(), e);
            throw new CloudRuntimeException("Failed to update Pod " + podId + " IP range. Please contact Cloud Support.");
        }
    }

    private String verifyPodIpRangeExists(long podId,String[] existingPodIpRanges, String currentStartIP,
            String currentEndIP, String newStartIP, String newEndIP) {
        boolean foundRange = false;
        String vlan = null;

        for (String podIpRange: existingPodIpRanges) {
            final String[] existingPodIpRange = podIpRange.split("-");

            if (existingPodIpRange.length > 1) {
                if (!NetUtils.isValidIp4(existingPodIpRange[0]) || !NetUtils.isValidIp4(existingPodIpRange[1])) {
                    continue;
                }
                if (currentStartIP.equals(existingPodIpRange[0]) && currentEndIP.equals(existingPodIpRange[1])) {
                    foundRange = true;
                    vlan = existingPodIpRange[3];
                }
                if (!foundRange && NetUtils.ipRangesOverlap(newStartIP, newEndIP, existingPodIpRange[0], existingPodIpRange[1])) {
                    throw new InvalidParameterValueException("The Start and End IP address range: (" + newStartIP + "-" + newEndIP + ") overlap with the pod IP range: " + podIpRange);
                }
            }
        }

        if (!foundRange) {
            throw new InvalidParameterValueException("The input IP range: " + currentStartIP + "-" + currentEndIP + " of pod: " + podId + " is not present. Please input an existing range.");
        }

        return vlan;
    }

    private void updatePodIpRangeInDb (long zoneId, long podId, Integer vlanId, HostPodVO pod, List<Long> newIpRange, List<Long> currentIpRange) {
        HostPodVO lock = null;
        try {
            lock = _podDao.acquireInLockTable(podId);
            if (lock == null) {
                String msg = "Unable to acquire lock on table to update the ip range of POD: " + pod.getName() + ", Update failed.";
                logger.warn(msg);
                throw new CloudRuntimeException(msg);
            }
            List<Long> iPaddressesToAdd = new ArrayList(newIpRange);
            iPaddressesToAdd.removeAll(currentIpRange);
            if (iPaddressesToAdd.size() > 0) {
                for (Long startIP : iPaddressesToAdd) {
                    _zoneDao.addPrivateIpAddress(zoneId, podId, NetUtils.long2Ip(startIP), NetUtils.long2Ip(startIP), false, vlanId);
                }
            } else {
                currentIpRange.removeAll(newIpRange);
                if (currentIpRange.size() > 0) {
                    for (Long startIP: currentIpRange) {
                        if (!_privateIpAddressDao.deleteIpAddressByPodDc(NetUtils.long2Ip(startIP),podId,zoneId)) {
                            throw new CloudRuntimeException("Failed to remove private ip address: " + NetUtils.long2Ip(startIP) + " of Pod: " + podId + " DC: " + pod.getDataCenterId());
                        }
                    }
                }
            }
            _podDao.update(podId, pod);
        } catch (final Exception e) {
            logger.error("Unable to update Pod " + podId + " IP range due to database error " + e.getMessage(), e);
            throw new CloudRuntimeException("Failed to update Pod " + podId + " IP range. Please contact Cloud Support.");
        }  finally {
            if (lock != null) {
                _podDao.releaseFromLockTable(podId);
            }
        }
    }

    private List<Long> listAllIPsWithintheRange(String startIp, String endIP) {
        verifyIpRangeParameters(startIp,endIP);
        long startIpLong = NetUtils.ip2Long(startIp);
        long endIpLong = NetUtils.ip2Long(endIP);

        List<Long> listOfIpsinRange = new ArrayList<>();
        while (startIpLong <= endIpLong) {
            listOfIpsinRange.add(startIpLong);
            startIpLong++;
        }
        return listOfIpsinRange;
    }

    private void verifyIpRangeParameters(String startIP, String endIp) {

        if (StringUtils.isNotEmpty(startIP) && !NetUtils.isValidIp4(startIP)) {
            throw new InvalidParameterValueException("The current start address of the IP range " + startIP + " is not a valid IP address.");
        }

        if (StringUtils.isNotEmpty(endIp) && !NetUtils.isValidIp4(endIp)) {
            throw new InvalidParameterValueException("The current end address of the IP range " + endIp + " is not a valid IP address.");
        }

        if (NetUtils.ip2Long(startIP) > NetUtils.ip2Long(endIp)) {
            throw new InvalidParameterValueException("The start IP address must have a lower value than the end IP address.");
        }
    }

    private void checkIpRangeContainsTakenAddresses(final HostPodVO pod,final String currentStartIP,
            final String currentEndIP,final String newStartIp, final String newEndIp) {

        List<Long> newIpRange = listAllIPsWithintheRange(newStartIp,newEndIp);
        List<Long> currentIpRange = listAllIPsWithintheRange(currentStartIP,currentEndIP);
        List<Long> takenIpsList = new ArrayList<>();
        final List<DataCenterIpAddressVO> takenIps = _privateIpAddressDao.listIpAddressUsage(pod.getId(),pod.getDataCenterId(),true);

        for (DataCenterIpAddressVO takenIp : takenIps) {
            takenIpsList.add(NetUtils.ip2Long(takenIp.getIpAddress()));
        }

        takenIpsList.retainAll(currentIpRange);
        if (!newIpRange.containsAll(takenIpsList)) {
            throw new InvalidParameterValueException("The IP range does not contain some IP addresses that have "
                    + "already been taken. Please adjust your IP range to include all IP addresses already taken.");
        }
    }

    @Override
    @DB
    public DataCenterGuestIpv6Prefix createDataCenterGuestIpv6Prefix(final CreateGuestNetworkIpv6PrefixCmd cmd) throws ConcurrentOperationException {
        final long zoneId = cmd.getZoneId();
        final DataCenterVO zone = _zoneDao.findById(zoneId);
        if (zone == null) {
            throw new InvalidParameterValueException("Unable to find zone by id: " + zoneId);
        }
        final String prefix = cmd.getPrefix();
        IPv6Network prefixNet = IPv6Network.fromString(prefix);
        if (prefixNet.getNetmask().asPrefixLength() > Ipv6Service.IPV6_SLAAC_CIDR_NETMASK) {
            throw new InvalidParameterValueException(String.format("IPv6 prefix must be /%d or less", Ipv6Service.IPV6_SLAAC_CIDR_NETMASK));
        }
        List<DataCenterGuestIpv6PrefixVO> existingPrefixes = dataCenterGuestIpv6PrefixDao.listByDataCenterId(zoneId);
        for (DataCenterGuestIpv6PrefixVO existingPrefix : existingPrefixes) {
            IPv6Network existingPrefixNet = IPv6Network.fromString(existingPrefix.getPrefix());
            if (NetUtils.ipv6NetworksOverlap(existingPrefixNet, prefixNet)) {
                throw new InvalidParameterValueException(String.format("IPv6 prefix %s overlaps with the existing IPv6 prefix %s", prefixNet, existingPrefixNet));
            }
        }
        DataCenterGuestIpv6Prefix dataCenterGuestIpv6Prefix = null;
        try {
            dataCenterGuestIpv6Prefix = Transaction.execute(new TransactionCallback<DataCenterGuestIpv6Prefix>() {
                @Override
                public DataCenterGuestIpv6Prefix doInTransaction(TransactionStatus status) {
                    DataCenterGuestIpv6PrefixVO dataCenterGuestIpv6PrefixVO = new DataCenterGuestIpv6PrefixVO(zoneId, prefix);
                    dataCenterGuestIpv6PrefixDao.persist(dataCenterGuestIpv6PrefixVO);
                    return dataCenterGuestIpv6PrefixVO;
                }
            });
        } catch (final Exception e) {
            logger.error(String.format("Unable to add IPv6 prefix for zone: %s due to %s", zone, e.getMessage()), e);
            throw new CloudRuntimeException(String.format("Unable to add IPv6 prefix for zone ID: %s. Please contact Cloud Support.", zone.getUuid()));
        }
        return dataCenterGuestIpv6Prefix;
    }

    @Override
    public List<? extends DataCenterGuestIpv6Prefix> listDataCenterGuestIpv6Prefixes(final ListGuestNetworkIpv6PrefixesCmd cmd) throws ConcurrentOperationException {
        final Long id = cmd.getId();
        final Long zoneId = cmd.getZoneId();
        if (id != null) {
            DataCenterGuestIpv6PrefixVO prefix = dataCenterGuestIpv6PrefixDao.findById(id);
            List<DataCenterGuestIpv6PrefixVO> prefixes = new ArrayList<>();
            if (prefix != null) {
                prefixes.add(prefix);
            }
            return prefixes;
        }
        if (zoneId != null) {
            final DataCenterVO zone = _zoneDao.findById(zoneId);
            if (zone == null) {
                throw new InvalidParameterValueException("Unable to find zone by id: " + zoneId);
            }
            return dataCenterGuestIpv6PrefixDao.listByDataCenterId(zoneId);
        }
        return dataCenterGuestIpv6PrefixDao.listAll();
    }

    @Override
    public boolean deleteDataCenterGuestIpv6Prefix(DeleteGuestNetworkIpv6PrefixCmd cmd) {
        final long prefixId = cmd.getId();
        final DataCenterGuestIpv6PrefixVO prefix = dataCenterGuestIpv6PrefixDao.findById(prefixId);
        if (prefix == null) {
            throw new InvalidParameterValueException("Unable to find guest network IPv6 prefix by id: " + prefixId);
        }
        List<Ipv6GuestPrefixSubnetNetworkMapVO> prefixSubnets = ipv6GuestPrefixSubnetNetworkMapDao.listUsedByPrefix(prefixId);
        if (CollectionUtils.isNotEmpty(prefixSubnets)) {
            List<String> usedSubnets = prefixSubnets.stream().map(Ipv6GuestPrefixSubnetNetworkMapVO::getSubnet).collect(Collectors.toList());
            logger.error(String.format("Subnets for guest IPv6 prefix {ID: %s, %s} are in use: %s", prefix.getUuid(), prefix.getPrefix(), String.join(", ", usedSubnets)));
            throw new CloudRuntimeException(String.format("Unable to delete guest network IPv6 prefix ID: %s. Prefix subnets are in use.", prefix.getUuid()));
        }
        ipv6GuestPrefixSubnetNetworkMapDao.deleteByPrefixId(prefixId);
        dataCenterGuestIpv6PrefixDao.remove(prefixId);
        return true;
    }

    @Override
    @ActionEvent(eventType = EventTypes.EVENT_POD_EDIT, eventDescription = "updating pod", async = false)
    public Pod editPod(final UpdatePodCmd cmd) {
        return editPod(cmd.getId(), cmd.getPodName(), null, null, cmd.getGateway(), cmd.getNetmask(), cmd.getAllocationState());
    }

    @Override
    @DB
    public Pod editPod(final long id, String name, String startIp, String endIp, String gateway, String netmask, String allocationStateStr) {

        // verify parameters
        final HostPodVO pod = _podDao.findById(id);

        if (pod == null) {
            throw new InvalidParameterValueException("Unable to find pod by id " + id);
        }

        // If the gateway, CIDR, private IP range is being changed, check if the
        // pod has allocated private IP addresses
        if (podHasAllocatedPrivateIPs(id)) {

            if (StringUtils.isNotEmpty(netmask)) {
                final long newCidr = NetUtils.getCidrSize(netmask);
                final long oldCidr = pod.getCidrSize();

                if (newCidr > oldCidr) {
                    throw new CloudRuntimeException("The specified pod has allocated private IP addresses, so its IP address range can be extended only");
                }
            }
        }

        if (gateway == null) {
            gateway = pod.getGateway();
        }

        if (netmask == null) {
            netmask = NetUtils.getCidrNetmask(pod.getCidrSize());
        }

        final String oldPodName = pod.getName();
        if (name == null) {
            name = oldPodName;
        }

        if (allocationStateStr == null) {
            allocationStateStr = pod.getAllocationState().toString();
        }

        // Verify pod's attributes
        final String cidr = NetUtils.ipAndNetMaskToCidr(gateway, netmask);
        final boolean checkForDuplicates = !oldPodName.equals(name);
        final DataCenterVO zone = _zoneDao.findById(pod.getDataCenterId());
        checkPodAttributes(id, name, zone, gateway, cidr, startIp, endIp, allocationStateStr, checkForDuplicates, true);

        // Valid check is already done in checkPodAttributes method.
        final String cidrAddress = getCidrAddress(cidr);
        final long cidrSize = getCidrSize(cidr);

        // Check if start IP and end IP of all the ranges lie in the CIDR subnet.
        final String[] existingPodIpRanges = pod.getDescription().split(",");

        for(String podIpRange: existingPodIpRanges) {
            final String[] existingPodIpRange = podIpRange.split("-");

            if (existingPodIpRange.length > 1) {
                if (!NetUtils.isValidIp4(existingPodIpRange[0]) || !NetUtils.isValidIp4(existingPodIpRange[1])) {
                    continue;
                }

                if (!NetUtils.getCidrSubNet(existingPodIpRange[0], cidrSize).equalsIgnoreCase(NetUtils.getCidrSubNet(cidrAddress, cidrSize))) {
                    throw new InvalidParameterValueException("The start address of the some IP range is not in the CIDR subnet.");
                }

                if (!NetUtils.getCidrSubNet(existingPodIpRange[1], cidrSize).equalsIgnoreCase(NetUtils.getCidrSubNet(cidrAddress, cidrSize))) {
                    throw new InvalidParameterValueException("The end address of the some IP range is not in the CIDR subnet.");
                }

                if (NetUtils.ipRangesOverlap(existingPodIpRange[0], existingPodIpRange[1], gateway, gateway)) {
                    throw new InvalidParameterValueException("The gateway shouldn't overlap some start/end ip addresses");
                }
            }
        }

        try {
            final String allocationStateStrFinal = allocationStateStr;
            final String nameFinal = name;
            final String gatewayFinal = gateway;
            Transaction.execute(new TransactionCallbackNoReturn() {
                @Override
                public void doInTransactionWithoutResult(final TransactionStatus status) {
                    final long zoneId = pod.getDataCenterId();

                    pod.setName(nameFinal);
                    pod.setDataCenterId(zoneId);
                    pod.setGateway(gatewayFinal);
                    pod.setCidrAddress(getCidrAddress(cidr));
                    pod.setCidrSize(getCidrSize(cidr));

                    Grouping.AllocationState allocationState = null;
                    if (allocationStateStrFinal != null && !allocationStateStrFinal.isEmpty()) {
                        allocationState = Grouping.AllocationState.valueOf(allocationStateStrFinal);
                        pod.setAllocationState(allocationState);
                    }

                    _podDao.update(id, pod);
                }
            });

            messageBus.publish(_name, MESSAGE_DELETE_POD_IP_RANGE_EVENT, PublishScope.LOCAL, pod);
            messageBus.publish(_name, MESSAGE_CREATE_POD_IP_RANGE_EVENT, PublishScope.LOCAL, pod);
        } catch (final Exception e) {
            logger.error("Unable to edit pod due to " + e.getMessage(), e);
            throw new CloudRuntimeException("Failed to edit pod. Please contact Cloud Support.");
        }

        return pod;
    }

    private void checkPodRangeParametersBasicsForNonEdgeZone(final String startIp, final String endIp, final String gateway, final String netmask) {
        if (!NetUtils.isValidIp4(startIp)) {
            throw new InvalidParameterValueException("The start IP is invalid");
        }
        if (endIp != null && !NetUtils.isValidIp4(endIp)) {
            throw new InvalidParameterValueException("The end IP is invalid");
        }
        if (!NetUtils.isValidIp4(gateway)) {
            throw new InvalidParameterValueException("The gateway is invalid");
        }
        if (!NetUtils.isValidIp4Netmask(netmask)) {
            throw new InvalidParameterValueException("The netmask is invalid");
        }
    }

    @Override
    @ActionEvent(eventType = EventTypes.EVENT_POD_CREATE, eventDescription = "creating pod", async = false)
    public Pod createPod(final long zoneId, final String name, final String startIp, final String endIp, final String gateway, final String netmask, String allocationState) {
        final DataCenterVO zone = _zoneDao.findById(zoneId);
        if (zone == null) {
            throw new InvalidParameterValueException("Please specify a valid zone.");
        }
        final Account account = CallContext.current().getCallingAccount();
        if (Grouping.AllocationState.Disabled == zone.getAllocationState()
                && !_accountMgr.isRootAdmin(account.getId())) {
            throw new PermissionDeniedException("Cannot perform this operation, Zone is currently disabled: " + zoneId);
        }

        String cidr = null;
        if (!DataCenter.Type.Edge.equals(zone.getType())) {
            checkPodRangeParametersBasicsForNonEdgeZone(startIp, endIp, gateway, netmask);
            cidr = NetUtils.ipAndNetMaskToCidr(gateway, netmask);
        } else {
            if (ObjectUtils.anyNotNull(startIp, endIp, gateway, netmask)) {
                throw new InvalidParameterValueException("IP range parameters can not be specified for a pod in an edge zone");
            }
        }

        final Long userId = CallContext.current().getCallingUserId();

        if (allocationState == null) {
            allocationState = Grouping.AllocationState.Enabled.toString();
        }
        return createPod(userId.longValue(), name, zone, gateway, cidr, startIp, endIp, allocationState, false);
    }

    @Override
    @DB
    public HostPodVO createPod(final long userId, final String podName, final DataCenter zone, final String gateway, final String cidr, String startIp, String endIp, final String allocationStateStr,
            final boolean skipGatewayOverlapCheck) {
        final String cidrAddress = DataCenter.Type.Edge.equals(zone.getType()) ? "" : getCidrAddress(cidr);
        final int cidrSize = DataCenter.Type.Edge.equals(zone.getType()) ? 0 : getCidrSize(cidr);
        if (DataCenter.Type.Edge.equals(zone.getType())) {
            startIp = null;
            endIp = null;
        }

        // endIp is an optional parameter; if not specified - default it to the
        // end ip of the pod's cidr
        if (StringUtils.isNotEmpty(startIp)) {
            if (endIp == null) {
                endIp = NetUtils.getIpRangeEndIpFromCidr(cidrAddress, cidrSize);
            }
        }

        // Validate new pod settings
        checkPodAttributes(-1, podName, zone, gateway, cidr, startIp, endIp, allocationStateStr, true, skipGatewayOverlapCheck);

        // Create the new pod in the database
        String ipRange = null;
        if (StringUtils.isNotEmpty(startIp)) {
            ipRange = startIp + "-" + endIp + "-" + DefaultForSystemVmsForPodIpRange + "-" + DefaultVlanForPodIpRange;
        }

        final HostPodVO podFinal = new HostPodVO(podName, zone.getId(), StringUtils.defaultIfEmpty(gateway, "") , cidrAddress, cidrSize, ipRange);

        Grouping.AllocationState allocationState = null;
        if (allocationStateStr != null && !allocationStateStr.isEmpty()) {
            allocationState = Grouping.AllocationState.valueOf(allocationStateStr);
            podFinal.setAllocationState(allocationState);
        }

        final String startIpFinal = startIp;
        final String endIpFinal = endIp;
        HostPodVO hostPodVO = Transaction.execute((TransactionCallback<HostPodVO>) status -> {
            final HostPodVO pod = _podDao.persist(podFinal);

            if (StringUtils.isNotEmpty(startIpFinal)) {
                _zoneDao.addPrivateIpAddress(zone.getId(), pod.getId(), startIpFinal, endIpFinal, false, null);
            }

            final String[] linkLocalIpRanges = NetUtils.getLinkLocalIPRange(_configDao.getValue(Config.ControlCidr.key()));
            if (linkLocalIpRanges.length > 1) {
                _zoneDao.addLinkLocalIpAddress(zone.getId(), pod.getId(), linkLocalIpRanges[0], linkLocalIpRanges[1]);
            }

            CallContext.current().putContextParameter(Pod.class, pod.getUuid());

            return pod;
        });

        messageBus.publish(_name, MESSAGE_CREATE_POD_IP_RANGE_EVENT, PublishScope.LOCAL, hostPodVO);

        return hostPodVO;
    }

    @DB
    protected void checkIfZoneIsDeletable(final long zoneId) {
        final String errorMsg = "The zone cannot be deleted because ";


        // Check if there are any non-removed hosts in the zone.
        if (!_hostDao.listByDataCenterId(zoneId).isEmpty()) {
            throw new CloudRuntimeException(errorMsg + "there are servers in this zone.");
        }

        // Check if there are any non-removed pods in the zone.
        if (!_podDao.listByDataCenterId(zoneId).isEmpty()) {
            throw new CloudRuntimeException(errorMsg + "there are pods in this zone.");
        }

        // Check if there are allocated private IP addresses in the zone.
        if (_privateIpAddressDao.countIPs(zoneId, true) != 0) {
            throw new CloudRuntimeException(errorMsg + "there are private IP addresses allocated in this zone.");
        }

        // Check if there are allocated public IP addresses in the zone.
        if (_publicIpAddressDao.countIPs(zoneId, true) != 0) {
            throw new CloudRuntimeException(errorMsg + "there are public IP addresses allocated in this zone.");
        }

        // Check if there are any non-removed vms in the zone.
        if (!_vmInstanceDao.listByZoneId(zoneId).isEmpty()) {
            throw new CloudRuntimeException(errorMsg + "there are virtual machines in this zone.");
        }

        // Check if there are any non-removed volumes in the zone.
        if (!_volumeDao.findByDc(zoneId).isEmpty()) {
            throw new CloudRuntimeException(errorMsg + "there are storage volumes in this zone.");
        }

        // Check if there are any non-removed physical networks in the zone.
        if (!_physicalNetworkDao.listByZone(zoneId).isEmpty()) {
            throw new CloudRuntimeException(errorMsg + "there are physical networks in this zone.");
        }

        //check if there are any secondary stores attached to the zone
        if(!_imageStoreDao.findByZone(new ZoneScope(zoneId), null).isEmpty()) {
            throw new CloudRuntimeException(errorMsg + "there are Secondary storages in this zone");
        }

        // We could check if there are any non-removed VMware datacenters in the zone. EWe don´t care.
        // These can continu to exist as long as the mapping will be gone (see line deleteZone
    }

    private void checkZoneParameters(final String zoneName, final String dns1, final String dns2, final String internalDns1, final String internalDns2, final boolean checkForDuplicates, final Long domainId,
            final String allocationStateStr, final String ip6Dns1, final String ip6Dns2) {
        if (checkForDuplicates) {
            // Check if a zone with the specified name already exists
            if (validZone(zoneName)) {
                throw new InvalidParameterValueException("A zone with that name already exists. Please specify a unique zone name.");
            }
        }

        // check if valid domain
        if (domainId != null) {
            final DomainVO domain = _domainDao.findById(domainId);

            if (domain == null) {
                throw new InvalidParameterValueException("Please specify a valid domain id");
            }
        }

        // Check IP validity for DNS addresses
        // Empty strings is a valid input -- hence the length check
        if (dns1 != null && dns1.length() > 0 && !NetUtils.isValidIp4(dns1)) {
            throw new InvalidParameterValueException("Please enter a valid IP address for DNS1");
        }

        if (dns2 != null && dns2.length() > 0 && !NetUtils.isValidIp4(dns2)) {
            throw new InvalidParameterValueException("Please enter a valid IP address for DNS2");
        }

        if (internalDns1 != null && internalDns1.length() > 0 && !NetUtils.isValidIp4(internalDns1)) {
            throw new InvalidParameterValueException("Please enter a valid IP address for internal DNS1");
        }

        if (internalDns2 != null && internalDns2.length() > 0 && !NetUtils.isValidIp4(internalDns2)) {
            throw new InvalidParameterValueException("Please enter a valid IP address for internal DNS2");
        }

        if (ip6Dns1 != null && ip6Dns1.length() > 0 && !NetUtils.isValidIp6(ip6Dns1)) {
            throw new InvalidParameterValueException("Please enter a valid IPv6 address for IP6 DNS1");
        }

        if (ip6Dns2 != null && ip6Dns2.length() > 0 && !NetUtils.isValidIp6(ip6Dns2)) {
            throw new InvalidParameterValueException("Please enter a valid IPv6 address for IP6 DNS2");
        }

        if (allocationStateStr != null && !allocationStateStr.isEmpty()) {
            try {
                Grouping.AllocationState.valueOf(allocationStateStr);
            } catch (final IllegalArgumentException ex) {
                throw new InvalidParameterValueException("Unable to resolve Allocation State '" + allocationStateStr + "' to a supported state");
            }
        }
    }

    private void checkIpRange(final String startIp, final String endIp, final String cidrAddress, final long cidrSize) {
        //Checking not null for start IP as well. Previously we assumed to be not null always.
        //But the check is required for the change in updatePod API.
        if (StringUtils.isNotEmpty(startIp) && !NetUtils.isValidIp4(startIp)) {
            throw new InvalidParameterValueException("The start address of the IP range is not a valid IP address.");
        }

        if (StringUtils.isNotEmpty(endIp) && !NetUtils.isValidIp4(endIp)) {
            throw new InvalidParameterValueException("The end address of the IP range is not a valid IP address.");
        }

        //Not null check is required for the change in updatePod API.
        if (StringUtils.isNotEmpty(startIp) && !NetUtils.getCidrSubNet(startIp, cidrSize).equalsIgnoreCase(NetUtils.getCidrSubNet(cidrAddress, cidrSize))) {
            throw new InvalidParameterValueException("The start address of the IP range is not in the CIDR subnet.");
        }

        if (StringUtils.isNotEmpty(endIp) && !NetUtils.getCidrSubNet(endIp, cidrSize).equalsIgnoreCase(NetUtils.getCidrSubNet(cidrAddress, cidrSize))) {
            throw new InvalidParameterValueException("The end address of the IP range is not in the CIDR subnet.");
        }

        if (StringUtils.isNotEmpty(endIp) && NetUtils.ip2Long(startIp) > NetUtils.ip2Long(endIp)) {
            throw new InvalidParameterValueException("The start IP address must have a lower value than the end IP address.");
        }

    }

    private void checkOverlapPublicIpRange(final Long zoneId, final String startIp, final String endIp) {
        final long privateStartIp = NetUtils.ip2Long(startIp);
        final long privateEndIp = NetUtils.ip2Long(endIp);

        final List<IPAddressVO> existingPublicIPs = _publicIpAddressDao.listByDcId(zoneId);
        for (final IPAddressVO publicIPVO : existingPublicIPs) {
            final long publicIP = NetUtils.ip2Long(publicIPVO.getAddress().addr());
            if (publicIP >= privateStartIp && publicIP <= privateEndIp) {
                throw new InvalidParameterValueException("The Start IP and endIP address range overlap with Public IP :" + publicIPVO.getAddress().addr());
            }
        }
    }

    private void checkOverlapPrivateIpRange(final Long zoneId, final String startIp, final String endIp) {

        final List<HostPodVO> podsInZone = _podDao.listByDataCenterId(zoneId);
        for (final HostPodVO hostPod : podsInZone) {
            final String[] existingPodIpRanges = hostPod.getDescription().split(",");

            for(String podIpRange: existingPodIpRanges) {
                final String[] existingPodIpRange = podIpRange.split("-");

                if (existingPodIpRange.length > 1) {
                    if (!NetUtils.isValidIp4(existingPodIpRange[0]) || !NetUtils.isValidIp4(existingPodIpRange[1])) {
                        continue;
                    }

                    if (NetUtils.ipRangesOverlap(startIp, endIp, existingPodIpRange[0], existingPodIpRange[1])) {
                        throw new InvalidParameterValueException("The Start IP and EndIP address range overlap with private IP :" + existingPodIpRange[0] + ":" + existingPodIpRange[1]);
                    }
                }
            }
        }
    }

    @Override
    @DB
    @ActionEvent(eventType = EventTypes.EVENT_ZONE_DELETE, eventDescription = "deleting zone", async = false)
    public boolean deleteZone(final DeleteZoneCmd cmd) {

        final Long zoneId = cmd.getId();
        DataCenterVO zone = _zoneDao.findById(zoneId);

        // Make sure the zone exists
        if (!validZone(zoneId)) {
            throw new InvalidParameterValueException("A zone with ID: " + zoneId + " does not exist.");
        }

        checkIfZoneIsDeletable(zoneId);

        return Transaction.execute(new TransactionCallback<Boolean>() {
            @Override
            public Boolean doInTransaction(final TransactionStatus status) {
                // delete vlans for this zone
                final List<VlanVO> vlans = _vlanDao.listByZone(zoneId);
                for (final VlanVO vlan : vlans) {
                    _vlanDao.remove(vlan.getId());
                }
                // we should actually find the mapping and remove if it exists
                // but we don't know about vmware/plugin/hypervisors at this point

                final boolean success = _zoneDao.remove(zoneId);

                if (success) {
                    // delete template refs for this zone
                    templateZoneDao.deleteByZoneId(zoneId);
                    // delete all capacity records for the zone
                    _capacityDao.removeBy(null, zoneId, null, null, null);
                    // remove from dedicated resources
                    final DedicatedResourceVO dr = _dedicatedDao.findByZoneId(zoneId);
                    if (dr != null) {
                        _dedicatedDao.remove(dr.getId());
                        // find the group associated and check if there are any more
                        // resources under that group
                        final List<DedicatedResourceVO> resourcesInGroup = _dedicatedDao.listByAffinityGroupId(dr.getAffinityGroupId());
                        if (resourcesInGroup.isEmpty()) {
                            // delete the group
                            _affinityGroupService.deleteAffinityGroup(dr.getAffinityGroupId(), null, null, null, null);
                        }
                    }
                    annotationDao.removeByEntityType(AnnotationService.EntityType.ZONE.name(), zone.getUuid());
                }

                return success;
            }
        });
    }

    @Override
    @DB
    @ActionEvent(eventType = EventTypes.EVENT_ZONE_EDIT, eventDescription = "editing zone", async = false)
    public DataCenter editZone(final UpdateZoneCmd cmd) {
        // Parameter validation as from execute() method in V1
        final Long zoneId = cmd.getId();
        String zoneName = cmd.getZoneName();
        String dns1 = cmd.getDns1();
        String dns2 = cmd.getDns2();
        String ip6Dns1 = cmd.getIp6Dns1();
        String ip6Dns2 = cmd.getIp6Dns2();
        String internalDns1 = cmd.getInternalDns1();
        String internalDns2 = cmd.getInternalDns2();
        String guestCidr = cmd.getGuestCidrAddress();
        final List<String> dnsSearchOrder = cmd.getDnsSearchOrder();
        final Boolean isPublic = cmd.isPublic();
        final String allocationStateStr = cmd.getAllocationState();
        final String dhcpProvider = cmd.getDhcpProvider();
        final Map<?, ?> detailsMap = cmd.getDetails();
        final String networkDomain = cmd.getDomain();
        final Boolean localStorageEnabled = cmd.getLocalStorageEnabled();

        final Map<String, String> newDetails = new HashMap<String, String>();
        if (detailsMap != null) {
            final Collection<?> zoneDetailsCollection = detailsMap.values();
            final Iterator<?> iter = zoneDetailsCollection.iterator();
            while (iter.hasNext()) {
                final HashMap<?, ?> detail = (HashMap<?, ?>)iter.next();
                final String key = (String)detail.get("key");
                final String value = (String)detail.get("value");
                if (key == null || value == null) {
                    throw new InvalidParameterValueException(
                            "Invalid Zone Detail specified, fields 'key' and 'value' cannot be null, please specify details in the form:  details[0].key=XXX&details[0].value=YYY");
                }
                newDetails.put(key, value);
            }
        }

        // add the domain prefix list to details if not null
        if (dnsSearchOrder != null) {
            for (final String dom : dnsSearchOrder) {
                if (!NetUtils.verifyDomainName(dom)) {
                    throw new InvalidParameterValueException(
                            "Invalid network domain suffixes. Total length shouldn't exceed 190 chars. Each domain label must be between 1 and 63 characters long, can contain ASCII letters 'a' through 'z', the digits '0' through '9', "
                                    + "and the hyphen ('-'); can't start or end with \"-\"");
                }
            }
            newDetails.put(ZoneConfig.DnsSearchOrder.getName(), StringUtils.join(dnsSearchOrder, ","));
        }

        final DataCenterVO zone = _zoneDao.findById(zoneId);
        if (zone == null) {
            throw new InvalidParameterValueException("unable to find zone by id " + zoneId);
        }

        if (zoneName == null) {
            zoneName = zone.getName();
        }

        if (guestCidr != null && !NetUtils.validateGuestCidr(guestCidr)) {
            throw new InvalidParameterValueException("Please enter a valid guest cidr");
        }

        // Make sure the zone exists
        if (!validZone(zoneId)) {
            throw new InvalidParameterValueException("A zone with ID: " + zoneId + " does not exist.");
        }

        final String oldZoneName = zone.getName();

        if (zoneName == null) {
            zoneName = oldZoneName;
        }

        if (dns1 == null) {
            dns1 = zone.getDns1();
        }

        if (dns2 == null) {
            dns2 = zone.getDns2();
        }

        if (ip6Dns1 == null) {
            ip6Dns1 = zone.getIp6Dns1();
        }

        if (ip6Dns2 == null) {
            ip6Dns2 = zone.getIp6Dns2();
        }

        if (internalDns1 == null) {
            internalDns1 = zone.getInternalDns1();
        }

        if (internalDns2 == null) {
            internalDns2 = zone.getInternalDns2();
        }

        if (guestCidr == null) {
            guestCidr = zone.getGuestNetworkCidr();
        }

        int sortKey = cmd.getSortKey() != null ? cmd.getSortKey() : zone.getSortKey();

        // validate network domain
        if (networkDomain != null && !networkDomain.isEmpty()) {
            if (!NetUtils.verifyDomainName(networkDomain)) {
                throw new InvalidParameterValueException(
                        "Invalid network domain. Total length shouldn't exceed 190 chars. Each domain label must be between 1 and 63 characters long, can contain ASCII letters 'a' through 'z', the digits '0' through '9', "
                                + "and the hyphen ('-'); can't start or end with \"-\"");
            }
        }

        final boolean checkForDuplicates = !zoneName.equals(oldZoneName);
        checkZoneParameters(zoneName, dns1, dns2, internalDns1, internalDns2, checkForDuplicates, null, allocationStateStr, ip6Dns1, ip6Dns2);// not allowing updating
        // domain associated with
        // a zone, once created

        zone.setName(zoneName);
        zone.setDns1(dns1);
        zone.setDns2(dns2);
        zone.setIp6Dns1(ip6Dns1);
        zone.setIp6Dns2(ip6Dns2);
        zone.setInternalDns1(internalDns1);
        zone.setInternalDns2(internalDns2);
        zone.setGuestNetworkCidr(guestCidr);
        zone.setSortKey(sortKey);
        if (localStorageEnabled != null) {
            zone.setLocalStorageEnabled(localStorageEnabled.booleanValue());
        }

        if (networkDomain != null) {
            if (networkDomain.isEmpty()) {
                zone.setDomain(null);
            } else {
                zone.setDomain(networkDomain);
            }
        }

        Transaction.execute(new TransactionCallbackNoReturn() {
            @Override
            public void doInTransactionWithoutResult(final TransactionStatus status) {
                final Map<String, String> updatedDetails = new HashMap<String, String>();
                _zoneDao.loadDetails(zone);
                if (zone.getDetails() != null) {
                    updatedDetails.putAll(zone.getDetails());
                }
                updatedDetails.putAll(newDetails);
                zone.setDetails(updatedDetails);

                if (allocationStateStr != null && !allocationStateStr.isEmpty()) {
                    final Grouping.AllocationState allocationState = Grouping.AllocationState.valueOf(allocationStateStr);

                    if (allocationState == Grouping.AllocationState.Enabled && !DataCenter.Type.Edge.equals(zone.getType())) {
                        // check if zone has necessary trafficTypes before enabling
                        try {
                            PhysicalNetwork mgmtPhyNetwork;
                            // zone should have a physical network with management
                            // traffiType
                            mgmtPhyNetwork = _networkModel.getDefaultPhysicalNetworkByZoneAndTrafficType(zoneId, TrafficType.Management);
                            if (NetworkType.Advanced == zone.getNetworkType() && !zone.isSecurityGroupEnabled()) {
                                // advanced zone without SG should have a physical
                                // network with public Thpe
                                _networkModel.getDefaultPhysicalNetworkByZoneAndTrafficType(zoneId, TrafficType.Public);
                            }

                            try {
                                _networkModel.getDefaultPhysicalNetworkByZoneAndTrafficType(zoneId, TrafficType.Storage);
                            } catch (final InvalidParameterValueException noStorage) {
                                final PhysicalNetworkTrafficTypeVO mgmtTraffic = _trafficTypeDao.findBy(mgmtPhyNetwork.getId(), TrafficType.Management);
                                _networkSvc.addTrafficTypeToPhysicalNetwork(mgmtPhyNetwork.getId(), TrafficType.Storage.toString(), "vlan", mgmtTraffic.getXenNetworkLabel(),
                                        mgmtTraffic.getKvmNetworkLabel(), mgmtTraffic.getVmwareNetworkLabel(), mgmtTraffic.getSimulatorNetworkLabel(), mgmtTraffic.getVlan(),
                                        mgmtTraffic.getHypervNetworkLabel(), mgmtTraffic.getOvm3NetworkLabel());
                                logger.info("No storage traffic type was specified by admin, create default storage traffic on physical network " + mgmtPhyNetwork.getId()
                                        + " with same configure of management traffic type");
                            }
                        } catch (final InvalidParameterValueException ex) {
                            throw new InvalidParameterValueException("Cannot enable this Zone since: " + ex.getMessage());
                        }
                    }
                    zone.setAllocationState(allocationState);
                }

                if (dhcpProvider != null) {
                    zone.setDhcpProvider(dhcpProvider);
                }

                // update a private zone to public; not vice versa
                if (isPublic != null && isPublic) {
                    zone.setDomainId(null);
                    zone.setDomain(null);

                    // release the dedication for this zone
                    final DedicatedResourceVO resource = _dedicatedDao.findByZoneId(zoneId);
                    Long resourceId = null;
                    if (resource != null) {
                        resourceId = resource.getId();
                        if (!_dedicatedDao.remove(resourceId)) {
                            throw new CloudRuntimeException("Failed to delete dedicated Zone Resource " + resourceId);
                        }
                        // find the group associated and check if there are any more
                        // resources under that group
                        final List<DedicatedResourceVO> resourcesInGroup = _dedicatedDao.listByAffinityGroupId(resource.getAffinityGroupId());
                        if (resourcesInGroup.isEmpty()) {
                            // delete the group
                            _affinityGroupService.deleteAffinityGroup(resource.getAffinityGroupId(), null, null, null, null);
                        }
                    }
                }

                if (!_zoneDao.update(zoneId, zone)) {
                    throw new CloudRuntimeException("Failed to edit zone. Please contact Cloud Support.");
                }
            }
        });

        return zone;
    }

    @Override
    @DB
    public DataCenterVO createZone(final long userId, final String zoneName, final String dns1, final String dns2, final String internalDns1, final String internalDns2, final String guestCidr, final String domain,
            final Long domainId, final NetworkType zoneType, final String allocationStateStr, final String networkDomain, final boolean isSecurityGroupEnabled, final boolean isLocalStorageEnabled,
            final String ip6Dns1, final String ip6Dns2, final boolean isEdge) {

        // checking the following params outside checkzoneparams method as we do
        // not use these params for updatezone
        // hence the method below is generic to check for common params
        if (guestCidr != null && !NetUtils.validateGuestCidr(guestCidr)) {
            throw new InvalidParameterValueException("Please enter a valid guest cidr");
        }

        // Validate network domain
        if (networkDomain != null) {
            if (!NetUtils.verifyDomainName(networkDomain)) {
                throw new InvalidParameterValueException(
                        "Invalid network domain. Total length shouldn't exceed 190 chars. Each domain label must be between 1 and 63 characters long, can contain ASCII letters 'a' through 'z', the digits '0' through '9', "
                                + "and the hyphen ('-'); can't start or end with \"-\"");
            }
        }

        checkZoneParameters(zoneName, dns1, dns2, internalDns1, internalDns2, true, domainId, allocationStateStr, ip6Dns1, ip6Dns2);

        final byte[] bytes = (zoneName + System.currentTimeMillis()).getBytes();
        final String zoneToken = UUID.nameUUIDFromBytes(bytes).toString();

        // Create the new zone in the database
        final DataCenterVO zoneFinal = new DataCenterVO(zoneName, null, dns1, dns2, internalDns1, internalDns2, guestCidr, domain, domainId, zoneType, zoneToken, networkDomain,
                isSecurityGroupEnabled, isLocalStorageEnabled, ip6Dns1, ip6Dns2);
        if (allocationStateStr != null && !allocationStateStr.isEmpty()) {
            final Grouping.AllocationState allocationState = Grouping.AllocationState.valueOf(allocationStateStr);
            zoneFinal.setAllocationState(allocationState);
        } else {
            // Zone will be disabled since 3.0. Admin should enable it after
            // physical network and providers setup.
            zoneFinal.setAllocationState(Grouping.AllocationState.Disabled);
        }
        zoneFinal.setType(isEdge ? DataCenter.Type.Edge : DataCenter.Type.Core);

        return Transaction.execute(new TransactionCallback<DataCenterVO>() {
            @Override
            public DataCenterVO doInTransaction(final TransactionStatus status) {
                final DataCenterVO zone = _zoneDao.persist(zoneFinal);
                CallContext.current().putContextParameter(DataCenter.class, zone.getUuid());
                if (domainId != null) {
                    // zone is explicitly dedicated to this domain
                    // create affinity group associated and dedicate the zone.
                    final AffinityGroup group = createDedicatedAffinityGroup(null, domainId, null);
                    final DedicatedResourceVO dedicatedResource = new DedicatedResourceVO(zone.getId(), null, null, null, domainId, null, group.getId());
                    _dedicatedDao.persist(dedicatedResource);
                }

                // Create default system networks
                createDefaultSystemNetworks(zone.getId());

                return zone;
            }
        });
    }

    private AffinityGroup createDedicatedAffinityGroup(String affinityGroupName, final Long domainId, final Long accountId) {
        if (affinityGroupName == null) {
            // default to a groupname with account/domain information
            affinityGroupName = "ZoneDedicatedGrp-domain-" + domainId + (accountId != null ? "-acct-" + accountId : "");
        }

        AffinityGroup group = null;
        String accountName = null;

        if (accountId != null) {
            final AccountVO account = _accountDao.findById(accountId);
            accountName = account.getAccountName();

            group = _affinityGroupDao.findByAccountAndName(accountId, affinityGroupName);
            if (group != null) {
                return group;
            }
        } else {
            // domain level group
            group = _affinityGroupDao.findDomainLevelGroupByName(domainId, affinityGroupName);
            if (group != null) {
                return group;
            }
        }

        group = _affinityGroupService.createAffinityGroup(accountName, null, domainId, affinityGroupName, "ExplicitDedication", "dedicated resources group");

        return group;

    }

    @Override
    public void createDefaultSystemNetworks(final long zoneId) throws ConcurrentOperationException {
        final DataCenterVO zone = _zoneDao.findById(zoneId);
        final String networkDomain = null;
        // Create public, management, control and storage networks as a part of
        // the zone creation
        if (zone != null) {
            final List<NetworkOfferingVO> ntwkOff = _networkOfferingDao.listSystemNetworkOfferings();

            for (final NetworkOfferingVO offering : ntwkOff) {
                final DataCenterDeployment plan = new DataCenterDeployment(zone.getId(), null, null, null, null, null);
                final NetworkVO userNetwork = new NetworkVO();

                final Account systemAccount = _accountDao.findById(Account.ACCOUNT_ID_SYSTEM);

                BroadcastDomainType broadcastDomainType = null;
                if (offering.getTrafficType() == TrafficType.Management) {
                    broadcastDomainType = BroadcastDomainType.Native;
                } else if (offering.getTrafficType() == TrafficType.Control) {
                    broadcastDomainType = BroadcastDomainType.LinkLocal;
                } else if (offering.getTrafficType() == TrafficType.Public) {
                    if (zone.getNetworkType() == NetworkType.Advanced && !zone.isSecurityGroupEnabled() || zone.getNetworkType() == NetworkType.Basic) {
                        broadcastDomainType = BroadcastDomainType.Vlan;
                    } else {
                        continue; // so broadcastDomainType remains null! why have None/Undecided/UnKnown?
                    }
                } else if (offering.getTrafficType() == TrafficType.Guest) {
                    continue;
                }

                userNetwork.setBroadcastDomainType(broadcastDomainType);
                userNetwork.setNetworkDomain(networkDomain);
                _networkMgr.setupNetwork(systemAccount, offering, userNetwork, plan, null, null, false, Domain.ROOT_DOMAIN, null, null, null, true);
            }
        }
    }

    @Override
    @ActionEvent(eventType = EventTypes.EVENT_ZONE_CREATE, eventDescription = "creating zone", async = false)
    public DataCenter createZone(final CreateZoneCmd cmd) {
        // grab parameters from the command
        final Long userId = CallContext.current().getCallingUserId();
        final String zoneName = cmd.getZoneName();
        final String dns1 = cmd.getDns1();
        final String dns2 = cmd.getDns2();
        final String ip6Dns1 = cmd.getIp6Dns1();
        final String ip6Dns2 = cmd.getIp6Dns2();
        final String internalDns1 = cmd.getInternalDns1();
        final String internalDns2 = cmd.getInternalDns2();
        final String guestCidr = cmd.getGuestCidrAddress();
        final Long domainId = cmd.getDomainId();
        final String type = cmd.getNetworkType();
        Boolean isBasic = false;
        String allocationState = cmd.getAllocationState();
        final String networkDomain = cmd.getDomain();
        boolean isSecurityGroupEnabled = cmd.getSecuritygroupenabled();
        final boolean isLocalStorageEnabled = cmd.getLocalStorageEnabled();
        final boolean isEdge = cmd.isEdge();

        if (allocationState == null) {
            allocationState = Grouping.AllocationState.Disabled.toString();
        }

        if (!type.equalsIgnoreCase(NetworkType.Basic.toString()) && !type.equalsIgnoreCase(NetworkType.Advanced.toString())) {
            throw new InvalidParameterValueException("Invalid zone type; only Advanced and Basic values are supported");
        } else if (type.equalsIgnoreCase(NetworkType.Basic.toString())) {
            isBasic = true;
        }

        final NetworkType zoneType = isBasic ? NetworkType.Basic : NetworkType.Advanced;

        // error out when the parameter specified for Basic zone
        if (zoneType == NetworkType.Basic && guestCidr != null) {
            throw new InvalidParameterValueException("guestCidrAddress parameter is not supported for Basic zone");
        }

        if (!NetworkType.Advanced.equals(zoneType) && isEdge) {
            throw new InvalidParameterValueException("Only advanced network type zones can be edge zones");
        }

        DomainVO domainVO = null;

        if (domainId != null) {
            domainVO = _domainDao.findById(domainId);
        }

        if (zoneType == NetworkType.Basic) {
            isSecurityGroupEnabled = true;
        }

        return createZone(userId, zoneName, dns1, dns2, internalDns1, internalDns2, guestCidr, domainVO != null ? domainVO.getName() : null, domainId, zoneType, allocationState,
                networkDomain, isSecurityGroupEnabled, isLocalStorageEnabled, ip6Dns1, ip6Dns2, isEdge);
    }

    @Override
    @ActionEvent(eventType = EventTypes.EVENT_SERVICE_OFFERING_CREATE, eventDescription = "creating service offering")
    public ServiceOffering createServiceOffering(final CreateServiceOfferingCmd cmd) {
        final Long userId = CallContext.current().getCallingUserId();
        final Map<String, String> details = cmd.getDetails();
        final String offeringName = cmd.getServiceOfferingName();

        final String name = cmd.getServiceOfferingName();
        if (name == null || name.length() == 0) {
            throw new InvalidParameterValueException("Failed to create service offering: specify the name that has non-zero length");
        }

        final String displayText = cmd.getDisplayText();
        if (displayText == null || displayText.length() == 0) {
            throw new InvalidParameterValueException("Failed to create service offering " + name + ": specify the display text that has non-zero length");
        }

        final Integer cpuNumber = cmd.getCpuNumber();
        final Integer cpuSpeed = cmd.getCpuSpeed();
        final Integer memory = cmd.getMemory();

        // Optional Custom Parameters
        Integer maxCPU = cmd.getMaxCPUs();
        Integer minCPU = cmd.getMinCPUs();
        Integer maxMemory = cmd.getMaxMemory();
        Integer minMemory = cmd.getMinMemory();

        // Check if service offering is Custom,
        // If Customized, the following conditions must hold
        // 1. cpuNumber, cpuSpeed and memory should be all null
        // 2. minCPU, maxCPU, minMemory and maxMemory should all be null or all specified
        boolean isCustomized = cmd.isCustomized();
        if (isCustomized) {
            // validate specs
            //restricting the createserviceoffering to allow setting all or none of the dynamic parameters to null
            if (cpuNumber != null || memory != null) {
                throw new InvalidParameterValueException("For creating a custom compute offering cpu and memory all should be null");
            }
            // if any of them is null, then all of them shoull be null
            if (maxCPU == null || minCPU == null || maxMemory == null || minMemory == null || cpuSpeed == null) {
                if (maxCPU != null || minCPU != null || maxMemory != null || minMemory != null || cpuSpeed != null) {
                    throw new InvalidParameterValueException("For creating a custom compute offering min/max cpu and min/max memory/cpu speed should all be null or all specified");
                }
            } else {
                if (cpuSpeed.intValue() < 0 || cpuSpeed.longValue() > Integer.MAX_VALUE) {
                    throw new InvalidParameterValueException("Failed to create service offering " + offeringName + ": specify the cpu speed value between 1 and " + Integer.MAX_VALUE);
                }
                if ((maxCPU <= 0 || maxCPU.longValue() > Integer.MAX_VALUE) || (minCPU <= 0 || minCPU.longValue() > Integer.MAX_VALUE )  ) {
                    throw new InvalidParameterValueException("Failed to create service offering " + offeringName + ": specify the minimum or minimum cpu number value between 1 and " + Integer.MAX_VALUE);
                }
                if (minMemory < 32 || (minMemory.longValue() > Integer.MAX_VALUE) || (maxMemory.longValue() > Integer.MAX_VALUE)) {
                    throw new InvalidParameterValueException("Failed to create service offering " + offeringName + ": specify the memory value between 32 and " + Integer.MAX_VALUE + " MB");
                }
                // Persist min/max CPU and Memory parameters in the service_offering_details table
                details.put(ApiConstants.MIN_MEMORY, minMemory.toString());
                details.put(ApiConstants.MAX_MEMORY, maxMemory.toString());
                details.put(ApiConstants.MIN_CPU_NUMBER, minCPU.toString());
                details.put(ApiConstants.MAX_CPU_NUMBER, maxCPU.toString());
            }
        } else {
            Integer maxCPUCores = VM_SERVICE_OFFERING_MAX_CPU_CORES.value() == 0 ? Integer.MAX_VALUE: VM_SERVICE_OFFERING_MAX_CPU_CORES.value();
            Integer maxRAMSize = VM_SERVICE_OFFERING_MAX_RAM_SIZE.value() == 0 ? Integer.MAX_VALUE: VM_SERVICE_OFFERING_MAX_RAM_SIZE.value();
            if (cpuNumber != null && (cpuNumber.intValue() <= 0 || cpuNumber.longValue() > maxCPUCores)) {
                throw new InvalidParameterValueException("Failed to create service offering " + offeringName + ": specify the cpu number value between 1 and " + maxCPUCores);
            }
            if (cpuSpeed == null || (cpuSpeed.intValue() < 0 || cpuSpeed.longValue() > Integer.MAX_VALUE)) {
                throw new InvalidParameterValueException("Failed to create service offering " + offeringName + ": specify the cpu speed value between 0 and " + Integer.MAX_VALUE);
            }
            if (memory != null && (memory.intValue() < 32 || memory.longValue() > maxRAMSize)) {
                throw new InvalidParameterValueException("Failed to create service offering " + offeringName + ": specify the memory value between 32 and " + maxRAMSize + " MB");
            }
        }

        // check if valid domain
        if (CollectionUtils.isNotEmpty(cmd.getDomainIds())) {
            for (final Long domainId: cmd.getDomainIds()) {
                if (_domainDao.findById(domainId) == null) {
                    throw new InvalidParameterValueException("Please specify a valid domain id");
                }
            }
        }

        // check if valid zone
        if (CollectionUtils.isNotEmpty(cmd.getZoneIds())) {
            for (Long zoneId : cmd.getZoneIds()) {
                if (_zoneDao.findById(zoneId) == null)
                    throw new InvalidParameterValueException("Please specify a valid zone id");
            }
        }

        // check if cache_mode parameter is valid
        validateCacheMode(cmd.getCacheMode());

        final Boolean offerHA = cmd.isOfferHa();

        boolean localStorageRequired = false;
        final String storageType = cmd.getStorageType();
        if (storageType != null) {
            if (storageType.equalsIgnoreCase(ServiceOffering.StorageType.local.toString())) {
                if(offerHA) {
                    throw new InvalidParameterValueException("HA offering with local storage is not supported. ");
                }
                localStorageRequired = true;
            } else if (!storageType.equalsIgnoreCase(ServiceOffering.StorageType.shared.toString())) {
                throw new InvalidParameterValueException("Invalid storage type " + storageType + " specified, valid types are: 'local' and 'shared'");
            }
        }

        final Boolean limitCpuUse = cmd.isLimitCpuUse();
        final Boolean volatileVm = cmd.isVolatileVm();

        final String vmTypeString = cmd.getSystemVmType();
        VirtualMachine.Type vmType = null;
        boolean allowNetworkRate = false;

        Boolean isCustomizedIops;

        if (cmd.isSystem()) {
            if (vmTypeString == null || VirtualMachine.Type.DomainRouter.toString().toLowerCase().equals(vmTypeString)) {
                vmType = VirtualMachine.Type.DomainRouter;
                allowNetworkRate = true;
            } else if (VirtualMachine.Type.ConsoleProxy.toString().toLowerCase().equals(vmTypeString)) {
                vmType = VirtualMachine.Type.ConsoleProxy;
            } else if (VirtualMachine.Type.SecondaryStorageVm.toString().toLowerCase().equals(vmTypeString)) {
                vmType = VirtualMachine.Type.SecondaryStorageVm;
            } else if (VirtualMachine.Type.InternalLoadBalancerVm.toString().toLowerCase().equals(vmTypeString)) {
                vmType = VirtualMachine.Type.InternalLoadBalancerVm;
            } else {
                throw new InvalidParameterValueException("Invalid systemVmType. Supported types are: " + VirtualMachine.Type.DomainRouter + ", " + VirtualMachine.Type.ConsoleProxy
                        + ", " + VirtualMachine.Type.SecondaryStorageVm);
            }

            if (cmd.isCustomizedIops() != null) {
                throw new InvalidParameterValueException("Customized IOPS is not a valid parameter for a system VM.");
            }

            isCustomizedIops = false;

            if (cmd.getHypervisorSnapshotReserve() != null) {
                throw new InvalidParameterValueException("Hypervisor snapshot reserve is not a valid parameter for a system VM.");
            }
        } else {
            allowNetworkRate = true;
            isCustomizedIops = cmd.isCustomizedIops();
        }

        if (cmd.getNetworkRate() != null) {
            if(!allowNetworkRate) {
                throw new InvalidParameterValueException("Network rate can be specified only for non-System offering and system offerings having \"domainrouter\" systemvmtype");
            }
            if(cmd.getNetworkRate().intValue() < 0) {
                throw new InvalidParameterValueException("Failed to create service offering " + name + ": specify the network rate value more than 0");
            }
        }

        if (cmd.getDeploymentPlanner() != null) {
            final List<String> planners = _mgr.listDeploymentPlanners();
            if (planners != null && !planners.isEmpty()) {
                if (!planners.contains(cmd.getDeploymentPlanner())) {
                    throw new InvalidParameterValueException("Invalid name for Deployment Planner specified, please use listDeploymentPlanners to get the valid set");
                }
            } else {
                throw new InvalidParameterValueException("No deployment planners found");
            }
        }

        final Long storagePolicyId = cmd.getStoragePolicy();
        if (storagePolicyId != null) {
            if (vsphereStoragePolicyDao.findById(storagePolicyId) == null) {
                throw new InvalidParameterValueException("Please specify a valid vSphere storage policy id");
            }
        }

        final Long diskOfferingId = cmd.getDiskOfferingId();
        if (diskOfferingId != null) {
            DiskOfferingVO diskOffering = _diskOfferingDao.findById(diskOfferingId);
            if ((diskOffering == null) || diskOffering.isComputeOnly()) {
                throw new InvalidParameterValueException("Please specify a valid disk offering.");
            }
        }

        return createServiceOffering(userId, cmd.isSystem(), vmType, cmd.getServiceOfferingName(), cpuNumber, memory, cpuSpeed, cmd.getDisplayText(),
                cmd.getProvisioningType(), localStorageRequired, offerHA, limitCpuUse, volatileVm, cmd.getTags(), cmd.getDomainIds(), cmd.getZoneIds(), cmd.getHostTag(),
                cmd.getNetworkRate(), cmd.getDeploymentPlanner(), details, cmd.getRootDiskSize(), isCustomizedIops, cmd.getMinIops(), cmd.getMaxIops(),
                cmd.getBytesReadRate(), cmd.getBytesReadRateMax(), cmd.getBytesReadRateMaxLength(),
                cmd.getBytesWriteRate(), cmd.getBytesWriteRateMax(), cmd.getBytesWriteRateMaxLength(),
                cmd.getIopsReadRate(), cmd.getIopsReadRateMax(), cmd.getIopsReadRateMaxLength(),
                cmd.getIopsWriteRate(), cmd.getIopsWriteRateMax(), cmd.getIopsWriteRateMaxLength(),
                cmd.getHypervisorSnapshotReserve(), cmd.getCacheMode(), storagePolicyId, cmd.getDynamicScalingEnabled(), diskOfferingId,
                cmd.getDiskOfferingStrictness(), cmd.isCustomized(), cmd.getEncryptRoot());
    }

    protected ServiceOfferingVO createServiceOffering(final long userId, final boolean isSystem, final VirtualMachine.Type vmType,
            final String name, final Integer cpu, final Integer ramSize, final Integer speed, final String displayText, final String provisioningType, final boolean localStorageRequired,
            final boolean offerHA, final boolean limitResourceUse, final boolean volatileVm, String tags, final List<Long> domainIds, List<Long> zoneIds, final String hostTag,
            final Integer networkRate, final String deploymentPlanner, final Map<String, String> details, Long rootDiskSizeInGiB, final Boolean isCustomizedIops, Long minIops, Long maxIops,
            Long bytesReadRate, Long bytesReadRateMax, Long bytesReadRateMaxLength,
            Long bytesWriteRate, Long bytesWriteRateMax, Long bytesWriteRateMaxLength,
            Long iopsReadRate, Long iopsReadRateMax, Long iopsReadRateMaxLength,
            Long iopsWriteRate, Long iopsWriteRateMax, Long iopsWriteRateMaxLength,
            final Integer hypervisorSnapshotReserve, String cacheMode, final Long storagePolicyID, final boolean dynamicScalingEnabled, final Long diskOfferingId,
            final boolean diskOfferingStrictness, final boolean isCustomized, final boolean encryptRoot) {

        // Filter child domains when both parent and child domains are present
        List<Long> filteredDomainIds = filterChildSubDomains(domainIds);

        // Check if user exists in the system
        final User user = _userDao.findById(userId);
        if (user == null || user.getRemoved() != null) {
            throw new InvalidParameterValueException("Unable to find active user by id " + userId);
        }
        final Account account = _accountDao.findById(user.getAccountId());
        if (account.getType() == Account.Type.DOMAIN_ADMIN) {
            if (filteredDomainIds.isEmpty()) {
                throw new InvalidParameterValueException(String.format("Unable to create public service offering by admin: %s because it is domain-admin", user.getUuid()));
            }
            if (!org.apache.commons.lang3.StringUtils.isAllBlank(tags, hostTag) && !ALLOW_DOMAIN_ADMINS_TO_CREATE_TAGGED_OFFERINGS.valueIn(account.getAccountId())) {
                throw new InvalidParameterValueException(String.format("User [%s] is unable to create service offerings with storage tags or host tags.", user.getUuid()));
            }
            for (Long domainId : filteredDomainIds) {
                if (!_domainDao.isChildDomain(account.getDomainId(), domainId)) {
                    throw new InvalidParameterValueException(String.format("Unable to create service offering by another domain-admin: %s for domain: %s", user.getUuid(), _entityMgr.findById(Domain.class, domainId).getUuid()));
                }
            }
        } else if (account.getType() != Account.Type.ADMIN) {
            throw new InvalidParameterValueException(String.format("Unable to create service offering by user: %s because it is not root-admin or domain-admin", user.getUuid()));
        }

        final ProvisioningType typedProvisioningType = ProvisioningType.getProvisioningType(provisioningType);

        tags = com.cloud.utils.StringUtils.cleanupTags(tags);

        ServiceOfferingVO serviceOffering = new ServiceOfferingVO(name, cpu, ramSize, speed, networkRate, null, offerHA,
                limitResourceUse, volatileVm, displayText, isSystem, vmType,
                hostTag, deploymentPlanner, dynamicScalingEnabled, isCustomized);

        List<ServiceOfferingDetailsVO> detailsVO = new ArrayList<ServiceOfferingDetailsVO>();
        if (details != null) {
            // To have correct input, either both gpu card name and VGPU type should be passed or nothing should be passed.
            // Use XOR condition to verify that.
            final boolean entry1 = details.containsKey(GPU.Keys.pciDevice.toString());
            final boolean entry2 = details.containsKey(GPU.Keys.vgpuType.toString());
            if ((entry1 || entry2) && !(entry1 && entry2)) {
                throw new InvalidParameterValueException("Please specify the pciDevice and vgpuType correctly.");
            }
            for (final Entry<String, String> detailEntry : details.entrySet()) {
                String detailEntryValue = detailEntry.getValue();
                if (detailEntry.getKey().equals(GPU.Keys.pciDevice.toString())) {
                    if (detailEntryValue == null) {
                        throw new InvalidParameterValueException("Please specify a GPU Card.");
                    }
                }
                if (detailEntry.getKey().equals(GPU.Keys.vgpuType.toString())) {
                    if (detailEntryValue == null) {
                        throw new InvalidParameterValueException("vGPUType value cannot be null");
                    }
                }
                if (detailEntry.getKey().startsWith(ApiConstants.EXTRA_CONFIG)) {
                    try {
                        detailEntryValue = URLDecoder.decode(detailEntry.getValue(), "UTF-8");
                    } catch (UnsupportedEncodingException | IllegalArgumentException e) {
                        logger.error("Cannot decode extra configuration value for key: " + detailEntry.getKey() + ", skipping it");
                        continue;
                    }
                }
                if (detailEntry.getKey().equalsIgnoreCase(Volume.BANDWIDTH_LIMIT_IN_MBPS) || detailEntry.getKey().equalsIgnoreCase(Volume.IOPS_LIMIT)) {
                    // Add in disk offering details
                    continue;
                }
                detailsVO.add(new ServiceOfferingDetailsVO(serviceOffering.getId(), detailEntry.getKey(), detailEntryValue, true));
            }
        }

        if (storagePolicyID != null) {
            detailsVO.add(new ServiceOfferingDetailsVO(serviceOffering.getId(), ApiConstants.STORAGE_POLICY, String.valueOf(storagePolicyID), false));
        }

        serviceOffering.setDiskOfferingStrictness(diskOfferingStrictness);

        DiskOfferingVO diskOffering = null;
        if (diskOfferingId == null) {
            diskOffering = createDiskOfferingInternal(userId, isSystem, vmType,
                    name, cpu, ramSize, speed, displayText, typedProvisioningType, localStorageRequired,
                    offerHA, limitResourceUse, volatileVm, tags, domainIds, zoneIds, hostTag,
                    networkRate, deploymentPlanner, details, rootDiskSizeInGiB, isCustomizedIops, minIops, maxIops,
                    bytesReadRate, bytesReadRateMax, bytesReadRateMaxLength,
                    bytesWriteRate, bytesWriteRateMax, bytesWriteRateMaxLength,
                    iopsReadRate, iopsReadRateMax, iopsReadRateMaxLength,
                    iopsWriteRate, iopsWriteRateMax, iopsWriteRateMaxLength,
                    hypervisorSnapshotReserve, cacheMode, storagePolicyID, encryptRoot);
        } else {
            diskOffering = _diskOfferingDao.findById(diskOfferingId);
        }
        if (diskOffering != null) {
            serviceOffering.setDiskOfferingId(diskOffering.getId());
        } else {
            return null;
        }

        if ((serviceOffering = _serviceOfferingDao.persist(serviceOffering)) != null) {
            for (Long domainId : filteredDomainIds) {
                detailsVO.add(new ServiceOfferingDetailsVO(serviceOffering.getId(), ApiConstants.DOMAIN_ID, String.valueOf(domainId), false));
            }
            if (CollectionUtils.isNotEmpty(zoneIds)) {
                for (Long zoneId : zoneIds) {
                    detailsVO.add(new ServiceOfferingDetailsVO(serviceOffering.getId(), ApiConstants.ZONE_ID, String.valueOf(zoneId), false));
                }
            }
            if (CollectionUtils.isNotEmpty(detailsVO)) {
                for (ServiceOfferingDetailsVO detail : detailsVO) {
                    detail.setResourceId(serviceOffering.getId());
                }
                _serviceOfferingDetailsDao.saveDetails(detailsVO);
            }

            CallContext.current().setEventDetails("Service offering id=" + serviceOffering.getId());
            CallContext.current().putContextParameter(ServiceOffering.class, serviceOffering.getId());
            return serviceOffering;
        } else {
            return null;
        }
    }

    private DiskOfferingVO createDiskOfferingInternal(final long userId, final boolean isSystem, final VirtualMachine.Type vmType,
                                                      final String name, final Integer cpu, final Integer ramSize, final Integer speed, final String displayText, final ProvisioningType typedProvisioningType, final boolean localStorageRequired,
                                                      final boolean offerHA, final boolean limitResourceUse, final boolean volatileVm, String tags, final List<Long> domainIds, List<Long> zoneIds, final String hostTag,
                                                      final Integer networkRate, final String deploymentPlanner, final Map<String, String> details, Long rootDiskSizeInGiB, final Boolean isCustomizedIops, Long minIops, Long maxIops,
                                                      Long bytesReadRate, Long bytesReadRateMax, Long bytesReadRateMaxLength,
                                                      Long bytesWriteRate, Long bytesWriteRateMax, Long bytesWriteRateMaxLength,
                                                      Long iopsReadRate, Long iopsReadRateMax, Long iopsReadRateMaxLength,
                                                      Long iopsWriteRate, Long iopsWriteRateMax, Long iopsWriteRateMaxLength,
                                                      final Integer hypervisorSnapshotReserve, String cacheMode, final Long storagePolicyID, boolean encrypt) {

        DiskOfferingVO diskOffering = new DiskOfferingVO(name, displayText, typedProvisioningType, false, tags, false, localStorageRequired, false);

        if (Boolean.TRUE.equals(isCustomizedIops) || isCustomizedIops == null) {
            minIops = null;
            maxIops = null;
        } else {
            if (minIops == null && maxIops == null) {
                minIops = 0L;
                maxIops = 0L;
            } else {
                if (minIops == null || minIops <= 0) {
                    throw new InvalidParameterValueException("The min IOPS must be greater than 0.");
                }

                if (maxIops == null) {
                    maxIops = 0L;
                }

                if (minIops > maxIops) {
                    throw new InvalidParameterValueException("The min IOPS must be less than or equal to the max IOPS.");
                }
            }
        }

        if (rootDiskSizeInGiB != null && rootDiskSizeInGiB <= 0L) {
            throw new InvalidParameterValueException(String.format("The Root disk size is of %s GB but it must be greater than 0.", rootDiskSizeInGiB));
        } else if (rootDiskSizeInGiB != null) {
            long maxVolumeSizeInGb = VolumeOrchestrationService.MaxVolumeSize.value();
            if (rootDiskSizeInGiB > maxVolumeSizeInGb) {
                throw new InvalidParameterValueException(String.format("The maximum size for a disk is %d GB.", maxVolumeSizeInGb));
            }
            long rootDiskSizeInBytes = rootDiskSizeInGiB * GiB_TO_BYTES;
            diskOffering.setDiskSize(rootDiskSizeInBytes);
        }

        diskOffering.setCustomizedIops(isCustomizedIops);
        diskOffering.setMinIops(minIops);
        diskOffering.setMaxIops(maxIops);
        diskOffering.setEncrypt(encrypt);

        setBytesRate(diskOffering, bytesReadRate, bytesReadRateMax, bytesReadRateMaxLength, bytesWriteRate, bytesWriteRateMax, bytesWriteRateMaxLength);
        setIopsRate(diskOffering, iopsReadRate, iopsReadRateMax, iopsReadRateMaxLength, iopsWriteRate, iopsWriteRateMax, iopsWriteRateMaxLength);

        if(cacheMode != null) {
            diskOffering.setCacheMode(DiskOffering.DiskCacheMode.valueOf(cacheMode.toUpperCase()));
        }

        if (hypervisorSnapshotReserve != null && hypervisorSnapshotReserve < 0) {
            throw new InvalidParameterValueException("If provided, Hypervisor Snapshot Reserve must be greater than or equal to 0.");
        }

        diskOffering.setHypervisorSnapshotReserve(hypervisorSnapshotReserve);

        if ((diskOffering = _diskOfferingDao.persist(diskOffering)) != null) {
            if (details != null && !details.isEmpty()) {
                List<DiskOfferingDetailVO> diskDetailsVO = new ArrayList<DiskOfferingDetailVO>();
                // Support disk offering details for below parameters
                if (details.containsKey(Volume.BANDWIDTH_LIMIT_IN_MBPS)) {
                    diskDetailsVO.add(new DiskOfferingDetailVO(diskOffering.getId(), Volume.BANDWIDTH_LIMIT_IN_MBPS, details.get(Volume.BANDWIDTH_LIMIT_IN_MBPS), false));
                }
                if (details.containsKey(Volume.IOPS_LIMIT)) {
                    diskDetailsVO.add(new DiskOfferingDetailVO(diskOffering.getId(), Volume.IOPS_LIMIT, details.get(Volume.IOPS_LIMIT), false));
                }
                if (!diskDetailsVO.isEmpty()) {
                    diskOfferingDetailsDao.saveDetails(diskDetailsVO);
                }
            }
        } else {
            return null;
        }

        return diskOffering;
    }
    private void setIopsRate(DiskOffering offering, Long iopsReadRate, Long iopsReadRateMax, Long iopsReadRateMaxLength, Long iopsWriteRate, Long iopsWriteRateMax, Long iopsWriteRateMaxLength) {
        if (iopsReadRate != null && iopsReadRate > 0) {
            offering.setIopsReadRate(iopsReadRate);
        }
        if (iopsReadRateMax != null && iopsReadRateMax > 0) {
            offering.setIopsReadRateMax(iopsReadRateMax);
        }
        if (iopsReadRateMaxLength != null && iopsReadRateMaxLength > 0) {
            offering.setIopsReadRateMaxLength(iopsReadRateMaxLength);
        }
        if (iopsWriteRate != null && iopsWriteRate > 0) {
            offering.setIopsWriteRate(iopsWriteRate);
        }
        if (iopsWriteRateMax != null && iopsWriteRateMax > 0) {
            offering.setIopsWriteRateMax(iopsWriteRateMax);
        }
        if (iopsWriteRateMaxLength != null && iopsWriteRateMaxLength > 0) {
            offering.setIopsWriteRateMaxLength(iopsWriteRateMaxLength);
        }
    }

    private void setBytesRate(DiskOffering offering, Long bytesReadRate, Long bytesReadRateMax, Long bytesReadRateMaxLength, Long bytesWriteRate, Long bytesWriteRateMax, Long bytesWriteRateMaxLength) {
        if (bytesReadRate != null && bytesReadRate > 0) {
            offering.setBytesReadRate(bytesReadRate);
        }
        if (bytesReadRateMax != null && bytesReadRateMax > 0) {
            offering.setBytesReadRateMax(bytesReadRateMax);
        }
        if (bytesReadRateMaxLength != null && bytesReadRateMaxLength > 0) {
            offering.setBytesReadRateMaxLength(bytesReadRateMaxLength);
        }
        if (bytesWriteRate != null && bytesWriteRate > 0) {
            offering.setBytesWriteRate(bytesWriteRate);
        }
        if (bytesWriteRateMax != null && bytesWriteRateMax > 0) {
            offering.setBytesWriteRateMax(bytesWriteRateMax);
        }
        if (bytesWriteRateMaxLength != null && bytesWriteRateMaxLength > 0) {
            offering.setBytesWriteRateMaxLength(bytesWriteRateMaxLength);
        }
    }

    @Override
    @ActionEvent(eventType = EventTypes.EVENT_SERVICE_OFFERING_EDIT, eventDescription = "updating service offering")
    public ServiceOffering updateServiceOffering(final UpdateServiceOfferingCmd cmd) {
        final String displayText = cmd.getDisplayText();
        final Long id = cmd.getId();
        final String name = cmd.getServiceOfferingName();
        final Integer sortKey = cmd.getSortKey();
        Long userId = CallContext.current().getCallingUserId();
        final List<Long> domainIds = cmd.getDomainIds();
        final List<Long> zoneIds = cmd.getZoneIds();
        String storageTags = cmd.getStorageTags();
        String hostTags = cmd.getHostTags();

        if (userId == null) {
            userId = Long.valueOf(User.UID_SYSTEM);
        }

        // Verify input parameters
        final ServiceOffering offeringHandle = _entityMgr.findById(ServiceOffering.class, id);
        if (offeringHandle == null) {
            throw new InvalidParameterValueException("unable to find service offering " + id);
        }

        List<Long> existingDomainIds = _serviceOfferingDetailsDao.findDomainIds(id);
        Collections.sort(existingDomainIds);

        List<Long> existingZoneIds = _serviceOfferingDetailsDao.findZoneIds(id);
        Collections.sort(existingZoneIds);

        // check if valid domain
        if (CollectionUtils.isNotEmpty(domainIds)) {
            for (final Long domainId: domainIds) {
                if (_domainDao.findById(domainId) == null) {
                    throw new InvalidParameterValueException("Please specify a valid domain id");
                }
            }
        }

        // check if valid zone
        if (CollectionUtils.isNotEmpty(zoneIds)) {
            for (Long zoneId : zoneIds) {
                if (_zoneDao.findById(zoneId) == null)
                    throw new InvalidParameterValueException("Please specify a valid zone id");
            }
        }

        final User user = _userDao.findById(userId);
        if (user == null || user.getRemoved() != null) {
            throw new InvalidParameterValueException("Unable to find active user by id " + userId);
        }
        final Account account = _accountDao.findById(user.getAccountId());

        // Filter child domains when both parent and child domains are present
        List<Long> filteredDomainIds = filterChildSubDomains(domainIds);
        Collections.sort(filteredDomainIds);

        List<Long> filteredZoneIds = new ArrayList<>();
        if (CollectionUtils.isNotEmpty(zoneIds)) {
            filteredZoneIds.addAll(zoneIds);
        }
        Collections.sort(filteredZoneIds);

        if (account.getType() == Account.Type.DOMAIN_ADMIN) {
            if (!filteredZoneIds.equals(existingZoneIds)) { // Domain-admins cannot update zone(s) for offerings
                throw new InvalidParameterValueException(String.format("Unable to update zone(s) for service offering: %s by admin: %s as it is domain-admin", offeringHandle.getUuid(), user.getUuid()));
            }
            if (existingDomainIds.isEmpty()) {
                throw new InvalidParameterValueException(String.format("Unable to update public service offering: %s by user: %s because it is domain-admin", offeringHandle.getUuid(), user.getUuid()));
            } else {
                if (filteredDomainIds.isEmpty()) {
                    throw new InvalidParameterValueException(String.format("Unable to update service offering: %s to a public offering by user: %s because it is domain-admin", offeringHandle.getUuid(), user.getUuid()));
                }
            }
            if (!org.apache.commons.lang3.StringUtils.isAllBlank(hostTags, storageTags) && !ALLOW_DOMAIN_ADMINS_TO_CREATE_TAGGED_OFFERINGS.valueIn(account.getAccountId())) {
                throw new InvalidParameterValueException(String.format("User [%s] is unable to update storage tags or host tags.", user.getUuid()));
            }
            List<Long> nonChildDomains = new ArrayList<>();
            for (Long domainId : existingDomainIds) {
                if (!_domainDao.isChildDomain(account.getDomainId(), domainId)) {
                    if (name != null || displayText != null || sortKey != null) { // Domain-admins cannot update name, display text, sort key for offerings with domain which are not child domains for domain-admin
                        throw new InvalidParameterValueException(String.format("Unable to update service offering: %s as it has linked domain(s) which are not child domain for domain-admin: %s", offeringHandle.getUuid(), user.getUuid()));
                    }
                    nonChildDomains.add(domainId);
                }
            }
            for (Long domainId : filteredDomainIds) {
                if (!_domainDao.isChildDomain(account.getDomainId(), domainId)) {
                    Domain domain = _entityMgr.findById(Domain.class, domainId);
                    throw new InvalidParameterValueException(String.format("Unable to update service offering: %s by domain-admin: %s with domain: %3$s which is not a child domain", offeringHandle.getUuid(), user.getUuid(), domain.getUuid()));
                }
            }
            filteredDomainIds.addAll(nonChildDomains); // Final list must include domains which were not child domain for domain-admin but specified for this offering prior to update
        } else if (account.getType() != Account.Type.ADMIN) {
            throw new InvalidParameterValueException(String.format("Unable to update service offering: %s by id user: %s because it is not root-admin or domain-admin", offeringHandle.getUuid(), user.getUuid()));
        }

        final boolean updateNeeded = name != null || displayText != null || sortKey != null || storageTags != null || hostTags != null;
        final boolean detailsUpdateNeeded = !filteredDomainIds.equals(existingDomainIds) || !filteredZoneIds.equals(existingZoneIds);
        if (!updateNeeded && !detailsUpdateNeeded) {
            return _serviceOfferingDao.findById(id);
        }

        ServiceOfferingVO offering = _serviceOfferingDao.createForUpdate(id);

        if (name != null) {
            offering.setName(name);
        }

        if (displayText != null) {
            offering.setDisplayText(displayText);
        }

        if (sortKey != null) {
            offering.setSortKey(sortKey);
        }

        DiskOfferingVO diskOffering = _diskOfferingDao.findById(offeringHandle.getDiskOfferingId());
        updateOfferingTagsIfIsNotNull(storageTags, diskOffering);
        _diskOfferingDao.update(diskOffering.getId(), diskOffering);

        updateServiceOfferingHostTagsIfNotNull(hostTags, offering);

        if (updateNeeded && !_serviceOfferingDao.update(id, offering)) {
            return null;
        }
        List<ServiceOfferingDetailsVO> detailsVO = new ArrayList<>();
        if(detailsUpdateNeeded) {
            SearchBuilder<ServiceOfferingDetailsVO> sb = _serviceOfferingDetailsDao.createSearchBuilder();
            sb.and("offeringId", sb.entity().getResourceId(), SearchCriteria.Op.EQ);
            sb.and("detailName", sb.entity().getName(), SearchCriteria.Op.EQ);
            sb.done();
            SearchCriteria<ServiceOfferingDetailsVO> sc = sb.create();
            sc.setParameters("offeringId", String.valueOf(id));
            if(!filteredDomainIds.equals(existingDomainIds)) {
                sc.setParameters("detailName", ApiConstants.DOMAIN_ID);
                _serviceOfferingDetailsDao.remove(sc);
                for (Long domainId : filteredDomainIds) {
                    detailsVO.add(new ServiceOfferingDetailsVO(id, ApiConstants.DOMAIN_ID, String.valueOf(domainId), false));
                }
            }
            if(!filteredZoneIds.equals(existingZoneIds)) {
                sc.setParameters("detailName", ApiConstants.ZONE_ID);
                _serviceOfferingDetailsDao.remove(sc);
                for (Long zoneId : filteredZoneIds) {
                    detailsVO.add(new ServiceOfferingDetailsVO(id, ApiConstants.ZONE_ID, String.valueOf(zoneId), false));
                }
            }
        }
        if (!detailsVO.isEmpty()) {
            for (ServiceOfferingDetailsVO detailVO : detailsVO) {
                _serviceOfferingDetailsDao.persist(detailVO);
            }
        }
        offering = _serviceOfferingDao.findById(id);
        CallContext.current().setEventDetails("Service offering id=" + offering.getId());
        return offering;
    }

    @Override
    public List<Long> getServiceOfferingDomains(Long serviceOfferingId) {
        final ServiceOffering offeringHandle = _entityMgr.findById(ServiceOffering.class, serviceOfferingId);
        if (offeringHandle == null) {
            throw new InvalidParameterValueException("Unable to find service offering " + serviceOfferingId);
        }
        return _serviceOfferingDetailsDao.findDomainIds(serviceOfferingId);
    }

    @Override
    public List<Long> getServiceOfferingZones(Long serviceOfferingId) {
        final ServiceOffering offeringHandle = _entityMgr.findById(ServiceOffering.class, serviceOfferingId);
        if (offeringHandle == null) {
            throw new InvalidParameterValueException("Unable to find service offering " + serviceOfferingId);
        }
        return _serviceOfferingDetailsDao.findZoneIds(serviceOfferingId);
    }

    protected DiskOfferingVO createDiskOffering(final Long userId, final List<Long> domainIds, final List<Long> zoneIds, final String name, final String description, final String provisioningType,
                                                final Long numGibibytes, String tags, boolean isCustomized, final boolean localStorageRequired,
                                                final boolean isDisplayOfferingEnabled, final Boolean isCustomizedIops, Long minIops, Long maxIops,
                                                Long bytesReadRate, Long bytesReadRateMax, Long bytesReadRateMaxLength,
                                                Long bytesWriteRate, Long bytesWriteRateMax, Long bytesWriteRateMaxLength,
                                                Long iopsReadRate, Long iopsReadRateMax, Long iopsReadRateMaxLength,
                                                Long iopsWriteRate, Long iopsWriteRateMax, Long iopsWriteRateMaxLength,
                                                final Integer hypervisorSnapshotReserve, String cacheMode, final Map<String, String> details, final Long storagePolicyID,
                                                final boolean diskSizeStrictness, final boolean encrypt) {
        long diskSize = 0;// special case for custom disk offerings
        long maxVolumeSizeInGb = VolumeOrchestrationService.MaxVolumeSize.value();
        if (numGibibytes != null && numGibibytes <= 0) {
            throw new InvalidParameterValueException("Please specify a disk size of at least 1 GB.");
        } else if (numGibibytes != null && numGibibytes > maxVolumeSizeInGb) {
            throw new InvalidParameterValueException(String.format("The maximum size for a disk is %d GB.", maxVolumeSizeInGb));
        }
        final ProvisioningType typedProvisioningType = ProvisioningType.getProvisioningType(provisioningType);

        if (numGibibytes != null) {
            diskSize = numGibibytes * 1024 * 1024 * 1024;
        }

        if (diskSize == 0) {
            isCustomized = true;
        }

        if (Boolean.TRUE.equals(isCustomizedIops) || isCustomizedIops == null) {
            minIops = null;
            maxIops = null;
        } else {
            if (minIops == null && maxIops == null) {
                minIops = 0L;
                maxIops = 0L;
            } else {
                if (minIops == null || minIops <= 0) {
                    throw new InvalidParameterValueException("The min IOPS must be greater than 0.");
                }

                if (maxIops == null) {
                    maxIops = 0L;
                }

                if (minIops > maxIops) {
                    throw new InvalidParameterValueException("The min IOPS must be less than or equal to the max IOPS.");
                }
            }
        }

        // Filter child domains when both parent and child domains are present
        List<Long> filteredDomainIds = filterChildSubDomains(domainIds);

        // Check if user exists in the system
        final User user = _userDao.findById(userId);
        if (user == null || user.getRemoved() != null) {
            throw new InvalidParameterValueException("Unable to find active user by id " + userId);
        }
        final Account account = _accountDao.findById(user.getAccountId());
        if (account.getType() == Account.Type.DOMAIN_ADMIN) {
            if (filteredDomainIds.isEmpty()) {
                throw new InvalidParameterValueException(String.format("Unable to create public disk offering by admin: %s because it is domain-admin", user.getUuid()));
            }
            if (StringUtils.isNotBlank(tags) && !ALLOW_DOMAIN_ADMINS_TO_CREATE_TAGGED_OFFERINGS.valueIn(account.getAccountId())) {
                throw new InvalidParameterValueException(String.format("User [%s] is unable to create disk offerings with storage tags.", user.getUuid()));
            }
            for (Long domainId : filteredDomainIds) {
                if (domainId == null || !_domainDao.isChildDomain(account.getDomainId(), domainId)) {
                    throw new InvalidParameterValueException(String.format("Unable to create disk offering by another domain-admin: %s for domain: %s", user.getUuid(), _entityMgr.findById(Domain.class, domainId).getUuid()));
                }
            }
        } else if (account.getType() != Account.Type.ADMIN) {
            throw new InvalidParameterValueException(String.format("Unable to create disk offering by user: %s because it is not root-admin or domain-admin", user.getUuid()));
        }

        tags = com.cloud.utils.StringUtils.cleanupTags(tags);
        final DiskOfferingVO newDiskOffering = new DiskOfferingVO(name, description, typedProvisioningType, diskSize, tags, isCustomized,
                isCustomizedIops, minIops, maxIops);
        newDiskOffering.setUseLocalStorage(localStorageRequired);
        newDiskOffering.setDisplayOffering(isDisplayOfferingEnabled);

        setBytesRate(newDiskOffering, bytesReadRate, bytesReadRateMax, bytesReadRateMaxLength, bytesWriteRate, bytesWriteRateMax, bytesWriteRateMaxLength);
        setIopsRate(newDiskOffering, iopsReadRate, iopsReadRateMax, iopsReadRateMaxLength, iopsWriteRate, iopsWriteRateMax, iopsWriteRateMaxLength);

        if (cacheMode != null) {
            newDiskOffering.setCacheMode(DiskOffering.DiskCacheMode.valueOf(cacheMode.toUpperCase()));
        }

        if (hypervisorSnapshotReserve != null && hypervisorSnapshotReserve < 0) {
            throw new InvalidParameterValueException("If provided, Hypervisor Snapshot Reserve must be greater than or equal to 0.");
        }

        newDiskOffering.setEncrypt(encrypt);
        newDiskOffering.setHypervisorSnapshotReserve(hypervisorSnapshotReserve);
        newDiskOffering.setDiskSizeStrictness(diskSizeStrictness);

        CallContext.current().setEventDetails("Disk offering id=" + newDiskOffering.getId());
        final DiskOfferingVO offering = _diskOfferingDao.persist(newDiskOffering);
        if (offering != null) {
            List<DiskOfferingDetailVO> detailsVO = new ArrayList<>();
            for (Long domainId : filteredDomainIds) {
                detailsVO.add(new DiskOfferingDetailVO(offering.getId(), ApiConstants.DOMAIN_ID, String.valueOf(domainId), false));
            }
            if (CollectionUtils.isNotEmpty(zoneIds)) {
                for (Long zoneId : zoneIds) {
                    detailsVO.add(new DiskOfferingDetailVO(offering.getId(), ApiConstants.ZONE_ID, String.valueOf(zoneId), false));
                }
            }

            if (MapUtils.isNotEmpty(details)) {
                details.forEach((key, value) -> {
                    boolean displayDetail = !StringUtils.equalsAny(key, Volume.BANDWIDTH_LIMIT_IN_MBPS, Volume.IOPS_LIMIT);
                    detailsVO.add(new DiskOfferingDetailVO(offering.getId(), key, value, displayDetail));
                });
            }
            if (storagePolicyID != null) {
                detailsVO.add(new DiskOfferingDetailVO(offering.getId(), ApiConstants.STORAGE_POLICY, String.valueOf(storagePolicyID), false));
            }
            if (!detailsVO.isEmpty()) {
                diskOfferingDetailsDao.saveDetails(detailsVO);
            }
            CallContext.current().setEventDetails("Disk offering id=" + newDiskOffering.getId());
            CallContext.current().putContextParameter(DiskOffering.class, newDiskOffering.getId());
            return offering;
        }
        return null;
    }

    @Override
    @ActionEvent(eventType = EventTypes.EVENT_DISK_OFFERING_CREATE, eventDescription = "creating disk offering")
    public DiskOffering createDiskOffering(final CreateDiskOfferingCmd cmd) {
        final String name = cmd.getOfferingName();
        final String description = cmd.getDisplayText();
        final String provisioningType = cmd.getProvisioningType();
        final Long numGibibytes = cmd.getDiskSize();
        final boolean isDisplayOfferingEnabled = cmd.getDisplayOffering() != null ? cmd.getDisplayOffering() : true;
        final boolean isCustomized = cmd.isCustomized() != null ? cmd.isCustomized() : false; // false
        final String tags = cmd.getTags();
        final List<Long> domainIds = cmd.getDomainIds();
        final List<Long> zoneIds = cmd.getZoneIds();
        final Map<String, String> details = cmd.getDetails();
        final Long storagePolicyId = cmd.getStoragePolicy();
        final boolean diskSizeStrictness =  cmd.getDiskSizeStrictness();

        // check if valid domain
        if (CollectionUtils.isNotEmpty(domainIds)) {
            for (final Long domainId: domainIds) {
                if (_domainDao.findById(domainId) == null) {
                    throw new InvalidParameterValueException("Please specify a valid domain id");
                }
            }
        }

        // check if valid zone
        if (CollectionUtils.isNotEmpty(zoneIds)) {
            for (Long zoneId : zoneIds) {
                if (_zoneDao.findById(zoneId) == null)
                    throw new InvalidParameterValueException("Please specify a valid zone id");
            }
        }

        if (!isCustomized && numGibibytes == null) {
            throw new InvalidParameterValueException("Disksize is required for a non-customized disk offering");
        }

        if (isCustomized && numGibibytes != null) {
            throw new InvalidParameterValueException("Disksize is not allowed for a customized disk offering");
        }

        // check if cache_mode parameter is valid
        validateCacheMode(cmd.getCacheMode());

        boolean localStorageRequired = false;
        final String storageType = cmd.getStorageType();
        if (storageType != null) {
            if (storageType.equalsIgnoreCase(ServiceOffering.StorageType.local.toString())) {
                localStorageRequired = true;
            } else if (!storageType.equalsIgnoreCase(ServiceOffering.StorageType.shared.toString())) {
                throw new InvalidParameterValueException("Invalid storage type " + storageType + " specified, valid types are: 'local' and 'shared'");
            }
        }

        if (storagePolicyId != null) {
            if (vsphereStoragePolicyDao.findById(storagePolicyId) == null) {
                throw new InvalidParameterValueException("Please specify a valid vSphere storage policy id");
            }
        }

        final Boolean isCustomizedIops = cmd.isCustomizedIops();
        final Long minIops = cmd.getMinIops();
        final Long maxIops = cmd.getMaxIops();
        final Long bytesReadRate = cmd.getBytesReadRate();
        final Long bytesReadRateMax = cmd.getBytesReadRateMax();
        final Long bytesReadRateMaxLength = cmd.getBytesReadRateMaxLength();
        final Long bytesWriteRate = cmd.getBytesWriteRate();
        final Long bytesWriteRateMax = cmd.getBytesWriteRateMax();
        final Long bytesWriteRateMaxLength = cmd.getBytesWriteRateMaxLength();
        final Long iopsReadRate = cmd.getIopsReadRate();
        final Long iopsReadRateMax = cmd.getIopsReadRateMax();
        final Long iopsReadRateMaxLength = cmd.getIopsReadRateMaxLength();
        final Long iopsWriteRate = cmd.getIopsWriteRate();
        final Long iopsWriteRateMax = cmd.getIopsWriteRateMax();
        final Long iopsWriteRateMaxLength = cmd.getIopsWriteRateMaxLength();
        final Integer hypervisorSnapshotReserve = cmd.getHypervisorSnapshotReserve();
        final String cacheMode = cmd.getCacheMode();
        final boolean encrypt = cmd.getEncrypt();

        validateMaxRateEqualsOrGreater(iopsReadRate, iopsReadRateMax, IOPS_READ_RATE);
        validateMaxRateEqualsOrGreater(iopsWriteRate, iopsWriteRateMax, IOPS_WRITE_RATE);
        validateMaxRateEqualsOrGreater(bytesReadRate, bytesReadRateMax, BYTES_READ_RATE);
        validateMaxRateEqualsOrGreater(bytesWriteRate, bytesWriteRateMax, BYTES_WRITE_RATE);

        validateMaximumIopsAndBytesLength(iopsReadRateMaxLength, iopsWriteRateMaxLength, bytesReadRateMaxLength, bytesWriteRateMaxLength);

        final Long userId = CallContext.current().getCallingUserId();
        return createDiskOffering(userId, domainIds, zoneIds, name, description, provisioningType, numGibibytes, tags, isCustomized,
                localStorageRequired, isDisplayOfferingEnabled, isCustomizedIops, minIops,
                maxIops, bytesReadRate, bytesReadRateMax, bytesReadRateMaxLength, bytesWriteRate, bytesWriteRateMax, bytesWriteRateMaxLength,
                iopsReadRate, iopsReadRateMax, iopsReadRateMaxLength, iopsWriteRate, iopsWriteRateMax, iopsWriteRateMaxLength,
                hypervisorSnapshotReserve, cacheMode, details, storagePolicyId, diskSizeStrictness, encrypt);
    }

    /**
     * Validates rate offerings, being flexible about which rate is being validated (e.g. read/write Bytes, read/write IOPS).</br>
     * It throws InvalidParameterValueException if normal rate is greater than maximum rate
     */
    protected void validateMaxRateEqualsOrGreater(Long normalRate, Long maxRate, String rateType) {
        if (normalRate != null && maxRate != null && maxRate < normalRate) {
            throw new InvalidParameterValueException(
                    String.format("%s rate (%d) cannot be greater than %s maximum rate (%d)", rateType, normalRate, rateType, maxRate));
        }
    }

    /**
     *  Throws InvalidParameterValueException if At least one of the VM disk Bytes/IOPS Read/Write length are smaller than the respective disk offering max length.</br>
     *  It will ignore verification in case of default values (zero):
     * <ul>
     *  <li>vm.disk.bytes.maximum.read.length = 0</li>
     *  <li>vm.disk.bytes.maximum.write.length = 0</li>
     *  <li>vm.disk.iops.maximum.read.length = 0</li>
     *  <li>vm.disk.iops.maximum.write.length = 0</li>
     * </ul>
     */
    protected void validateMaximumIopsAndBytesLength(final Long iopsReadRateMaxLength, final Long iopsWriteRateMaxLength, Long bytesReadRateMaxLength, Long bytesWriteRateMaxLength) {
        if (IOPS_MAX_READ_LENGTH.value() != null && IOPS_MAX_READ_LENGTH.value() != 0l) {
            if (iopsReadRateMaxLength != null && iopsReadRateMaxLength > IOPS_MAX_READ_LENGTH.value()) {
                throw new InvalidParameterValueException(String.format("IOPS read max length (%d seconds) cannot be greater than vm.disk.iops.maximum.read.length (%d seconds)",
                        iopsReadRateMaxLength, IOPS_MAX_READ_LENGTH.value()));
            }
        }

        if (IOPS_MAX_WRITE_LENGTH.value() != null && IOPS_MAX_WRITE_LENGTH.value() != 0l) {
            if (iopsWriteRateMaxLength != null && iopsWriteRateMaxLength > IOPS_MAX_WRITE_LENGTH.value()) {
                throw new InvalidParameterValueException(String.format("IOPS write max length (%d seconds) cannot be greater than vm.disk.iops.maximum.write.length (%d seconds)",
                        iopsWriteRateMaxLength, IOPS_MAX_WRITE_LENGTH.value()));
            }
        }

        if (BYTES_MAX_READ_LENGTH.value() != null && BYTES_MAX_READ_LENGTH.value() != 0l) {
            if (bytesReadRateMaxLength != null && bytesReadRateMaxLength > BYTES_MAX_READ_LENGTH.value()) {
                throw new InvalidParameterValueException(String.format("Bytes read max length (%d seconds) cannot be greater than vm.disk.bytes.maximum.read.length (%d seconds)",
                        bytesReadRateMaxLength, BYTES_MAX_READ_LENGTH.value()));
            }
        }

        if (BYTES_MAX_WRITE_LENGTH.value() != null && BYTES_MAX_WRITE_LENGTH.value() != 0l) {
            if (bytesWriteRateMaxLength != null && bytesWriteRateMaxLength > BYTES_MAX_WRITE_LENGTH.value()) {
                throw new InvalidParameterValueException(String.format("Bytes write max length (%d seconds) cannot be greater than vm.disk.bytes.maximum.write.length (%d seconds)",
                        bytesWriteRateMaxLength, BYTES_MAX_WRITE_LENGTH.value()));
            }
        }
    }

    @Override
    @ActionEvent(eventType = EventTypes.EVENT_DISK_OFFERING_EDIT, eventDescription = "updating disk offering")
    public DiskOffering updateDiskOffering(final UpdateDiskOfferingCmd cmd) {
        final Long diskOfferingId = cmd.getId();
        final String name = cmd.getDiskOfferingName();
        final String displayText = cmd.getDisplayText();
        final Integer sortKey = cmd.getSortKey();
        final Boolean displayDiskOffering = cmd.getDisplayOffering();
        final List<Long> domainIds = cmd.getDomainIds();
        final List<Long> zoneIds = cmd.getZoneIds();
        final String tags = cmd.getTags();

        Long bytesReadRate = cmd.getBytesReadRate();
        Long bytesReadRateMax = cmd.getBytesReadRateMax();
        Long bytesReadRateMaxLength = cmd.getBytesReadRateMaxLength();
        Long bytesWriteRate = cmd.getBytesWriteRate();
        Long bytesWriteRateMax = cmd.getBytesWriteRateMax();
        Long bytesWriteRateMaxLength = cmd.getBytesWriteRateMaxLength();
        Long iopsReadRate = cmd.getIopsReadRate();
        Long iopsReadRateMax = cmd.getIopsReadRateMax();
        Long iopsReadRateMaxLength = cmd.getIopsReadRateMaxLength();
        Long iopsWriteRate = cmd.getIopsWriteRate();
        Long iopsWriteRateMax = cmd.getIopsWriteRateMax();
        Long iopsWriteRateMaxLength = cmd.getIopsWriteRateMaxLength();
        String cacheMode = cmd.getCacheMode();

        // Check if diskOffering exists
        final DiskOffering diskOfferingHandle = _entityMgr.findById(DiskOffering.class, diskOfferingId);
        if (diskOfferingHandle == null) {
            throw new InvalidParameterValueException("Unable to find disk offering by id " + diskOfferingId);
        }

        List<Long> existingDomainIds = diskOfferingDetailsDao.findDomainIds(diskOfferingId);
        Collections.sort(existingDomainIds);

        List<Long> existingZoneIds = diskOfferingDetailsDao.findZoneIds(diskOfferingId);
        Collections.sort(existingZoneIds);

        // check if valid domain
        if (CollectionUtils.isNotEmpty(domainIds)) {
            for (final Long domainId: domainIds) {
                if (_domainDao.findById(domainId) == null) {
                    throw new InvalidParameterValueException("Please specify a valid domain id");
                }
            }
        }

        // check if valid zone
        if (CollectionUtils.isNotEmpty(zoneIds)) {
            for (Long zoneId : zoneIds) {
                if (_zoneDao.findById(zoneId) == null)
                    throw new InvalidParameterValueException("Please specify a valid zone id");
            }
        }

        Long userId = CallContext.current().getCallingUserId();
        if (userId == null) {
            userId = Long.valueOf(User.UID_SYSTEM);
        }
        final User user = _userDao.findById(userId);
        if (user == null || user.getRemoved() != null) {
            throw new InvalidParameterValueException("Unable to find active user by id " + userId);
        }
        final Account account = _accountDao.findById(user.getAccountId());

        // Filter child domains when both parent and child domains are present
        List<Long> filteredDomainIds = filterChildSubDomains(domainIds);
        Collections.sort(filteredDomainIds);

        List<Long> filteredZoneIds = new ArrayList<>();
        if (CollectionUtils.isNotEmpty(zoneIds)) {
            filteredZoneIds.addAll(zoneIds);
        }
        Collections.sort(filteredZoneIds);

        if (account.getType() == Account.Type.DOMAIN_ADMIN) {
            if (!filteredZoneIds.equals(existingZoneIds)) { // Domain-admins cannot update zone(s) for offerings
                throw new InvalidParameterValueException(String.format("Unable to update zone(s) for disk offering: %s by admin: %s as it is domain-admin", diskOfferingHandle.getUuid(), user.getUuid()));
            }
            if (existingDomainIds.isEmpty()) {
                throw new InvalidParameterValueException(String.format("Unable to update public disk offering: %s by user: %s because it is domain-admin", diskOfferingHandle.getUuid(), user.getUuid()));
            } else {
                if (filteredDomainIds.isEmpty()) {
                    throw new InvalidParameterValueException(String.format("Unable to update disk offering: %s to a public offering by user: %s because it is domain-admin", diskOfferingHandle.getUuid(), user.getUuid()));
                }
            }
            if (StringUtils.isNotBlank(tags) && !ALLOW_DOMAIN_ADMINS_TO_CREATE_TAGGED_OFFERINGS.valueIn(account.getAccountId())) {
                throw new InvalidParameterValueException(String.format("User [%s] is unable to update disk offering tags.", user.getUuid()));
            }

            List<Long> nonChildDomains = new ArrayList<>();
            for (Long domainId : existingDomainIds) {
                if (!_domainDao.isChildDomain(account.getDomainId(), domainId)) {
                    if (name != null || displayText != null || sortKey != null) { // Domain-admins cannot update name, display text, sort key for offerings with domain which are not child domains for domain-admin
                        throw new InvalidParameterValueException(String.format("Unable to update disk offering: %s as it has linked domain(s) which are not child domain for domain-admin: %s", diskOfferingHandle.getUuid(), user.getUuid()));
                    }
                    nonChildDomains.add(domainId);
                }
            }
            for (Long domainId : filteredDomainIds) {
                if (!_domainDao.isChildDomain(account.getDomainId(), domainId)) {
                    Domain domain = _entityMgr.findById(Domain.class, domainId);
                    throw new InvalidParameterValueException(String.format("Unable to update disk offering: %s by domain-admin: %s with domain: %3$s which is not a child domain", diskOfferingHandle.getUuid(), user.getUuid(), domain.getUuid()));
                }
            }
            filteredDomainIds.addAll(nonChildDomains); // Final list must include domains which were not child domain for domain-admin but specified for this offering prior to update
        } else if (account.getType() != Account.Type.ADMIN) {
            throw new InvalidParameterValueException(String.format("Unable to update disk offering: %s by id user: %s because it is not root-admin or domain-admin", diskOfferingHandle.getUuid(), user.getUuid()));
        }

        boolean updateNeeded = shouldUpdateDiskOffering(name, displayText, sortKey, displayDiskOffering, tags, cacheMode) ||
                shouldUpdateIopsRateParameters(iopsReadRate, iopsReadRateMax, iopsReadRateMaxLength, iopsWriteRate, iopsWriteRateMax, iopsWriteRateMaxLength) ||
                shouldUpdateBytesRateParameters(bytesReadRate, bytesReadRateMax, bytesReadRateMaxLength, bytesWriteRate, bytesWriteRateMax, bytesWriteRateMaxLength);

        final boolean detailsUpdateNeeded = !filteredDomainIds.equals(existingDomainIds) || !filteredZoneIds.equals(existingZoneIds);
        if (!updateNeeded && !detailsUpdateNeeded) {
            return _diskOfferingDao.findById(diskOfferingId);
        }

        final DiskOfferingVO diskOffering = _diskOfferingDao.createForUpdate(diskOfferingId);

        if (name != null) {
            diskOffering.setName(name);
        }

        if (displayText != null) {
            diskOffering.setDisplayText(displayText);
        }

        if (sortKey != null) {
            diskOffering.setSortKey(sortKey);
        }

        if (displayDiskOffering != null) {
            diskOffering.setDisplayOffering(displayDiskOffering);
        }

        updateOfferingTagsIfIsNotNull(tags, diskOffering);

        validateMaxRateEqualsOrGreater(iopsReadRate, iopsReadRateMax, IOPS_READ_RATE);
        validateMaxRateEqualsOrGreater(iopsWriteRate, iopsWriteRateMax, IOPS_WRITE_RATE);
        validateMaxRateEqualsOrGreater(bytesReadRate, bytesReadRateMax, BYTES_READ_RATE);
        validateMaxRateEqualsOrGreater(bytesWriteRate, bytesWriteRateMax, BYTES_WRITE_RATE);
        validateMaximumIopsAndBytesLength(iopsReadRateMaxLength, iopsWriteRateMaxLength, bytesReadRateMaxLength, bytesWriteRateMaxLength);

        setBytesRate(diskOffering, bytesReadRate, bytesReadRateMax, bytesReadRateMaxLength, bytesWriteRate, bytesWriteRateMax, bytesWriteRateMaxLength);
        setIopsRate(diskOffering, iopsReadRate, iopsReadRateMax, iopsReadRateMaxLength, iopsWriteRate, iopsWriteRateMax, iopsWriteRateMaxLength);

        if (cacheMode != null) {
            validateCacheMode(cacheMode);
            diskOffering.setCacheMode(DiskOffering.DiskCacheMode.valueOf(cacheMode.toUpperCase()));
        }

        if (updateNeeded && !_diskOfferingDao.update(diskOfferingId, diskOffering)) {
            return null;
        }
        List<DiskOfferingDetailVO> detailsVO = new ArrayList<>();
        if(detailsUpdateNeeded) {
            SearchBuilder<DiskOfferingDetailVO> sb = diskOfferingDetailsDao.createSearchBuilder();
            sb.and("offeringId", sb.entity().getResourceId(), SearchCriteria.Op.EQ);
            sb.and("detailName", sb.entity().getName(), SearchCriteria.Op.EQ);
            sb.done();
            SearchCriteria<DiskOfferingDetailVO> sc = sb.create();
            sc.setParameters("offeringId", String.valueOf(diskOfferingId));
            if(!filteredDomainIds.equals(existingDomainIds)) {
                sc.setParameters("detailName", ApiConstants.DOMAIN_ID);
                diskOfferingDetailsDao.remove(sc);
                for (Long domainId : filteredDomainIds) {
                    detailsVO.add(new DiskOfferingDetailVO(diskOfferingId, ApiConstants.DOMAIN_ID, String.valueOf(domainId), false));
                }
            }
            if(!filteredZoneIds.equals(existingZoneIds)) {
                sc.setParameters("detailName", ApiConstants.ZONE_ID);
                diskOfferingDetailsDao.remove(sc);
                for (Long zoneId : filteredZoneIds) {
                    detailsVO.add(new DiskOfferingDetailVO(diskOfferingId, ApiConstants.ZONE_ID, String.valueOf(zoneId), false));
                }
            }
        }
        if (!detailsVO.isEmpty()) {
            for (DiskOfferingDetailVO detailVO : detailsVO) {
                diskOfferingDetailsDao.persist(detailVO);
            }
        }
        CallContext.current().setEventDetails("Disk offering id=" + diskOffering.getId());
        return _diskOfferingDao.findById(diskOfferingId);
    }

    /**
     * Check the tags parameters to the disk/service offering
     * <ul>
     *     <li>If tags is null, do nothing and return.</li>
     *     <li>If tags is not null, will set tag to the disk/service offering if the pools with active volumes have the new tags.</li>
     *     <li>If tags is an blank string, set null on disk/service offering tag.</li>
     * </ul>
     */
    protected void updateOfferingTagsIfIsNotNull(String tags, DiskOfferingVO diskOffering) {
        if (tags == null) { return; }
        if (StringUtils.isNotBlank(tags)) {
            tags = com.cloud.utils.StringUtils.cleanupTags(tags);
            List<StoragePoolVO> pools = _storagePoolDao.listStoragePoolsWithActiveVolumesByOfferingId(diskOffering.getId());
            if (CollectionUtils.isNotEmpty(pools)) {
                List<String> listOfTags = Arrays.asList(tags.split(","));
                for (StoragePoolVO storagePoolVO : pools) {
                    List<StoragePoolTagVO> tagsOnPool = storagePoolTagDao.findStoragePoolTags(storagePoolVO.getId());
                    List<String> tagsAsString = tagsOnPool.stream().map(StoragePoolTagVO::getTag).collect(Collectors.toList());

                    if ((CollectionUtils.isNotEmpty(tagsAsString) && tagsAsString.containsAll(listOfTags)) ||
                        (tagsOnPool.size() == 1 && tagsOnPool.get(0).isTagARule() &&
                        TagAsRuleHelper.interpretTagAsRule(tagsOnPool.get(0).getTag(), tags, VolumeApiServiceImpl.storageTagRuleExecutionTimeout.value()))) {
                        continue;
                    }

                    DiskOfferingVO offeringToRetrieveInfo = _diskOfferingDao.findById(diskOffering.getId());
                    List<VolumeVO> volumes = _volumeDao.findByDiskOfferingId(diskOffering.getId());
                    String listOfVolumesNamesAndUuid = ReflectionToStringBuilderUtils.reflectOnlySelectedFields(volumes, "name", "uuid");
                    String diskOfferingInfo = ReflectionToStringBuilderUtils.reflectOnlySelectedFields(offeringToRetrieveInfo, "name", "uuid");
                    String poolInfo = ReflectionToStringBuilderUtils.reflectOnlySelectedFields(storagePoolVO, "name", "uuid");
                    throw new InvalidParameterValueException(String.format("There are active volumes using the disk offering %s, and the pool %s doesn't have the new tags. " +
                            "The following volumes are using the mentioned disk offering %s. Please first add the new tags to the mentioned storage pools before adding them" +
                            " to the disk offering.", diskOfferingInfo, poolInfo, listOfVolumesNamesAndUuid));
                }
            }
            diskOffering.setTags(tags);
        } else {
            diskOffering.setTags(null);
        }
    }

    /**
     * Check the host tags parameters to the service offering
     * <ul>
     *     <li>If host tags is null, do nothing and return.</li>
     *     <li>If host tags is not null, will set host tag to the service offering if the hosts with active VMs have the new tags.</li>
     *     <li>If host tags is an blank string, set null on service offering tag.</li>
     * </ul>
     */
    protected void updateServiceOfferingHostTagsIfNotNull(String hostTags, ServiceOfferingVO offering) {
        if (hostTags == null) {
            return;
        }
        if (StringUtils.isNotBlank(hostTags)) {
            hostTags = com.cloud.utils.StringUtils.cleanupTags(hostTags);
            List<HostVO> hosts = _hostDao.listHostsWithActiveVMs(offering.getId());
            if (CollectionUtils.isNotEmpty(hosts)) {
                List<String> listOfHostTags = Arrays.asList(hostTags.split(","));
                for (HostVO host : hosts) {
                    List<HostTagVO> tagsOnHost = hostTagDao.getHostTags(host.getId());
                    List<String> tagsAsString = tagsOnHost.stream().map(HostTagVO::getTag).collect(Collectors.toList());

                    if ((CollectionUtils.isNotEmpty(tagsAsString) && tagsAsString.containsAll(listOfHostTags)) ||
                        (tagsOnHost.size() == 1 && tagsOnHost.get(0).getIsTagARule() &&
                        TagAsRuleHelper.interpretTagAsRule(tagsOnHost.get(0).getTag(), hostTags, HostTagsDao.hostTagRuleExecutionTimeout.value()))) {
                        continue;
                    }

                    throw new InvalidParameterValueException(String.format("There are active VMs using offering [%s], and the hosts [%s] don't have the new tags",
                        offering.getId(), hosts));
                }
            }
            offering.setHostTag(hostTags);
        } else {
            offering.setHostTag(null);
        }
    }

    /**
     * Check if it needs to update any parameter when updateDiskoffering is called
     * Verify if name or displayText are not blank, tags is not null, sortkey and displayDiskOffering is not null
     */
    protected boolean shouldUpdateDiskOffering(String name, String displayText, Integer sortKey, Boolean displayDiskOffering, String tags, String cacheMode) {
        return !StringUtils.isAllBlank(name, displayText, cacheMode) || tags != null || sortKey != null || displayDiskOffering != null;
    }

    protected boolean shouldUpdateBytesRateParameters(Long bytesReadRate, Long bytesReadRateMax, Long bytesReadRateMaxLength, Long bytesWriteRate, Long bytesWriteRateMax, Long bytesWriteRateMaxLength) {
        return bytesReadRate != null || bytesReadRateMax != null || bytesReadRateMaxLength != null || bytesWriteRate != null ||
                bytesWriteRateMax != null || bytesWriteRateMaxLength != null;
    }

    protected boolean shouldUpdateIopsRateParameters(Long iopsReadRate, Long iopsReadRateMax, Long iopsReadRateMaxLength, Long iopsWriteRate, Long iopsWriteRateMax, Long iopsWriteRateMaxLength) {
        return iopsReadRate != null || iopsReadRateMax != null || iopsReadRateMaxLength != null || iopsWriteRate != null || iopsWriteRateMax != null || iopsWriteRateMaxLength != null;
    }

    @Override
    @ActionEvent(eventType = EventTypes.EVENT_DISK_OFFERING_DELETE, eventDescription = "deleting disk offering")
    public boolean deleteDiskOffering(final DeleteDiskOfferingCmd cmd) {
        final Long diskOfferingId = cmd.getId();

        final DiskOfferingVO offering = _diskOfferingDao.findById(diskOfferingId);

        if (offering == null) {
            throw new InvalidParameterValueException("Unable to find disk offering by id " + diskOfferingId);
        }

        Long userId = CallContext.current().getCallingUserId();
        if (userId == null) {
            userId = Long.valueOf(User.UID_SYSTEM);
        }
        final User user = _userDao.findById(userId);
        if (user == null || user.getRemoved() != null) {
            throw new InvalidParameterValueException("Unable to find active user by id " + userId);
        }
        final Account account = _accountDao.findById(user.getAccountId());
        if (account.getType() == Account.Type.DOMAIN_ADMIN) {
            List<Long> existingDomainIds = diskOfferingDetailsDao.findDomainIds(diskOfferingId);
            if (existingDomainIds.isEmpty()) {
                throw new InvalidParameterValueException(String.format("Unable to delete public disk offering: %s by admin: %s because it is domain-admin", offering.getUuid(), user.getUuid()));
            }
            for (Long domainId : existingDomainIds) {
                if (!_domainDao.isChildDomain(account.getDomainId(), domainId)) {
                    throw new InvalidParameterValueException(String.format("Unable to delete disk offering: %s as it has linked domain(s) which are not child domain for domain-admin: %s", offering.getUuid(), user.getUuid()));
                }
            }
        } else if (account.getType() != Account.Type.ADMIN) {
            throw new InvalidParameterValueException(String.format("Unable to delete disk offering: %s by user: %s because it is not root-admin or domain-admin", offering.getUuid(), user.getUuid()));
        }

        annotationDao.removeByEntityType(AnnotationService.EntityType.DISK_OFFERING.name(), offering.getUuid());
        offering.setState(DiskOffering.State.Inactive);
        if (_diskOfferingDao.update(offering.getId(), offering)) {
            CallContext.current().setEventDetails("Disk offering id=" + diskOfferingId);
            return true;
        } else {
            return false;
        }
    }

    @Override
    public List<Long> getDiskOfferingDomains(Long diskOfferingId) {
        final DiskOffering offeringHandle = _entityMgr.findById(DiskOffering.class, diskOfferingId);
        if (offeringHandle == null) {
            throw new InvalidParameterValueException("Unable to find disk offering " + diskOfferingId);
        }
        return diskOfferingDetailsDao.findDomainIds(diskOfferingId);
    }

    @Override
    public List<Long> getDiskOfferingZones(Long diskOfferingId) {
        final DiskOffering offeringHandle = _entityMgr.findById(DiskOffering.class, diskOfferingId);
        if (offeringHandle == null) {
            throw new InvalidParameterValueException("Unable to find disk offering " + diskOfferingId);
        }
        return diskOfferingDetailsDao.findZoneIds(diskOfferingId);
    }

    @Override
    @ActionEvent(eventType = EventTypes.EVENT_SERVICE_OFFERING_DELETE, eventDescription = "deleting service offering")
    public boolean deleteServiceOffering(final DeleteServiceOfferingCmd cmd) {

        final Long offeringId = cmd.getId();
        Long userId = CallContext.current().getCallingUserId();

        if (userId == null) {
            userId = Long.valueOf(User.UID_SYSTEM);
        }

        // Verify service offering id
        final ServiceOfferingVO offering = _serviceOfferingDao.findById(offeringId);
        if (offering == null) {
            throw new InvalidParameterValueException("unable to find service offering " + offeringId);
        }

        // Verify disk offering id mapped to the service offering
        final DiskOfferingVO diskOffering = _diskOfferingDao.findById(offering.getDiskOfferingId());
        if (diskOffering == null) {
            throw new InvalidParameterValueException("unable to find disk offering " + offering.getDiskOfferingId() + " mapped to the service offering " + offeringId);
        }

        if (offering.getDefaultUse()) {
            throw new InvalidParameterValueException("Default service offerings cannot be deleted");
        }

        final User user = _userDao.findById(userId);
        if (user == null || user.getRemoved() != null) {
            throw new InvalidParameterValueException("Unable to find active user by id " + userId);
        }
        final Account account = _accountDao.findById(user.getAccountId());
        if (account.getType() == Account.Type.DOMAIN_ADMIN) {
            List<Long> existingDomainIds = _serviceOfferingDetailsDao.findDomainIds(offeringId);
            if (existingDomainIds.isEmpty()) {
                throw new InvalidParameterValueException(String.format("Unable to delete public service offering: %s by admin: %s because it is domain-admin", offering.getUuid(), user.getUuid()));
            }
            for (Long domainId : existingDomainIds) {
                if (!_domainDao.isChildDomain(account.getDomainId(), domainId)) {
                    throw new InvalidParameterValueException(String.format("Unable to delete service offering: %s as it has linked domain(s) which are not child domain for domain-admin: %s", offering.getUuid(), user.getUuid()));
                }
            }
        } else if (account.getType() != Account.Type.ADMIN) {
            throw new InvalidParameterValueException(String.format("Unable to delete service offering: %s by user: %s because it is not root-admin or domain-admin", offering.getUuid(), user.getUuid()));
        }

        annotationDao.removeByEntityType(AnnotationService.EntityType.SERVICE_OFFERING.name(), offering.getUuid());
        if (diskOffering.isComputeOnly()) {
            diskOffering.setState(DiskOffering.State.Inactive);
            if (!_diskOfferingDao.update(diskOffering.getId(), diskOffering)) {
                throw new CloudRuntimeException(String.format("Unable to delete disk offering %s mapped to the service offering %s", diskOffering.getUuid(), offering.getUuid()));
            }
        }
        offering.setState(ServiceOffering.State.Inactive);
        if (_serviceOfferingDao.update(offeringId, offering)) {
            CallContext.current().setEventDetails("Service offering id=" + offeringId);
            return true;
        } else {
            return false;
        }
    }

    @Override
    @DB
    @ActionEvent(eventType = EventTypes.EVENT_VLAN_IP_RANGE_CREATE, eventDescription = "creating vlan ip range", async = false)
    public Vlan createVlanAndPublicIpRange(final CreateVlanIpRangeCmd cmd) throws InsufficientCapacityException, ConcurrentOperationException, ResourceUnavailableException,
    ResourceAllocationException {
        Long zoneId = cmd.getZoneId();
        final Long podId = cmd.getPodId();
        final String startIP = cmd.getStartIp();
        String endIP = cmd.getEndIp();
        final String newVlanGateway = cmd.getGateway();
        final String newVlanNetmask = cmd.getNetmask();
        String vlanId = cmd.getVlan();
        // TODO decide if we should be forgiving or demand a valid and complete URI
        if (!(vlanId == null || "".equals(vlanId) || vlanId.startsWith(BroadcastDomainType.Vlan.scheme()))) {
            vlanId = BroadcastDomainType.Vlan.toUri(vlanId).toString();
        }
        final Boolean forVirtualNetwork = cmd.isForVirtualNetwork();
        Long networkId = cmd.getNetworkID();
        Long physicalNetworkId = cmd.getPhysicalNetworkId();
        final String accountName = cmd.getAccountName();
        final Long projectId = cmd.getProjectId();
        final Long domainId = cmd.getDomainId();
        final String startIPv6 = cmd.getStartIpv6();
        String endIPv6 = cmd.getEndIpv6();
        final String ip6Gateway = cmd.getIp6Gateway();
        final String ip6Cidr = cmd.getIp6Cidr();
        final Boolean forSystemVms = cmd.isForSystemVms();

        Account vlanOwner = null;

        if (forSystemVms && accountName != null) {
            throw new InvalidParameterValueException("Account name should not be provided when ForSystemVMs is enabled");
        }

        final boolean ipv4 = startIP != null;
        final boolean ipv6 = ip6Cidr != null;

        if (!ipv4 && !ipv6) {
            throw new InvalidParameterValueException("StartIP or IPv6 CIDR is missing in the parameters!");
        }

        if (ipv4) {
            // if end ip is not specified, default it to startIp
            if (endIP == null && startIP != null) {
                endIP = startIP;
            }
        }

        if (ipv6) {
            // if end ip is not specified, default it to startIp
            if (endIPv6 == null && startIPv6 != null) {
                endIPv6 = startIPv6;
            }

            IPv6Network iPv6Network = IPv6Network.fromString(ip6Cidr);
            if (iPv6Network.getNetmask().asPrefixLength() > Ipv6Service.IPV6_SLAAC_CIDR_NETMASK) {
                throw new InvalidParameterValueException(String.format("For IPv6 range, prefix must be /%d or less", Ipv6Service.IPV6_SLAAC_CIDR_NETMASK));
            }
        }

        if (projectId != null) {
            if (accountName != null) {
                throw new InvalidParameterValueException("Account and projectId are mutually exclusive");
            }
            final Project project = _projectMgr.getProject(projectId);
            if (project == null) {
                throw new InvalidParameterValueException("Unable to find project by id " + projectId);
            }

            vlanOwner = _accountMgr.getAccount(project.getProjectAccountId());
            if (vlanOwner == null) {
                throw new InvalidParameterValueException("Please specify a valid projectId");
            }
        }

        Domain domain = null;
        if (accountName != null && domainId != null) {
            vlanOwner = _accountDao.findActiveAccount(accountName, domainId);
            if (vlanOwner == null) {
                throw new InvalidParameterValueException("Please specify a valid account.");
            } else if (vlanOwner.getId() == Account.ACCOUNT_ID_SYSTEM) {
                // by default vlan is dedicated to system account
                vlanOwner = null;
            }
        } else if (domainId != null) {
            domain = _domainDao.findById(domainId);
            if (domain == null) {
                throw new InvalidParameterValueException("Please specify a valid domain id");
            }
        }

        // Verify that network exists
        Network network = null;
        if (networkId != null) {
            network = _networkDao.findById(networkId);
            if (network == null) {
                throw new InvalidParameterValueException("Unable to find network by id " + networkId);
            } else {
                zoneId = network.getDataCenterId();
                physicalNetworkId = network.getPhysicalNetworkId();
            }
        }

        // Verify that zone exists
        final DataCenterVO zone = _zoneDao.findById(zoneId);
        if (zone == null) {
            throw new InvalidParameterValueException("Unable to find zone by id " + zoneId);
        }

        // verify that physical network exists
        PhysicalNetworkVO pNtwk = null;
        if (physicalNetworkId != null) {
            pNtwk = _physicalNetworkDao.findById(physicalNetworkId);
            if (pNtwk == null) {
                throw new InvalidParameterValueException("Unable to find Physical Network with id=" + physicalNetworkId);
            }
            if (zoneId == null) {
                zoneId = pNtwk.getDataCenterId();
            }
        } else {
            if (zoneId == null) {
                throw new InvalidParameterValueException("");
            }
            // deduce physicalNetworkFrom Zone or Network.
            if (network != null && network.getPhysicalNetworkId() != null) {
                physicalNetworkId = network.getPhysicalNetworkId();
            } else {
                if (forVirtualNetwork) {
                    // default physical network with public traffic in the zone
                    physicalNetworkId = _networkModel.getDefaultPhysicalNetworkByZoneAndTrafficType(zoneId, TrafficType.Public).getId();
                } else {
                    if (zone.getNetworkType() == DataCenter.NetworkType.Basic) {
                        // default physical network with guest traffic in the
                        // zone
                        physicalNetworkId = _networkModel.getDefaultPhysicalNetworkByZoneAndTrafficType(zoneId, TrafficType.Guest).getId();
                    } else if (zone.getNetworkType() == DataCenter.NetworkType.Advanced) {
                        if (zone.isSecurityGroupEnabled()) {
                            physicalNetworkId = _networkModel.getDefaultPhysicalNetworkByZoneAndTrafficType(zoneId, TrafficType.Guest).getId();
                        } else {
                            throw new InvalidParameterValueException("Physical Network Id is null, please provide the Network id for Direct vlan creation ");
                        }
                    }
                }
            }
        }

        // Check if zone is enabled
        final Account caller = CallContext.current().getCallingAccount();
        if (Grouping.AllocationState.Disabled == zone.getAllocationState()
                && !_accountMgr.isRootAdmin(caller.getId())) {
            throw new PermissionDeniedException("Cannot perform this operation, Zone is currently disabled: " + zoneId);
        }

        if (zone.isSecurityGroupEnabled() && zone.getNetworkType() != DataCenter.NetworkType.Basic && forVirtualNetwork) {
            throw new InvalidParameterValueException("Can't add virtual ip range into a zone with security group enabled");
        }

        // If networkId is not specified, and vlan is Virtual or Direct
        // Untagged, try to locate default networks
        if (forVirtualNetwork) {
            if (network == null) {
                // find default public network in the zone
                networkId = _networkModel.getSystemNetworkByZoneAndTrafficType(zoneId, TrafficType.Public).getId();
                network = _networkModel.getNetwork(networkId);
            } else if (network.getGuestType() != null || network.getTrafficType() != TrafficType.Public) {
                throw new InvalidParameterValueException("Can't find Public network by id=" + networkId);
            }
        } else {
            if (network == null) {
                if (zone.getNetworkType() == DataCenter.NetworkType.Basic) {
                    networkId = _networkModel.getExclusiveGuestNetwork(zoneId).getId();
                    network = _networkModel.getNetwork(networkId);
                } else {
                    network = _networkModel.getNetworkWithSecurityGroupEnabled(zoneId);
                    if (network == null) {
                        throw new InvalidParameterValueException("Nework id is required for Direct vlan creation ");
                    }
                    networkId = network.getId();
                    zoneId = network.getDataCenterId();
                }
            } else if (network.getGuestType() == null ||
                    network.getGuestType() == Network.GuestType.Isolated
                    && _ntwkOffServiceMapDao.areServicesSupportedByNetworkOffering(network.getNetworkOfferingId(), Service.SourceNat)) {
                throw new InvalidParameterValueException("Can't create direct vlan for network id=" + networkId + " with type: " + network.getGuestType());
            }
        }

        Pair<Boolean, Pair<String, String>> sameSubnet = null;
        // Can add vlan range only to the network which allows it
        if (!network.getSpecifyIpRanges()) {
            throw new InvalidParameterValueException("Network " + network + " doesn't support adding ip ranges");
        }

        if (zone.getNetworkType() == DataCenter.NetworkType.Advanced) {
            if (network.getTrafficType() == TrafficType.Guest) {
                if (network.getGuestType() != GuestType.Shared) {
                    throw new InvalidParameterValueException("Can execute createVLANIpRanges on shared guest network, but type of this guest network " + network.getId() + " is "
                            + network.getGuestType());
                }

                final List<VlanVO> vlans = _vlanDao.listVlansByNetworkId(network.getId());
                if (vlans != null && vlans.size() > 0) {
                    final VlanVO vlan = vlans.get(0);
                    if (vlanId == null || vlanId.contains(Vlan.UNTAGGED)) {
                        vlanId = vlan.getVlanTag();
                    } else if (!NetUtils.isSameIsolationId(vlan.getVlanTag(), vlanId)) {
                        throw new InvalidParameterValueException("there is already one vlan " + vlan.getVlanTag() + " on network :" + +network.getId()
                                + ", only one vlan is allowed on guest network");
                    }
                }
                sameSubnet = validateIpRange(startIP, endIP, newVlanGateway, newVlanNetmask, vlans, ipv4, ipv6, ip6Gateway, ip6Cidr, startIPv6, endIPv6, network);

            }

        } else if (network.getTrafficType() == TrafficType.Management) {
            throw new InvalidParameterValueException("Cannot execute createVLANIpRanges on management network");
        } else if (zone.getNetworkType() == NetworkType.Basic) {
            final List<VlanVO> vlans = _vlanDao.listVlansByNetworkId(network.getId());
            sameSubnet = validateIpRange(startIP, endIP, newVlanGateway, newVlanNetmask, vlans, ipv4, ipv6, ip6Gateway, ip6Cidr, startIPv6, endIPv6, network);
        }

        if (zoneId == null || ipv6 && (ip6Gateway == null || ip6Cidr == null)) {
            throw new InvalidParameterValueException("Gateway, netmask and zoneId have to be passed in for virtual and direct untagged networks");
        }

        if (forVirtualNetwork) {
            if (vlanOwner != null) {

                final long accountIpRange = NetUtils.ip2Long(endIP) - NetUtils.ip2Long(startIP) + 1;

                // check resource limits
                _resourceLimitMgr.checkResourceLimit(vlanOwner, ResourceType.public_ip, accountIpRange);
            }
        }
        // Check if the IP range overlaps with the private ip
        if (ipv4) {
            checkOverlapPrivateIpRange(zoneId, startIP, endIP);
        }

        return commitVlan(zoneId, podId, startIP, endIP, newVlanGateway, newVlanNetmask, vlanId, forVirtualNetwork, forSystemVms, networkId, physicalNetworkId, startIPv6, endIPv6, ip6Gateway,
                ip6Cidr, domain, vlanOwner, network, sameSubnet);
    }

    private Vlan commitVlan(final Long zoneId, final Long podId, final String startIP, final String endIP, final String newVlanGatewayFinal, final String newVlanNetmaskFinal,
            final String vlanId, final Boolean forVirtualNetwork, final Boolean forSystemVms, final Long networkId, final Long physicalNetworkId, final String startIPv6, final String endIPv6,
            final String ip6Gateway, final String ip6Cidr, final Domain domain, final Account vlanOwner, final Network network, final Pair<Boolean, Pair<String, String>> sameSubnet) {
        final GlobalLock commitVlanLock = GlobalLock.getInternLock("CommitVlan");
        commitVlanLock.lock(5);
        logger.debug("Acquiring lock for committing vlan");
        try {
            Vlan vlan = Transaction.execute(new TransactionCallback<Vlan>() {
                @Override
                public Vlan doInTransaction(final TransactionStatus status) {
                    String newVlanNetmask = newVlanNetmaskFinal;
                    String newVlanGateway = newVlanGatewayFinal;

                    if ((sameSubnet == null || !sameSubnet.first()) && network.getTrafficType() == TrafficType.Guest && network.getGuestType() == GuestType.Shared
                            && _vlanDao.listVlansByNetworkId(networkId) != null) {
                        final Map<Capability, String> dhcpCapabilities = _networkSvc.getNetworkOfferingServiceCapabilities(_networkOfferingDao.findById(network.getNetworkOfferingId()),
                            Service.Dhcp);
                        final String supportsMultipleSubnets = dhcpCapabilities.get(Capability.DhcpAccrossMultipleSubnets);
                        if (supportsMultipleSubnets == null || !Boolean.valueOf(supportsMultipleSubnets)) {
                            throw new  InvalidParameterValueException("The dhcp service provider for this network does not support dhcp across multiple subnets");
                        }
                        logger.info("adding a new subnet to the network " + network.getId());
                    } else if (sameSubnet != null) {
                        // if it is same subnet the user might not send the vlan and the
                        // netmask details. so we are
                        // figuring out while validation and setting them here.
                        newVlanGateway = sameSubnet.second().first();
                        newVlanNetmask = sameSubnet.second().second();
                    }
                    final Vlan vlan = createVlanAndPublicIpRange(zoneId, networkId, physicalNetworkId, forVirtualNetwork, forSystemVms, podId, startIP, endIP, newVlanGateway, newVlanNetmask, vlanId,
                            false, domain, vlanOwner, startIPv6, endIPv6, ip6Gateway, ip6Cidr);
                    // create an entry in the nic_secondary table. This will be the new
                    // gateway that will be configured on the corresponding routervm.
                    return vlan;
                }
            });

            messageBus.publish(_name, MESSAGE_CREATE_VLAN_IP_RANGE_EVENT, PublishScope.LOCAL, vlan);

            return vlan;
        } finally {
            commitVlanLock.unlock();
        }
    }

    public NetUtils.SupersetOrSubset checkIfSubsetOrSuperset(String vlanGateway, String vlanNetmask, String newVlanGateway, String newVlanNetmask, final String newStartIP, final String newEndIP) {
        if (newVlanGateway == null && newVlanNetmask == null) {
            newVlanGateway = vlanGateway;
            newVlanNetmask = vlanNetmask;
            // this means we are trying to add to the existing subnet.
            if (NetUtils.sameSubnet(newStartIP, newVlanGateway, newVlanNetmask)) {
                if (NetUtils.sameSubnet(newEndIP, newVlanGateway, newVlanNetmask)) {
                    return NetUtils.SupersetOrSubset.sameSubnet;
                }
            }
            return NetUtils.SupersetOrSubset.neitherSubetNorSuperset;
        } else if (newVlanGateway == null || newVlanNetmask == null) {
            throw new InvalidParameterValueException(
                    "either both netmask and gateway should be passed or both should me omited.");
        } else {
            if (!NetUtils.sameSubnet(newStartIP, newVlanGateway, newVlanNetmask)) {
                throw new InvalidParameterValueException("The start ip and gateway do not belong to the same subnet");
            }
            if (!NetUtils.sameSubnet(newEndIP, newVlanGateway, newVlanNetmask)) {
                throw new InvalidParameterValueException("The end ip and gateway do not belong to the same subnet");
            }
        }
        final String cidrnew = NetUtils.getCidrFromGatewayAndNetmask(newVlanGateway, newVlanNetmask);
        final String existing_cidr = NetUtils.getCidrFromGatewayAndNetmask(vlanGateway, vlanNetmask);

        return NetUtils.isNetowrkASubsetOrSupersetOfNetworkB(cidrnew, existing_cidr);
    }

    public Pair<Boolean, Pair<String, String>> validateIpRange(final String startIP, final String endIP, final String newVlanGateway, final String newVlanNetmask, final List<VlanVO> vlans, final boolean ipv4,
            final boolean ipv6, String ip6Gateway, String ip6Cidr, final String startIPv6, final String endIPv6, final Network network) {
        String vlanGateway = null;
        String vlanNetmask = null;
        boolean sameSubnet = false;
        if (CollectionUtils.isNotEmpty(vlans)) {
            for (final VlanVO vlan : vlans) {
                vlanGateway = vlan.getVlanGateway();
                vlanNetmask = vlan.getVlanNetmask();
                sameSubnet = hasSameSubnet(ipv4, vlanGateway, vlanNetmask, newVlanGateway, newVlanNetmask, startIP, endIP,
                        ipv6, ip6Gateway, ip6Cidr, startIPv6, endIPv6, network);
                if (sameSubnet) break;
            }
        } else if(network.getGateway() != null && network.getCidr() != null) {
            vlanGateway = network.getGateway();
            vlanNetmask = NetUtils.getCidrNetmask(network.getCidr());
            sameSubnet = hasSameSubnet(ipv4, vlanGateway, vlanNetmask, newVlanGateway, newVlanNetmask, startIP, endIP,
                    ipv6, ip6Gateway, ip6Cidr, startIPv6, endIPv6, network);
        }
        if (newVlanGateway == null && newVlanNetmask == null && !sameSubnet) {
            throw new InvalidParameterValueException("The ip range dose not belong to any of the existing subnets, Provide the netmask and gateway if you want to add new subnet");
        }
        Pair<String, String> vlanDetails = null;

        if (sameSubnet) {
            vlanDetails = new Pair<String, String>(vlanGateway, vlanNetmask);
        } else {
            vlanDetails = new Pair<String, String>(newVlanGateway, newVlanNetmask);
        }
        // check if the gatewayip is the part of the ip range being added.
        if (ipv4 && NetUtils.ipRangesOverlap(startIP, endIP, vlanDetails.first(), vlanDetails.first())) {
            throw new InvalidParameterValueException("The gateway ip should not be the part of the ip range being added.");
        }

        return new Pair<Boolean, Pair<String, String>>(sameSubnet, vlanDetails);
    }

    public boolean hasSameSubnet(boolean ipv4, String vlanGateway, String vlanNetmask, String newVlanGateway, String newVlanNetmask, String newStartIp, String newEndIp,
                                  boolean ipv6, String newIp6Gateway, String newIp6Cidr, String newIp6StartIp, String newIp6EndIp, Network network) {
        if (ipv4) {
            // check if subset or super set or neither.
            final NetUtils.SupersetOrSubset val = checkIfSubsetOrSuperset(vlanGateway, vlanNetmask, newVlanGateway, newVlanNetmask, newStartIp, newEndIp);
            if (val == NetUtils.SupersetOrSubset.isSuperset) {
                // this means that new cidr is a superset of the
                // existing subnet.
                throw new InvalidParameterValueException("The subnet you are trying to add is a superset of the existing subnet having gateway " + vlanGateway
                        + " and netmask " + vlanNetmask);
            } else if (val == NetUtils.SupersetOrSubset.neitherSubetNorSuperset) {
                // this implies the user is trying to add a new subnet
                // which is not a superset or subset of this subnet.
            } else if (val == NetUtils.SupersetOrSubset.isSubset) {
                // this means we are trying to add to the same subnet.
                throw new InvalidParameterValueException("The subnet you are trying to add is a subset of the existing subnet having gateway " + vlanGateway
                        + " and netmask " + vlanNetmask);
            } else if (val == NetUtils.SupersetOrSubset.sameSubnet) {
                //check if the gateway provided by the user is same as that of the subnet.
                if (newVlanGateway != null && !newVlanGateway.equals(vlanGateway)) {
                    throw new InvalidParameterValueException("The gateway of the subnet should be unique. The subnet already has a gateway " + vlanGateway);
                }
                return true;
            }
        }
        if (ipv6) {
            if (newIp6Gateway != null && !newIp6Gateway.equals(network.getIp6Gateway())) {
                throw new InvalidParameterValueException("The input gateway " + newIp6Gateway + " is not same as network gateway " + network.getIp6Gateway());
            }
            if (newIp6Cidr != null && !newIp6Cidr.equals(network.getIp6Cidr())) {
                throw new InvalidParameterValueException("The input cidr " + newIp6Cidr + " is not same as network cidr " + network.getIp6Cidr());
            }

            newIp6Gateway = MoreObjects.firstNonNull(newIp6Gateway, network.getIp6Gateway());
            newIp6Cidr = MoreObjects.firstNonNull(newIp6Cidr, network.getIp6Cidr());
            _networkModel.checkIp6Parameters(newIp6StartIp, newIp6EndIp, newIp6Gateway, newIp6Cidr);
            return true;
        }
        return false;
    }

    @Override
    @DB
    public Vlan createVlanAndPublicIpRange(final long zoneId, final long networkId, final long physicalNetworkId, final boolean forVirtualNetwork, final boolean forSystemVms, final Long podId, final String startIP, final String endIP,
            final String vlanGateway, final String vlanNetmask, String vlanId, boolean bypassVlanOverlapCheck, Domain domain, final Account vlanOwner, final String startIPv6, final String endIPv6, final String vlanIp6Gateway, final String vlanIp6Cidr) {
        final Network network = _networkModel.getNetwork(networkId);

        boolean ipv4 = false, ipv6 = false;

        if (startIP != null) {
            ipv4 = true;
        }

        if (vlanIp6Cidr != null) {
            ipv6 = true;
        }

        if (!ipv4 && !ipv6) {
            throw new InvalidParameterValueException("Please specify IPv4 or IPv6 address.");
        }

        // Validate the zone
        final DataCenterVO zone = _zoneDao.findById(zoneId);
        if (zone == null) {
            throw new InvalidParameterValueException("Please specify a valid zone.");
        }

        // ACL check
        checkZoneAccess(CallContext.current().getCallingAccount(), zone);

        // Validate the physical network
        if (_physicalNetworkDao.findById(physicalNetworkId) == null) {
            throw new InvalidParameterValueException("Please specify a valid physical network id");
        }

        // Validate the pod
        if (podId != null) {
            final Pod pod = _podDao.findById(podId);
            if (pod == null) {
                throw new InvalidParameterValueException("Please specify a valid pod.");
            }
            if (pod.getDataCenterId() != zoneId) {
                throw new InvalidParameterValueException("Pod id=" + podId + " doesn't belong to zone id=" + zoneId);
            }
            // pod vlans can be created in basic zone only
            if (zone.getNetworkType() != NetworkType.Basic || network.getTrafficType() != TrafficType.Guest) {
                throw new InvalidParameterValueException("Pod id can be specified only for the networks of type " + TrafficType.Guest + " in zone of type " + NetworkType.Basic);
            }
        }


        // 1) if vlan is specified for the guest network range, it should be the
        // same as network's vlan
        // 2) if vlan is missing, default it to the guest network's vlan
        if (network.getTrafficType() == TrafficType.Guest) {
            String networkVlanId = null;
            boolean connectivityWithoutVlan = false;
            if (_networkModel.areServicesSupportedInNetwork(network.getId(), Service.Connectivity)) {
                Map<Capability, String> connectivityCapabilities = _networkModel.getNetworkServiceCapabilities(network.getId(), Service.Connectivity);
                connectivityWithoutVlan = MapUtils.isNotEmpty(connectivityCapabilities) && connectivityCapabilities.containsKey(Capability.NoVlan);
            }

            final URI uri = network.getBroadcastUri();
            if (connectivityWithoutVlan) {
                networkVlanId = network.getBroadcastDomainType().toUri(network.getUuid()).toString();
            } else if (uri != null) {
                // Do not search for the VLAN tag when the network doesn't support VLAN
               if (uri.toString().startsWith("vlan")) {
                    final String[] vlan = uri.toString().split("vlan:\\/\\/");
                    networkVlanId = vlan[1];
                    // For pvlan
                    if (network.getBroadcastDomainType() != BroadcastDomainType.Vlan) {
                        networkVlanId = networkVlanId.split("-")[0];
                    }
               }
            }

            if (vlanId != null && !connectivityWithoutVlan) {
                // if vlan is specified, throw an error if it's not equal to
                // network's vlanId
                if (networkVlanId != null && !NetUtils.isSameIsolationId(networkVlanId, vlanId)) {
                    throw new InvalidParameterValueException("Vlan doesn't match vlan of the network");
                }
            } else {
                vlanId = networkVlanId;
            }
        } else if (network.getTrafficType() == TrafficType.Public && vlanId == null) {
            throw new InvalidParameterValueException("Unable to determine vlan id or untagged vlan for public network");
        }

        if (vlanId == null) {
            vlanId = Vlan.UNTAGGED;
        }

        final VlanType vlanType = forVirtualNetwork ? VlanType.VirtualNetwork : VlanType.DirectAttached;

        if ((domain != null || vlanOwner != null) && zone.getNetworkType() != NetworkType.Advanced) {
            throw new InvalidParameterValueException("Vlan owner can be defined only in the zone of type " + NetworkType.Advanced);
        }

        if (ipv4) {
            // Make sure the gateway is valid
            if (!NetUtils.isValidIp4(vlanGateway)) {
                throw new InvalidParameterValueException("Please specify a valid gateway");
            }

            // Make sure the netmask is valid
            if (!NetUtils.isValidIp4Netmask(vlanNetmask)) {
                throw new InvalidParameterValueException("Please specify a valid netmask");
            }
        }

        if (ipv6) {
            if (!NetUtils.isValidIp6(vlanIp6Gateway)) {
                throw new InvalidParameterValueException("Please specify a valid IPv6 gateway");
            }
            if (!NetUtils.isValidIp6Cidr(vlanIp6Cidr)) {
                throw new InvalidParameterValueException("Please specify a valid IPv6 CIDR");
            }
        }

        boolean isSharedNetworkWithoutSpecifyVlan = _networkMgr.isSharedNetworkWithoutSpecifyVlan(_networkOfferingDao.findById(network.getNetworkOfferingId()));
        if (ipv4) {
            final String newCidr = NetUtils.getCidrFromGatewayAndNetmask(vlanGateway, vlanNetmask);

            //Make sure start and end ips are with in the range of cidr calculated for this gateway and netmask {
            if (!NetUtils.isIpWithInCidrRange(vlanGateway, newCidr) || !NetUtils.isIpWithInCidrRange(startIP, newCidr) || !NetUtils.isIpWithInCidrRange(endIP, newCidr)) {
                throw new InvalidParameterValueException("Please specify a valid IP range or valid netmask or valid gateway");
            }

            // Check if the new VLAN's subnet conflicts with the guest network
            // in
            // the specified zone (guestCidr is null for basic zone)
            // when adding shared network with same cidr of zone guest cidr,
            // if the specified vlan is not present in zone, physical network, allow to create the network as the isolation is based on VLAN.
            final String guestNetworkCidr = zone.getGuestNetworkCidr();
            if (guestNetworkCidr != null && NetUtils.isNetworksOverlap(newCidr, guestNetworkCidr) && _zoneDao.findVnet(zoneId, physicalNetworkId, vlanId).isEmpty() != true) {
                throw new InvalidParameterValueException("The new IP range you have specified has  overlapped with the guest network in zone: " + zone.getName()
                        + "along with existing Vlan also. Please specify a different gateway/netmask");
            }

            // Check if there are any errors with the IP range
            checkPublicIpRangeErrors(zoneId, vlanId, vlanGateway, vlanNetmask, startIP, endIP);

            checkConflictsWithPortableIpRange(zoneId, vlanId, vlanGateway, vlanNetmask, startIP, endIP);

            if (!isSharedNetworkWithoutSpecifyVlan) {
                checkZoneVlanIpOverlap(zone, network, newCidr, vlanId, vlanGateway, vlanNetmask, startIP, endIP);
            }
        }

        String ipv6Range = null;
        if (ipv6) {
            ipv6Range = startIPv6;
            if (StringUtils.isNotEmpty(ipv6Range) && StringUtils.isNotEmpty(endIPv6)) {
                ipv6Range += "-" + endIPv6;
            }

            final List<VlanVO> vlans = _vlanDao.listByZone(zone.getId());
            for (final VlanVO vlan : vlans) {
                if (vlan.getIp6Gateway() == null) {
                    continue;
                }
                if ((StringUtils.isAllEmpty(ipv6Range, vlan.getIp6Range())) &&
                        NetUtils.ipv6NetworksOverlap(IPv6Network.fromString(vlanIp6Cidr), IPv6Network.fromString(vlan.getIp6Cidr()))) {
                    throw new InvalidParameterValueException(String.format("The IPv6 range with tag: %s already has IPs that overlap with the new range.",
                            vlan.getVlanTag()));
                }
                if (!StringUtils.isAllEmpty(ipv6Range, vlan.getIp6Range())) {
                    String r1 = StringUtils.isEmpty(ipv6Range) ? NetUtils.getIpv6RangeFromCidr(vlanIp6Cidr) : ipv6Range;
                    String r2 = StringUtils.isEmpty(vlan.getIp6Range()) ? NetUtils.getIpv6RangeFromCidr(vlan.getIp6Cidr()) : vlan.getIp6Range();
                    if(NetUtils.isIp6RangeOverlap(r1, r2)) {
                        throw new InvalidParameterValueException(String.format("The IPv6 range with tag: %s already has IPs that overlap with the new range.",
                                vlan.getVlanTag()));
                    }
                }
                if (NetUtils.isSameIsolationId(vlanId, vlan.getVlanTag()) && !vlanIp6Gateway.equals(vlan.getIp6Gateway())) {
                    throw new InvalidParameterValueException(String.format("The IP range with tag: %s has already been added with gateway %s. Please specify a different tag.",
                            vlan.getVlanTag(), vlan.getIp6Gateway()));
                }
            }
        }

        // Check if the vlan is being used
        if (isSharedNetworkWithoutSpecifyVlan) {
            bypassVlanOverlapCheck = true;
        }
        if (!bypassVlanOverlapCheck && _zoneDao.findVnet(zoneId, physicalNetworkId, BroadcastDomainType.getValue(BroadcastDomainType.fromString(vlanId))).size() > 0) {
            throw new InvalidParameterValueException("The VLAN tag " + vlanId + " is already being used for dynamic vlan allocation for the guest network in zone "
                    + zone.getName());
        }

        String ipRange = null;

        if (ipv4) {
            ipRange = startIP;
            if (endIP != null) {
                ipRange += "-" + endIP;
            }
        }

        // Everything was fine, so persist the VLAN
        final VlanVO vlan = commitVlanAndIpRange(zoneId, networkId, physicalNetworkId, podId, startIP, endIP, vlanGateway, vlanNetmask, vlanId, domain, vlanOwner, vlanIp6Gateway, vlanIp6Cidr,
                ipv4, zone, vlanType, ipv6Range, ipRange, forSystemVms);

        return vlan;
    }

    private void checkZoneVlanIpOverlap(DataCenterVO zone, Network network, String newCidr, String vlanId, String vlanGateway, String vlanNetmask, String startIP, String endIP) {
        // Throw an exception if this subnet overlaps with subnet on other VLAN,
        // if this is ip range extension, gateway, network mask should be same and ip range should not overlap

        final List<VlanVO> vlans = _vlanDao.listByZone(zone.getId());
        for (final VlanVO vlan : vlans) {
            final String otherVlanGateway = vlan.getVlanGateway();
            final String otherVlanNetmask = vlan.getVlanNetmask();
            // Continue if it's not IPv4
            if (ObjectUtils.anyNull(otherVlanGateway, otherVlanNetmask, vlan.getNetworkId())) {
                continue;
            }
            final String otherCidr = NetUtils.getCidrFromGatewayAndNetmask(otherVlanGateway, otherVlanNetmask);
            if( !NetUtils.isNetworksOverlap(newCidr,  otherCidr)) {
                continue;
            }
            // from here, subnet overlaps
            if (vlanId.toLowerCase().contains(Vlan.UNTAGGED) || UriUtils.checkVlanUriOverlap(
                    BroadcastDomainType.getValue(BroadcastDomainType.fromString(vlanId)),
                    BroadcastDomainType.getValue(BroadcastDomainType.fromString(vlan.getVlanTag())))) {
                // For untagged VLAN Id and overlapping URIs we need to expand and verify IP ranges
                final String[] otherVlanIpRange = vlan.getIpRange().split("\\-");
                final String otherVlanStartIP = otherVlanIpRange[0];
                String otherVlanEndIP = null;
                if (otherVlanIpRange.length > 1) {
                    otherVlanEndIP = otherVlanIpRange[1];
                }

                // extend IP range
                if (!vlanGateway.equals(otherVlanGateway) || !vlanNetmask.equals(vlan.getVlanNetmask())) {
                    throw new InvalidParameterValueException("The IP range has already been added with gateway "
                            + otherVlanGateway + " ,and netmask " + otherVlanNetmask
                            + ", Please specify the gateway/netmask if you want to extend ip range" );
                }
                if (!NetUtils.is31PrefixCidr(newCidr) && NetUtils.ipRangesOverlap(startIP, endIP, otherVlanStartIP, otherVlanEndIP)) {
                    throw new InvalidParameterValueException("The IP range already has IPs that overlap with the new range." +
                            " Please specify a different start IP/end IP.");
                }
            } else {
                // For tagged or non-overlapping URIs we need to ensure there is no Public traffic type
                boolean overlapped = false;
                if (network.getTrafficType() == TrafficType.Public) {
                    overlapped = true;
                } else {
                    final Long nwId = vlan.getNetworkId();
                    if (nwId != null) {
                        final Network nw = _networkModel.getNetwork(nwId);
                        if (nw != null && nw.getTrafficType() == TrafficType.Public) {
                            overlapped = true;
                        }
                    }

                }
                if (overlapped) {
                    throw new InvalidParameterValueException("The IP range with tag: " + vlan.getVlanTag()
                            + " in zone " + zone.getName()
                            + " has overlapped with the subnet. Please specify a different gateway/netmask.");
                }
            }
        }
    }

    private VlanVO commitVlanAndIpRange(final long zoneId, final long networkId, final long physicalNetworkId, final Long podId, final String startIP, final String endIP,
            final String vlanGateway, final String vlanNetmask, final String vlanId, final Domain domain, final Account vlanOwner, final String vlanIp6Gateway, final String vlanIp6Cidr,
            final boolean ipv4, final DataCenterVO zone, final VlanType vlanType, final String ipv6Range, final String ipRange, final boolean forSystemVms) {
        return Transaction.execute(new TransactionCallback<VlanVO>() {
            @Override
            public VlanVO doInTransaction(final TransactionStatus status) {
                VlanVO vlan = new VlanVO(vlanType, vlanId, vlanGateway, vlanNetmask, zone.getId(), ipRange, networkId, physicalNetworkId, vlanIp6Gateway, vlanIp6Cidr, ipv6Range);
                logger.debug("Saving vlan range " + vlan);
                vlan = _vlanDao.persist(vlan);

                // IPv6 use a used ip map, is different from ipv4, no need to save
                // public ip range
                if (ipv4) {
                    if (!savePublicIPRange(startIP, endIP, zoneId, vlan.getId(), networkId, physicalNetworkId, forSystemVms)) {
                        throw new CloudRuntimeException("Failed to save IPv4 range. Please contact Cloud Support.");
                    }
                }

                if (vlanOwner != null) {
                    // This VLAN is account-specific, so create an AccountVlanMapVO
                    // entry
                    final AccountVlanMapVO accountVlanMapVO = new AccountVlanMapVO(vlanOwner.getId(), vlan.getId());
                    _accountVlanMapDao.persist(accountVlanMapVO);

                    // generate usage event for dedication of every ip address in the
                    // range
                    final List<IPAddressVO> ips = _publicIpAddressDao.listByVlanId(vlan.getId());
                    for (final IPAddressVO ip : ips) {
                        final boolean usageHidden = _ipAddrMgr.isUsageHidden(ip);
                        UsageEventUtils.publishUsageEvent(EventTypes.EVENT_NET_IP_ASSIGN, vlanOwner.getId(), ip.getDataCenterId(), ip.getId(), ip.getAddress().toString(),
                                ip.isSourceNat(), vlan.getVlanType().toString(), ip.getSystem(), usageHidden, ip.getClass().getName(), ip.getUuid());
                    }
                    // increment resource count for dedicated public ip's
                    _resourceLimitMgr.incrementResourceCount(vlanOwner.getId(), ResourceType.public_ip, new Long(ips.size()));
                } else if (domain != null && !forSystemVms) {
                    // This VLAN is domain-wide, so create a DomainVlanMapVO entry
                    final DomainVlanMapVO domainVlanMapVO = new DomainVlanMapVO(domain.getId(), vlan.getId());
                    _domainVlanMapDao.persist(domainVlanMapVO);
                } else if (podId != null) {
                    // This VLAN is pod-wide, so create a PodVlanMapVO entry
                    final PodVlanMapVO podVlanMapVO = new PodVlanMapVO(podId, vlan.getId());
                    podVlanMapDao.persist(podVlanMapVO);
                }
                return vlan;
            }
        });

    }

    @Override
    public Vlan updateVlanAndPublicIpRange(UpdateVlanIpRangeCmd cmd) throws ConcurrentOperationException,
            ResourceUnavailableException,ResourceAllocationException {

        return  updateVlanAndPublicIpRange(cmd.getId(), cmd.getStartIp(),cmd.getEndIp(), cmd.getGateway(),cmd.getNetmask(),
                cmd.getStartIpv6(), cmd.getEndIpv6(), cmd.getIp6Gateway(), cmd.getIp6Cidr(), cmd.isForSystemVms());
    }

    @DB
    @ActionEvent(eventType = EventTypes.EVENT_VLAN_IP_RANGE_UPDATE, eventDescription = "update vlan ip Range", async
            = false)
    public Vlan updateVlanAndPublicIpRange(final long id, String startIp,
                                           String endIp,
                                           String gateway,
                                           String netmask,
                                           String startIpv6,
                                           String endIpv6,
                                           String ip6Gateway,
                                           String ip6Cidr,
                                           Boolean forSystemVms) throws ConcurrentOperationException {

        VlanVO vlanRange = _vlanDao.findById(id);
        if (vlanRange == null) {
            throw new InvalidParameterValueException("Please specify a valid IP range id.");
        }

        final boolean ipv4 = vlanRange.getVlanGateway() != null;
        final boolean ipv6 = vlanRange.getIp6Gateway() != null;
        if (!ipv4) {
            if (startIp != null || endIp != null || gateway != null || netmask != null) {
                throw new InvalidParameterValueException("IPv4 is not support in this IP range.");
            }
        }
        if (!ipv6) {
            if (startIpv6 != null || endIpv6 != null || ip6Gateway != null || ip6Cidr != null) {
                throw new InvalidParameterValueException("IPv6 is not support in this IP range.");
            }
        }

        final Boolean isRangeForSystemVM = checkIfVlanRangeIsForSystemVM(id);
        if (forSystemVms != null && isRangeForSystemVM != forSystemVms) {
            if (VlanType.DirectAttached.equals(vlanRange.getVlanType())) {
                throw new InvalidParameterValueException("forSystemVms is not available for this IP range with vlan type: " + VlanType.DirectAttached);
            }
            // Check if range has already been dedicated
            final List<AccountVlanMapVO> maps = _accountVlanMapDao.listAccountVlanMapsByVlan(id);
            if (maps != null && !maps.isEmpty()) {
                throw new InvalidParameterValueException("Specified Public IP range has already been dedicated to an account");
            }

            List<DomainVlanMapVO> domainmaps = _domainVlanMapDao.listDomainVlanMapsByVlan(id);
            if (domainmaps != null && !domainmaps.isEmpty()) {
                throw new InvalidParameterValueException("Specified Public IP range has already been dedicated to a domain");
            }
        }
        if (ipv4) {
            updateVlanAndIpv4Range(id, vlanRange, startIp, endIp, gateway, netmask, isRangeForSystemVM, forSystemVms);
        }
        if (ipv6) {
            updateVlanAndIpv6Range(id, vlanRange, startIpv6, endIpv6, ip6Gateway, ip6Cidr, isRangeForSystemVM, forSystemVms);
        }
        return _vlanDao.findById(id);
    }

    private void updateVlanAndIpv4Range(final long id, final VlanVO vlanRange,
                                        String startIp,
                                        String endIp,
                                        String gateway,
                                        String netmask,
                                        final Boolean isRangeForSystemVM,
                                        final Boolean forSystemVms) {
        final List<IPAddressVO> listAllocatedIPs = _publicIpAddressDao.listByVlanIdAndState(id, IpAddress.State.Allocated);

        if (gateway != null && !gateway.equals(vlanRange.getVlanGateway()) && CollectionUtils.isNotEmpty(listAllocatedIPs)) {
            throw new InvalidParameterValueException(String.format("Unable to change gateway to %s because some IPs are in use", gateway));
        }
        if (netmask != null && !netmask.equals(vlanRange.getVlanNetmask()) && CollectionUtils.isNotEmpty(listAllocatedIPs)) {
            throw new InvalidParameterValueException(String.format("Unable to change netmask to %s because some IPs are in use", netmask));
        }

        gateway = MoreObjects.firstNonNull(gateway, vlanRange.getVlanGateway());
        netmask = MoreObjects.firstNonNull(netmask, vlanRange.getVlanNetmask());

        final String[] existingVlanIPRangeArray = vlanRange.getIpRange().split("-");
        final String currentStartIP = existingVlanIPRangeArray[0];
        final String currentEndIP = existingVlanIPRangeArray[1];

        startIp = MoreObjects.firstNonNull(startIp, currentStartIP);
        endIp = MoreObjects.firstNonNull(endIp, currentEndIP);

        final String cidr = NetUtils.ipAndNetMaskToCidr(gateway, netmask);
        if (StringUtils.isEmpty(cidr)) {
            throw new InvalidParameterValueException(String.format("Invalid gateway (%s) or netmask (%s)", gateway, netmask));
        }
        final String cidrAddress = getCidrAddress(cidr);
        final long cidrSize = getCidrSize(cidr);

        checkIpRange(startIp, endIp, cidrAddress, cidrSize);

        checkGatewayOverlap(startIp, endIp, gateway);

        checkAllocatedIpsAreWithinVlanRange(listAllocatedIPs, startIp, endIp, forSystemVms);

        try {
            final String newStartIP = startIp;
            final String newEndIP = endIp;

            VlanVO range = _vlanDao.acquireInLockTable(id, 30);
            if (range == null) {
                throw new CloudRuntimeException("Unable to acquire vlan configuration: " + id);
            }

            if (logger.isDebugEnabled()) {
                logger.debug("lock vlan " + id + " is acquired");
            }

            commitUpdateVlanAndIpRange(id, newStartIP, newEndIP, currentStartIP, currentEndIP, gateway, netmask,true, isRangeForSystemVM, forSystemVms);

        } catch (final Exception e) {
            logger.error("Unable to edit VlanRange due to " + e.getMessage(), e);
            throw new CloudRuntimeException("Failed to edit VlanRange. Please contact Cloud Support.");
        } finally {
            _vlanDao.releaseFromLockTable(id);
        }
    }

    private void updateVlanAndIpv6Range(final long id, final VlanVO vlanRange,
                                        String startIpv6,
                                        String endIpv6,
                                        String ip6Gateway,
                                        String ip6Cidr,
                                        final Boolean isRangeForSystemVM,
                                        final Boolean forSystemVms) {
        final List<UserIpv6AddressVO> listAllocatedIPs = _ipv6Dao.listByVlanIdAndState(id, IpAddress.State.Allocated);

        if (ip6Gateway != null && !ip6Gateway.equals(vlanRange.getIp6Gateway()) && (CollectionUtils.isNotEmpty(listAllocatedIPs) || CollectionUtils.isNotEmpty(ipv6Service.getAllocatedIpv6FromVlanRange(vlanRange)))) {
            throw new InvalidParameterValueException(String.format("Unable to change ipv6 gateway to %s because some IPs are in use", ip6Gateway));
        }
        if (ip6Cidr != null && !ip6Cidr.equals(vlanRange.getIp6Cidr()) && (CollectionUtils.isNotEmpty(listAllocatedIPs) || CollectionUtils.isNotEmpty(ipv6Service.getAllocatedIpv6FromVlanRange(vlanRange)))) {
            throw new InvalidParameterValueException(String.format("Unable to change ipv6 cidr to %s because some IPs are in use", ip6Cidr));
        }
        ip6Gateway = MoreObjects.firstNonNull(ip6Gateway, vlanRange.getIp6Gateway());
        ip6Cidr = MoreObjects.firstNonNull(ip6Cidr, vlanRange.getIp6Cidr());

        final String[] existingVlanIPRangeArray = StringUtils.isNotEmpty(vlanRange.getIp6Range()) ? vlanRange.getIp6Range().split("-") : null;
        final String currentStartIPv6 = existingVlanIPRangeArray != null ? existingVlanIPRangeArray[0] : null;
        final String currentEndIPv6 = existingVlanIPRangeArray != null ? existingVlanIPRangeArray[1] : null;

        startIpv6 = ObjectUtils.allNull(startIpv6, currentStartIPv6) ? null : MoreObjects.firstNonNull(startIpv6, currentStartIPv6);
        endIpv6 = ObjectUtils.allNull(endIpv6, currentEndIPv6) ? null : MoreObjects.firstNonNull(endIpv6, currentEndIPv6);

        _networkModel.checkIp6Parameters(startIpv6, endIpv6, ip6Gateway, ip6Cidr);

        if (!ObjectUtils.allNull(startIpv6, endIpv6) && ObjectUtils.anyNull(startIpv6, endIpv6)) {
            throw new InvalidParameterValueException(String.format("Invalid IPv6 range %s-%s", startIpv6, endIpv6));
        }
        if (ObjectUtils.allNotNull(startIpv6, endIpv6) && (!startIpv6.equals(currentStartIPv6) || !endIpv6.equals(currentEndIPv6))) {
            checkAllocatedIpv6sAreWithinVlanRange(listAllocatedIPs, startIpv6, endIpv6);
        }

        try {
            VlanVO range = _vlanDao.acquireInLockTable(id, 30);
            if (range == null) {
                throw new CloudRuntimeException("Unable to acquire vlan configuration: " + id);
            }

            if (logger.isDebugEnabled()) {
                logger.debug("lock vlan " + id + " is acquired");
            }

            commitUpdateVlanAndIpRange(id, startIpv6, endIpv6, currentStartIPv6, currentEndIPv6, ip6Gateway, ip6Cidr, false, isRangeForSystemVM,forSystemVms);

        } catch (final Exception e) {
            logger.error("Unable to edit VlanRange due to " + e.getMessage(), e);
            throw new CloudRuntimeException("Failed to edit VlanRange. Please contact Cloud Support.");
        } finally {
            _vlanDao.releaseFromLockTable(id);
        }
    }

    private VlanVO commitUpdateVlanAndIpRange(final Long id, final String newStartIP, final String newEndIP, final String currentStartIP, final String currentEndIP,
                                              final String gateway, final String netmask,
                                              final boolean ipv4, final Boolean isRangeForSystemVM, final Boolean forSystemvms) {

        return Transaction.execute(new TransactionCallback<VlanVO>() {
            @Override
            public VlanVO doInTransaction(final TransactionStatus status) {
                VlanVO vlanRange = _vlanDao.findById(id);
                logger.debug("Updating vlan range " + vlanRange.getId());
                if (ipv4) {
                    vlanRange.setIpRange(newStartIP + "-" + newEndIP);
                    vlanRange.setVlanGateway(gateway);
                    vlanRange.setVlanNetmask(netmask);
                    _vlanDao.update(vlanRange.getId(), vlanRange);
                    if (!updatePublicIPRange(newStartIP, currentStartIP, newEndIP, currentEndIP, vlanRange.getDataCenterId(), vlanRange.getId(), vlanRange.getNetworkId(), vlanRange.getPhysicalNetworkId(), isRangeForSystemVM, forSystemvms)) {
                        throw new CloudRuntimeException("Failed to update IPv4 range. Please contact Cloud Support.");
                    }
                } else {
                    if (ObjectUtils.allNotNull(newStartIP, newEndIP)) {
                        vlanRange.setIp6Range(newStartIP + "-" + newEndIP);
                    } else {
                        vlanRange.setIp6Range(null);
                    }
                    vlanRange.setIp6Gateway(gateway);
                    vlanRange.setIp6Cidr(netmask);
                    _vlanDao.update(vlanRange.getId(), vlanRange);
                }
                return vlanRange;
            }
        });
    }

    private boolean checkIfVlanRangeIsForSystemVM(final long vlanId) {
        List<IPAddressVO> existingPublicIPs = _publicIpAddressDao.listByVlanId(vlanId);
        if (CollectionUtils.isEmpty(existingPublicIPs)) {
            return false;
        }
        boolean initialIsSystemVmValue = existingPublicIPs.get(0).isForSystemVms();
        for (IPAddressVO existingIPs : existingPublicIPs) {
            if (initialIsSystemVmValue != existingIPs.isForSystemVms()) {
                throw new CloudRuntimeException("Your \"For System VM\" value seems to be inconsistent with the rest of the records. Please contact Cloud Support");
            }
        }
        return initialIsSystemVmValue;
    }

    private void checkAllocatedIpsAreWithinVlanRange
            (List<IPAddressVO> listAllocatedIPs, String startIp, String endIp, Boolean forSystemVms) {
        Collections.sort(listAllocatedIPs, Comparator.comparing(IPAddressVO::getAddress));
        for (IPAddressVO allocatedIP : listAllocatedIPs) {
            if ((StringUtils.isNotEmpty(startIp) && NetUtils.ip2Long(startIp) > NetUtils.ip2Long(allocatedIP.getAddress().addr()))
                    || (StringUtils.isNotEmpty(endIp) && NetUtils.ip2Long(endIp) < NetUtils.ip2Long(allocatedIP.getAddress().addr()))) {
                throw new InvalidParameterValueException(String.format("The start IP address must be less than or equal to %s which is already in use. "
                                + "The end IP address must be greater than or equal to %s which is already in use. "
                                + "There are %d IPs already allocated in this range.",
                        listAllocatedIPs.get(0).getAddress(), listAllocatedIPs.get(listAllocatedIPs.size() - 1).getAddress(), listAllocatedIPs.size()));
            }
            if (forSystemVms != null && allocatedIP.isForSystemVms() != forSystemVms) {
                throw new InvalidParameterValueException(String.format("IP %s is in use, cannot change forSystemVms of the IP range", allocatedIP.getAddress().addr()));
            }
        }
    }

    private void checkAllocatedIpv6sAreWithinVlanRange(List<UserIpv6AddressVO> listAllocatedIPs, String startIpv6, String endIpv6) {
        Collections.sort(listAllocatedIPs, Comparator.comparing(UserIpv6AddressVO::getAddress));
        for (UserIpv6AddressVO allocatedIP : listAllocatedIPs) {
            if ((StringUtils.isNotEmpty(startIpv6)
                    && IPv6Address.fromString(startIpv6).toBigInteger().compareTo(IPv6Address.fromString(allocatedIP.getAddress()).toBigInteger()) > 0)
                    || (StringUtils.isNotEmpty(endIpv6)
                    && IPv6Address.fromString(endIpv6).toBigInteger().compareTo(IPv6Address.fromString(allocatedIP.getAddress()).toBigInteger()) < 0)) {
                throw new InvalidParameterValueException(String.format("The start IPv6 address must be less than or equal to %s which is already in use. "
                                + "The end IPv6 address must be greater than or equal to %s which is already in use. "
                                + "There are %d IPv6 addresses already allocated in this range.",
                        listAllocatedIPs.get(0).getAddress(), listAllocatedIPs.get(listAllocatedIPs.size() - 1).getAddress(), listAllocatedIPs.size()));
            }
        }
    }

    private void checkGatewayOverlap(String startIp, String endIp, String gateway) {
        if (NetUtils.ipRangesOverlap(startIp, endIp, gateway, gateway)) {
            throw new InvalidParameterValueException("The gateway shouldn't overlap the new start/end ip "
                    + "addresses");
        }
    }

    @Override
    @DB
    public boolean deleteVlanAndPublicIpRange(final long userId, final long vlanDbId, final Account caller) {
        VlanVO vlanRange = _vlanDao.findById(vlanDbId);
        if (vlanRange == null) {
            throw new InvalidParameterValueException("Please specify a valid IP range id.");
        }

        boolean isAccountSpecific = false;
        final List<AccountVlanMapVO> acctVln = _accountVlanMapDao.listAccountVlanMapsByVlan(vlanRange.getId());
        // Check for account wide pool. It will have an entry for
        // account_vlan_map.
        if (acctVln != null && !acctVln.isEmpty()) {
            isAccountSpecific = true;
        }

        boolean isDomainSpecific = false;
        List<DomainVlanMapVO> domainVlan = _domainVlanMapDao.listDomainVlanMapsByVlan(vlanRange.getId());
        // Check for domain wide pool. It will have an entry for domain_vlan_map.
        if (domainVlan != null && !domainVlan.isEmpty()) {
            isDomainSpecific = true;
        }

        // Check if the VLAN has any allocated public IPs
        final List<IPAddressVO> ips = _publicIpAddressDao.listByVlanId(vlanDbId);
        if (isAccountSpecific) {
            int resourceCountToBeDecrement = 0;
            try {
                vlanRange = _vlanDao.acquireInLockTable(vlanDbId, 30);
                if (vlanRange == null) {
                    throw new CloudRuntimeException("Unable to acquire vlan configuration: " + vlanDbId);
                }

                if (logger.isDebugEnabled()) {
                    logger.debug("lock vlan " + vlanDbId + " is acquired");
                }
                for (final IPAddressVO ip : ips) {
                    boolean success = true;
                    if (ip.isOneToOneNat()) {
                        throw new InvalidParameterValueException("Can't delete account specific vlan " + vlanDbId + " as ip " + ip
                                + " belonging to the range is used for static nat purposes. Cleanup the rules first");
                    }

                    if (ip.isSourceNat()) {
                        throw new InvalidParameterValueException("Can't delete account specific vlan " + vlanDbId + " as ip " + ip
                                + " belonging to the range is a source nat ip for the network id=" + ip.getSourceNetworkId()
                                + ". IP range with the source nat ip address can be removed either as a part of Network, or account removal");
                    }

                    if (_firewallDao.countRulesByIpId(ip.getId()) > 0) {
                        throw new InvalidParameterValueException("Can't delete account specific vlan " + vlanDbId + " as ip " + ip
                                + " belonging to the range has firewall rules applied. Cleanup the rules first");
                    }
                    if (ip.getAllocatedTime() != null) {
                        // This means IP is allocated
                        // release public ip address here
                        success = _ipAddrMgr.disassociatePublicIpAddress(ip.getId(), userId, caller);
                    }
                    if (!success) {
                        logger.warn("Some ip addresses failed to be released as a part of vlan " + vlanDbId + " removal");
                    } else {
                        resourceCountToBeDecrement++;
                        final boolean usageHidden = _ipAddrMgr.isUsageHidden(ip);
                        UsageEventUtils.publishUsageEvent(EventTypes.EVENT_NET_IP_RELEASE, acctVln.get(0).getAccountId(), ip.getDataCenterId(), ip.getId(),
                                ip.getAddress().toString(), ip.isSourceNat(), vlanRange.getVlanType().toString(), ip.getSystem(), usageHidden, ip.getClass().getName(), ip.getUuid());
                    }
                }
            } finally {
                _vlanDao.releaseFromLockTable(vlanDbId);
                if (resourceCountToBeDecrement > 0) {  //Making sure to decrement the count of only success operations above. For any reaason if disassociation fails then this number will vary from original range length.
                    _resourceLimitMgr.decrementResourceCount(acctVln.get(0).getAccountId(), ResourceType.public_ip, new Long(resourceCountToBeDecrement));
                }
            }
        } else {   // !isAccountSpecific
            final NicIpAliasVO ipAlias = _nicIpAliasDao.findByGatewayAndNetworkIdAndState(vlanRange.getVlanGateway(), vlanRange.getNetworkId(), NicIpAlias.State.active);
            //check if the ipalias belongs to the vlan range being deleted.
            if (ipAlias != null && vlanDbId == _publicIpAddressDao.findByIpAndSourceNetworkId(vlanRange.getNetworkId(), ipAlias.getIp4Address()).getVlanId()) {
                throw new InvalidParameterValueException("Cannot delete vlan range " + vlanDbId + " as " + ipAlias.getIp4Address()
                        + "is being used for providing dhcp service in this subnet. Delete all VMs in this subnet and try again");
            }
            final long allocIpCount = _publicIpAddressDao.countIPs(vlanRange.getDataCenterId(), vlanDbId, true);
            if (allocIpCount > 0) {
                throw new InvalidParameterValueException(allocIpCount + "  Ips are in use. Cannot delete this vlan");
            }
        }
        List<String> ipAddresses = ipv6Service.getAllocatedIpv6FromVlanRange(vlanRange);
        if (CollectionUtils.isNotEmpty(ipAddresses)) {
            throw new InvalidParameterValueException(String.format("%d IPv6 addresses are in use. Cannot delete this vlan", ipAddresses.size()));
        }

        Transaction.execute(new TransactionCallbackNoReturn() {
            @Override
            public void doInTransactionWithoutResult(final TransactionStatus status) {
                _publicIpAddressDao.deletePublicIPRange(vlanDbId);
                logger.debug(String.format("Delete Public IP Range (from user_ip_address, where vlan_db_id=%s)", vlanDbId));

                _vlanDao.remove(vlanDbId);
                logger.debug(String.format("Mark vlan as Remove vlan (vlan_db_id=%s)", vlanDbId));

                SearchBuilder<PodVlanMapVO> sb = podVlanMapDao.createSearchBuilder();
                sb.and("vlan_db_id", sb.entity().getVlanDbId(), SearchCriteria.Op.EQ);
                SearchCriteria<PodVlanMapVO> sc = sb.create();
                sc.setParameters("vlan_db_id", vlanDbId);
                podVlanMapDao.remove(sc);
                logger.debug(String.format("Delete vlan_db_id=%s in pod_vlan_map", vlanDbId));
            }
        });

        messageBus.publish(_name, MESSAGE_DELETE_VLAN_IP_RANGE_EVENT, PublishScope.LOCAL, vlanRange);

        return true;
    }

    @Override
    @DB
    @ActionEvent(eventType = EventTypes.EVENT_VLAN_IP_RANGE_DEDICATE, eventDescription = "dedicating vlan ip range", async = false)
    public Vlan dedicatePublicIpRange(final DedicatePublicIpRangeCmd cmd) throws ResourceAllocationException {
        final Long vlanDbId = cmd.getId();
        final String accountName = cmd.getAccountName();
        final Long domainId = cmd.getDomainId();
        final Long projectId = cmd.getProjectId();

        // Check if account is valid
        Account vlanOwner = null;
        if (projectId != null) {
            if (accountName != null) {
                throw new InvalidParameterValueException("accountName and projectId are mutually exclusive");
            }
            final Project project = _projectMgr.getProject(projectId);
            if (project == null) {
                throw new InvalidParameterValueException("Unable to find project by id " + projectId);
            }
            vlanOwner = _accountMgr.getAccount(project.getProjectAccountId());
            if (vlanOwner == null) {
                throw new InvalidParameterValueException("Please specify a valid projectId");
            }
        }

        Domain domain = null;
        if (accountName != null && domainId != null) {
            vlanOwner = _accountDao.findActiveAccount(accountName, domainId);
            if (vlanOwner == null) {
                throw new InvalidParameterValueException("Unable to find account by name " + accountName);
            } else if (vlanOwner.getId() == Account.ACCOUNT_ID_SYSTEM) {
                throw new InvalidParameterValueException("Please specify a valid account. Cannot dedicate IP range to system account");
            }
        } else if (domainId != null) {
            domain = _domainDao.findById(domainId);
            if (domain == null) {
                throw new InvalidParameterValueException("Please specify a valid domain id");
            }
        }

        // Check if range is valid
        final VlanVO vlan = _vlanDao.findById(vlanDbId);
        if (vlan == null) {
            throw new InvalidParameterValueException("Unable to find vlan by id " + vlanDbId);
        }

        // Check if range has already been dedicated
        final List<AccountVlanMapVO> maps = _accountVlanMapDao.listAccountVlanMapsByVlan(vlanDbId);
        if (maps != null && !maps.isEmpty()) {
            throw new InvalidParameterValueException("Specified Public IP range has already been dedicated");
        }

        List<DomainVlanMapVO> domainmaps = _domainVlanMapDao.listDomainVlanMapsByVlan(vlanDbId);
        if (domainmaps != null && !domainmaps.isEmpty()) {
            throw new InvalidParameterValueException("Specified Public IP range has already been dedicated to a domain");
        }

        // Verify that zone exists and is advanced
        final Long zoneId = vlan.getDataCenterId();
        final DataCenterVO zone = _zoneDao.findById(zoneId);
        if (zone == null) {
            throw new InvalidParameterValueException("Unable to find zone by id " + zoneId);
        }
        if (zone.getNetworkType() == NetworkType.Basic) {
            throw new InvalidParameterValueException("Public IP range can be dedicated to an account only in the zone of type " + NetworkType.Advanced);
        }

        // Check Public IP resource limits
        if (vlanOwner != null) {
            final int accountPublicIpRange = _publicIpAddressDao.countIPs(zoneId, vlanDbId, false);
            _resourceLimitMgr.checkResourceLimit(vlanOwner, ResourceType.public_ip, accountPublicIpRange);
        }

        // Check if any of the Public IP addresses is allocated to another
        // account
        final List<IPAddressVO> ips = _publicIpAddressDao.listByVlanId(vlanDbId);
        for (final IPAddressVO ip : ips) {
            if (ip.isForSystemVms()) {
                throw new InvalidParameterValueException(ip.getAddress() + " Public IP address in range is dedicated to system vms ");
            }
            final Long allocatedToAccountId = ip.getAllocatedToAccountId();
            if (allocatedToAccountId != null) {
                if (vlanOwner != null && allocatedToAccountId != vlanOwner.getId()) {
                    throw new InvalidParameterValueException(ip.getAddress() + " Public IP address in range is allocated to another account ");
                }
                final Account accountAllocatedTo = _accountMgr.getActiveAccountById(allocatedToAccountId);
                if (vlanOwner == null && domain != null && domain.getId() != accountAllocatedTo.getDomainId()){
                    throw new InvalidParameterValueException(ip.getAddress()
                            + " Public IP address in range is allocated to another domain/account ");
                }
            }
        }

        if (vlanOwner != null) {
            // Create an AccountVlanMapVO entry
            final AccountVlanMapVO accountVlanMapVO = new AccountVlanMapVO(vlanOwner.getId(), vlan.getId());
            _accountVlanMapDao.persist(accountVlanMapVO);

           // generate usage event for dedication of every ip address in the range
            for (final IPAddressVO ip : ips) {
                final boolean usageHidden = _ipAddrMgr.isUsageHidden(ip);
                UsageEventUtils.publishUsageEvent(EventTypes.EVENT_NET_IP_ASSIGN, vlanOwner.getId(), ip.getDataCenterId(), ip.getId(), ip.getAddress().toString(), ip.isSourceNat(),
                        vlan.getVlanType().toString(), ip.getSystem(), usageHidden, ip.getClass().getName(), ip.getUuid());
            }
        } else if (domain != null) {
            // Create an DomainVlanMapVO entry
            DomainVlanMapVO domainVlanMapVO = new DomainVlanMapVO(domain.getId(), vlan.getId());
            _domainVlanMapDao.persist(domainVlanMapVO);
        }

        // increment resource count for dedicated public ip's
        if (vlanOwner != null) {
            _resourceLimitMgr.incrementResourceCount(vlanOwner.getId(), ResourceType.public_ip, new Long(ips.size()));
        }

        return vlan;
    }

    @Override
    @ActionEvent(eventType = EventTypes.EVENT_VLAN_IP_RANGE_RELEASE, eventDescription = "releasing a public ip range", async = false)
    public boolean releasePublicIpRange(final ReleasePublicIpRangeCmd cmd) {
        final Long vlanDbId = cmd.getId();

        final VlanVO vlan = _vlanDao.findById(vlanDbId);
        if (vlan == null) {
            throw new InvalidParameterValueException("Please specify a valid IP range id.");
        }

        return releasePublicIpRange(vlanDbId, CallContext.current().getCallingUserId(), CallContext.current().getCallingAccount());
    }

    @DB
    public boolean releasePublicIpRange(final long vlanDbId, final long userId, final Account caller) {
        VlanVO vlan = _vlanDao.findById(vlanDbId);
        if(vlan == null) {
            // Nothing to do if vlan can't be found
            logger.warn(String.format("Skipping the process for releasing public IP range as could not find a VLAN with ID '%s' for Account '%s' and User '%s'."
                    ,vlanDbId, caller, userId));
            return true;
        }

        // Verify range is dedicated
        boolean isAccountSpecific = false;
        final List<AccountVlanMapVO> acctVln = _accountVlanMapDao.listAccountVlanMapsByVlan(vlanDbId);
        // Verify range is dedicated
        if (acctVln != null && !acctVln.isEmpty()) {
            isAccountSpecific = true;
        }

        boolean isDomainSpecific = false;
        final List<DomainVlanMapVO> domainVlan = _domainVlanMapDao.listDomainVlanMapsByVlan(vlanDbId);
        // Check for domain wide pool. It will have an entry for domain_vlan_map.
        if (domainVlan != null && !domainVlan.isEmpty()) {
            isDomainSpecific = true;
        }

        if (!isAccountSpecific && !isDomainSpecific) {
            throw new InvalidParameterValueException("Can't release Public IP range " + vlanDbId
                    + " as it not dedicated to any domain and any account");
        }
        // Check if range has any allocated public IPs
        final long allocIpCount = _publicIpAddressDao.countIPs(vlan.getDataCenterId(), vlanDbId, true);
        final List<IPAddressVO> ips = _publicIpAddressDao.listByVlanId(vlanDbId);
        boolean success = true;
        final List<IPAddressVO> ipsInUse = new ArrayList<IPAddressVO>();
        if (allocIpCount > 0) {
            try {
                vlan = _vlanDao.acquireInLockTable(vlanDbId, 30);
                if (vlan == null) {
                    throw new CloudRuntimeException("Unable to acquire vlan configuration: " + vlanDbId);
                }
                if (logger.isDebugEnabled()) {
                    logger.debug("lock vlan " + vlanDbId + " is acquired");
                }
                for (final IPAddressVO ip : ips) {
                    // Disassociate allocated IP's that are not in use
                    if (!ip.isOneToOneNat() && !ip.isSourceNat() && !(_firewallDao.countRulesByIpId(ip.getId()) > 0)) {
                        if (logger.isDebugEnabled()) {
                            logger.debug("Releasing Public IP addresses" + ip + " of vlan " + vlanDbId + " as part of Public IP" + " range release to the system pool");
                        }
                        success = success && _ipAddrMgr.disassociatePublicIpAddress(ip.getId(), userId, caller);
                    } else {
                        ipsInUse.add(ip);
                    }
                }
                if (!success) {
                    logger.warn("Some Public IP addresses that were not in use failed to be released as a part of" + " vlan " + vlanDbId + "release to the system pool");
                }
            } finally {
                _vlanDao.releaseFromLockTable(vlanDbId);
            }
        }

        // A Public IP range can only be dedicated to one account at a time
        if (isAccountSpecific && _accountVlanMapDao.remove(acctVln.get(0).getId())) {
            // generate usage events to remove dedication for every ip in the range that has been disassociated
            for (final IPAddressVO ip : ips) {
                if (!ipsInUse.contains(ip)) {
                    final boolean usageHidden = _ipAddrMgr.isUsageHidden(ip);
                    UsageEventUtils.publishUsageEvent(EventTypes.EVENT_NET_IP_RELEASE, acctVln.get(0).getAccountId(), ip.getDataCenterId(), ip.getId(), ip.getAddress().toString(),
                            ip.isSourceNat(), vlan.getVlanType().toString(), ip.getSystem(), usageHidden, ip.getClass().getName(), ip.getUuid());
                }
            }
            // decrement resource count for dedicated public ip's
            _resourceLimitMgr.decrementResourceCount(acctVln.get(0).getAccountId(), ResourceType.public_ip, new Long(ips.size()));
            success = true;
        } else if (isDomainSpecific && _domainVlanMapDao.remove(domainVlan.get(0).getId())) {
            logger.debug("Remove the vlan from domain_vlan_map successfully.");
            success = true;
        } else {
            success = false;
        }

        return success;
    }

    @DB
    protected boolean savePublicIPRange(final String startIP, final String endIP, final long zoneId, final long vlanDbId, final long sourceNetworkid, final long physicalNetworkId, final boolean forSystemVms) {
        final long startIPLong = NetUtils.ip2Long(startIP);
        final long endIPLong = NetUtils.ip2Long(endIP);

        final List<String> problemIps = Transaction.execute(new TransactionCallback<List<String>>() {
            @Override
            public List<String> doInTransaction(final TransactionStatus status) {
                final IPRangeConfig config = new IPRangeConfig();
                return config.savePublicIPRange(TransactionLegacy.currentTxn(), startIPLong, endIPLong, zoneId, vlanDbId, sourceNetworkid, physicalNetworkId, forSystemVms);
            }
        });

        return CollectionUtils.isEmpty(problemIps);
    }

    @DB
    protected boolean updatePublicIPRange(final String newStartIP, final String currentStartIP, final String newEndIP, final String currentEndIP, final long zoneId, final long vlanDbId, final long sourceNetworkid, final long physicalNetworkId, final boolean isRangeForSystemVM, final Boolean forSystemVms) {
        long newStartIPLong = NetUtils.ip2Long(newStartIP);
        long newEndIPLong = NetUtils.ip2Long(newEndIP);
        long currentStartIPLong = NetUtils.ip2Long(currentStartIP);
        long currentEndIPLong = NetUtils.ip2Long(currentEndIP);

        List<Long> currentIPRange = new ArrayList<>();
        List<Long> newIPRange = new ArrayList<>();
        while (newStartIPLong <= newEndIPLong) {
            newIPRange.add(newStartIPLong);
            newStartIPLong++;
        }
        while (currentStartIPLong <= currentEndIPLong) {
            currentIPRange.add(currentStartIPLong);
            currentStartIPLong++;
        }

        final List<String> problemIps = Transaction.execute(new TransactionCallback<List<String>>() {

            @Override
            public List<String> doInTransaction(final TransactionStatus status) {
                final IPRangeConfig config = new IPRangeConfig();
                Vector<String> configResult = new Vector<>();
                List<Long> ipAddressesToAdd = new ArrayList(newIPRange);
                ipAddressesToAdd.removeAll(currentIPRange);
                if (ipAddressesToAdd.size() > 0) {
                    for (Long startIP : ipAddressesToAdd) {
                        configResult.addAll(config.savePublicIPRange(TransactionLegacy.currentTxn(), startIP, startIP, zoneId, vlanDbId, sourceNetworkid, physicalNetworkId, forSystemVms != null ? forSystemVms : isRangeForSystemVM));
                    }
                }
                List<Long> ipAddressesToDelete = new ArrayList(currentIPRange);
                ipAddressesToDelete.removeAll(newIPRange);
                if (ipAddressesToDelete.size() > 0) {
                    for (Long startIP : ipAddressesToDelete) {
                        configResult.addAll(config.deletePublicIPRange(TransactionLegacy.currentTxn(), startIP, startIP, vlanDbId));
                    }
                }
                if (forSystemVms != null && isRangeForSystemVM != forSystemVms) {
                    List<Long> ipAddressesToUpdate = new ArrayList(currentIPRange);
                    ipAddressesToUpdate.removeAll(ipAddressesToDelete);
                    if (ipAddressesToUpdate.size() > 0) {
                        for (Long startIP : ipAddressesToUpdate) {
                            configResult.addAll(config.updatePublicIPRange(TransactionLegacy.currentTxn(), startIP, startIP, vlanDbId, forSystemVms));
                        }
                    }
                }
                return configResult;
            }
        });
        return problemIps != null && problemIps.size() == 0;
    }

    private void checkPublicIpRangeErrors(final long zoneId, final String vlanId, final String vlanGateway, final String vlanNetmask, final String startIP, final String endIP) {
        // Check that the start and end IPs are valid
        if (!NetUtils.isValidIp4(startIP)) {
            throw new InvalidParameterValueException("Please specify a valid start IP");
        }

        if (endIP != null && !NetUtils.isValidIp4(endIP)) {
            throw new InvalidParameterValueException("Please specify a valid end IP");
        }

        if (endIP != null && !NetUtils.validIpRange(startIP, endIP)) {
            throw new InvalidParameterValueException("Please specify a valid IP range.");
        }

        // Check that the IPs that are being added are compatible with the
        // VLAN's gateway and netmask
        if (vlanNetmask == null) {
            throw new InvalidParameterValueException("Please ensure that your IP range's netmask is specified");
        }

        if (endIP != null && !NetUtils.sameSubnet(startIP, endIP, vlanNetmask)) {
            throw new InvalidParameterValueException("Please ensure that your start IP and end IP are in the same subnet, as per the IP range's netmask.");
        }

        if (!NetUtils.sameSubnet(startIP, vlanGateway, vlanNetmask)) {
            throw new InvalidParameterValueException("Please ensure that your start IP is in the same subnet as your IP range's gateway, as per the IP range's netmask.");
        }

        if (endIP != null && !NetUtils.sameSubnet(endIP, vlanGateway, vlanNetmask)) {
            throw new InvalidParameterValueException("Please ensure that your end IP is in the same subnet as your IP range's gateway, as per the IP range's netmask.");
        }
        // check if the gatewayip is the part of the ip range being added.
        // RFC 3021 - 31-Bit Prefixes on IPv4 Point-to-Point Links
        //     GW              Netmask         Stat IP        End IP
        // 192.168.24.0 - 255.255.255.254 - 192.168.24.0 - 192.168.24.1
        // https://tools.ietf.org/html/rfc3021
        // Added by Wilder Rodrigues
        final String newCidr = NetUtils.getCidrFromGatewayAndNetmask(vlanGateway, vlanNetmask);
        if (!NetUtils.is31PrefixCidr(newCidr)) {
            if (NetUtils.ipRangesOverlap(startIP, endIP, vlanGateway, vlanGateway)) {
                throw new InvalidParameterValueException(
                        "The gateway ip should not be the part of the ip range being added.");
            }
        }
    }

    private void checkConflictsWithPortableIpRange(final long zoneId, final String vlanId, final String vlanGateway, final String vlanNetmask, final String startIP, final String endIP) {
        // check and throw exception if there is portable IP range that overlaps with public ip range being configured
        if (checkOverlapPortableIpRange(_regionDao.getRegionId(), startIP, endIP)) {
            throw new InvalidParameterValueException("Ip range: " + startIP + "-" + endIP + " overlaps with a portable" + " IP range already configured in the region "
                    + _regionDao.getRegionId());
        }

        // verify and throw exception if the VLAN Id is used by any portable IP range
        final List<PortableIpRangeVO> existingPortableIPRanges = _portableIpRangeDao.listByRegionId(_regionDao.getRegionId());
        if (existingPortableIPRanges != null && !existingPortableIPRanges.isEmpty()) {
            for (final PortableIpRangeVO portableIpRange : existingPortableIPRanges) {
                if (NetUtils.isSameIsolationId(portableIpRange.getVlanTag(), vlanId)) {
                    throw new InvalidParameterValueException("The VLAN tag " + vlanId + " is already being used for portable ip range in this region");
                }
            }
        }
    }

    private String getCidrAddress(final String cidr) {
        final String[] cidrPair = cidr.split("\\/");
        return cidrPair[0];
    }

    private int getCidrSize(final String cidr) {
        final String[] cidrPair = cidr.split("\\/");
        return Integer.parseInt(cidrPair[1]);
    }

    @Override
    public void checkPodCidrSubnets(final long dcId, final Long podIdToBeSkipped, final String cidr) {
        // For each pod, return an error if any of the following is true:
        // The pod's CIDR subnet conflicts with the CIDR subnet of any other pod

        // Check if the CIDR conflicts with the Guest Network or other pods
        long skipPod = 0;
        if (podIdToBeSkipped != null) {
            skipPod = podIdToBeSkipped;
        }
        final HashMap<Long, List<Object>> currentPodCidrSubnets = _podDao.getCurrentPodCidrSubnets(dcId, skipPod);
        final List<Object> newCidrPair = new ArrayList<Object>();
        newCidrPair.add(0, getCidrAddress(cidr));
        newCidrPair.add(1, (long)getCidrSize(cidr));
        currentPodCidrSubnets.put(new Long(-1), newCidrPair);

        final DataCenterVO dcVo = _zoneDao.findById(dcId);
        final String guestNetworkCidr = dcVo.getGuestNetworkCidr();

        // Guest cidr can be null for Basic zone
        String guestIpNetwork = null;
        Long guestCidrSize = null;
        if (guestNetworkCidr != null) {
            final String[] cidrTuple = guestNetworkCidr.split("\\/");
            guestIpNetwork = NetUtils.getIpRangeStartIpFromCidr(cidrTuple[0], Long.parseLong(cidrTuple[1]));
            guestCidrSize = Long.parseLong(cidrTuple[1]);
        }

        final String zoneName = getZoneName(dcId);

        // Iterate through all pods in this zone
        for (final Long podId : currentPodCidrSubnets.keySet()) {
            String podName;
            if (podId.longValue() == -1) {
                podName = "newPod";
            } else {
                podName = getPodName(podId.longValue());
            }

            final List<Object> cidrPair = currentPodCidrSubnets.get(podId);
            final String cidrAddress = (String)cidrPair.get(0);
            final long cidrSize = ((Long)cidrPair.get(1)).longValue();

            long cidrSizeToUse = -1;
            if (guestCidrSize == null || cidrSize < guestCidrSize) {
                cidrSizeToUse = cidrSize;
            } else {
                cidrSizeToUse = guestCidrSize;
            }

            String cidrSubnet = NetUtils.getCidrSubNet(cidrAddress, cidrSizeToUse);

            if (guestNetworkCidr != null) {
                final String guestSubnet = NetUtils.getCidrSubNet(guestIpNetwork, cidrSizeToUse);
                // Check that cidrSubnet does not equal guestSubnet
                if (cidrSubnet.equals(guestSubnet)) {
                    if (podName.equals("newPod")) {
                        throw new InvalidParameterValueException(
                                "The subnet of the pod you are adding conflicts with the subnet of the Guest IP Network. Please specify a different CIDR.");
                    } else {
                        throw new InvalidParameterValueException(
                                "Warning: The subnet of pod "
                                        + podName
                                        + " in zone "
                                        + zoneName
                                        + " conflicts with the subnet of the Guest IP Network. Please change either the pod's CIDR or the Guest IP Network's subnet, and re-run install-vmops-management.");
                    }
                }
            }

            // Iterate through the rest of the pods
            for (final Long otherPodId : currentPodCidrSubnets.keySet()) {
                if (podId.equals(otherPodId)) {
                    continue;
                }

                // Check that cidrSubnet does not equal otherCidrSubnet
                final List<Object> otherCidrPair = currentPodCidrSubnets.get(otherPodId);
                final String otherCidrAddress = (String)otherCidrPair.get(0);
                final long otherCidrSize = ((Long)otherCidrPair.get(1)).longValue();

                if (cidrSize < otherCidrSize) {
                    cidrSizeToUse = cidrSize;
                } else {
                    cidrSizeToUse = otherCidrSize;
                }

                cidrSubnet = NetUtils.getCidrSubNet(cidrAddress, cidrSizeToUse);
                final String otherCidrSubnet = NetUtils.getCidrSubNet(otherCidrAddress, cidrSizeToUse);

                if (cidrSubnet.equals(otherCidrSubnet)) {
                    final String otherPodName = getPodName(otherPodId.longValue());
                    if (podName.equals("newPod")) {
                        throw new InvalidParameterValueException("The subnet of the pod you are adding conflicts with the subnet of pod " + otherPodName + " in zone " + zoneName
                                + ". Please specify a different CIDR.");
                    } else {
                        throw new InvalidParameterValueException("Warning: The pods " + podName + " and " + otherPodName + " in zone " + zoneName
                                + " have conflicting CIDR subnets. Please change the CIDR of one of these pods.");
                    }
                }
            }
        }

    }

    private boolean validPod(final long podId) {
        return _podDao.findById(podId) != null;
    }

    private boolean validPod(final String podName, final long zoneId) {
        return _podDao.findByName(podName, zoneId) != null;
    }

    private String getPodName(final long podId) {
        return _podDao.findById(new Long(podId)).getName();
    }

    private boolean validZone(final String zoneName) {
        return _zoneDao.findByName(zoneName) != null;
    }

    private boolean validZone(final long zoneId) {
        return _zoneDao.findById(zoneId) != null;
    }

    private String getZoneName(final long zoneId) {
        final DataCenterVO zone = _zoneDao.findById(new Long(zoneId));
        if (zone != null) {
            return zone.getName();
        } else {
            return null;
        }
    }

    @Override
    @ActionEvent(eventType = EventTypes.EVENT_VLAN_IP_RANGE_DELETE, eventDescription = "deleting vlan ip range", async = false)
    public boolean deleteVlanIpRange(final DeleteVlanIpRangeCmd cmd) {
        final Long vlanDbId = cmd.getId();

        final VlanVO vlan = _vlanDao.findById(vlanDbId);
        if (vlan == null) {
            throw new InvalidParameterValueException("Please specify a valid IP range id.");
        }

        return deleteVlanAndPublicIpRange(CallContext.current().getCallingUserId(), vlanDbId, CallContext.current().getCallingAccount());
    }

    @Override
    public void checkDiskOfferingAccess(final Account caller, final DiskOffering dof, DataCenter zone) {
        for (final SecurityChecker checker : _secChecker) {
            if (checker.checkAccess(caller, dof, zone)) {
                if (logger.isDebugEnabled()) {
                    logger.debug("Access granted to " + caller + " to disk offering:" + dof.getId() + " by " + checker.getName());
                }
                return;
            } else {
                throw new PermissionDeniedException(String.format("Access denied to %s for disk offering: %s, zone: %s by %s", caller, dof.getUuid(), zone.getUuid(), checker.getName()));
            }
        }

        assert false : "How can all of the security checkers pass on checking this caller?";
        throw new PermissionDeniedException("There's no way to confirm " + caller + " has access to disk offering:" + dof.getId());
    }

    @Override
    public void checkZoneAccess(final Account caller, final DataCenter zone) {
        for (final SecurityChecker checker : _secChecker) {
            if (checker.checkAccess(caller, zone)) {
                if (logger.isDebugEnabled()) {
                    logger.debug("Access granted to " + caller + " to zone:" + zone.getId() + " by " + checker.getName());
                }
                return;
            } else {
                throw new PermissionDeniedException("Access denied to " + caller + " by " + checker.getName() + " for zone " + zone.getId());
            }
        }

        assert false : "How can all of the security checkers pass on checking this caller?";
        throw new PermissionDeniedException("There's no way to confirm " + caller + " has access to zone:" + zone.getId());
    }

    @Override
    @ActionEvent(eventType = EventTypes.EVENT_NETWORK_OFFERING_CREATE, eventDescription = "creating network offering")
    public NetworkOffering createNetworkOffering(final CreateNetworkOfferingCmd cmd) {
        final String name = cmd.getNetworkOfferingName();
        final String displayText = cmd.getDisplayText();
        final NetUtils.InternetProtocol internetProtocol = NetUtils.InternetProtocol.fromValue(cmd.getInternetProtocol());
        final String tags = cmd.getTags();
        final String trafficTypeString = cmd.getTraffictype();
        final boolean specifyVlan = cmd.getSpecifyVlan();
        final boolean conserveMode = cmd.getConserveMode();
        final String availabilityStr = cmd.getAvailability();
        Integer networkRate = cmd.getNetworkRate();
        TrafficType trafficType = null;
        Availability availability = null;
        Network.GuestType guestType = null;
        final boolean specifyIpRanges = cmd.getSpecifyIpRanges();
        final boolean isPersistent = cmd.getIsPersistent();
        final Map<String, String> detailsStr = cmd.getDetails();
        final Boolean egressDefaultPolicy = cmd.getEgressDefaultPolicy();
        Boolean forVpc = cmd.getForVpc();
        Boolean forTungsten = cmd.getForTungsten();
        Integer maxconn = null;
        boolean enableKeepAlive = false;
        String servicePackageuuid = cmd.getServicePackageId();
        final List<Long> domainIds = cmd.getDomainIds();
        final List<Long> zoneIds = cmd.getZoneIds();
        final boolean enable = cmd.getEnable();
        // check if valid domain
        if (CollectionUtils.isNotEmpty(domainIds)) {
            for (final Long domainId: domainIds) {
                if (_domainDao.findById(domainId) == null) {
                    throw new InvalidParameterValueException("Please specify a valid domain id");
                }
            }
        }

        // check if valid zone
        if (CollectionUtils.isNotEmpty(zoneIds)) {
            for (Long zoneId : zoneIds) {
                if (_zoneDao.findById(zoneId) == null)
                    throw new InvalidParameterValueException("Please specify a valid zone id");
            }
        }

        // if network offering is for tungsten check if every item from serviceProviderList has Tungsten-Fabric provider
        // except ConfigDrive
        if(Boolean.TRUE.equals(forTungsten)){
            for(Map.Entry<String, List<String>> item : cmd.getServiceProviders().entrySet()) {
                if (item.getValue().size() != 1 || !(item.getValue().contains("Tungsten") || item.getValue().contains("ConfigDrive"))) {
                    throw new InvalidParameterValueException("Please specify Tungsten-Fabric provider for the " + item.getKey() + " service provider.");
                }
            }
        }

        // Verify traffic type
        for (final TrafficType tType : TrafficType.values()) {
            if (tType.name().equalsIgnoreCase(trafficTypeString)) {
                trafficType = tType;
                break;
            }
        }
        if (trafficType == null) {
            throw new InvalidParameterValueException("Invalid value for traffictype. Supported traffic types: Public, Management, Control, Guest, Vlan or Storage");
        }

        // Only GUEST traffic type is supported in Acton
        if (trafficType != TrafficType.Guest) {
            throw new InvalidParameterValueException("Only traffic type " + TrafficType.Guest + " is supported in the current release");
        }

        // Verify offering type
        for (final Network.GuestType offType : Network.GuestType.values()) {
            if (offType.name().equalsIgnoreCase(cmd.getGuestIpType())) {
                guestType = offType;
                break;
            }
        }

        if (guestType == null) {
            throw new InvalidParameterValueException("Invalid \"type\" parameter is given; can have Shared and Isolated values");
        }

        if (internetProtocol != null) {
            if (!GuestType.Isolated.equals(guestType)) {
                throw new InvalidParameterValueException(String.format("%s is supported only for %s guest type", ApiConstants.INTERNET_PROTOCOL, GuestType.Isolated));
            }

            if (!Ipv6Service.Ipv6OfferingCreationEnabled.value() && !NetUtils.InternetProtocol.IPv4.equals(internetProtocol)) {
                throw new InvalidParameterValueException(String.format("Configuration %s needs to be enabled for creating IPv6 supported network offering", Ipv6Service.Ipv6OfferingCreationEnabled.key()));
            }
        }

        // Verify availability
        for (final Availability avlb : Availability.values()) {
            if (avlb.name().equalsIgnoreCase(availabilityStr)) {
                availability = avlb;
            }
        }

        if (availability == null) {
            throw new InvalidParameterValueException("Invalid value for Availability. Supported types: " + Availability.Required + ", " + Availability.Optional);
        }

        if (networkRate != null && networkRate < 0) {
            networkRate = 0;
        }

        final Long serviceOfferingId = cmd.getServiceOfferingId();

        if (serviceOfferingId != null) {
            _networkSvc.validateIfServiceOfferingIsActiveAndSystemVmTypeIsDomainRouter(serviceOfferingId);
        }

        // configure service provider map
        final Map<Network.Service, Set<Network.Provider>> serviceProviderMap = new HashMap<Network.Service, Set<Network.Provider>>();
        final Set<Network.Provider> defaultProviders = new HashSet<Network.Provider>();

        // populate the services first
        for (final String serviceName : cmd.getSupportedServices()) {
            // validate if the service is supported
            final Service service = Network.Service.getService(serviceName);
            if (service == null || service == Service.Gateway) {
                throw new InvalidParameterValueException("Invalid service " + serviceName);
            }

            if (forVpc == null) {
                if (service == Service.SecurityGroup || service == Service.Firewall) {
                    forVpc = false;
                } else if (service == Service.NetworkACL) {
                    forVpc = true;
                }
            }

            if (service == Service.SecurityGroup) {
                // allow security group service for Shared networks only
                if (guestType != GuestType.Shared) {
                    throw new InvalidParameterValueException("Security group service is supported for network offerings with guest ip type " + GuestType.Shared);
                }
                final Set<Network.Provider> sgProviders = new HashSet<Network.Provider>();
                sgProviders.add(Provider.SecurityGroupProvider);
                serviceProviderMap.put(Network.Service.SecurityGroup, sgProviders);
                continue;
            }

            serviceProviderMap.put(service, defaultProviders);
        }

        // add gateway provider (if sourceNat provider is enabled)
        final Set<Provider> sourceNatServiceProviders = serviceProviderMap.get(Service.SourceNat);
        if (sourceNatServiceProviders != null && !sourceNatServiceProviders.isEmpty()) {
            serviceProviderMap.put(Service.Gateway, sourceNatServiceProviders);
        }

        // populate providers
        final Map<Provider, Set<Service>> providerCombinationToVerify = new HashMap<Provider, Set<Service>>();
        final Map<String, List<String>> svcPrv = cmd.getServiceProviders();
        Provider firewallProvider = null;
        Provider dhcpProvider = null;
        Boolean IsVrUserdataProvider = false;
        if (svcPrv != null) {
            for (final String serviceStr : svcPrv.keySet()) {
                final Network.Service service = Network.Service.getService(serviceStr);
                if (serviceProviderMap.containsKey(service)) {
                    final Set<Provider> providers = new HashSet<Provider>();
                    // Allow to specify more than 1 provider per service only if
                    // the service is LB
                    if (!serviceStr.equalsIgnoreCase(Service.Lb.getName()) && svcPrv.get(serviceStr) != null && svcPrv.get(serviceStr).size() > 1) {
                        throw new InvalidParameterValueException("In the current release only one provider can be " + "specified for the service if the service is not LB");
                    }
                    for (final String prvNameStr : svcPrv.get(serviceStr)) {
                        // check if provider is supported
                        final Network.Provider provider = Network.Provider.getProvider(prvNameStr);
                        if (provider == null) {
                            throw new InvalidParameterValueException("Invalid service provider: " + prvNameStr);
                        }

                        if (provider == Provider.CiscoVnmc) {
                            firewallProvider = provider;
                        }

                        if (provider == Provider.PaloAlto) {
                            firewallProvider = Provider.PaloAlto;
                        }

                        if ((service == Service.PortForwarding || service == Service.StaticNat) && provider == Provider.VirtualRouter) {
                            firewallProvider = Provider.VirtualRouter;
                        }

                        if (forVpc == null && VPC_ONLY_PROVIDERS.contains(provider)) {
                            forVpc = true;
                        }

                        if (forTungsten == null && Provider.Tungsten.equals(provider)){
                            forTungsten = true;
                        }

                        if (service == Service.Dhcp) {
                            dhcpProvider = provider;
                        }

                        if (service == Service.UserData && provider == Provider.VirtualRouter) {
                            IsVrUserdataProvider = true;
                        }

                        providers.add(provider);

                        Set<Service> serviceSet = null;
                        if (providerCombinationToVerify.get(provider) == null) {
                            serviceSet = new HashSet<Service>();
                        } else {
                            serviceSet = providerCombinationToVerify.get(provider);
                        }
                        serviceSet.add(service);
                        providerCombinationToVerify.put(provider, serviceSet);

                    }
                    serviceProviderMap.put(service, providers);
                } else {
                    throw new InvalidParameterValueException("Service " + serviceStr + " is not enabled for the network " + "offering, can't add a provider to it");
                }
            }
        }

        // dhcp provider and userdata provider should be same because vm will be contacting dhcp server for user data.
        if (dhcpProvider == null && IsVrUserdataProvider) {
            logger.debug("User data provider VR can't be selected without VR as dhcp provider. In this case VM fails to contact the DHCP server for userdata");
            throw new InvalidParameterValueException("Without VR as dhcp provider, User data can't selected for VR. Please select VR as DHCP provider ");
        }

        // validate providers combination here
        _networkModel.canProviderSupportServices(providerCombinationToVerify);

        // validate the LB service capabilities specified in the network
        // offering
        final Map<Capability, String> lbServiceCapabilityMap = cmd.getServiceCapabilities(Service.Lb);
        if (!serviceProviderMap.containsKey(Service.Lb) && lbServiceCapabilityMap != null && !lbServiceCapabilityMap.isEmpty()) {
            throw new InvalidParameterValueException("Capabilities for LB service can be specifed only when LB service is enabled for network offering.");
        }
        validateLoadBalancerServiceCapabilities(lbServiceCapabilityMap);

        if (lbServiceCapabilityMap != null && !lbServiceCapabilityMap.isEmpty()) {
            maxconn = cmd.getMaxconnections();
            if (maxconn == null) {
                maxconn = Integer.parseInt(_configDao.getValue(Config.NetworkLBHaproxyMaxConn.key()));
            }
        }
        if (cmd.getKeepAliveEnabled() != null && cmd.getKeepAliveEnabled()) {
            enableKeepAlive = true;
        }

        // validate the Source NAT service capabilities specified in the network
        // offering
        final Map<Capability, String> sourceNatServiceCapabilityMap = cmd.getServiceCapabilities(Service.SourceNat);
        if (!serviceProviderMap.containsKey(Service.SourceNat) && sourceNatServiceCapabilityMap != null && !sourceNatServiceCapabilityMap.isEmpty()) {
            throw new InvalidParameterValueException("Capabilities for source NAT service can be specifed only when source NAT service is enabled for network offering.");
        }
        validateSourceNatServiceCapablities(sourceNatServiceCapabilityMap);

        // validate the Static Nat service capabilities specified in the network
        // offering
        final Map<Capability, String> staticNatServiceCapabilityMap = cmd.getServiceCapabilities(Service.StaticNat);
        if (!serviceProviderMap.containsKey(Service.StaticNat) && sourceNatServiceCapabilityMap != null && !staticNatServiceCapabilityMap.isEmpty()) {
            throw new InvalidParameterValueException("Capabilities for static NAT service can be specifed only when static NAT service is enabled for network offering.");
        }
        validateStaticNatServiceCapablities(staticNatServiceCapabilityMap);

        // validate the 'Connectivity' service capabilities specified in the network offering, if 'Connectivity' service
        // is in the supported services of network offering
        final Map<Capability, String> connectivityServiceCapabilityMap = cmd.getServiceCapabilities(Service.Connectivity);
        if (!serviceProviderMap.containsKey(Service.Connectivity) &&
                connectivityServiceCapabilityMap != null && !connectivityServiceCapabilityMap.isEmpty())  {
            throw new InvalidParameterValueException("Capabilities for 'Connectivity' service can be specified " +
                    "only when Connectivity service is enabled for network offering.");
        }
        validateConnectivityServiceCapablities(guestType, serviceProviderMap.get(Service.Connectivity), connectivityServiceCapabilityMap);

        final Map<Service, Map<Capability, String>> serviceCapabilityMap = new HashMap<Service, Map<Capability, String>>();
        serviceCapabilityMap.put(Service.Lb, lbServiceCapabilityMap);
        serviceCapabilityMap.put(Service.SourceNat, sourceNatServiceCapabilityMap);
        serviceCapabilityMap.put(Service.StaticNat, staticNatServiceCapabilityMap);
        serviceCapabilityMap.put(Service.Connectivity, connectivityServiceCapabilityMap);

        // if Firewall service is missing, add Firewall service/provider
        // combination
        if (firewallProvider != null) {
            logger.debug("Adding Firewall service with provider " + firewallProvider.getName());
            final Set<Provider> firewallProviderSet = new HashSet<Provider>();
            firewallProviderSet.add(firewallProvider);
            serviceProviderMap.put(Service.Firewall, firewallProviderSet);
            if (!(firewallProvider.getName().equals(Provider.JuniperSRX.getName()) || firewallProvider.getName().equals(Provider.PaloAlto.getName()) || firewallProvider.getName()
                    .equals(Provider.VirtualRouter.getName())) && egressDefaultPolicy == false) {
                throw new InvalidParameterValueException("Firewall egress with default policy " + egressDefaultPolicy + " is not supported by the provider "
                        + firewallProvider.getName());
            }
        }

        final Map<NetworkOffering.Detail, String> details = new HashMap<NetworkOffering.Detail, String>();
        if (detailsStr != null) {
            for (final String detailStr : detailsStr.keySet()) {
                NetworkOffering.Detail offDetail = null;
                for (final NetworkOffering.Detail supportedDetail : NetworkOffering.Detail.values()) {
                    if (detailStr.equalsIgnoreCase(supportedDetail.toString())) {
                        offDetail = supportedDetail;
                        break;
                    }
                }
                if (offDetail == null) {
                    throw new InvalidParameterValueException("Unsupported detail " + detailStr);
                }
                details.put(offDetail, detailsStr.get(detailStr));
            }
        }

        if (forVpc == null) {
            forVpc = false;
        }

        final NetworkOfferingVO offering = createNetworkOffering(name, displayText, trafficType, tags, specifyVlan, availability, networkRate, serviceProviderMap, false, guestType, false,
                serviceOfferingId, conserveMode, serviceCapabilityMap, specifyIpRanges, isPersistent, details, egressDefaultPolicy, maxconn, enableKeepAlive, forVpc, forTungsten, domainIds, zoneIds, enable, internetProtocol);
        CallContext.current().setEventDetails(" Id: " + offering.getId() + " Name: " + name);
        CallContext.current().putContextParameter(NetworkOffering.class, offering.getId());
        return offering;
    }

    void validateLoadBalancerServiceCapabilities(final Map<Capability, String> lbServiceCapabilityMap) {
        if (lbServiceCapabilityMap != null && !lbServiceCapabilityMap.isEmpty()) {
            if (lbServiceCapabilityMap.keySet().size() > 4 || !lbServiceCapabilityMap.containsKey(Capability.SupportedLBIsolation)) {
                throw new InvalidParameterValueException(String.format("Only %s capabilities can be specified for LB service",
                        StringUtils.join(Capability.SupportedLBIsolation.getName(), Capability.ElasticLb.getName(),
                                Capability.InlineMode.getName(), Capability.LbSchemes.getName(), Capability.VmAutoScaling.getName())));
            }

            for (final Capability cap : lbServiceCapabilityMap.keySet()) {
                final String value = lbServiceCapabilityMap.get(cap);
                if (cap == Capability.SupportedLBIsolation) {
                    final boolean dedicatedLb = value.contains("dedicated");
                    final boolean sharedLB = value.contains("shared");
                    if (dedicatedLb && sharedLB || !dedicatedLb && !sharedLB) {
                        throw new InvalidParameterValueException("Either dedicated or shared isolation can be specified for " + Capability.SupportedLBIsolation.getName());
                    }
                } else if (cap == Capability.ElasticLb) {
                    final boolean enabled = value.contains("true");
                    final boolean disabled = value.contains("false");
                    if (!enabled && !disabled) {
                        throw new InvalidParameterValueException("Unknown specified value for " + Capability.ElasticLb.getName());
                    }
                } else if (cap == Capability.InlineMode) {
                    final boolean enabled = value.contains("true");
                    final boolean disabled = value.contains("false");
                    if (!enabled && !disabled) {
                        throw new InvalidParameterValueException("Unknown specified value for " + Capability.InlineMode.getName());
                    }
                } else if (cap == Capability.LbSchemes) {
                    final boolean internalLb = value.contains("internal");
                    final boolean publicLb = value.contains("public");
                    if (!internalLb && !publicLb) {
                        throw new InvalidParameterValueException("Unknown specified value for " + Capability.LbSchemes.getName());
                    }
                } else if (cap == Capability.VmAutoScaling) {
                    final boolean enabled = value.contains("true");
                    final boolean disabled = value.contains("false");
                    if (!enabled && !disabled) {
                        throw new InvalidParameterValueException("Unknown specified value for " + Capability.VmAutoScaling.getName());
                    }
                } else {
                    throw new InvalidParameterValueException(String.format("Only %s capabilities can be specified for LB service",
                            StringUtils.join(Capability.SupportedLBIsolation.getName(), Capability.ElasticLb.getName(),
                                    Capability.InlineMode.getName(), Capability.LbSchemes.getName(), Capability.VmAutoScaling.getName())));
                }
            }
        }
    }

    void validateSourceNatServiceCapablities(final Map<Capability, String> sourceNatServiceCapabilityMap) {
        if (MapUtils.isNotEmpty(sourceNatServiceCapabilityMap) && (sourceNatServiceCapabilityMap.size() > 2 || ! sourceNatCapabilitiesContainValidValues(sourceNatServiceCapabilityMap))) {
            throw new InvalidParameterValueException("Only " + Capability.SupportedSourceNatTypes.getName()
                    + ", " + Capability.RedundantRouter
                    + " capabilities can be specified for source nat service");
        }
    }

    boolean sourceNatCapabilitiesContainValidValues(Map<Capability, String> sourceNatServiceCapabilityMap) {
        for (final Entry<Capability ,String> srcNatPair : sourceNatServiceCapabilityMap.entrySet()) {
            final Capability capability = srcNatPair.getKey();
            final String value = srcNatPair.getValue();
            if (Capability.SupportedSourceNatTypes.equals(capability)) {
                List<String> snatTypes = Arrays.asList(PERACCOUNT, PERZONE);
                if (! snatTypes.contains(value) || ( value.contains(PERACCOUNT) && value.contains(PERZONE))) {
                    throw new InvalidParameterValueException("Either peraccount or perzone source NAT type can be specified for "
                            + Capability.SupportedSourceNatTypes.getName());
                }
            } else if (Capability.RedundantRouter.equals(capability)) {
                if (! Arrays.asList("true", "false").contains(value.toLowerCase())) {
                    throw new InvalidParameterValueException("Unknown specified value for " + capability.getName());
                }
            } else {
                return false;
            }
        }
        return true;
    }

    void validateStaticNatServiceCapablities(final Map<Capability, String> staticNatServiceCapabilityMap) {
        if (staticNatServiceCapabilityMap != null && !staticNatServiceCapabilityMap.isEmpty()) {
            boolean eipEnabled = false;
            boolean associatePublicIP = true;
            for (final Capability capability : staticNatServiceCapabilityMap.keySet()) {
                final String value = staticNatServiceCapabilityMap.get(capability).toLowerCase();
                if (!(value.contains("true") ^ value.contains("false"))) {
                    throw new InvalidParameterValueException("Unknown specified value (" + value + ") for " + capability);
                }
                if (capability == Capability.ElasticIp) {
                    eipEnabled = value.contains("true");
                } else if (capability == Capability.AssociatePublicIP) {
                    associatePublicIP = value.contains("true");
                } else {
                    throw new InvalidParameterValueException("Only " + Capability.ElasticIp.getName() + " and " + Capability.AssociatePublicIP.getName()
                            + " capability can be sepcified for static nat service");
                }
            }
            if (!eipEnabled && associatePublicIP) {
                throw new InvalidParameterValueException("Capability " + Capability.AssociatePublicIP.getName() + " can only be set when capability "
                        + Capability.ElasticIp.getName() + " is true");
            }
        }
    }

    void validateConnectivityServiceCapablities(final Network.GuestType guestType, final Set<Provider> providers, final Map<Capability, String> connectivityServiceCapabilityMap) {
        if (connectivityServiceCapabilityMap != null && !connectivityServiceCapabilityMap.isEmpty()) {
            for (final Map.Entry<Capability, String>entry: connectivityServiceCapabilityMap.entrySet()) {
                final Capability capability = entry.getKey();
                if (capability == Capability.StretchedL2Subnet || capability == Capability.PublicAccess) {
                    final String value = entry.getValue().toLowerCase();
                    if (!(value.contains("true") ^ value.contains("false"))) {
                        throw new InvalidParameterValueException("Invalid value (" + value + ") for " + capability +
                                " should be true/false");
                    } else if (capability == Capability.PublicAccess && guestType != GuestType.Shared) {
                        throw new InvalidParameterValueException("Capability " + capability.getName() + " can only be enabled for network offerings " +
                                "with guest type Shared.");
                    }
                } else {
                    throw new InvalidParameterValueException("Capability " + capability.getName() + " can not be "
                            + " specified with connectivity service.");
                }
            }

            // validate connectivity service provider actually supports specified capabilities
            if (providers != null && !providers.isEmpty()) {
                for (Capability capability : connectivityServiceCapabilityMap.keySet()) {
                    _networkModel.providerSupportsCapability(providers, Service.Connectivity, capability);
                }
            }
        }
    }

    @Override
    @DB
    public NetworkOfferingVO createNetworkOffering(final String name, final String displayText, final TrafficType trafficType, String tags, final boolean specifyVlan,
            final Availability availability,
            final Integer networkRate, final Map<Service, Set<Provider>> serviceProviderMap, final boolean isDefault, final GuestType type, final boolean systemOnly,
            final Long serviceOfferingId,
            final boolean conserveMode, final Map<Service, Map<Capability, String>> serviceCapabilityMap, final boolean specifyIpRanges, final boolean isPersistent,
            final Map<Detail, String> details, final boolean egressDefaultPolicy, final Integer maxconn, final boolean enableKeepAlive, Boolean forVpc,
            Boolean forTungsten, final List<Long> domainIds, final List<Long> zoneIds, final boolean enableOffering, final NetUtils.InternetProtocol internetProtocol) {

        String servicePackageUuid;
        String spDescription = null;
        if (details == null) {
            servicePackageUuid = null;
        } else {
            servicePackageUuid = details.get(NetworkOffering.Detail.servicepackageuuid);
            spDescription = details.get(NetworkOffering.Detail.servicepackagedescription);
        }


        final String multicastRateStr = _configDao.getValue("multicast.throttling.rate");
        final int multicastRate = multicastRateStr == null ? 10 : Integer.parseInt(multicastRateStr);
        tags = com.cloud.utils.StringUtils.cleanupTags(tags);

        // specifyIpRanges should always be true for Shared networks
        // specifyIpRanges can only be true for Isolated networks with no Source
        // Nat service
        if (specifyIpRanges) {
            if (type == GuestType.Isolated) {
                if (serviceProviderMap.containsKey(Service.SourceNat)) {
                    throw new InvalidParameterValueException("SpecifyIpRanges can only be true for Shared network offerings and Isolated with no SourceNat service");
                }
            }
        } else {
            if (type == GuestType.Shared) {
                throw new InvalidParameterValueException("SpecifyIpRanges should always be true for Shared network offerings");
            }
        }

        // isPersistent should always be false for Shared network Offerings
        if (isPersistent && type == GuestType.Shared) {
            throw new InvalidParameterValueException("isPersistent should be false if network offering's type is " + type);
        }

        // validate availability value
        if (availability == NetworkOffering.Availability.Required) {
            final boolean canOffBeRequired = type == GuestType.Isolated && serviceProviderMap.containsKey(Service.SourceNat);
            if (!canOffBeRequired) {
                throw new InvalidParameterValueException("Availability can be " + NetworkOffering.Availability.Required + " only for networkOfferings of type "
                        + GuestType.Isolated + " and with " + Service.SourceNat.getName() + " enabled");
            }

            // only one network offering in the system can be Required
            final List<NetworkOfferingVO> offerings = _networkOfferingDao.listByAvailability(Availability.Required, false);
            if (!offerings.isEmpty()) {
                throw new InvalidParameterValueException("System already has network offering id=" + offerings.get(0).getId() + " with availability " + Availability.Required);
            }
        }

        boolean dedicatedLb = false;
        boolean elasticLb = false;
        boolean sharedSourceNat = false;
        boolean redundantRouter = false;
        boolean elasticIp = false;
        boolean associatePublicIp = false;
        boolean inline = false;
        boolean publicLb = false;
        boolean internalLb = false;
        boolean strechedL2Subnet = false;
        boolean publicAccess = false;
        boolean vmAutoScaling = false;

        if (serviceCapabilityMap != null && !serviceCapabilityMap.isEmpty()) {
            final Map<Capability, String> lbServiceCapabilityMap = serviceCapabilityMap.get(Service.Lb);

            if (lbServiceCapabilityMap != null && !lbServiceCapabilityMap.isEmpty()) {
                final String isolationCapability = lbServiceCapabilityMap.get(Capability.SupportedLBIsolation);
                if (isolationCapability != null) {
                    _networkModel.checkCapabilityForProvider(serviceProviderMap.get(Service.Lb), Service.Lb, Capability.SupportedLBIsolation, isolationCapability);
                    dedicatedLb = isolationCapability.contains("dedicated");
                } else {
                    dedicatedLb = true;
                }

                final String param = lbServiceCapabilityMap.get(Capability.ElasticLb);
                if (param != null) {
                    elasticLb = param.contains("true");
                }

                final String inlineMode = lbServiceCapabilityMap.get(Capability.InlineMode);
                if (inlineMode != null) {
                    _networkModel.checkCapabilityForProvider(serviceProviderMap.get(Service.Lb), Service.Lb, Capability.InlineMode, inlineMode);
                    inline = inlineMode.contains("true");
                } else {
                    inline = false;
                }

                final String publicLbStr = lbServiceCapabilityMap.get(Capability.LbSchemes);
                if (serviceProviderMap.containsKey(Service.Lb)) {
                    if (publicLbStr != null) {
                        _networkModel.checkCapabilityForProvider(serviceProviderMap.get(Service.Lb), Service.Lb, Capability.LbSchemes, publicLbStr);
                        internalLb = publicLbStr.contains("internal");
                        publicLb = publicLbStr.contains("public");
                    }
                }

                final String vmAutoScalingStr = lbServiceCapabilityMap.get(Capability.VmAutoScaling);
                if (vmAutoScalingStr != null) {
                    _networkModel.checkCapabilityForProvider(serviceProviderMap.get(Service.Lb), Service.Lb, Capability.VmAutoScaling, vmAutoScalingStr);
                    vmAutoScaling = vmAutoScalingStr.contains("true");
                }
            }

            // in the current version of the code, publicLb and specificLb can't
            // both be set to true for the same network offering
            if (publicLb && internalLb) {
                throw new InvalidParameterValueException("Public lb and internal lb can't be enabled at the same time on the offering");
            }

            final Map<Capability, String> sourceNatServiceCapabilityMap = serviceCapabilityMap.get(Service.SourceNat);
            if (sourceNatServiceCapabilityMap != null && !sourceNatServiceCapabilityMap.isEmpty()) {
                sharedSourceNat = isSharedSourceNat(serviceProviderMap, sourceNatServiceCapabilityMap);
                redundantRouter = isRedundantRouter(serviceProviderMap, sourceNatServiceCapabilityMap);
            }

            final Map<Capability, String> staticNatServiceCapabilityMap = serviceCapabilityMap.get(Service.StaticNat);
            if (staticNatServiceCapabilityMap != null && !staticNatServiceCapabilityMap.isEmpty()) {
                final String param = staticNatServiceCapabilityMap.get(Capability.ElasticIp);
                if (param != null) {
                    elasticIp = param.contains("true");
                    final String associatePublicIP = staticNatServiceCapabilityMap.get(Capability.AssociatePublicIP);
                    if (associatePublicIP != null) {
                        associatePublicIp = associatePublicIP.contains("true");
                    }
                }
            }

            final Map<Capability, String> connectivityServiceCapabilityMap = serviceCapabilityMap.get(Service.Connectivity);
            if (connectivityServiceCapabilityMap != null && !connectivityServiceCapabilityMap.isEmpty()) {
                if (connectivityServiceCapabilityMap.containsKey(Capability.StretchedL2Subnet)) {
                    final String value = connectivityServiceCapabilityMap.get(Capability.StretchedL2Subnet);
                    if ("true".equalsIgnoreCase(value)) {
                        strechedL2Subnet = true;
                    }
                }

                if (connectivityServiceCapabilityMap.containsKey(Capability.PublicAccess)) {
                    final String value = connectivityServiceCapabilityMap.get(Capability.PublicAccess);
                    if ("true".equalsIgnoreCase(value)) {
                        publicAccess = true;
                    }
                }
            }
        }

        if (serviceProviderMap != null && serviceProviderMap.containsKey(Service.Lb) && !internalLb && !publicLb) {
            //if not specified, default public lb to true
            publicLb = true;
        }

        final NetworkOfferingVO offeringFinal = new NetworkOfferingVO(name, displayText, trafficType, systemOnly, specifyVlan, networkRate, multicastRate, isDefault, availability,
                tags, type, conserveMode, dedicatedLb, sharedSourceNat, redundantRouter, elasticIp, elasticLb, specifyIpRanges, inline, isPersistent, associatePublicIp, publicLb,
                internalLb, forVpc, egressDefaultPolicy, strechedL2Subnet, publicAccess);

        if (serviceOfferingId != null) {
            offeringFinal.setServiceOfferingId(serviceOfferingId);
        }

        offeringFinal.setForTungsten(Objects.requireNonNullElse(forTungsten, false));

        if (enableOffering) {
            offeringFinal.setState(NetworkOffering.State.Enabled);
        }

        // Set VM AutoScaling capability
        offeringFinal.setSupportsVmAutoScaling(vmAutoScaling);

        //Set Service package id
        offeringFinal.setServicePackage(servicePackageUuid);
        // validate the details
        if (details != null) {
            validateNtwkOffDetails(details, serviceProviderMap);
        }

        boolean vpcOff = false;
        boolean nsOff = false;

        if (serviceProviderMap != null && spDescription != null) {
            for (final Network.Service service : serviceProviderMap.keySet()) {
                final Set<Provider> providers = serviceProviderMap.get(service);
                if (providers != null && !providers.isEmpty()) {
                    for (final Network.Provider provider : providers) {
                        if (provider == Provider.VPCVirtualRouter) {
                            vpcOff = true;
                        }
                        if (provider == Provider.Netscaler) {
                            nsOff = true;
                        }
                    }
                }
            }
            if(vpcOff && nsOff) {
                if(!(spDescription.equalsIgnoreCase("A NetScalerVPX is dedicated per network.") || spDescription.contains("dedicated NetScaler"))) {
                    throw new InvalidParameterValueException("Only NetScaler Service Package with Dedicated Device Mode is Supported in VPC Type Guest Network");
                }
            }
        }

        return Transaction.execute(new TransactionCallback<NetworkOfferingVO>() {
            @Override
            public NetworkOfferingVO doInTransaction(final TransactionStatus status) {
                NetworkOfferingVO offering = offeringFinal;

                // 1) create network offering object
                logger.debug("Adding network offering " + offering);
                offering.setConcurrentConnections(maxconn);
                offering.setKeepAliveEnabled(enableKeepAlive);
                offering = _networkOfferingDao.persist(offering, details);
                // 2) populate services and providers
                if (serviceProviderMap != null) {
                    for (final Network.Service service : serviceProviderMap.keySet()) {
                        final Set<Provider> providers = serviceProviderMap.get(service);
                        if (providers != null && !providers.isEmpty()) {
                            boolean vpcOff = false;
                            for (final Network.Provider provider : providers) {
                                if (provider == Provider.VPCVirtualRouter) {
                                    vpcOff = true;
                                }
                                final NetworkOfferingServiceMapVO offService = new NetworkOfferingServiceMapVO(offering.getId(), service, provider);
                                _ntwkOffServiceMapDao.persist(offService);
                                logger.trace("Added service for the network offering: " + offService + " with provider " + provider.getName());
                            }

                            if (vpcOff) {
                                final List<Service> supportedSvcs = new ArrayList<Service>();
                                supportedSvcs.addAll(serviceProviderMap.keySet());
                                _vpcMgr.validateNtwkOffForVpc(offering, supportedSvcs);
                            }
                        } else {
                            final NetworkOfferingServiceMapVO offService = new NetworkOfferingServiceMapVO(offering.getId(), service, null);
                            _ntwkOffServiceMapDao.persist(offService);
                            logger.trace("Added service for the network offering: " + offService + " with null provider");
                        }
                    }
                    if (offering != null) {
                        // Filter child domains when both parent and child domains are present
                        List<Long> filteredDomainIds = filterChildSubDomains(domainIds);
                        List<NetworkOfferingDetailsVO> detailsVO = new ArrayList<>();
                        for (Long domainId : filteredDomainIds) {
                            detailsVO.add(new NetworkOfferingDetailsVO(offering.getId(), Detail.domainid, String.valueOf(domainId), false));
                        }
                        if (CollectionUtils.isNotEmpty(zoneIds)) {
                            for (Long zoneId : zoneIds) {
                                detailsVO.add(new NetworkOfferingDetailsVO(offering.getId(), Detail.zoneid, String.valueOf(zoneId), false));
                            }
                        }
                        if (internetProtocol != null) {
                            detailsVO.add(new NetworkOfferingDetailsVO(offering.getId(), Detail.internetProtocol, String.valueOf(internetProtocol), true));
                        }
                        if (!detailsVO.isEmpty()) {
                            for (NetworkOfferingDetailsVO detail : detailsVO) {
                                networkOfferingDetailsDao.persist(detail);
                            }
                        }
                    }
                }

                return offering;
            }
        });
    }

    boolean isRedundantRouter(Map<Service, Set<Provider>> serviceProviderMap, Map<Capability, String> sourceNatServiceCapabilityMap) {
        boolean redundantRouter = false;
        String param = sourceNatServiceCapabilityMap.get(Capability.RedundantRouter);
        if (param != null) {
            _networkModel.checkCapabilityForProvider(serviceProviderMap.get(Service.SourceNat), Service.SourceNat, Capability.RedundantRouter, param);
            redundantRouter = param.contains("true");
        }
        return redundantRouter;
    }

    boolean isSharedSourceNat(Map<Service, Set<Provider>> serviceProviderMap, Map<Capability, String> sourceNatServiceCapabilityMap) {
        boolean sharedSourceNat = false;
        String param = sourceNatServiceCapabilityMap.get(Capability.SupportedSourceNatTypes);
        if (param != null) {
            _networkModel.checkCapabilityForProvider(serviceProviderMap.get(Service.SourceNat), Service.SourceNat, Capability.SupportedSourceNatTypes, param);
            sharedSourceNat = param.contains(PERZONE);
        }
        return sharedSourceNat;
    }

    protected void validateNtwkOffDetails(final Map<Detail, String> details, final Map<Service, Set<Provider>> serviceProviderMap) {
        for (final Detail detail : details.keySet()) {

            Provider lbProvider = null;
            if (detail == NetworkOffering.Detail.InternalLbProvider || detail == NetworkOffering.Detail.PublicLbProvider) {
                // 1) Vaidate the detail values - have to match the lb provider
                // name
                final String providerStr = details.get(detail);
                if (Network.Provider.getProvider(providerStr) == null) {
                    throw new InvalidParameterValueException("Invalid value " + providerStr + " for the detail " + detail);
                }
                if (serviceProviderMap.get(Service.Lb) != null) {
                    for (final Provider provider : serviceProviderMap.get(Service.Lb)) {
                        if (provider.getName().equalsIgnoreCase(providerStr)) {
                            lbProvider = provider;
                            break;
                        }
                    }
                }

                if (lbProvider == null) {
                    throw new InvalidParameterValueException("Invalid value " + details.get(detail) + " for the detail " + detail
                            + ". The provider is not supported by the network offering");
                }

                // 2) validate if the provider supports the scheme
                final Set<Provider> lbProviders = new HashSet<Provider>();
                lbProviders.add(lbProvider);
                if (detail == NetworkOffering.Detail.InternalLbProvider) {
                    _networkModel.checkCapabilityForProvider(lbProviders, Service.Lb, Capability.LbSchemes, Scheme.Internal.toString());
                } else if (detail == NetworkOffering.Detail.PublicLbProvider) {
                    _networkModel.checkCapabilityForProvider(lbProviders, Service.Lb, Capability.LbSchemes, Scheme.Public.toString());
                }
            }
        }
    }

    @Override
    public Pair<List<? extends NetworkOffering>, Integer> searchForNetworkOfferings(final ListNetworkOfferingsCmd cmd) {
        final Filter searchFilter = new Filter(NetworkOfferingJoinVO.class, "sortKey", QueryService.SortKeyAscending.value(), null, null);
        searchFilter.addOrderBy(NetworkOfferingJoinVO.class, "id", true);
        final Account caller = CallContext.current().getCallingAccount();
        final SearchCriteria<NetworkOfferingJoinVO> sc = networkOfferingJoinDao.createSearchCriteria();

        final Long id = cmd.getId();
        final Object name = cmd.getNetworkOfferingName();
        final Object displayText = cmd.getDisplayText();
        final Object trafficType = cmd.getTrafficType();
        final Object isDefault = cmd.getIsDefault();
        final Object specifyVlan = cmd.getSpecifyVlan();
        final Object availability = cmd.getAvailability();
        final Object state = cmd.getState();
        final Long domainId = cmd.getDomainId();
        final Long zoneId = cmd.getZoneId();
        DataCenter zone = null;
        final Long networkId = cmd.getNetworkId();
        final String guestIpType = cmd.getGuestIpType();
        final List<String> supportedServicesStr = cmd.getSupportedServices();
        final Object specifyIpRanges = cmd.getSpecifyIpRanges();
        final String tags = cmd.getTags();
        final Boolean isTagged = cmd.isTagged();
        final Boolean forVpc = cmd.getForVpc();

        if (domainId != null) {
            Domain domain = _entityMgr.findById(Domain.class, domainId);
            if (domain == null) {
                throw new InvalidParameterValueException("Unable to find the domain by id=" + domainId);
            }
            if (!_domainDao.isChildDomain(caller.getDomainId(), domainId)) {
                throw new InvalidParameterValueException(String.format("Unable to list network offerings for domain: %s as caller does not have access for it", domain.getUuid()));
            }
        }

        if (zoneId != null) {
            zone = _entityMgr.findById(DataCenter.class, zoneId);
            if (zone == null) {
                throw new InvalidParameterValueException("Unable to find the zone by id=" + zoneId);
            }
        }

        final Object keyword = cmd.getKeyword();

        if (keyword != null) {
            final SearchCriteria<NetworkOfferingJoinVO> ssc = networkOfferingJoinDao.createSearchCriteria();
            ssc.addOr("displayText", SearchCriteria.Op.LIKE, "%" + keyword + "%");
            ssc.addOr("name", SearchCriteria.Op.LIKE, "%" + keyword + "%");

            sc.addAnd("name", SearchCriteria.Op.SC, ssc);
        }

        if (name != null) {
            sc.addAnd("name", SearchCriteria.Op.EQ, name);
        }

        if (guestIpType != null) {
            sc.addAnd("guestType", SearchCriteria.Op.EQ, guestIpType);
        }

        if (displayText != null) {
            sc.addAnd("displayText", SearchCriteria.Op.LIKE, "%" + displayText + "%");
        }

        if (trafficType != null) {
            sc.addAnd("trafficType", SearchCriteria.Op.EQ, trafficType);
        }

        if (isDefault != null) {
            sc.addAnd("isDefault", SearchCriteria.Op.EQ, isDefault);
        }

        // only root admin can list network offering with specifyVlan = true
        if (specifyVlan != null) {
            sc.addAnd("specifyVlan", SearchCriteria.Op.EQ, specifyVlan);
        }

        if (availability != null) {
            sc.addAnd("availability", SearchCriteria.Op.EQ, availability);
        }

        if (state != null) {
            sc.addAnd("state", SearchCriteria.Op.EQ, state);
        }

        if (specifyIpRanges != null) {
            sc.addAnd("specifyIpRanges", SearchCriteria.Op.EQ, specifyIpRanges);
        }

        if (zone != null) {
            if (zone.getNetworkType() == NetworkType.Basic) {
                // return empty list as we don't allow to create networks in
                // basic zone, and shouldn't display networkOfferings
                return new Pair<List<? extends NetworkOffering>, Integer>(new ArrayList<NetworkOffering>(), 0);
            }
        }

        // Don't return system network offerings to the user
        sc.addAnd("systemOnly", SearchCriteria.Op.EQ, false);

        // if networkId is specified, list offerings available for upgrade only
        // (for this network)
        Network network = null;
        if (networkId != null) {
            // check if network exists and the caller can operate with it
            network = _networkModel.getNetwork(networkId);
            if (network == null) {
                throw new InvalidParameterValueException("Unable to find the network by id=" + networkId);
            }
            // Don't allow to update system network
            final NetworkOffering offering = _networkOfferingDao.findByIdIncludingRemoved(network.getNetworkOfferingId());
            if (offering.isSystemOnly()) {
                throw new InvalidParameterValueException("Can't update system networks");
            }

            _accountMgr.checkAccess(caller, null, true, network);

            final List<Long> offeringIds = _networkModel.listNetworkOfferingsForUpgrade(networkId);

            if (!offeringIds.isEmpty()) {
                sc.addAnd("id", SearchCriteria.Op.IN, offeringIds.toArray());
            } else {
                return new Pair<List<? extends NetworkOffering>, Integer>(new ArrayList<NetworkOffering>(), 0);
            }
        }

        if (id != null) {
            sc.addAnd("id", SearchCriteria.Op.EQ, id);
        }

        if (tags != null) {
            sc.addAnd("tags", SearchCriteria.Op.EQ, tags);
        }

        if (isTagged != null) {
            if (isTagged) {
                sc.addAnd("tags", SearchCriteria.Op.NNULL);
            } else {
                sc.addAnd("tags", SearchCriteria.Op.NULL);
            }
        }

        if (zoneId != null) {
            SearchBuilder<NetworkOfferingJoinVO> sb = networkOfferingJoinDao.createSearchBuilder();
            sb.and("zoneId", sb.entity().getZoneId(), SearchCriteria.Op.FIND_IN_SET);
            sb.or("zId", sb.entity().getZoneId(), SearchCriteria.Op.NULL);
            sb.done();
            SearchCriteria<NetworkOfferingJoinVO> zoneSC = sb.create();
            zoneSC.setParameters("zoneId", String.valueOf(zoneId));
            sc.addAnd("zoneId", SearchCriteria.Op.SC, zoneSC);
        }

        final List<NetworkOfferingJoinVO> offerings = networkOfferingJoinDao.search(sc, searchFilter);
        // Remove offerings that are not associated with caller's domain or domainId passed
        if ((!Account.Type.ADMIN.equals(caller.getType()) || domainId != null) && CollectionUtils.isNotEmpty(offerings)) {
            ListIterator<NetworkOfferingJoinVO> it = offerings.listIterator();
            while (it.hasNext()) {
                NetworkOfferingJoinVO offering = it.next();
                if (StringUtils.isEmpty(offering.getDomainId())) {
                    continue;
                }
                if (!_domainDao.domainIdListContainsAccessibleDomain(offering.getDomainId(), caller, domainId)) {
                    it.remove();
                }
            }
        }
        final Boolean sourceNatSupported = cmd.getSourceNatSupported();
        final List<String> pNtwkTags = new ArrayList<String>();
        boolean checkForTags = false;
        boolean allowNullTag = false;
        if (zone != null) {
            allowNullTag = allowNetworkOfferingWithNullTag(zoneId, pNtwkTags);
            checkForTags = !pNtwkTags.isEmpty() || allowNullTag;
        }

        // filter by supported services
        final boolean listBySupportedServices = supportedServicesStr != null && !supportedServicesStr.isEmpty() && !offerings.isEmpty();
        final boolean checkIfProvidersAreEnabled = zoneId != null;
        final boolean parseOfferings = listBySupportedServices || sourceNatSupported != null || checkIfProvidersAreEnabled || forVpc != null || network != null;

        if (parseOfferings) {
            final List<NetworkOfferingJoinVO> supportedOfferings = new ArrayList<>();
            Service[] supportedServices = null;

            if (listBySupportedServices) {
                supportedServices = new Service[supportedServicesStr.size()];
                int i = 0;
                for (final String supportedServiceStr : supportedServicesStr) {
                    final Service service = Service.getService(supportedServiceStr);
                    if (service == null) {
                        throw new InvalidParameterValueException("Invalid service specified " + supportedServiceStr);
                    } else {
                        supportedServices[i] = service;
                    }
                    i++;
                }
            }

            for (final NetworkOfferingJoinVO offering : offerings) {
                boolean addOffering = true;
                List<Service> checkForProviders = new ArrayList<Service>();

                if (checkForTags && ! checkNetworkOfferingTags(pNtwkTags, allowNullTag, offering.getTags())) {
                    continue;
                }

                if (listBySupportedServices) {
                    addOffering = addOffering && _networkModel.areServicesSupportedByNetworkOffering(offering.getId(), supportedServices);
                }

                if (checkIfProvidersAreEnabled) {
                    if (supportedServices != null && supportedServices.length > 0) {
                        checkForProviders = Arrays.asList(supportedServices);
                    } else {
                        checkForProviders = _networkModel.listNetworkOfferingServices(offering.getId());
                    }

                    addOffering = addOffering && _networkModel.areServicesEnabledInZone(zoneId, offering, checkForProviders);
                }

                if (sourceNatSupported != null) {
                    addOffering = addOffering && _networkModel.areServicesSupportedByNetworkOffering(offering.getId(), Network.Service.SourceNat) == sourceNatSupported;
                }

                if (forVpc != null) {
                    addOffering = addOffering && offering.isForVpc() == forVpc.booleanValue();
                } else if (network != null) {
                    addOffering = addOffering && offering.isForVpc() == (network.getVpcId() != null);
                }

                if (addOffering) {
                    supportedOfferings.add(offering);
                }

            }

            // Now apply pagination
            final List<NetworkOfferingJoinVO> wPagination = com.cloud.utils.StringUtils.applyPagination(supportedOfferings, cmd.getStartIndex(), cmd.getPageSizeVal());
            if (wPagination != null) {
                final Pair<List<? extends NetworkOffering>, Integer> listWPagination = new Pair<List<? extends NetworkOffering>, Integer>(wPagination, supportedOfferings.size());
                return listWPagination;
            }
            return new Pair<List<? extends NetworkOffering>, Integer>(supportedOfferings, supportedOfferings.size());
        } else {
            final List<NetworkOfferingJoinVO> wPagination = com.cloud.utils.StringUtils.applyPagination(offerings, cmd.getStartIndex(), cmd.getPageSizeVal());
            if (wPagination != null) {
                final Pair<List<? extends NetworkOffering>, Integer> listWPagination = new Pair<>(wPagination, offerings.size());
                return listWPagination;
            }
            return new Pair<List<? extends NetworkOffering>, Integer>(offerings, offerings.size());
        }
    }

    private boolean allowNetworkOfferingWithNullTag(Long zoneId, List<String> allPhysicalNetworkTags) {
        boolean allowNullTag = false;
        final List<PhysicalNetworkVO> physicalNetworks = _physicalNetworkDao.listByZoneAndTrafficType(zoneId, TrafficType.Guest);
        for (final PhysicalNetworkVO physicalNetwork : physicalNetworks) {
            final List<String> physicalNetworkTags = physicalNetwork.getTags();
            if (CollectionUtils.isEmpty(physicalNetworkTags)) {
                if (!allowNullTag) {
                    allowNullTag = true;
                } else {
                    throw new CloudRuntimeException("There are more than 1 physical network with empty tag in the zone id=" + zoneId);
                }
            } else {
                allPhysicalNetworkTags.addAll(physicalNetworkTags);
            }
        }
        return allowNullTag;
    }

    private boolean checkNetworkOfferingTags(List<String> physicalNetworkTags, boolean allowNullTag, String offeringTags) {
      return (offeringTags != null || allowNullTag) && (offeringTags == null || physicalNetworkTags.contains(offeringTags));
    }

    @Override
    public boolean isOfferingForVpc(final NetworkOffering offering) {
        return offering.isForVpc();
    }

    @DB
    @Override
    @ActionEvent(eventType = EventTypes.EVENT_NETWORK_OFFERING_DELETE, eventDescription = "deleting network offering")
    public boolean deleteNetworkOffering(final DeleteNetworkOfferingCmd cmd) {
        final Long offeringId = cmd.getId();
        CallContext.current().setEventDetails(" Id: " + offeringId);

        // Verify network offering id
        final NetworkOfferingVO offering = _networkOfferingDao.findById(offeringId);
        if (offering == null) {
            throw new InvalidParameterValueException("unable to find network offering " + offeringId);
        } else if (offering.getRemoved() != null || offering.isSystemOnly()) {
            throw new InvalidParameterValueException("unable to find network offering " + offeringId);
        }

        // Don't allow to delete default network offerings
        if (offering.isDefault() == true) {
            throw new InvalidParameterValueException("Default network offering can't be deleted");
        }

        // don't allow to delete network offering if it's in use by existing
        // networks (the offering can be disabled
        // though)
        final int networkCount = _networkDao.getNetworkCountByNetworkOffId(offeringId);
        if (networkCount > 0) {
            throw new InvalidParameterValueException("Can't delete network offering " + offeringId + " as its used by " + networkCount + " networks. "
                    + "To make the network offering unavailable, disable it");
        }

        annotationDao.removeByEntityType(AnnotationService.EntityType.NETWORK_OFFERING.name(), offering.getUuid());

        networkOfferingDetailsDao.removeDetails(offeringId);

        if (_networkOfferingDao.remove(offeringId)) {
            return true;
        } else {
            return false;
        }
    }

    @Override
    @ActionEvent(eventType = EventTypes.EVENT_NETWORK_OFFERING_EDIT, eventDescription = "updating network offering")
    public NetworkOffering updateNetworkOffering(final UpdateNetworkOfferingCmd cmd) {
        final String displayText = cmd.getDisplayText();
        final Long id = cmd.getId();
        final String name = cmd.getNetworkOfferingName();
        final String availabilityStr = cmd.getAvailability();
        final Integer sortKey = cmd.getSortKey();
        final Integer maxconn = cmd.getMaxconnections();
        Availability availability = null;
        final String state = cmd.getState();
        final String tags = cmd.getTags();
        final List<Long> domainIds = cmd.getDomainIds();
        final List<Long> zoneIds = cmd.getZoneIds();
        CallContext.current().setEventDetails(" Id: " + id);

        // Verify input parameters
        final NetworkOfferingVO offeringToUpdate = _networkOfferingDao.findById(id);
        if (offeringToUpdate == null) {
            throw new InvalidParameterValueException("unable to find network offering " + id);
        }

        List<Long> existingDomainIds = networkOfferingDetailsDao.findDomainIds(id);
        Collections.sort(existingDomainIds);

        List<Long> existingZoneIds = networkOfferingDetailsDao.findZoneIds(id);
        Collections.sort(existingZoneIds);

        // Don't allow to update system network offering
        if (offeringToUpdate.isSystemOnly()) {
            throw new InvalidParameterValueException("Can't update system network offerings");
        }

        // check if valid domain
        if (CollectionUtils.isNotEmpty(domainIds)) {
            for (final Long domainId: domainIds) {
                if (_domainDao.findById(domainId) == null) {
                    throw new InvalidParameterValueException("Please specify a valid domain id");
                }
            }
        }

        // check if valid zone
        if (CollectionUtils.isNotEmpty(zoneIds)) {
            for (Long zoneId : zoneIds) {
                if (_zoneDao.findById(zoneId) == null)
                    throw new InvalidParameterValueException("Please specify a valid zone id");
            }
        }

        // Filter child domains when both parent and child domains are present
        List<Long> filteredDomainIds = filterChildSubDomains(domainIds);
        Collections.sort(filteredDomainIds);

        List<Long> filteredZoneIds = new ArrayList<>();
        if (CollectionUtils.isNotEmpty(zoneIds)) {
            filteredZoneIds.addAll(zoneIds);
        }
        Collections.sort(filteredZoneIds);

        final NetworkOfferingVO offering = _networkOfferingDao.createForUpdate(id);

        boolean updateNeeded = name != null || displayText != null || sortKey != null ||
                state != null || tags != null || availabilityStr != null || maxconn != null;

        if(updateNeeded) {
            if (name != null) {
                offering.setName(name);
            }

            if (displayText != null) {
                offering.setDisplayText(displayText);
            }

            if (sortKey != null) {
                offering.setSortKey(sortKey);
            }

            if (state != null) {
                boolean validState = false;
                for (final NetworkOffering.State st : NetworkOffering.State.values()) {
                    if (st.name().equalsIgnoreCase(state)) {
                        validState = true;
                        offering.setState(st);
                    }
                }
                if (!validState) {
                    throw new InvalidParameterValueException("Incorrect state value: " + state);
                }
            }

            if (tags != null) {
                List<DataCenterVO> dataCenters = _zoneDao.listAll();
                TrafficType trafficType = offeringToUpdate.getTrafficType();
                String oldTags = offeringToUpdate.getTags();

                for (DataCenterVO dataCenter : dataCenters) {
                    long zoneId = dataCenter.getId();
                    long newPhysicalNetworkId = _networkModel.findPhysicalNetworkId(zoneId, tags, trafficType);
                    if (oldTags != null) {
                        long oldPhysicalNetworkId = _networkModel.findPhysicalNetworkId(zoneId, oldTags, trafficType);
                        if (newPhysicalNetworkId != oldPhysicalNetworkId) {
                            throw new InvalidParameterValueException("New tags: selects different physical network for zone " + zoneId);
                        }
                    }
                }

                offering.setTags(tags);
            }

            // Verify availability
            if (availabilityStr != null) {
                for (final Availability avlb : Availability.values()) {
                    if (avlb.name().equalsIgnoreCase(availabilityStr)) {
                        availability = avlb;
                    }
                }
                if (availability == null) {
                    throw new InvalidParameterValueException("Invalid value for Availability. Supported types: " + Availability.Required + ", " + Availability.Optional);
                } else {
                    if (availability == NetworkOffering.Availability.Required) {
                        final boolean canOffBeRequired = offeringToUpdate.getGuestType() == GuestType.Isolated && _networkModel.areServicesSupportedByNetworkOffering(
                                offeringToUpdate.getId(), Service.SourceNat);
                        if (!canOffBeRequired) {
                            throw new InvalidParameterValueException("Availability can be " + NetworkOffering.Availability.Required + " only for networkOfferings of type "
                                    + GuestType.Isolated + " and with " + Service.SourceNat.getName() + " enabled");
                        }

                        // only one network offering in the system can be Required
                        final List<NetworkOfferingVO> offerings = _networkOfferingDao.listByAvailability(Availability.Required, false);
                        if (!offerings.isEmpty() && offerings.get(0).getId() != offeringToUpdate.getId()) {
                            throw new InvalidParameterValueException("System already has network offering id=" + offerings.get(0).getId() + " with availability "
                                    + Availability.Required);
                        }
                    }
                    offering.setAvailability(availability);
                }
            }
            if (_ntwkOffServiceMapDao.areServicesSupportedByNetworkOffering(offering.getId(), Service.Lb)) {
                if (maxconn != null) {
                    offering.setConcurrentConnections(maxconn);
                }
            }

            if (!_networkOfferingDao.update(id, offering)) {
                return null;
            }
        }

        List<NetworkOfferingDetailsVO> detailsVO = new ArrayList<>();
        if(!filteredDomainIds.equals(existingDomainIds) || !filteredZoneIds.equals(existingZoneIds)) {
            SearchBuilder<NetworkOfferingDetailsVO> sb = networkOfferingDetailsDao.createSearchBuilder();
            sb.and("offeringId", sb.entity().getResourceId(), SearchCriteria.Op.EQ);
            sb.and("detailName", sb.entity().getName(), SearchCriteria.Op.EQ);
            sb.done();
            SearchCriteria<NetworkOfferingDetailsVO> sc = sb.create();
            sc.setParameters("offeringId", String.valueOf(id));
            if(!filteredDomainIds.equals(existingDomainIds)) {
                sc.setParameters("detailName", ApiConstants.DOMAIN_ID);
                networkOfferingDetailsDao.remove(sc);
                for (Long domainId : filteredDomainIds) {
                    detailsVO.add(new NetworkOfferingDetailsVO(id, Detail.domainid, String.valueOf(domainId), false));
                }
            }
            if(!filteredZoneIds.equals(existingZoneIds)) {
                sc.setParameters("detailName", ApiConstants.ZONE_ID);
                networkOfferingDetailsDao.remove(sc);
                for (Long zoneId : filteredZoneIds) {
                    detailsVO.add(new NetworkOfferingDetailsVO(id, Detail.zoneid, String.valueOf(zoneId), false));
                }
            }
        }
        if (!detailsVO.isEmpty()) {
            for (NetworkOfferingDetailsVO detailVO : detailsVO) {
                networkOfferingDetailsDao.persist(detailVO);
            }
        }

        return _networkOfferingDao.findById(id);
    }

    @Override
    public List<Long> getNetworkOfferingDomains(Long networkOfferingId) {
        final NetworkOffering offeringHandle = _entityMgr.findById(NetworkOffering.class, networkOfferingId);
        if (offeringHandle == null) {
            throw new InvalidParameterValueException("Unable to find network offering " + networkOfferingId);
        }
        return networkOfferingDetailsDao.findDomainIds(networkOfferingId);
    }

    @Override
    public List<Long> getNetworkOfferingZones(Long networkOfferingId) {
        final NetworkOffering offeringHandle = _entityMgr.findById(NetworkOffering.class, networkOfferingId);
        if (offeringHandle == null) {
            throw new InvalidParameterValueException("Unable to find network offering " + networkOfferingId);
        }
        return networkOfferingDetailsDao.findZoneIds(networkOfferingId);
    }

    @Override
    @ActionEvent(eventType = EventTypes.EVENT_ACCOUNT_MARK_DEFAULT_ZONE, eventDescription = "Marking account with the " + "default zone", async = true)
    public AccountVO markDefaultZone(final String accountName, final long domainId, final long defaultZoneId) {

        // Check if the account exists
        final Account account = _accountDao.findEnabledAccount(accountName, domainId);
        if (account == null) {
            logger.error("Unable to find account by name: " + accountName + " in domain " + domainId);
            throw new InvalidParameterValueException("Account by name: " + accountName + " doesn't exist in domain " + domainId);
        }

        // Don't allow modification of system account
        if (account.getId() == Account.ACCOUNT_ID_SYSTEM) {
            throw new InvalidParameterValueException("Can not modify system account");
        }

        final AccountVO acctForUpdate = _accountDao.findById(account.getId());

        acctForUpdate.setDefaultZoneId(defaultZoneId);

        if (_accountDao.update(account.getId(), acctForUpdate)) {
            CallContext.current().setEventDetails("Default zone id= " + defaultZoneId);
            return _accountDao.findById(account.getId());
        } else {
            return null;
        }
    }

    // Note: This method will be used for entity name validations in the coming
    // releases (place holder for now)
    @SuppressWarnings("unused")
    private void validateEntityName(final String str) {
        final String forbidden = "~!@#$%^&*()+=";
        final char[] searchChars = forbidden.toCharArray();
        if (str == null || str.length() == 0 || searchChars == null || searchChars.length == 0) {
            return;
        }
        for (int i = 0; i < str.length(); i++) {
            final char ch = str.charAt(i);
            for (int j = 0; j < searchChars.length; j++) {
                if (searchChars[j] == ch) {
                    throw new InvalidParameterValueException("Name cannot contain any of the following special characters:" + forbidden);
                }
            }
        }
    }

    @Override
    public Integer getNetworkOfferingNetworkRate(final long networkOfferingId, final Long dataCenterId) {

        // validate network offering information
        final NetworkOffering no = _entityMgr.findById(NetworkOffering.class, networkOfferingId);
        if (no == null) {
            throw new InvalidParameterValueException("Unable to find network offering by id=" + networkOfferingId);
        }

        Integer networkRate;
        if (no.getRateMbps() != null) {
            networkRate = no.getRateMbps();
        } else {
            networkRate = NetworkOrchestrationService.NetworkThrottlingRate.valueIn(dataCenterId);
        }

        // networkRate is unsigned int in networkOfferings table, and can't be
        // set to -1
        // so 0 means unlimited; we convert it to -1, so we are consistent with
        // all our other resources where -1 means unlimited
        if (networkRate == 0) {
            networkRate = -1;
        }

        return networkRate;
    }

    @Override
    public Account getVlanAccount(final long vlanId) {
        final Vlan vlan = _vlanDao.findById(vlanId);

        // if vlan is Virtual Account specific, get vlan information from the
        // accountVlanMap; otherwise get account information
        // from the network
        if (vlan.getVlanType() == VlanType.VirtualNetwork) {
            final List<AccountVlanMapVO> maps = _accountVlanMapDao.listAccountVlanMapsByVlan(vlanId);
            if (maps != null && !maps.isEmpty()) {
                return _accountMgr.getAccount(maps.get(0).getAccountId());
            }
        }

        return null;
    }

    @Override
    public Domain getVlanDomain(long vlanId) {
        Vlan vlan = _vlanDao.findById(vlanId);

        // if vlan is Virtual Domain specific, get vlan information from the
        // accountVlanMap; otherwise get account information
        // from the network
        if (vlan.getVlanType() == VlanType.VirtualNetwork) {
            List<DomainVlanMapVO> maps = _domainVlanMapDao.listDomainVlanMapsByVlan(vlanId);
            if (maps != null && !maps.isEmpty()) {
                return _domainDao.findById(maps.get(0).getDomainId());
            }
        }

        return null;
    }

    @Override
    public List<? extends NetworkOffering> listNetworkOfferings(final TrafficType trafficType, final boolean systemOnly) {
        final Filter searchFilter = new Filter(NetworkOfferingVO.class, "created", false, null, null);
        final SearchCriteria<NetworkOfferingVO> sc = _networkOfferingDao.createSearchCriteria();
        if (trafficType != null) {
            sc.addAnd("trafficType", SearchCriteria.Op.EQ, trafficType);
        }
        sc.addAnd("systemOnly", SearchCriteria.Op.EQ, systemOnly);

        return _networkOfferingDao.search(sc, searchFilter);
    }

     @Override
     @DB
     public boolean releaseDomainSpecificVirtualRanges(final long domainId) {
        final List<DomainVlanMapVO> maps = _domainVlanMapDao.listDomainVlanMapsByDomain(domainId);
        if (CollectionUtils.isNotEmpty(maps)) {
            try {
                Transaction.execute(new TransactionCallbackNoReturn() {
                    @Override
                    public void doInTransactionWithoutResult(final TransactionStatus status) {
                        for (DomainVlanMapVO map : maps) {
                            if (!releasePublicIpRange(map.getVlanDbId(), _accountMgr.getSystemUser().getId(), _accountMgr.getAccount(Account.ACCOUNT_ID_SYSTEM))) {
                                throw new CloudRuntimeException("Failed to release domain specific virtual ip ranges for domain id=" + domainId);
                            }
                        }
                    }
                });
            } catch (final CloudRuntimeException e) {
                logger.error(e);
                return false;
            }
        } else {
            logger.trace("Domain id=" + domainId + " has no domain specific virtual ip ranges, nothing to release");
        }
        return true;
    }

    @Override
    @DB
    public boolean releaseAccountSpecificVirtualRanges(final long accountId) {
        final List<AccountVlanMapVO> maps = _accountVlanMapDao.listAccountVlanMapsByAccount(accountId);
        if (maps != null && !maps.isEmpty()) {
            try {
                Transaction.execute(new TransactionCallbackNoReturn() {
                    @Override
                    public void doInTransactionWithoutResult(final TransactionStatus status) {
                        for (final AccountVlanMapVO map : maps) {
                            if (!releasePublicIpRange(map.getVlanDbId(), _accountMgr.getSystemUser().getId(), _accountMgr.getAccount(Account.ACCOUNT_ID_SYSTEM))) {
                                throw new CloudRuntimeException("Failed to release account specific virtual ip ranges for account id=" + accountId);
                            }
                        }
                    }
                });
            } catch (final CloudRuntimeException e) {
                logger.error(e);
                return false;
            }
        } else {
            logger.trace("Account id=" + accountId + " has no account specific virtual ip ranges, nothing to release");
        }
        return true;
    }

    @Override
    public AllocationState findClusterAllocationState(final ClusterVO cluster) {

        if (cluster.getAllocationState() == AllocationState.Disabled) {
            return AllocationState.Disabled;
        } else if (ApiDBUtils.findPodById(cluster.getPodId()).getAllocationState() == AllocationState.Disabled) {
            return AllocationState.Disabled;
        } else {
            final DataCenterVO zone = ApiDBUtils.findZoneById(cluster.getDataCenterId());
            return zone.getAllocationState();
        }
    }

    @Override
    public AllocationState findPodAllocationState(final HostPodVO pod) {

        if (pod.getAllocationState() == AllocationState.Disabled) {
            return AllocationState.Disabled;
        } else {
            final DataCenterVO zone = ApiDBUtils.findZoneById(pod.getDataCenterId());
            return zone.getAllocationState();
        }
    }

    @Override
    public Long getDefaultPageSize() {
        return _defaultPageSize;
    }

    @Override
    public Integer getServiceOfferingNetworkRate(final long serviceOfferingId, final Long dataCenterId) {

        // validate network offering information
        final ServiceOffering offering = _serviceOfferingDao.findById(serviceOfferingId);
        if (offering == null) {
            throw new InvalidParameterValueException("Unable to find service offering by id=" + serviceOfferingId);
        }

        Integer networkRate;
        if (offering.getRateMbps() != null) {
            networkRate = offering.getRateMbps();
        } else {
            // for domain router service offering, get network rate from
            if (offering.getSystemVmType() != null && offering.getSystemVmType().equalsIgnoreCase(VirtualMachine.Type.DomainRouter.toString())) {
                networkRate = NetworkOrchestrationService.NetworkThrottlingRate.valueIn(dataCenterId);
            } else {
                networkRate = Integer.parseInt(_configDao.getValue(Config.VmNetworkThrottlingRate.key()));
            }
        }

        // networkRate is unsigned int in serviceOffering table, and can't be
        // set to -1
        // so 0 means unlimited; we convert it to -1, so we are consistent with
        // all our other resources where -1 means unlimited
        if (networkRate == 0) {
            networkRate = -1;
        }

        return networkRate;
    }

    @Override
    @DB
    @ActionEvent(eventType = EventTypes.EVENT_PORTABLE_IP_RANGE_CREATE, eventDescription = "creating portable ip range", async = false)
    public PortableIpRange createPortableIpRange(final CreatePortableIpRangeCmd cmd) throws ConcurrentOperationException {
        final Integer regionId = cmd.getRegionId();
        final String startIP = cmd.getStartIp();
        final String endIP = cmd.getEndIp();
        final String gateway = cmd.getGateway();
        final String netmask = cmd.getNetmask();
        String vlanId = cmd.getVlan();

        final RegionVO region = _regionDao.findById(regionId);
        if (region == null) {
            throw new InvalidParameterValueException("Invalid region ID: " + regionId);
        }

        if (!NetUtils.isValidIp4(startIP) || !NetUtils.isValidIp4(endIP) || !NetUtils.validIpRange(startIP, endIP)) {
            throw new InvalidParameterValueException("Invalid portable ip  range: " + startIP + "-" + endIP);
        }

        if (!NetUtils.sameSubnet(startIP, gateway, netmask)) {
            throw new InvalidParameterValueException("Please ensure that your start IP is in the same subnet as "
                    + "your portable IP range's gateway and as per the IP range's netmask.");
        }

        if (!NetUtils.sameSubnet(endIP, gateway, netmask)) {
            throw new InvalidParameterValueException("Please ensure that your end IP is in the same subnet as "
                    + "your portable IP range's gateway and as per the IP range's netmask.");
        }

        if (checkOverlapPortableIpRange(regionId, startIP, endIP)) {
            throw new InvalidParameterValueException("Ip  range: " + startIP + "-" + endIP + " overlaps with a portable" + " IP range already configured in the region " + regionId);
        }

        if (vlanId == null) {
            vlanId = Vlan.UNTAGGED;
        } else {
            if (!NetUtils.isValidVlan(vlanId)) {
                throw new InvalidParameterValueException("Invalid vlan id " + vlanId);
            }

            final List<DataCenterVO> zones = _zoneDao.listAllZones();
            if (zones != null && !zones.isEmpty()) {
                for (final DataCenterVO zone : zones) {
                    // check if there is zone vlan with same id
                    if (_vlanDao.findByZoneAndVlanId(zone.getId(), vlanId) != null) {
                        throw new InvalidParameterValueException("Found a VLAN id " + vlanId + " already existing in" + " zone " + zone.getUuid()
                                + " that conflicts with VLAN id of the portable ip range being configured");
                    }
                    //check if there is a public ip range that overlaps with portable ip range being created
                    checkOverlapPublicIpRange(zone.getId(), startIP, endIP);
                }
            }

        }
        final GlobalLock portableIpLock = GlobalLock.getInternLock("PortablePublicIpRange");
        portableIpLock.lock(5);
        try {
            final String vlanIdFinal = vlanId;
            return Transaction.execute(new TransactionCallback<PortableIpRangeVO>() {
                @Override
                public PortableIpRangeVO doInTransaction(final TransactionStatus status) {
                    PortableIpRangeVO portableIpRange = new PortableIpRangeVO(regionId, vlanIdFinal, gateway, netmask, startIP, endIP);
                    portableIpRange = _portableIpRangeDao.persist(portableIpRange);

                    long startIpLong = NetUtils.ip2Long(startIP);
                    final long endIpLong = NetUtils.ip2Long(endIP);
                    while (startIpLong <= endIpLong) {
                        final PortableIpVO portableIP = new PortableIpVO(regionId, portableIpRange.getId(), vlanIdFinal, gateway, netmask, NetUtils.long2Ip(startIpLong));
                        _portableIpDao.persist(portableIP);
                        startIpLong++;
                    }

                    // implicitly enable portable IP service for the region
                    region.setPortableipEnabled(true);
                    _regionDao.update(region.getId(), region);

                    return portableIpRange;
                }
            });
        } finally {
            portableIpLock.unlock();
        }
    }

    @Override
    @DB
    @ActionEvent(eventType = EventTypes.EVENT_PORTABLE_IP_RANGE_DELETE, eventDescription = "deleting portable ip range", async = false)
    public boolean deletePortableIpRange(final DeletePortableIpRangeCmd cmd) {
        final long rangeId = cmd.getId();

        final PortableIpRangeVO portableIpRange = _portableIpRangeDao.findById(rangeId);
        if (portableIpRange == null) {
            throw new InvalidParameterValueException("Please specify a valid portable IP range id.");
        }

        final List<PortableIpVO> fullIpRange = _portableIpDao.listByRangeId(portableIpRange.getId());
        final List<PortableIpVO> freeIpRange = _portableIpDao.listByRangeIdAndState(portableIpRange.getId(), PortableIp.State.Free);

        if (fullIpRange != null && freeIpRange != null) {
            if (fullIpRange.size() == freeIpRange.size()) {
                _portableIpRangeDao.expunge(portableIpRange.getId());
                final List<PortableIpRangeVO> pipranges = _portableIpRangeDao.listAll();
                if (pipranges == null || pipranges.isEmpty()) {
                    final RegionVO region = _regionDao.findById(portableIpRange.getRegionId());
                    region.setPortableipEnabled(false);
                    _regionDao.update(region.getId(), region);
                }
                return true;
            } else {
                throw new InvalidParameterValueException("Can't delete portable IP range as there are IP's assigned.");
            }
        }
        return false;
    }

    @Override
    public List<? extends PortableIpRange> listPortableIpRanges(final ListPortableIpRangesCmd cmd) {
        final Integer regionId = cmd.getRegionIdId();
        final Long rangeId = cmd.getPortableIpRangeId();

        final List<PortableIpRangeVO> ranges = new ArrayList<PortableIpRangeVO>();
        if (regionId != null) {
            final Region region = _regionDao.findById(regionId);
            if (region == null) {
                throw new InvalidParameterValueException("Invalid region ID: " + regionId);
            }
            return _portableIpRangeDao.listByRegionId(regionId);
        }

        if (rangeId != null) {
            final PortableIpRangeVO range = _portableIpRangeDao.findById(rangeId);
            if (range == null) {
                throw new InvalidParameterValueException("Invalid portable IP range ID: " + regionId);
            }
            ranges.add(range);
            return ranges;
        }

        return _portableIpRangeDao.listAll();
    }

    @Override
    public List<? extends PortableIp> listPortableIps(final long id) {

        final PortableIpRangeVO portableIpRange = _portableIpRangeDao.findById(id);
        if (portableIpRange == null) {
            throw new InvalidParameterValueException("Please specify a valid portable IP range id.");
        }

        return _portableIpDao.listByRangeId(portableIpRange.getId());
    }

    private boolean checkOverlapPortableIpRange(final int regionId, final String newStartIpStr, final String newEndIpStr) {
        final long newStartIp = NetUtils.ip2Long(newStartIpStr);
        final long newEndIp = NetUtils.ip2Long(newEndIpStr);

        final List<PortableIpRangeVO> existingPortableIPRanges = _portableIpRangeDao.listByRegionId(regionId);

        if (existingPortableIPRanges == null || existingPortableIPRanges.isEmpty()) {
            return false;
        }

        for (final PortableIpRangeVO portableIpRange : existingPortableIPRanges) {
            final String ipRangeStr = portableIpRange.getIpRange();
            final String[] range = ipRangeStr.split("-");
            final long startip = NetUtils.ip2Long(range[0]);
            final long endIp = NetUtils.ip2Long(range[1]);

            if (newStartIp >= startip && newStartIp <= endIp || newEndIp >= startip && newEndIp <= endIp) {
                return true;
            }

            if (startip >= newStartIp && startip <= newEndIp || endIp >= newStartIp && endIp <= newEndIp) {
                return true;
            }
        }
        return false;
    }

    private List<Long> filterChildSubDomains(final List<Long> domainIds) {
        List<Long> filteredDomainIds = new ArrayList<>();
        if (domainIds != null) {
            filteredDomainIds.addAll(domainIds);
        }
        if (filteredDomainIds.size() > 1) {
            for (int i = filteredDomainIds.size() - 1; i >= 1; i--) {
                long first = filteredDomainIds.get(i);
                for (int j = i - 1; j >= 0; j--) {
                    long second = filteredDomainIds.get(j);
                    if (_domainDao.isChildDomain(filteredDomainIds.get(i), filteredDomainIds.get(j))) {
                        filteredDomainIds.remove(j);
                        i--;
                    }
                    if (_domainDao.isChildDomain(filteredDomainIds.get(j), filteredDomainIds.get(i))) {
                        filteredDomainIds.remove(i);
                        break;
                    }
                }
            }
        }
        return filteredDomainIds;
    }

    protected void validateCacheMode(String cacheMode){
        if(cacheMode != null &&
                !Enums.getIfPresent(DiskOffering.DiskCacheMode.class,
                        cacheMode.toUpperCase()).isPresent()) {
            throw new InvalidParameterValueException(String.format("Invalid cache mode (%s). Please specify one of the following " +
                    "valid cache mode parameters: none, writeback or writethrough", cacheMode));
        }
    }

    public List<SecurityChecker> getSecChecker() {
        return _secChecker;
    }


    @Override
    public Boolean isAccountAllowedToCreateOfferingsWithTags(IsAccountAllowedToCreateOfferingsWithTagsCmd cmd) {
        Account caller = CallContext.current().getCallingAccount();
        Account targetAccount = _accountMgr.getAccount(cmd.getId());
        _accountMgr.checkAccess(caller, null, true, targetAccount);
        return ALLOW_DOMAIN_ADMINS_TO_CREATE_TAGGED_OFFERINGS.valueIn(cmd.getId());
    }

    @Inject
    public void setSecChecker(final List<SecurityChecker> secChecker) {
        _secChecker = secChecker;
    }

    @Override
    public String getConfigComponentName() {
        return ConfigurationManagerImpl.class.getSimpleName();
    }

    @Override
    public ConfigKey<?>[] getConfigKeys() {
        return new ConfigKey<?>[] {SystemVMUseLocalStorage, IOPS_MAX_READ_LENGTH, IOPS_MAX_WRITE_LENGTH,
                BYTES_MAX_READ_LENGTH, BYTES_MAX_WRITE_LENGTH, ADD_HOST_ON_SERVICE_RESTART_KVM, SET_HOST_DOWN_TO_MAINTENANCE, VM_SERVICE_OFFERING_MAX_CPU_CORES,
                VM_SERVICE_OFFERING_MAX_RAM_SIZE, VM_USERDATA_MAX_LENGTH, MIGRATE_VM_ACROSS_CLUSTERS,
                ENABLE_ACCOUNT_SETTINGS_FOR_DOMAIN, ENABLE_DOMAIN_SETTINGS_FOR_CHILD_DOMAIN, ALLOW_DOMAIN_ADMINS_TO_CREATE_TAGGED_OFFERINGS
        };
    }

    @Override
    public String getConfigurationType(final String configName) {
        final ConfigurationVO cfg = _configDao.findByName(configName);
        if (cfg == null) {
            logger.warn("Configuration " + configName + " not found");
            return Configuration.ValueType.String.name();
        }

        if (weightBasedParametersForValidation.contains(configName)) {
            return Configuration.ValueType.Range.name();
        }

        Class<?> type = null;
        final Config c = Config.getConfig(configName);
        if (c == null) {
            logger.warn("Configuration " + configName + " no found. Perhaps moved to ConfigDepot");
            final ConfigKey<?> configKey = _configDepot.get(configName);
            if (configKey == null) {
                logger.warn("Couldn't find configuration " + configName + " in ConfigDepot too.");
                return Configuration.ValueType.String.name();
            }
            type = configKey.type();
        } else {
            type = c.getType();
        }

        return getInputType(type, cfg);
    }

    private String getInputType(Class<?> type, ConfigurationVO cfg) {
        if (type == null) {
            return Configuration.ValueType.String.name();
        }

        if (type == String.class || type == Character.class) {
            if (cfg.getKind() == null) {
                return Configuration.ValueType.String.name();
            }
            return cfg.getKind();
        }
        if (type == Integer.class || type == Long.class || type == Short.class) {
            return Configuration.ValueType.Number.name();
        }
        if (type == Float.class || type == Double.class) {
            return Configuration.ValueType.Decimal.name();
        }
        if (type == Boolean.class) {
            return Configuration.ValueType.Boolean.name();
        }
        return Configuration.ValueType.String.name();
    }

    @Override
    public Pair<String, String> getConfigurationGroupAndSubGroup(final String configName) {
        if (StringUtils.isBlank(configName)) {
            throw new CloudRuntimeException("Empty configuration name provided");
        }

        final ConfigurationVO cfg = _configDao.findByName(configName);
        if (cfg == null) {
            logger.warn("Configuration " + configName + " not found");
            throw new InvalidParameterValueException("configuration with name " + configName + " doesn't exist");
        }

        String groupName = "Miscellaneous";
        String subGroupName = "Others";
        ConfigurationSubGroupVO configSubGroup = _configSubGroupDao.findById(cfg.getSubGroupId());
        if (configSubGroup != null) {
            subGroupName = configSubGroup.getName();
        }

        ConfigurationGroupVO configGroup = _configGroupDao.findById(cfg.getGroupId());
        if (configGroup != null) {
            groupName = configGroup.getName();
        }

        return new Pair<String, String>(groupName, subGroupName);
    }

    @Override
    public List<ConfigurationSubGroupVO> getConfigurationSubGroups(final Long groupId) {
        List<ConfigurationSubGroupVO> configSubGroups = _configSubGroupDao.findByGroup(groupId);
        return configSubGroups;
    }

    static class ParamCountPair {
        private Long id;
        private int paramCount;
        private String scope;

        public ParamCountPair(Long id, int paramCount, String scope) {
            this.id = id;
            this.paramCount = paramCount;
            this.scope = scope;
        }

        public Long getId() {
            return id;
        }

        public void setId(Long id) {
            this.id = id;
        }

        public int getParamCount() {
            return paramCount;
        }

        public void setParamCount(int paramCount) {
            this.paramCount = paramCount;
        }

        public String getScope() {
            return scope;
        }

        public void setScope(String scope) {
            this.scope = scope;
        }
    }
}<|MERGE_RESOLUTION|>--- conflicted
+++ resolved
@@ -653,13 +653,8 @@
                         + localCidrs[0], "");
                 _configDao.update(Config.ManagementNetwork.key(), Config.ManagementNetwork.getCategory(), localCidrs[0]);
             } else {
-<<<<<<< HEAD
                 logger.warn("Management network CIDR is not properly configured and we are not able to find a default setting");
-                _alertMgr.sendAlert(AlertManager.AlertType.ALERT_TYPE_MANAGMENT_NODE, 0, new Long(0),
-=======
-                s_logger.warn("Management network CIDR is not properly configured and we are not able to find a default setting");
                 _alertMgr.sendAlert(AlertManager.AlertType.ALERT_TYPE_MANAGEMENT_NODE, 0, new Long(0),
->>>>>>> 4d370a37
                         "Management network CIDR is not properly configured and we are not able to find a default setting", "");
             }
         }
