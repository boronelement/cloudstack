// Licensed to the Apache Software Foundation (ASF) under one
// or more contributor license agreements.  See the NOTICE file
// distributed with this work for additional information
// regarding copyright ownership.  The ASF licenses this file
// to you under the Apache License, Version 2.0 (the
// "License"); you may not use this file except in compliance
// with the License.  You may obtain a copy of the License at
//
//   http://www.apache.org/licenses/LICENSE-2.0
//
// Unless required by applicable law or agreed to in writing,
// software distributed under the License is distributed on an
// "AS IS" BASIS, WITHOUT WARRANTIES OR CONDITIONS OF ANY
// KIND, either express or implied.  See the License for the
// specific language governing permissions and limitations
// under the License.
package com.cloud.configuration;

import java.net.URI;
import java.net.URISyntaxException;
import java.sql.Date;
import java.sql.PreparedStatement;
import java.util.ArrayList;
import java.util.Arrays;
import java.util.Collection;
import java.util.HashMap;
import java.util.HashSet;
import java.util.Iterator;
import java.util.List;
import java.util.Map;
import java.util.Map.Entry;
import java.util.Set;
import java.util.UUID;

import javax.inject.Inject;
import javax.naming.ConfigurationException;

import com.google.common.collect.Sets;

import org.apache.cloudstack.acl.SecurityChecker;
import org.apache.cloudstack.affinity.AffinityGroup;
import org.apache.cloudstack.affinity.AffinityGroupService;
import org.apache.cloudstack.affinity.dao.AffinityGroupDao;
import org.apache.cloudstack.api.command.admin.config.UpdateCfgCmd;
import org.apache.cloudstack.api.command.admin.network.CreateManagementNetworkIpRangeCmd;
import org.apache.cloudstack.api.command.admin.network.CreateNetworkOfferingCmd;
import org.apache.cloudstack.api.command.admin.network.DeleteManagementNetworkIpRangeCmd;
import org.apache.cloudstack.api.command.admin.network.DeleteNetworkOfferingCmd;
import org.apache.cloudstack.api.command.admin.network.UpdateNetworkOfferingCmd;
import org.apache.cloudstack.api.command.admin.offering.CreateDiskOfferingCmd;
import org.apache.cloudstack.api.command.admin.offering.CreateServiceOfferingCmd;
import org.apache.cloudstack.api.command.admin.offering.DeleteDiskOfferingCmd;
import org.apache.cloudstack.api.command.admin.offering.DeleteServiceOfferingCmd;
import org.apache.cloudstack.api.command.admin.offering.UpdateDiskOfferingCmd;
import org.apache.cloudstack.api.command.admin.offering.UpdateServiceOfferingCmd;
import org.apache.cloudstack.api.command.admin.pod.DeletePodCmd;
import org.apache.cloudstack.api.command.admin.pod.UpdatePodCmd;
import org.apache.cloudstack.api.command.admin.region.CreatePortableIpRangeCmd;
import org.apache.cloudstack.api.command.admin.region.DeletePortableIpRangeCmd;
import org.apache.cloudstack.api.command.admin.region.ListPortableIpRangesCmd;
import org.apache.cloudstack.api.command.admin.vlan.CreateVlanIpRangeCmd;
import org.apache.cloudstack.api.command.admin.vlan.DedicatePublicIpRangeCmd;
import org.apache.cloudstack.api.command.admin.vlan.DeleteVlanIpRangeCmd;
import org.apache.cloudstack.api.command.admin.vlan.ReleasePublicIpRangeCmd;
import org.apache.cloudstack.api.command.admin.zone.CreateZoneCmd;
import org.apache.cloudstack.api.command.admin.zone.DeleteZoneCmd;
import org.apache.cloudstack.api.command.admin.zone.UpdateZoneCmd;
import org.apache.cloudstack.api.command.user.network.ListNetworkOfferingsCmd;
import org.apache.cloudstack.config.Configuration;
import org.apache.cloudstack.context.CallContext;
import org.apache.cloudstack.engine.orchestration.service.NetworkOrchestrationService;
import org.apache.cloudstack.engine.subsystem.api.storage.DataStoreManager;
import org.apache.cloudstack.engine.subsystem.api.storage.ZoneScope;
import org.apache.cloudstack.framework.config.ConfigDepot;
import org.apache.cloudstack.framework.config.ConfigKey;
import org.apache.cloudstack.framework.config.Configurable;
import org.apache.cloudstack.framework.config.dao.ConfigurationDao;
import org.apache.cloudstack.framework.config.impl.ConfigurationVO;
import org.apache.cloudstack.framework.messagebus.MessageBus;
import org.apache.cloudstack.framework.messagebus.PublishScope;
import org.apache.cloudstack.region.PortableIp;
import org.apache.cloudstack.region.PortableIpDao;
import org.apache.cloudstack.region.PortableIpRange;
import org.apache.cloudstack.region.PortableIpRangeDao;
import org.apache.cloudstack.region.PortableIpRangeVO;
import org.apache.cloudstack.region.PortableIpVO;
import org.apache.cloudstack.region.Region;
import org.apache.cloudstack.region.RegionVO;
import org.apache.cloudstack.region.dao.RegionDao;
import org.apache.cloudstack.storage.datastore.db.ImageStoreDao;
import org.apache.cloudstack.storage.datastore.db.ImageStoreDetailsDao;
import org.apache.cloudstack.storage.datastore.db.ImageStoreVO;
import org.apache.cloudstack.storage.datastore.db.PrimaryDataStoreDao;
import org.apache.cloudstack.storage.datastore.db.StoragePoolDetailsDao;
import org.apache.cloudstack.storage.datastore.db.StoragePoolVO;
import org.apache.commons.collections.CollectionUtils;
import org.apache.commons.collections.MapUtils;
import org.apache.log4j.Logger;

import com.cloud.alert.AlertManager;
import com.cloud.api.ApiDBUtils;
import com.cloud.capacity.CapacityManager;
import com.cloud.capacity.dao.CapacityDao;
import com.cloud.configuration.Resource.ResourceType;
import com.cloud.dc.AccountVlanMapVO;
import com.cloud.dc.ClusterDetailsDao;
import com.cloud.dc.ClusterDetailsVO;
import com.cloud.dc.ClusterVO;
import com.cloud.dc.DataCenter;
import com.cloud.dc.DataCenter.NetworkType;
import com.cloud.dc.DataCenterIpAddressVO;
import com.cloud.dc.DataCenterLinkLocalIpAddressVO;
import com.cloud.dc.DataCenterVO;
import com.cloud.dc.DedicatedResourceVO;
import com.cloud.dc.DomainVlanMapVO;
import com.cloud.dc.HostPodVO;
import com.cloud.dc.Pod;
import com.cloud.dc.PodVlanMapVO;
import com.cloud.dc.Vlan;
import com.cloud.dc.Vlan.VlanType;
import com.cloud.dc.VlanVO;
import com.cloud.dc.dao.AccountVlanMapDao;
import com.cloud.dc.dao.ClusterDao;
import com.cloud.dc.dao.DataCenterDao;
import com.cloud.dc.dao.DataCenterDetailsDao;
import com.cloud.dc.dao.DataCenterIpAddressDao;
import com.cloud.dc.dao.DataCenterLinkLocalIpAddressDao;
import com.cloud.dc.dao.DedicatedResourceDao;
import com.cloud.dc.dao.DomainVlanMapDao;
import com.cloud.dc.dao.HostPodDao;
import com.cloud.dc.dao.PodVlanMapDao;
import com.cloud.dc.dao.VlanDao;
import com.cloud.deploy.DataCenterDeployment;
import com.cloud.deploy.DeploymentClusterPlanner;
import com.cloud.domain.Domain;
import com.cloud.domain.DomainDetailVO;
import com.cloud.domain.DomainVO;
import com.cloud.domain.dao.DomainDao;
import com.cloud.domain.dao.DomainDetailsDao;
import com.cloud.event.ActionEvent;
import com.cloud.event.EventTypes;
import com.cloud.event.UsageEventUtils;
import com.cloud.exception.ConcurrentOperationException;
import com.cloud.exception.InsufficientCapacityException;
import com.cloud.exception.InvalidParameterValueException;
import com.cloud.exception.PermissionDeniedException;
import com.cloud.exception.ResourceAllocationException;
import com.cloud.exception.ResourceUnavailableException;
import com.cloud.gpu.GPU;
import com.cloud.host.dao.HostDao;
import com.cloud.hypervisor.Hypervisor.HypervisorType;
import com.cloud.network.IpAddressManager;
import com.cloud.network.Network;
import com.cloud.network.Network.Capability;
import com.cloud.network.Network.GuestType;
import com.cloud.network.Network.Provider;
import com.cloud.network.Network.Service;
import com.cloud.network.NetworkModel;
import com.cloud.network.NetworkService;
import com.cloud.network.Networks.BroadcastDomainType;
import com.cloud.network.Networks.TrafficType;
import com.cloud.network.PhysicalNetwork;
import com.cloud.network.dao.FirewallRulesDao;
import com.cloud.network.dao.IPAddressDao;
import com.cloud.network.dao.IPAddressVO;
import com.cloud.network.dao.NetworkDao;
import com.cloud.network.dao.NetworkVO;
import com.cloud.network.dao.PhysicalNetworkDao;
import com.cloud.network.dao.PhysicalNetworkTrafficTypeDao;
import com.cloud.network.dao.PhysicalNetworkTrafficTypeVO;
import com.cloud.network.dao.PhysicalNetworkVO;
import com.cloud.network.rules.LoadBalancerContainer.Scheme;
import com.cloud.network.vpc.VpcManager;
import com.cloud.offering.DiskOffering;
import com.cloud.offering.NetworkOffering;
import com.cloud.offering.NetworkOffering.Availability;
import com.cloud.offering.NetworkOffering.Detail;
import com.cloud.offering.ServiceOffering;
import com.cloud.offerings.NetworkOfferingServiceMapVO;
import com.cloud.offerings.NetworkOfferingVO;
import com.cloud.offerings.dao.NetworkOfferingDao;
import com.cloud.offerings.dao.NetworkOfferingServiceMapDao;
import com.cloud.org.Grouping;
import com.cloud.org.Grouping.AllocationState;
import com.cloud.projects.Project;
import com.cloud.projects.ProjectManager;
import com.cloud.server.ConfigurationServer;
import com.cloud.server.ManagementService;
import com.cloud.service.ServiceOfferingDetailsVO;
import com.cloud.service.ServiceOfferingVO;
import com.cloud.service.dao.ServiceOfferingDao;
import com.cloud.service.dao.ServiceOfferingDetailsDao;
import com.cloud.storage.DiskOfferingVO;
import com.cloud.storage.Storage.ProvisioningType;
import com.cloud.storage.StorageManager;
import com.cloud.storage.dao.DiskOfferingDao;
import com.cloud.storage.dao.VolumeDao;
import com.cloud.test.IPRangeConfig;
import com.cloud.user.Account;
import com.cloud.user.AccountDetailVO;
import com.cloud.user.AccountDetailsDao;
import com.cloud.user.AccountManager;
import com.cloud.user.AccountVO;
import com.cloud.user.ResourceLimitService;
import com.cloud.user.User;
import com.cloud.user.dao.AccountDao;
import com.cloud.user.dao.UserDao;
import com.cloud.utils.NumbersUtil;
import com.cloud.utils.Pair;
import com.cloud.utils.StringUtils;
import com.cloud.utils.UriUtils;
import com.cloud.utils.component.ManagerBase;
import com.cloud.utils.db.DB;
import com.cloud.utils.db.EntityManager;
import com.cloud.utils.db.Filter;
import com.cloud.utils.db.GlobalLock;
import com.cloud.utils.db.SearchCriteria;
import com.cloud.utils.db.Transaction;
import com.cloud.utils.db.TransactionCallback;
import com.cloud.utils.db.TransactionCallbackNoReturn;
import com.cloud.utils.db.TransactionLegacy;
import com.cloud.utils.db.TransactionStatus;
import com.cloud.utils.exception.CloudRuntimeException;
import com.cloud.utils.net.NetUtils;
import com.cloud.vm.NicIpAlias;
import com.cloud.vm.VirtualMachine;
import com.cloud.vm.dao.NicDao;
import com.cloud.vm.dao.NicIpAliasDao;
import com.cloud.vm.dao.NicIpAliasVO;
import com.cloud.vm.dao.NicSecondaryIpDao;
import com.cloud.vm.dao.VMInstanceDao;
import com.google.common.base.MoreObjects;
import com.google.common.base.Preconditions;
import com.google.common.base.Strings;

public class ConfigurationManagerImpl extends ManagerBase implements ConfigurationManager, ConfigurationService, Configurable {
    public static final Logger s_logger = Logger.getLogger(ConfigurationManagerImpl.class);

    @Inject
    EntityManager _entityMgr;
    @Inject
    ConfigurationDao _configDao;
    @Inject
    ConfigDepot _configDepot;
    @Inject
    HostPodDao _podDao;
    @Inject
    HostDao _hostDao;
    @Inject
    VolumeDao _volumeDao;
    @Inject
    VMInstanceDao _vmInstanceDao;
    @Inject
    AccountVlanMapDao _accountVlanMapDao;
    @Inject
    DomainVlanMapDao _domainVlanMapDao;
    @Inject
    PodVlanMapDao _podVlanMapDao;
    @Inject
    DataCenterDao _zoneDao;
    @Inject
    DomainDao _domainDao;
    @Inject
    ServiceOfferingDao _serviceOfferingDao;
    @Inject
    ServiceOfferingDetailsDao _serviceOfferingDetailsDao;
    @Inject
    DiskOfferingDao _diskOfferingDao;
    @Inject
    NetworkOfferingDao _networkOfferingDao;
    @Inject
    VlanDao _vlanDao;
    @Inject
    IPAddressDao _publicIpAddressDao;
    @Inject
    DataCenterIpAddressDao _privateIpAddressDao;
    @Inject
    AccountDao _accountDao;
    @Inject
    NetworkDao _networkDao;
    @Inject
    AccountManager _accountMgr;
    @Inject
    NetworkOrchestrationService _networkMgr;
    @Inject
    NetworkService _networkSvc;
    @Inject
    NetworkModel _networkModel;
    @Inject
    ClusterDao _clusterDao;
    @Inject
    AlertManager _alertMgr;
    List<SecurityChecker> _secChecker;

    @Inject
    CapacityDao _capacityDao;
    @Inject
    ResourceLimitService _resourceLimitMgr;
    @Inject
    ProjectManager _projectMgr;
    @Inject
    DataStoreManager _dataStoreMgr;
    @Inject
    NetworkOfferingServiceMapDao _ntwkOffServiceMapDao;
    @Inject
    PhysicalNetworkDao _physicalNetworkDao;
    @Inject
    PhysicalNetworkTrafficTypeDao _trafficTypeDao;
    @Inject
    NicDao _nicDao;
    @Inject
    FirewallRulesDao _firewallDao;
    @Inject
    VpcManager _vpcMgr;
    @Inject
    UserDao _userDao;
    @Inject
    PortableIpRangeDao _portableIpRangeDao;
    @Inject
    RegionDao _regionDao;
    @Inject
    PortableIpDao _portableIpDao;
    @Inject
    ConfigurationServer _configServer;
    @Inject
    DataCenterDetailsDao _dcDetailsDao;
    @Inject
    ClusterDetailsDao _clusterDetailsDao;
    @Inject
    StoragePoolDetailsDao _storagePoolDetailsDao;
    @Inject
    AccountDetailsDao _accountDetailsDao;
    @Inject
    DomainDetailsDao _domainDetailsDao;
    @Inject
    PrimaryDataStoreDao _storagePoolDao;
    @Inject
    NicSecondaryIpDao _nicSecondaryIpDao;
    @Inject
    NicIpAliasDao _nicIpAliasDao;
    @Inject
    public ManagementService _mgr;
    @Inject
    DedicatedResourceDao _dedicatedDao;
    @Inject
    IpAddressManager _ipAddrMgr;
    @Inject
    AffinityGroupDao _affinityGroupDao;
    @Inject
    AffinityGroupService _affinityGroupService;
    @Inject
    StorageManager _storageManager;
    @Inject
    ImageStoreDao _imageStoreDao;
    @Inject
    ImageStoreDetailsDao _imageStoreDetailsDao;
    @Inject
    MessageBus messageBus;


    // FIXME - why don't we have interface for DataCenterLinkLocalIpAddressDao?
    @Inject
    protected DataCenterLinkLocalIpAddressDao _linkLocalIpAllocDao;

    private int _maxVolumeSizeInGb = Integer.parseInt(Config.MaxVolumeSize.getDefaultValue());
    private long _defaultPageSize = Long.parseLong(Config.DefaultPageSize.getDefaultValue());
    private static final String DOMAIN_NAME_PATTERN = "^((?!-)[A-Za-z0-9-]{1,63}(?<!-)\\.)+[A-Za-z]{1,63}$";
    protected Set<String> configValuesForValidation;
    private Set<String> weightBasedParametersForValidation;
    private Set<String> overprovisioningFactorsForValidation;

    public static final ConfigKey<Boolean> SystemVMUseLocalStorage = new ConfigKey<Boolean>(Boolean.class, "system.vm.use.local.storage", "Advanced", "false",
            "Indicates whether to use local storage pools or shared storage pools for system VMs.", false, ConfigKey.Scope.Zone, null);

    private static final String DefaultForSystemVmsForPodIpRange = "0";
    private static final String DefaultVlanForPodIpRange = Vlan.UNTAGGED.toString();

    private static final Set<Provider> VPC_ONLY_PROVIDERS = Sets.newHashSet(Provider.VPCVirtualRouter, Provider.JuniperContrailVpcRouter, Provider.InternalLbVm);

    @Override
    public boolean configure(final String name, final Map<String, Object> params) throws ConfigurationException {
        final String maxVolumeSizeInGbString = _configDao.getValue(Config.MaxVolumeSize.key());
        _maxVolumeSizeInGb = NumbersUtil.parseInt(maxVolumeSizeInGbString, Integer.parseInt(Config.MaxVolumeSize.getDefaultValue()));

        final String defaultPageSizeString = _configDao.getValue(Config.DefaultPageSize.key());
        _defaultPageSize = NumbersUtil.parseLong(defaultPageSizeString, Long.parseLong(Config.DefaultPageSize.getDefaultValue()));

        populateConfigValuesForValidationSet();
        weightBasedParametersForValidation();
        overProvisioningFactorsForValidation();
        return true;
    }

    private void populateConfigValuesForValidationSet() {
        configValuesForValidation = new HashSet<String>();
        configValuesForValidation.add("event.purge.interval");
        configValuesForValidation.add("account.cleanup.interval");
        configValuesForValidation.add("alert.wait");
        configValuesForValidation.add("consoleproxy.capacityscan.interval");
        configValuesForValidation.add("expunge.interval");
        configValuesForValidation.add("host.stats.interval");
        configValuesForValidation.add("investigate.retry.interval");
        configValuesForValidation.add("migrate.retry.interval");
        configValuesForValidation.add("network.gc.interval");
        configValuesForValidation.add("ping.interval");
        configValuesForValidation.add("snapshot.poll.interval");
        configValuesForValidation.add("stop.retry.interval");
        configValuesForValidation.add("storage.stats.interval");
        configValuesForValidation.add("storage.cleanup.interval");
        configValuesForValidation.add("wait");
        configValuesForValidation.add("xenserver.heartbeat.interval");
        configValuesForValidation.add("xenserver.heartbeat.timeout");
        configValuesForValidation.add("ovm3.heartbeat.interval");
        configValuesForValidation.add("ovm3.heartbeat.timeout");
        configValuesForValidation.add("incorrect.login.attempts.allowed");
        configValuesForValidation.add("vm.password.length");
        configValuesForValidation.add("externaldhcp.vmip.retrieval.interval");
        configValuesForValidation.add("externaldhcp.vmip.max.retry");
        configValuesForValidation.add("externaldhcp.vmipFetch.threadPool.max");
        configValuesForValidation.add("remote.access.vpn.psk.length");
    }

    private void weightBasedParametersForValidation() {
        weightBasedParametersForValidation = new HashSet<String>();
        weightBasedParametersForValidation.add(AlertManager.CPUCapacityThreshold.key());
        weightBasedParametersForValidation.add(AlertManager.StorageAllocatedCapacityThreshold.key());
        weightBasedParametersForValidation.add(AlertManager.StorageCapacityThreshold.key());
        weightBasedParametersForValidation.add(AlertManager.MemoryCapacityThreshold.key());
        weightBasedParametersForValidation.add(Config.PublicIpCapacityThreshold.key());
        weightBasedParametersForValidation.add(Config.PrivateIpCapacityThreshold.key());
        weightBasedParametersForValidation.add(Config.SecondaryStorageCapacityThreshold.key());
        weightBasedParametersForValidation.add(Config.VlanCapacityThreshold.key());
        weightBasedParametersForValidation.add(Config.DirectNetworkPublicIpCapacityThreshold.key());
        weightBasedParametersForValidation.add(Config.LocalStorageCapacityThreshold.key());
        weightBasedParametersForValidation.add(CapacityManager.StorageAllocatedCapacityDisableThreshold.key());
        weightBasedParametersForValidation.add(CapacityManager.StorageCapacityDisableThreshold.key());
        weightBasedParametersForValidation.add(DeploymentClusterPlanner.ClusterCPUCapacityDisableThreshold.key());
        weightBasedParametersForValidation.add(DeploymentClusterPlanner.ClusterMemoryCapacityDisableThreshold.key());
        weightBasedParametersForValidation.add(Config.AgentLoadThreshold.key());
        weightBasedParametersForValidation.add(Config.VmUserDispersionWeight.key());

    }

    private void overProvisioningFactorsForValidation() {
        overprovisioningFactorsForValidation = new HashSet<String>();
        overprovisioningFactorsForValidation.add(CapacityManager.MemOverprovisioningFactor.key());
        overprovisioningFactorsForValidation.add(CapacityManager.CpuOverprovisioningFactor.key());
        overprovisioningFactorsForValidation.add(CapacityManager.StorageOverprovisioningFactor.key());
    }

    @Override
    public boolean start() {

        // TODO : this may not be a good place to do integrity check here, we
        // put it here as we need _alertMgr to be properly
        // configured
        // before we can use it

        // As it is so common for people to forget about configuring
        // management.network.cidr,
        final String mgtCidr = _configDao.getValue(Config.ManagementNetwork.key());
        if (mgtCidr == null || mgtCidr.trim().isEmpty()) {
            final String[] localCidrs = NetUtils.getLocalCidrs();
            if (localCidrs != null && localCidrs.length > 0) {
                s_logger.warn("Management network CIDR is not configured originally. Set it default to " + localCidrs[0]);

                _alertMgr.sendAlert(AlertManager.AlertType.ALERT_TYPE_MANAGMENT_NODE, 0, new Long(0), "Management network CIDR is not configured originally. Set it default to "
                        + localCidrs[0], "");
                _configDao.update(Config.ManagementNetwork.key(), Config.ManagementNetwork.getCategory(), localCidrs[0]);
            } else {
                s_logger.warn("Management network CIDR is not properly configured and we are not able to find a default setting");
                _alertMgr.sendAlert(AlertManager.AlertType.ALERT_TYPE_MANAGMENT_NODE, 0, new Long(0),
                        "Management network CIDR is not properly configured and we are not able to find a default setting", "");
            }
        }

        return true;
    }

    @Override
    public boolean stop() {
        return true;
    }

    @Override
    @DB
    public String updateConfiguration(final long userId, final String name, final String category, final String value, final String scope, final Long resourceId) {
        final String validationMsg = validateConfigurationValue(name, value, scope);

        if (validationMsg != null) {
            s_logger.error("Invalid configuration option, name: " + name + ", value:" + value);
            throw new InvalidParameterValueException(validationMsg);
        }

        // If scope of the parameter is given then it needs to be updated in the
        // corresponding details table,
        // if scope is mentioned as global or not mentioned then it is normal
        // global parameter updation
        if (scope != null && !scope.isEmpty() && !ConfigKey.Scope.Global.toString().equalsIgnoreCase(scope)) {
            switch (ConfigKey.Scope.valueOf(scope)) {
            case Zone:
                final DataCenterVO zone = _zoneDao.findById(resourceId);
                if (zone == null) {
                    throw new InvalidParameterValueException("unable to find zone by id " + resourceId);
                }
                _dcDetailsDao.addDetail(resourceId, name, value, true);
                break;
            case Cluster:
                final ClusterVO cluster = _clusterDao.findById(resourceId);
                if (cluster == null) {
                    throw new InvalidParameterValueException("unable to find cluster by id " + resourceId);
                }
                ClusterDetailsVO clusterDetailsVO = _clusterDetailsDao.findDetail(resourceId, name);
                if (clusterDetailsVO == null) {
                    clusterDetailsVO = new ClusterDetailsVO(resourceId, name, value);
                    _clusterDetailsDao.persist(clusterDetailsVO);
                } else {
                    clusterDetailsVO.setValue(value);
                    _clusterDetailsDao.update(clusterDetailsVO.getId(), clusterDetailsVO);
                }
                break;

            case StoragePool:
                final StoragePoolVO pool = _storagePoolDao.findById(resourceId);
                if (pool == null) {
                    throw new InvalidParameterValueException("unable to find storage pool by id " + resourceId);
                }
                if(name.equals(CapacityManager.StorageOverprovisioningFactor.key())) {
                    if(!pool.getPoolType().supportsOverProvisioning() ) {
                        throw new InvalidParameterValueException("Unable to update  storage pool with id " + resourceId + ". Overprovision not supported for " + pool.getPoolType());
                    }
                }

                _storagePoolDetailsDao.addDetail(resourceId, name, value, true);

                break;

            case Account:
                final AccountVO account = _accountDao.findById(resourceId);
                if (account == null) {
                    throw new InvalidParameterValueException("unable to find account by id " + resourceId);
                }
                AccountDetailVO accountDetailVO = _accountDetailsDao.findDetail(resourceId, name);
                if (accountDetailVO == null) {
                    accountDetailVO = new AccountDetailVO(resourceId, name, value);
                    _accountDetailsDao.persist(accountDetailVO);
                } else {
                    accountDetailVO.setValue(value);
                    _accountDetailsDao.update(accountDetailVO.getId(), accountDetailVO);
                }
                break;

            case ImageStore:
                final ImageStoreVO imgStore = _imageStoreDao.findById(resourceId);
                Preconditions.checkState(imgStore != null);
                _imageStoreDetailsDao.addDetail(resourceId, name, value, true);
                break;

            case Domain:
                final DomainVO domain = _domainDao.findById(resourceId);
                if (domain == null) {
                    throw new InvalidParameterValueException("unable to find domain by id " + resourceId);
                }
                DomainDetailVO domainDetailVO = _domainDetailsDao.findDetail(resourceId, name);
                if (domainDetailVO == null) {
                    domainDetailVO = new DomainDetailVO(resourceId, name, value);
                    _domainDetailsDao.persist(domainDetailVO);
                } else {
                    domainDetailVO.setValue(value);
                    _domainDetailsDao.update(domainDetailVO.getId(), domainDetailVO);
                }
                break;

            default:
                throw new InvalidParameterValueException("Scope provided is invalid");
            }
            return value;
        }

        // Execute all updates in a single transaction
        final TransactionLegacy txn = TransactionLegacy.currentTxn();
        txn.start();

        if (!_configDao.update(name, category, value)) {
            s_logger.error("Failed to update configuration option, name: " + name + ", value:" + value);
            throw new CloudRuntimeException("Failed to update configuration value. Please contact Cloud Support.");
        }

        PreparedStatement pstmt = null;
        if (Config.XenServerGuestNetwork.key().equalsIgnoreCase(name)) {
            final String sql = "update host_details set value=? where name=?";
            try {
                pstmt = txn.prepareAutoCloseStatement(sql);
                pstmt.setString(1, value);
                pstmt.setString(2, "guest.network.device");

                pstmt.executeUpdate();
            } catch (final Throwable e) {
                throw new CloudRuntimeException("Failed to update guest.network.device in host_details due to exception ", e);
            }
        } else if (Config.XenServerPrivateNetwork.key().equalsIgnoreCase(name)) {
            final String sql = "update host_details set value=? where name=?";
            try {
                pstmt = txn.prepareAutoCloseStatement(sql);
                pstmt.setString(1, value);
                pstmt.setString(2, "private.network.device");

                pstmt.executeUpdate();
            } catch (final Throwable e) {
                throw new CloudRuntimeException("Failed to update private.network.device in host_details due to exception ", e);
            }
        } else if (Config.XenServerPublicNetwork.key().equalsIgnoreCase(name)) {
            final String sql = "update host_details set value=? where name=?";
            try {
                pstmt = txn.prepareAutoCloseStatement(sql);
                pstmt.setString(1, value);
                pstmt.setString(2, "public.network.device");

                pstmt.executeUpdate();
            } catch (final Throwable e) {
                throw new CloudRuntimeException("Failed to update public.network.device in host_details due to exception ", e);
            }
        } else if (Config.XenServerStorageNetwork1.key().equalsIgnoreCase(name)) {
            final String sql = "update host_details set value=? where name=?";
            try {
                pstmt = txn.prepareAutoCloseStatement(sql);
                pstmt.setString(1, value);
                pstmt.setString(2, "storage.network.device1");

                pstmt.executeUpdate();
            } catch (final Throwable e) {
                throw new CloudRuntimeException("Failed to update storage.network.device1 in host_details due to exception ", e);
            }
        } else if (Config.XenServerStorageNetwork2.key().equals(name)) {
            final String sql = "update host_details set value=? where name=?";
            try {
                pstmt = txn.prepareAutoCloseStatement(sql);
                pstmt.setString(1, value);
                pstmt.setString(2, "storage.network.device2");

                pstmt.executeUpdate();
            } catch (final Throwable e) {
                throw new CloudRuntimeException("Failed to update storage.network.device2 in host_details due to exception ", e);
            }
        } else if (Config.SecStorageSecureCopyCert.key().equalsIgnoreCase(name)) {
            //FIXME - Ideally there should be a listener model to listen to global config changes and be able to take action gracefully.
            //Expire the download urls
            final String sqlTemplate = "update template_store_ref set download_url_created=?";
            final String sqlVolume = "update volume_store_ref set download_url_created=?";
            try {
                // Change for templates
                pstmt = txn.prepareAutoCloseStatement(sqlTemplate);
                pstmt.setDate(1, new Date(-1l));// Set the time before the epoch time.
                pstmt.executeUpdate();
                // Change for volumes
                pstmt = txn.prepareAutoCloseStatement(sqlVolume);
                pstmt.setDate(1, new Date(-1l));// Set the time before the epoch time.
                pstmt.executeUpdate();
                // Cleanup the download urls
                _storageManager.cleanupDownloadUrls();
            } catch (final Throwable e) {
                throw new CloudRuntimeException("Failed to clean up download URLs in template_store_ref or volume_store_ref due to exception ", e);
            }
        }

        txn.commit();
        messageBus.publish(_name, EventTypes.EVENT_CONFIGURATION_VALUE_EDIT, PublishScope.GLOBAL, name);
        return _configDao.getValue(name);
    }

    @Override
    @ActionEvent(eventType = EventTypes.EVENT_CONFIGURATION_VALUE_EDIT, eventDescription = "updating configuration")
    public Configuration updateConfiguration(final UpdateCfgCmd cmd) throws InvalidParameterValueException {
        final Long userId = CallContext.current().getCallingUserId();
        final String name = cmd.getCfgName();
        String value = cmd.getValue();
        final Long zoneId = cmd.getZoneId();
        final Long clusterId = cmd.getClusterId();
        final Long storagepoolId = cmd.getStoragepoolId();
        final Long accountId = cmd.getAccountId();
        final Long imageStoreId = cmd.getImageStoreId();
        final Long domainId = cmd.getDomainId();
        CallContext.current().setEventDetails(" Name: " + name + " New Value: " + (name.toLowerCase().contains("password") ? "*****" : value == null ? "" : value));
        // check if config value exists
        final ConfigurationVO config = _configDao.findByName(name);
        String catergory = null;

        // FIX ME - All configuration parameters are not moved from config.java to configKey
        if (config == null) {
            if (_configDepot.get(name) == null) {
                s_logger.warn("Probably the component manager where configuration variable " + name + " is defined needs to implement Configurable interface");
                throw new InvalidParameterValueException("Config parameter with name " + name + " doesn't exist");
            }
            catergory = _configDepot.get(name).category();
        } else {
            catergory = config.getCategory();
        }

        if (value == null) {
            return _configDao.findByName(name);
        }

        value = value.trim();

        if (value.isEmpty() || value.equals("null")) {
            value = null;
        }

        String scope = null;
        Long id = null;
        int paramCountCheck = 0;

        if (zoneId != null) {
            scope = ConfigKey.Scope.Zone.toString();
            id = zoneId;
            paramCountCheck++;
        }
        if (clusterId != null) {
            scope = ConfigKey.Scope.Cluster.toString();
            id = clusterId;
            paramCountCheck++;
        }
        if (accountId != null) {
            scope = ConfigKey.Scope.Account.toString();
            id = accountId;
            paramCountCheck++;
        }
        if (domainId != null) {
            scope = ConfigKey.Scope.Domain.toString();
            id = domainId;
            paramCountCheck++;
        }
        if (storagepoolId != null) {
            scope = ConfigKey.Scope.StoragePool.toString();
            id = storagepoolId;
            paramCountCheck++;
        }
        if (imageStoreId != null) {
            scope = ConfigKey.Scope.ImageStore.toString();
            id = imageStoreId;
            paramCountCheck++;
        }

        if (paramCountCheck > 1) {
            throw new InvalidParameterValueException("cannot handle multiple IDs, provide only one ID corresponding to the scope");
        }

        final String updatedValue = updateConfiguration(userId, name, catergory, value, scope, id);
        if (value == null && updatedValue == null || updatedValue.equalsIgnoreCase(value)) {
            return _configDao.findByName(name);
        } else {
            throw new CloudRuntimeException("Unable to update configuration parameter " + name);
        }
    }

    private String validateConfigurationValue(final String name, String value, final String scope) {

        final ConfigurationVO cfg = _configDao.findByName(name);
        if (cfg == null) {
            s_logger.error("Missing configuration variable " + name + " in configuration table");
            return "Invalid configuration variable.";
        }

        final String configScope = cfg.getScope();
        if (scope != null) {
            if (!configScope.contains(scope)) {
                s_logger.error("Invalid scope id provided for the parameter " + name);
                return "Invalid scope id provided for the parameter " + name;
            }
        }
        Class<?> type = null;
        final Config c = Config.getConfig(name);
        if (c == null) {
            s_logger.warn("Did not find configuration " + name + " in Config.java. Perhaps moved to ConfigDepot");
            final ConfigKey<?> configKey = _configDepot.get(name);
            if(configKey == null) {
                s_logger.warn("Did not find configuration " + name + " in ConfigDepot too.");
                return null;
            }
            type = configKey.type();
        } else {
            type = c.getType();
        }
        //no need to validate further if a
        //config can have null value.
        String errMsg = null;
        try {
            if (type.equals(Integer.class)) {
                errMsg = "There was error in trying to parse value: " + value + ". Please enter a valid integer value for parameter " + name;
                Integer.parseInt(value);
            } else if (type.equals(Float.class)) {
                errMsg = "There was error in trying to parse value: " + value + ". Please enter a valid float value for parameter " + name;
                Float.parseFloat(value);
            } else if (type.equals(Long.class)) {
                errMsg = "There was error in trying to parse value: " + value + ". Please enter a valid long value for parameter " + name;
                Long.parseLong(value);
            }
        } catch (final Exception e) {
            // catching generic exception as some throws NullPointerException and some throws NumberFormatExcpeion
            s_logger.error(errMsg);
            return errMsg;
        }

        if (value == null) {
            if (type.equals(Boolean.class)) {
                return "Please enter either 'true' or 'false'.";
            }
            if (overprovisioningFactorsForValidation.contains(name)) {
                final String msg = "value cannot be null for the parameter " + name;
                s_logger.error(msg);
                return msg;
            }
            return null;
        }

        value = value.trim();
        try {
            if (overprovisioningFactorsForValidation.contains(name) && Float.parseFloat(value) < 1f) {
                final String msg = name + " should be greater than or equal to 1";
                s_logger.error(msg);
                throw new InvalidParameterValueException(msg);
            }
        } catch (final NumberFormatException e) {
            final String msg = "There was an error trying to parse the float value for: " + name;
            s_logger.error(msg);
            throw new InvalidParameterValueException(msg);
        }

        if (type.equals(Boolean.class)) {
            if (!(value.equals("true") || value.equals("false"))) {
                s_logger.error("Configuration variable " + name + " is expecting true or false instead of " + value);
                return "Please enter either 'true' or 'false'.";
            }
            return null;
        }

        if (type.equals(Integer.class) && NetworkModel.MACIdentifier.key().equalsIgnoreCase(name)) {
            try {
                final int val = Integer.parseInt(value);
                //The value need to be between 0 to 255 because the mac generation needs a value of 8 bit
                //0 value is considered as disable.
                if(val < 0 || val > 255){
                    throw new InvalidParameterValueException(name+" value should be between 0 and 255. 0 value will disable this feature");
                }
            } catch (final NumberFormatException e) {
                s_logger.error("There was an error trying to parse the integer value for:" + name);
                throw new InvalidParameterValueException("There was an error trying to parse the integer value for:" + name);
            }
        }

        if (type.equals(Integer.class) && configValuesForValidation.contains(name)) {
            try {
                final int val = Integer.parseInt(value);
                if (val <= 0) {
                    throw new InvalidParameterValueException("Please enter a positive value for the configuration parameter:" + name);
                }
                if ("vm.password.length".equalsIgnoreCase(name) && val < 6) {
                    throw new InvalidParameterValueException("Please enter a value greater than 5 for the configuration parameter:" + name);
                }
                if ("remote.access.vpn.psk.length".equalsIgnoreCase(name)) {
                    if (val < 8) {
                        throw new InvalidParameterValueException("Please enter a value greater than 7 for the configuration parameter:" + name);
                    }
                    if (val > 256) {
                        throw new InvalidParameterValueException("Please enter a value less than 257 for the configuration parameter:" + name);
                    }
                }
            } catch (final NumberFormatException e) {
                s_logger.error("There was an error trying to parse the integer value for:" + name);
                throw new InvalidParameterValueException("There was an error trying to parse the integer value for:" + name);
            }
        }

        if (type.equals(Float.class)) {
            try {
                final Float val = Float.parseFloat(value);
                if (weightBasedParametersForValidation.contains(name) && (val < 0f || val > 1f)) {
                    throw new InvalidParameterValueException("Please enter a value between 0 and 1 for the configuration parameter: " + name);
                }
            } catch (final NumberFormatException e) {
                s_logger.error("There was an error trying to parse the float value for:" + name);
                throw new InvalidParameterValueException("There was an error trying to parse the float value for:" + name);
            }
        }

        if(c == null ) {
            //range validation has to be done per case basis, for now
            //return in case of Configkey parameters
            return null;
        }

        final String range = c.getRange();
        if (range == null) {
            return null;
        }

        if (type.equals(String.class)) {
            if (range.equals("privateip")) {
                try {
                    if (!NetUtils.isSiteLocalAddress(value)) {
                        s_logger.error("privateip range " + value + " is not a site local address for configuration variable " + name);
                        return "Please enter a site local IP address.";
                    }
                } catch (final NullPointerException e) {
                    s_logger.error("Error parsing ip address for " + name);
                    throw new InvalidParameterValueException("Error parsing ip address");
                }
            } else if (range.equals("netmask")) {
                if (!NetUtils.isValidIp4Netmask(value)) {
                    s_logger.error("netmask " + value + " is not a valid net mask for configuration variable " + name);
                    return "Please enter a valid netmask.";
                }
            } else if (range.equals("hypervisorList")) {
                final String[] hypervisors = value.split(",");
                if (hypervisors == null) {
                    return "Please enter hypervisor list, separated by comma";
                }
                for (final String hypervisor : hypervisors) {
                    if (HypervisorType.getType(hypervisor) == HypervisorType.Any || HypervisorType.getType(hypervisor) == HypervisorType.None) {
                        return "Please enter a valid hypervisor type";
                    }
                }
            } else if (range.equalsIgnoreCase("instanceName")) {
                if (!NetUtils.verifyInstanceName(value)) {
                    return "Instance name can not contain hyphen, space or plus sign";
                }
            } else if (range.equalsIgnoreCase("domainName")) {
                String domainName = value;
                if (value.startsWith("*")) {
                    domainName = value.substring(2); //skip the "*."
                }
                //max length for FQDN is 253 + 2, code adds xxx-xxx-xxx-xxx to domain name when creating URL
                if (domainName.length() >= 238 || !domainName.matches(DOMAIN_NAME_PATTERN)) {
                    return "Please enter a valid string for domain name, prefixed with '*.' if applicable";
                }
            } else if (range.equals("routes")) {
                final String[] routes = value.split(",");
                for (final String route : routes) {
                    if (route != null) {
                        final String routeToVerify = route.trim();
                        if (!NetUtils.isValidIp4Cidr(routeToVerify)) {
                            throw new InvalidParameterValueException("Invalid value for blacklisted route: " + route + ". Valid format is list"
                                    + " of cidrs separated by coma. Example: 10.1.1.0/24,192.168.0.0/24");
                        }
                    }
                }
            } else {
                final String[] options = range.split(",");
                for (final String option : options) {
                    if (option.trim().equalsIgnoreCase(value)) {
                        return null;
                    }
                }
                s_logger.error("configuration value for " + name + " is invalid");
                return "Please enter : " + range;

            }
        } else if (type.equals(Integer.class)) {
            final String[] options = range.split("-");
            if (options.length != 2) {
                final String msg = "configuration range " + range + " for " + name + " is invalid";
                s_logger.error(msg);
                return msg;
            }
            final int min = Integer.parseInt(options[0]);
            final int max = Integer.parseInt(options[1]);
            final int val = Integer.parseInt(value);
            if (val < min || val > max) {
                s_logger.error("configuration value for " + name + " is invalid");
                return "Please enter : " + range;
            }
        }
        return null;
    }

    private boolean podHasAllocatedPrivateIPs(final long podId) {
        final HostPodVO pod = _podDao.findById(podId);
        final int count = _privateIpAddressDao.countIPs(podId, pod.getDataCenterId(), true);
        return count > 0;
    }

    protected void checkIfPodIsDeletable(final long podId) {
        final HostPodVO pod = _podDao.findById(podId);

        final String errorMsg = "The pod cannot be deleted because ";

        // Check if there are allocated private IP addresses in the pod
        if (_privateIpAddressDao.countIPs(podId, pod.getDataCenterId(), true) != 0) {
            throw new CloudRuntimeException(errorMsg + "there are private IP addresses allocated in this pod.");
        }

        // Check if there are any non-removed volumes in the pod.
        if (!_volumeDao.findByPod(podId).isEmpty()) {
            throw new CloudRuntimeException(errorMsg + "there are storage volumes in this pod.");
        }

        // Check if there are any non-removed hosts in the pod.
        if (!_hostDao.findByPodId(podId).isEmpty()) {
            throw new CloudRuntimeException(errorMsg + "there are servers in this pod.");
        }

        // Check if there are any non-removed vms in the pod.
        if (!_vmInstanceDao.listByPodId(podId).isEmpty()) {
            throw new CloudRuntimeException(errorMsg + "there are virtual machines in this pod.");
        }

        // Check if there are any non-removed clusters in the pod.
        if (!_clusterDao.listByPodId(podId).isEmpty()) {
            throw new CloudRuntimeException(errorMsg + "there are clusters in this pod.");
        }
    }

    private void checkPodAttributes(final long podId, final String podName, final long zoneId, final String gateway, final String cidr, final String startIp, final String endIp, final String allocationStateStr,
            final boolean checkForDuplicates, final boolean skipGatewayOverlapCheck) {
        if (checkForDuplicates) {
            // Check if the pod already exists
            if (validPod(podName, zoneId)) {
                throw new InvalidParameterValueException("A pod with name: " + podName + " already exists in zone " + zoneId + ". Please specify a different pod name. ");
            }
        }

        String cidrAddress;
        long cidrSize;
        // Get the individual cidrAddress and cidrSize values, if the CIDR is
        // valid. If it's not valid, return an error.
        if (NetUtils.isValidIp4Cidr(cidr)) {
            cidrAddress = getCidrAddress(cidr);
            cidrSize = getCidrSize(cidr);
        } else {
            throw new InvalidParameterValueException("Please enter a valid CIDR for pod: " + podName);
        }

        // Check if the IP range is valid
        checkIpRange(startIp, endIp, cidrAddress, cidrSize);

        // Check if the IP range overlaps with the public ip
        if(!Strings.isNullOrEmpty(startIp)) {
            checkOverlapPublicIpRange(zoneId, startIp, endIp);
        }

        // Check if the gateway is a valid IP address
        if (!NetUtils.isValidIp4(gateway)) {
            throw new InvalidParameterValueException("The gateway is not a valid IP address.");
        }

        // Check if the gateway is in the CIDR subnet
        if (!NetUtils.getCidrSubNet(gateway, cidrSize).equalsIgnoreCase(NetUtils.getCidrSubNet(cidrAddress, cidrSize))) {
            throw new InvalidParameterValueException("The gateway is not in the CIDR subnet.");
        }

        // Don't allow gateway to overlap with start/endIp
        if (!skipGatewayOverlapCheck) {
            if (NetUtils.ipRangesOverlap(startIp, endIp, gateway, gateway)) {
                throw new InvalidParameterValueException("The gateway shouldn't overlap start/end ip addresses");
            }
        }

        final String checkPodCIDRs = _configDao.getValue("check.pod.cidrs");
        if (checkPodCIDRs == null || checkPodCIDRs.trim().isEmpty() || Boolean.parseBoolean(checkPodCIDRs)) {
            checkPodCidrSubnets(zoneId, podId, cidr);
        }

        if (allocationStateStr != null && !allocationStateStr.isEmpty()) {
            try {
                Grouping.AllocationState.valueOf(allocationStateStr);
            } catch (final IllegalArgumentException ex) {
                throw new InvalidParameterValueException("Unable to resolve Allocation State '" + allocationStateStr + "' to a supported state");
            }
        }
    }

    @Override
    @DB
    public boolean deletePod(final DeletePodCmd cmd) {
        final Long podId = cmd.getId();

        // Make sure the pod exists
        if (!validPod(podId)) {
            throw new InvalidParameterValueException("A pod with ID: " + podId + " does not exist.");
        }

        checkIfPodIsDeletable(podId);

        final HostPodVO pod = _podDao.findById(podId);

        Transaction.execute(new TransactionCallbackNoReturn() {
            @Override
            public void doInTransactionWithoutResult(final TransactionStatus status) {
                // Delete private ip addresses for the pod if there are any
                final List<DataCenterIpAddressVO> privateIps = _privateIpAddressDao.listByPodIdDcId(podId, pod.getDataCenterId());
                if (!privateIps.isEmpty()) {
                    if (!_privateIpAddressDao.deleteIpAddressByPod(podId)) {
                        throw new CloudRuntimeException("Failed to cleanup private ip addresses for pod " + podId);
                    }
                }

                // Delete link local ip addresses for the pod
                final List<DataCenterLinkLocalIpAddressVO> localIps = _linkLocalIpAllocDao.listByPodIdDcId(podId, pod.getDataCenterId());
                if (!localIps.isEmpty()) {
                    if (!_linkLocalIpAllocDao.deleteIpAddressByPod(podId)) {
                        throw new CloudRuntimeException("Failed to cleanup private ip addresses for pod " + podId);
                    }
                }

                // Delete vlans associated with the pod
                final List<? extends Vlan> vlans = _networkModel.listPodVlans(podId);
                if (vlans != null && !vlans.isEmpty()) {
                    for (final Vlan vlan : vlans) {
                        _vlanDao.remove(vlan.getId());
                    }
                }

                // Delete corresponding capacity records
                _capacityDao.removeBy(null, null, podId, null, null);

                // Delete the pod
                if (!_podDao.remove(podId)) {
                    throw new CloudRuntimeException("Failed to delete pod " + podId);
                }

                // remove from dedicated resources
                final DedicatedResourceVO dr = _dedicatedDao.findByPodId(podId);
                if (dr != null) {
                    _dedicatedDao.remove(dr.getId());
                }
            }
        });

        return true;
    }

    /**
     * Get vlan number from vlan uri
     * @param vlan
     * @return
     */
    protected String getVlanNumberFromUri(String vlan) {
        URI uri;
        try {
            uri = new URI(vlan);
            String vlanId = BroadcastDomainType.getValue(uri);
            if (vlanId == null || !uri.getScheme().equalsIgnoreCase("vlan")) {
                throw new CloudRuntimeException("Vlan parameter : " + vlan + " is not in valid format");
            }
            return vlanId;
        } catch (URISyntaxException e) {
            throw new CloudRuntimeException("Invalid vlan parameter: " + vlan + " can't get vlan number from it due to: " + e.getMessage());
        }
    }

    @Override
    @DB
    public Pod createPodIpRange(final CreateManagementNetworkIpRangeCmd cmd) {

        final Account account = CallContext.current().getCallingAccount();

        if(!_accountMgr.isRootAdmin(account.getId())) {
            throw new PermissionDeniedException("Cannot perform this operation, Calling account is not root admin: " + account.getId());
        }

        final long podId = cmd.getPodId();
        final String gateway = cmd.getGateWay();
        final String netmask = cmd.getNetmask();
        final String startIp = cmd.getStartIp();
        String endIp = cmd.getEndIp();
        final boolean forSystemVms = cmd.isForSystemVms();
        String vlan = cmd.getVlan();
        if (!(Strings.isNullOrEmpty(vlan) || vlan.startsWith(BroadcastDomainType.Vlan.scheme()))) {
            vlan = BroadcastDomainType.Vlan.toUri(vlan).toString();
        }

        String vlanNumberFromUri = getVlanNumberFromUri(vlan);
        final Integer vlanId = vlanNumberFromUri.equals(Vlan.UNTAGGED.toString()) ? null : Integer.parseInt(vlanNumberFromUri);

        final HostPodVO pod = _podDao.findById(podId);

        if(pod == null) {
            throw new InvalidParameterValueException("Unable to find pod by ID: " + podId);
        }

        final long zoneId = pod.getDataCenterId();

        if(!NetUtils.isValidIp4(gateway)) {
            throw new InvalidParameterValueException("The gateway IP address is invalid.");
        }

        if(!NetUtils.isValidIp4Netmask(netmask)) {
            throw new InvalidParameterValueException("The netmask IP address is invalid.");
        }

        if(endIp == null) {
            endIp = startIp;
        }

        final String cidr = NetUtils.ipAndNetMaskToCidr(gateway, netmask);

        if(!NetUtils.isValidIp4Cidr(cidr)) {
            throw new InvalidParameterValueException("The CIDR is invalid " + cidr);
        }

        final String cidrAddress = pod.getCidrAddress();
        final long cidrSize = pod.getCidrSize();

        // Because each pod has only one Gateway and Netmask.
        if (!gateway.equals(pod.getGateway())) {
            throw new InvalidParameterValueException("Multiple gateways for the POD: " + pod.getId() + " are not allowed. The Gateway should be same as the existing Gateway " + pod.getGateway());
        }

        if (!netmask.equals(NetUtils.getCidrNetmask(cidrSize))) {
            throw new InvalidParameterValueException("Multiple subnets for the POD: " + pod.getId() + " are not allowed. The Netmask should be same as the existing Netmask " + NetUtils.getCidrNetmask(cidrSize));
        }

        // Check if the IP range is valid.
        checkIpRange(startIp, endIp, cidrAddress, cidrSize);

        // Check if the IP range overlaps with the public ip.
        checkOverlapPublicIpRange(zoneId, startIp, endIp);

        // Check if the gateway is in the CIDR subnet
        if (!NetUtils.getCidrSubNet(gateway, cidrSize).equalsIgnoreCase(NetUtils.getCidrSubNet(cidrAddress, cidrSize))) {
            throw new InvalidParameterValueException("The gateway is not in the CIDR subnet.");
        }

        if (NetUtils.ipRangesOverlap(startIp, endIp, gateway, gateway)) {
            throw new InvalidParameterValueException("The gateway shouldn't overlap start/end ip addresses");
        }

        final String[] existingPodIpRanges = pod.getDescription().split(",");

        for(String podIpRange: existingPodIpRanges) {
            final String[] existingPodIpRange = podIpRange.split("-");

            if (existingPodIpRange.length > 1) {
                if (!NetUtils.isValidIp4(existingPodIpRange[0]) || !NetUtils.isValidIp4(existingPodIpRange[1])) {
                    continue;
                }
                // Check if the range overlaps with any existing range.
                if (NetUtils.ipRangesOverlap(startIp, endIp, existingPodIpRange[0], existingPodIpRange[1])) {
                    throw new InvalidParameterValueException("The new range overlaps with existing range. Please add a mutually exclusive range.");
                }
            }
        }

        try {
            final String endIpFinal = endIp;

            Transaction.execute(new TransactionCallbackNoReturn() {
                @Override
                public void doInTransactionWithoutResult(final TransactionStatus status) {
                    String ipRange = pod.getDescription();

                    /*
                     * POD Description is refactored to:
                     * <START_IP>-<END_IP>-<FOR_SYSTEM_VMS>-<VLAN>,<START_IP>-<END_IP>-<FOR_SYSTEM_VMS>-<VLAN>,...
                    */
                    String range = startIp + "-" + endIpFinal + "-" + (forSystemVms ? "1" : "0") + "-" + (vlanId == null ? DefaultVlanForPodIpRange : vlanId);
                    if(ipRange != null && !ipRange.isEmpty())
                        ipRange += ("," + range);
                    else
                        ipRange = (range);

                    pod.setDescription(ipRange);

                    HostPodVO lock = null;
                    try {
                        lock = _podDao.acquireInLockTable(podId);

                        if (lock == null) {
                            String msg = "Unable to acquire lock on table to update the ip range of POD: " + pod.getName() + ", Creation failed.";
                            s_logger.warn(msg);
                            throw new CloudRuntimeException(msg);
                        }

                        _podDao.update(podId, pod);
                    } finally {
                        if (lock != null) {
                            _podDao.releaseFromLockTable(podId);
                        }
                    }

                    _zoneDao.addPrivateIpAddress(zoneId, pod.getId(), startIp, endIpFinal, forSystemVms, vlanId);
                }
            });
        } catch (final Exception e) {
            s_logger.error("Unable to create Pod IP range due to " + e.getMessage(), e);
            throw new CloudRuntimeException("Failed to create Pod IP range. Please contact Cloud Support.");
        }

        return pod;
    }

    @Override
    @DB
    public void deletePodIpRange(final DeleteManagementNetworkIpRangeCmd cmd) throws ResourceUnavailableException, ConcurrentOperationException {
        final long podId = cmd.getPodId();
        final String startIp = cmd.getStartIp();
        final String endIp = cmd.getEndIp();
        String vlan = cmd.getVlan();
        try {
            vlan = BroadcastDomainType.getValue(vlan);
        } catch (URISyntaxException e) {
            throw new CloudRuntimeException("Incorrect vlan " + vlan);
        }

        final HostPodVO pod = _podDao.findById(podId);

        if(pod == null) {
            throw new InvalidParameterValueException("Unable to find pod by id " + podId);
        }

        if (startIp == null || !NetUtils.isValidIp4(startIp)) {
            throw new InvalidParameterValueException("The start address of the IP range is not a valid IP address.");
        }

        if (endIp == null || !NetUtils.isValidIp4(endIp)) {
            throw new InvalidParameterValueException("The end address of the IP range is not a valid IP address.");
        }

        if (NetUtils.ip2Long(startIp) > NetUtils.ip2Long(endIp)) {
            throw new InvalidParameterValueException("The start IP address must have a lower value than the end IP address.");
        }

        for(long ipAddr = NetUtils.ip2Long(startIp); ipAddr <= NetUtils.ip2Long(endIp); ipAddr++) {
            if(_privateIpAddressDao.countIpAddressUsage(NetUtils.long2Ip(ipAddr), podId, pod.getDataCenterId(), true) > 0) {
                throw new CloudRuntimeException("Some IPs of the range has been allocated, so it cannot be deleted.");
            }
        }

        final String[] existingPodIpRanges = pod.getDescription().split(",");

        if(existingPodIpRanges.length == 0) {
            throw new InvalidParameterValueException("The IP range cannot be found. As the existing IP range is empty.");
        }

        final String[] newPodIpRanges = new String[existingPodIpRanges.length-1];
        int index = existingPodIpRanges.length-2;
        boolean foundRange = false;

        for(String podIpRange: existingPodIpRanges) {
            final String[] existingPodIpRange = podIpRange.split("-");

            if(existingPodIpRange.length > 1) {
                if (startIp.equals(existingPodIpRange[0]) && endIp.equals(existingPodIpRange[1]) &&
                        (existingPodIpRange.length > 3 ? vlan.equals(existingPodIpRange[3]) : vlan.equals(DefaultVlanForPodIpRange))) {
                    foundRange = true;
                } else if (index >= 0) {
                    newPodIpRanges[index--] = (existingPodIpRange[0] + "-" + existingPodIpRange[1] + "-" +
                            (existingPodIpRange.length > 2 ? existingPodIpRange[2] : DefaultForSystemVmsForPodIpRange) + "-" +
                            (existingPodIpRange.length > 3 ? existingPodIpRange[3] : DefaultVlanForPodIpRange));
                }
            }
        }

        if(!foundRange) {
            throw new InvalidParameterValueException("The input IP range: " + startIp + "-" + endIp + " of pod: " + podId + "is not present. Please input an existing range.");
        }

        final StringBuilder newPodIpRange = new StringBuilder();
        boolean first = true;
        for (String podIpRange : newPodIpRanges) {
            if (first)
                first = false;
            else
                newPodIpRange.append(",");

            newPodIpRange.append(podIpRange);
        }

        try {
            Transaction.execute(new TransactionCallbackNoReturn() {
                @Override
                public void doInTransactionWithoutResult(final TransactionStatus status) {
                    pod.setDescription(newPodIpRange.toString());

                    HostPodVO lock = null;
                    try {
                        lock = _podDao.acquireInLockTable(podId);

                        if (lock == null) {
                            String msg = "Unable to acquire lock on table to update the ip range of POD: " + pod.getName() + ", Deletion failed.";
                            s_logger.warn(msg);
                            throw new CloudRuntimeException(msg);
                        }

                        _podDao.update(podId, pod);
                    } finally {
                        if (lock != null) {
                            _podDao.releaseFromLockTable(podId);
                        }
                    }

                    for(long ipAddr = NetUtils.ip2Long(startIp); ipAddr <= NetUtils.ip2Long(endIp); ipAddr++) {
                        if (!_privateIpAddressDao.deleteIpAddressByPodDc(NetUtils.long2Ip(ipAddr), podId, pod.getDataCenterId())) {
                            throw new CloudRuntimeException("Failed to cleanup private ip address: " + NetUtils.long2Ip(ipAddr) + " of Pod: " + podId + " DC: " + pod.getDataCenterId());
                        }
                    }
                }
            });
        } catch (final Exception e) {
            s_logger.error("Unable to delete Pod " + podId + "IP range due to " + e.getMessage(), e);
            throw new CloudRuntimeException("Failed to delete Pod " + podId + "IP range. Please contact Cloud Support.");
        }
    }

    @Override
    public Pod editPod(final UpdatePodCmd cmd) {
        return editPod(cmd.getId(), cmd.getPodName(), null, null, cmd.getGateway(), cmd.getNetmask(), cmd.getAllocationState());
    }

    @Override
    @DB
    public Pod editPod(final long id, String name, String startIp, String endIp, String gateway, String netmask, String allocationStateStr) {

        // verify parameters
        final HostPodVO pod = _podDao.findById(id);

        if (pod == null) {
            throw new InvalidParameterValueException("Unable to find pod by id " + id);
        }

        // If the gateway, CIDR, private IP range is being changed, check if the
        // pod has allocated private IP addresses
        if (podHasAllocatedPrivateIPs(id)) {

            if (!Strings.isNullOrEmpty(netmask)) {
                final long newCidr = NetUtils.getCidrSize(netmask);
                final long oldCidr = pod.getCidrSize();

                if (newCidr > oldCidr) {
                    throw new CloudRuntimeException("The specified pod has allocated private IP addresses, so its IP address range can be extended only");
                }
            }
        }

        if (gateway == null) {
            gateway = pod.getGateway();
        }

        if (netmask == null) {
            netmask = NetUtils.getCidrNetmask(pod.getCidrSize());
        }

        final String oldPodName = pod.getName();
        if (name == null) {
            name = oldPodName;
        }

        final long zoneId = pod.getDataCenterId();
        final String[] existingPodIPRangeArray = pod.getDescription().split("-");
        final String currentStartIP= existingPodIPRangeArray[0];
        final String currentEndIP = existingPodIPRangeArray [1];

        if(startIp == null){
            startIp= currentStartIP;
        }

        if(endIp == null){
            endIp= currentEndIP;
        }

        if (allocationStateStr == null) {
            allocationStateStr = pod.getAllocationState().toString();
        }

        // Verify pod's attributes
        final String cidr = NetUtils.ipAndNetMaskToCidr(gateway, netmask);
        final boolean checkForDuplicates = !oldPodName.equals(name);
        checkPodAttributes(id, name, pod.getDataCenterId(), gateway, cidr, startIp, endIp, allocationStateStr, checkForDuplicates, true);

        // Valid check is already done in checkPodAttributes method.
        final String cidrAddress = getCidrAddress(cidr);
        final long cidrSize = getCidrSize(cidr);

        // Check if start IP and end IP of all the ranges lie in the CIDR subnet.
        final String[] existingPodIpRanges = pod.getDescription().split(",");

        for(String podIpRange: existingPodIpRanges) {
            final String[] existingPodIpRange = podIpRange.split("-");

            if (existingPodIpRange.length > 1) {
                if (!NetUtils.isValidIp4(existingPodIpRange[0]) || !NetUtils.isValidIp4(existingPodIpRange[1])) {
                    continue;
                }

                if (!NetUtils.getCidrSubNet(existingPodIpRange[0], cidrSize).equalsIgnoreCase(NetUtils.getCidrSubNet(cidrAddress, cidrSize))) {
                    throw new InvalidParameterValueException("The start address of the some IP range is not in the CIDR subnet.");
                }

                if (!NetUtils.getCidrSubNet(existingPodIpRange[1], cidrSize).equalsIgnoreCase(NetUtils.getCidrSubNet(cidrAddress, cidrSize))) {
                    throw new InvalidParameterValueException("The end address of the some IP range is not in the CIDR subnet.");
                }

                if (NetUtils.ipRangesOverlap(existingPodIpRange[0], existingPodIpRange[1], gateway, gateway)) {
                    throw new InvalidParameterValueException("The gateway shouldn't overlap some start/end ip addresses");
                }
            }
        }

        // Check if the IP range is valid.
        checkIpRange(startIp, endIp, cidrAddress, cidrSize);

        // Check if the IP range overlaps with the public ip.
        checkOverlapPublicIpRange(zoneId, startIp, endIp);

<<<<<<< HEAD
=======
        // Check if the gateway is in the CIDR subnet
        if (!NetUtils.getCidrSubNet(gateway, cidrSize).equalsIgnoreCase(NetUtils.getCidrSubNet(cidrAddress, cidrSize))) {
            throw new InvalidParameterValueException("The gateway is not in the CIDR subnet.");
        }

>>>>>>> e13bbed5
        if (NetUtils.ipRangesOverlap(startIp, endIp, gateway, gateway)) {
            throw new InvalidParameterValueException("The gateway shouldn't overlap start/end ip addresses");
        }

        try {
            final String allocationStateStrFinal = allocationStateStr;
            final String nameFinal = name;
            final String gatewayFinal = gateway;
            final String newStartIP= startIp;
            final String newEndIP= endIp;
            Transaction.execute(new TransactionCallbackNoReturn() {
                @Override
                public void doInTransactionWithoutResult(final TransactionStatus status) {
                    final long zoneId = pod.getDataCenterId();

                    pod.setName(nameFinal);
                    pod.setDataCenterId(zoneId);
                    pod.setGateway(gatewayFinal);
                    pod.setCidrAddress(getCidrAddress(cidr));
                    pod.setCidrSize(getCidrSize(cidr));
                    pod.setDescription(pod.getDescription().replaceFirst(currentEndIP, newEndIP).replaceFirst(currentStartIP,
                            newStartIP));

                    Grouping.AllocationState allocationState = null;
                    if (allocationStateStrFinal != null && !allocationStateStrFinal.isEmpty()) {
                        allocationState = Grouping.AllocationState.valueOf(allocationStateStrFinal);
                        pod.setAllocationState(allocationState);
                    }

                    _podDao.update(id, pod);
                }
            });
        } catch (final Exception e) {
            s_logger.error("Unable to edit pod due to " + e.getMessage(), e);
            throw new CloudRuntimeException("Failed to edit pod. Please contact Cloud Support.");
        }

        return pod;
    }



    @Override
    public Pod createPod(final long zoneId, final String name, final String startIp, final String endIp, final String gateway, final String netmask, String allocationState) {
        // Check if the gateway is a valid IP address
        if (!NetUtils.isValidIp4(gateway)) {
            throw new InvalidParameterValueException("The gateway is invalid");
        }

        if (!NetUtils.isValidIp4Netmask(netmask)) {
            throw new InvalidParameterValueException("The netmask is invalid");
        }

        final String cidr = NetUtils.ipAndNetMaskToCidr(gateway, netmask);

        final Long userId = CallContext.current().getCallingUserId();

        if (allocationState == null) {
            allocationState = Grouping.AllocationState.Enabled.toString();
        }
        return createPod(userId.longValue(), name, zoneId, gateway, cidr, startIp, endIp, allocationState, false);
    }

    @Override
    @DB
    public HostPodVO createPod(final long userId, final String podName, final long zoneId, final String gateway, final String cidr, final String startIp, String endIp, final String allocationStateStr,
            final boolean skipGatewayOverlapCheck) {

        // Check if the zone is valid
        if (!validZone(zoneId)) {
            throw new InvalidParameterValueException("Please specify a valid zone.");
        }

        // Check if zone is disabled
        final DataCenterVO zone = _zoneDao.findById(zoneId);
        final Account account = CallContext.current().getCallingAccount();
        if (Grouping.AllocationState.Disabled == zone.getAllocationState()
                && !_accountMgr.isRootAdmin(account.getId())) {
            throw new PermissionDeniedException("Cannot perform this operation, Zone is currently disabled: " + zoneId);
        }

        final String cidrAddress = getCidrAddress(cidr);
        final int cidrSize = getCidrSize(cidr);

        // endIp is an optional parameter; if not specified - default it to the
        // end ip of the pod's cidr
        if (!Strings.isNullOrEmpty(startIp)) {
            if (endIp == null) {
                endIp = NetUtils.getIpRangeEndIpFromCidr(cidrAddress, cidrSize);
            }
        }

        // Validate new pod settings
        checkPodAttributes(-1, podName, zoneId, gateway, cidr, startIp, endIp, allocationStateStr, true, skipGatewayOverlapCheck);

        // Create the new pod in the database
        String ipRange;

        if (!Strings.isNullOrEmpty(startIp)) {
            ipRange = startIp + "-" + endIp + "-" + DefaultForSystemVmsForPodIpRange + "-" + DefaultVlanForPodIpRange;
        } else {
            throw new InvalidParameterValueException("Start ip is required parameter");
        }

        final HostPodVO podFinal = new HostPodVO(podName, zoneId, gateway, cidrAddress, cidrSize, ipRange);

        Grouping.AllocationState allocationState = null;
        if (allocationStateStr != null && !allocationStateStr.isEmpty()) {
            allocationState = Grouping.AllocationState.valueOf(allocationStateStr);
            podFinal.setAllocationState(allocationState);
        }

        final String endIpFinal = endIp;
        return Transaction.execute(new TransactionCallback<HostPodVO>() {
            @Override
            public HostPodVO doInTransaction(final TransactionStatus status) {

                final HostPodVO pod = _podDao.persist(podFinal);

                if (!Strings.isNullOrEmpty(startIp)) {
                    _zoneDao.addPrivateIpAddress(zoneId, pod.getId(), startIp, endIpFinal, false, null);
                }

                final String[] linkLocalIpRanges = getLinkLocalIPRange();
                if (linkLocalIpRanges != null) {
                    _zoneDao.addLinkLocalIpAddress(zoneId, pod.getId(), linkLocalIpRanges[0], linkLocalIpRanges[1]);
                }

                return pod;
            }
        });
    }

    @DB
    protected void checkIfZoneIsDeletable(final long zoneId) {
        final String errorMsg = "The zone cannot be deleted because ";


        // Check if there are any non-removed hosts in the zone.
        if (!_hostDao.listByDataCenterId(zoneId).isEmpty()) {
            throw new CloudRuntimeException(errorMsg + "there are servers in this zone.");
        }

        // Check if there are any non-removed pods in the zone.
        if (!_podDao.listByDataCenterId(zoneId).isEmpty()) {
            throw new CloudRuntimeException(errorMsg + "there are pods in this zone.");
        }

        // Check if there are allocated private IP addresses in the zone.
        if (_privateIpAddressDao.countIPs(zoneId, true) != 0) {
            throw new CloudRuntimeException(errorMsg + "there are private IP addresses allocated in this zone.");
        }

        // Check if there are allocated public IP addresses in the zone.
        if (_publicIpAddressDao.countIPs(zoneId, true) != 0) {
            throw new CloudRuntimeException(errorMsg + "there are public IP addresses allocated in this zone.");
        }

        // Check if there are any non-removed vms in the zone.
        if (!_vmInstanceDao.listByZoneId(zoneId).isEmpty()) {
            throw new CloudRuntimeException(errorMsg + "there are virtual machines in this zone.");
        }

        // Check if there are any non-removed volumes in the zone.
        if (!_volumeDao.findByDc(zoneId).isEmpty()) {
            throw new CloudRuntimeException(errorMsg + "there are storage volumes in this zone.");
        }

        // Check if there are any non-removed physical networks in the zone.
        if (!_physicalNetworkDao.listByZone(zoneId).isEmpty()) {
            throw new CloudRuntimeException(errorMsg + "there are physical networks in this zone.");
        }

        //check if there are any secondary stores attached to the zone
        if(!_imageStoreDao.findByScope(new ZoneScope(zoneId)).isEmpty()) {
            throw new CloudRuntimeException(errorMsg + "there are Secondary storages in this zone");
        }

        // Check if there are any non-removed VMware datacenters in the zone.
        //if (_vmwareDatacenterZoneMapDao.findByZoneId(zoneId) != null) {
        //    throw new CloudRuntimeException(errorMsg + "there are VMware datacenters in this zone.");
        //}
    }

    private void checkZoneParameters(final String zoneName, final String dns1, final String dns2, final String internalDns1, final String internalDns2, final boolean checkForDuplicates, final Long domainId,
            final String allocationStateStr, final String ip6Dns1, final String ip6Dns2) {
        if (checkForDuplicates) {
            // Check if a zone with the specified name already exists
            if (validZone(zoneName)) {
                throw new InvalidParameterValueException("A zone with that name already exists. Please specify a unique zone name.");
            }
        }

        // check if valid domain
        if (domainId != null) {
            final DomainVO domain = _domainDao.findById(domainId);

            if (domain == null) {
                throw new InvalidParameterValueException("Please specify a valid domain id");
            }
        }

        // Check IP validity for DNS addresses
        // Empty strings is a valid input -- hence the length check
        if (dns1 != null && dns1.length() > 0 && !NetUtils.isValidIp4(dns1)) {
            throw new InvalidParameterValueException("Please enter a valid IP address for DNS1");
        }

        if (dns2 != null && dns2.length() > 0 && !NetUtils.isValidIp4(dns2)) {
            throw new InvalidParameterValueException("Please enter a valid IP address for DNS2");
        }

        if (internalDns1 != null && internalDns1.length() > 0 && !NetUtils.isValidIp4(internalDns1)) {
            throw new InvalidParameterValueException("Please enter a valid IP address for internal DNS1");
        }

        if (internalDns2 != null && internalDns2.length() > 0 && !NetUtils.isValidIp4(internalDns2)) {
            throw new InvalidParameterValueException("Please enter a valid IP address for internal DNS2");
        }

        if (ip6Dns1 != null && ip6Dns1.length() > 0 && !NetUtils.isValidIp6(ip6Dns1)) {
            throw new InvalidParameterValueException("Please enter a valid IPv6 address for IP6 DNS1");
        }

        if (ip6Dns2 != null && ip6Dns2.length() > 0 && !NetUtils.isValidIp6(ip6Dns2)) {
            throw new InvalidParameterValueException("Please enter a valid IPv6 address for IP6 DNS2");
        }

        if (allocationStateStr != null && !allocationStateStr.isEmpty()) {
            try {
                Grouping.AllocationState.valueOf(allocationStateStr);
            } catch (final IllegalArgumentException ex) {
                throw new InvalidParameterValueException("Unable to resolve Allocation State '" + allocationStateStr + "' to a supported state");
            }
        }
    }

    private void checkIpRange(final String startIp, final String endIp, final String cidrAddress, final long cidrSize) {
        //Checking not null for start IP as well. Previously we assumed to be not null always.
        //But the check is required for the change in updatePod API.
        if (!Strings.isNullOrEmpty(startIp) && !NetUtils.isValidIp4(startIp)) {
            throw new InvalidParameterValueException("The start address of the IP range is not a valid IP address.");
        }

        if (!Strings.isNullOrEmpty(endIp) && !NetUtils.isValidIp4(endIp)) {
            throw new InvalidParameterValueException("The end address of the IP range is not a valid IP address.");
        }

        //Not null check is required for the change in updatePod API.
        if (!Strings.isNullOrEmpty(startIp) && !NetUtils.getCidrSubNet(startIp, cidrSize).equalsIgnoreCase(NetUtils.getCidrSubNet(cidrAddress, cidrSize))) {
            throw new InvalidParameterValueException("The start address of the IP range is not in the CIDR subnet.");
        }

        if (!Strings.isNullOrEmpty(endIp) && !NetUtils.getCidrSubNet(endIp, cidrSize).equalsIgnoreCase(NetUtils.getCidrSubNet(cidrAddress, cidrSize))) {
            throw new InvalidParameterValueException("The end address of the IP range is not in the CIDR subnet.");
        }

        if (!Strings.isNullOrEmpty(endIp) && NetUtils.ip2Long(startIp) > NetUtils.ip2Long(endIp)) {
            throw new InvalidParameterValueException("The start IP address must have a lower value than the end IP address.");
        }

        if (NetUtils.ip2Long(startIp) > NetUtils.ip2Long(endIp)) {
            throw new InvalidParameterValueException("The start IP address must have a lower value than the end IP address.");
        }

    }

    private void checkOverlapPublicIpRange(final Long zoneId, final String startIp, final String endIp) {
        final long privateStartIp = NetUtils.ip2Long(startIp);
        final long privateEndIp = NetUtils.ip2Long(endIp);

        final List<IPAddressVO> existingPublicIPs = _publicIpAddressDao.listByDcId(zoneId);
        for (final IPAddressVO publicIPVO : existingPublicIPs) {
            final long publicIP = NetUtils.ip2Long(publicIPVO.getAddress().addr());
            if (publicIP >= privateStartIp && publicIP <= privateEndIp) {
                throw new InvalidParameterValueException("The Start IP and endIP address range overlap with Public IP :" + publicIPVO.getAddress().addr());
            }
        }
    }

    private void checkOverlapPrivateIpRange(final Long zoneId, final String startIp, final String endIp) {

        final List<HostPodVO> podsInZone = _podDao.listByDataCenterId(zoneId);
        for (final HostPodVO hostPod : podsInZone) {
            final String[] existingPodIpRanges = hostPod.getDescription().split(",");

            for(String podIpRange: existingPodIpRanges) {
                final String[] existingPodIpRange = podIpRange.split("-");

                if (existingPodIpRange.length > 1) {
                    if (!NetUtils.isValidIp4(existingPodIpRange[0]) || !NetUtils.isValidIp4(existingPodIpRange[1])) {
                        continue;
                    }

                    if (NetUtils.ipRangesOverlap(startIp, endIp, existingPodIpRange[0], existingPodIpRange[1])) {
                        throw new InvalidParameterValueException("The Start IP and EndIP address range overlap with private IP :" + existingPodIpRange[0] + ":" + existingPodIpRange[1]);
                    }
                }
            }
        }
    }

    @Override
    @DB
    @ActionEvent(eventType = EventTypes.EVENT_ZONE_DELETE, eventDescription = "deleting zone", async = false)
    public boolean deleteZone(final DeleteZoneCmd cmd) {

        final Long zoneId = cmd.getId();

        // Make sure the zone exists
        if (!validZone(zoneId)) {
            throw new InvalidParameterValueException("A zone with ID: " + zoneId + " does not exist.");
        }

        checkIfZoneIsDeletable(zoneId);

        return Transaction.execute(new TransactionCallback<Boolean>() {
            @Override
            public Boolean doInTransaction(final TransactionStatus status) {
                // delete vlans for this zone
                final List<VlanVO> vlans = _vlanDao.listByZone(zoneId);
                for (final VlanVO vlan : vlans) {
                    _vlanDao.remove(vlan.getId());
                }

                final boolean success = _zoneDao.remove(zoneId);

                if (success) {
                    // delete all capacity records for the zone
                    _capacityDao.removeBy(null, zoneId, null, null, null);
                    // remove from dedicated resources
                    final DedicatedResourceVO dr = _dedicatedDao.findByZoneId(zoneId);
                    if (dr != null) {
                        _dedicatedDao.remove(dr.getId());
                        // find the group associated and check if there are any more
                        // resources under that group
                        final List<DedicatedResourceVO> resourcesInGroup = _dedicatedDao.listByAffinityGroupId(dr.getAffinityGroupId());
                        if (resourcesInGroup.isEmpty()) {
                            // delete the group
                            _affinityGroupService.deleteAffinityGroup(dr.getAffinityGroupId(), null, null, null, null);
                        }
                    }
                }

                return success;
            }
        });
    }

    @Override
    @DB
    @ActionEvent(eventType = EventTypes.EVENT_ZONE_EDIT, eventDescription = "editing zone", async = false)
    public DataCenter editZone(final UpdateZoneCmd cmd) {
        // Parameter validation as from execute() method in V1
        final Long zoneId = cmd.getId();
        String zoneName = cmd.getZoneName();
        String dns1 = cmd.getDns1();
        String dns2 = cmd.getDns2();
        String ip6Dns1 = cmd.getIp6Dns1();
        String ip6Dns2 = cmd.getIp6Dns2();
        String internalDns1 = cmd.getInternalDns1();
        String internalDns2 = cmd.getInternalDns2();
        String guestCidr = cmd.getGuestCidrAddress();
        final List<String> dnsSearchOrder = cmd.getDnsSearchOrder();
        final Boolean isPublic = cmd.isPublic();
        final String allocationStateStr = cmd.getAllocationState();
        final String dhcpProvider = cmd.getDhcpProvider();
        final Map<?, ?> detailsMap = cmd.getDetails();
        final String networkDomain = cmd.getDomain();
        final Boolean localStorageEnabled = cmd.getLocalStorageEnabled();

        final Map<String, String> newDetails = new HashMap<String, String>();
        if (detailsMap != null) {
            final Collection<?> zoneDetailsCollection = detailsMap.values();
            final Iterator<?> iter = zoneDetailsCollection.iterator();
            while (iter.hasNext()) {
                final HashMap<?, ?> detail = (HashMap<?, ?>)iter.next();
                final String key = (String)detail.get("key");
                final String value = (String)detail.get("value");
                if (key == null || value == null) {
                    throw new InvalidParameterValueException(
                            "Invalid Zone Detail specified, fields 'key' and 'value' cannot be null, please specify details in the form:  details[0].key=XXX&details[0].value=YYY");
                }
                newDetails.put(key, value);
            }
        }

        // add the domain prefix list to details if not null
        if (dnsSearchOrder != null) {
            for (final String dom : dnsSearchOrder) {
                if (!NetUtils.verifyDomainName(dom)) {
                    throw new InvalidParameterValueException(
                            "Invalid network domain suffixes. Total length shouldn't exceed 190 chars. Each domain label must be between 1 and 63 characters long, can contain ASCII letters 'a' through 'z', the digits '0' through '9', "
                                    + "and the hyphen ('-'); can't start or end with \"-\"");
                }
            }
            newDetails.put(ZoneConfig.DnsSearchOrder.getName(), StringUtils.join(dnsSearchOrder, ","));
        }

        final DataCenterVO zone = _zoneDao.findById(zoneId);
        if (zone == null) {
            throw new InvalidParameterValueException("unable to find zone by id " + zoneId);
        }

        if (zoneName == null) {
            zoneName = zone.getName();
        }

        if (guestCidr != null && !NetUtils.validateGuestCidr(guestCidr)) {
            throw new InvalidParameterValueException("Please enter a valid guest cidr");
        }

        // Make sure the zone exists
        if (!validZone(zoneId)) {
            throw new InvalidParameterValueException("A zone with ID: " + zoneId + " does not exist.");
        }

        final String oldZoneName = zone.getName();

        if (zoneName == null) {
            zoneName = oldZoneName;
        }

        if (dns1 == null) {
            dns1 = zone.getDns1();
        }

        if (dns2 == null) {
            dns2 = zone.getDns2();
        }

        if (ip6Dns1 == null) {
            ip6Dns1 = zone.getIp6Dns1();
        }

        if (ip6Dns2 == null) {
            ip6Dns2 = zone.getIp6Dns2();
        }

        if (internalDns1 == null) {
            internalDns1 = zone.getInternalDns1();
        }

        if (internalDns2 == null) {
            internalDns2 = zone.getInternalDns2();
        }

        if (guestCidr == null) {
            guestCidr = zone.getGuestNetworkCidr();
        }

        // validate network domain
        if (networkDomain != null && !networkDomain.isEmpty()) {
            if (!NetUtils.verifyDomainName(networkDomain)) {
                throw new InvalidParameterValueException(
                        "Invalid network domain. Total length shouldn't exceed 190 chars. Each domain label must be between 1 and 63 characters long, can contain ASCII letters 'a' through 'z', the digits '0' through '9', "
                                + "and the hyphen ('-'); can't start or end with \"-\"");
            }
        }

        final boolean checkForDuplicates = !zoneName.equals(oldZoneName);
        checkZoneParameters(zoneName, dns1, dns2, internalDns1, internalDns2, checkForDuplicates, null, allocationStateStr, ip6Dns1, ip6Dns2);// not allowing updating
        // domain associated with
        // a zone, once created

        zone.setName(zoneName);
        zone.setDns1(dns1);
        zone.setDns2(dns2);
        zone.setIp6Dns1(ip6Dns1);
        zone.setIp6Dns2(ip6Dns2);
        zone.setInternalDns1(internalDns1);
        zone.setInternalDns2(internalDns2);
        zone.setGuestNetworkCidr(guestCidr);
        if (localStorageEnabled != null) {
            zone.setLocalStorageEnabled(localStorageEnabled.booleanValue());
        }

        if (networkDomain != null) {
            if (networkDomain.isEmpty()) {
                zone.setDomain(null);
            } else {
                zone.setDomain(networkDomain);
            }
        }

        Transaction.execute(new TransactionCallbackNoReturn() {
            @Override
            public void doInTransactionWithoutResult(final TransactionStatus status) {
                final Map<String, String> updatedDetails = new HashMap<String, String>();
                _zoneDao.loadDetails(zone);
                if (zone.getDetails() != null) {
                    updatedDetails.putAll(zone.getDetails());
                }
                updatedDetails.putAll(newDetails);
                zone.setDetails(updatedDetails);

                if (allocationStateStr != null && !allocationStateStr.isEmpty()) {
                    final Grouping.AllocationState allocationState = Grouping.AllocationState.valueOf(allocationStateStr);

                    if (allocationState == Grouping.AllocationState.Enabled) {
                        // check if zone has necessary trafficTypes before enabling
                        try {
                            PhysicalNetwork mgmtPhyNetwork;
                            // zone should have a physical network with management
                            // traffiType
                            mgmtPhyNetwork = _networkModel.getDefaultPhysicalNetworkByZoneAndTrafficType(zoneId, TrafficType.Management);
                            if (NetworkType.Advanced == zone.getNetworkType() && !zone.isSecurityGroupEnabled()) {
                                // advanced zone without SG should have a physical
                                // network with public Thpe
                                _networkModel.getDefaultPhysicalNetworkByZoneAndTrafficType(zoneId, TrafficType.Public);
                            }

                            try {
                                _networkModel.getDefaultPhysicalNetworkByZoneAndTrafficType(zoneId, TrafficType.Storage);
                            } catch (final InvalidParameterValueException noStorage) {
                                final PhysicalNetworkTrafficTypeVO mgmtTraffic = _trafficTypeDao.findBy(mgmtPhyNetwork.getId(), TrafficType.Management);
                                _networkSvc.addTrafficTypeToPhysicalNetwork(mgmtPhyNetwork.getId(), TrafficType.Storage.toString(), "vlan", mgmtTraffic.getXenNetworkLabel(),
                                        mgmtTraffic.getKvmNetworkLabel(), mgmtTraffic.getVmwareNetworkLabel(), mgmtTraffic.getSimulatorNetworkLabel(), mgmtTraffic.getVlan(),
                                        mgmtTraffic.getHypervNetworkLabel(), mgmtTraffic.getOvm3NetworkLabel());
                                s_logger.info("No storage traffic type was specified by admin, create default storage traffic on physical network " + mgmtPhyNetwork.getId()
                                        + " with same configure of management traffic type");
                            }
                        } catch (final InvalidParameterValueException ex) {
                            throw new InvalidParameterValueException("Cannot enable this Zone since: " + ex.getMessage());
                        }
                    }
                    zone.setAllocationState(allocationState);
                }

                if (dhcpProvider != null) {
                    zone.setDhcpProvider(dhcpProvider);
                }

                // update a private zone to public; not vice versa
                if (isPublic != null && isPublic) {
                    zone.setDomainId(null);
                    zone.setDomain(null);

                    // release the dedication for this zone
                    final DedicatedResourceVO resource = _dedicatedDao.findByZoneId(zoneId);
                    Long resourceId = null;
                    if (resource != null) {
                        resourceId = resource.getId();
                        if (!_dedicatedDao.remove(resourceId)) {
                            throw new CloudRuntimeException("Failed to delete dedicated Zone Resource " + resourceId);
                        }
                        // find the group associated and check if there are any more
                        // resources under that group
                        final List<DedicatedResourceVO> resourcesInGroup = _dedicatedDao.listByAffinityGroupId(resource.getAffinityGroupId());
                        if (resourcesInGroup.isEmpty()) {
                            // delete the group
                            _affinityGroupService.deleteAffinityGroup(resource.getAffinityGroupId(), null, null, null, null);
                        }
                    }
                }

                if (!_zoneDao.update(zoneId, zone)) {
                    throw new CloudRuntimeException("Failed to edit zone. Please contact Cloud Support.");
                }
            }
        });

        return zone;
    }

    @Override
    @DB
    public DataCenterVO createZone(final long userId, final String zoneName, final String dns1, final String dns2, final String internalDns1, final String internalDns2, final String guestCidr, final String domain,
            final Long domainId, final NetworkType zoneType, final String allocationStateStr, final String networkDomain, final boolean isSecurityGroupEnabled, final boolean isLocalStorageEnabled,
            final String ip6Dns1, final String ip6Dns2) {

        // checking the following params outside checkzoneparams method as we do
        // not use these params for updatezone
        // hence the method below is generic to check for common params
        if (guestCidr != null && !NetUtils.validateGuestCidr(guestCidr)) {
            throw new InvalidParameterValueException("Please enter a valid guest cidr");
        }

        // Validate network domain
        if (networkDomain != null) {
            if (!NetUtils.verifyDomainName(networkDomain)) {
                throw new InvalidParameterValueException(
                        "Invalid network domain. Total length shouldn't exceed 190 chars. Each domain label must be between 1 and 63 characters long, can contain ASCII letters 'a' through 'z', the digits '0' through '9', "
                                + "and the hyphen ('-'); can't start or end with \"-\"");
            }
        }

        checkZoneParameters(zoneName, dns1, dns2, internalDns1, internalDns2, true, domainId, allocationStateStr, ip6Dns1, ip6Dns2);

        final byte[] bytes = (zoneName + System.currentTimeMillis()).getBytes();
        final String zoneToken = UUID.nameUUIDFromBytes(bytes).toString();

        // Create the new zone in the database
        final DataCenterVO zoneFinal = new DataCenterVO(zoneName, null, dns1, dns2, internalDns1, internalDns2, guestCidr, domain, domainId, zoneType, zoneToken, networkDomain,
                isSecurityGroupEnabled, isLocalStorageEnabled, ip6Dns1, ip6Dns2);
        if (allocationStateStr != null && !allocationStateStr.isEmpty()) {
            final Grouping.AllocationState allocationState = Grouping.AllocationState.valueOf(allocationStateStr);
            zoneFinal.setAllocationState(allocationState);
        } else {
            // Zone will be disabled since 3.0. Admin should enable it after
            // physical network and providers setup.
            zoneFinal.setAllocationState(Grouping.AllocationState.Disabled);
        }

        return Transaction.execute(new TransactionCallback<DataCenterVO>() {
            @Override
            public DataCenterVO doInTransaction(final TransactionStatus status) {
                final DataCenterVO zone = _zoneDao.persist(zoneFinal);
                CallContext.current().putContextParameter(DataCenter.class, zone.getUuid());
                if (domainId != null) {
                    // zone is explicitly dedicated to this domain
                    // create affinity group associated and dedicate the zone.
                    final AffinityGroup group = createDedicatedAffinityGroup(null, domainId, null);
                    final DedicatedResourceVO dedicatedResource = new DedicatedResourceVO(zone.getId(), null, null, null, domainId, null, group.getId());
                    _dedicatedDao.persist(dedicatedResource);
                }

                // Create default system networks
                createDefaultSystemNetworks(zone.getId());

                return zone;
            }
        });
    }

    private AffinityGroup createDedicatedAffinityGroup(String affinityGroupName, final Long domainId, final Long accountId) {
        if (affinityGroupName == null) {
            // default to a groupname with account/domain information
            affinityGroupName = "ZoneDedicatedGrp-domain-" + domainId + (accountId != null ? "-acct-" + accountId : "");
        }

        AffinityGroup group = null;
        String accountName = null;

        if (accountId != null) {
            final AccountVO account = _accountDao.findById(accountId);
            accountName = account.getAccountName();

            group = _affinityGroupDao.findByAccountAndName(accountId, affinityGroupName);
            if (group != null) {
                return group;
            }
        } else {
            // domain level group
            group = _affinityGroupDao.findDomainLevelGroupByName(domainId, affinityGroupName);
            if (group != null) {
                return group;
            }
        }

        group = _affinityGroupService.createAffinityGroup(accountName, null, domainId, affinityGroupName, "ExplicitDedication", "dedicated resources group");

        return group;

    }

    @Override
    public void createDefaultSystemNetworks(final long zoneId) throws ConcurrentOperationException {
        final DataCenterVO zone = _zoneDao.findById(zoneId);
        final String networkDomain = null;
        // Create public, management, control and storage networks as a part of
        // the zone creation
        if (zone != null) {
            final List<NetworkOfferingVO> ntwkOff = _networkOfferingDao.listSystemNetworkOfferings();

            for (final NetworkOfferingVO offering : ntwkOff) {
                final DataCenterDeployment plan = new DataCenterDeployment(zone.getId(), null, null, null, null, null);
                final NetworkVO userNetwork = new NetworkVO();

                final Account systemAccount = _accountDao.findById(Account.ACCOUNT_ID_SYSTEM);

                BroadcastDomainType broadcastDomainType = null;
                if (offering.getTrafficType() == TrafficType.Management) {
                    broadcastDomainType = BroadcastDomainType.Native;
                } else if (offering.getTrafficType() == TrafficType.Control) {
                    broadcastDomainType = BroadcastDomainType.LinkLocal;
                } else if (offering.getTrafficType() == TrafficType.Public) {
                    if (zone.getNetworkType() == NetworkType.Advanced && !zone.isSecurityGroupEnabled() || zone.getNetworkType() == NetworkType.Basic) {
                        broadcastDomainType = BroadcastDomainType.Vlan;
                    } else {
                        continue; // so broadcastDomainType remains null! why have None/Undecided/UnKnown?
                    }
                } else if (offering.getTrafficType() == TrafficType.Guest) {
                    continue;
                }

                userNetwork.setBroadcastDomainType(broadcastDomainType);
                userNetwork.setNetworkDomain(networkDomain);
                _networkMgr.setupNetwork(systemAccount, offering, userNetwork, plan, null, null, false, Domain.ROOT_DOMAIN, null, null, null, true);
            }
        }
    }

    @Override
    @ActionEvent(eventType = EventTypes.EVENT_ZONE_CREATE, eventDescription = "creating zone", async = false)
    public DataCenter createZone(final CreateZoneCmd cmd) {
        // grab parameters from the command
        final Long userId = CallContext.current().getCallingUserId();
        final String zoneName = cmd.getZoneName();
        final String dns1 = cmd.getDns1();
        final String dns2 = cmd.getDns2();
        final String ip6Dns1 = cmd.getIp6Dns1();
        final String ip6Dns2 = cmd.getIp6Dns2();
        final String internalDns1 = cmd.getInternalDns1();
        final String internalDns2 = cmd.getInternalDns2();
        final String guestCidr = cmd.getGuestCidrAddress();
        final Long domainId = cmd.getDomainId();
        final String type = cmd.getNetworkType();
        Boolean isBasic = false;
        String allocationState = cmd.getAllocationState();
        final String networkDomain = cmd.getDomain();
        boolean isSecurityGroupEnabled = cmd.getSecuritygroupenabled();
        final boolean isLocalStorageEnabled = cmd.getLocalStorageEnabled();

        if (allocationState == null) {
            allocationState = Grouping.AllocationState.Disabled.toString();
        }

        if (!type.equalsIgnoreCase(NetworkType.Basic.toString()) && !type.equalsIgnoreCase(NetworkType.Advanced.toString())) {
            throw new InvalidParameterValueException("Invalid zone type; only Advanced and Basic values are supported");
        } else if (type.equalsIgnoreCase(NetworkType.Basic.toString())) {
            isBasic = true;
        }

        final NetworkType zoneType = isBasic ? NetworkType.Basic : NetworkType.Advanced;

        // error out when the parameter specified for Basic zone
        if (zoneType == NetworkType.Basic && guestCidr != null) {
            throw new InvalidParameterValueException("guestCidrAddress parameter is not supported for Basic zone");
        }

        DomainVO domainVO = null;

        if (domainId != null) {
            domainVO = _domainDao.findById(domainId);
        }

        if (zoneType == NetworkType.Basic) {
            isSecurityGroupEnabled = true;
        }

        return createZone(userId, zoneName, dns1, dns2, internalDns1, internalDns2, guestCidr, domainVO != null ? domainVO.getName() : null, domainId, zoneType, allocationState,
                networkDomain, isSecurityGroupEnabled, isLocalStorageEnabled, ip6Dns1, ip6Dns2);
    }

    @Override
    @ActionEvent(eventType = EventTypes.EVENT_SERVICE_OFFERING_CREATE, eventDescription = "creating service offering")
    public ServiceOffering createServiceOffering(final CreateServiceOfferingCmd cmd) {
        final Long userId = CallContext.current().getCallingUserId();

        final String name = cmd.getServiceOfferingName();
        if (name == null || name.length() == 0) {
            throw new InvalidParameterValueException("Failed to create service offering: specify the name that has non-zero length");
        }

        final String displayText = cmd.getDisplayText();
        if (displayText == null || displayText.length() == 0) {
            throw new InvalidParameterValueException("Failed to create service offering " + name + ": specify the display text that has non-zero length");
        }

        final Integer cpuNumber = cmd.getCpuNumber();
        final Integer cpuSpeed = cmd.getCpuSpeed();
        final Integer memory = cmd.getMemory();

        //restricting the createserviceoffering to allow setting all or none of the dynamic parameters to null
        if (cpuNumber == null || cpuSpeed == null || memory == null) {
            if (cpuNumber != null || cpuSpeed != null || memory != null) {
                throw new InvalidParameterValueException("For creating a custom compute offering cpu, cpu speed and memory all should be null");
            }
        }

        if (cpuNumber != null && (cpuNumber.intValue() <= 0 || cpuNumber.longValue() > Integer.MAX_VALUE)) {
            throw new InvalidParameterValueException("Failed to create service offering " + name + ": specify the cpu number value between 1 and " + Integer.MAX_VALUE);
        }
        if (cpuSpeed != null && (cpuSpeed.intValue() < 0 || cpuSpeed.longValue() > Integer.MAX_VALUE)) {
            throw new InvalidParameterValueException("Failed to create service offering " + name + ": specify the cpu speed value between 0 and " + Integer.MAX_VALUE);
        }
        if (memory != null && (memory.intValue() < 32 || memory.longValue() > Integer.MAX_VALUE)) {
            throw new InvalidParameterValueException("Failed to create service offering " + name + ": specify the memory value between 32 and " + Integer.MAX_VALUE + " MB");
        }

        // check if valid domain
        if (cmd.getDomainId() != null && _domainDao.findById(cmd.getDomainId()) == null) {
            throw new InvalidParameterValueException("Please specify a valid domain id");
        }

        final Boolean offerHA = cmd.isOfferHa();

        boolean localStorageRequired = false;
        final String storageType = cmd.getStorageType();
        if (storageType != null) {
            if (storageType.equalsIgnoreCase(ServiceOffering.StorageType.local.toString())) {
                if(offerHA) {
                    throw new InvalidParameterValueException("HA offering with local storage is not supported. ");
                }
                localStorageRequired = true;
            } else if (!storageType.equalsIgnoreCase(ServiceOffering.StorageType.shared.toString())) {
                throw new InvalidParameterValueException("Invalid storage type " + storageType + " specified, valid types are: 'local' and 'shared'");
            }
        }

        final Boolean limitCpuUse = cmd.isLimitCpuUse();
        final Boolean volatileVm = cmd.isVolatileVm();

        final String vmTypeString = cmd.getSystemVmType();
        VirtualMachine.Type vmType = null;
        boolean allowNetworkRate = false;

        Boolean isCustomizedIops;

        if (cmd.isSystem()) {
            if (vmTypeString == null || VirtualMachine.Type.DomainRouter.toString().toLowerCase().equals(vmTypeString)) {
                vmType = VirtualMachine.Type.DomainRouter;
                allowNetworkRate = true;
            } else if (VirtualMachine.Type.ConsoleProxy.toString().toLowerCase().equals(vmTypeString)) {
                vmType = VirtualMachine.Type.ConsoleProxy;
            } else if (VirtualMachine.Type.SecondaryStorageVm.toString().toLowerCase().equals(vmTypeString)) {
                vmType = VirtualMachine.Type.SecondaryStorageVm;
            } else if (VirtualMachine.Type.InternalLoadBalancerVm.toString().toLowerCase().equals(vmTypeString)) {
                vmType = VirtualMachine.Type.InternalLoadBalancerVm;
            } else {
                throw new InvalidParameterValueException("Invalid systemVmType. Supported types are: " + VirtualMachine.Type.DomainRouter + ", " + VirtualMachine.Type.ConsoleProxy
                        + ", " + VirtualMachine.Type.SecondaryStorageVm);
            }

            if (cmd.isCustomizedIops() != null) {
                throw new InvalidParameterValueException("Customized IOPS is not a valid parameter for a system VM.");
            }

            isCustomizedIops = false;

            if (cmd.getHypervisorSnapshotReserve() != null) {
                throw new InvalidParameterValueException("Hypervisor snapshot reserve is not a valid parameter for a system VM.");
            }
        } else {
            allowNetworkRate = true;
            isCustomizedIops = cmd.isCustomizedIops();
        }

        if (cmd.getNetworkRate() != null) {
            if(!allowNetworkRate) {
                throw new InvalidParameterValueException("Network rate can be specified only for non-System offering and system offerings having \"domainrouter\" systemvmtype");
            }
            if(cmd.getNetworkRate().intValue() < 0) {
                throw new InvalidParameterValueException("Failed to create service offering " + name + ": specify the network rate value more than 0");
            }
        }

        if (cmd.getDeploymentPlanner() != null) {
            final List<String> planners = _mgr.listDeploymentPlanners();
            if (planners != null && !planners.isEmpty()) {
                if (!planners.contains(cmd.getDeploymentPlanner())) {
                    throw new InvalidParameterValueException("Invalid name for Deployment Planner specified, please use listDeploymentPlanners to get the valid set");
                }
            } else {
                throw new InvalidParameterValueException("No deployment planners found");
            }
        }

        return createServiceOffering(userId, cmd.isSystem(), vmType, cmd.getServiceOfferingName(), cpuNumber, memory, cpuSpeed, cmd.getDisplayText(),
                cmd.getProvisioningType(), localStorageRequired, offerHA, limitCpuUse, volatileVm, cmd.getTags(), cmd.getDomainId(), cmd.getHostTag(),
                cmd.getNetworkRate(), cmd.getDeploymentPlanner(), cmd.getDetails(), isCustomizedIops, cmd.getMinIops(), cmd.getMaxIops(),
                cmd.getBytesReadRate(), cmd.getBytesReadRateMax(), cmd.getBytesReadRateMaxLength(),
                cmd.getBytesWriteRate(), cmd.getBytesWriteRateMax(), cmd.getBytesWriteRateMaxLength(),
                cmd.getIopsReadRate(), cmd.getIopsReadRateMax(), cmd.getIopsReadRateMaxLength(),
                cmd.getIopsWriteRate(), cmd.getIopsWriteRateMax(), cmd.getIopsWriteRateMaxLength(),
                cmd.getHypervisorSnapshotReserve());
    }

    protected ServiceOfferingVO createServiceOffering(final long userId, final boolean isSystem, final VirtualMachine.Type vmType,
            final String name, final Integer cpu, final Integer ramSize, final Integer speed, final String displayText, final String provisioningType, final boolean localStorageRequired,
            final boolean offerHA, final boolean limitResourceUse, final boolean volatileVm,  String tags, final Long domainId, final String hostTag,
            final Integer networkRate, final String deploymentPlanner, final Map<String, String> details, final Boolean isCustomizedIops, Long minIops, Long maxIops,
            Long bytesReadRate, Long bytesReadRateMax, Long bytesReadRateMaxLength,
            Long bytesWriteRate, Long bytesWriteRateMax, Long bytesWriteRateMaxLength,
            Long iopsReadRate, Long iopsReadRateMax, Long iopsReadRateMaxLength,
            Long iopsWriteRate, Long iopsWriteRateMax, Long iopsWriteRateMaxLength,
            final Integer hypervisorSnapshotReserve) {

        // Check if user exists in the system
        final User user = _userDao.findById(userId);
        if (user == null || user.getRemoved() != null) {
            throw new InvalidParameterValueException("Unable to find active user by id " + userId);
        }
        final Account account = _accountDao.findById(user.getAccountId());
        if (account.getType() == Account.ACCOUNT_TYPE_DOMAIN_ADMIN) {
            if (domainId == null) {
                throw new InvalidParameterValueException("Unable to create public service offering by id " + userId + " because it is domain-admin");
            }
            if (tags != null || hostTag != null) {
                throw new InvalidParameterValueException("Unable to create service offering with storage tags or host tags by id " + userId + " because it is domain-admin");
            }
            if (! _domainDao.isChildDomain(account.getDomainId(), domainId)) {
                throw new InvalidParameterValueException("Unable to create service offering by another domain admin with id " + userId);
            }
        } else if (account.getType() != Account.ACCOUNT_TYPE_ADMIN) {
            throw new InvalidParameterValueException("Unable to create service offering by id " + userId + " because it is not root-admin or domain-admin");
        }

        final ProvisioningType typedProvisioningType = ProvisioningType.getProvisioningType(provisioningType);

        tags = StringUtils.cleanupTags(tags);

        ServiceOfferingVO offering = new ServiceOfferingVO(name, cpu, ramSize, speed, networkRate, null, offerHA,
                limitResourceUse, volatileVm, displayText, typedProvisioningType, localStorageRequired, false, tags, isSystem, vmType,
                domainId, hostTag, deploymentPlanner);

        if (Boolean.TRUE.equals(isCustomizedIops)) {
                minIops = null;
                maxIops = null;
        } else {
            if (minIops == null && maxIops == null) {
                minIops = 0L;
                maxIops = 0L;
            } else {
                if (minIops == null || minIops <= 0) {
                    throw new InvalidParameterValueException("The min IOPS must be greater than 0.");
                }

                if (maxIops == null) {
                    maxIops = 0L;
                }

                if (minIops > maxIops) {
                    throw new InvalidParameterValueException("The min IOPS must be less than or equal to the max IOPS.");
                }
            }
        }


        offering.setCustomizedIops(isCustomizedIops);
        offering.setMinIops(minIops);
        offering.setMaxIops(maxIops);

        if (bytesReadRate != null && bytesReadRate > 0) {
            offering.setBytesReadRate(bytesReadRate);
        }
        if (bytesReadRateMax != null && bytesReadRateMax > 0) {
            offering.setBytesReadRateMax(bytesReadRateMax);
        }
        if (bytesReadRateMaxLength != null && bytesReadRateMaxLength > 0) {
            offering.setBytesReadRateMaxLength(bytesReadRateMaxLength);
        }
        if (bytesWriteRate != null && bytesWriteRate > 0) {
            offering.setBytesWriteRate(bytesWriteRate);
        }
        if (bytesWriteRateMax != null && bytesWriteRateMax > 0) {
            offering.setBytesWriteRateMax(bytesWriteRateMax);
        }
        if (bytesWriteRateMaxLength != null && bytesWriteRateMaxLength > 0) {
            offering.setBytesWriteRateMaxLength(bytesWriteRateMaxLength);
        }
        if (iopsReadRate != null && iopsReadRate > 0) {
            offering.setIopsReadRate(iopsReadRate);
        }
        if (iopsReadRateMax != null && iopsReadRateMax > 0) {
            offering.setIopsReadRateMax(iopsReadRateMax);
        }
        if (iopsReadRateMaxLength != null && iopsReadRateMaxLength > 0) {
            offering.setIopsReadRateMaxLength(iopsReadRateMaxLength);
        }
        if (iopsWriteRate != null && iopsWriteRate > 0) {
            offering.setIopsWriteRate(iopsWriteRate);
        }
        if (iopsWriteRateMax != null && iopsWriteRateMax > 0) {
            offering.setIopsWriteRateMax(iopsWriteRateMax);
        }
        if (iopsWriteRateMaxLength != null && iopsWriteRateMaxLength > 0) {
            offering.setIopsWriteRateMaxLength(iopsWriteRateMaxLength);
        }

        if (hypervisorSnapshotReserve != null && hypervisorSnapshotReserve < 0) {
            throw new InvalidParameterValueException("If provided, Hypervisor Snapshot Reserve must be greater than or equal to 0.");
        }

        offering.setHypervisorSnapshotReserve(hypervisorSnapshotReserve);

        List<ServiceOfferingDetailsVO> detailsVO = null;
        if (details != null) {
            // To have correct input, either both gpu card name and VGPU type should be passed or nothing should be passed.
            // Use XOR condition to verify that.
            final boolean entry1 = details.containsKey(GPU.Keys.pciDevice.toString());
            final boolean entry2 = details.containsKey(GPU.Keys.vgpuType.toString());
            if ((entry1 || entry2) && !(entry1 && entry2)) {
                throw new InvalidParameterValueException("Please specify the pciDevice and vgpuType correctly.");
            }
            detailsVO = new ArrayList<ServiceOfferingDetailsVO>();
            for (final Entry<String, String> detailEntry : details.entrySet()) {
                if (detailEntry.getKey().equals(GPU.Keys.pciDevice.toString())) {
                    if (detailEntry.getValue() == null) {
                        throw new InvalidParameterValueException("Please specify a GPU Card.");
                    }
                }
                if (detailEntry.getKey().equals(GPU.Keys.vgpuType.toString())) {
                    if (detailEntry.getValue() == null) {
                        throw new InvalidParameterValueException("vGPUType value cannot be null");
                    }
                }
                detailsVO.add(new ServiceOfferingDetailsVO(offering.getId(), detailEntry.getKey(), detailEntry.getValue(), true));
            }
        }

        if ((offering = _serviceOfferingDao.persist(offering)) != null) {
            if (detailsVO != null && !detailsVO.isEmpty()) {
                for (int index = 0; index < detailsVO.size(); index++) {
                    detailsVO.get(index).setResourceId(offering.getId());
                }
                _serviceOfferingDetailsDao.saveDetails(detailsVO);
            }
            CallContext.current().setEventDetails("Service offering id=" + offering.getId());
            return offering;
        } else {
            return null;
        }
    }

    @Override
    @ActionEvent(eventType = EventTypes.EVENT_SERVICE_OFFERING_EDIT, eventDescription = "updating service offering")
    public ServiceOffering updateServiceOffering(final UpdateServiceOfferingCmd cmd) {
        final String displayText = cmd.getDisplayText();
        final Long id = cmd.getId();
        final String name = cmd.getServiceOfferingName();
        final Integer sortKey = cmd.getSortKey();
        Long userId = CallContext.current().getCallingUserId();

        if (userId == null) {
            userId = Long.valueOf(User.UID_SYSTEM);
        }

        // Verify input parameters
        final ServiceOffering offeringHandle = _entityMgr.findById(ServiceOffering.class, id);

        if (offeringHandle == null) {
            throw new InvalidParameterValueException("unable to find service offering " + id);
        }

        final User user = _userDao.findById(userId);
        if (user == null || user.getRemoved() != null) {
            throw new InvalidParameterValueException("Unable to find active user by id " + userId);
        }
        final Account account = _accountDao.findById(user.getAccountId());
        if (account.getType() == Account.ACCOUNT_TYPE_DOMAIN_ADMIN) {
            if (offeringHandle.getDomainId() == null) {
                throw new InvalidParameterValueException("Unable to update public service offering by id " + userId + " because it is domain-admin");
            }
            if (! _domainDao.isChildDomain(account.getDomainId(), offeringHandle.getDomainId() )) {
                throw new InvalidParameterValueException("Unable to update service offering by another domain admin with id " + userId);
            }
        } else if (account.getType() != Account.ACCOUNT_TYPE_ADMIN) {
            throw new InvalidParameterValueException("Unable to update service offering by id " + userId + " because it is not root-admin or domain-admin");
        }

        final boolean updateNeeded = name != null || displayText != null || sortKey != null;
        if (!updateNeeded) {
            return _serviceOfferingDao.findById(id);
        }

        ServiceOfferingVO offering = _serviceOfferingDao.createForUpdate(id);

        if (name != null) {
            offering.setName(name);
        }

        if (displayText != null) {
            offering.setDisplayText(displayText);
        }

        if (sortKey != null) {
            offering.setSortKey(sortKey);
        }

        // Note: tag editing commented out for now; keeping the code intact,
        // might need to re-enable in next releases
        // if (tags != null)
        // {
        // if (tags.trim().isEmpty() && offeringHandle.getTags() == null)
        // {
        // //no new tags; no existing tags
        // offering.setTagsArray(csvTagsToList(null));
        // }
        // else if (!tags.trim().isEmpty() && offeringHandle.getTags() != null)
        // {
        // //new tags + existing tags
        // List<String> oldTags = csvTagsToList(offeringHandle.getTags());
        // List<String> newTags = csvTagsToList(tags);
        // oldTags.addAll(newTags);
        // offering.setTagsArray(oldTags);
        // }
        // else if(!tags.trim().isEmpty())
        // {
        // //new tags; NO existing tags
        // offering.setTagsArray(csvTagsToList(tags));
        // }
        // }

        if (_serviceOfferingDao.update(id, offering)) {
            offering = _serviceOfferingDao.findById(id);
            CallContext.current().setEventDetails("Service offering id=" + offering.getId());
            return offering;
        } else {
            return null;
        }
    }

    protected DiskOfferingVO createDiskOffering(final Long userId, final Long domainId, final String name, final String description, final String provisioningType,
            final Long numGibibytes, String tags, boolean isCustomized, final boolean localStorageRequired,
            final boolean isDisplayOfferingEnabled, final Boolean isCustomizedIops, Long minIops, Long maxIops,
            Long bytesReadRate, Long bytesReadRateMax, Long bytesReadRateMaxLength,
            Long bytesWriteRate, Long bytesWriteRateMax, Long bytesWriteRateMaxLength,
            Long iopsReadRate, Long iopsReadRateMax, Long iopsReadRateMaxLength,
            Long iopsWriteRate, Long iopsWriteRateMax, Long iopsWriteRateMaxLength,
            final Integer hypervisorSnapshotReserve) {
        long diskSize = 0;// special case for custom disk offerings
        if (numGibibytes != null && numGibibytes <= 0) {
            throw new InvalidParameterValueException("Please specify a disk size of at least 1 Gb.");
        } else if (numGibibytes != null && numGibibytes > _maxVolumeSizeInGb) {
            throw new InvalidParameterValueException("The maximum size for a disk is " + _maxVolumeSizeInGb + " Gb.");
        }
        final ProvisioningType typedProvisioningType = ProvisioningType.getProvisioningType(provisioningType);

        if (numGibibytes != null) {
            diskSize = numGibibytes * 1024 * 1024 * 1024;
        }

        if (diskSize == 0) {
            isCustomized = true;
        }

        if (Boolean.TRUE.equals(isCustomizedIops)) {
            minIops = null;
            maxIops = null;
        } else {
            if (minIops == null && maxIops == null) {
                minIops = 0L;
                maxIops = 0L;
            } else {
                if (minIops == null || minIops <= 0) {
                    throw new InvalidParameterValueException("The min IOPS must be greater than 0.");
                }

                if (maxIops == null) {
                    maxIops = 0L;
                }

                if (minIops > maxIops) {
                    throw new InvalidParameterValueException("The min IOPS must be less than or equal to the max IOPS.");
                }
            }
        }


        // Check if user exists in the system
        final User user = _userDao.findById(userId);
        if (user == null || user.getRemoved() != null) {
            throw new InvalidParameterValueException("Unable to find active user by id " + userId);
        }
        final Account account = _accountDao.findById(user.getAccountId());
        if (account.getType() == Account.ACCOUNT_TYPE_DOMAIN_ADMIN) {
            if (domainId == null) {
                throw new InvalidParameterValueException("Unable to create public disk offering by id " + userId + " because it is domain-admin");
            }
            if (tags != null) {
                throw new InvalidParameterValueException("Unable to create disk offering with storage tags by id " + userId + " because it is domain-admin");
            }
            if (! _domainDao.isChildDomain(account.getDomainId(), domainId)) {
                throw new InvalidParameterValueException("Unable to create disk offering by another domain admin with id " + userId);
            }
        } else if (account.getType() != Account.ACCOUNT_TYPE_ADMIN) {
            throw new InvalidParameterValueException("Unable to create disk offering by id " + userId + " because it is not root-admin or domain-admin");
        }

        tags = StringUtils.cleanupTags(tags);
        final DiskOfferingVO newDiskOffering = new DiskOfferingVO(domainId, name, description, typedProvisioningType, diskSize, tags, isCustomized,
                isCustomizedIops, minIops, maxIops);
        newDiskOffering.setUseLocalStorage(localStorageRequired);
        newDiskOffering.setDisplayOffering(isDisplayOfferingEnabled);

        if (bytesReadRate != null && bytesReadRate > 0) {
            newDiskOffering.setBytesReadRate(bytesReadRate);
        }
        if (bytesReadRateMax != null && bytesReadRateMax > 0) {
            newDiskOffering.setBytesReadRateMax(bytesReadRateMax);
        }
        if (bytesReadRateMaxLength != null && bytesReadRateMaxLength > 0) {
            newDiskOffering.setBytesReadRateMaxLength(bytesReadRateMaxLength);
        }
        if (bytesWriteRate != null && bytesWriteRate > 0) {
            newDiskOffering.setBytesWriteRate(bytesWriteRate);
        }
        if (bytesWriteRateMax != null && bytesWriteRateMax > 0) {
            newDiskOffering.setBytesWriteRateMax(bytesWriteRateMax);
        }
        if (bytesWriteRateMaxLength != null && bytesWriteRateMaxLength > 0) {
            newDiskOffering.setBytesWriteRateMaxLength(bytesWriteRateMaxLength);
        }
        if (iopsReadRate != null && iopsReadRate > 0) {
            newDiskOffering.setIopsReadRate(iopsReadRate);
        }
        if (iopsReadRateMax != null && iopsReadRateMax > 0) {
            newDiskOffering.setIopsReadRateMax(iopsReadRateMax);
        }
        if (iopsReadRateMaxLength != null && iopsReadRateMaxLength > 0) {
            newDiskOffering.setIopsReadRateMaxLength(iopsReadRateMaxLength);
        }
        if (iopsWriteRate != null && iopsWriteRate > 0) {
            newDiskOffering.setIopsWriteRate(iopsWriteRate);
        }
        if (iopsWriteRateMax != null && iopsWriteRateMax > 0) {
            newDiskOffering.setIopsWriteRateMax(iopsWriteRateMax);
        }
        if (iopsWriteRateMaxLength != null && iopsWriteRateMaxLength > 0) {
            newDiskOffering.setIopsWriteRateMaxLength(iopsWriteRateMaxLength);
        }

        if (hypervisorSnapshotReserve != null && hypervisorSnapshotReserve < 0) {
            throw new InvalidParameterValueException("If provided, Hypervisor Snapshot Reserve must be greater than or equal to 0.");
        }

        newDiskOffering.setHypervisorSnapshotReserve(hypervisorSnapshotReserve);

        CallContext.current().setEventDetails("Disk offering id=" + newDiskOffering.getId());
        final DiskOfferingVO offering = _diskOfferingDao.persist(newDiskOffering);
        if (offering != null) {
            CallContext.current().setEventDetails("Disk offering id=" + newDiskOffering.getId());
            return offering;
        } else {
            return null;
        }
    }

    @Override
    @ActionEvent(eventType = EventTypes.EVENT_DISK_OFFERING_CREATE, eventDescription = "creating disk offering")
    public DiskOffering createDiskOffering(final CreateDiskOfferingCmd cmd) {
        final String name = cmd.getOfferingName();
        final String description = cmd.getDisplayText();
        final String provisioningType = cmd.getProvisioningType();
        final Long numGibibytes = cmd.getDiskSize();
        final boolean isDisplayOfferingEnabled = cmd.getDisplayOffering() != null ? cmd.getDisplayOffering() : true;
        final boolean isCustomized = cmd.isCustomized() != null ? cmd.isCustomized() : false; // false
        // by
        // default
        final String tags = cmd.getTags();
        // Long domainId = cmd.getDomainId() != null ? cmd.getDomainId() :
        // Long.valueOf(DomainVO.ROOT_DOMAIN); // disk offering
        // always gets created under the root domain.Bug # 6055 if not passed in
        // cmd
        final Long domainId = cmd.getDomainId();

        if (!isCustomized && numGibibytes == null) {
            throw new InvalidParameterValueException("Disksize is required for a non-customized disk offering");
        }

        if (isCustomized && numGibibytes != null) {
            throw new InvalidParameterValueException("Disksize is not allowed for a customized disk offering");
        }

        boolean localStorageRequired = false;
        final String storageType = cmd.getStorageType();
        if (storageType != null) {
            if (storageType.equalsIgnoreCase(ServiceOffering.StorageType.local.toString())) {
                localStorageRequired = true;
            } else if (!storageType.equalsIgnoreCase(ServiceOffering.StorageType.shared.toString())) {
                throw new InvalidParameterValueException("Invalid storage type " + storageType + " specified, valid types are: 'local' and 'shared'");
            }
        }

        final Boolean isCustomizedIops = cmd.isCustomizedIops();
        final Long minIops = cmd.getMinIops();
        final Long maxIops = cmd.getMaxIops();
        final Long bytesReadRate = cmd.getBytesReadRate();
        final Long bytesReadRateMax = cmd.getBytesReadRateMax();
        final Long bytesReadRateMaxLength = cmd.getBytesReadRateMaxLength();
        final Long bytesWriteRate = cmd.getBytesWriteRate();
        final Long bytesWriteRateMax = cmd.getBytesWriteRateMax();
        final Long bytesWriteRateMaxLength = cmd.getBytesWriteRateMaxLength();
        final Long iopsReadRate = cmd.getIopsReadRate();
        final Long iopsReadRateMax = cmd.getIopsReadRateMax();
        final Long iopsReadRateMaxLength = cmd.getIopsReadRateMaxLength();
        final Long iopsWriteRate = cmd.getIopsWriteRate();
        final Long iopsWriteRateMax = cmd.getIopsWriteRateMax();
        final Long iopsWriteRateMaxLength = cmd.getIopsWriteRateMaxLength();
        final Integer hypervisorSnapshotReserve = cmd.getHypervisorSnapshotReserve();

        final Long userId = CallContext.current().getCallingUserId();
        return createDiskOffering(userId, domainId, name, description, provisioningType, numGibibytes, tags, isCustomized,
                localStorageRequired, isDisplayOfferingEnabled, isCustomizedIops, minIops,
                maxIops, bytesReadRate, bytesReadRateMax, bytesReadRateMaxLength, bytesWriteRate, bytesWriteRateMax, bytesWriteRateMaxLength,
                iopsReadRate, iopsReadRateMax, iopsReadRateMaxLength, iopsWriteRate, iopsWriteRateMax, iopsWriteRateMaxLength,
                hypervisorSnapshotReserve);
    }

    @Override
    @ActionEvent(eventType = EventTypes.EVENT_DISK_OFFERING_EDIT, eventDescription = "updating disk offering")
    public DiskOffering updateDiskOffering(final UpdateDiskOfferingCmd cmd) {
        final Long diskOfferingId = cmd.getId();
        final String name = cmd.getDiskOfferingName();
        final String displayText = cmd.getDisplayText();
        final Integer sortKey = cmd.getSortKey();
        final Boolean displayDiskOffering = cmd.getDisplayOffering();

        // Check if diskOffering exists
        final DiskOffering diskOfferingHandle = _entityMgr.findById(DiskOffering.class, diskOfferingId);

        if (diskOfferingHandle == null) {
            throw new InvalidParameterValueException("Unable to find disk offering by id " + diskOfferingId);
        }

        Long userId = CallContext.current().getCallingUserId();
        if (userId == null) {
            userId = Long.valueOf(User.UID_SYSTEM);
        }
        final User user = _userDao.findById(userId);
        if (user == null || user.getRemoved() != null) {
            throw new InvalidParameterValueException("Unable to find active user by id " + userId);
        }
        final Account account = _accountDao.findById(user.getAccountId());
        if (account.getType() == Account.ACCOUNT_TYPE_DOMAIN_ADMIN) {
            if (diskOfferingHandle.getDomainId() == null) {
                throw new InvalidParameterValueException("Unable to update public disk offering by id " + userId + " because it is domain-admin");
            }
            if (! _domainDao.isChildDomain(account.getDomainId(), diskOfferingHandle.getDomainId() )) {
                throw new InvalidParameterValueException("Unable to update disk offering by another domain admin with id " + userId);
            }
        } else if (account.getType() != Account.ACCOUNT_TYPE_ADMIN) {
            throw new InvalidParameterValueException("Unable to update disk offering by id " + userId + " because it is not root-admin or domain-admin");
        }

        final boolean updateNeeded = name != null || displayText != null || sortKey != null || displayDiskOffering != null;
        if (!updateNeeded) {
            return _diskOfferingDao.findById(diskOfferingId);
        }

        final DiskOfferingVO diskOffering = _diskOfferingDao.createForUpdate(diskOfferingId);

        if (name != null) {
            diskOffering.setName(name);
        }

        if (displayText != null) {
            diskOffering.setDisplayText(displayText);
        }

        if (sortKey != null) {
            diskOffering.setSortKey(sortKey);
        }

        if (displayDiskOffering != null) {
            diskOffering.setDisplayOffering(displayDiskOffering);
        }

        // Note: tag editing commented out for now;keeping the code intact,
        // might need to re-enable in next releases
        // if (tags != null)
        // {
        // if (tags.trim().isEmpty() && diskOfferingHandle.getTags() == null)
        // {
        // //no new tags; no existing tags
        // diskOffering.setTagsArray(csvTagsToList(null));
        // }
        // else if (!tags.trim().isEmpty() && diskOfferingHandle.getTags() !=
        // null)
        // {
        // //new tags + existing tags
        // List<String> oldTags = csvTagsToList(diskOfferingHandle.getTags());
        // List<String> newTags = csvTagsToList(tags);
        // oldTags.addAll(newTags);
        // diskOffering.setTagsArray(oldTags);
        // }
        // else if(!tags.trim().isEmpty())
        // {
        // //new tags; NO existing tags
        // diskOffering.setTagsArray(csvTagsToList(tags));
        // }
        // }

        if (_diskOfferingDao.update(diskOfferingId, diskOffering)) {
            CallContext.current().setEventDetails("Disk offering id=" + diskOffering.getId());
            return _diskOfferingDao.findById(diskOfferingId);
        } else {
            return null;
        }
    }

    @Override
    @ActionEvent(eventType = EventTypes.EVENT_DISK_OFFERING_DELETE, eventDescription = "deleting disk offering")
    public boolean deleteDiskOffering(final DeleteDiskOfferingCmd cmd) {
        final Long diskOfferingId = cmd.getId();

        final DiskOfferingVO offering = _diskOfferingDao.findById(diskOfferingId);

        if (offering == null) {
            throw new InvalidParameterValueException("Unable to find disk offering by id " + diskOfferingId);
        }

        Long userId = CallContext.current().getCallingUserId();
        if (userId == null) {
            userId = Long.valueOf(User.UID_SYSTEM);
        }
        final User user = _userDao.findById(userId);
        if (user == null || user.getRemoved() != null) {
            throw new InvalidParameterValueException("Unable to find active user by id " + userId);
        }
        final Account account = _accountDao.findById(user.getAccountId());
        if (account.getType() == Account.ACCOUNT_TYPE_DOMAIN_ADMIN) {
            if (offering.getDomainId() == null) {
                throw new InvalidParameterValueException("Unable to delete public disk offering by id " + userId + " because it is domain-admin");
            }
            if (! _domainDao.isChildDomain(account.getDomainId(), offering.getDomainId() )) {
                throw new InvalidParameterValueException("Unable to delete disk offering by another domain admin with id " + userId);
            }
        } else if (account.getType() != Account.ACCOUNT_TYPE_ADMIN) {
            throw new InvalidParameterValueException("Unable to delete disk offering by id " + userId + " because it is not root-admin or domain-admin");
        }

        offering.setState(DiskOffering.State.Inactive);
        if (_diskOfferingDao.update(offering.getId(), offering)) {
            CallContext.current().setEventDetails("Disk offering id=" + diskOfferingId);
            return true;
        } else {
            return false;
        }
    }

    @Override
    @ActionEvent(eventType = EventTypes.EVENT_SERVICE_OFFERING_DELETE, eventDescription = "deleting service offering")
    public boolean deleteServiceOffering(final DeleteServiceOfferingCmd cmd) {

        final Long offeringId = cmd.getId();
        Long userId = CallContext.current().getCallingUserId();

        if (userId == null) {
            userId = Long.valueOf(User.UID_SYSTEM);
        }

        // Verify service offering id
        final ServiceOfferingVO offering = _serviceOfferingDao.findById(offeringId);
        if (offering == null) {
            throw new InvalidParameterValueException("unable to find service offering " + offeringId);
        }

        if (offering.getDefaultUse()) {
            throw new InvalidParameterValueException("Default service offerings cannot be deleted");
        }

        final User user = _userDao.findById(userId);
        if (user == null || user.getRemoved() != null) {
            throw new InvalidParameterValueException("Unable to find active user by id " + userId);
        }
        final Account account = _accountDao.findById(user.getAccountId());
        if (account.getType() == Account.ACCOUNT_TYPE_DOMAIN_ADMIN) {
            if (offering.getDomainId() == null) {
                throw new InvalidParameterValueException("Unable to delete public service offering by id " + userId + " because it is domain-admin");
            }
            if (! _domainDao.isChildDomain(account.getDomainId(), offering.getDomainId() )) {
                throw new InvalidParameterValueException("Unable to delete service offering by another domain admin with id " + userId);
            }
        } else if (account.getType() != Account.ACCOUNT_TYPE_ADMIN) {
            throw new InvalidParameterValueException("Unable to delete service offering by id " + userId + " because it is not root-admin or domain-admin");
        }

        offering.setState(DiskOffering.State.Inactive);
        if (_serviceOfferingDao.update(offeringId, offering)) {
            CallContext.current().setEventDetails("Service offering id=" + offeringId);
            return true;
        } else {
            return false;
        }
    }

    @Override
    @DB
    @ActionEvent(eventType = EventTypes.EVENT_VLAN_IP_RANGE_CREATE, eventDescription = "creating vlan ip range", async = false)
    public Vlan createVlanAndPublicIpRange(final CreateVlanIpRangeCmd cmd) throws InsufficientCapacityException, ConcurrentOperationException, ResourceUnavailableException,
    ResourceAllocationException {
        Long zoneId = cmd.getZoneId();
        final Long podId = cmd.getPodId();
        final String startIP = cmd.getStartIp();
        String endIP = cmd.getEndIp();
        final String newVlanGateway = cmd.getGateway();
        final String newVlanNetmask = cmd.getNetmask();
        String vlanId = cmd.getVlan();
        // TODO decide if we should be forgiving or demand a valid and complete URI
        if (!(vlanId == null || "".equals(vlanId) || vlanId.startsWith(BroadcastDomainType.Vlan.scheme()))) {
            vlanId = BroadcastDomainType.Vlan.toUri(vlanId).toString();
        }
        final Boolean forVirtualNetwork = cmd.isForVirtualNetwork();
        Long networkId = cmd.getNetworkID();
        Long physicalNetworkId = cmd.getPhysicalNetworkId();
        final String accountName = cmd.getAccountName();
        final Long projectId = cmd.getProjectId();
        final Long domainId = cmd.getDomainId();
        final String startIPv6 = cmd.getStartIpv6();
        String endIPv6 = cmd.getEndIpv6();
        final String ip6Gateway = cmd.getIp6Gateway();
        final String ip6Cidr = cmd.getIp6Cidr();
        final Boolean forSystemVms = cmd.isForSystemVms();

        Account vlanOwner = null;

        if (forSystemVms && accountName != null) {
            throw new InvalidParameterValueException("Account name should not be provided when ForSystemVMs is enabled");
        }

        final boolean ipv4 = startIP != null;
        final boolean ipv6 = startIPv6 != null;

        if (!ipv4 && !ipv6) {
            throw new InvalidParameterValueException("StartIP or StartIPv6 is missing in the parameters!");
        }

        if (ipv4) {
            // if end ip is not specified, default it to startIp
            if (endIP == null && startIP != null) {
                endIP = startIP;
            }
        }

        if (ipv6) {
            // if end ip is not specified, default it to startIp
            if (endIPv6 == null && startIPv6 != null) {
                endIPv6 = startIPv6;
            }
        }

        if (projectId != null) {
            if (accountName != null) {
                throw new InvalidParameterValueException("Account and projectId are mutually exclusive");
            }
            final Project project = _projectMgr.getProject(projectId);
            if (project == null) {
                throw new InvalidParameterValueException("Unable to find project by id " + projectId);
            }

            vlanOwner = _accountMgr.getAccount(project.getProjectAccountId());
            if (vlanOwner == null) {
                throw new InvalidParameterValueException("Please specify a valid projectId");
            }
        }

        Domain domain = null;
        if (accountName != null && domainId != null) {
            vlanOwner = _accountDao.findActiveAccount(accountName, domainId);
            if (vlanOwner == null) {
                throw new InvalidParameterValueException("Please specify a valid account.");
            } else if (vlanOwner.getId() == Account.ACCOUNT_ID_SYSTEM) {
                // by default vlan is dedicated to system account
                vlanOwner = null;
            }
        } else if (domainId != null) {
            domain = _domainDao.findById(domainId);
            if (domain == null) {
                throw new InvalidParameterValueException("Please specify a valid domain id");
            }
        }

        // Verify that network exists
        Network network = null;
        if (networkId != null) {
            network = _networkDao.findById(networkId);
            if (network == null) {
                throw new InvalidParameterValueException("Unable to find network by id " + networkId);
            } else {
                zoneId = network.getDataCenterId();
                physicalNetworkId = network.getPhysicalNetworkId();
            }
        } else if (ipv6) {
            throw new InvalidParameterValueException("Only support IPv6 on extending existed network");
        }

        // Verify that zone exists
        final DataCenterVO zone = _zoneDao.findById(zoneId);
        if (zone == null) {
            throw new InvalidParameterValueException("Unable to find zone by id " + zoneId);
        }

        if (ipv6) {
            if (network.getGuestType() != GuestType.Shared || zone.isSecurityGroupEnabled()) {
                throw new InvalidParameterValueException("Only support IPv6 on extending existed share network without SG");
            }
        }
        // verify that physical network exists
        PhysicalNetworkVO pNtwk = null;
        if (physicalNetworkId != null) {
            pNtwk = _physicalNetworkDao.findById(physicalNetworkId);
            if (pNtwk == null) {
                throw new InvalidParameterValueException("Unable to find Physical Network with id=" + physicalNetworkId);
            }
            if (zoneId == null) {
                zoneId = pNtwk.getDataCenterId();
            }
        } else {
            if (zoneId == null) {
                throw new InvalidParameterValueException("");
            }
            // deduce physicalNetworkFrom Zone or Network.
            if (network != null && network.getPhysicalNetworkId() != null) {
                physicalNetworkId = network.getPhysicalNetworkId();
            } else {
                if (forVirtualNetwork) {
                    // default physical network with public traffic in the zone
                    physicalNetworkId = _networkModel.getDefaultPhysicalNetworkByZoneAndTrafficType(zoneId, TrafficType.Public).getId();
                } else {
                    if (zone.getNetworkType() == DataCenter.NetworkType.Basic) {
                        // default physical network with guest traffic in the
                        // zone
                        physicalNetworkId = _networkModel.getDefaultPhysicalNetworkByZoneAndTrafficType(zoneId, TrafficType.Guest).getId();
                    } else if (zone.getNetworkType() == DataCenter.NetworkType.Advanced) {
                        if (zone.isSecurityGroupEnabled()) {
                            physicalNetworkId = _networkModel.getDefaultPhysicalNetworkByZoneAndTrafficType(zoneId, TrafficType.Guest).getId();
                        } else {
                            throw new InvalidParameterValueException("Physical Network Id is null, please provide the Network id for Direct vlan creation ");
                        }
                    }
                }
            }
        }

        // Check if zone is enabled
        final Account caller = CallContext.current().getCallingAccount();
        if (Grouping.AllocationState.Disabled == zone.getAllocationState()
                && !_accountMgr.isRootAdmin(caller.getId())) {
            throw new PermissionDeniedException("Cannot perform this operation, Zone is currently disabled: " + zoneId);
        }

        if (zone.isSecurityGroupEnabled() && zone.getNetworkType() != DataCenter.NetworkType.Basic && forVirtualNetwork) {
            throw new InvalidParameterValueException("Can't add virtual ip range into a zone with security group enabled");
        }

        // If networkId is not specified, and vlan is Virtual or Direct
        // Untagged, try to locate default networks
        if (forVirtualNetwork) {
            if (network == null) {
                // find default public network in the zone
                networkId = _networkModel.getSystemNetworkByZoneAndTrafficType(zoneId, TrafficType.Public).getId();
                network = _networkModel.getNetwork(networkId);
            } else if (network.getGuestType() != null || network.getTrafficType() != TrafficType.Public) {
                throw new InvalidParameterValueException("Can't find Public network by id=" + networkId);
            }
        } else {
            if (network == null) {
                if (zone.getNetworkType() == DataCenter.NetworkType.Basic) {
                    networkId = _networkModel.getExclusiveGuestNetwork(zoneId).getId();
                    network = _networkModel.getNetwork(networkId);
                } else {
                    network = _networkModel.getNetworkWithSecurityGroupEnabled(zoneId);
                    if (network == null) {
                        throw new InvalidParameterValueException("Nework id is required for Direct vlan creation ");
                    }
                    networkId = network.getId();
                    zoneId = network.getDataCenterId();
                }
            } else if (network.getGuestType() == null ||
                    network.getGuestType() == Network.GuestType.Isolated
                    && _ntwkOffServiceMapDao.areServicesSupportedByNetworkOffering(network.getNetworkOfferingId(), Service.SourceNat)) {
                throw new InvalidParameterValueException("Can't create direct vlan for network id=" + networkId + " with type: " + network.getGuestType());
            }
        }

        Pair<Boolean, Pair<String, String>> sameSubnet = null;
        // Can add vlan range only to the network which allows it
        if (!network.getSpecifyIpRanges()) {
            throw new InvalidParameterValueException("Network " + network + " doesn't support adding ip ranges");
        }

        if (zone.getNetworkType() == DataCenter.NetworkType.Advanced) {
            if (network.getTrafficType() == TrafficType.Guest) {
                if (network.getGuestType() != GuestType.Shared) {
                    throw new InvalidParameterValueException("Can execute createVLANIpRanges on shared guest network, but type of this guest network " + network.getId() + " is "
                            + network.getGuestType());
                }

                final List<VlanVO> vlans = _vlanDao.listVlansByNetworkId(network.getId());
                if (vlans != null && vlans.size() > 0) {
                    final VlanVO vlan = vlans.get(0);
                    if (vlanId == null || vlanId.contains(Vlan.UNTAGGED)) {
                        vlanId = vlan.getVlanTag();
                    } else if (!NetUtils.isSameIsolationId(vlan.getVlanTag(), vlanId)) {
                        throw new InvalidParameterValueException("there is already one vlan " + vlan.getVlanTag() + " on network :" + +network.getId()
                                + ", only one vlan is allowed on guest network");
                    }
                }
                sameSubnet = validateIpRange(startIP, endIP, newVlanGateway, newVlanNetmask, vlans, ipv4, ipv6, ip6Gateway, ip6Cidr, startIPv6, endIPv6, network);

            }

        } else if (network.getTrafficType() == TrafficType.Management) {
            throw new InvalidParameterValueException("Cannot execute createVLANIpRanges on management network");
        } else if (zone.getNetworkType() == NetworkType.Basic) {
            final List<VlanVO> vlans = _vlanDao.listVlansByNetworkId(network.getId());
            sameSubnet = validateIpRange(startIP, endIP, newVlanGateway, newVlanNetmask, vlans, ipv4, ipv6, ip6Gateway, ip6Cidr, startIPv6, endIPv6, network);
        }

        if (zoneId == null || ipv6 && (ip6Gateway == null || ip6Cidr == null)) {
            throw new InvalidParameterValueException("Gateway, netmask and zoneId have to be passed in for virtual and direct untagged networks");
        }

        if (forVirtualNetwork) {
            if (vlanOwner != null) {

                final long accountIpRange = NetUtils.ip2Long(endIP) - NetUtils.ip2Long(startIP) + 1;

                // check resource limits
                _resourceLimitMgr.checkResourceLimit(vlanOwner, ResourceType.public_ip, accountIpRange);
            }
        }
        // Check if the IP range overlaps with the private ip
        if (ipv4) {
            checkOverlapPrivateIpRange(zoneId, startIP, endIP);
        }

        return commitVlan(zoneId, podId, startIP, endIP, newVlanGateway, newVlanNetmask, vlanId, forVirtualNetwork, forSystemVms, networkId, physicalNetworkId, startIPv6, endIPv6, ip6Gateway,
                ip6Cidr, domain, vlanOwner, network, sameSubnet);
    }

    private Vlan commitVlan(final Long zoneId, final Long podId, final String startIP, final String endIP, final String newVlanGatewayFinal, final String newVlanNetmaskFinal,
            final String vlanId, final Boolean forVirtualNetwork, final Boolean forSystemVms, final Long networkId, final Long physicalNetworkId, final String startIPv6, final String endIPv6,
            final String ip6Gateway, final String ip6Cidr, final Domain domain, final Account vlanOwner, final Network network, final Pair<Boolean, Pair<String, String>> sameSubnet) {
        final GlobalLock commitVlanLock = GlobalLock.getInternLock("CommitVlan");
        commitVlanLock.lock(5);
        s_logger.debug("Acquiring lock for committing vlan");
        try {
            return Transaction.execute(new TransactionCallback<Vlan>() {
                @Override
                public Vlan doInTransaction(final TransactionStatus status) {
                    String newVlanNetmask = newVlanNetmaskFinal;
                    String newVlanGateway = newVlanGatewayFinal;

                    if ((sameSubnet == null || !sameSubnet.first()) && network.getTrafficType() == TrafficType.Guest && network.getGuestType() == GuestType.Shared
                            && _vlanDao.listVlansByNetworkId(networkId) != null) {
                        final Map<Capability, String> dhcpCapabilities = _networkSvc.getNetworkOfferingServiceCapabilities(_networkOfferingDao.findById(network.getNetworkOfferingId()),
                            Service.Dhcp);
                        final String supportsMultipleSubnets = dhcpCapabilities.get(Capability.DhcpAccrossMultipleSubnets);
                        if (supportsMultipleSubnets == null || !Boolean.valueOf(supportsMultipleSubnets)) {
                            throw new  InvalidParameterValueException("The dhcp service provider for this network does not support dhcp across multiple subnets");
                        }
                        s_logger.info("adding a new subnet to the network " + network.getId());
                    } else if (sameSubnet != null) {
                        // if it is same subnet the user might not send the vlan and the
                        // netmask details. so we are
                        // figuring out while validation and setting them here.
                        newVlanGateway = sameSubnet.second().first();
                        newVlanNetmask = sameSubnet.second().second();
                    }
                    final Vlan vlan = createVlanAndPublicIpRange(zoneId, networkId, physicalNetworkId, forVirtualNetwork, forSystemVms, podId, startIP, endIP, newVlanGateway, newVlanNetmask, vlanId,
                            false, domain, vlanOwner, startIPv6, endIPv6, ip6Gateway, ip6Cidr);
                    // create an entry in the nic_secondary table. This will be the new
                    // gateway that will be configured on the corresponding routervm.
                    return vlan;
                }
            });
        } finally {
            commitVlanLock.unlock();
        }
    }

    public NetUtils.SupersetOrSubset checkIfSubsetOrSuperset(String vlanGateway, String vlanNetmask, String newVlanGateway, String newVlanNetmask, final String newStartIP, final String newEndIP) {
        if (newVlanGateway == null && newVlanNetmask == null) {
            newVlanGateway = vlanGateway;
            newVlanNetmask = vlanNetmask;
            // this means he is trying to add to the existing subnet.
            if (NetUtils.sameSubnet(newStartIP, newVlanGateway, newVlanNetmask)) {
                if (NetUtils.sameSubnet(newEndIP, newVlanGateway, newVlanNetmask)) {
                    return NetUtils.SupersetOrSubset.sameSubnet;
                }
            }
            return NetUtils.SupersetOrSubset.neitherSubetNorSuperset;
        } else if (newVlanGateway == null || newVlanNetmask == null) {
            throw new InvalidParameterValueException(
                    "either both netmask and gateway should be passed or both should me omited.");
        } else {
            if (!NetUtils.sameSubnet(newStartIP, newVlanGateway, newVlanNetmask)) {
                throw new InvalidParameterValueException("The start ip and gateway do not belong to the same subnet");
            }
            if (!NetUtils.sameSubnet(newEndIP, newVlanGateway, newVlanNetmask)) {
                throw new InvalidParameterValueException("The end ip and gateway do not belong to the same subnet");
            }
        }
        final String cidrnew = NetUtils.getCidrFromGatewayAndNetmask(newVlanGateway, newVlanNetmask);
        final String existing_cidr = NetUtils.getCidrFromGatewayAndNetmask(vlanGateway, vlanNetmask);

        return NetUtils.isNetowrkASubsetOrSupersetOfNetworkB(cidrnew, existing_cidr);
    }

    public Pair<Boolean, Pair<String, String>> validateIpRange(final String startIP, final String endIP, final String newVlanGateway, final String newVlanNetmask, final List<VlanVO> vlans, final boolean ipv4,
            final boolean ipv6, String ip6Gateway, String ip6Cidr, final String startIPv6, final String endIPv6, final Network network) {
        String vlanGateway = null;
        String vlanNetmask = null;
        boolean sameSubnet = false;
        if (CollectionUtils.isNotEmpty(vlans)) {
            for (final VlanVO vlan : vlans) {
                vlanGateway = vlan.getVlanGateway();
                vlanNetmask = vlan.getVlanNetmask();
                sameSubnet = hasSameSubnet(ipv4, vlanGateway, vlanNetmask, newVlanGateway, newVlanNetmask, startIP, endIP,
                        ipv6, ip6Gateway, ip6Cidr, startIPv6, endIPv6, network);
                if (sameSubnet) break;
            }
        } else if(network.getGateway() != null && network.getCidr() != null) {
            vlanGateway = network.getGateway();
            vlanNetmask = NetUtils.getCidrNetmask(network.getCidr());
            sameSubnet = hasSameSubnet(ipv4, vlanGateway, vlanNetmask, newVlanGateway, newVlanNetmask, startIP, endIP,
                    ipv6, ip6Gateway, ip6Cidr, startIPv6, endIPv6, network);
        }
        if (newVlanGateway == null && newVlanNetmask == null && !sameSubnet) {
            throw new InvalidParameterValueException("The ip range dose not belong to any of the existing subnets, Provide the netmask and gateway if you want to add new subnet");
        }
        Pair<String, String> vlanDetails = null;

        if (sameSubnet) {
            vlanDetails = new Pair<String, String>(vlanGateway, vlanNetmask);
        } else {
            vlanDetails = new Pair<String, String>(newVlanGateway, newVlanNetmask);
        }
        // check if the gatewayip is the part of the ip range being added.
        if (ipv4 && NetUtils.ipRangesOverlap(startIP, endIP, vlanDetails.first(), vlanDetails.first())) {
            throw new InvalidParameterValueException("The gateway ip should not be the part of the ip range being added.");
        }

        return new Pair<Boolean, Pair<String, String>>(sameSubnet, vlanDetails);
    }

    public boolean hasSameSubnet(boolean ipv4, String vlanGateway, String vlanNetmask, String newVlanGateway, String newVlanNetmask, String newStartIp, String newEndIp,
                                  boolean ipv6, String newIp6Gateway, String newIp6Cidr, String newIp6StartIp, String newIp6EndIp, Network network) {
        if (ipv4) {
            // check if subset or super set or neither.
            final NetUtils.SupersetOrSubset val = checkIfSubsetOrSuperset(vlanGateway, vlanNetmask, newVlanGateway, newVlanNetmask, newStartIp, newEndIp);
            if (val == NetUtils.SupersetOrSubset.isSuperset) {
                // this means that new cidr is a superset of the
                // existing subnet.
                throw new InvalidParameterValueException("The subnet you are trying to add is a superset of the existing subnet having gateway " + vlanGateway
                        + " and netmask " + vlanNetmask);
            } else if (val == NetUtils.SupersetOrSubset.neitherSubetNorSuperset) {
                // this implies the user is trying to add a new subnet
                // which is not a superset or subset of this subnet.
            } else if (val == NetUtils.SupersetOrSubset.isSubset) {
                // this means he is trying to add to the same subnet.
                throw new InvalidParameterValueException("The subnet you are trying to add is a subset of the existing subnet having gateway " + vlanGateway
                        + " and netmask " + vlanNetmask);
            } else if (val == NetUtils.SupersetOrSubset.sameSubnet) {
                //check if the gateway provided by the user is same as that of the subnet.
                if (newVlanGateway != null && !newVlanGateway.equals(vlanGateway)) {
                    throw new InvalidParameterValueException("The gateway of the subnet should be unique. The subnet already has a gateway " + vlanGateway);
                }
                return true;
            }
        }
        if (ipv6) {
            if (newIp6Gateway != null && !newIp6Gateway.equals(network.getIp6Gateway())) {
                throw new InvalidParameterValueException("The input gateway " + newIp6Gateway + " is not same as network gateway " + network.getIp6Gateway());
            }
            if (newIp6Cidr != null && !newIp6Cidr.equals(network.getIp6Cidr())) {
                throw new InvalidParameterValueException("The input cidr " + newIp6Cidr + " is not same as network cidr " + network.getIp6Cidr());
            }

            newIp6Gateway = MoreObjects.firstNonNull(newIp6Gateway, network.getIp6Gateway());
            newIp6Cidr = MoreObjects.firstNonNull(newIp6Cidr, network.getIp6Cidr());
            _networkModel.checkIp6Parameters(newIp6StartIp, newIp6EndIp, newIp6Gateway, newIp6Cidr);
            return true;
        }
        return false;
    }

    @Override
    @DB
    public Vlan createVlanAndPublicIpRange(final long zoneId, final long networkId, final long physicalNetworkId, final boolean forVirtualNetwork, final boolean forSystemVms, final Long podId, final String startIP, final String endIP,
            final String vlanGateway, final String vlanNetmask, String vlanId, boolean bypassVlanOverlapCheck, Domain domain, final Account vlanOwner, final String startIPv6, final String endIPv6, final String vlanIp6Gateway, final String vlanIp6Cidr) {
        final Network network = _networkModel.getNetwork(networkId);

        boolean ipv4 = false, ipv6 = false;

        if (startIP != null) {
            ipv4 = true;
        }

        if (startIPv6 != null) {
            ipv6 = true;
        }

        if (!ipv4 && !ipv6) {
            throw new InvalidParameterValueException("Please specify IPv4 or IPv6 address.");
        }

        // Validate the zone
        final DataCenterVO zone = _zoneDao.findById(zoneId);
        if (zone == null) {
            throw new InvalidParameterValueException("Please specify a valid zone.");
        }

        // ACL check
        checkZoneAccess(CallContext.current().getCallingAccount(), zone);

        // Validate the physical network
        if (_physicalNetworkDao.findById(physicalNetworkId) == null) {
            throw new InvalidParameterValueException("Please specify a valid physical network id");
        }

        // Validate the pod
        if (podId != null) {
            final Pod pod = _podDao.findById(podId);
            if (pod == null) {
                throw new InvalidParameterValueException("Please specify a valid pod.");
            }
            if (pod.getDataCenterId() != zoneId) {
                throw new InvalidParameterValueException("Pod id=" + podId + " doesn't belong to zone id=" + zoneId);
            }
            // pod vlans can be created in basic zone only
            if (zone.getNetworkType() != NetworkType.Basic || network.getTrafficType() != TrafficType.Guest) {
                throw new InvalidParameterValueException("Pod id can be specified only for the networks of type " + TrafficType.Guest + " in zone of type " + NetworkType.Basic);
            }
        }


        // 1) if vlan is specified for the guest network range, it should be the
        // same as network's vlan
        // 2) if vlan is missing, default it to the guest network's vlan
        if (network.getTrafficType() == TrafficType.Guest) {
            String networkVlanId = null;
            boolean connectivityWithoutVlan = false;
            if (_networkModel.areServicesSupportedInNetwork(network.getId(), Service.Connectivity)) {
                Map<Capability, String> connectivityCapabilities = _networkModel.getNetworkServiceCapabilities(network.getId(), Service.Connectivity);
                connectivityWithoutVlan = MapUtils.isNotEmpty(connectivityCapabilities) && connectivityCapabilities.containsKey(Capability.NoVlan);
            }

            final URI uri = network.getBroadcastUri();
            if (connectivityWithoutVlan) {
                networkVlanId = network.getBroadcastDomainType().toUri(network.getUuid()).toString();
            } else if (uri != null) {
                // Do not search for the VLAN tag when the network doesn't support VLAN
               if (uri.toString().startsWith("vlan")) {
                    final String[] vlan = uri.toString().split("vlan:\\/\\/");
                    networkVlanId = vlan[1];
                    // For pvlan
                    if (network.getBroadcastDomainType() != BroadcastDomainType.Vlan) {
                        networkVlanId = networkVlanId.split("-")[0];
                    }
               }
            }

            if (vlanId != null && !connectivityWithoutVlan) {
                // if vlan is specified, throw an error if it's not equal to
                // network's vlanId
                if (networkVlanId != null && !NetUtils.isSameIsolationId(networkVlanId, vlanId)) {
                    throw new InvalidParameterValueException("Vlan doesn't match vlan of the network");
                }
            } else {
                vlanId = networkVlanId;
            }
        } else if (network.getTrafficType() == TrafficType.Public && vlanId == null) {
            throw new InvalidParameterValueException("Unable to determine vlan id or untagged vlan for public network");
        }

        if (vlanId == null) {
            vlanId = Vlan.UNTAGGED;
        }

        final VlanType vlanType = forVirtualNetwork ? VlanType.VirtualNetwork : VlanType.DirectAttached;

        if ((domain != null || vlanOwner != null) && zone.getNetworkType() != NetworkType.Advanced) {
            throw new InvalidParameterValueException("Vlan owner can be defined only in the zone of type " + NetworkType.Advanced);
        }

        if (ipv4) {
            // Make sure the gateway is valid
            if (!NetUtils.isValidIp4(vlanGateway)) {
                throw new InvalidParameterValueException("Please specify a valid gateway");
            }

            // Make sure the netmask is valid
            if (!NetUtils.isValidIp4Netmask(vlanNetmask)) {
                throw new InvalidParameterValueException("Please specify a valid netmask");
            }
        }

        if (ipv6) {
            if (!NetUtils.isValidIp6(vlanIp6Gateway)) {
                throw new InvalidParameterValueException("Please specify a valid IPv6 gateway");
            }
            if (!NetUtils.isValidIp6Cidr(vlanIp6Cidr)) {
                throw new InvalidParameterValueException("Please specify a valid IPv6 CIDR");
            }
        }

        if (ipv4) {
            final String newCidr = NetUtils.getCidrFromGatewayAndNetmask(vlanGateway, vlanNetmask);

            //Make sure start and end ips are with in the range of cidr calculated for this gateway and netmask {
            if (!NetUtils.isIpWithInCidrRange(vlanGateway, newCidr) || !NetUtils.isIpWithInCidrRange(startIP, newCidr) || !NetUtils.isIpWithInCidrRange(endIP, newCidr)) {
                throw new InvalidParameterValueException("Please specify a valid IP range or valid netmask or valid gateway");
            }

            // Check if the new VLAN's subnet conflicts with the guest network
            // in
            // the specified zone (guestCidr is null for basic zone)
            // when adding shared network with same cidr of zone guest cidr,
            // if the specified vlan is not present in zone, physical network, allow to create the network as the isolation is based on VLAN.
            final String guestNetworkCidr = zone.getGuestNetworkCidr();
            if (guestNetworkCidr != null && NetUtils.isNetworksOverlap(newCidr, guestNetworkCidr) && _zoneDao.findVnet(zoneId, physicalNetworkId, vlanId).isEmpty() != true) {
                throw new InvalidParameterValueException("The new IP range you have specified has  overlapped with the guest network in zone: " + zone.getName()
                        + "along with existing Vlan also. Please specify a different gateway/netmask");
            }

            // Check if there are any errors with the IP range
            checkPublicIpRangeErrors(zoneId, vlanId, vlanGateway, vlanNetmask, startIP, endIP);

            checkConflictsWithPortableIpRange(zoneId, vlanId, vlanGateway, vlanNetmask, startIP, endIP);

            // Throw an exception if this subnet overlaps with subnet on other VLAN,
            // if this is ip range extension, gateway, network mask should be same and ip range should not overlap

            final List<VlanVO> vlans = _vlanDao.listByZone(zone.getId());
            for (final VlanVO vlan : vlans) {
                final String otherVlanGateway = vlan.getVlanGateway();
                final String otherVlanNetmask = vlan.getVlanNetmask();
                // Continue if it's not IPv4
                if ( otherVlanGateway == null || otherVlanNetmask == null ) {
                    continue;
                }
                if ( vlan.getNetworkId() == null ) {
                    continue;
                }
                final String otherCidr = NetUtils.getCidrFromGatewayAndNetmask(otherVlanGateway, otherVlanNetmask);
                if( !NetUtils.isNetworksOverlap(newCidr,  otherCidr)) {
                    continue;
                }
                // from here, subnet overlaps
                if (!UriUtils.checkVlanUriOverlap(
                        BroadcastDomainType.getValue(BroadcastDomainType.fromString(vlanId)),
                        BroadcastDomainType.getValue(BroadcastDomainType.fromString(vlan.getVlanTag())))) {
                    boolean overlapped = false;
                    if( network.getTrafficType() == TrafficType.Public ) {
                        overlapped = true;
                    } else {
                        final Long nwId = vlan.getNetworkId();
                        if ( nwId != null ) {
                            final Network nw = _networkModel.getNetwork(nwId);
                            if ( nw != null && nw.getTrafficType() == TrafficType.Public ) {
                                overlapped = true;
                            }
                        }

                    }
                    if ( overlapped ) {
                        throw new InvalidParameterValueException("The IP range with tag: " + vlan.getVlanTag()
                                + " in zone " + zone.getName()
                                + " has overlapped with the subnet. Please specify a different gateway/netmask.");
                    }
                } else {

                    final String[] otherVlanIpRange = vlan.getIpRange().split("\\-");
                    final String otherVlanStartIP = otherVlanIpRange[0];
                    String otherVlanEndIP = null;
                    if (otherVlanIpRange.length > 1) {
                        otherVlanEndIP = otherVlanIpRange[1];
                    }

                    // extend IP range
                    if (!vlanGateway.equals(otherVlanGateway) || !vlanNetmask.equals(vlan.getVlanNetmask())) {
                        throw new InvalidParameterValueException("The IP range has already been added with gateway "
                                + otherVlanGateway + " ,and netmask " + otherVlanNetmask
                                + ", Please specify the gateway/netmask if you want to extend ip range" );
                    }
                    if (!NetUtils.is31PrefixCidr(newCidr)) {
                        if (NetUtils.ipRangesOverlap(startIP, endIP, otherVlanStartIP, otherVlanEndIP)) {
                            throw new InvalidParameterValueException("The IP range already has IPs that overlap with the new range." +
                                " Please specify a different start IP/end IP.");
                        }
                    }
                }
            }
        }

        String ipv6Range = null;
        if (ipv6) {
            ipv6Range = startIPv6;
            if (endIPv6 != null) {
                ipv6Range += "-" + endIPv6;
            }

            final List<VlanVO> vlans = _vlanDao.listByZone(zone.getId());
            for (final VlanVO vlan : vlans) {
                if (vlan.getIp6Gateway() == null) {
                    continue;
                }
                if (NetUtils.isSameIsolationId(vlanId, vlan.getVlanTag())) {
                    if (NetUtils.isIp6RangeOverlap(ipv6Range, vlan.getIp6Range())) {
                        throw new InvalidParameterValueException("The IPv6 range with tag: " + vlan.getVlanTag()
                                + " already has IPs that overlap with the new range. Please specify a different start IP/end IP.");
                    }

                    if (!vlanIp6Gateway.equals(vlan.getIp6Gateway())) {
                        throw new InvalidParameterValueException("The IP range with tag: " + vlan.getVlanTag() + " has already been added with gateway " + vlan.getIp6Gateway()
                                + ". Please specify a different tag.");
                    }
                }
            }
        }

        // Check if the vlan is being used
        if (!bypassVlanOverlapCheck && _zoneDao.findVnet(zoneId, physicalNetworkId, BroadcastDomainType.getValue(BroadcastDomainType.fromString(vlanId))).size() > 0) {
            throw new InvalidParameterValueException("The VLAN tag " + vlanId + " is already being used for dynamic vlan allocation for the guest network in zone "
                    + zone.getName());
        }

        String ipRange = null;

        if (ipv4) {
            ipRange = startIP;
            if (endIP != null) {
                ipRange += "-" + endIP;
            }
        }

        // Everything was fine, so persist the VLAN
        final VlanVO vlan = commitVlanAndIpRange(zoneId, networkId, physicalNetworkId, podId, startIP, endIP, vlanGateway, vlanNetmask, vlanId, domain, vlanOwner, vlanIp6Gateway, vlanIp6Cidr,
                ipv4, zone, vlanType, ipv6Range, ipRange, forSystemVms);

        return vlan;
    }

    private VlanVO commitVlanAndIpRange(final long zoneId, final long networkId, final long physicalNetworkId, final Long podId, final String startIP, final String endIP,
            final String vlanGateway, final String vlanNetmask, final String vlanId, final Domain domain, final Account vlanOwner, final String vlanIp6Gateway, final String vlanIp6Cidr,
            final boolean ipv4, final DataCenterVO zone, final VlanType vlanType, final String ipv6Range, final String ipRange, final boolean forSystemVms) {
        return Transaction.execute(new TransactionCallback<VlanVO>() {
            @Override
            public VlanVO doInTransaction(final TransactionStatus status) {
                VlanVO vlan = new VlanVO(vlanType, vlanId, vlanGateway, vlanNetmask, zone.getId(), ipRange, networkId, physicalNetworkId, vlanIp6Gateway, vlanIp6Cidr, ipv6Range);
                s_logger.debug("Saving vlan range " + vlan);
                vlan = _vlanDao.persist(vlan);

                // IPv6 use a used ip map, is different from ipv4, no need to save
                // public ip range
                if (ipv4) {
                    if (!savePublicIPRange(startIP, endIP, zoneId, vlan.getId(), networkId, physicalNetworkId, forSystemVms)) {
                        throw new CloudRuntimeException("Failed to save IPv4 range. Please contact Cloud Support.");
                    }
                }

                if (vlanOwner != null) {
                    // This VLAN is account-specific, so create an AccountVlanMapVO
                    // entry
                    final AccountVlanMapVO accountVlanMapVO = new AccountVlanMapVO(vlanOwner.getId(), vlan.getId());
                    _accountVlanMapDao.persist(accountVlanMapVO);

                    // generate usage event for dedication of every ip address in the
                    // range
                    final List<IPAddressVO> ips = _publicIpAddressDao.listByVlanId(vlan.getId());
                    for (final IPAddressVO ip : ips) {
                        UsageEventUtils.publishUsageEvent(EventTypes.EVENT_NET_IP_ASSIGN, vlanOwner.getId(), ip.getDataCenterId(), ip.getId(), ip.getAddress().toString(),
                                ip.isSourceNat(), vlan.getVlanType().toString(), ip.getSystem(), ip.getClass().getName(), ip.getUuid());
                    }
                    // increment resource count for dedicated public ip's
                    _resourceLimitMgr.incrementResourceCount(vlanOwner.getId(), ResourceType.public_ip, new Long(ips.size()));
                } else if (domain != null && !forSystemVms) {
                    // This VLAN is domain-wide, so create a DomainVlanMapVO entry
                    final DomainVlanMapVO domainVlanMapVO = new DomainVlanMapVO(domain.getId(), vlan.getId());
                    _domainVlanMapDao.persist(domainVlanMapVO);
                } else if (podId != null) {
                    // This VLAN is pod-wide, so create a PodVlanMapVO entry
                    final PodVlanMapVO podVlanMapVO = new PodVlanMapVO(podId, vlan.getId());
                    _podVlanMapDao.persist(podVlanMapVO);
                }
                return vlan;
            }
        });

    }

    @Override
    @DB
    public boolean deleteVlanAndPublicIpRange(final long userId, final long vlanDbId, final Account caller) {
        VlanVO vlanRange = _vlanDao.findById(vlanDbId);
        if (vlanRange == null) {
            throw new InvalidParameterValueException("Please specify a valid IP range id.");
        }

        boolean isAccountSpecific = false;
        final List<AccountVlanMapVO> acctVln = _accountVlanMapDao.listAccountVlanMapsByVlan(vlanRange.getId());
        // Check for account wide pool. It will have an entry for
        // account_vlan_map.
        if (acctVln != null && !acctVln.isEmpty()) {
            isAccountSpecific = true;
        }

        boolean isDomainSpecific = false;
        List<DomainVlanMapVO> domainVln = _domainVlanMapDao.listDomainVlanMapsByVlan(vlanRange.getId());
        // Check for domain wide pool. It will have an entry for domain_vlan_map.
        if (domainVln != null && !domainVln.isEmpty()) {
            isDomainSpecific = true;
        }

        // Check if the VLAN has any allocated public IPs
        final List<IPAddressVO> ips = _publicIpAddressDao.listByVlanId(vlanDbId);
        if (isAccountSpecific) {
            int resourceCountToBeDecrement = 0;
            try {
                vlanRange = _vlanDao.acquireInLockTable(vlanDbId, 30);
                if (vlanRange == null) {
                    throw new CloudRuntimeException("Unable to acquire vlan configuration: " + vlanDbId);
                }

                if (s_logger.isDebugEnabled()) {
                    s_logger.debug("lock vlan " + vlanDbId + " is acquired");
                }
                for (final IPAddressVO ip : ips) {
                    boolean success = true;
                    if (ip.isOneToOneNat()) {
                        throw new InvalidParameterValueException("Can't delete account specific vlan " + vlanDbId + " as ip " + ip
                                + " belonging to the range is used for static nat purposes. Cleanup the rules first");
                    }

                    if (ip.isSourceNat()) {
                        throw new InvalidParameterValueException("Can't delete account specific vlan " + vlanDbId + " as ip " + ip
                                + " belonging to the range is a source nat ip for the network id=" + ip.getSourceNetworkId()
                                + ". IP range with the source nat ip address can be removed either as a part of Network, or account removal");
                    }

                    if (_firewallDao.countRulesByIpId(ip.getId()) > 0) {
                        throw new InvalidParameterValueException("Can't delete account specific vlan " + vlanDbId + " as ip " + ip
                                + " belonging to the range has firewall rules applied. Cleanup the rules first");
                    }
                    if (ip.getAllocatedTime() != null) {// This means IP is allocated
                        // release public ip address here
                        success = _ipAddrMgr.disassociatePublicIpAddress(ip.getId(), userId, caller);
                    }
                    if (!success) {
                        s_logger.warn("Some ip addresses failed to be released as a part of vlan " + vlanDbId + " removal");
                    } else {
                        resourceCountToBeDecrement++;
                        UsageEventUtils.publishUsageEvent(EventTypes.EVENT_NET_IP_RELEASE, acctVln.get(0).getAccountId(), ip.getDataCenterId(), ip.getId(),
                                ip.getAddress().toString(), ip.isSourceNat(), vlanRange.getVlanType().toString(), ip.getSystem(), ip.getClass().getName(), ip.getUuid());
                    }
                }
            } finally {
                _vlanDao.releaseFromLockTable(vlanDbId);
                if (resourceCountToBeDecrement > 0) {  //Making sure to decrement the count of only success operations above. For any reaason if disassociation fails then this number will vary from original range length.
                    _resourceLimitMgr.decrementResourceCount(acctVln.get(0).getAccountId(), ResourceType.public_ip, new Long(resourceCountToBeDecrement));
                }
            }
        } else {   // !isAccountSpecific
            final NicIpAliasVO ipAlias = _nicIpAliasDao.findByGatewayAndNetworkIdAndState(vlanRange.getVlanGateway(), vlanRange.getNetworkId(), NicIpAlias.State.active);
            //check if the ipalias belongs to the vlan range being deleted.
            if (ipAlias != null && vlanDbId == _publicIpAddressDao.findByIpAndSourceNetworkId(vlanRange.getNetworkId(), ipAlias.getIp4Address()).getVlanId()) {
                throw new InvalidParameterValueException("Cannot delete vlan range " + vlanDbId + " as " + ipAlias.getIp4Address()
                        + "is being used for providing dhcp service in this subnet. Delete all VMs in this subnet and try again");
            }
            final long allocIpCount = _publicIpAddressDao.countIPs(vlanRange.getDataCenterId(), vlanDbId, true);
            if (allocIpCount > 0) {
                throw new InvalidParameterValueException(allocIpCount + "  Ips are in use. Cannot delete this vlan");
            }
        }

        Transaction.execute(new TransactionCallbackNoReturn() {
            @Override
            public void doInTransactionWithoutResult(final TransactionStatus status) {
                _publicIpAddressDao.deletePublicIPRange(vlanDbId);
                _vlanDao.remove(vlanDbId);
            }
        });

        return true;
    }

    @Override
    @DB
    @ActionEvent(eventType = EventTypes.EVENT_VLAN_IP_RANGE_DEDICATE, eventDescription = "dedicating vlan ip range", async = false)
    public Vlan dedicatePublicIpRange(final DedicatePublicIpRangeCmd cmd) throws ResourceAllocationException {
        final Long vlanDbId = cmd.getId();
        final String accountName = cmd.getAccountName();
        final Long domainId = cmd.getDomainId();
        final Long projectId = cmd.getProjectId();

        // Check if account is valid
        Account vlanOwner = null;
        if (projectId != null) {
            if (accountName != null) {
                throw new InvalidParameterValueException("accountName and projectId are mutually exclusive");
            }
            final Project project = _projectMgr.getProject(projectId);
            if (project == null) {
                throw new InvalidParameterValueException("Unable to find project by id " + projectId);
            }
            vlanOwner = _accountMgr.getAccount(project.getProjectAccountId());
            if (vlanOwner == null) {
                throw new InvalidParameterValueException("Please specify a valid projectId");
            }
        }

        Domain domain = null;
        if (accountName != null && domainId != null) {
            vlanOwner = _accountDao.findActiveAccount(accountName, domainId);
            if (vlanOwner == null) {
                throw new InvalidParameterValueException("Unable to find account by name " + accountName);
            } else if (vlanOwner.getId() == Account.ACCOUNT_ID_SYSTEM) {
                throw new InvalidParameterValueException("Please specify a valid account. Cannot dedicate IP range to system account");
            }
        } else if (domainId != null) {
            domain = _domainDao.findById(domainId);
            if (domain == null) {
                throw new InvalidParameterValueException("Please specify a valid domain id");
            }
        }

        // Check if range is valid
        final VlanVO vlan = _vlanDao.findById(vlanDbId);
        if (vlan == null) {
            throw new InvalidParameterValueException("Unable to find vlan by id " + vlanDbId);
        }

        // Check if range has already been dedicated
        final List<AccountVlanMapVO> maps = _accountVlanMapDao.listAccountVlanMapsByVlan(vlanDbId);
        if (maps != null && !maps.isEmpty()) {
            throw new InvalidParameterValueException("Specified Public IP range has already been dedicated");
        }

        List<DomainVlanMapVO> domainmaps = _domainVlanMapDao.listDomainVlanMapsByVlan(vlanDbId);
        if (domainmaps != null && !domainmaps.isEmpty()) {
            throw new InvalidParameterValueException("Specified Public IP range has already been dedicated to a domain");
        }

        // Verify that zone exists and is advanced
        final Long zoneId = vlan.getDataCenterId();
        final DataCenterVO zone = _zoneDao.findById(zoneId);
        if (zone == null) {
            throw new InvalidParameterValueException("Unable to find zone by id " + zoneId);
        }
        if (zone.getNetworkType() == NetworkType.Basic) {
            throw new InvalidParameterValueException("Public IP range can be dedicated to an account only in the zone of type " + NetworkType.Advanced);
        }

        // Check Public IP resource limits
        if (vlanOwner != null) {
            final int accountPublicIpRange = _publicIpAddressDao.countIPs(zoneId, vlanDbId, false);
            _resourceLimitMgr.checkResourceLimit(vlanOwner, ResourceType.public_ip, accountPublicIpRange);
        }

        // Check if any of the Public IP addresses is allocated to another
        // account
        boolean forSystemVms = false;
        final List<IPAddressVO> ips = _publicIpAddressDao.listByVlanId(vlanDbId);
        for (final IPAddressVO ip : ips) {
            forSystemVms = ip.isForSystemVms();
            final Long allocatedToAccountId = ip.getAllocatedToAccountId();
            if (allocatedToAccountId != null) {
                final Account accountAllocatedTo = _accountMgr.getActiveAccountById(allocatedToAccountId);
                if (!accountAllocatedTo.getAccountName().equalsIgnoreCase(accountName)) {
                    throw new InvalidParameterValueException(ip.getAddress() + " Public IP address in range is allocated to another account ");
                }
                if (vlanOwner == null && domain != null && domain.getId() != accountAllocatedTo.getDomainId()){
                    throw new InvalidParameterValueException(ip.getAddress()
                            + " Public IP address in range is allocated to another domain/account ");
                }
            }
        }

        if (vlanOwner != null) {
            // Create an AccountVlanMapVO entry
            final AccountVlanMapVO accountVlanMapVO = new AccountVlanMapVO(vlanOwner.getId(), vlan.getId());
            _accountVlanMapDao.persist(accountVlanMapVO);

           // generate usage event for dedication of every ip address in the range
            for (final IPAddressVO ip : ips) {
                UsageEventUtils.publishUsageEvent(EventTypes.EVENT_NET_IP_ASSIGN, vlanOwner.getId(), ip.getDataCenterId(), ip.getId(), ip.getAddress().toString(), ip.isSourceNat(),
                        vlan.getVlanType().toString(), ip.getSystem(), ip.getClass().getName(), ip.getUuid());
            }
        } else if (domain != null && !forSystemVms) {
            // Create an DomainVlanMapVO entry
            DomainVlanMapVO domainVlanMapVO = new DomainVlanMapVO(domain.getId(), vlan.getId());
            _domainVlanMapDao.persist(domainVlanMapVO);
        }

        // increment resource count for dedicated public ip's
        if (vlanOwner != null) {
            _resourceLimitMgr.incrementResourceCount(vlanOwner.getId(), ResourceType.public_ip, new Long(ips.size()));
        }

        return vlan;
    }

    @Override
    @ActionEvent(eventType = EventTypes.EVENT_VLAN_IP_RANGE_RELEASE, eventDescription = "releasing a public ip range", async = false)
    public boolean releasePublicIpRange(final ReleasePublicIpRangeCmd cmd) {
        final Long vlanDbId = cmd.getId();

        final VlanVO vlan = _vlanDao.findById(vlanDbId);
        if (vlan == null) {
            throw new InvalidParameterValueException("Please specify a valid IP range id.");
        }

        return releasePublicIpRange(vlanDbId, CallContext.current().getCallingUserId(), CallContext.current().getCallingAccount());
    }

    @DB
    public boolean releasePublicIpRange(final long vlanDbId, final long userId, final Account caller) {
        VlanVO vlan = _vlanDao.findById(vlanDbId);
        if(vlan == null) {
            s_logger.warn("VLAN information for Account '" + caller + "', User '" + userId + "' VLAN '" + vlanDbId + "' is null. This is NPE situation.");
        }

        // Verify range is dedicated
        boolean isAccountSpecific = false;
        final List<AccountVlanMapVO> acctVln = _accountVlanMapDao.listAccountVlanMapsByVlan(vlanDbId);
        // Verify range is dedicated
        if (acctVln != null && !acctVln.isEmpty()) {
            isAccountSpecific = true;
        }

        boolean isDomainSpecific = false;
        final List<DomainVlanMapVO> domainVln = _domainVlanMapDao.listDomainVlanMapsByVlan(vlanDbId);
        // Check for domain wide pool. It will have an entry for domain_vlan_map.
        if (domainVln != null && !domainVln.isEmpty()) {
            isDomainSpecific = true;
        }

        if (!isAccountSpecific && !isDomainSpecific) {
            throw new InvalidParameterValueException("Can't release Public IP range " + vlanDbId
                    + " as it not dedicated to any domain and any account");
        }
        // Check if range has any allocated public IPs
        final long allocIpCount = _publicIpAddressDao.countIPs(vlan.getDataCenterId(), vlanDbId, true);
        final List<IPAddressVO> ips = _publicIpAddressDao.listByVlanId(vlanDbId);
        boolean success = true;
        final List<IPAddressVO> ipsInUse = new ArrayList<IPAddressVO>();
        if (allocIpCount > 0) {
            try {
                vlan = _vlanDao.acquireInLockTable(vlanDbId, 30);
                if (vlan == null) {
                    throw new CloudRuntimeException("Unable to acquire vlan configuration: " + vlanDbId);
                }
                if (s_logger.isDebugEnabled()) {
                    s_logger.debug("lock vlan " + vlanDbId + " is acquired");
                }
                for (final IPAddressVO ip : ips) {
                    // Disassociate allocated IP's that are not in use
                    if (!ip.isOneToOneNat() && !ip.isSourceNat() && !(_firewallDao.countRulesByIpId(ip.getId()) > 0)) {
                        if (s_logger.isDebugEnabled()) {
                            s_logger.debug("Releasing Public IP addresses" + ip + " of vlan " + vlanDbId + " as part of Public IP" + " range release to the system pool");
                        }
                        success = success && _ipAddrMgr.disassociatePublicIpAddress(ip.getId(), userId, caller);
                    } else {
                        ipsInUse.add(ip);
                    }
                }
                if (!success) {
                    s_logger.warn("Some Public IP addresses that were not in use failed to be released as a part of" + " vlan " + vlanDbId + "release to the system pool");
                }
            } finally {
                _vlanDao.releaseFromLockTable(vlanDbId);
            }
        }

        // A Public IP range can only be dedicated to one account at a time
        if (isAccountSpecific && _accountVlanMapDao.remove(acctVln.get(0).getId())) {
            // generate usage events to remove dedication for every ip in the range that has been disassociated
            for (final IPAddressVO ip : ips) {
                if (!ipsInUse.contains(ip)) {
                    UsageEventUtils.publishUsageEvent(EventTypes.EVENT_NET_IP_RELEASE, acctVln.get(0).getAccountId(), ip.getDataCenterId(), ip.getId(), ip.getAddress().toString(),
                            ip.isSourceNat(), vlan.getVlanType().toString(), ip.getSystem(), ip.getClass().getName(), ip.getUuid());
                }
            }
            // decrement resource count for dedicated public ip's
            _resourceLimitMgr.decrementResourceCount(acctVln.get(0).getAccountId(), ResourceType.public_ip, new Long(ips.size()));
            return true;
        } else if (isDomainSpecific && _domainVlanMapDao.remove(domainVln.get(0).getId())) {
            s_logger.debug("Remove the vlan from domain_vlan_map successfully.");
            return true;
        } else {
            return false;
        }
    }

    @DB
    protected boolean savePublicIPRange(final String startIP, final String endIP, final long zoneId, final long vlanDbId, final long sourceNetworkid, final long physicalNetworkId, final boolean forSystemVms) {
        final long startIPLong = NetUtils.ip2Long(startIP);
        final long endIPLong = NetUtils.ip2Long(endIP);

        final List<String> problemIps = Transaction.execute(new TransactionCallback<List<String>>() {
            @Override
            public List<String> doInTransaction(final TransactionStatus status) {
                final IPRangeConfig config = new IPRangeConfig();
                return config.savePublicIPRange(TransactionLegacy.currentTxn(), startIPLong, endIPLong, zoneId, vlanDbId, sourceNetworkid, physicalNetworkId, forSystemVms);
            }
        });

        return problemIps != null && problemIps.size() == 0;
    }

    private void checkPublicIpRangeErrors(final long zoneId, final String vlanId, final String vlanGateway, final String vlanNetmask, final String startIP, final String endIP) {
        // Check that the start and end IPs are valid
        if (!NetUtils.isValidIp4(startIP)) {
            throw new InvalidParameterValueException("Please specify a valid start IP");
        }

        if (endIP != null && !NetUtils.isValidIp4(endIP)) {
            throw new InvalidParameterValueException("Please specify a valid end IP");
        }

        if (endIP != null && !NetUtils.validIpRange(startIP, endIP)) {
            throw new InvalidParameterValueException("Please specify a valid IP range.");
        }

        // Check that the IPs that are being added are compatible with the
        // VLAN's gateway and netmask
        if (vlanNetmask == null) {
            throw new InvalidParameterValueException("Please ensure that your IP range's netmask is specified");
        }

        if (endIP != null && !NetUtils.sameSubnet(startIP, endIP, vlanNetmask)) {
            throw new InvalidParameterValueException("Please ensure that your start IP and end IP are in the same subnet, as per the IP range's netmask.");
        }

        if (!NetUtils.sameSubnet(startIP, vlanGateway, vlanNetmask)) {
            throw new InvalidParameterValueException("Please ensure that your start IP is in the same subnet as your IP range's gateway, as per the IP range's netmask.");
        }

        if (endIP != null && !NetUtils.sameSubnet(endIP, vlanGateway, vlanNetmask)) {
            throw new InvalidParameterValueException("Please ensure that your end IP is in the same subnet as your IP range's gateway, as per the IP range's netmask.");
        }
        // check if the gatewayip is the part of the ip range being added.
        // RFC 3021 - 31-Bit Prefixes on IPv4 Point-to-Point Links
        //     GW              Netmask         Stat IP        End IP
        // 192.168.24.0 - 255.255.255.254 - 192.168.24.0 - 192.168.24.1
        // https://tools.ietf.org/html/rfc3021
        // Added by Wilder Rodrigues
        final String newCidr = NetUtils.getCidrFromGatewayAndNetmask(vlanGateway, vlanNetmask);
        if (!NetUtils.is31PrefixCidr(newCidr)) {
            if (NetUtils.ipRangesOverlap(startIP, endIP, vlanGateway, vlanGateway)) {
                throw new InvalidParameterValueException(
                        "The gateway ip should not be the part of the ip range being added.");
            }
        }
    }

    private void checkConflictsWithPortableIpRange(final long zoneId, final String vlanId, final String vlanGateway, final String vlanNetmask, final String startIP, final String endIP) {
        // check and throw exception if there is portable IP range that overlaps with public ip range being configured
        if (checkOverlapPortableIpRange(_regionDao.getRegionId(), startIP, endIP)) {
            throw new InvalidParameterValueException("Ip range: " + startIP + "-" + endIP + " overlaps with a portable" + " IP range already configured in the region "
                    + _regionDao.getRegionId());
        }

        // verify and throw exception if the VLAN Id is used by any portable IP range
        final List<PortableIpRangeVO> existingPortableIPRanges = _portableIpRangeDao.listByRegionId(_regionDao.getRegionId());
        if (existingPortableIPRanges != null && !existingPortableIPRanges.isEmpty()) {
            for (final PortableIpRangeVO portableIpRange : existingPortableIPRanges) {
                if (NetUtils.isSameIsolationId(portableIpRange.getVlanTag(), vlanId)) {
                    throw new InvalidParameterValueException("The VLAN tag " + vlanId + " is already being used for portable ip range in this region");
                }
            }
        }
    }

    private String getCidrAddress(final String cidr) {
        final String[] cidrPair = cidr.split("\\/");
        return cidrPair[0];
    }

    private int getCidrSize(final String cidr) {
        final String[] cidrPair = cidr.split("\\/");
        return Integer.parseInt(cidrPair[1]);
    }

    @Override
    public void checkPodCidrSubnets(final long dcId, final Long podIdToBeSkipped, final String cidr) {
        // For each pod, return an error if any of the following is true:
        // The pod's CIDR subnet conflicts with the CIDR subnet of any other pod

        // Check if the CIDR conflicts with the Guest Network or other pods
        long skipPod = 0;
        if (podIdToBeSkipped != null) {
            skipPod = podIdToBeSkipped;
        }
        final HashMap<Long, List<Object>> currentPodCidrSubnets = _podDao.getCurrentPodCidrSubnets(dcId, skipPod);
        final List<Object> newCidrPair = new ArrayList<Object>();
        newCidrPair.add(0, getCidrAddress(cidr));
        newCidrPair.add(1, (long)getCidrSize(cidr));
        currentPodCidrSubnets.put(new Long(-1), newCidrPair);

        final DataCenterVO dcVo = _zoneDao.findById(dcId);
        final String guestNetworkCidr = dcVo.getGuestNetworkCidr();

        // Guest cidr can be null for Basic zone
        String guestIpNetwork = null;
        Long guestCidrSize = null;
        if (guestNetworkCidr != null) {
            final String[] cidrTuple = guestNetworkCidr.split("\\/");
            guestIpNetwork = NetUtils.getIpRangeStartIpFromCidr(cidrTuple[0], Long.parseLong(cidrTuple[1]));
            guestCidrSize = Long.parseLong(cidrTuple[1]);
        }

        final String zoneName = getZoneName(dcId);

        // Iterate through all pods in this zone
        for (final Long podId : currentPodCidrSubnets.keySet()) {
            String podName;
            if (podId.longValue() == -1) {
                podName = "newPod";
            } else {
                podName = getPodName(podId.longValue());
            }

            final List<Object> cidrPair = currentPodCidrSubnets.get(podId);
            final String cidrAddress = (String)cidrPair.get(0);
            final long cidrSize = ((Long)cidrPair.get(1)).longValue();

            long cidrSizeToUse = -1;
            if (guestCidrSize == null || cidrSize < guestCidrSize) {
                cidrSizeToUse = cidrSize;
            } else {
                cidrSizeToUse = guestCidrSize;
            }

            String cidrSubnet = NetUtils.getCidrSubNet(cidrAddress, cidrSizeToUse);

            if (guestNetworkCidr != null) {
                final String guestSubnet = NetUtils.getCidrSubNet(guestIpNetwork, cidrSizeToUse);
                // Check that cidrSubnet does not equal guestSubnet
                if (cidrSubnet.equals(guestSubnet)) {
                    if (podName.equals("newPod")) {
                        throw new InvalidParameterValueException(
                                "The subnet of the pod you are adding conflicts with the subnet of the Guest IP Network. Please specify a different CIDR.");
                    } else {
                        throw new InvalidParameterValueException(
                                "Warning: The subnet of pod "
                                        + podName
                                        + " in zone "
                                        + zoneName
                                        + " conflicts with the subnet of the Guest IP Network. Please change either the pod's CIDR or the Guest IP Network's subnet, and re-run install-vmops-management.");
                    }
                }
            }

            // Iterate through the rest of the pods
            for (final Long otherPodId : currentPodCidrSubnets.keySet()) {
                if (podId.equals(otherPodId)) {
                    continue;
                }

                // Check that cidrSubnet does not equal otherCidrSubnet
                final List<Object> otherCidrPair = currentPodCidrSubnets.get(otherPodId);
                final String otherCidrAddress = (String)otherCidrPair.get(0);
                final long otherCidrSize = ((Long)otherCidrPair.get(1)).longValue();

                if (cidrSize < otherCidrSize) {
                    cidrSizeToUse = cidrSize;
                } else {
                    cidrSizeToUse = otherCidrSize;
                }

                cidrSubnet = NetUtils.getCidrSubNet(cidrAddress, cidrSizeToUse);
                final String otherCidrSubnet = NetUtils.getCidrSubNet(otherCidrAddress, cidrSizeToUse);

                if (cidrSubnet.equals(otherCidrSubnet)) {
                    final String otherPodName = getPodName(otherPodId.longValue());
                    if (podName.equals("newPod")) {
                        throw new InvalidParameterValueException("The subnet of the pod you are adding conflicts with the subnet of pod " + otherPodName + " in zone " + zoneName
                                + ". Please specify a different CIDR.");
                    } else {
                        throw new InvalidParameterValueException("Warning: The pods " + podName + " and " + otherPodName + " in zone " + zoneName
                                + " have conflicting CIDR subnets. Please change the CIDR of one of these pods.");
                    }
                }
            }
        }

    }

    private boolean validPod(final long podId) {
        return _podDao.findById(podId) != null;
    }

    private boolean validPod(final String podName, final long zoneId) {
        if (!validZone(zoneId)) {
            return false;
        }

        return _podDao.findByName(podName, zoneId) != null;
    }

    private String getPodName(final long podId) {
        return _podDao.findById(new Long(podId)).getName();
    }

    private boolean validZone(final String zoneName) {
        return _zoneDao.findByName(zoneName) != null;
    }

    private boolean validZone(final long zoneId) {
        return _zoneDao.findById(zoneId) != null;
    }

    private String getZoneName(final long zoneId) {
        final DataCenterVO zone = _zoneDao.findById(new Long(zoneId));
        if (zone != null) {
            return zone.getName();
        } else {
            return null;
        }
    }

    private String[] getLinkLocalIPRange() {
        final String ipNums = _configDao.getValue("linkLocalIp.nums");
        final int nums = Integer.parseInt(ipNums);
        if (nums > 16 || nums <= 0) {
            throw new InvalidParameterValueException("The linkLocalIp.nums: " + nums + "is wrong, should be 1~16");
        }
        /* local link ip address starts from 169.254.0.2 - 169.254.(nums) */
        final String[] ipRanges = NetUtils.getLinkLocalIPRange(nums);
        if (ipRanges == null) {
            throw new InvalidParameterValueException("The linkLocalIp.nums: " + nums + "may be wrong, should be 1~16");
        }
        return ipRanges;
    }

    @Override
    @ActionEvent(eventType = EventTypes.EVENT_VLAN_IP_RANGE_DELETE, eventDescription = "deleting vlan ip range", async = false)
    public boolean deleteVlanIpRange(final DeleteVlanIpRangeCmd cmd) {
        final Long vlanDbId = cmd.getId();

        final VlanVO vlan = _vlanDao.findById(vlanDbId);
        if (vlan == null) {
            throw new InvalidParameterValueException("Please specify a valid IP range id.");
        }

        return deleteVlanAndPublicIpRange(CallContext.current().getCallingUserId(), vlanDbId, CallContext.current().getCallingAccount());
    }

    @Override
    public void checkDiskOfferingAccess(final Account caller, final DiskOffering dof) {
        for (final SecurityChecker checker : _secChecker) {
            if (checker.checkAccess(caller, dof)) {
                if (s_logger.isDebugEnabled()) {
                    s_logger.debug("Access granted to " + caller + " to disk offering:" + dof.getId() + " by " + checker.getName());
                }
                return;
            } else {
                throw new PermissionDeniedException("Access denied to " + caller + " by " + checker.getName());
            }
        }

        assert false : "How can all of the security checkers pass on checking this caller?";
        throw new PermissionDeniedException("There's no way to confirm " + caller + " has access to disk offering:" + dof.getId());
    }

    @Override
    public void checkZoneAccess(final Account caller, final DataCenter zone) {
        for (final SecurityChecker checker : _secChecker) {
            if (checker.checkAccess(caller, zone)) {
                if (s_logger.isDebugEnabled()) {
                    s_logger.debug("Access granted to " + caller + " to zone:" + zone.getId() + " by " + checker.getName());
                }
                return;
            } else {
                throw new PermissionDeniedException("Access denied to " + caller + " by " + checker.getName() + " for zone " + zone.getId());
            }
        }

        assert false : "How can all of the security checkers pass on checking this caller?";
        throw new PermissionDeniedException("There's no way to confirm " + caller + " has access to zone:" + zone.getId());
    }

    @Override
    @ActionEvent(eventType = EventTypes.EVENT_NETWORK_OFFERING_CREATE, eventDescription = "creating network offering")
    public NetworkOffering createNetworkOffering(final CreateNetworkOfferingCmd cmd) {
        final String name = cmd.getNetworkOfferingName();
        final String displayText = cmd.getDisplayText();
        final String tags = cmd.getTags();
        final String trafficTypeString = cmd.getTraffictype();
        final boolean specifyVlan = cmd.getSpecifyVlan();
        final boolean conserveMode = cmd.getConserveMode();
        final String availabilityStr = cmd.getAvailability();
        Integer networkRate = cmd.getNetworkRate();
        TrafficType trafficType = null;
        Availability availability = null;
        Network.GuestType guestType = null;
        final boolean specifyIpRanges = cmd.getSpecifyIpRanges();
        final boolean isPersistent = cmd.getIsPersistent();
        final Map<String, String> detailsStr = cmd.getDetails();
        final Boolean egressDefaultPolicy = cmd.getEgressDefaultPolicy();
        Boolean forVpc = cmd.getForVpc();

        Integer maxconn = null;
        boolean enableKeepAlive = false;
        String servicePackageuuid = cmd.getServicePackageId();
        // Verify traffic type
        for (final TrafficType tType : TrafficType.values()) {
            if (tType.name().equalsIgnoreCase(trafficTypeString)) {
                trafficType = tType;
                break;
            }
        }
        if (trafficType == null) {
            throw new InvalidParameterValueException("Invalid value for traffictype. Supported traffic types: Public, Management, Control, Guest, Vlan or Storage");
        }

        // Only GUEST traffic type is supported in Acton
        if (trafficType != TrafficType.Guest) {
            throw new InvalidParameterValueException("Only traffic type " + TrafficType.Guest + " is supported in the current release");
        }

        // Verify offering type
        for (final Network.GuestType offType : Network.GuestType.values()) {
            if (offType.name().equalsIgnoreCase(cmd.getGuestIpType())) {
                guestType = offType;
                break;
            }
        }

        if (guestType == null) {
            throw new InvalidParameterValueException("Invalid \"type\" parameter is given; can have Shared and Isolated values");
        }

        // Verify availability
        for (final Availability avlb : Availability.values()) {
            if (avlb.name().equalsIgnoreCase(availabilityStr)) {
                availability = avlb;
            }
        }

        if (availability == null) {
            throw new InvalidParameterValueException("Invalid value for Availability. Supported types: " + Availability.Required + ", " + Availability.Optional);
        }

        if (networkRate != null && networkRate < 0) {
            networkRate = 0;
        }

        final Long serviceOfferingId = cmd.getServiceOfferingId();

        if (serviceOfferingId != null) {
            final ServiceOfferingVO offering = _serviceOfferingDao.findById(serviceOfferingId);
            if (offering == null) {
                throw new InvalidParameterValueException("Cannot find specified service offering: " + serviceOfferingId);
            }
            if (!VirtualMachine.Type.DomainRouter.toString().equalsIgnoreCase(offering.getSystemVmType())) {
                throw new InvalidParameterValueException("The specified service offering " + serviceOfferingId + " cannot be used by virtual router!");
            }
        }

        // configure service provider map
        final Map<Network.Service, Set<Network.Provider>> serviceProviderMap = new HashMap<Network.Service, Set<Network.Provider>>();
        final Set<Network.Provider> defaultProviders = new HashSet<Network.Provider>();

        // populate the services first
        for (final String serviceName : cmd.getSupportedServices()) {
            // validate if the service is supported
            final Service service = Network.Service.getService(serviceName);
            if (service == null || service == Service.Gateway) {
                throw new InvalidParameterValueException("Invalid service " + serviceName);
            }

            if (forVpc == null) {
                if (service == Service.SecurityGroup || service == Service.Firewall) {
                    forVpc = false;
                } else if (service == Service.NetworkACL) {
                    forVpc = true;
                }
            }

            if (service == Service.SecurityGroup) {
                // allow security group service for Shared networks only
                if (guestType != GuestType.Shared) {
                    throw new InvalidParameterValueException("Secrity group service is supported for network offerings with guest ip type " + GuestType.Shared);
                }
                final Set<Network.Provider> sgProviders = new HashSet<Network.Provider>();
                sgProviders.add(Provider.SecurityGroupProvider);
                serviceProviderMap.put(Network.Service.SecurityGroup, sgProviders);
                continue;
            }

            serviceProviderMap.put(service, defaultProviders);
        }

        // add gateway provider (if sourceNat provider is enabled)
        final Set<Provider> sourceNatServiceProviders = serviceProviderMap.get(Service.SourceNat);
        if (sourceNatServiceProviders != null && !sourceNatServiceProviders.isEmpty()) {
            serviceProviderMap.put(Service.Gateway, sourceNatServiceProviders);
        }

        // populate providers
        final Map<Provider, Set<Service>> providerCombinationToVerify = new HashMap<Provider, Set<Service>>();
        final Map<String, List<String>> svcPrv = cmd.getServiceProviders();
        Provider firewallProvider = null;
        Provider dhcpProvider = null;
        Boolean IsVrUserdataProvider = false;
        if (svcPrv != null) {
            for (final String serviceStr : svcPrv.keySet()) {
                final Network.Service service = Network.Service.getService(serviceStr);
                if (serviceProviderMap.containsKey(service)) {
                    final Set<Provider> providers = new HashSet<Provider>();
                    // Allow to specify more than 1 provider per service only if
                    // the service is LB
                    if (!serviceStr.equalsIgnoreCase(Service.Lb.getName()) && svcPrv.get(serviceStr) != null && svcPrv.get(serviceStr).size() > 1) {
                        throw new InvalidParameterValueException("In the current release only one provider can be " + "specified for the service if the service is not LB");
                    }
                    for (final String prvNameStr : svcPrv.get(serviceStr)) {
                        // check if provider is supported
                        final Network.Provider provider = Network.Provider.getProvider(prvNameStr);
                        if (provider == null) {
                            throw new InvalidParameterValueException("Invalid service provider: " + prvNameStr);
                        }

                        if (provider == Provider.JuniperSRX || provider == Provider.CiscoVnmc) {
                            firewallProvider = provider;
                        }

                        if (provider == Provider.PaloAlto) {
                            firewallProvider = Provider.PaloAlto;
                        }

                        if ((service == Service.PortForwarding || service == Service.StaticNat) && provider == Provider.VirtualRouter) {
                            firewallProvider = Provider.VirtualRouter;
                        }

                        if (forVpc == null && VPC_ONLY_PROVIDERS.contains(provider)) {
                            forVpc = true;
                        }

                        if (service == Service.Dhcp) {
                            dhcpProvider = provider;
                        }

                        if (service == Service.UserData && provider == Provider.VirtualRouter) {
                            IsVrUserdataProvider = true;
                        }

                        providers.add(provider);

                        Set<Service> serviceSet = null;
                        if (providerCombinationToVerify.get(provider) == null) {
                            serviceSet = new HashSet<Service>();
                        } else {
                            serviceSet = providerCombinationToVerify.get(provider);
                        }
                        serviceSet.add(service);
                        providerCombinationToVerify.put(provider, serviceSet);

                    }
                    serviceProviderMap.put(service, providers);
                } else {
                    throw new InvalidParameterValueException("Service " + serviceStr + " is not enabled for the network " + "offering, can't add a provider to it");
                }
            }
        }

        // dhcp provider and userdata provider should be same because vm will be contacting dhcp server for user data.
        if (dhcpProvider == null && IsVrUserdataProvider) {
            s_logger.debug("User data provider VR can't be selected without VR as dhcp provider. In this case VM fails to contact the DHCP server for userdata");
            throw new InvalidParameterValueException("Without VR as dhcp provider, User data can't selected for VR. Please select VR as DHCP provider ");
        }

        // validate providers combination here
        _networkModel.canProviderSupportServices(providerCombinationToVerify);

        // validate the LB service capabilities specified in the network
        // offering
        final Map<Capability, String> lbServiceCapabilityMap = cmd.getServiceCapabilities(Service.Lb);
        if (!serviceProviderMap.containsKey(Service.Lb) && lbServiceCapabilityMap != null && !lbServiceCapabilityMap.isEmpty()) {
            throw new InvalidParameterValueException("Capabilities for LB service can be specifed only when LB service is enabled for network offering.");
        }
        validateLoadBalancerServiceCapabilities(lbServiceCapabilityMap);

        if (lbServiceCapabilityMap != null && !lbServiceCapabilityMap.isEmpty()) {
            maxconn = cmd.getMaxconnections();
            if (maxconn == null) {
                maxconn = Integer.parseInt(_configDao.getValue(Config.NetworkLBHaproxyMaxConn.key()));
            }
        }
        if (cmd.getKeepAliveEnabled() != null && cmd.getKeepAliveEnabled()) {
            enableKeepAlive = true;
        }

        // validate the Source NAT service capabilities specified in the network
        // offering
        final Map<Capability, String> sourceNatServiceCapabilityMap = cmd.getServiceCapabilities(Service.SourceNat);
        if (!serviceProviderMap.containsKey(Service.SourceNat) && sourceNatServiceCapabilityMap != null && !sourceNatServiceCapabilityMap.isEmpty()) {
            throw new InvalidParameterValueException("Capabilities for source NAT service can be specifed only when source NAT service is enabled for network offering.");
        }
        validateSourceNatServiceCapablities(sourceNatServiceCapabilityMap);

        // validate the Static Nat service capabilities specified in the network
        // offering
        final Map<Capability, String> staticNatServiceCapabilityMap = cmd.getServiceCapabilities(Service.StaticNat);
        if (!serviceProviderMap.containsKey(Service.StaticNat) && sourceNatServiceCapabilityMap != null && !staticNatServiceCapabilityMap.isEmpty()) {
            throw new InvalidParameterValueException("Capabilities for static NAT service can be specifed only when static NAT service is enabled for network offering.");
        }
        validateStaticNatServiceCapablities(staticNatServiceCapabilityMap);

        // validate the 'Connectivity' service capabilities specified in the network offering, if 'Connectivity' service
        // is in the supported services of network offering
        final Map<Capability, String> connectivityServiceCapabilityMap = cmd.getServiceCapabilities(Service.Connectivity);
        if (!serviceProviderMap.containsKey(Service.Connectivity) &&
                connectivityServiceCapabilityMap != null && !connectivityServiceCapabilityMap.isEmpty())  {
            throw new InvalidParameterValueException("Capabilities for 'Connectivity' service can be specified " +
                    "only when Connectivity service is enabled for network offering.");
        }
        validateConnectivityServiceCapablities(guestType, serviceProviderMap.get(Service.Connectivity), connectivityServiceCapabilityMap);

        final Map<Service, Map<Capability, String>> serviceCapabilityMap = new HashMap<Service, Map<Capability, String>>();
        serviceCapabilityMap.put(Service.Lb, lbServiceCapabilityMap);
        serviceCapabilityMap.put(Service.SourceNat, sourceNatServiceCapabilityMap);
        serviceCapabilityMap.put(Service.StaticNat, staticNatServiceCapabilityMap);
        serviceCapabilityMap.put(Service.Connectivity, connectivityServiceCapabilityMap);

        // if Firewall service is missing, add Firewall service/provider
        // combination
        if (firewallProvider != null) {
            s_logger.debug("Adding Firewall service with provider " + firewallProvider.getName());
            final Set<Provider> firewallProviderSet = new HashSet<Provider>();
            firewallProviderSet.add(firewallProvider);
            serviceProviderMap.put(Service.Firewall, firewallProviderSet);
            if (!(firewallProvider.getName().equals(Provider.JuniperSRX.getName()) || firewallProvider.getName().equals(Provider.PaloAlto.getName()) || firewallProvider.getName()
                    .equals(Provider.VirtualRouter.getName())) && egressDefaultPolicy == false) {
                throw new InvalidParameterValueException("Firewall egress with default policy " + egressDefaultPolicy + " is not supported by the provider "
                        + firewallProvider.getName());
            }
        }

        final Map<NetworkOffering.Detail, String> details = new HashMap<NetworkOffering.Detail, String>();
        if (detailsStr != null) {
            for (final String detailStr : detailsStr.keySet()) {
                NetworkOffering.Detail offDetail = null;
                for (final NetworkOffering.Detail supportedDetail : NetworkOffering.Detail.values()) {
                    if (detailStr.equalsIgnoreCase(supportedDetail.toString())) {
                        offDetail = supportedDetail;
                        break;
                    }
                }
                if (offDetail == null) {
                    throw new InvalidParameterValueException("Unsupported detail " + detailStr);
                }
                details.put(offDetail, detailsStr.get(detailStr));
            }
        }

        if (forVpc == null) {
            forVpc = false;
        }

        final NetworkOffering offering = createNetworkOffering(name, displayText, trafficType, tags, specifyVlan, availability, networkRate, serviceProviderMap, false, guestType, false,
                serviceOfferingId, conserveMode, serviceCapabilityMap, specifyIpRanges, isPersistent, details, egressDefaultPolicy, maxconn, enableKeepAlive, forVpc);
        CallContext.current().setEventDetails(" Id: " + offering.getId() + " Name: " + name);
        return offering;
    }

    void validateLoadBalancerServiceCapabilities(final Map<Capability, String> lbServiceCapabilityMap) {
        if (lbServiceCapabilityMap != null && !lbServiceCapabilityMap.isEmpty()) {
            if (lbServiceCapabilityMap.keySet().size() > 3 || !lbServiceCapabilityMap.containsKey(Capability.SupportedLBIsolation)) {
                throw new InvalidParameterValueException("Only " + Capability.SupportedLBIsolation.getName() + ", " + Capability.ElasticLb.getName() + ", "
                        + Capability.InlineMode.getName() + " capabilities can be sepcified for LB service");
            }

            for (final Capability cap : lbServiceCapabilityMap.keySet()) {
                final String value = lbServiceCapabilityMap.get(cap);
                if (cap == Capability.SupportedLBIsolation) {
                    final boolean dedicatedLb = value.contains("dedicated");
                    final boolean sharedLB = value.contains("shared");
                    if (dedicatedLb && sharedLB || !dedicatedLb && !sharedLB) {
                        throw new InvalidParameterValueException("Either dedicated or shared isolation can be specified for " + Capability.SupportedLBIsolation.getName());
                    }
                } else if (cap == Capability.ElasticLb) {
                    final boolean enabled = value.contains("true");
                    final boolean disabled = value.contains("false");
                    if (!enabled && !disabled) {
                        throw new InvalidParameterValueException("Unknown specified value for " + Capability.ElasticLb.getName());
                    }
                } else if (cap == Capability.InlineMode) {
                    final boolean enabled = value.contains("true");
                    final boolean disabled = value.contains("false");
                    if (!enabled && !disabled) {
                        throw new InvalidParameterValueException("Unknown specified value for " + Capability.InlineMode.getName());
                    }
                } else if (cap == Capability.LbSchemes) {
                    final boolean internalLb = value.contains("internal");
                    final boolean publicLb = value.contains("public");
                    if (!internalLb && !publicLb) {
                        throw new InvalidParameterValueException("Unknown specified value for " + Capability.LbSchemes.getName());
                    }
                } else {
                    throw new InvalidParameterValueException("Only " + Capability.SupportedLBIsolation.getName() + ", " + Capability.ElasticLb.getName() + ", "
                            + Capability.InlineMode.getName() + ", " + Capability.LbSchemes.getName() + " capabilities can be sepcified for LB service");
                }
            }
        }
    }

    void validateSourceNatServiceCapablities(final Map<Capability, String> sourceNatServiceCapabilityMap) {
        if (sourceNatServiceCapabilityMap != null && !sourceNatServiceCapabilityMap.isEmpty()) {
            if (sourceNatServiceCapabilityMap.keySet().size() > 2) {
                throw new InvalidParameterValueException("Only " + Capability.SupportedSourceNatTypes.getName() + " and " + Capability.RedundantRouter
                        + " capabilities can be sepcified for source nat service");
            }

            for (final Map.Entry<Capability ,String> srcNatPair : sourceNatServiceCapabilityMap.entrySet()) {
                final Capability capability = srcNatPair.getKey();
                final String value = srcNatPair.getValue();
                if (capability == Capability.SupportedSourceNatTypes) {
                    final boolean perAccount = value.contains("peraccount");
                    final boolean perZone = value.contains("perzone");
                    if (perAccount && perZone || !perAccount && !perZone) {
                        throw new InvalidParameterValueException("Either peraccount or perzone source NAT type can be specified for "
                                + Capability.SupportedSourceNatTypes.getName());
                    }
                } else if (capability == Capability.RedundantRouter) {
                    final boolean enabled = value.contains("true");
                    final boolean disabled = value.contains("false");
                    if (!enabled && !disabled) {
                        throw new InvalidParameterValueException("Unknown specified value for " + Capability.RedundantRouter.getName());
                    }
                } else {
                    throw new InvalidParameterValueException("Only " + Capability.SupportedSourceNatTypes.getName() + " and " + Capability.RedundantRouter
                            + " capabilities can be sepcified for source nat service");
                }
            }
        }
    }

    void validateStaticNatServiceCapablities(final Map<Capability, String> staticNatServiceCapabilityMap) {
        if (staticNatServiceCapabilityMap != null && !staticNatServiceCapabilityMap.isEmpty()) {
            boolean eipEnabled = false;
            boolean associatePublicIP = true;
            for (final Capability capability : staticNatServiceCapabilityMap.keySet()) {
                final String value = staticNatServiceCapabilityMap.get(capability).toLowerCase();
                if (!(value.contains("true") ^ value.contains("false"))) {
                    throw new InvalidParameterValueException("Unknown specified value (" + value + ") for " + capability);
                }
                if (capability == Capability.ElasticIp) {
                    eipEnabled = value.contains("true");
                } else if (capability == Capability.AssociatePublicIP) {
                    associatePublicIP = value.contains("true");
                } else {
                    throw new InvalidParameterValueException("Only " + Capability.ElasticIp.getName() + " and " + Capability.AssociatePublicIP.getName()
                            + " capabilitiy can be sepcified for static nat service");
                }
            }
            if (!eipEnabled && associatePublicIP) {
                throw new InvalidParameterValueException("Capability " + Capability.AssociatePublicIP.getName() + " can only be set when capability "
                        + Capability.ElasticIp.getName() + " is true");
            }
        }
    }

    void validateConnectivityServiceCapablities(final Network.GuestType guestType, final Set<Provider> providers, final Map<Capability, String> connectivityServiceCapabilityMap) {
        if (connectivityServiceCapabilityMap != null && !connectivityServiceCapabilityMap.isEmpty()) {
            for (final Map.Entry<Capability, String>entry: connectivityServiceCapabilityMap.entrySet()) {
                final Capability capability = entry.getKey();
                if (capability == Capability.StretchedL2Subnet || capability == Capability.PublicAccess) {
                    final String value = entry.getValue().toLowerCase();
                    if (!(value.contains("true") ^ value.contains("false"))) {
                        throw new InvalidParameterValueException("Invalid value (" + value + ") for " + capability +
                                " should be true/false");
                    } else if (capability == Capability.PublicAccess && guestType != GuestType.Shared) {
                        throw new InvalidParameterValueException("Capability " + capability.getName() + " can only be enabled for network offerings " +
                                "with guest type Shared.");
                    }
                } else {
                    throw new InvalidParameterValueException("Capability " + capability.getName() + " can not be "
                            + " specified with connectivity service.");
                }
            }

            // validate connectivity service provider actually supports specified capabilities
            if (providers != null && !providers.isEmpty()) {
                for (Capability capability : connectivityServiceCapabilityMap.keySet()) {
                    _networkModel.providerSupportsCapability(providers, Service.Connectivity, capability);
                }
            }
        }
    }

    @Override
    @DB
    public NetworkOfferingVO createNetworkOffering(final String name, final String displayText, final TrafficType trafficType, String tags, final boolean specifyVlan,
            final Availability availability,
            final Integer networkRate, final Map<Service, Set<Provider>> serviceProviderMap, final boolean isDefault, final GuestType type, final boolean systemOnly,
            final Long serviceOfferingId,
            final boolean conserveMode, final Map<Service, Map<Capability, String>> serviceCapabilityMap, final boolean specifyIpRanges, final boolean isPersistent,
            final Map<Detail, String> details, final boolean egressDefaultPolicy, final Integer maxconn, final boolean enableKeepAlive, Boolean forVpc) {

        String servicePackageUuid;
        String spDescription = null;
        if (details == null) {
            servicePackageUuid = null;
        } else {
            servicePackageUuid = details.get(NetworkOffering.Detail.servicepackageuuid);
            spDescription = details.get(NetworkOffering.Detail.servicepackagedescription);
        }


        final String multicastRateStr = _configDao.getValue("multicast.throttling.rate");
        final int multicastRate = multicastRateStr == null ? 10 : Integer.parseInt(multicastRateStr);
        tags = StringUtils.cleanupTags(tags);

        // specifyVlan should always be true for Shared network offerings
        if (!specifyVlan && type == GuestType.Shared) {
            Set<Provider> connectivityProviders = serviceProviderMap != null ? serviceProviderMap.get(Service.Connectivity) : null;
            if (CollectionUtils.isEmpty(connectivityProviders) || !_networkModel.providerSupportsCapability(connectivityProviders, Service.Connectivity, Capability.NoVlan)) {
                throw new InvalidParameterValueException("SpecifyVlan should be true if network offering's type is " + type);
            }
        }

        // specifyIpRanges should always be true for Shared networks
        // specifyIpRanges can only be true for Isolated networks with no Source
        // Nat service
        if (specifyIpRanges) {
            if (type == GuestType.Isolated) {
                if (serviceProviderMap.containsKey(Service.SourceNat)) {
                    throw new InvalidParameterValueException("SpecifyIpRanges can only be true for Shared network offerings and Isolated with no SourceNat service");
                }
            }
        } else {
            if (type == GuestType.Shared) {
                throw new InvalidParameterValueException("SpecifyIpRanges should always be true for Shared network offerings");
            }
        }

        // isPersistent should always be false for Shared network Offerings
        if (isPersistent && type == GuestType.Shared) {
            throw new InvalidParameterValueException("isPersistent should be false if network offering's type is " + type);
        }

        // validate availability value
        if (availability == NetworkOffering.Availability.Required) {
            final boolean canOffBeRequired = type == GuestType.Isolated && serviceProviderMap.containsKey(Service.SourceNat);
            if (!canOffBeRequired) {
                throw new InvalidParameterValueException("Availability can be " + NetworkOffering.Availability.Required + " only for networkOfferings of type "
                        + GuestType.Isolated + " and with " + Service.SourceNat.getName() + " enabled");
            }

            // only one network offering in the system can be Required
            final List<NetworkOfferingVO> offerings = _networkOfferingDao.listByAvailability(Availability.Required, false);
            if (!offerings.isEmpty()) {
                throw new InvalidParameterValueException("System already has network offering id=" + offerings.get(0).getId() + " with availability " + Availability.Required);
            }
        }

        boolean dedicatedLb = false;
        boolean elasticLb = false;
        boolean sharedSourceNat = false;
        boolean redundantRouter = false;
        boolean elasticIp = false;
        boolean associatePublicIp = false;
        boolean inline = false;
        boolean publicLb = false;
        boolean internalLb = false;
        boolean strechedL2Subnet = false;
        boolean publicAccess = false;

        if (serviceCapabilityMap != null && !serviceCapabilityMap.isEmpty()) {
            final Map<Capability, String> lbServiceCapabilityMap = serviceCapabilityMap.get(Service.Lb);

            if (lbServiceCapabilityMap != null && !lbServiceCapabilityMap.isEmpty()) {
                final String isolationCapability = lbServiceCapabilityMap.get(Capability.SupportedLBIsolation);
                if (isolationCapability != null) {
                    _networkModel.checkCapabilityForProvider(serviceProviderMap.get(Service.Lb), Service.Lb, Capability.SupportedLBIsolation, isolationCapability);
                    dedicatedLb = isolationCapability.contains("dedicated");
                } else {
                    dedicatedLb = true;
                }

                final String param = lbServiceCapabilityMap.get(Capability.ElasticLb);
                if (param != null) {
                    elasticLb = param.contains("true");
                }

                final String inlineMode = lbServiceCapabilityMap.get(Capability.InlineMode);
                if (inlineMode != null) {
                    _networkModel.checkCapabilityForProvider(serviceProviderMap.get(Service.Lb), Service.Lb, Capability.InlineMode, inlineMode);
                    inline = inlineMode.contains("true");
                } else {
                    inline = false;
                }

                final String publicLbStr = lbServiceCapabilityMap.get(Capability.LbSchemes);
                if (serviceProviderMap.containsKey(Service.Lb)) {
                    if (publicLbStr != null) {
                        _networkModel.checkCapabilityForProvider(serviceProviderMap.get(Service.Lb), Service.Lb, Capability.LbSchemes, publicLbStr);
                        internalLb = publicLbStr.contains("internal");
                        publicLb = publicLbStr.contains("public");
                    }
                }
            }

            // in the current version of the code, publicLb and specificLb can't
            // both be set to true for the same network offering
            if (publicLb && internalLb) {
                throw new InvalidParameterValueException("Public lb and internal lb can't be enabled at the same time on the offering");
            }

            final Map<Capability, String> sourceNatServiceCapabilityMap = serviceCapabilityMap.get(Service.SourceNat);
            if (sourceNatServiceCapabilityMap != null && !sourceNatServiceCapabilityMap.isEmpty()) {
                final String sourceNatType = sourceNatServiceCapabilityMap.get(Capability.SupportedSourceNatTypes);
                if (sourceNatType != null) {
                    _networkModel.checkCapabilityForProvider(serviceProviderMap.get(Service.SourceNat), Service.SourceNat, Capability.SupportedSourceNatTypes, sourceNatType);
                    sharedSourceNat = sourceNatType.contains("perzone");
                }

                final String param = sourceNatServiceCapabilityMap.get(Capability.RedundantRouter);
                if (param != null) {
                    _networkModel.checkCapabilityForProvider(serviceProviderMap.get(Service.SourceNat), Service.SourceNat, Capability.RedundantRouter, param);
                    redundantRouter = param.contains("true");
                }
            }

            final Map<Capability, String> staticNatServiceCapabilityMap = serviceCapabilityMap.get(Service.StaticNat);
            if (staticNatServiceCapabilityMap != null && !staticNatServiceCapabilityMap.isEmpty()) {
                final String param = staticNatServiceCapabilityMap.get(Capability.ElasticIp);
                if (param != null) {
                    elasticIp = param.contains("true");
                    final String associatePublicIP = staticNatServiceCapabilityMap.get(Capability.AssociatePublicIP);
                    if (associatePublicIP != null) {
                        associatePublicIp = associatePublicIP.contains("true");
                    }
                }
            }

            final Map<Capability, String> connectivityServiceCapabilityMap = serviceCapabilityMap.get(Service.Connectivity);
            if (connectivityServiceCapabilityMap != null && !connectivityServiceCapabilityMap.isEmpty()) {
                if (connectivityServiceCapabilityMap.containsKey(Capability.StretchedL2Subnet)) {
                    final String value = connectivityServiceCapabilityMap.get(Capability.StretchedL2Subnet);
                    if ("true".equalsIgnoreCase(value)) {
                        strechedL2Subnet = true;
                    }
                }

                if (connectivityServiceCapabilityMap.containsKey(Capability.PublicAccess)) {
                    final String value = connectivityServiceCapabilityMap.get(Capability.PublicAccess);
                    if ("true".equalsIgnoreCase(value)) {
                        publicAccess = true;
                    }
                }
            }
        }

        if (serviceProviderMap != null && serviceProviderMap.containsKey(Service.Lb) && !internalLb && !publicLb) {
            //if not specified, default public lb to true
            publicLb = true;
        }

        final NetworkOfferingVO offeringFinal = new NetworkOfferingVO(name, displayText, trafficType, systemOnly, specifyVlan, networkRate, multicastRate, isDefault, availability,
                tags, type, conserveMode, dedicatedLb, sharedSourceNat, redundantRouter, elasticIp, elasticLb, specifyIpRanges, inline, isPersistent, associatePublicIp, publicLb,
                internalLb, forVpc, egressDefaultPolicy, strechedL2Subnet, publicAccess);

        if (serviceOfferingId != null) {
            offeringFinal.setServiceOfferingId(serviceOfferingId);
        }

        //Set Service package id
        offeringFinal.setServicePackage(servicePackageUuid);
        // validate the details
        if (details != null) {
            validateNtwkOffDetails(details, serviceProviderMap);
        }

        boolean vpcOff = false;
        boolean nsOff = false;

        if (serviceProviderMap != null && spDescription != null) {
            for (final Network.Service service : serviceProviderMap.keySet()) {
                final Set<Provider> providers = serviceProviderMap.get(service);
                if (providers != null && !providers.isEmpty()) {
                    for (final Network.Provider provider : providers) {
                        if (provider == Provider.VPCVirtualRouter) {
                            vpcOff = true;
                        }
                        if (provider == Provider.Netscaler) {
                            nsOff = true;
                        }
                    }
                }
            }
            if(vpcOff && nsOff) {
                if(!(spDescription.equalsIgnoreCase("A NetScalerVPX is dedicated per network.") || spDescription.contains("dedicated NetScaler"))) {
                    throw new InvalidParameterValueException("Only NetScaler Service Package with Dedicated Device Mode is Supported in VPC Type Guest Network");
                }
            }
        }

        return Transaction.execute(new TransactionCallback<NetworkOfferingVO>() {
            @Override
            public NetworkOfferingVO doInTransaction(final TransactionStatus status) {
                NetworkOfferingVO offering = offeringFinal;

                // 1) create network offering object
                s_logger.debug("Adding network offering " + offering);
                offering.setConcurrentConnections(maxconn);
                offering.setKeepAliveEnabled(enableKeepAlive);
                offering = _networkOfferingDao.persist(offering, details);
                // 2) populate services and providers
                if (serviceProviderMap != null) {
                    for (final Network.Service service : serviceProviderMap.keySet()) {
                        final Set<Provider> providers = serviceProviderMap.get(service);
                        if (providers != null && !providers.isEmpty()) {
                            boolean vpcOff = false;
                            for (final Network.Provider provider : providers) {
                                if (provider == Provider.VPCVirtualRouter) {
                                    vpcOff = true;
                                }
                                final NetworkOfferingServiceMapVO offService = new NetworkOfferingServiceMapVO(offering.getId(), service, provider);
                                _ntwkOffServiceMapDao.persist(offService);
                                s_logger.trace("Added service for the network offering: " + offService + " with provider " + provider.getName());
                            }

                            if (vpcOff) {
                                final List<Service> supportedSvcs = new ArrayList<Service>();
                                supportedSvcs.addAll(serviceProviderMap.keySet());
                                _vpcMgr.validateNtwkOffForVpc(offering, supportedSvcs);
                            }
                        } else {
                            final NetworkOfferingServiceMapVO offService = new NetworkOfferingServiceMapVO(offering.getId(), service, null);
                            _ntwkOffServiceMapDao.persist(offService);
                            s_logger.trace("Added service for the network offering: " + offService + " with null provider");
                        }
                    }
                }

                return offering;
            }
        });
    }

    protected void validateNtwkOffDetails(final Map<Detail, String> details, final Map<Service, Set<Provider>> serviceProviderMap) {
        for (final Detail detail : details.keySet()) {

            Provider lbProvider = null;
            if (detail == NetworkOffering.Detail.InternalLbProvider || detail == NetworkOffering.Detail.PublicLbProvider) {
                // 1) Vaidate the detail values - have to match the lb provider
                // name
                final String providerStr = details.get(detail);
                if (Network.Provider.getProvider(providerStr) == null) {
                    throw new InvalidParameterValueException("Invalid value " + providerStr + " for the detail " + detail);
                }
                if (serviceProviderMap.get(Service.Lb) != null) {
                    for (final Provider provider : serviceProviderMap.get(Service.Lb)) {
                        if (provider.getName().equalsIgnoreCase(providerStr)) {
                            lbProvider = provider;
                            break;
                        }
                    }
                }

                if (lbProvider == null) {
                    throw new InvalidParameterValueException("Invalid value " + details.get(detail) + " for the detail " + detail
                            + ". The provider is not supported by the network offering");
                }

                // 2) validate if the provider supports the scheme
                final Set<Provider> lbProviders = new HashSet<Provider>();
                lbProviders.add(lbProvider);
                if (detail == NetworkOffering.Detail.InternalLbProvider) {
                    _networkModel.checkCapabilityForProvider(lbProviders, Service.Lb, Capability.LbSchemes, Scheme.Internal.toString());
                } else if (detail == NetworkOffering.Detail.PublicLbProvider) {
                    _networkModel.checkCapabilityForProvider(lbProviders, Service.Lb, Capability.LbSchemes, Scheme.Public.toString());
                }
            }
        }
    }

    @Override
    public Pair<List<? extends NetworkOffering>, Integer> searchForNetworkOfferings(final ListNetworkOfferingsCmd cmd) {
        Boolean isAscending = Boolean.parseBoolean(_configDao.getValue("sortkey.algorithm"));
        isAscending = isAscending == null ? Boolean.TRUE : isAscending;
        final Filter searchFilter = new Filter(NetworkOfferingVO.class, "sortKey", isAscending, null, null);
        final Account caller = CallContext.current().getCallingAccount();
        final SearchCriteria<NetworkOfferingVO> sc = _networkOfferingDao.createSearchCriteria();

        final Long id = cmd.getId();
        final Object name = cmd.getNetworkOfferingName();
        final Object displayText = cmd.getDisplayText();
        final Object trafficType = cmd.getTrafficType();
        final Object isDefault = cmd.getIsDefault();
        final Object specifyVlan = cmd.getSpecifyVlan();
        final Object availability = cmd.getAvailability();
        final Object state = cmd.getState();
        final Long zoneId = cmd.getZoneId();
        DataCenter zone = null;
        final Long networkId = cmd.getNetworkId();
        final String guestIpType = cmd.getGuestIpType();
        final List<String> supportedServicesStr = cmd.getSupportedServices();
        final Object specifyIpRanges = cmd.getSpecifyIpRanges();
        final String tags = cmd.getTags();
        final Boolean isTagged = cmd.isTagged();
        final Boolean forVpc = cmd.getForVpc();

        if (zoneId != null) {
            zone = _entityMgr.findById(DataCenter.class, zoneId);
            if (zone == null) {
                throw new InvalidParameterValueException("Unable to find the zone by id=" + zoneId);
            }
        }

        final Object keyword = cmd.getKeyword();

        if (keyword != null) {
            final SearchCriteria<NetworkOfferingVO> ssc = _networkOfferingDao.createSearchCriteria();
            ssc.addOr("displayText", SearchCriteria.Op.LIKE, "%" + keyword + "%");
            ssc.addOr("name", SearchCriteria.Op.LIKE, "%" + keyword + "%");

            sc.addAnd("name", SearchCriteria.Op.SC, ssc);
        }

        if (name != null) {
            sc.addAnd("name", SearchCriteria.Op.EQ, name);
        }

        if (guestIpType != null) {
            sc.addAnd("guestType", SearchCriteria.Op.EQ, guestIpType);
        }

        if (displayText != null) {
            sc.addAnd("displayText", SearchCriteria.Op.LIKE, "%" + displayText + "%");
        }

        if (trafficType != null) {
            sc.addAnd("trafficType", SearchCriteria.Op.EQ, trafficType);
        }

        if (isDefault != null) {
            sc.addAnd("isDefault", SearchCriteria.Op.EQ, isDefault);
        }

        // only root admin can list network offering with specifyVlan = true
        if (specifyVlan != null) {
            sc.addAnd("specifyVlan", SearchCriteria.Op.EQ, specifyVlan);
        }

        if (availability != null) {
            sc.addAnd("availability", SearchCriteria.Op.EQ, availability);
        }

        if (state != null) {
            sc.addAnd("state", SearchCriteria.Op.EQ, state);
        }

        if (specifyIpRanges != null) {
            sc.addAnd("specifyIpRanges", SearchCriteria.Op.EQ, specifyIpRanges);
        }

        if (zone != null) {
            if (zone.getNetworkType() == NetworkType.Basic) {
                // return empty list as we don't allow to create networks in
                // basic zone, and shouldn't display networkOfferings
                return new Pair<List<? extends NetworkOffering>, Integer>(new ArrayList<NetworkOffering>(), 0);
            }
        }

        // Don't return system network offerings to the user
        sc.addAnd("systemOnly", SearchCriteria.Op.EQ, false);

        // if networkId is specified, list offerings available for upgrade only
        // (for this network)
        Network network = null;
        if (networkId != null) {
            // check if network exists and the caller can operate with it
            network = _networkModel.getNetwork(networkId);
            if (network == null) {
                throw new InvalidParameterValueException("Unable to find the network by id=" + networkId);
            }
            // Don't allow to update system network
            final NetworkOffering offering = _networkOfferingDao.findByIdIncludingRemoved(network.getNetworkOfferingId());
            if (offering.isSystemOnly()) {
                throw new InvalidParameterValueException("Can't update system networks");
            }

            _accountMgr.checkAccess(caller, null, true, network);

            final List<Long> offeringIds = _networkModel.listNetworkOfferingsForUpgrade(networkId);

            if (!offeringIds.isEmpty()) {
                sc.addAnd("id", SearchCriteria.Op.IN, offeringIds.toArray());
            } else {
                return new Pair<List<? extends NetworkOffering>, Integer>(new ArrayList<NetworkOffering>(), 0);
            }
        }

        if (id != null) {
            sc.addAnd("id", SearchCriteria.Op.EQ, id);
        }

        if (tags != null) {
            sc.addAnd("tags", SearchCriteria.Op.EQ, tags);
        }

        if (isTagged != null) {
            if (isTagged) {
                sc.addAnd("tags", SearchCriteria.Op.NNULL);
            } else {
                sc.addAnd("tags", SearchCriteria.Op.NULL);
            }
        }

        final List<NetworkOfferingVO> offerings = _networkOfferingDao.search(sc, searchFilter);
        final Boolean sourceNatSupported = cmd.getSourceNatSupported();
        final List<String> pNtwkTags = new ArrayList<String>();
        boolean checkForTags = false;
        if (zone != null) {
            final List<PhysicalNetworkVO> pNtwks = _physicalNetworkDao.listByZoneAndTrafficType(zoneId, TrafficType.Guest);
            if (pNtwks.size() > 1) {
                checkForTags = true;
                // go through tags
                for (final PhysicalNetworkVO pNtwk : pNtwks) {
                    final List<String> pNtwkTag = pNtwk.getTags();
                    if (pNtwkTag == null || pNtwkTag.isEmpty()) {
                        throw new CloudRuntimeException("Tags are not defined for physical network in the zone id=" + zoneId);
                    }
                    pNtwkTags.addAll(pNtwkTag);
                }
            }
        }

        // filter by supported services
        final boolean listBySupportedServices = supportedServicesStr != null && !supportedServicesStr.isEmpty() && !offerings.isEmpty();
        final boolean checkIfProvidersAreEnabled = zoneId != null;
        final boolean parseOfferings = listBySupportedServices || sourceNatSupported != null || checkIfProvidersAreEnabled || forVpc != null || network != null;

        if (parseOfferings) {
            final List<NetworkOfferingVO> supportedOfferings = new ArrayList<NetworkOfferingVO>();
            Service[] supportedServices = null;

            if (listBySupportedServices) {
                supportedServices = new Service[supportedServicesStr.size()];
                int i = 0;
                for (final String supportedServiceStr : supportedServicesStr) {
                    final Service service = Service.getService(supportedServiceStr);
                    if (service == null) {
                        throw new InvalidParameterValueException("Invalid service specified " + supportedServiceStr);
                    } else {
                        supportedServices[i] = service;
                    }
                    i++;
                }
            }

            for (final NetworkOfferingVO offering : offerings) {
                boolean addOffering = true;
                List<Service> checkForProviders = new ArrayList<Service>();

                if (checkForTags) {
                    if (!pNtwkTags.contains(offering.getTags())) {
                        continue;
                    }
                }

                if (listBySupportedServices) {
                    addOffering = addOffering && _networkModel.areServicesSupportedByNetworkOffering(offering.getId(), supportedServices);
                }

                if (checkIfProvidersAreEnabled) {
                    if (supportedServices != null && supportedServices.length > 0) {
                        checkForProviders = Arrays.asList(supportedServices);
                    } else {
                        checkForProviders = _networkModel.listNetworkOfferingServices(offering.getId());
                    }

                    addOffering = addOffering && _networkModel.areServicesEnabledInZone(zoneId, offering, checkForProviders);
                }

                if (sourceNatSupported != null) {
                    addOffering = addOffering && _networkModel.areServicesSupportedByNetworkOffering(offering.getId(), Network.Service.SourceNat) == sourceNatSupported;
                }

                if (forVpc != null) {
                    addOffering = addOffering && isOfferingForVpc(offering) == forVpc.booleanValue();
                } else if (network != null) {
                    addOffering = addOffering && isOfferingForVpc(offering) == (network.getVpcId() != null);
                }

                if (addOffering) {
                    supportedOfferings.add(offering);
                }

            }

            // Now apply pagination
            final List<? extends NetworkOffering> wPagination = StringUtils.applyPagination(supportedOfferings, cmd.getStartIndex(), cmd.getPageSizeVal());
            if (wPagination != null) {
                final Pair<List<? extends NetworkOffering>, Integer> listWPagination = new Pair<List<? extends NetworkOffering>, Integer>(wPagination, supportedOfferings.size());
                return listWPagination;
            }
            return new Pair<List<? extends NetworkOffering>, Integer>(supportedOfferings, supportedOfferings.size());
        } else {
            final List<? extends NetworkOffering> wPagination = StringUtils.applyPagination(offerings, cmd.getStartIndex(), cmd.getPageSizeVal());
            if (wPagination != null) {
                final Pair<List<? extends NetworkOffering>, Integer> listWPagination = new Pair<List<? extends NetworkOffering>, Integer>(wPagination, offerings.size());
                return listWPagination;
            }
            return new Pair<List<? extends NetworkOffering>, Integer>(offerings, offerings.size());
        }
    }

    @Override
    public boolean isOfferingForVpc(final NetworkOffering offering) {
        return offering.isForVpc();
    }

    @DB
    @Override
    @ActionEvent(eventType = EventTypes.EVENT_NETWORK_OFFERING_DELETE, eventDescription = "deleting network offering")
    public boolean deleteNetworkOffering(final DeleteNetworkOfferingCmd cmd) {
        final Long offeringId = cmd.getId();
        CallContext.current().setEventDetails(" Id: " + offeringId);

        // Verify network offering id
        final NetworkOfferingVO offering = _networkOfferingDao.findById(offeringId);
        if (offering == null) {
            throw new InvalidParameterValueException("unable to find network offering " + offeringId);
        } else if (offering.getRemoved() != null || offering.isSystemOnly()) {
            throw new InvalidParameterValueException("unable to find network offering " + offeringId);
        }

        // Don't allow to delete default network offerings
        if (offering.isDefault() == true) {
            throw new InvalidParameterValueException("Default network offering can't be deleted");
        }

        // don't allow to delete network offering if it's in use by existing
        // networks (the offering can be disabled
        // though)
        final int networkCount = _networkDao.getNetworkCountByNetworkOffId(offeringId);
        if (networkCount > 0) {
            throw new InvalidParameterValueException("Can't delete network offering " + offeringId + " as its used by " + networkCount + " networks. "
                    + "To make the network offering unavaiable, disable it");
        }

        if (_networkOfferingDao.remove(offeringId)) {
            return true;
        } else {
            return false;
        }
    }

    @Override
    @ActionEvent(eventType = EventTypes.EVENT_NETWORK_OFFERING_EDIT, eventDescription = "updating network offering")
    public NetworkOffering updateNetworkOffering(final UpdateNetworkOfferingCmd cmd) {
        final String displayText = cmd.getDisplayText();
        final Long id = cmd.getId();
        final String name = cmd.getNetworkOfferingName();
        final String availabilityStr = cmd.getAvailability();
        final Integer sortKey = cmd.getSortKey();
        final Integer maxconn = cmd.getMaxconnections();
        Availability availability = null;
        final String state = cmd.getState();
        final String tags = cmd.getTags();
        CallContext.current().setEventDetails(" Id: " + id);

        // Verify input parameters
        final NetworkOfferingVO offeringToUpdate = _networkOfferingDao.findById(id);
        if (offeringToUpdate == null) {
            throw new InvalidParameterValueException("unable to find network offering " + id);
        }

        // Don't allow to update system network offering
        if (offeringToUpdate.isSystemOnly()) {
            throw new InvalidParameterValueException("Can't update system network offerings");
        }

        final NetworkOfferingVO offering = _networkOfferingDao.createForUpdate(id);

        if (name != null) {
            offering.setName(name);
        }

        if (displayText != null) {
            offering.setDisplayText(displayText);
        }

        if (sortKey != null) {
            offering.setSortKey(sortKey);
        }

        if (state != null) {
            boolean validState = false;
            for (final NetworkOffering.State st : NetworkOffering.State.values()) {
                if (st.name().equalsIgnoreCase(state)) {
                    validState = true;
                    offering.setState(st);
                }
            }
            if (!validState) {
                throw new InvalidParameterValueException("Incorrect state value: " + state);
            }
        }

        if (tags != null) {
            List<DataCenterVO> dataCenters = _zoneDao.listAll();
            TrafficType trafficType = offeringToUpdate.getTrafficType();
            String oldTags = offeringToUpdate.getTags();

            for (DataCenterVO dataCenter : dataCenters) {
                long zoneId = dataCenter.getId();
                long newPhysicalNetworkId = _networkModel.findPhysicalNetworkId(zoneId, tags, trafficType);
                if (oldTags != null) {
                    long oldPhysicalNetworkId = _networkModel.findPhysicalNetworkId(zoneId, oldTags, trafficType);
                    if (newPhysicalNetworkId != oldPhysicalNetworkId) {
                        throw new InvalidParameterValueException("New tags: selects different physical network for zone " + zoneId);
                    }
                }
            }

            offering.setTags(tags);
        }

        // Verify availability
        if (availabilityStr != null) {
            for (final Availability avlb : Availability.values()) {
                if (avlb.name().equalsIgnoreCase(availabilityStr)) {
                    availability = avlb;
                }
            }
            if (availability == null) {
                throw new InvalidParameterValueException("Invalid value for Availability. Supported types: " + Availability.Required + ", " + Availability.Optional);
            } else {
                if (availability == NetworkOffering.Availability.Required) {
                    final boolean canOffBeRequired = offeringToUpdate.getGuestType() == GuestType.Isolated && _networkModel.areServicesSupportedByNetworkOffering(
                            offeringToUpdate.getId(), Service.SourceNat);
                    if (!canOffBeRequired) {
                        throw new InvalidParameterValueException("Availability can be " + NetworkOffering.Availability.Required + " only for networkOfferings of type "
                                + GuestType.Isolated + " and with " + Service.SourceNat.getName() + " enabled");
                    }

                    // only one network offering in the system can be Required
                    final List<NetworkOfferingVO> offerings = _networkOfferingDao.listByAvailability(Availability.Required, false);
                    if (!offerings.isEmpty() && offerings.get(0).getId() != offeringToUpdate.getId()) {
                        throw new InvalidParameterValueException("System already has network offering id=" + offerings.get(0).getId() + " with availability "
                                + Availability.Required);
                    }
                }
                offering.setAvailability(availability);
            }
        }
        if (_ntwkOffServiceMapDao.areServicesSupportedByNetworkOffering(offering.getId(), Service.Lb)) {
            if (maxconn != null) {
                offering.setConcurrentConnections(maxconn);
            }
        }

        if (_networkOfferingDao.update(id, offering)) {
            return _networkOfferingDao.findById(id);
        } else {
            return null;
        }
    }

    @Override
    @ActionEvent(eventType = EventTypes.EVENT_ACCOUNT_MARK_DEFAULT_ZONE, eventDescription = "Marking account with the " + "default zone", async = true)
    public AccountVO markDefaultZone(final String accountName, final long domainId, final long defaultZoneId) {

        // Check if the account exists
        final Account account = _accountDao.findEnabledAccount(accountName, domainId);
        if (account == null) {
            s_logger.error("Unable to find account by name: " + accountName + " in domain " + domainId);
            throw new InvalidParameterValueException("Account by name: " + accountName + " doesn't exist in domain " + domainId);
        }

        // Don't allow modification of system account
        if (account.getId() == Account.ACCOUNT_ID_SYSTEM) {
            throw new InvalidParameterValueException("Can not modify system account");
        }

        final AccountVO acctForUpdate = _accountDao.findById(account.getId());

        acctForUpdate.setDefaultZoneId(defaultZoneId);

        if (_accountDao.update(account.getId(), acctForUpdate)) {
            CallContext.current().setEventDetails("Default zone id= " + defaultZoneId);
            return _accountDao.findById(account.getId());
        } else {
            return null;
        }
    }

    // Note: This method will be used for entity name validations in the coming
    // releases (place holder for now)
    @SuppressWarnings("unused")
    private void validateEntityName(final String str) {
        final String forbidden = "~!@#$%^&*()+=";
        final char[] searchChars = forbidden.toCharArray();
        if (str == null || str.length() == 0 || searchChars == null || searchChars.length == 0) {
            return;
        }
        for (int i = 0; i < str.length(); i++) {
            final char ch = str.charAt(i);
            for (int j = 0; j < searchChars.length; j++) {
                if (searchChars[j] == ch) {
                    throw new InvalidParameterValueException("Name cannot contain any of the following special characters:" + forbidden);
                }
            }
        }
    }

    @Override
    public Integer getNetworkOfferingNetworkRate(final long networkOfferingId, final Long dataCenterId) {

        // validate network offering information
        final NetworkOffering no = _entityMgr.findById(NetworkOffering.class, networkOfferingId);
        if (no == null) {
            throw new InvalidParameterValueException("Unable to find network offering by id=" + networkOfferingId);
        }

        Integer networkRate;
        if (no.getRateMbps() != null) {
            networkRate = no.getRateMbps();
        } else {
            networkRate = NetworkOrchestrationService.NetworkThrottlingRate.valueIn(dataCenterId);
        }

        // networkRate is unsigned int in netowrkOfferings table, and can't be
        // set to -1
        // so 0 means unlimited; we convert it to -1, so we are consistent with
        // all our other resources where -1 means unlimited
        if (networkRate == 0) {
            networkRate = -1;
        }

        return networkRate;
    }

    @Override
    public Account getVlanAccount(final long vlanId) {
        final Vlan vlan = _vlanDao.findById(vlanId);

        // if vlan is Virtual Account specific, get vlan information from the
        // accountVlanMap; otherwise get account information
        // from the network
        if (vlan.getVlanType() == VlanType.VirtualNetwork) {
            final List<AccountVlanMapVO> maps = _accountVlanMapDao.listAccountVlanMapsByVlan(vlanId);
            if (maps != null && !maps.isEmpty()) {
                return _accountMgr.getAccount(maps.get(0).getAccountId());
            }
        }

        return null;
    }

    @Override
    public Domain getVlanDomain(long vlanId) {
        Vlan vlan = _vlanDao.findById(vlanId);
        Long domainId = null;

        // if vlan is Virtual Domain specific, get vlan information from the
        // accountVlanMap; otherwise get account information
        // from the network
        if (vlan.getVlanType() == VlanType.VirtualNetwork) {
            List<DomainVlanMapVO> maps = _domainVlanMapDao.listDomainVlanMapsByVlan(vlanId);
            if (maps != null && !maps.isEmpty()) {
                return _domainDao.findById(maps.get(0).getDomainId());
            }
        }

        return null;
    }

    @Override
    public List<? extends NetworkOffering> listNetworkOfferings(final TrafficType trafficType, final boolean systemOnly) {
        final Filter searchFilter = new Filter(NetworkOfferingVO.class, "created", false, null, null);
        final SearchCriteria<NetworkOfferingVO> sc = _networkOfferingDao.createSearchCriteria();
        if (trafficType != null) {
            sc.addAnd("trafficType", SearchCriteria.Op.EQ, trafficType);
        }
        sc.addAnd("systemOnly", SearchCriteria.Op.EQ, systemOnly);

        return _networkOfferingDao.search(sc, searchFilter);
    }

     @Override
     @DB
     public boolean releaseDomainSpecificVirtualRanges(final long domainId) {
        final List<DomainVlanMapVO> maps = _domainVlanMapDao.listDomainVlanMapsByDomain(domainId);
        if (CollectionUtils.isNotEmpty(maps)) {
            try {
                Transaction.execute(new TransactionCallbackNoReturn() {
                    @Override
                    public void doInTransactionWithoutResult(final TransactionStatus status) {
                        for (DomainVlanMapVO map : maps) {
                            if (!releasePublicIpRange(map.getVlanDbId(), _accountMgr.getSystemUser().getId(), _accountMgr.getAccount(Account.ACCOUNT_ID_SYSTEM))) {
                                throw new CloudRuntimeException("Failed to release domain specific virtual ip ranges for domain id=" + domainId);
                            }
                        }
                    }
                });
            } catch (final CloudRuntimeException e) {
                s_logger.error(e);
                return false;
            }
        } else {
            s_logger.trace("Domain id=" + domainId + " has no domain specific virtual ip ranges, nothing to release");
        }
        return true;
    }

    @Override
    @DB
    public boolean releaseAccountSpecificVirtualRanges(final long accountId) {
        final List<AccountVlanMapVO> maps = _accountVlanMapDao.listAccountVlanMapsByAccount(accountId);
        if (maps != null && !maps.isEmpty()) {
            try {
                Transaction.execute(new TransactionCallbackNoReturn() {
                    @Override
                    public void doInTransactionWithoutResult(final TransactionStatus status) {
                        for (final AccountVlanMapVO map : maps) {
                            if (!releasePublicIpRange(map.getVlanDbId(), _accountMgr.getSystemUser().getId(), _accountMgr.getAccount(Account.ACCOUNT_ID_SYSTEM))) {
                                throw new CloudRuntimeException("Failed to release account specific virtual ip ranges for account id=" + accountId);
                            }
                        }
                    }
                });
            } catch (final CloudRuntimeException e) {
                s_logger.error(e);
                return false;
            }
        } else {
            s_logger.trace("Account id=" + accountId + " has no account specific virtual ip ranges, nothing to release");
        }
        return true;
    }

    @Override
    public AllocationState findClusterAllocationState(final ClusterVO cluster) {

        if (cluster.getAllocationState() == AllocationState.Disabled) {
            return AllocationState.Disabled;
        } else if (ApiDBUtils.findPodById(cluster.getPodId()).getAllocationState() == AllocationState.Disabled) {
            return AllocationState.Disabled;
        } else {
            final DataCenterVO zone = ApiDBUtils.findZoneById(cluster.getDataCenterId());
            return zone.getAllocationState();
        }
    }

    @Override
    public AllocationState findPodAllocationState(final HostPodVO pod) {

        if (pod.getAllocationState() == AllocationState.Disabled) {
            return AllocationState.Disabled;
        } else {
            final DataCenterVO zone = ApiDBUtils.findZoneById(pod.getDataCenterId());
            return zone.getAllocationState();
        }
    }

    @Override
    public Long getDefaultPageSize() {
        return _defaultPageSize;
    }

    @Override
    public Integer getServiceOfferingNetworkRate(final long serviceOfferingId, final Long dataCenterId) {

        // validate network offering information
        final ServiceOffering offering = _serviceOfferingDao.findById(serviceOfferingId);
        if (offering == null) {
            throw new InvalidParameterValueException("Unable to find service offering by id=" + serviceOfferingId);
        }

        Integer networkRate;
        if (offering.getRateMbps() != null) {
            networkRate = offering.getRateMbps();
        } else {
            // for domain router service offering, get network rate from
            if (offering.getSystemVmType() != null && offering.getSystemVmType().equalsIgnoreCase(VirtualMachine.Type.DomainRouter.toString())) {
                networkRate = NetworkOrchestrationService.NetworkThrottlingRate.valueIn(dataCenterId);
            } else {
                networkRate = Integer.parseInt(_configDao.getValue(Config.VmNetworkThrottlingRate.key()));
            }
        }

        // networkRate is unsigned int in serviceOffering table, and can't be
        // set to -1
        // so 0 means unlimited; we convert it to -1, so we are consistent with
        // all our other resources where -1 means unlimited
        if (networkRate == 0) {
            networkRate = -1;
        }

        return networkRate;
    }

    @Override
    @DB
    @ActionEvent(eventType = EventTypes.EVENT_PORTABLE_IP_RANGE_CREATE, eventDescription = "creating portable ip range", async = false)
    public PortableIpRange createPortableIpRange(final CreatePortableIpRangeCmd cmd) throws ConcurrentOperationException {
        final Integer regionId = cmd.getRegionId();
        final String startIP = cmd.getStartIp();
        final String endIP = cmd.getEndIp();
        final String gateway = cmd.getGateway();
        final String netmask = cmd.getNetmask();
        String vlanId = cmd.getVlan();

        final RegionVO region = _regionDao.findById(regionId);
        if (region == null) {
            throw new InvalidParameterValueException("Invalid region ID: " + regionId);
        }

        if (!NetUtils.isValidIp4(startIP) || !NetUtils.isValidIp4(endIP) || !NetUtils.validIpRange(startIP, endIP)) {
            throw new InvalidParameterValueException("Invalid portable ip  range: " + startIP + "-" + endIP);
        }

        if (!NetUtils.sameSubnet(startIP, gateway, netmask)) {
            throw new InvalidParameterValueException("Please ensure that your start IP is in the same subnet as "
                    + "your portable IP range's gateway and as per the IP range's netmask.");
        }

        if (!NetUtils.sameSubnet(endIP, gateway, netmask)) {
            throw new InvalidParameterValueException("Please ensure that your end IP is in the same subnet as "
                    + "your portable IP range's gateway and as per the IP range's netmask.");
        }

        if (checkOverlapPortableIpRange(regionId, startIP, endIP)) {
            throw new InvalidParameterValueException("Ip  range: " + startIP + "-" + endIP + " overlaps with a portable" + " IP range already configured in the region " + regionId);
        }

        if (vlanId == null) {
            vlanId = Vlan.UNTAGGED;
        } else {
            if (!NetUtils.isValidVlan(vlanId)) {
                throw new InvalidParameterValueException("Invalid vlan id " + vlanId);
            }

            final List<DataCenterVO> zones = _zoneDao.listAllZones();
            if (zones != null && !zones.isEmpty()) {
                for (final DataCenterVO zone : zones) {
                    // check if there is zone vlan with same id
                    if (_vlanDao.findByZoneAndVlanId(zone.getId(), vlanId) != null) {
                        throw new InvalidParameterValueException("Found a VLAN id " + vlanId + " already existing in" + " zone " + zone.getUuid()
                                + " that conflicts with VLAN id of the portable ip range being configured");
                    }
                    //check if there is a public ip range that overlaps with portable ip range being created
                    checkOverlapPublicIpRange(zone.getId(), startIP, endIP);
                }
            }

        }
        final GlobalLock portableIpLock = GlobalLock.getInternLock("PortablePublicIpRange");
        portableIpLock.lock(5);
        try {
            final String vlanIdFinal = vlanId;
            return Transaction.execute(new TransactionCallback<PortableIpRangeVO>() {
                @Override
                public PortableIpRangeVO doInTransaction(final TransactionStatus status) {
                    PortableIpRangeVO portableIpRange = new PortableIpRangeVO(regionId, vlanIdFinal, gateway, netmask, startIP, endIP);
                    portableIpRange = _portableIpRangeDao.persist(portableIpRange);

                    long startIpLong = NetUtils.ip2Long(startIP);
                    final long endIpLong = NetUtils.ip2Long(endIP);
                    while (startIpLong <= endIpLong) {
                        final PortableIpVO portableIP = new PortableIpVO(regionId, portableIpRange.getId(), vlanIdFinal, gateway, netmask, NetUtils.long2Ip(startIpLong));
                        _portableIpDao.persist(portableIP);
                        startIpLong++;
                    }

                    // implicitly enable portable IP service for the region
                    region.setPortableipEnabled(true);
                    _regionDao.update(region.getId(), region);

                    return portableIpRange;
                }
            });
        } finally {
            portableIpLock.unlock();
        }
    }

    @Override
    @DB
    @ActionEvent(eventType = EventTypes.EVENT_PORTABLE_IP_RANGE_DELETE, eventDescription = "deleting portable ip range", async = false)
    public boolean deletePortableIpRange(final DeletePortableIpRangeCmd cmd) {
        final long rangeId = cmd.getId();

        final PortableIpRangeVO portableIpRange = _portableIpRangeDao.findById(rangeId);
        if (portableIpRange == null) {
            throw new InvalidParameterValueException("Please specify a valid portable IP range id.");
        }

        final List<PortableIpVO> fullIpRange = _portableIpDao.listByRangeId(portableIpRange.getId());
        final List<PortableIpVO> freeIpRange = _portableIpDao.listByRangeIdAndState(portableIpRange.getId(), PortableIp.State.Free);

        if (fullIpRange != null && freeIpRange != null) {
            if (fullIpRange.size() == freeIpRange.size()) {
                _portableIpRangeDao.expunge(portableIpRange.getId());
                final List<PortableIpRangeVO> pipranges = _portableIpRangeDao.listAll();
                if (pipranges == null || pipranges.isEmpty()) {
                    final RegionVO region = _regionDao.findById(portableIpRange.getRegionId());
                    region.setPortableipEnabled(false);
                    _regionDao.update(region.getId(), region);
                }
                return true;
            } else {
                throw new InvalidParameterValueException("Can't delete portable IP range as there are IP's assigned.");
            }
        }
        return false;
    }

    @Override
    public List<? extends PortableIpRange> listPortableIpRanges(final ListPortableIpRangesCmd cmd) {
        final Integer regionId = cmd.getRegionIdId();
        final Long rangeId = cmd.getPortableIpRangeId();

        final List<PortableIpRangeVO> ranges = new ArrayList<PortableIpRangeVO>();
        if (regionId != null) {
            final Region region = _regionDao.findById(regionId);
            if (region == null) {
                throw new InvalidParameterValueException("Invalid region ID: " + regionId);
            }
            return _portableIpRangeDao.listByRegionId(regionId);
        }

        if (rangeId != null) {
            final PortableIpRangeVO range = _portableIpRangeDao.findById(rangeId);
            if (range == null) {
                throw new InvalidParameterValueException("Invalid portable IP range ID: " + regionId);
            }
            ranges.add(range);
            return ranges;
        }

        return _portableIpRangeDao.listAll();
    }

    @Override
    public List<? extends PortableIp> listPortableIps(final long id) {

        final PortableIpRangeVO portableIpRange = _portableIpRangeDao.findById(id);
        if (portableIpRange == null) {
            throw new InvalidParameterValueException("Please specify a valid portable IP range id.");
        }

        return _portableIpDao.listByRangeId(portableIpRange.getId());
    }

    private boolean checkOverlapPortableIpRange(final int regionId, final String newStartIpStr, final String newEndIpStr) {
        final long newStartIp = NetUtils.ip2Long(newStartIpStr);
        final long newEndIp = NetUtils.ip2Long(newEndIpStr);

        final List<PortableIpRangeVO> existingPortableIPRanges = _portableIpRangeDao.listByRegionId(regionId);

        if (existingPortableIPRanges == null || existingPortableIPRanges.isEmpty()) {
            return false;
        }

        for (final PortableIpRangeVO portableIpRange : existingPortableIPRanges) {
            final String ipRangeStr = portableIpRange.getIpRange();
            final String[] range = ipRangeStr.split("-");
            final long startip = NetUtils.ip2Long(range[0]);
            final long endIp = NetUtils.ip2Long(range[1]);

            if (newStartIp >= startip && newStartIp <= endIp || newEndIp >= startip && newEndIp <= endIp) {
                return true;
            }

            if (startip >= newStartIp && startip <= newEndIp || endIp >= newStartIp && endIp <= newEndIp) {
                return true;
            }
        }
        return false;
    }

    public List<SecurityChecker> getSecChecker() {
        return _secChecker;
    }

    @Inject
    public void setSecChecker(final List<SecurityChecker> secChecker) {
        _secChecker = secChecker;
    }

    @Override
    public String getConfigComponentName() {
        return ConfigurationManagerImpl.class.getSimpleName();
    }

    @Override
    public ConfigKey<?>[] getConfigKeys() {
        return new ConfigKey<?>[] {SystemVMUseLocalStorage};
    }
}<|MERGE_RESOLUTION|>--- conflicted
+++ resolved
@@ -1502,14 +1502,6 @@
         // Check if the IP range overlaps with the public ip.
         checkOverlapPublicIpRange(zoneId, startIp, endIp);
 
-<<<<<<< HEAD
-=======
-        // Check if the gateway is in the CIDR subnet
-        if (!NetUtils.getCidrSubNet(gateway, cidrSize).equalsIgnoreCase(NetUtils.getCidrSubNet(cidrAddress, cidrSize))) {
-            throw new InvalidParameterValueException("The gateway is not in the CIDR subnet.");
-        }
-
->>>>>>> e13bbed5
         if (NetUtils.ipRangesOverlap(startIp, endIp, gateway, gateway)) {
             throw new InvalidParameterValueException("The gateway shouldn't overlap start/end ip addresses");
         }
@@ -1549,8 +1541,6 @@
 
         return pod;
     }
-
-
 
     @Override
     public Pod createPod(final long zoneId, final String name, final String startIp, final String endIp, final String gateway, final String netmask, String allocationState) {
