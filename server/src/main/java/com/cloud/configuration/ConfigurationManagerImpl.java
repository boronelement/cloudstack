--- conflicted
+++ resolved
@@ -2264,14 +2264,7 @@
 
         final String startIpFinal = startIp;
         final String endIpFinal = endIp;
-<<<<<<< HEAD
-        HostPodVO hostPodVO = Transaction.execute(new TransactionCallback<HostPodVO>() {
-            @Override
-            public HostPodVO doInTransaction(final TransactionStatus status) {
-=======
-        return Transaction.execute((TransactionCallback<HostPodVO>) status -> {
->>>>>>> 3b6ce970
-
+        HostPodVO hostPodVO = Transaction.execute((TransactionCallback<HostPodVO>) status -> {
             final HostPodVO pod = _podDao.persist(podFinal);
 
             if (StringUtils.isNotEmpty(startIpFinal)) {
