--- conflicted
+++ resolved
@@ -6539,13 +6539,8 @@
         try {
             return _planningMgr.planDeployment(profile, plan, excludes, null);
         } catch (final AffinityConflictException e2) {
-<<<<<<< HEAD
-            logger.warn("Unable to create deployment, affinity rules associted to the VM conflict", e2);
-            throw new CloudRuntimeException("Unable to create deployment, affinity rules associted to the VM conflict");
-=======
-            s_logger.warn("Unable to create deployment, affinity rules associated to the VM conflict", e2);
+            logger.warn("Unable to create deployment, affinity rules associated to the VM conflict", e2);
             throw new CloudRuntimeException("Unable to create deployment, affinity rules associated to the VM conflict");
->>>>>>> 10c77c88
         } catch (final InsufficientServerCapacityException e3) {
             throw new CloudRuntimeException("Unable to find a server to migrate the vm to");
         }
