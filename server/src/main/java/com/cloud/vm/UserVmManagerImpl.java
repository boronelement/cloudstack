// Licensed to the Apache Software Foundation (ASF) under one
// or more contributor license agreements.  See the NOTICE file
// distributed with this work for additional information
// regarding copyright ownership.  The ASF licenses this file
// to you under the Apache License, Version 2.0 (the
// "License"); you may not use this file except in compliance
// with the License.  You may obtain a copy of the License at
//
//   http://www.apache.org/licenses/LICENSE-2.0
//
// Unless required by applicable law or agreed to in writing,
// software distributed under the License is distributed on an
// "AS IS" BASIS, WITHOUT WARRANTIES OR CONDITIONS OF ANY
// KIND, either express or implied.  See the License for the
// specific language governing permissions and limitations
// under the License.
package com.cloud.vm;

import static com.cloud.utils.NumbersUtil.toHumanReadableSize;

import java.io.IOException;
import java.io.StringReader;
import java.io.UnsupportedEncodingException;
import java.net.URLDecoder;
import java.util.ArrayList;
import java.util.Arrays;
import java.util.Date;
import java.util.HashMap;
import java.util.LinkedHashMap;
import java.util.LinkedHashSet;
import java.util.List;
import java.util.Map;
import java.util.Map.Entry;
import java.util.Objects;
import java.util.Set;
import java.util.UUID;
import java.util.concurrent.ConcurrentHashMap;
import java.util.concurrent.ExecutorService;
import java.util.concurrent.Executors;
import java.util.concurrent.ScheduledExecutorService;
import java.util.concurrent.TimeUnit;
import java.util.regex.Matcher;
import java.util.regex.Pattern;
import java.util.stream.Collectors;
import java.util.stream.Stream;

import javax.inject.Inject;
import javax.naming.ConfigurationException;
import javax.xml.parsers.DocumentBuilder;
import javax.xml.parsers.DocumentBuilderFactory;
import javax.xml.parsers.ParserConfigurationException;

import org.apache.cloudstack.acl.ControlledEntity;
import org.apache.cloudstack.acl.ControlledEntity.ACLType;
import org.apache.cloudstack.acl.SecurityChecker.AccessType;
import org.apache.cloudstack.affinity.AffinityGroupService;
import org.apache.cloudstack.affinity.AffinityGroupVMMapVO;
import org.apache.cloudstack.affinity.AffinityGroupVO;
import org.apache.cloudstack.affinity.dao.AffinityGroupDao;
import org.apache.cloudstack.affinity.dao.AffinityGroupVMMapDao;
import org.apache.cloudstack.api.ApiConstants;
import org.apache.cloudstack.api.BaseCmd.HTTPMethod;
import org.apache.cloudstack.api.command.admin.vm.AssignVMCmd;
import org.apache.cloudstack.api.command.admin.vm.DeployVMCmdByAdmin;
import org.apache.cloudstack.api.command.admin.vm.RecoverVMCmd;
import org.apache.cloudstack.api.command.user.vm.AddNicToVMCmd;
import org.apache.cloudstack.api.command.user.vm.DeployVMCmd;
import org.apache.cloudstack.api.command.user.vm.DestroyVMCmd;
import org.apache.cloudstack.api.command.user.vm.RebootVMCmd;
import org.apache.cloudstack.api.command.user.vm.RemoveNicFromVMCmd;
import org.apache.cloudstack.api.command.user.vm.ResetVMPasswordCmd;
import org.apache.cloudstack.api.command.user.vm.ResetVMSSHKeyCmd;
import org.apache.cloudstack.api.command.user.vm.RestoreVMCmd;
import org.apache.cloudstack.api.command.user.vm.ScaleVMCmd;
import org.apache.cloudstack.api.command.user.vm.SecurityGroupAction;
import org.apache.cloudstack.api.command.user.vm.StartVMCmd;
import org.apache.cloudstack.api.command.user.vm.UpdateDefaultNicForVMCmd;
import org.apache.cloudstack.api.command.user.vm.UpdateVMCmd;
import org.apache.cloudstack.api.command.user.vm.UpdateVmNicIpCmd;
import org.apache.cloudstack.api.command.user.vm.UpgradeVMCmd;
import org.apache.cloudstack.api.command.user.vmgroup.CreateVMGroupCmd;
import org.apache.cloudstack.api.command.user.vmgroup.DeleteVMGroupCmd;
import org.apache.cloudstack.api.command.user.volume.ResizeVolumeCmd;
import com.cloud.agent.api.to.deployasis.OVFNetworkTO;
import org.apache.cloudstack.backup.Backup;
import org.apache.cloudstack.backup.BackupManager;
import org.apache.cloudstack.backup.dao.BackupDao;
import org.apache.cloudstack.context.CallContext;
import org.apache.cloudstack.engine.cloud.entity.api.VirtualMachineEntity;
import org.apache.cloudstack.engine.cloud.entity.api.db.dao.VMNetworkMapDao;
import org.apache.cloudstack.engine.orchestration.service.NetworkOrchestrationService;
import org.apache.cloudstack.engine.orchestration.service.VolumeOrchestrationService;
import org.apache.cloudstack.engine.service.api.OrchestrationService;
import org.apache.cloudstack.engine.subsystem.api.storage.DataStore;
import org.apache.cloudstack.engine.subsystem.api.storage.DataStoreManager;
import org.apache.cloudstack.engine.subsystem.api.storage.PrimaryDataStore;
import org.apache.cloudstack.engine.subsystem.api.storage.VolumeDataFactory;
import org.apache.cloudstack.engine.subsystem.api.storage.VolumeInfo;
import org.apache.cloudstack.engine.subsystem.api.storage.VolumeService;
import org.apache.cloudstack.engine.subsystem.api.storage.VolumeService.VolumeApiResult;
import org.apache.cloudstack.framework.async.AsyncCallFuture;
import org.apache.cloudstack.framework.config.ConfigKey;
import org.apache.cloudstack.framework.config.Configurable;
import org.apache.cloudstack.framework.config.dao.ConfigurationDao;
import org.apache.cloudstack.managed.context.ManagedContextRunnable;
import org.apache.cloudstack.query.QueryService;
import org.apache.cloudstack.storage.command.DeleteCommand;
import org.apache.cloudstack.storage.command.DettachCommand;
import org.apache.cloudstack.storage.datastore.db.PrimaryDataStoreDao;
import org.apache.cloudstack.storage.datastore.db.StoragePoolVO;
import org.apache.cloudstack.storage.datastore.db.TemplateDataStoreDao;
import org.apache.cloudstack.storage.datastore.db.TemplateDataStoreVO;
import org.apache.commons.codec.binary.Base64;
import org.apache.commons.collections.CollectionUtils;
import org.apache.commons.collections.MapUtils;
import org.apache.commons.lang3.StringUtils;
import org.apache.log4j.Logger;
import org.w3c.dom.Document;
import org.w3c.dom.Element;
import org.w3c.dom.NodeList;
import org.xml.sax.InputSource;
import org.xml.sax.SAXException;

import com.cloud.agent.AgentManager;
import com.cloud.agent.api.Answer;
import com.cloud.agent.api.Command;
import com.cloud.agent.api.GetVmDiskStatsAnswer;
import com.cloud.agent.api.GetVmDiskStatsCommand;
import com.cloud.agent.api.GetVmIpAddressCommand;
import com.cloud.agent.api.GetVmNetworkStatsAnswer;
import com.cloud.agent.api.GetVmNetworkStatsCommand;
import com.cloud.agent.api.GetVmStatsAnswer;
import com.cloud.agent.api.GetVmStatsCommand;
import com.cloud.agent.api.GetVolumeStatsAnswer;
import com.cloud.agent.api.GetVolumeStatsCommand;
import com.cloud.agent.api.ModifyTargetsCommand;
import com.cloud.agent.api.PvlanSetupCommand;
import com.cloud.agent.api.RestoreVMSnapshotAnswer;
import com.cloud.agent.api.RestoreVMSnapshotCommand;
import com.cloud.agent.api.StartAnswer;
import com.cloud.agent.api.VmDiskStatsEntry;
import com.cloud.agent.api.VmNetworkStatsEntry;
import com.cloud.agent.api.VmStatsEntry;
import com.cloud.agent.api.VolumeStatsEntry;
import com.cloud.agent.api.to.DiskTO;
import com.cloud.agent.api.to.NicTO;
import com.cloud.agent.api.to.VirtualMachineTO;
import com.cloud.agent.api.to.deployasis.OVFPropertyTO;
import com.cloud.agent.manager.Commands;
import com.cloud.alert.AlertManager;
import com.cloud.api.ApiDBUtils;
import com.cloud.api.query.dao.ServiceOfferingJoinDao;
import com.cloud.api.query.vo.ServiceOfferingJoinVO;
import com.cloud.capacity.Capacity;
import com.cloud.capacity.CapacityManager;
import com.cloud.configuration.Config;
import com.cloud.configuration.ConfigurationManager;
import com.cloud.configuration.ConfigurationManagerImpl;
import com.cloud.configuration.Resource.ResourceType;
import com.cloud.dc.DataCenter;
import com.cloud.dc.DataCenter.NetworkType;
import com.cloud.dc.DataCenterVO;
import com.cloud.dc.DedicatedResourceVO;
import com.cloud.dc.HostPodVO;
import com.cloud.dc.Pod;
import com.cloud.dc.Vlan;
import com.cloud.dc.Vlan.VlanType;
import com.cloud.dc.VlanVO;
import com.cloud.dc.dao.ClusterDao;
import com.cloud.dc.dao.DataCenterDao;
import com.cloud.dc.dao.DedicatedResourceDao;
import com.cloud.dc.dao.HostPodDao;
import com.cloud.dc.dao.VlanDao;
import com.cloud.deploy.DataCenterDeployment;
import com.cloud.deploy.DeployDestination;
import com.cloud.deploy.DeploymentPlanner;
import com.cloud.deploy.DeploymentPlanner.ExcludeList;
import com.cloud.deploy.DeploymentPlanningManager;
import com.cloud.deploy.PlannerHostReservationVO;
import com.cloud.deploy.dao.PlannerHostReservationDao;
import com.cloud.deployasis.UserVmDeployAsIsDetailVO;
import com.cloud.deployasis.dao.TemplateDeployAsIsDetailsDao;
import com.cloud.deployasis.dao.UserVmDeployAsIsDetailsDao;
import com.cloud.domain.Domain;
import com.cloud.domain.DomainVO;
import com.cloud.domain.dao.DomainDao;
import com.cloud.event.ActionEvent;
import com.cloud.event.ActionEventUtils;
import com.cloud.event.EventTypes;
import com.cloud.event.UsageEventUtils;
import com.cloud.event.UsageEventVO;
import com.cloud.event.dao.UsageEventDao;
import com.cloud.exception.AgentUnavailableException;
import com.cloud.exception.CloudException;
import com.cloud.exception.ConcurrentOperationException;
import com.cloud.exception.InsufficientAddressCapacityException;
import com.cloud.exception.InsufficientCapacityException;
import com.cloud.exception.InvalidParameterValueException;
import com.cloud.exception.ManagementServerException;
import com.cloud.exception.OperationTimedoutException;
import com.cloud.exception.PermissionDeniedException;
import com.cloud.exception.ResourceAllocationException;
import com.cloud.exception.ResourceUnavailableException;
import com.cloud.exception.StorageUnavailableException;
import com.cloud.exception.UnsupportedServiceException;
import com.cloud.exception.VirtualMachineMigrationException;
import com.cloud.gpu.GPU;
import com.cloud.ha.HighAvailabilityManager;
import com.cloud.host.Host;
import com.cloud.host.HostVO;
import com.cloud.host.Status;
import com.cloud.host.dao.HostDao;
import com.cloud.hypervisor.Hypervisor;
import com.cloud.hypervisor.Hypervisor.HypervisorType;
import com.cloud.hypervisor.dao.HypervisorCapabilitiesDao;
import com.cloud.hypervisor.kvm.dpdk.DpdkHelper;
import com.cloud.network.IpAddressManager;
import com.cloud.network.Network;
import com.cloud.network.Network.IpAddresses;
import com.cloud.network.Network.Provider;
import com.cloud.network.Network.Service;
import com.cloud.network.NetworkModel;
import com.cloud.network.Networks.TrafficType;
import com.cloud.network.PhysicalNetwork;
import com.cloud.network.dao.FirewallRulesDao;
import com.cloud.network.dao.IPAddressDao;
import com.cloud.network.dao.IPAddressVO;
import com.cloud.network.dao.LoadBalancerVMMapDao;
import com.cloud.network.dao.LoadBalancerVMMapVO;
import com.cloud.network.dao.NetworkDao;
import com.cloud.network.dao.NetworkServiceMapDao;
import com.cloud.network.dao.NetworkVO;
import com.cloud.network.dao.PhysicalNetworkDao;
import com.cloud.network.element.UserDataServiceProvider;
import com.cloud.network.guru.NetworkGuru;
import com.cloud.network.lb.LoadBalancingRulesManager;
import com.cloud.network.router.VpcVirtualNetworkApplianceManager;
import com.cloud.network.rules.FirewallManager;
import com.cloud.network.rules.FirewallRuleVO;
import com.cloud.network.rules.PortForwardingRuleVO;
import com.cloud.network.rules.RulesManager;
import com.cloud.network.rules.dao.PortForwardingRulesDao;
import com.cloud.network.security.SecurityGroup;
import com.cloud.network.security.SecurityGroupManager;
import com.cloud.network.security.dao.SecurityGroupDao;
import com.cloud.network.vpc.VpcManager;
import com.cloud.offering.DiskOffering;
import com.cloud.offering.NetworkOffering;
import com.cloud.offering.NetworkOffering.Availability;
import com.cloud.offering.ServiceOffering;
import com.cloud.offerings.NetworkOfferingVO;
import com.cloud.offerings.dao.NetworkOfferingDao;
import com.cloud.org.Cluster;
import com.cloud.org.Grouping;
import com.cloud.resource.ResourceManager;
import com.cloud.resource.ResourceState;
import com.cloud.server.ManagementService;
import com.cloud.server.ResourceTag;
import com.cloud.service.ServiceOfferingVO;
import com.cloud.service.dao.ServiceOfferingDao;
import com.cloud.service.dao.ServiceOfferingDetailsDao;
import com.cloud.storage.DataStoreRole;
import com.cloud.storage.DiskOfferingVO;
import com.cloud.storage.GuestOSCategoryVO;
import com.cloud.storage.GuestOSVO;
import com.cloud.storage.ScopeType;
import com.cloud.storage.Snapshot;
import com.cloud.storage.SnapshotVO;
import com.cloud.storage.Storage;
import com.cloud.storage.Storage.ImageFormat;
import com.cloud.storage.Storage.StoragePoolType;
import com.cloud.storage.Storage.TemplateType;
import com.cloud.storage.StorageManager;
import com.cloud.storage.StoragePool;
import com.cloud.storage.StoragePoolStatus;
import com.cloud.storage.VMTemplateStorageResourceAssoc;
import com.cloud.storage.VMTemplateVO;
import com.cloud.storage.VMTemplateZoneVO;
import com.cloud.storage.Volume;
import com.cloud.storage.VolumeApiService;
import com.cloud.storage.VolumeVO;
import com.cloud.storage.dao.DiskOfferingDao;
import com.cloud.storage.dao.GuestOSCategoryDao;
import com.cloud.storage.dao.GuestOSDao;
import com.cloud.storage.dao.SnapshotDao;
import com.cloud.storage.dao.VMTemplateDao;
import com.cloud.storage.dao.VMTemplateZoneDao;
import com.cloud.storage.dao.VolumeDao;
import com.cloud.tags.ResourceTagVO;
import com.cloud.tags.dao.ResourceTagDao;
import com.cloud.template.TemplateApiService;
import com.cloud.template.TemplateManager;
import com.cloud.template.VirtualMachineTemplate;
import com.cloud.user.Account;
import com.cloud.user.AccountManager;
import com.cloud.user.AccountService;
import com.cloud.user.ResourceLimitService;
import com.cloud.user.SSHKeyPair;
import com.cloud.user.SSHKeyPairVO;
import com.cloud.user.User;
import com.cloud.user.UserStatisticsVO;
import com.cloud.user.UserVO;
import com.cloud.user.VmDiskStatisticsVO;
import com.cloud.user.dao.AccountDao;
import com.cloud.user.dao.SSHKeyPairDao;
import com.cloud.user.dao.UserDao;
import com.cloud.user.dao.UserStatisticsDao;
import com.cloud.user.dao.VmDiskStatisticsDao;
import com.cloud.uservm.UserVm;
import com.cloud.utils.DateUtil;
import com.cloud.utils.Journal;
import com.cloud.utils.NumbersUtil;
import com.cloud.utils.Pair;
import com.cloud.utils.component.ManagerBase;
import com.cloud.utils.concurrency.NamedThreadFactory;
import com.cloud.utils.crypt.DBEncryptionUtil;
import com.cloud.utils.crypt.RSAHelper;
import com.cloud.utils.db.DB;
import com.cloud.utils.db.EntityManager;
import com.cloud.utils.db.GlobalLock;
import com.cloud.utils.db.SearchCriteria;
import com.cloud.utils.db.Transaction;
import com.cloud.utils.db.TransactionCallbackNoReturn;
import com.cloud.utils.db.TransactionCallbackWithException;
import com.cloud.utils.db.TransactionCallbackWithExceptionNoReturn;
import com.cloud.utils.db.TransactionStatus;
import com.cloud.utils.db.UUIDManager;
import com.cloud.utils.exception.CloudRuntimeException;
import com.cloud.utils.exception.ExecutionException;
import com.cloud.utils.fsm.NoTransitionException;
import com.cloud.utils.net.NetUtils;
import com.cloud.vm.VirtualMachine.State;
import com.cloud.vm.dao.DomainRouterDao;
import com.cloud.vm.dao.InstanceGroupDao;
import com.cloud.vm.dao.InstanceGroupVMMapDao;
import com.cloud.vm.dao.NicDao;
import com.cloud.vm.dao.NicExtraDhcpOptionDao;
import com.cloud.vm.dao.UserVmDao;
import com.cloud.vm.dao.UserVmDetailsDao;
import com.cloud.vm.dao.VMInstanceDao;
import com.cloud.vm.snapshot.VMSnapshotManager;
import com.cloud.vm.snapshot.VMSnapshotVO;
import com.cloud.vm.snapshot.dao.VMSnapshotDao;
import java.util.HashSet;
import org.apache.cloudstack.utils.bytescale.ByteScaleUtils;

public class UserVmManagerImpl extends ManagerBase implements UserVmManager, VirtualMachineGuru, UserVmService, Configurable {
    private static final Logger s_logger = Logger.getLogger(UserVmManagerImpl.class);

    /**
     * The number of seconds to wait before timing out when trying to acquire a global lock.
     */
    private static final int ACQUIRE_GLOBAL_LOCK_TIMEOUT_FOR_COOPERATION = 3;

    private static final long GiB_TO_BYTES = 1024 * 1024 * 1024;

    @Inject
    private EntityManager _entityMgr;
    @Inject
    private HostDao _hostDao;
    @Inject
    private ServiceOfferingDao _offeringDao;
    @Inject
    private DiskOfferingDao _diskOfferingDao;
    @Inject
    private VMTemplateDao _templateDao;
    @Inject
    private VMTemplateZoneDao _templateZoneDao;
    @Inject
    private TemplateDataStoreDao _templateStoreDao;
    @Inject
    private DomainDao _domainDao;
    @Inject
    private UserVmDao _vmDao;
    @Inject
    private VolumeDao _volsDao;
    @Inject
    private DataCenterDao _dcDao;
    @Inject
    private FirewallRulesDao _rulesDao;
    @Inject
    private LoadBalancerVMMapDao _loadBalancerVMMapDao;
    @Inject
    private PortForwardingRulesDao _portForwardingDao;
    @Inject
    private IPAddressDao _ipAddressDao;
    @Inject
    private HostPodDao _podDao;
    @Inject
    private NetworkModel _networkModel;
    @Inject
    private NetworkOrchestrationService _networkMgr;
    @Inject
    private AgentManager _agentMgr;
    @Inject
    private ConfigurationManager _configMgr;
    @Inject
    private AccountDao _accountDao;
    @Inject
    private UserDao _userDao;
    @Inject
    private SnapshotDao _snapshotDao;
    @Inject
    private GuestOSDao _guestOSDao;
    @Inject
    private HighAvailabilityManager _haMgr;
    @Inject
    private AlertManager _alertMgr;
    @Inject
    private AccountManager _accountMgr;
    @Inject
    private AccountService _accountService;
    @Inject
    private ClusterDao _clusterDao;
    @Inject
    private PrimaryDataStoreDao _storagePoolDao;
    @Inject
    private SecurityGroupManager _securityGroupMgr;
    @Inject
    private ServiceOfferingDao _serviceOfferingDao;
    @Inject
    private NetworkOfferingDao _networkOfferingDao;
    @Inject
    private InstanceGroupDao _vmGroupDao;
    @Inject
    private InstanceGroupVMMapDao _groupVMMapDao;
    @Inject
    private VirtualMachineManager _itMgr;
    @Inject
    private NetworkDao _networkDao;
    @Inject
    private NicDao _nicDao;
    @Inject
    private RulesManager _rulesMgr;
    @Inject
    private LoadBalancingRulesManager _lbMgr;
    @Inject
    private SSHKeyPairDao _sshKeyPairDao;
    @Inject
    private UserVmDetailsDao userVmDetailsDao;
    @Inject
    private HypervisorCapabilitiesDao _hypervisorCapabilitiesDao;
    @Inject
    private SecurityGroupDao _securityGroupDao;
    @Inject
    private CapacityManager _capacityMgr;
    @Inject
    private VMInstanceDao _vmInstanceDao;
    @Inject
    private ResourceLimitService _resourceLimitMgr;
    @Inject
    private FirewallManager _firewallMgr;
    @Inject
    private ResourceManager _resourceMgr;
    @Inject
    private NetworkServiceMapDao _ntwkSrvcDao;
    @Inject
    private PhysicalNetworkDao _physicalNetworkDao;
    @Inject
    private VpcManager _vpcMgr;
    @Inject
    private TemplateManager _templateMgr;
    @Inject
    private GuestOSCategoryDao _guestOSCategoryDao;
    @Inject
    private UsageEventDao _usageEventDao;
    @Inject
    private VmDiskStatisticsDao _vmDiskStatsDao;
    @Inject
    private VMSnapshotDao _vmSnapshotDao;
    @Inject
    private VMSnapshotManager _vmSnapshotMgr;
    @Inject
    private AffinityGroupVMMapDao _affinityGroupVMMapDao;
    @Inject
    private AffinityGroupDao _affinityGroupDao;
    @Inject
    private DedicatedResourceDao _dedicatedDao;
    @Inject
    private AffinityGroupService _affinityGroupService;
    @Inject
    private PlannerHostReservationDao _plannerHostReservationDao;
    @Inject
    private ServiceOfferingDetailsDao serviceOfferingDetailsDao;
    @Inject
    private UserStatisticsDao _userStatsDao;
    @Inject
    private VlanDao _vlanDao;
    @Inject
    private VolumeService _volService;
    @Inject
    private VolumeDataFactory volFactory;
    @Inject
    private UUIDManager _uuidMgr;
    @Inject
    private DeploymentPlanningManager _planningMgr;
    @Inject
    private VolumeApiService _volumeService;
    @Inject
    private DataStoreManager _dataStoreMgr;
    @Inject
    private VpcVirtualNetworkApplianceManager _virtualNetAppliance;
    @Inject
    private DomainRouterDao _routerDao;
    @Inject
    private VMNetworkMapDao _vmNetworkMapDao;
    @Inject
    private IpAddressManager _ipAddrMgr;
    @Inject
    private NicExtraDhcpOptionDao _nicExtraDhcpOptionDao;
    @Inject
    private TemplateApiService _tmplService;
    @Inject
    private ConfigurationDao _configDao;
    @Inject
    private DpdkHelper dpdkHelper;
    @Inject
    private ResourceTagDao resourceTagDao;
    @Inject
    private TemplateDeployAsIsDetailsDao templateDeployAsIsDetailsDao;
    @Inject
    private UserVmDeployAsIsDetailsDao userVmDeployAsIsDetailsDao;
    @Inject
    private StorageManager storageManager;
    @Inject
    private ServiceOfferingJoinDao serviceOfferingJoinDao;
    @Inject
    private BackupDao backupDao;
    @Inject
    private BackupManager backupManager;

    private ScheduledExecutorService _executor = null;
    private ScheduledExecutorService _vmIpFetchExecutor = null;
    private int _expungeInterval;
    private int _expungeDelay;
    private boolean _dailyOrHourly = false;
    private int capacityReleaseInterval;
    private ExecutorService _vmIpFetchThreadExecutor;


    private String _instance;
    private boolean _instanceNameFlag;
    private int _scaleRetry;
    private Map<Long, VmAndCountDetails> vmIdCountMap = new ConcurrentHashMap<>();

    private static final int MAX_HTTP_GET_LENGTH = 2 * MAX_USER_DATA_LENGTH_BYTES;
    private static final int MAX_HTTP_POST_LENGTH = 16 * MAX_USER_DATA_LENGTH_BYTES;

    @Inject
    private OrchestrationService _orchSrvc;

    @Inject
    private VolumeOrchestrationService volumeMgr;

    @Inject
    private ManagementService _mgr;

    private static final ConfigKey<Integer> VmIpFetchWaitInterval = new ConfigKey<Integer>("Advanced", Integer.class, "externaldhcp.vmip.retrieval.interval", "180",
            "Wait Interval (in seconds) for shared network vm dhcp ip addr fetch for next iteration ", true);

    private static final ConfigKey<Integer> VmIpFetchTrialMax = new ConfigKey<Integer>("Advanced", Integer.class, "externaldhcp.vmip.max.retry", "10",
            "The max number of retrieval times for shared entwork vm dhcp ip fetch, in case of failures", true);

    private static final ConfigKey<Integer> VmIpFetchThreadPoolMax = new ConfigKey<Integer>("Advanced", Integer.class, "externaldhcp.vmipFetch.threadPool.max", "10",
            "number of threads for fetching vms ip address", true);

    private static final ConfigKey<Integer> VmIpFetchTaskWorkers = new ConfigKey<Integer>("Advanced", Integer.class, "externaldhcp.vmipfetchtask.workers", "10",
            "number of worker threads for vm ip fetch task ", true);

    private static final ConfigKey<Boolean> AllowDeployVmIfGivenHostFails = new ConfigKey<Boolean>("Advanced", Boolean.class, "allow.deploy.vm.if.deploy.on.given.host.fails", "false",
            "allow vm to deploy on different host if vm fails to deploy on the given host ", true);

    private static final ConfigKey<Boolean> EnableAdditionalVmConfig = new ConfigKey<>("Advanced", Boolean.class,
            "enable.additional.vm.configuration", "false", "allow additional arbitrary configuration to vm", true, ConfigKey.Scope.Account);

    private static final ConfigKey<String> KvmAdditionalConfigAllowList = new ConfigKey<>("Advanced", String.class,
            "allow.additional.vm.configuration.list.kvm", "", "Comma separated list of allowed additional configuration options.", true);

    private static final ConfigKey<String> XenServerAdditionalConfigAllowList = new ConfigKey<>("Advanced", String.class,
            "allow.additional.vm.configuration.list.xenserver", "", "Comma separated list of allowed additional configuration options", true);

    private static final ConfigKey<String> VmwareAdditionalConfigAllowList = new ConfigKey<>("Advanced", String.class,
            "allow.additional.vm.configuration.list.vmware", "", "Comma separated list of allowed additional configuration options.", true);

    private static final ConfigKey<Boolean> VmDestroyForcestop = new ConfigKey<Boolean>("Advanced", Boolean.class, "vm.destroy.forcestop", "false",
            "On destroy, force-stop takes this value ", true);

    @Override
    public UserVmVO getVirtualMachine(long vmId) {
        return _vmDao.findById(vmId);
    }

    @Override
    public List<? extends UserVm> getVirtualMachines(long hostId) {
        return _vmDao.listByHostId(hostId);
    }

    private void resourceLimitCheck(Account owner, Boolean displayVm, Long cpu, Long memory) throws ResourceAllocationException {
        _resourceLimitMgr.checkResourceLimit(owner, ResourceType.user_vm, displayVm);
        _resourceLimitMgr.checkResourceLimit(owner, ResourceType.cpu, displayVm, cpu);
        _resourceLimitMgr.checkResourceLimit(owner, ResourceType.memory, displayVm, memory);
    }

    protected void resourceCountIncrement(long accountId, Boolean displayVm, Long cpu, Long memory) {
        if (! VirtualMachineManager.ResoureCountRunningVMsonly.value()) {
            _resourceLimitMgr.incrementResourceCount(accountId, ResourceType.user_vm, displayVm);
            _resourceLimitMgr.incrementResourceCount(accountId, ResourceType.cpu, displayVm, cpu);
            _resourceLimitMgr.incrementResourceCount(accountId, ResourceType.memory, displayVm, memory);
        }
    }

    protected void resourceCountDecrement(long accountId, Boolean displayVm, Long cpu, Long memory) {
        if (! VirtualMachineManager.ResoureCountRunningVMsonly.value()) {
            _resourceLimitMgr.decrementResourceCount(accountId, ResourceType.user_vm, displayVm);
            _resourceLimitMgr.decrementResourceCount(accountId, ResourceType.cpu, displayVm, cpu);
            _resourceLimitMgr.decrementResourceCount(accountId, ResourceType.memory, displayVm, memory);
        }
    }

    public class VmAndCountDetails {
        long vmId;
        int  retrievalCount = VmIpFetchTrialMax.value();


        public VmAndCountDetails() {
        }

        public VmAndCountDetails (long vmId, int retrievalCount) {
            this.vmId = vmId;
            this.retrievalCount = retrievalCount;
        }

        public VmAndCountDetails (long vmId) {
            this.vmId = vmId;
        }

        public int getRetrievalCount() {
            return retrievalCount;
        }

        public void setRetrievalCount(int retrievalCount) {
            this.retrievalCount = retrievalCount;
        }

        public long getVmId() {
            return vmId;
        }

        public void setVmId(long vmId) {
            this.vmId = vmId;
        }

        public void decrementCount() {
            this.retrievalCount--;

        }
    }

    private class VmIpAddrFetchThread extends ManagedContextRunnable {


        long nicId;
        long vmId;
        String vmName;
        boolean isWindows;
        Long hostId;
        String networkCidr;

        public VmIpAddrFetchThread(long vmId, long nicId, String instanceName, boolean windows, Long hostId, String networkCidr) {
            this.vmId = vmId;
            this.nicId = nicId;
            this.vmName = instanceName;
            this.isWindows = windows;
            this.hostId = hostId;
            this.networkCidr = networkCidr;
        }

        @Override
        protected void runInContext() {
            GetVmIpAddressCommand cmd = new GetVmIpAddressCommand(vmName, networkCidr, isWindows);
            boolean decrementCount = true;

            try {
                s_logger.debug("Trying for vm "+ vmId +" nic Id "+nicId +" ip retrieval ...");
                Answer answer = _agentMgr.send(hostId, cmd);
                NicVO nic = _nicDao.findById(nicId);
                if (answer.getResult()) {
                    String vmIp = answer.getDetails();

                    if (NetUtils.isValidIp4(vmIp)) {
                        // set this vm ip addr in vm nic.
                        if (nic != null) {
                            nic.setIPv4Address(vmIp);
                            _nicDao.update(nicId, nic);
                            s_logger.debug("Vm "+ vmId +" IP "+vmIp +" got retrieved successfully");
                            vmIdCountMap.remove(nicId);
                            decrementCount = false;
                            ActionEventUtils.onActionEvent(User.UID_SYSTEM, Account.ACCOUNT_ID_SYSTEM,
                                    Domain.ROOT_DOMAIN, EventTypes.EVENT_NETWORK_EXTERNAL_DHCP_VM_IPFETCH,
                                    "VM " + vmId + " nic id " + nicId + " ip address " + vmIp + " got fetched successfully");
                        }
                    }
                } else {
                    //previously vm has ip and nic table has ip address. After vm restart or stop/start
                    //if vm doesnot get the ip then set the ip in nic table to null
                    if (nic.getIPv4Address() != null) {
                        nic.setIPv4Address(null);
                        _nicDao.update(nicId, nic);
                    }
                    if (answer.getDetails() != null) {
                        s_logger.debug("Failed to get vm ip for Vm "+ vmId + answer.getDetails());
                    }
                }
            } catch (OperationTimedoutException e) {
                s_logger.warn("Timed Out", e);
            } catch (AgentUnavailableException e) {
                s_logger.warn("Agent Unavailable ", e);
            } finally {
                if (decrementCount) {
                    VmAndCountDetails vmAndCount = vmIdCountMap.get(nicId);
                    vmAndCount.decrementCount();
                    s_logger.debug("Ip is not retrieved for VM " + vmId +" nic "+nicId + " ... decremented count to "+vmAndCount.getRetrievalCount());
                    vmIdCountMap.put(nicId, vmAndCount);
                }
            }
        }
    }

    @Override
    @ActionEvent(eventType = EventTypes.EVENT_VM_RESETPASSWORD, eventDescription = "resetting Vm password", async = true)
    public UserVm resetVMPassword(ResetVMPasswordCmd cmd, String password) throws ResourceUnavailableException, InsufficientCapacityException {
        Account caller = CallContext.current().getCallingAccount();
        Long vmId = cmd.getId();
        UserVmVO userVm = _vmDao.findById(cmd.getId());

        // Do parameters input validation
        if (userVm == null) {
            throw new InvalidParameterValueException("unable to find a virtual machine with id " + cmd.getId());
        }

        _vmDao.loadDetails(userVm);

        VMTemplateVO template = _templateDao.findByIdIncludingRemoved(userVm.getTemplateId());
        if (template == null || !template.isEnablePassword()) {
            throw new InvalidParameterValueException("Fail to reset password for the virtual machine, the template is not password enabled");
        }

        if (userVm.getState() == State.Error || userVm.getState() == State.Expunging) {
            s_logger.error("vm is not in the right state: " + vmId);
            throw new InvalidParameterValueException("Vm with id " + vmId + " is not in the right state");
        }

        if (userVm.getState() != State.Stopped) {
            s_logger.error("vm is not in the right state: " + vmId);
            throw new InvalidParameterValueException("Vm " + userVm + " should be stopped to do password reset");
        }

        _accountMgr.checkAccess(caller, null, true, userVm);

        boolean result = resetVMPasswordInternal(vmId, password);

        if (result) {
            userVm.setPassword(password);
        } else {
            throw new CloudRuntimeException("Failed to reset password for the virtual machine ");
        }

        return userVm;
    }

    private boolean resetVMPasswordInternal(Long vmId, String password) throws ResourceUnavailableException, InsufficientCapacityException {
        Long userId = CallContext.current().getCallingUserId();
        VMInstanceVO vmInstance = _vmDao.findById(vmId);

        if (password == null || password.equals("")) {
            return false;
        }

        VMTemplateVO template = _templateDao.findByIdIncludingRemoved(vmInstance.getTemplateId());
        if (template.isEnablePassword()) {
            Nic defaultNic = _networkModel.getDefaultNic(vmId);
            if (defaultNic == null) {
                s_logger.error("Unable to reset password for vm " + vmInstance + " as the instance doesn't have default nic");
                return false;
            }

            Network defaultNetwork = _networkDao.findById(defaultNic.getNetworkId());
            NicProfile defaultNicProfile = new NicProfile(defaultNic, defaultNetwork, null, null, null, _networkModel.isSecurityGroupSupportedInNetwork(defaultNetwork),
                    _networkModel.getNetworkTag(template.getHypervisorType(), defaultNetwork));
            VirtualMachineProfile vmProfile = new VirtualMachineProfileImpl(vmInstance);
            vmProfile.setParameter(VirtualMachineProfile.Param.VmPassword, password);

            UserDataServiceProvider element = _networkMgr.getPasswordResetProvider(defaultNetwork);
            if (element == null) {
                throw new CloudRuntimeException("Can't find network element for " + Service.UserData.getName() + " provider needed for password reset");
            }

            boolean result = element.savePassword(defaultNetwork, defaultNicProfile, vmProfile);

            // Need to reboot the virtual machine so that the password gets
            // redownloaded from the DomR, and reset on the VM
            if (!result) {
                s_logger.debug("Failed to reset password for the virtual machine; no need to reboot the vm");
                return false;
            } else {
                final UserVmVO userVm = _vmDao.findById(vmId);
                _vmDao.loadDetails(userVm);
                // update the password in vm_details table too
                // Check if an SSH key pair was selected for the instance and if so
                // use it to encrypt & save the vm password
                encryptAndStorePassword(userVm, password);

                if (vmInstance.getState() == State.Stopped) {
                    s_logger.debug("Vm " + vmInstance + " is stopped, not rebooting it as a part of password reset");
                    return true;
                }

                if (rebootVirtualMachine(userId, vmId, false, false) == null) {
                    s_logger.warn("Failed to reboot the vm " + vmInstance);
                    return false;
                } else {
                    s_logger.debug("Vm " + vmInstance + " is rebooted successfully as a part of password reset");
                    return true;
                }
            }
        } else {
            if (s_logger.isDebugEnabled()) {
                s_logger.debug("Reset password called for a vm that is not using a password enabled template");
            }
            return false;
        }
    }

    @Override
    @ActionEvent(eventType = EventTypes.EVENT_VM_RESETSSHKEY, eventDescription = "resetting Vm SSHKey", async = true)
    public UserVm resetVMSSHKey(ResetVMSSHKeyCmd cmd) throws ResourceUnavailableException, InsufficientCapacityException {

        Account caller = CallContext.current().getCallingAccount();
        Account owner = _accountMgr.finalizeOwner(caller, cmd.getAccountName(), cmd.getDomainId(), cmd.getProjectId());
        Long vmId = cmd.getId();

        UserVmVO userVm = _vmDao.findById(cmd.getId());
        if (userVm == null) {
            throw new InvalidParameterValueException("unable to find a virtual machine by id" + cmd.getId());
        }

        _vmDao.loadDetails(userVm);
        VMTemplateVO template = _templateDao.findByIdIncludingRemoved(userVm.getTemplateId());

        // Do parameters input validation

        if (userVm.getState() == State.Error || userVm.getState() == State.Expunging) {
            s_logger.error("vm is not in the right state: " + vmId);
            throw new InvalidParameterValueException("Vm with specified id is not in the right state");
        }
        if (userVm.getState() != State.Stopped) {
            s_logger.error("vm is not in the right state: " + vmId);
            throw new InvalidParameterValueException("Vm " + userVm + " should be stopped to do SSH Key reset");
        }

        SSHKeyPairVO s = _sshKeyPairDao.findByName(owner.getAccountId(), owner.getDomainId(), cmd.getName());
        if (s == null) {
            throw new InvalidParameterValueException("A key pair with name '" + cmd.getName() + "' does not exist for account " + owner.getAccountName()
            + " in specified domain id");
        }

        _accountMgr.checkAccess(caller, null, true, userVm);
        String password = null;
        String sshPublicKey = s.getPublicKey();
        if (template != null && template.isEnablePassword()) {
            password = _mgr.generateRandomPassword();
        }

        boolean result = resetVMSSHKeyInternal(vmId, sshPublicKey, password);

        if (!result) {
            throw new CloudRuntimeException("Failed to reset SSH Key for the virtual machine ");
        }
        userVm.setPassword(password);
        return userVm;
    }

    private boolean resetVMSSHKeyInternal(Long vmId, String sshPublicKey, String password) throws ResourceUnavailableException, InsufficientCapacityException {
        Long userId = CallContext.current().getCallingUserId();
        VMInstanceVO vmInstance = _vmDao.findById(vmId);

        VMTemplateVO template = _templateDao.findByIdIncludingRemoved(vmInstance.getTemplateId());
        Nic defaultNic = _networkModel.getDefaultNic(vmId);
        if (defaultNic == null) {
            s_logger.error("Unable to reset SSH Key for vm " + vmInstance + " as the instance doesn't have default nic");
            return false;
        }

        Network defaultNetwork = _networkDao.findById(defaultNic.getNetworkId());
        NicProfile defaultNicProfile = new NicProfile(defaultNic, defaultNetwork, null, null, null, _networkModel.isSecurityGroupSupportedInNetwork(defaultNetwork),
                _networkModel.getNetworkTag(template.getHypervisorType(), defaultNetwork));

        VirtualMachineProfile vmProfile = new VirtualMachineProfileImpl(vmInstance);

        if (template.isEnablePassword()) {
            vmProfile.setParameter(VirtualMachineProfile.Param.VmPassword, password);
        }

        UserDataServiceProvider element = _networkMgr.getSSHKeyResetProvider(defaultNetwork);
        if (element == null) {
            throw new CloudRuntimeException("Can't find network element for " + Service.UserData.getName() + " provider needed for SSH Key reset");
        }
        boolean result = element.saveSSHKey(defaultNetwork, defaultNicProfile, vmProfile, sshPublicKey);

        // Need to reboot the virtual machine so that the password gets redownloaded from the DomR, and reset on the VM
        if (!result) {
            s_logger.debug("Failed to reset SSH Key for the virtual machine; no need to reboot the vm");
            return false;
        } else {
            final UserVmVO userVm = _vmDao.findById(vmId);
            _vmDao.loadDetails(userVm);
            userVm.setDetail(VmDetailConstants.SSH_PUBLIC_KEY, sshPublicKey);
            if (template.isEnablePassword()) {
                userVm.setPassword(password);
                //update the encrypted password in vm_details table too
                encryptAndStorePassword(userVm, password);
            }
            _vmDao.saveDetails(userVm);

            if (vmInstance.getState() == State.Stopped) {
                s_logger.debug("Vm " + vmInstance + " is stopped, not rebooting it as a part of SSH Key reset");
                return true;
            }
            if (rebootVirtualMachine(userId, vmId, false, false) == null) {
                s_logger.warn("Failed to reboot the vm " + vmInstance);
                return false;
            } else {
                s_logger.debug("Vm " + vmInstance + " is rebooted successfully as a part of SSH Key reset");
                return true;
            }
        }
    }

    @Override
    public boolean stopVirtualMachine(long userId, long vmId) {
        boolean status = false;
        if (s_logger.isDebugEnabled()) {
            s_logger.debug("Stopping vm=" + vmId);
        }
        UserVmVO vm = _vmDao.findById(vmId);
        if (vm == null || vm.getRemoved() != null) {
            if (s_logger.isDebugEnabled()) {
                s_logger.debug("VM is either removed or deleted.");
            }
            return true;
        }

        _userDao.findById(userId);
        try {
            VirtualMachineEntity vmEntity = _orchSrvc.getVirtualMachine(vm.getUuid());
            status = vmEntity.stop(Long.toString(userId));
        } catch (ResourceUnavailableException e) {
            s_logger.debug("Unable to stop due to ", e);
            status = false;
        } catch (CloudException e) {
            throw new CloudRuntimeException("Unable to contact the agent to stop the virtual machine " + vm, e);
        }
        return status;
    }

    private UserVm rebootVirtualMachine(long userId, long vmId, boolean enterSetup, boolean forced) throws InsufficientCapacityException, ResourceUnavailableException {
        UserVmVO vm = _vmDao.findById(vmId);

        if (s_logger.isTraceEnabled()) {
            s_logger.trace(String.format("reboot %s with enterSetup set to %s", vm.getInstanceName(), Boolean.toString(enterSetup)));
        }

        if (vm == null || vm.getState() == State.Destroyed || vm.getState() == State.Expunging || vm.getRemoved() != null) {
            s_logger.warn("Vm id=" + vmId + " doesn't exist");
            return null;
        }

        if (vm.getState() == State.Running && vm.getHostId() != null) {
            collectVmDiskStatistics(vm);
            collectVmNetworkStatistics(vm);

            if (forced) {
                Host vmOnHost = _hostDao.findById(vm.getHostId());
                if (vmOnHost == null || vmOnHost.getResourceState() != ResourceState.Enabled || vmOnHost.getStatus() != Status.Up ) {
                    throw new CloudRuntimeException("Unable to force reboot the VM as the host: " + vm.getHostId() + " is not in the right state");
                }
                return forceRebootVirtualMachine(vmId, vm.getHostId(), enterSetup);
            }

            DataCenterVO dc = _dcDao.findById(vm.getDataCenterId());
            try {
                if (dc.getNetworkType() == DataCenter.NetworkType.Advanced) {
                    //List all networks of vm
                    List<Long> vmNetworks = _vmNetworkMapDao.getNetworks(vmId);
                    List<DomainRouterVO> routers = new ArrayList<DomainRouterVO>();
                    //List the stopped routers
                    for(long vmNetworkId : vmNetworks) {
                        List<DomainRouterVO> router = _routerDao.listStopped(vmNetworkId);
                        routers.addAll(router);
                    }
                    //A vm may not have many nics attached and even fewer routers might be stopped (only in exceptional cases)
                    //Safe to start the stopped router serially, this is consistent with the way how multiple networks are added to vm during deploy
                    //and routers are started serially ,may revisit to make this process parallel
                    for(DomainRouterVO routerToStart : routers) {
                        s_logger.warn("Trying to start router " + routerToStart.getInstanceName() + " as part of vm: " + vm.getInstanceName() + " reboot");
                        _virtualNetAppliance.startRouter(routerToStart.getId(),true);
                    }
                }
            } catch (ConcurrentOperationException e) {
                throw new CloudRuntimeException("Concurrent operations on starting router. " + e);
            } catch (Exception ex){
                throw new CloudRuntimeException("Router start failed due to" + ex);
            } finally {
                if (s_logger.isInfoEnabled()) {
                    s_logger.info(String.format("Rebooting vm %s%s.", vm.getInstanceName(), enterSetup? " entering hardware setup menu" : " as is"));
                }
                Map<VirtualMachineProfile.Param,Object> params = null;
                if (enterSetup) {
                    params = new HashMap();
                    params.put(VirtualMachineProfile.Param.BootIntoSetup, Boolean.TRUE);
                    if (s_logger.isTraceEnabled()) {
                        s_logger.trace(String.format("Adding %s to paramlist", VirtualMachineProfile.Param.BootIntoSetup));
                    }
                }
                _itMgr.reboot(vm.getUuid(), params);
            }
            return _vmDao.findById(vmId);
        } else {
            s_logger.error("Vm id=" + vmId + " is not in Running state, failed to reboot");
            return null;
        }
    }

    private UserVm forceRebootVirtualMachine(long vmId, long hostId, boolean enterSetup) {
        try {
            if (stopVirtualMachine(vmId, false) != null) {
                Map<VirtualMachineProfile.Param,Object> params = null;
                if (enterSetup) {
                    params = new HashMap();
                    params.put(VirtualMachineProfile.Param.BootIntoSetup, Boolean.TRUE);
                }
                return startVirtualMachine(vmId, null, null, hostId, params, null).first();
            }
        } catch (ResourceUnavailableException e) {
            throw new CloudRuntimeException("Unable to reboot the VM: " + vmId, e);
        } catch (CloudException e) {
            throw new CloudRuntimeException("Unable to reboot the VM: " + vmId, e);
        }
        return null;
    }

    @Override
    @ActionEvent(eventType = EventTypes.EVENT_VM_UPGRADE, eventDescription = "upgrading Vm")
    /*
     * TODO: cleanup eventually - Refactored API call
     */
    // This method will be deprecated as we use ScaleVMCmd for both stopped VMs and running VMs
    public UserVm upgradeVirtualMachine(UpgradeVMCmd cmd) throws ResourceAllocationException {
        Long vmId = cmd.getId();
        Long svcOffId = cmd.getServiceOfferingId();
        Account caller = CallContext.current().getCallingAccount();

        // Verify input parameters
        //UserVmVO vmInstance = _vmDao.findById(vmId);
        VMInstanceVO vmInstance = _vmInstanceDao.findById(vmId);
        if (vmInstance == null) {
            throw new InvalidParameterValueException("unable to find a virtual machine with id " + vmId);
        } else if (!(vmInstance.getState().equals(State.Stopped))) {
            throw new InvalidParameterValueException("Unable to upgrade virtual machine " + vmInstance.toString() + " " + " in state " + vmInstance.getState()
            + "; make sure the virtual machine is stopped");
        }

        _accountMgr.checkAccess(caller, null, true, vmInstance);

        // Check resource limits for CPU and Memory.
        Map<String, String> customParameters = cmd.getDetails();
        ServiceOfferingVO newServiceOffering = _offeringDao.findById(svcOffId);
        if (newServiceOffering.getState() == DiskOffering.State.Inactive) {
            throw new InvalidParameterValueException(String.format("Unable to upgrade virtual machine %s with an inactive service offering %s", vmInstance.getUuid(), newServiceOffering.getUuid()));
        }
        if (newServiceOffering.isDynamic()) {
            newServiceOffering.setDynamicFlag(true);
            validateCustomParameters(newServiceOffering, cmd.getDetails());
            newServiceOffering = _offeringDao.getComputeOffering(newServiceOffering, customParameters);
        } else {
            validateOfferingMaxResource(newServiceOffering);
        }

        ServiceOfferingVO currentServiceOffering = _offeringDao.findByIdIncludingRemoved(vmInstance.getId(), vmInstance.getServiceOfferingId());

        int newCpu = newServiceOffering.getCpu();
        int newMemory = newServiceOffering.getRamSize();
        int currentCpu = currentServiceOffering.getCpu();
        int currentMemory = currentServiceOffering.getRamSize();

        Account owner = _accountMgr.getActiveAccountById(vmInstance.getAccountId());
        if (! VirtualMachineManager.ResoureCountRunningVMsonly.value()) {
            if (newCpu > currentCpu) {
                _resourceLimitMgr.checkResourceLimit(owner, ResourceType.cpu, newCpu - currentCpu);
            }
            if (newMemory > currentMemory) {
                _resourceLimitMgr.checkResourceLimit(owner, ResourceType.memory, newMemory - currentMemory);
            }
        }

        // Check that the specified service offering ID is valid
        _itMgr.checkIfCanUpgrade(vmInstance, newServiceOffering);

        resizeRootVolumeOfVmWithNewOffering(vmInstance, newServiceOffering);

        _itMgr.upgradeVmDb(vmId, newServiceOffering, currentServiceOffering);

        // Increment or decrement CPU and Memory count accordingly.
        if (! VirtualMachineManager.ResoureCountRunningVMsonly.value()) {
            if (newCpu > currentCpu) {
                _resourceLimitMgr.incrementResourceCount(owner.getAccountId(), ResourceType.cpu, new Long(newCpu - currentCpu));
            } else if (currentCpu > newCpu) {
                _resourceLimitMgr.decrementResourceCount(owner.getAccountId(), ResourceType.cpu, new Long(currentCpu - newCpu));
            }
            if (newMemory > currentMemory) {
                _resourceLimitMgr.incrementResourceCount(owner.getAccountId(), ResourceType.memory, new Long(newMemory - currentMemory));
            } else if (currentMemory > newMemory) {
                _resourceLimitMgr.decrementResourceCount(owner.getAccountId(), ResourceType.memory, new Long(currentMemory - newMemory));
            }
        }

        // Generate usage event for VM upgrade
        UserVmVO userVm = _vmDao.findById(vmId);
        generateUsageEvent( userVm, userVm.isDisplayVm(), EventTypes.EVENT_VM_UPGRADE);

        return userVm;
    }

    private void validateOfferingMaxResource(ServiceOfferingVO offering) {
        Integer maxCPUCores = ConfigurationManagerImpl.VM_SERVICE_OFFERING_MAX_CPU_CORES.value() == 0 ? Integer.MAX_VALUE: ConfigurationManagerImpl.VM_SERVICE_OFFERING_MAX_CPU_CORES.value();
        if (offering.getCpu() > maxCPUCores) {
            throw new InvalidParameterValueException("Invalid cpu cores value, please choose another service offering with cpu cores between 1 and " + maxCPUCores);
        }
        Integer maxRAMSize = ConfigurationManagerImpl.VM_SERVICE_OFFERING_MAX_RAM_SIZE.value() == 0 ? Integer.MAX_VALUE: ConfigurationManagerImpl.VM_SERVICE_OFFERING_MAX_RAM_SIZE.value();
        if (offering.getRamSize() > maxRAMSize) {
            throw new InvalidParameterValueException("Invalid memory value, please choose another service offering with memory between 32 and " + maxRAMSize + " MB");
        }
    }

    @Override
    public void validateCustomParameters(ServiceOfferingVO serviceOffering, Map<String, String> customParameters) {
        //TODO need to validate custom cpu, and memory against min/max CPU/Memory ranges from service_offering_details table
        if (customParameters.size() != 0) {
            Map<String, String> offeringDetails = serviceOfferingDetailsDao.listDetailsKeyPairs(serviceOffering.getId());
            if (serviceOffering.getCpu() == null) {
                int minCPU = NumbersUtil.parseInt(offeringDetails.get(ApiConstants.MIN_CPU_NUMBER), 1);
                int maxCPU = NumbersUtil.parseInt(offeringDetails.get(ApiConstants.MAX_CPU_NUMBER), Integer.MAX_VALUE);
                int cpuNumber = NumbersUtil.parseInt(customParameters.get(UsageEventVO.DynamicParameters.cpuNumber.name()), -1);
                Integer maxCPUCores = ConfigurationManagerImpl.VM_SERVICE_OFFERING_MAX_CPU_CORES.value() == 0 ? Integer.MAX_VALUE: ConfigurationManagerImpl.VM_SERVICE_OFFERING_MAX_CPU_CORES.value();
                if (cpuNumber < minCPU || cpuNumber > maxCPU || cpuNumber > maxCPUCores) {
                    throw new InvalidParameterValueException(String.format("Invalid cpu cores value, specify a value between %d and %d", minCPU, Math.min(maxCPUCores, maxCPU)));
                }
            } else if (customParameters.containsKey(UsageEventVO.DynamicParameters.cpuNumber.name())) {
                throw new InvalidParameterValueException("The cpu cores of this offering id:" + serviceOffering.getUuid()
                + " is not customizable. This is predefined in the template.");
            }

            if (serviceOffering.getSpeed() == null) {
                String cpuSpeed = customParameters.get(UsageEventVO.DynamicParameters.cpuSpeed.name());
                if ((cpuSpeed == null) || (NumbersUtil.parseInt(cpuSpeed, -1) <= 0)) {
                    throw new InvalidParameterValueException("Invalid cpu speed value, specify a value between 1 and " + Integer.MAX_VALUE);
                }
            } else if (!serviceOffering.isCustomCpuSpeedSupported() && customParameters.containsKey(UsageEventVO.DynamicParameters.cpuSpeed.name())) {
                throw new InvalidParameterValueException("The cpu speed of this offering id:" + serviceOffering.getUuid()
                + " is not customizable. This is predefined in the template.");
            }

            if (serviceOffering.getRamSize() == null) {
                int minMemory = NumbersUtil.parseInt(offeringDetails.get(ApiConstants.MIN_MEMORY), 32);
                int maxMemory = NumbersUtil.parseInt(offeringDetails.get(ApiConstants.MAX_MEMORY), Integer.MAX_VALUE);
                int memory = NumbersUtil.parseInt(customParameters.get(UsageEventVO.DynamicParameters.memory.name()), -1);
                Integer maxRAMSize = ConfigurationManagerImpl.VM_SERVICE_OFFERING_MAX_RAM_SIZE.value() == 0 ? Integer.MAX_VALUE: ConfigurationManagerImpl.VM_SERVICE_OFFERING_MAX_RAM_SIZE.value();
                if (memory < minMemory || memory > maxMemory || memory > maxRAMSize) {
                    throw new InvalidParameterValueException(String.format("Invalid memory value, specify a value between %d and %d", minMemory, Math.min(maxRAMSize, maxMemory)));
                }
            } else if (customParameters.containsKey(UsageEventVO.DynamicParameters.memory.name())) {
                throw new InvalidParameterValueException("The memory of this offering id:" + serviceOffering.getUuid() + " is not customizable. This is predefined in the template.");
            }
        } else {
            throw new InvalidParameterValueException("Need to specify custom parameter values cpu, cpu speed and memory when using custom offering");
        }
    }

    private UserVm upgradeStoppedVirtualMachine(Long vmId, Long svcOffId, Map<String, String> customParameters) throws ResourceAllocationException {
        Account caller = CallContext.current().getCallingAccount();

        // Verify input parameters
        //UserVmVO vmInstance = _vmDao.findById(vmId);
        VMInstanceVO vmInstance = _vmInstanceDao.findById(vmId);
        if (vmInstance == null) {
            throw new InvalidParameterValueException("unable to find a virtual machine with id " + vmId);
        }

        _accountMgr.checkAccess(caller, null, true, vmInstance);

        // Check resource limits for CPU and Memory.
        ServiceOfferingVO newServiceOffering = _offeringDao.findById(svcOffId);
        if (newServiceOffering.isDynamic()) {
            newServiceOffering.setDynamicFlag(true);
            validateCustomParameters(newServiceOffering, customParameters);
            newServiceOffering = _offeringDao.getComputeOffering(newServiceOffering, customParameters);
        } else {
            validateOfferingMaxResource(newServiceOffering);
        }
        ServiceOfferingVO currentServiceOffering = _offeringDao.findByIdIncludingRemoved(vmInstance.getId(), vmInstance.getServiceOfferingId());

        int newCpu = newServiceOffering.getCpu();
        int newMemory = newServiceOffering.getRamSize();
        int currentCpu = currentServiceOffering.getCpu();
        int currentMemory = currentServiceOffering.getRamSize();

        Account owner = _accountMgr.getActiveAccountById(vmInstance.getAccountId());
        if (! VirtualMachineManager.ResoureCountRunningVMsonly.value()) {
            if (newCpu > currentCpu) {
                _resourceLimitMgr.checkResourceLimit(owner, ResourceType.cpu, newCpu - currentCpu);
            }
            if (newMemory > currentMemory) {
                _resourceLimitMgr.checkResourceLimit(owner, ResourceType.memory, newMemory - currentMemory);
            }
        }

        // Check that the specified service offering ID is valid
        _itMgr.checkIfCanUpgrade(vmInstance, newServiceOffering);

        // Check if the new service offering can be applied to vm instance
        ServiceOffering newSvcOffering = _offeringDao.findById(svcOffId);
        _accountMgr.checkAccess(owner, newSvcOffering, _dcDao.findById(vmInstance.getDataCenterId()));

        DiskOfferingVO newRootDiskOffering = _diskOfferingDao.findById(newServiceOffering.getId());

        List<VolumeVO> vols = _volsDao.findReadyRootVolumesByInstance(vmInstance.getId());

        for (final VolumeVO rootVolumeOfVm : vols) {
            DiskOfferingVO currentRootDiskOffering = _diskOfferingDao.findById(rootVolumeOfVm.getDiskOfferingId());

            ResizeVolumeCmd resizeVolumeCmd = prepareResizeVolumeCmd(rootVolumeOfVm, currentRootDiskOffering, newRootDiskOffering);

            if (rootVolumeOfVm.getDiskOfferingId() != newRootDiskOffering.getId()) {
                rootVolumeOfVm.setDiskOfferingId(newRootDiskOffering.getId());
                _volsDao.update(rootVolumeOfVm.getId(), rootVolumeOfVm);
            }

            _volumeService.resizeVolume(resizeVolumeCmd);
        }

        _itMgr.upgradeVmDb(vmId, newServiceOffering, currentServiceOffering);

        // Increment or decrement CPU and Memory count accordingly.
        if (! VirtualMachineManager.ResoureCountRunningVMsonly.value()) {
            if (newCpu > currentCpu) {
                _resourceLimitMgr.incrementResourceCount(owner.getAccountId(), ResourceType.cpu, new Long(newCpu - currentCpu));
            } else if (currentCpu > newCpu) {
                _resourceLimitMgr.decrementResourceCount(owner.getAccountId(), ResourceType.cpu, new Long(currentCpu - newCpu));
            }
            if (newMemory > currentMemory) {
                _resourceLimitMgr.incrementResourceCount(owner.getAccountId(), ResourceType.memory, new Long(newMemory - currentMemory));
            } else if (currentMemory > newMemory) {
                _resourceLimitMgr.decrementResourceCount(owner.getAccountId(), ResourceType.memory, new Long(currentMemory - newMemory));
            }
        }

        return _vmDao.findById(vmInstance.getId());

    }

    /**
     * Prepares the Resize Volume Command and verifies if the disk offering from the new service offering can be resized.
     * <br>
     * If the Service Offering was configured with a root disk size (size > 0) then it can only resize to an offering with a larger disk
     * or to an offering with a root size of zero, which is the default behavior.
     */
    protected ResizeVolumeCmd prepareResizeVolumeCmd(VolumeVO rootVolume, DiskOfferingVO currentRootDiskOffering, DiskOfferingVO newRootDiskOffering) {
        if (rootVolume == null) {
            throw new InvalidParameterValueException("Could not find Root volume for the VM while preparing the Resize Volume Command.");
        }
        if (currentRootDiskOffering == null) {
            throw new InvalidParameterValueException("Could not find Disk Offering matching the provided current Root Offering ID.");
        }
        if (newRootDiskOffering == null) {
            throw new InvalidParameterValueException("Could not find Disk Offering matching the provided Offering ID for resizing Root volume.");
        }

        ResizeVolumeCmd resizeVolumeCmd = new ResizeVolumeCmd(rootVolume.getId(), newRootDiskOffering.getMinIops(), newRootDiskOffering.getMaxIops());

        long newNewOfferingRootSizeInBytes = newRootDiskOffering.getDiskSize();
        long newNewOfferingRootSizeInGiB = newNewOfferingRootSizeInBytes / GiB_TO_BYTES;
        long currentRootDiskOfferingGiB = currentRootDiskOffering.getDiskSize() / GiB_TO_BYTES;
        if (newNewOfferingRootSizeInBytes > currentRootDiskOffering.getDiskSize()) {
            resizeVolumeCmd = new ResizeVolumeCmd(rootVolume.getId(), newRootDiskOffering.getMinIops(), newRootDiskOffering.getMaxIops(), newRootDiskOffering.getId());
            s_logger.debug(String.format("Preparing command to resize VM Root disk from %d GB to %d GB; current offering: %s, new offering: %s.", currentRootDiskOfferingGiB,
                    newNewOfferingRootSizeInGiB, currentRootDiskOffering.getName(), newRootDiskOffering.getName()));
        } else if (newNewOfferingRootSizeInBytes > 0l && newNewOfferingRootSizeInBytes < currentRootDiskOffering.getDiskSize()) {
            throw new InvalidParameterValueException(String.format(
                    "Failed to resize Root volume. The new Service Offering [id: %d, name: %s] has a smaller disk size [%d GB] than the current disk [%d GB].",
                    newRootDiskOffering.getId(), newRootDiskOffering.getName(), newNewOfferingRootSizeInGiB, currentRootDiskOfferingGiB));
        }
        return resizeVolumeCmd;
    }

    private void resizeRootVolumeOfVmWithNewOffering(VMInstanceVO vmInstance, ServiceOfferingVO newServiceOffering)
            throws ResourceAllocationException {
        DiskOfferingVO newROOTDiskOffering = _diskOfferingDao.findById(newServiceOffering.getId());
        List<VolumeVO> vols = _volsDao.findReadyRootVolumesByInstance(vmInstance.getId());

        for (final VolumeVO rootVolumeOfVm : vols) {
            rootVolumeOfVm.setDiskOfferingId(newROOTDiskOffering.getId());
            ResizeVolumeCmd resizeVolumeCmd = new ResizeVolumeCmd(rootVolumeOfVm.getId(), newROOTDiskOffering.getMinIops(), newROOTDiskOffering.getMaxIops());
            _volumeService.resizeVolume(resizeVolumeCmd);
            _volsDao.update(rootVolumeOfVm.getId(), rootVolumeOfVm);
        }
    }

    @Override
    @ActionEvent(eventType = EventTypes.EVENT_NIC_CREATE, eventDescription = "Creating Nic", async = true)
    public UserVm addNicToVirtualMachine(AddNicToVMCmd cmd) throws InvalidParameterValueException, PermissionDeniedException, CloudRuntimeException {
        Long vmId = cmd.getVmId();
        Long networkId = cmd.getNetworkId();
        String ipAddress = cmd.getIpAddress();
        String macAddress = cmd.getMacAddress();
        Account caller = CallContext.current().getCallingAccount();

        UserVmVO vmInstance = _vmDao.findById(vmId);
        if (vmInstance == null) {
            throw new InvalidParameterValueException("unable to find a virtual machine with id " + vmId);
        }

        // Check that Vm does not have VM Snapshots
        if (_vmSnapshotDao.findByVm(vmId).size() > 0) {
            throw new InvalidParameterValueException("NIC cannot be added to VM with VM Snapshots");
        }

        NetworkVO network = _networkDao.findById(networkId);
        if (network == null) {
            throw new InvalidParameterValueException("unable to find a network with id " + networkId);
        }

        if (caller.getType() != Account.ACCOUNT_TYPE_ADMIN) {
            if (!(network.getGuestType() == Network.GuestType.Shared && network.getAclType() == ACLType.Domain)
                    && !(network.getAclType() == ACLType.Account && network.getAccountId() == vmInstance.getAccountId())) {
                throw new InvalidParameterValueException("only shared network or isolated network with the same account_id can be added to vmId: " + vmId);
            }
        }

        List<NicVO> allNics = _nicDao.listByVmId(vmInstance.getId());
        for (NicVO nic : allNics) {
            if (nic.getNetworkId() == network.getId()) {
                throw new CloudRuntimeException("A NIC already exists for VM:" + vmInstance.getInstanceName() + " in network: " + network.getUuid());
            }
        }

        macAddress = validateOrReplaceMacAddress(macAddress, network.getId());

        if(_nicDao.findByNetworkIdAndMacAddress(networkId, macAddress) != null) {
            throw new CloudRuntimeException("A NIC with this MAC address exists for network: " + network.getUuid());
        }

        NicProfile profile = new NicProfile(ipAddress, null, macAddress);
        if (ipAddress != null) {
            if (!(NetUtils.isValidIp4(ipAddress) || NetUtils.isValidIp6(ipAddress))) {
                throw new InvalidParameterValueException("Invalid format for IP address parameter: " + ipAddress);
            }
        }

        // Perform permission check on VM
        _accountMgr.checkAccess(caller, null, true, vmInstance);

        // Verify that zone is not Basic
        DataCenterVO dc = _dcDao.findById(vmInstance.getDataCenterId());
        if (dc.getNetworkType() == DataCenter.NetworkType.Basic) {
            throw new CloudRuntimeException("Zone " + vmInstance.getDataCenterId() + ", has a NetworkType of Basic. Can't add a new NIC to a VM on a Basic Network");
        }

        // Perform account permission check on network
        _accountMgr.checkAccess(caller, AccessType.UseEntry, false, network);

        //ensure network belongs in zone
        if (network.getDataCenterId() != vmInstance.getDataCenterId()) {
            throw new CloudRuntimeException(vmInstance + " is in zone:" + vmInstance.getDataCenterId() + " but " + network + " is in zone:" + network.getDataCenterId());
        }

        if(_networkModel.getNicInNetwork(vmInstance.getId(),network.getId()) != null){
            s_logger.debug("VM " + vmInstance.getHostName() + " already in network " + network.getName() + " going to add another NIC");
        } else {
            //* get all vms hostNames in the network
            List<String> hostNames = _vmInstanceDao.listDistinctHostNames(network.getId());
            //* verify that there are no duplicates
            if (hostNames.contains(vmInstance.getHostName())) {
                throw new CloudRuntimeException("Network " + network.getName() + " already has a vm with host name: " + vmInstance.getHostName());
            }
        }

        NicProfile guestNic = null;
        boolean cleanUp = true;

        try {
            guestNic = _itMgr.addVmToNetwork(vmInstance, network, profile);
            saveExtraDhcpOptions(guestNic.getId(), cmd.getDhcpOptionsMap());
            _networkMgr.configureExtraDhcpOptions(network, guestNic.getId(), cmd.getDhcpOptionsMap());
            cleanUp = false;
        } catch (ResourceUnavailableException e) {
            throw new CloudRuntimeException("Unable to add NIC to " + vmInstance + ": " + e);
        } catch (InsufficientCapacityException e) {
            throw new CloudRuntimeException("Insufficient capacity when adding NIC to " + vmInstance + ": " + e);
        } catch (ConcurrentOperationException e) {
            throw new CloudRuntimeException("Concurrent operations on adding NIC to " + vmInstance + ": " + e);
        } finally {
            if(cleanUp) {
                try {
                    _itMgr.removeVmFromNetwork(vmInstance, network, null);
                } catch (ResourceUnavailableException e) {
                    throw new CloudRuntimeException("Error while cleaning up NIC " + e);
                }
            }
        }
        CallContext.current().putContextParameter(Nic.class, guestNic.getUuid());
        s_logger.debug("Successful addition of " + network + " from " + vmInstance);
        return _vmDao.findById(vmInstance.getId());
    }

    /**
     * If the given MAC address is invalid it replaces the given MAC with the next available MAC address
     */
    protected String validateOrReplaceMacAddress(String macAddress, long networkId) {
        if (!NetUtils.isValidMac(macAddress)) {
            try {
                macAddress = _networkModel.getNextAvailableMacAddressInNetwork(networkId);
            } catch (InsufficientAddressCapacityException e) {
                throw new CloudRuntimeException(String.format("A MAC address cannot be generated for this NIC in the network [id=%s] ", networkId));
            }
        }
        return macAddress;
    }

    private void saveExtraDhcpOptions(long nicId, Map<Integer, String> dhcpOptions) {
        List<NicExtraDhcpOptionVO> nicExtraDhcpOptionVOList = dhcpOptions
                .entrySet()
                .stream()
                .map(entry -> new NicExtraDhcpOptionVO(nicId, entry.getKey(), entry.getValue()))
                .collect(Collectors.toList());

        _nicExtraDhcpOptionDao.saveExtraDhcpOptions(nicExtraDhcpOptionVOList);
    }

    @Override
    @ActionEvent(eventType = EventTypes.EVENT_NIC_DELETE, eventDescription = "Removing Nic", async = true)
    public UserVm removeNicFromVirtualMachine(RemoveNicFromVMCmd cmd) throws InvalidParameterValueException, PermissionDeniedException, CloudRuntimeException {
        Long vmId = cmd.getVmId();
        Long nicId = cmd.getNicId();
        Account caller = CallContext.current().getCallingAccount();

        UserVmVO vmInstance = _vmDao.findById(vmId);
        if (vmInstance == null) {
            throw new InvalidParameterValueException("Unable to find a virtual machine with id " + vmId);
        }

        // Check that Vm does not have VM Snapshots
        if (_vmSnapshotDao.findByVm(vmId).size() > 0) {
            throw new InvalidParameterValueException("NIC cannot be removed from VM with VM Snapshots");
        }

        NicVO nic = _nicDao.findById(nicId);
        if (nic == null) {
            throw new InvalidParameterValueException("Unable to find a nic with id " + nicId);
        }

        NetworkVO network = _networkDao.findById(nic.getNetworkId());
        if (network == null) {
            throw new InvalidParameterValueException("Unable to find a network with id " + nic.getNetworkId());
        }

        // Perform permission check on VM
        _accountMgr.checkAccess(caller, null, true, vmInstance);

        // Verify that zone is not Basic
        DataCenterVO dc = _dcDao.findById(vmInstance.getDataCenterId());
        if (dc.getNetworkType() == DataCenter.NetworkType.Basic) {
            throw new InvalidParameterValueException("Zone " + vmInstance.getDataCenterId() + ", has a NetworkType of Basic. Can't remove a NIC from a VM on a Basic Network");
        }

        // check to see if nic is attached to VM
        if (nic.getInstanceId() != vmId) {
            throw new InvalidParameterValueException(nic + " is not a nic on " + vmInstance);
        }

        // Perform account permission check on network
        _accountMgr.checkAccess(caller, AccessType.UseEntry, false, network);

        // don't delete default NIC on a user VM
        if (nic.isDefaultNic() && vmInstance.getType() == VirtualMachine.Type.User) {
            throw new InvalidParameterValueException("Unable to remove nic from " + vmInstance + " in " + network + ", nic is default.");
        }

        // if specified nic is associated with PF/LB/Static NAT
        if (_rulesMgr.listAssociatedRulesForGuestNic(nic).size() > 0) {
            throw new InvalidParameterValueException("Unable to remove nic from " + vmInstance + " in " + network + ", nic has associated Port forwarding or Load balancer or Static NAT rules.");
        }

        boolean nicremoved = false;
        try {
            nicremoved = _itMgr.removeNicFromVm(vmInstance, nic);
        } catch (ResourceUnavailableException e) {
            throw new CloudRuntimeException("Unable to remove " + network + " from " + vmInstance + ": " + e);

        } catch (ConcurrentOperationException e) {
            throw new CloudRuntimeException("Concurrent operations on removing " + network + " from " + vmInstance + ": " + e);
        }

        if (!nicremoved) {
            throw new CloudRuntimeException("Unable to remove " + network + " from " + vmInstance);
        }

        s_logger.debug("Successful removal of " + network + " from " + vmInstance);
        return _vmDao.findById(vmInstance.getId());
    }

    @Override
    @ActionEvent(eventType = EventTypes.EVENT_NIC_UPDATE, eventDescription = "Creating Nic", async = true)
    public UserVm updateDefaultNicForVirtualMachine(UpdateDefaultNicForVMCmd cmd) throws InvalidParameterValueException, CloudRuntimeException {
        Long vmId = cmd.getVmId();
        Long nicId = cmd.getNicId();
        Account caller = CallContext.current().getCallingAccount();

        UserVmVO vmInstance = _vmDao.findById(vmId);
        if (vmInstance == null) {
            throw new InvalidParameterValueException("unable to find a virtual machine with id " + vmId);
        }

        // Check that Vm does not have VM Snapshots
        if (_vmSnapshotDao.findByVm(vmId).size() > 0) {
            throw new InvalidParameterValueException("NIC cannot be updated for VM with VM Snapshots");
        }

        NicVO nic = _nicDao.findById(nicId);
        if (nic == null) {
            throw new InvalidParameterValueException("unable to find a nic with id " + nicId);
        }
        NetworkVO network = _networkDao.findById(nic.getNetworkId());
        if (network == null) {
            throw new InvalidParameterValueException("unable to find a network with id " + nic.getNetworkId());
        }

        // Perform permission check on VM
        _accountMgr.checkAccess(caller, null, true, vmInstance);

        // Verify that zone is not Basic
        DataCenterVO dc = _dcDao.findById(vmInstance.getDataCenterId());
        if (dc.getNetworkType() == DataCenter.NetworkType.Basic) {
            throw new CloudRuntimeException("Zone " + vmInstance.getDataCenterId() + ", has a NetworkType of Basic. Can't change default NIC on a Basic Network");
        }

        // no need to check permissions for network, we'll enumerate the ones they already have access to
        Network existingdefaultnet = _networkModel.getDefaultNetworkForVm(vmId);

        //check to see if nic is attached to VM
        if (nic.getInstanceId() != vmId) {
            throw new InvalidParameterValueException(nic + " is not a nic on  " + vmInstance);
        }
        // if current default equals chosen new default, Throw an exception
        if (nic.isDefaultNic()) {
            throw new CloudRuntimeException("refusing to set default nic because chosen nic is already the default");
        }

        //make sure the VM is Running or Stopped
        if ((vmInstance.getState() != State.Running) && (vmInstance.getState() != State.Stopped)) {
            throw new CloudRuntimeException("refusing to set default " + vmInstance + " is not Running or Stopped");
        }

        NicProfile existing = null;
        List<NicProfile> nicProfiles = _networkMgr.getNicProfiles(vmInstance);
        for (NicProfile nicProfile : nicProfiles) {
            if (nicProfile.isDefaultNic() && existingdefaultnet != null && nicProfile.getNetworkId() == existingdefaultnet.getId()) {
                existing = nicProfile;
            }
        }

        if (existing == null) {
            s_logger.warn("Failed to update default nic, no nic profile found for existing default network");
            throw new CloudRuntimeException("Failed to find a nic profile for the existing default network. This is bad and probably means some sort of configuration corruption");
        }

        Network oldDefaultNetwork = null;
        oldDefaultNetwork = _networkModel.getDefaultNetworkForVm(vmId);
        String oldNicIdString = Long.toString(_networkModel.getDefaultNic(vmId).getId());
        long oldNetworkOfferingId = -1L;

        if (oldDefaultNetwork != null) {
            oldNetworkOfferingId = oldDefaultNetwork.getNetworkOfferingId();
        }
        NicVO existingVO = _nicDao.findById(existing.id);
        Integer chosenID = nic.getDeviceId();
        Integer existingID = existing.getDeviceId();

        Network newdefault = null;
        if (_itMgr.updateDefaultNicForVM(vmInstance, nic, existingVO)) {
            newdefault = _networkModel.getDefaultNetworkForVm(vmId);
        }

        if (newdefault == null) {
            nic.setDefaultNic(false);
            nic.setDeviceId(chosenID);
            existingVO.setDefaultNic(true);
            existingVO.setDeviceId(existingID);

            nic = _nicDao.persist(nic);
            _nicDao.persist(existingVO);

            newdefault = _networkModel.getDefaultNetworkForVm(vmId);
            if (newdefault.getId() == existingdefaultnet.getId()) {
                throw new CloudRuntimeException("Setting a default nic failed, and we had no default nic, but we were able to set it back to the original");
            }
            throw new CloudRuntimeException("Failed to change default nic to " + nic + " and now we have no default");
        } else if (newdefault.getId() == nic.getNetworkId()) {
            s_logger.debug("successfully set default network to " + network + " for " + vmInstance);
            String nicIdString = Long.toString(nic.getId());
            long newNetworkOfferingId = network.getNetworkOfferingId();
            UsageEventUtils.publishUsageEvent(EventTypes.EVENT_NETWORK_OFFERING_REMOVE, vmInstance.getAccountId(), vmInstance.getDataCenterId(), vmInstance.getId(),
                    oldNicIdString, oldNetworkOfferingId, null, 1L, VirtualMachine.class.getName(), vmInstance.getUuid(), vmInstance.isDisplay());
            UsageEventUtils.publishUsageEvent(EventTypes.EVENT_NETWORK_OFFERING_ASSIGN, vmInstance.getAccountId(), vmInstance.getDataCenterId(), vmInstance.getId(), nicIdString,
                    newNetworkOfferingId, null, 1L, VirtualMachine.class.getName(), vmInstance.getUuid(), vmInstance.isDisplay());
            UsageEventUtils.publishUsageEvent(EventTypes.EVENT_NETWORK_OFFERING_REMOVE, vmInstance.getAccountId(), vmInstance.getDataCenterId(), vmInstance.getId(), nicIdString,
                    newNetworkOfferingId, null, 0L, VirtualMachine.class.getName(), vmInstance.getUuid(), vmInstance.isDisplay());
            UsageEventUtils.publishUsageEvent(EventTypes.EVENT_NETWORK_OFFERING_ASSIGN, vmInstance.getAccountId(), vmInstance.getDataCenterId(), vmInstance.getId(),
                    oldNicIdString, oldNetworkOfferingId, null, 0L, VirtualMachine.class.getName(), vmInstance.getUuid(), vmInstance.isDisplay());

            if (vmInstance.getState() == State.Running) {
                try {
                    VirtualMachineProfile vmProfile = new VirtualMachineProfileImpl(vmInstance);
                    User callerUser = _accountMgr.getActiveUser(CallContext.current().getCallingUserId());
                    ReservationContext context = new ReservationContextImpl(null, null, callerUser, caller);
                    DeployDestination dest = new DeployDestination(dc, null, null, null);
                    _networkMgr.prepare(vmProfile, dest, context);
                } catch (final Exception e) {
                    s_logger.info("Got exception: ", e);
                }
            }

            return _vmDao.findById(vmInstance.getId());
        }

        throw new CloudRuntimeException("something strange happened, new default network(" + newdefault.getId() + ") is not null, and is not equal to the network("
                + nic.getNetworkId() + ") of the chosen nic");
    }

    @Override
    public UserVm updateNicIpForVirtualMachine(UpdateVmNicIpCmd cmd) {
        Long nicId = cmd.getNicId();
        String ipaddr = cmd.getIpaddress();
        Account caller = CallContext.current().getCallingAccount();

        //check whether the nic belongs to user vm.
        NicVO nicVO = _nicDao.findById(nicId);
        if (nicVO == null) {
            throw new InvalidParameterValueException("There is no nic for the " + nicId);
        }

        if (nicVO.getVmType() != VirtualMachine.Type.User) {
            throw new InvalidParameterValueException("The nic is not belongs to user vm");
        }

        UserVm vm = _vmDao.findById(nicVO.getInstanceId());
        if (vm == null) {
            throw new InvalidParameterValueException("There is no vm with the nic");
        }

        Network network = _networkDao.findById(nicVO.getNetworkId());
        if (network == null) {
            throw new InvalidParameterValueException("There is no network with the nic");
        }
        // Don't allow to update vm nic ip if network is not in Implemented/Setup/Allocated state
        if (!(network.getState() == Network.State.Allocated || network.getState() == Network.State.Implemented || network.getState() == Network.State.Setup)) {
            throw new InvalidParameterValueException("Network is not in the right state to update vm nic ip. Correct states are: " + Network.State.Allocated + ", " + Network.State.Implemented + ", "
                    + Network.State.Setup);
        }

        NetworkOfferingVO offering = _networkOfferingDao.findByIdIncludingRemoved(network.getNetworkOfferingId());
        if (offering == null) {
            throw new InvalidParameterValueException("There is no network offering with the network");
        }
        if (!_networkModel.listNetworkOfferingServices(offering.getId()).isEmpty() && vm.getState() != State.Stopped) {
            InvalidParameterValueException ex = new InvalidParameterValueException(
                    "VM is not Stopped, unable to update the vm nic having the specified id");
            ex.addProxyObject(vm.getUuid(), "vmId");
            throw ex;
        }

        // verify permissions
        _accountMgr.checkAccess(caller, null, true, vm);
        Account ipOwner = _accountDao.findByIdIncludingRemoved(vm.getAccountId());

        // verify ip address
        s_logger.debug("Calling the ip allocation ...");
        DataCenter dc = _dcDao.findById(network.getDataCenterId());
        if (dc == null) {
            throw new InvalidParameterValueException("There is no dc with the nic");
        }
        if (dc.getNetworkType() == NetworkType.Advanced && network.getGuestType() == Network.GuestType.Isolated) {
            try {
                ipaddr = _ipAddrMgr.allocateGuestIP(network, ipaddr);
            } catch (InsufficientAddressCapacityException e) {
                throw new InvalidParameterValueException("Allocating ip to guest nic " + nicVO.getUuid() + " failed, for insufficient address capacity");
            }
            if (ipaddr == null) {
                throw new InvalidParameterValueException("Allocating ip to guest nic " + nicVO.getUuid() + " failed, please choose another ip");
            }

            if (_networkModel.areServicesSupportedInNetwork(network.getId(), Service.StaticNat)) {
                IPAddressVO oldIP = _ipAddressDao.findByAssociatedVmId(vm.getId());
                if (oldIP != null) {
                    oldIP.setVmIp(ipaddr);
                    _ipAddressDao.persist(oldIP);
                }
            }
            // implementing the network elements and resources as a part of vm nic ip update if network has services and it is in Implemented state
            if (!_networkModel.listNetworkOfferingServices(offering.getId()).isEmpty() && network.getState() == Network.State.Implemented) {
                User callerUser = _accountMgr.getActiveUser(CallContext.current().getCallingUserId());
                ReservationContext context = new ReservationContextImpl(null, null, callerUser, caller);
                DeployDestination dest = new DeployDestination(_dcDao.findById(network.getDataCenterId()), null, null, null);

                s_logger.debug("Implementing the network " + network + " elements and resources as a part of vm nic ip update");
                try {
                    // implement the network elements and rules again
                    _networkMgr.implementNetworkElementsAndResources(dest, context, network, offering);
                } catch (Exception ex) {
                    s_logger.warn("Failed to implement network " + network + " elements and resources as a part of vm nic ip update due to ", ex);
                    CloudRuntimeException e = new CloudRuntimeException("Failed to implement network (with specified id) elements and resources as a part of vm nic ip update");
                    e.addProxyObject(network.getUuid(), "networkId");
                    // restore to old ip address
                    if (_networkModel.areServicesSupportedInNetwork(network.getId(), Service.StaticNat)) {
                        IPAddressVO oldIP = _ipAddressDao.findByAssociatedVmId(vm.getId());
                        if (oldIP != null) {
                            oldIP.setVmIp(nicVO.getIPv4Address());
                            _ipAddressDao.persist(oldIP);
                        }
                    }
                    throw e;
                }
            }
        } else if (dc.getNetworkType() == NetworkType.Basic || network.getGuestType()  == Network.GuestType.Shared) {
            //handle the basic networks here
            //for basic zone, need to provide the podId to ensure proper ip alloation
            Long podId = null;
            if (dc.getNetworkType() == NetworkType.Basic) {
                podId = vm.getPodIdToDeployIn();
                if (podId == null) {
                    throw new InvalidParameterValueException("vm pod id is null in Basic zone; can't decide the range for ip allocation");
                }
            }

            try {
                ipaddr = _ipAddrMgr.allocatePublicIpForGuestNic(network, podId, ipOwner, ipaddr);
                if (ipaddr == null) {
                    throw new InvalidParameterValueException("Allocating ip to guest nic " + nicVO.getUuid() + " failed, please choose another ip");
                }

                final IPAddressVO newIp = _ipAddressDao.findByIpAndDcId(dc.getId(), ipaddr);
                final Vlan vlan = _vlanDao.findById(newIp.getVlanId());
                nicVO.setIPv4Gateway(vlan.getVlanGateway());
                nicVO.setIPv4Netmask(vlan.getVlanNetmask());

                final IPAddressVO ip = _ipAddressDao.findByIpAndSourceNetworkId(nicVO.getNetworkId(), nicVO.getIPv4Address());
                if (ip != null) {
                    Transaction.execute(new TransactionCallbackNoReturn() {
                        @Override
                        public void doInTransactionWithoutResult(TransactionStatus status) {
                            _ipAddrMgr.markIpAsUnavailable(ip.getId());
                            _ipAddressDao.unassignIpAddress(ip.getId());
                        }
                    });
                }
            } catch (InsufficientAddressCapacityException e) {
                s_logger.error("Allocating ip to guest nic " + nicVO.getUuid() + " failed, for insufficient address capacity");
                return null;
            }
        } else {
            throw new InvalidParameterValueException("UpdateVmNicIpCmd is not supported in L2 network");
        }

        s_logger.debug("Updating IPv4 address of NIC " + nicVO + " to " + ipaddr + "/" + nicVO.getIPv4Netmask() + " with gateway " + nicVO.getIPv4Gateway());
        nicVO.setIPv4Address(ipaddr);
        _nicDao.persist(nicVO);

        return vm;
    }

    @Override
    @ActionEvent(eventType = EventTypes.EVENT_VM_UPGRADE, eventDescription = "Upgrading VM", async = true)
    public UserVm upgradeVirtualMachine(ScaleVMCmd cmd) throws ResourceUnavailableException, ConcurrentOperationException, ManagementServerException,
    VirtualMachineMigrationException {

        Long vmId = cmd.getId();
        Long newServiceOfferingId = cmd.getServiceOfferingId();
        VirtualMachine vm = (VirtualMachine) this._entityMgr.findById(VirtualMachine.class, vmId);
        if (vm == null) {
            throw new InvalidParameterValueException("Unable to find VM's UUID");
        }
        CallContext.current().setEventDetails("Vm Id: " + vm.getUuid());

        boolean result = upgradeVirtualMachine(vmId, newServiceOfferingId, cmd.getDetails());
        if (result) {
            UserVmVO vmInstance = _vmDao.findById(vmId);
            if (vmInstance.getState().equals(State.Stopped)) {
                // Generate usage event for VM upgrade
                generateUsageEvent(vmInstance, vmInstance.isDisplayVm(), EventTypes.EVENT_VM_UPGRADE);
            }
            return vmInstance;
        } else {
            throw new CloudRuntimeException("Failed to scale the VM");
        }
    }

    @Override
    public HashMap<Long, List<VmDiskStatsEntry>> getVmDiskStatistics(long hostId, String hostName, List<Long> vmIds) throws CloudRuntimeException {
        HashMap<Long, List<VmDiskStatsEntry>> vmDiskStatsById = new HashMap<Long, List<VmDiskStatsEntry>>();

        if (vmIds.isEmpty()) {
            return vmDiskStatsById;
        }

        List<String> vmNames = new ArrayList<String>();

        for (Long vmId : vmIds) {
            UserVmVO vm = _vmDao.findById(vmId);
            vmNames.add(vm.getInstanceName());
        }

        Answer answer = _agentMgr.easySend(hostId, new GetVmDiskStatsCommand(vmNames, _hostDao.findById(hostId).getGuid(), hostName));
        if (answer == null || !answer.getResult()) {
            s_logger.warn("Unable to obtain VM disk statistics.");
            return null;
        } else {
            HashMap<String, List<VmDiskStatsEntry>> vmDiskStatsByName = ((GetVmDiskStatsAnswer)answer).getVmDiskStatsMap();

            if (vmDiskStatsByName == null) {
                s_logger.warn("Unable to obtain VM disk statistics.");
                return null;
            }

            for (Map.Entry<String, List<VmDiskStatsEntry>> entry: vmDiskStatsByName.entrySet()) {
                vmDiskStatsById.put(vmIds.get(vmNames.indexOf(entry.getKey())), entry.getValue());
            }
        }

        return vmDiskStatsById;
    }

    @Override
    public boolean upgradeVirtualMachine(Long vmId, Long newServiceOfferingId, Map<String, String> customParameters) throws ResourceUnavailableException,
    ConcurrentOperationException, ManagementServerException, VirtualMachineMigrationException {

        // Verify input parameters
        VMInstanceVO vmInstance = _vmInstanceDao.findById(vmId);

        if (vmInstance != null) {
            if (vmInstance.getState().equals(State.Stopped)) {
                upgradeStoppedVirtualMachine(vmId, newServiceOfferingId, customParameters);
                return true;
            }
            if (vmInstance.getState().equals(State.Running)) {
                return upgradeRunningVirtualMachine(vmId, newServiceOfferingId, customParameters);
            }
        }
        return false;
    }

    private boolean upgradeRunningVirtualMachine(Long vmId, Long newServiceOfferingId, Map<String, String> customParameters) throws ResourceUnavailableException,
    ConcurrentOperationException, ManagementServerException, VirtualMachineMigrationException {

        Account caller = CallContext.current().getCallingAccount();
        VMInstanceVO vmInstance = _vmInstanceDao.findById(vmId);

        Set<HypervisorType> supportedHypervisorTypes = new HashSet<>();
        supportedHypervisorTypes.add(HypervisorType.XenServer);
        supportedHypervisorTypes.add(HypervisorType.VMware);
        supportedHypervisorTypes.add(HypervisorType.Simulator);
        supportedHypervisorTypes.add(HypervisorType.KVM);

        HypervisorType vmHypervisorType = vmInstance.getHypervisorType();

        if (!supportedHypervisorTypes.contains(vmHypervisorType)) {
            String message = String.format("Scaling the VM dynamically is not supported for VMs running on Hypervisor [%s].", vmInstance.getHypervisorType());
            s_logger.info(message);
            throw new InvalidParameterValueException(message);
        }

        _accountMgr.checkAccess(caller, null, true, vmInstance);

        //Check if its a scale "up"
        ServiceOfferingVO newServiceOffering = _offeringDao.findById(newServiceOfferingId);
        if (newServiceOffering.isDynamic()) {
            newServiceOffering.setDynamicFlag(true);
            validateCustomParameters(newServiceOffering, customParameters);
            newServiceOffering = _offeringDao.getComputeOffering(newServiceOffering, customParameters);
        }

        // Check that the specified service offering ID is valid
        _itMgr.checkIfCanUpgrade(vmInstance, newServiceOffering);

        ServiceOfferingVO currentServiceOffering = _offeringDao.findByIdIncludingRemoved(vmInstance.getId(), vmInstance.getServiceOfferingId());
        if (newServiceOffering.isDynamicScalingEnabled() != currentServiceOffering.isDynamicScalingEnabled()) {
            throw new InvalidParameterValueException("Unable to Scale VM: since dynamic scaling enabled flag is not same for new service offering and old service offering");
        }

        int newCpu = newServiceOffering.getCpu();
        int newMemory = newServiceOffering.getRamSize();
        int newSpeed = newServiceOffering.getSpeed();
        int currentCpu = currentServiceOffering.getCpu();
        int currentMemory = currentServiceOffering.getRamSize();
        int currentSpeed = currentServiceOffering.getSpeed();
        int memoryDiff = newMemory - currentMemory;
        int cpuDiff = newCpu * newSpeed - currentCpu * currentSpeed;

        // Don't allow to scale when (Any of the new values less than current values) OR (All current and new values are same)
        if ((newSpeed < currentSpeed || newMemory < currentMemory || newCpu < currentCpu) || (newSpeed == currentSpeed && newMemory == currentMemory && newCpu == currentCpu)) {
            String message = String.format("While the VM is running, only scalling up it is supported. New service offering {\"memory\": %s, \"speed\": %s, \"cpu\": %s} should"
              + " have at least one value (ram, speed or cpu) greater than the current values {\"memory\": %s, \"speed\": %s, \"cpu\": %s}.", newMemory, newSpeed, newCpu,
              currentMemory, currentSpeed, currentCpu);

            throw new InvalidParameterValueException(message);
        }

        if (vmHypervisorType.equals(HypervisorType.KVM) && !currentServiceOffering.isDynamic()) {
            String message = String.format("Unable to live scale VM on KVM when current service offering is a \"Fixed Offering\". KVM needs the tag \"maxMemory\" to live scale and it is only configured when VM is deployed with a custom service offering and \"Dynamic Scalable\" is enabled.");
            s_logger.info(message);
            throw new InvalidParameterValueException(message);
        }

        _offeringDao.loadDetails(currentServiceOffering);
        _offeringDao.loadDetails(newServiceOffering);

        Map<String, String> currentDetails = currentServiceOffering.getDetails();
        Map<String, String> newDetails = newServiceOffering.getDetails();
        String currentVgpuType = currentDetails.get("vgpuType");
        String newVgpuType = newDetails.get("vgpuType");

        if (currentVgpuType != null && (newVgpuType == null || !newVgpuType.equalsIgnoreCase(currentVgpuType))) {
            throw new InvalidParameterValueException(String.format("Dynamic scaling of vGPU type is not supported. VM has vGPU Type: [%s].", currentVgpuType));
        }

        // Check resource limits
        if (newCpu > currentCpu) {
            _resourceLimitMgr.checkResourceLimit(caller, ResourceType.cpu, newCpu - currentCpu);
        }

        if (newMemory > currentMemory) {
            _resourceLimitMgr.checkResourceLimit(caller, ResourceType.memory, memoryDiff);
        }

        // Dynamically upgrade the running vms
        boolean success = false;
        if (vmInstance.getState().equals(State.Running)) {
            int retry = _scaleRetry;
            ExcludeList excludes = new ExcludeList();

            // Check zone wide flag
            boolean enableDynamicallyScaleVm = EnableDynamicallyScaleVm.valueIn(vmInstance.getDataCenterId());
            if (!enableDynamicallyScaleVm) {
                throw new PermissionDeniedException("Dynamically scaling virtual machines is disabled for this zone, please contact your admin.");
            }

            // Check vm flag
            if (!vmInstance.isDynamicallyScalable()) {
<<<<<<< HEAD
                throw new CloudRuntimeException(String.format("Unable to scale %s as it does not have tools to support dynamic scaling.", vmInstance.toString()));
=======
                throw new CloudRuntimeException("Unable to Scale the VM: " + vmInstance.getUuid() + " as VM is not configured to be dynamically scalable");
>>>>>>> bf626618
            }

            // Check disable threshold for cluster is not crossed
            HostVO host = _hostDao.findById(vmInstance.getHostId());
            if (_capacityMgr.checkIfClusterCrossesThreshold(host.getClusterId(), cpuDiff, memoryDiff)) {
                throw new CloudRuntimeException(String.format("Unable to scale %s due to insufficient resources.", vmInstance.toString()));
            }

            while (retry-- != 0) { // It's != so that it can match -1.
                try {
                    boolean existingHostHasCapacity = false;

                    // Increment CPU and Memory count accordingly.
                    if (newCpu > currentCpu) {
                        _resourceLimitMgr.incrementResourceCount(caller.getAccountId(), ResourceType.cpu, new Long(newCpu - currentCpu));
                    }

                    if (memoryDiff > 0) {
                        _resourceLimitMgr.incrementResourceCount(caller.getAccountId(), ResourceType.memory, new Long(memoryDiff));
                    }

                    // #1 Check existing host has capacity
                    if (!excludes.shouldAvoid(ApiDBUtils.findHostById(vmInstance.getHostId()))) {
                        existingHostHasCapacity = _capacityMgr.checkIfHostHasCpuCapability(vmInstance.getHostId(), newCpu, newSpeed)
                                && _capacityMgr.checkIfHostHasCapacity(vmInstance.getHostId(), cpuDiff, ByteScaleUtils.mibToBytes(memoryDiff), false,
                                        _capacityMgr.getClusterOverProvisioningFactor(host.getClusterId(), Capacity.CAPACITY_TYPE_CPU),
                                        _capacityMgr.getClusterOverProvisioningFactor(host.getClusterId(), Capacity.CAPACITY_TYPE_MEMORY), false);
                        excludes.addHost(vmInstance.getHostId());
                    }

                    // #2 migrate the vm if host doesn't have capacity or is in avoid set
                    if (!existingHostHasCapacity) {
                        _itMgr.findHostAndMigrate(vmInstance.getUuid(), newServiceOfferingId, customParameters, excludes);
                    }

                    // #3 scale the vm now
                    vmInstance = _vmInstanceDao.findById(vmId);
                    _itMgr.reConfigureVm(vmInstance.getUuid(), currentServiceOffering, newServiceOffering, customParameters, existingHostHasCapacity);
                    success = true;
                    return success;
                } catch (InsufficientCapacityException | ResourceUnavailableException | ConcurrentOperationException e) {
                    s_logger.error(String.format("Unable to scale %s due to [%s].", vmInstance.toString(), e.getMessage()), e);
                } finally {
                    if (!success) {
                        // Decrement CPU and Memory count accordingly.
                        if (newCpu > currentCpu) {
                            _resourceLimitMgr.decrementResourceCount(caller.getAccountId(), ResourceType.cpu, new Long(newCpu - currentCpu));
                        }

                        if (memoryDiff > 0) {
                            _resourceLimitMgr.decrementResourceCount(caller.getAccountId(), ResourceType.memory, new Long(memoryDiff));
                        }
                    }
                }
            }
        }
        return success;
    }

    @Override
    public HashMap<Long, VmStatsEntry> getVirtualMachineStatistics(long hostId, String hostName, List<Long> vmIds) throws CloudRuntimeException {
        HashMap<Long, VmStatsEntry> vmStatsById = new HashMap<Long, VmStatsEntry>();

        if (vmIds.isEmpty()) {
            return vmStatsById;
        }

        List<String> vmNames = new ArrayList<String>();

        for (Long vmId : vmIds) {
            UserVmVO vm = _vmDao.findById(vmId);
            vmNames.add(vm.getInstanceName());
        }

        Answer answer = _agentMgr.easySend(hostId, new GetVmStatsCommand(vmNames, _hostDao.findById(hostId).getGuid(), hostName));
        if (answer == null || !answer.getResult()) {
            s_logger.warn("Unable to obtain VM statistics.");
            return null;
        } else {
            HashMap<String, VmStatsEntry> vmStatsByName = ((GetVmStatsAnswer)answer).getVmStatsMap();

            if (vmStatsByName == null) {
                s_logger.warn("Unable to obtain VM statistics.");
                return null;
            }

            for (Map.Entry<String, VmStatsEntry> entry : vmStatsByName.entrySet()) {
                vmStatsById.put(vmIds.get(vmNames.indexOf(entry.getKey())), entry.getValue());
            }
        }

        return vmStatsById;
    }

    @Override
    public HashMap<String, VolumeStatsEntry> getVolumeStatistics(long clusterId, String poolUuid, StoragePoolType poolType,  int timeout) {
        List<HostVO> neighbors = _resourceMgr.listHostsInClusterByStatus(clusterId, Status.Up);
        StoragePoolVO storagePool = _storagePoolDao.findPoolByUUID(poolUuid);
        HashMap<String, VolumeStatsEntry> volumeStatsByUuid = new HashMap<>();

        for (HostVO neighbor : neighbors) {

            // - zone wide storage for specific hypervisortypes
            if ((ScopeType.ZONE.equals(storagePool.getScope()) && storagePool.getHypervisor() != neighbor.getHypervisorType())) {
                // skip this neighbour if their hypervisor type is not the same as that of the store
                continue;
            }

            List<String> volumeLocators = getVolumesByHost(neighbor, storagePool);
            if (!CollectionUtils.isEmpty(volumeLocators)) {

                GetVolumeStatsCommand cmd = new GetVolumeStatsCommand(poolType, poolUuid, volumeLocators);
                Answer answer = null;

                if (poolType == StoragePoolType.PowerFlex) {
                    // Get volume stats from the pool directly instead of sending cmd to host
                    // Added support for ScaleIO/PowerFlex pool only
                    answer = storageManager.getVolumeStats(storagePool, cmd);
                } else {
                    if (timeout > 0) {
                        cmd.setWait(timeout/1000);
                    }

                    answer = _agentMgr.easySend(neighbor.getId(), cmd);
                }

                if (answer != null && answer instanceof GetVolumeStatsAnswer){
                    GetVolumeStatsAnswer volstats = (GetVolumeStatsAnswer)answer;
                    if (volstats.getVolumeStats() != null) {
                        volumeStatsByUuid.putAll(volstats.getVolumeStats());
                    }
                }
            }
        }
        return volumeStatsByUuid.size() > 0 ? volumeStatsByUuid : null;
    }

    private List<String> getVolumesByHost(HostVO host, StoragePool pool){
        List<VMInstanceVO> vmsPerHost = _vmInstanceDao.listByHostId(host.getId());
        return vmsPerHost.stream()
                .flatMap(vm -> _volsDao.findByInstanceIdAndPoolId(vm.getId(),pool.getId()).stream().map(vol ->
                vol.getState() == Volume.State.Ready ? (vol.getFormat() == ImageFormat.OVA ? vol.getChainInfo() : vol.getPath()) : null).filter(Objects::nonNull))
                .collect(Collectors.toList());
    }

    @Override
    @DB
    @ActionEvent(eventType = EventTypes.EVENT_VM_RECOVER, eventDescription = "Recovering VM")
    public UserVm recoverVirtualMachine(RecoverVMCmd cmd) throws ResourceAllocationException, CloudRuntimeException {

        final Long vmId = cmd.getId();
        Account caller = CallContext.current().getCallingAccount();
        final Long userId = caller.getAccountId();

        // Verify input parameters
        final UserVmVO vm = _vmDao.findById(vmId);

        if (vm == null) {
            throw new InvalidParameterValueException("unable to find a virtual machine with id " + vmId);
        }

        // When trying to expunge, permission is denied when the caller is not an admin and the AllowUserExpungeRecoverVm is false for the caller.
        if (!_accountMgr.isAdmin(userId) && !AllowUserExpungeRecoverVm.valueIn(userId)) {
            throw new PermissionDeniedException("Recovering a vm can only be done by an Admin. Or when the allow.user.expunge.recover.vm key is set.");
        }

        if (vm.getRemoved() != null) {
            if (s_logger.isDebugEnabled()) {
                s_logger.debug("Unable to find vm or vm is removed: " + vmId);
            }
            throw new InvalidParameterValueException("Unable to find vm by id " + vmId);
        }

        if (vm.getState() != State.Destroyed) {
            if (s_logger.isDebugEnabled()) {
                s_logger.debug("vm is not in the right state: " + vmId);
            }
            throw new InvalidParameterValueException("Vm with id " + vmId + " is not in the right state");
        }

        if (s_logger.isDebugEnabled()) {
            s_logger.debug("Recovering vm " + vmId);
        }

        Transaction.execute(new TransactionCallbackWithExceptionNoReturn<ResourceAllocationException>() {
            @Override public void doInTransactionWithoutResult(TransactionStatus status) throws ResourceAllocationException {

                Account account = _accountDao.lockRow(vm.getAccountId(), true);

                // if the account is deleted, throw error
                if (account.getRemoved() != null) {
                    throw new CloudRuntimeException("Unable to recover VM as the account is deleted");
                }

                // Get serviceOffering for Virtual Machine
                ServiceOfferingVO serviceOffering = _serviceOfferingDao.findById(vm.getId(), vm.getServiceOfferingId());

                // First check that the maximum number of UserVMs, CPU and Memory limit for the given
                // accountId will not be exceeded
                if (! VirtualMachineManager.ResoureCountRunningVMsonly.value()) {
                    resourceLimitCheck(account, vm.isDisplayVm(), new Long(serviceOffering.getCpu()), new Long(serviceOffering.getRamSize()));
                }

                _haMgr.cancelDestroy(vm, vm.getHostId());

                try {
                    if (!_itMgr.stateTransitTo(vm, VirtualMachine.Event.RecoveryRequested, null)) {
                        s_logger.debug("Unable to recover the vm because it is not in the correct state: " + vmId);
                        throw new InvalidParameterValueException("Unable to recover the vm because it is not in the correct state: " + vmId);
                    }
                } catch (NoTransitionException e) {
                    throw new InvalidParameterValueException("Unable to recover the vm because it is not in the correct state: " + vmId);
                }

                // Recover the VM's disks
                List<VolumeVO> volumes = _volsDao.findByInstance(vmId);
                for (VolumeVO volume : volumes) {
                    if (volume.getVolumeType().equals(Volume.Type.ROOT)) {
                        // Create an event
                        Long templateId = volume.getTemplateId();
                        Long diskOfferingId = volume.getDiskOfferingId();
                        Long offeringId = null;
                        if (diskOfferingId != null) {
                            DiskOfferingVO offering = _diskOfferingDao.findById(diskOfferingId);
                            if (offering != null && (offering.getType() == DiskOfferingVO.Type.Disk)) {
                                offeringId = offering.getId();
                            }
                        }
                        UsageEventUtils
                        .publishUsageEvent(EventTypes.EVENT_VOLUME_CREATE, volume.getAccountId(), volume.getDataCenterId(), volume.getId(), volume.getName(), offeringId,
                                templateId, volume.getSize(), Volume.class.getName(), volume.getUuid(), volume.isDisplayVolume());
                    }
                }

                //Update Resource Count for the given account
                resourceCountIncrement(account.getId(), vm.isDisplayVm(), new Long(serviceOffering.getCpu()), new Long(serviceOffering.getRamSize()));
            }
        });

        return _vmDao.findById(vmId);
    }

    @Override
    public boolean configure(String name, Map<String, Object> params) throws ConfigurationException {
        _name = name;

        if (_configDao == null) {
            throw new ConfigurationException("Unable to get the configuration dao.");
        }

        Map<String, String> configs = _configDao.getConfiguration("AgentManager", params);

        _instance = configs.get("instance.name");
        if (_instance == null) {
            _instance = "DEFAULT";
        }

        String workers = configs.get("expunge.workers");
        int wrks = NumbersUtil.parseInt(workers, 10);
        capacityReleaseInterval = NumbersUtil.parseInt(_configDao.getValue(Config.CapacitySkipcountingHours.key()), 3600);

        String time = configs.get("expunge.interval");
        _expungeInterval = NumbersUtil.parseInt(time, 86400);
        time = configs.get("expunge.delay");
        _expungeDelay = NumbersUtil.parseInt(time, _expungeInterval);

        _executor = Executors.newScheduledThreadPool(wrks, new NamedThreadFactory("UserVm-Scavenger"));

        String vmIpWorkers = configs.get(VmIpFetchTaskWorkers.value());
        int vmipwrks = NumbersUtil.parseInt(vmIpWorkers, 10);

        _vmIpFetchExecutor =   Executors.newScheduledThreadPool(vmipwrks, new NamedThreadFactory("UserVm-ipfetch"));

        String aggregationRange = configs.get("usage.stats.job.aggregation.range");
        int _usageAggregationRange  = NumbersUtil.parseInt(aggregationRange, 1440);
        int HOURLY_TIME = 60;
        final int DAILY_TIME = 60 * 24;
        if (_usageAggregationRange == DAILY_TIME) {
            _dailyOrHourly = true;
        } else if (_usageAggregationRange == HOURLY_TIME) {
            _dailyOrHourly = true;
        } else {
            _dailyOrHourly = false;
        }

        _itMgr.registerGuru(VirtualMachine.Type.User, this);

        VirtualMachine.State.getStateMachine().registerListener(new UserVmStateListener(_usageEventDao, _networkDao, _nicDao, _offeringDao, _vmDao, this, _configDao));

        String value = _configDao.getValue(Config.SetVmInternalNameUsingDisplayName.key());
        _instanceNameFlag = (value == null) ? false : Boolean.parseBoolean(value);

        _scaleRetry = NumbersUtil.parseInt(configs.get(Config.ScaleRetry.key()), 2);

        _vmIpFetchThreadExecutor = Executors.newFixedThreadPool(VmIpFetchThreadPoolMax.value(), new NamedThreadFactory("vmIpFetchThread"));

        s_logger.info("User VM Manager is configured.");

        return true;
    }

    @Override
    public String getName() {
        return _name;
    }

    @Override
    public boolean start() {
        _executor.scheduleWithFixedDelay(new ExpungeTask(), _expungeInterval, _expungeInterval, TimeUnit.SECONDS);
        _vmIpFetchExecutor.scheduleWithFixedDelay(new VmIpFetchTask(), VmIpFetchWaitInterval.value(), VmIpFetchWaitInterval.value(), TimeUnit.SECONDS);
        loadVmDetailsInMapForExternalDhcpIp();
        return true;
    }

    private void loadVmDetailsInMapForExternalDhcpIp() {

        List<NetworkVO> networks = _networkDao.listByGuestType(Network.GuestType.Shared);

        for (NetworkVO network: networks) {
            if(_networkModel.isSharedNetworkWithoutServices(network.getId())) {
                List<NicVO> nics = _nicDao.listByNetworkId(network.getId());

                for (NicVO nic : nics) {

                    if (nic.getIPv4Address() == null) {
                        long nicId = nic.getId();
                        long vmId = nic.getInstanceId();
                        VMInstanceVO vmInstance = _vmInstanceDao.findById(vmId);

                        // only load running vms. For stopped vms get loaded on starting
                        if (vmInstance != null && vmInstance.getState() == State.Running) {
                            VmAndCountDetails vmAndCount = new VmAndCountDetails(vmId, VmIpFetchTrialMax.value());
                            vmIdCountMap.put(nicId, vmAndCount);
                        }
                    }
                }
            }
        }
    }

    @Override
    public boolean stop() {
        _executor.shutdown();
        _vmIpFetchExecutor.shutdown();
        return true;
    }

    public String getRandomPrivateTemplateName() {
        return UUID.randomUUID().toString();
    }

    @Override
    public boolean expunge(UserVmVO vm, long callerUserId, Account caller) {
        vm = _vmDao.acquireInLockTable(vm.getId());
        if (vm == null) {
            return false;
        }
        try {

            if (vm.getBackupOfferingId() != null) {
                List<Backup> backupsForVm = backupDao.listByVmId(vm.getDataCenterId(), vm.getId());
                if (CollectionUtils.isEmpty(backupsForVm)) {
                    backupManager.removeVMFromBackupOffering(vm.getId(), true);
                }
            }

            releaseNetworkResourcesOnExpunge(vm.getId());

            List<VolumeVO> rootVol = _volsDao.findByInstanceAndType(vm.getId(), Volume.Type.ROOT);
            // expunge the vm
            _itMgr.advanceExpunge(vm.getUuid());

            // Only if vm is not expunged already, cleanup it's resources
            if (vm.getRemoved() == null) {
                // Cleanup vm resources - all the PF/LB/StaticNat rules
                // associated with vm
                s_logger.debug("Starting cleaning up vm " + vm + " resources...");
                if (cleanupVmResources(vm.getId())) {
                    s_logger.debug("Successfully cleaned up vm " + vm + " resources as a part of expunge process");
                } else {
                    s_logger.warn("Failed to cleanup resources as a part of vm " + vm + " expunge");
                    return false;
                }

                _vmDao.remove(vm.getId());
            }

            return true;

        } catch (ResourceUnavailableException e) {
            s_logger.warn("Unable to expunge  " + vm, e);
            return false;
        } catch (OperationTimedoutException e) {
            s_logger.warn("Operation time out on expunging " + vm, e);
            return false;
        } catch (ConcurrentOperationException e) {
            s_logger.warn("Concurrent operations on expunging " + vm, e);
            return false;
        } finally {
            _vmDao.releaseFromLockTable(vm.getId());
        }
    }

    /**
     * Release network resources, it was done on vm stop previously.
     * @param id vm id
     * @throws ConcurrentOperationException
     * @throws ResourceUnavailableException
     */
    private void releaseNetworkResourcesOnExpunge(long id) throws ConcurrentOperationException, ResourceUnavailableException {
        final VMInstanceVO vmInstance = _vmDao.findById(id);
        if (vmInstance != null){
            final VirtualMachineProfile profile = new VirtualMachineProfileImpl(vmInstance);
            _networkMgr.release(profile, false);
        }
        else {
            s_logger.error("Couldn't find vm with id = " + id + ", unable to release network resources");
        }
    }

    private boolean cleanupVmResources(long vmId) {
        boolean success = true;
        // Remove vm from security groups
        _securityGroupMgr.removeInstanceFromGroups(vmId);

        // Remove vm from instance group
        removeInstanceFromInstanceGroup(vmId);

        // cleanup firewall rules
        if (_firewallMgr.revokeFirewallRulesForVm(vmId)) {
            s_logger.debug("Firewall rules are removed successfully as a part of vm id=" + vmId + " expunge");
        } else {
            success = false;
            s_logger.warn("Fail to remove firewall rules as a part of vm id=" + vmId + " expunge");
        }

        // cleanup port forwarding rules
        if (_rulesMgr.revokePortForwardingRulesForVm(vmId)) {
            s_logger.debug("Port forwarding rules are removed successfully as a part of vm id=" + vmId + " expunge");
        } else {
            success = false;
            s_logger.warn("Fail to remove port forwarding rules as a part of vm id=" + vmId + " expunge");
        }

        // cleanup load balancer rules
        if (_lbMgr.removeVmFromLoadBalancers(vmId)) {
            s_logger.debug("Removed vm id=" + vmId + " from all load balancers as a part of expunge process");
        } else {
            success = false;
            s_logger.warn("Fail to remove vm id=" + vmId + " from load balancers as a part of expunge process");
        }

        // If vm is assigned to static nat, disable static nat for the ip
        // address and disassociate ip if elasticIP is enabled
        List<IPAddressVO> ips = _ipAddressDao.findAllByAssociatedVmId(vmId);

        for (IPAddressVO ip : ips) {
            try {
                if (_rulesMgr.disableStaticNat(ip.getId(), _accountMgr.getAccount(Account.ACCOUNT_ID_SYSTEM), User.UID_SYSTEM, true)) {
                    s_logger.debug("Disabled 1-1 nat for ip address " + ip + " as a part of vm id=" + vmId + " expunge");
                } else {
                    s_logger.warn("Failed to disable static nat for ip address " + ip + " as a part of vm id=" + vmId + " expunge");
                    success = false;
                }
            } catch (ResourceUnavailableException e) {
                success = false;
                s_logger.warn("Failed to disable static nat for ip address " + ip + " as a part of vm id=" + vmId + " expunge because resource is unavailable", e);
            }
        }

        return success;
    }

    @Override
    public void deletePrivateTemplateRecord(Long templateId) {
        if (templateId != null) {
            _templateDao.remove(templateId);
        }
    }

    // used for vm transitioning to error state
    private void updateVmStateForFailedVmCreation(Long vmId, Long hostId) {

        UserVmVO vm = _vmDao.findById(vmId);

        if (vm != null) {
            if (vm.getState().equals(State.Stopped)) {
                s_logger.debug("Destroying vm " + vm + " as it failed to create on Host with Id:" + hostId);
                try {
                    _itMgr.stateTransitTo(vm, VirtualMachine.Event.OperationFailedToError, null);
                } catch (NoTransitionException e1) {
                    s_logger.warn(e1.getMessage());
                }
                // destroy associated volumes for vm in error state
                // get all volumes in non destroyed state
                List<VolumeVO> volumesForThisVm = _volsDao.findUsableVolumesForInstance(vm.getId());
                for (VolumeVO volume : volumesForThisVm) {
                    if (volume.getState() != Volume.State.Destroy) {
                        volumeMgr.destroyVolume(volume);
                    }
                }
                String msg = "Failed to deploy Vm with Id: " + vmId + ", on Host with Id: " + hostId;
                _alertMgr.sendAlert(AlertManager.AlertType.ALERT_TYPE_USERVM, vm.getDataCenterId(), vm.getPodIdToDeployIn(), msg, msg);

                // Get serviceOffering for Virtual Machine
                ServiceOfferingVO offering = _serviceOfferingDao.findById(vm.getId(), vm.getServiceOfferingId());

                // Update Resource Count for the given account
                resourceCountDecrement(vm.getAccountId(), vm.isDisplayVm(), new Long(offering.getCpu()), new Long(offering.getRamSize()));
            }
        }
    }



    private class VmIpFetchTask extends ManagedContextRunnable {

        @Override
        protected void runInContext() {
            GlobalLock scanLock = GlobalLock.getInternLock("vmIpFetch");
            try {
                if (scanLock.lock(ACQUIRE_GLOBAL_LOCK_TIMEOUT_FOR_COOPERATION)) {
                    try {

                        for (Entry<Long, VmAndCountDetails> entry:   vmIdCountMap.entrySet()) {
                            long nicId = entry.getKey();
                            VmAndCountDetails vmIdAndCount = entry.getValue();
                            long vmId = vmIdAndCount.getVmId();

                            if (vmIdAndCount.getRetrievalCount() <= 0) {
                                vmIdCountMap.remove(nicId);
                                s_logger.debug("Vm " + vmId +" nic "+nicId + " count is zero .. removing vm nic from map ");

                                ActionEventUtils.onActionEvent(User.UID_SYSTEM, Account.ACCOUNT_ID_SYSTEM,
                                        Domain.ROOT_DOMAIN, EventTypes.EVENT_NETWORK_EXTERNAL_DHCP_VM_IPFETCH,
                                        "VM " + vmId + " nic id "+ nicId + " ip addr fetch failed ");

                                continue;
                            }


                            UserVm userVm = _vmDao.findById(vmId);
                            VMInstanceVO vmInstance = _vmInstanceDao.findById(vmId);
                            NicVO nicVo = _nicDao.findById(nicId);
                            NetworkVO network = _networkDao.findById(nicVo.getNetworkId());

                            VirtualMachineProfile vmProfile = new VirtualMachineProfileImpl(userVm);
                            VirtualMachine vm = vmProfile.getVirtualMachine();
                            boolean isWindows = _guestOSCategoryDao.findById(_guestOSDao.findById(vm.getGuestOSId()).getCategoryId()).getName().equalsIgnoreCase("Windows");

                            _vmIpFetchThreadExecutor.execute(new VmIpAddrFetchThread(vmId, nicId, vmInstance.getInstanceName(),
                                    isWindows, vm.getHostId(), network.getCidr()));

                        }
                    } catch (Exception e) {
                        s_logger.error("Caught the Exception in VmIpFetchTask", e);
                    } finally {
                        scanLock.unlock();
                    }
                }
            } finally {
                scanLock.releaseRef();
            }

        }
    }


    private class ExpungeTask extends ManagedContextRunnable {
        public ExpungeTask() {
        }

        @Override
        protected void runInContext() {
            GlobalLock scanLock = GlobalLock.getInternLock("UserVMExpunge");
            try {
                if (scanLock.lock(ACQUIRE_GLOBAL_LOCK_TIMEOUT_FOR_COOPERATION)) {
                    try {
                        List<UserVmVO> vms = _vmDao.findDestroyedVms(new Date(System.currentTimeMillis() - ((long)_expungeDelay << 10)));
                        if (s_logger.isInfoEnabled()) {
                            if (vms.size() == 0) {
                                s_logger.trace("Found " + vms.size() + " vms to expunge.");
                            } else {
                                s_logger.info("Found " + vms.size() + " vms to expunge.");
                            }
                        }
                        for (UserVmVO vm : vms) {
                            try {
                                expungeVm(vm.getId());
                            } catch (Exception e) {
                                s_logger.warn("Unable to expunge " + vm, e);
                            }
                        }
                    } catch (Exception e) {
                        s_logger.error("Caught the following Exception", e);
                    } finally {
                        scanLock.unlock();
                    }
                }
            } finally {
                scanLock.releaseRef();
            }
        }
    }

    @Override
    @ActionEvent(eventType = EventTypes.EVENT_VM_UPDATE, eventDescription = "updating Vm")
    public UserVm updateVirtualMachine(UpdateVMCmd cmd) throws ResourceUnavailableException, InsufficientCapacityException {
        validateInputsAndPermissionForUpdateVirtualMachineCommand(cmd);

        String displayName = cmd.getDisplayName();
        String group = cmd.getGroup();
        Boolean ha = cmd.getHaEnable();
        Boolean isDisplayVm = cmd.getDisplayVm();
        Long id = cmd.getId();
        Long osTypeId = cmd.getOsTypeId();
        String userData = cmd.getUserData();
        Boolean isDynamicallyScalable = cmd.isDynamicallyScalable();
        String hostName = cmd.getHostName();
        Map<String,String> details = cmd.getDetails();
        List<Long> securityGroupIdList = getSecurityGroupIdList(cmd);
        boolean cleanupDetails = cmd.isCleanupDetails();
        String extraConfig = cmd.getExtraConfig();

        UserVmVO vmInstance = _vmDao.findById(cmd.getId());
        if (MapUtils.isNotEmpty(details) || cmd.isCleanupDetails()) {
            VMTemplateVO template = _templateDao.findById(vmInstance.getTemplateId());
            if (template != null && template.isDeployAsIs()) {
                throw new CloudRuntimeException("Detail settings are read from OVA, it cannot be changed by API call.");
            }
        }

        long accountId = vmInstance.getAccountId();

        if (isDisplayVm != null && isDisplayVm != vmInstance.isDisplay()) {
            updateDisplayVmFlag(isDisplayVm, id, vmInstance);
        }
        final Account caller = CallContext.current().getCallingAccount();
        final List<String> userDenyListedSettings = Stream.of(QueryService.UserVMDeniedDetails.value().split(","))
                .map(item -> (item).trim())
                .collect(Collectors.toList());
        final List<String> userReadOnlySettings = Stream.of(QueryService.UserVMReadOnlyDetails.value().split(","))
                .map(item -> (item).trim())
                .collect(Collectors.toList());
        if (cleanupDetails){
            if (caller != null && caller.getType() == Account.ACCOUNT_TYPE_ADMIN) {
                userVmDetailsDao.removeDetails(id);
            } else {
                for (final UserVmDetailVO detail : userVmDetailsDao.listDetails(id)) {
                    if (detail != null && !userDenyListedSettings.contains(detail.getName())
                            && !userReadOnlySettings.contains(detail.getName())) {
                        userVmDetailsDao.removeDetail(id, detail.getName());
                    }
                }
            }
        } else {
            if (MapUtils.isNotEmpty(details)) {
                if (details.containsKey("extraconfig")) {
                    throw new InvalidParameterValueException("'extraconfig' should not be included in details as key");
                }

                if (caller != null && caller.getType() != Account.ACCOUNT_TYPE_ADMIN) {
                    // Ensure denied or read-only detail is not passed by non-root-admin user
                    for (final String detailName : details.keySet()) {
                        if (userDenyListedSettings.contains(detailName)) {
                            throw new InvalidParameterValueException("You're not allowed to add or edit the restricted setting: " + detailName);
                        }
                        if (userReadOnlySettings.contains(detailName)) {
                            throw new InvalidParameterValueException("You're not allowed to add or edit the read-only setting: " + detailName);
                        }
                    }
                    // Add any hidden/denied or read-only detail
                    for (final UserVmDetailVO detail : userVmDetailsDao.listDetails(id)) {
                        if (userDenyListedSettings.contains(detail.getName()) || userReadOnlySettings.contains(detail.getName())) {
                            details.put(detail.getName(), detail.getValue());
                        }
                    }
                }
                vmInstance.setDetails(details);
                _vmDao.saveDetails(vmInstance);
            }
            if (StringUtils.isNotBlank(extraConfig)) {
                if (EnableAdditionalVmConfig.valueIn(accountId)) {
                    s_logger.info("Adding extra configuration to user vm: " + vmInstance.getUuid());
                    addExtraConfig(vmInstance, extraConfig);
                } else {
                    throw new InvalidParameterValueException("attempted setting extraconfig but enable.additional.vm.configuration is disabled");
                }
            }
        }
        return updateVirtualMachine(id, displayName, group, ha, isDisplayVm, osTypeId, userData, isDynamicallyScalable,
                cmd.getHttpMethod(), cmd.getCustomId(), hostName, cmd.getInstanceName(), securityGroupIdList, cmd.getDhcpOptionsMap());
    }

    protected void updateDisplayVmFlag(Boolean isDisplayVm, Long id, UserVmVO vmInstance) {
        vmInstance.setDisplayVm(isDisplayVm);

        // Resource limit changes
        ServiceOffering offering = _serviceOfferingDao.findByIdIncludingRemoved(vmInstance.getId(), vmInstance.getServiceOfferingId());
        if (isDisplayVm) {
            resourceCountIncrement(vmInstance.getAccountId(), true, new Long(offering.getCpu()), new Long(offering.getRamSize()));
        } else {
            resourceCountDecrement(vmInstance.getAccountId(), true, new Long(offering.getCpu()), new Long(offering.getRamSize()));
        }

        // Usage
        saveUsageEvent(vmInstance);

        // take care of the root volume as well.
        List<VolumeVO> rootVols = _volsDao.findByInstanceAndType(id, Volume.Type.ROOT);
        if (!rootVols.isEmpty()) {
            _volumeService.updateDisplay(rootVols.get(0), isDisplayVm);
        }

        // take care of the data volumes as well.
        List<VolumeVO> dataVols = _volsDao.findByInstanceAndType(id, Volume.Type.DATADISK);
        for (Volume dataVol : dataVols) {
            _volumeService.updateDisplay(dataVol, isDisplayVm);
        }
    }

    protected void validateInputsAndPermissionForUpdateVirtualMachineCommand(UpdateVMCmd cmd) {
        UserVmVO vmInstance = _vmDao.findById(cmd.getId());
        if (vmInstance == null) {
            throw new InvalidParameterValueException("unable to find virtual machine with id: " + cmd.getId());
        }
        validateGuestOsIdForUpdateVirtualMachineCommand(cmd);
        Account caller = CallContext.current().getCallingAccount();
        _accountMgr.checkAccess(caller, null, true, vmInstance);
    }

    protected void validateGuestOsIdForUpdateVirtualMachineCommand(UpdateVMCmd cmd) {
        Long osTypeId = cmd.getOsTypeId();
        if (osTypeId != null) {
            GuestOSVO guestOS = _guestOSDao.findById(osTypeId);
            if (guestOS == null) {
                throw new InvalidParameterValueException("Please specify a valid guest OS ID.");
            }
        }
    }

    private void saveUsageEvent(UserVmVO vm) {

        // If vm not destroyed
        if( vm.getState() != State.Destroyed && vm.getState() != State.Expunging && vm.getState() != State.Error){

            if(vm.isDisplayVm()){
                //1. Allocated VM Usage Event
                generateUsageEvent(vm, true, EventTypes.EVENT_VM_CREATE);

                if(vm.getState() == State.Running || vm.getState() == State.Stopping){
                    //2. Running VM Usage Event
                    generateUsageEvent(vm, true, EventTypes.EVENT_VM_START);

                    // 3. Network offering usage
                    generateNetworkUsageForVm(vm, true, EventTypes.EVENT_NETWORK_OFFERING_ASSIGN);
                }

            }else {
                //1. Allocated VM Usage Event
                generateUsageEvent(vm, true, EventTypes.EVENT_VM_DESTROY);

                if(vm.getState() == State.Running || vm.getState() == State.Stopping){
                    //2. Running VM Usage Event
                    generateUsageEvent(vm, true, EventTypes.EVENT_VM_STOP);

                    // 3. Network offering usage
                    generateNetworkUsageForVm(vm, true, EventTypes.EVENT_NETWORK_OFFERING_REMOVE);
                }
            }
        }

    }

    private void generateNetworkUsageForVm(VirtualMachine vm, boolean isDisplay, String eventType){

        List<NicVO> nics = _nicDao.listByVmId(vm.getId());
        for (NicVO nic : nics) {
            NetworkVO network = _networkDao.findById(nic.getNetworkId());
            long isDefault = (nic.isDefaultNic()) ? 1 : 0;
            UsageEventUtils.publishUsageEvent(eventType, vm.getAccountId(), vm.getDataCenterId(), vm.getId(),
                    Long.toString(nic.getId()), network.getNetworkOfferingId(), null, isDefault, vm.getClass().getName(), vm.getUuid(), isDisplay);
        }

    }

    @Override
    public UserVm updateVirtualMachine(long id, String displayName, String group, Boolean ha, Boolean isDisplayVmEnabled, Long osTypeId, String userData,
            Boolean isDynamicallyScalable, HTTPMethod httpMethod, String customId, String hostName, String instanceName, List<Long> securityGroupIdList, Map<String, Map<Integer, String>> extraDhcpOptionsMap)
                    throws ResourceUnavailableException, InsufficientCapacityException {
        UserVmVO vm = _vmDao.findById(id);
        if (vm == null) {
            throw new CloudRuntimeException("Unable to find virtual machine with id " + id);
        }

        if(instanceName != null){
            VMInstanceVO vmInstance = _vmInstanceDao.findVMByInstanceName(instanceName);
            if(vmInstance != null && vmInstance.getId() != id){
                throw new CloudRuntimeException("Instance name : " + instanceName + " is not unique");
            }
        }

        if (vm.getState() == State.Error || vm.getState() == State.Expunging) {
            s_logger.error("vm is not in the right state: " + id);
            throw new InvalidParameterValueException("Vm with id " + id + " is not in the right state");
        }

        if (displayName == null) {
            displayName = vm.getDisplayName();
        }

        if (ha == null) {
            ha = vm.isHaEnabled();
        }

        ServiceOffering offering = _serviceOfferingDao.findById(vm.getId(), vm.getServiceOfferingId());
        if (!offering.isOfferHA() && ha) {
            throw new InvalidParameterValueException("Can't enable ha for the vm as it's created from the Service offering having HA disabled");
        }

        if (isDisplayVmEnabled == null) {
            isDisplayVmEnabled = vm.isDisplayVm();
        }

        boolean updateUserdata = false;
        if (userData != null) {
            // check and replace newlines
            userData = userData.replace("\\n", "");
            userData = validateUserData(userData, httpMethod);
            // update userData on domain router.
            updateUserdata = true;
        } else {
            userData = vm.getUserData();
        }

        if (osTypeId == null) {
            osTypeId = vm.getGuestOSId();
        }

        if (group != null) {
            addInstanceToGroup(id, group);
        }

        if (isDynamicallyScalable == null) {
            isDynamicallyScalable = vm.isDynamicallyScalable();
        } else {
            if (isDynamicallyScalable == true) {
                VMTemplateVO template = _templateDao.findByIdIncludingRemoved(vm.getTemplateId());
                if (!template.isDynamicallyScalable()) {
                    throw new InvalidParameterValueException("Dynamic Scaling cannot be enabled for the VM since its template does not have dynamic scaling enabled");
                }
                if (!offering.isDynamicScalingEnabled()) {
                    throw new InvalidParameterValueException("Dynamic Scaling cannot be enabled for the VM since its service offering does not have dynamic scaling enabled");
                }
                if (!UserVmManager.EnableDynamicallyScaleVm.valueIn(vm.getDataCenterId())) {
                    s_logger.debug(String.format("Dynamic Scaling cannot be enabled for the VM %s since the global setting enable.dynamic.scale.vm is set to false", vm.getUuid()));
                    throw new InvalidParameterValueException("Dynamic Scaling cannot be enabled for the VM since corresponding global setting is set to false");
                }
            }
        }

        boolean isVMware = (vm.getHypervisorType() == HypervisorType.VMware);

        if (securityGroupIdList != null && isVMware) {
            throw new InvalidParameterValueException("Security group feature is not supported for vmWare hypervisor");
        } else {
            // Get default guest network in Basic zone
            Network defaultNetwork = null;
            try {
                DataCenterVO zone = _dcDao.findById(vm.getDataCenterId());

                if (zone.getNetworkType() == NetworkType.Basic) {
                    // Get default guest network in Basic zone
                    defaultNetwork = _networkModel.getExclusiveGuestNetwork(zone.getId());
                } else if (zone.isSecurityGroupEnabled()) {
                    NicVO defaultNic = _nicDao.findDefaultNicForVM(vm.getId());
                    if (defaultNic != null) {
                        defaultNetwork = _networkDao.findById(defaultNic.getNetworkId());
                    }
                }
            } catch (InvalidParameterValueException e) {
                if(s_logger.isDebugEnabled()) {
                    s_logger.debug(e.getMessage(),e);
                }
                defaultNetwork = _networkModel.getDefaultNetworkForVm(id);
            }

            if (securityGroupIdList != null && _networkModel.isSecurityGroupSupportedInNetwork(defaultNetwork) && _networkModel.canAddDefaultSecurityGroup()) {
                if (vm.getState() == State.Stopped) {
                    // Remove instance from security groups
                    _securityGroupMgr.removeInstanceFromGroups(id);
                    // Add instance in provided groups
                    _securityGroupMgr.addInstanceToGroups(id, securityGroupIdList);
                } else {
                    throw new InvalidParameterValueException("Virtual machine must be stopped prior to update security groups ");
                }
            }
        }
        List<? extends Nic> nics = _nicDao.listByVmId(vm.getId());
        if (hostName != null) {
            // Check is hostName is RFC compliant
            checkNameForRFCCompliance(hostName);

            if (vm.getHostName().equalsIgnoreCase(hostName)) {
                s_logger.debug("Vm " + vm + " is already set with the hostName specified: " + hostName);
                hostName = null;
            }

            // Verify that vm's hostName is unique

            List<NetworkVO> vmNtwks = new ArrayList<NetworkVO>(nics.size());
            for (Nic nic : nics) {
                vmNtwks.add(_networkDao.findById(nic.getNetworkId()));
            }
            checkIfHostNameUniqueInNtwkDomain(hostName, vmNtwks);
        }

        List<NetworkVO> networks = nics.stream()
                .map(nic -> _networkDao.findById(nic.getNetworkId()))
                .collect(Collectors.toList());

        verifyExtraDhcpOptionsNetwork(extraDhcpOptionsMap, networks);
        for (Nic nic : nics) {
            _networkMgr.saveExtraDhcpOptions(networks.stream()
                    .filter(network -> network.getId() == nic.getNetworkId())
                    .findFirst()
                    .get()
                    .getUuid(), nic.getId(), extraDhcpOptionsMap);
        }

        _vmDao.updateVM(id, displayName, ha, osTypeId, userData, isDisplayVmEnabled, isDynamicallyScalable, customId, hostName, instanceName);

        if (updateUserdata) {
            boolean result = updateUserDataInternal(_vmDao.findById(id));
            if (result) {
                s_logger.debug("User data successfully updated for vm id=" + id);
            } else {
                throw new CloudRuntimeException("Failed to reset userdata for the virtual machine ");
            }
        }

        return _vmDao.findById(id);
    }

    private boolean updateUserDataInternal(UserVm vm) throws ResourceUnavailableException, InsufficientCapacityException {
        VMTemplateVO template = _templateDao.findByIdIncludingRemoved(vm.getTemplateId());

        List<? extends Nic> nics = _nicDao.listByVmId(vm.getId());
        if (nics == null || nics.isEmpty()) {
            s_logger.error("unable to find any nics for vm " + vm.getUuid());
            return false;
        }

        boolean userDataApplied = false;
        for (Nic nic : nics) {
            userDataApplied |= applyUserData(template.getHypervisorType(), vm, nic);
        }
        return userDataApplied;
    }

    protected boolean applyUserData(HypervisorType hyperVisorType, UserVm vm, Nic nic) throws ResourceUnavailableException, InsufficientCapacityException {
        Network network = _networkDao.findById(nic.getNetworkId());
        NicProfile nicProfile = new NicProfile(nic, network, null, null, null, _networkModel.isSecurityGroupSupportedInNetwork(network), _networkModel.getNetworkTag(
                hyperVisorType, network));
        VirtualMachineProfile vmProfile = new VirtualMachineProfileImpl(vm);

        if (_networkModel.areServicesSupportedByNetworkOffering(network.getNetworkOfferingId(), Service.UserData)) {
            UserDataServiceProvider element = _networkModel.getUserDataUpdateProvider(network);
            if (element == null) {
                throw new CloudRuntimeException("Can't find network element for " + Service.UserData.getName() + " provider needed for UserData update");
            }
            boolean result = element.saveUserData(network, nicProfile, vmProfile);
            if (!result) {
                s_logger.error("Failed to update userdata for vm " + vm + " and nic " + nic);
            } else {
                return true;
            }
        } else {
            s_logger.debug("Not applying userdata for nic id=" + nic.getId() + " in vm id=" + vmProfile.getId() + " because it is not supported in network id=" + network.getId());
        }
        return false;
    }

    @Override
    @ActionEvent(eventType = EventTypes.EVENT_VM_START, eventDescription = "starting Vm", async = true)
    public UserVm startVirtualMachine(StartVMCmd cmd) throws ExecutionException, ConcurrentOperationException, ResourceUnavailableException, InsufficientCapacityException, ResourceAllocationException {
        Map<VirtualMachineProfile.Param, Object> additonalParams = null;
        if (cmd.getBootIntoSetup() != null) {
            if (additonalParams == null) {
                additonalParams = new HashMap<>();
            }
            if (s_logger.isTraceEnabled()) {
                s_logger.trace(String.format("Adding %s into the param map", VirtualMachineProfile.Param.BootIntoSetup.getName()));
            }

            additonalParams.put(VirtualMachineProfile.Param.BootIntoSetup, cmd.getBootIntoSetup());
        }

        return startVirtualMachine(cmd.getId(), cmd.getPodId(), cmd.getClusterId(), cmd.getHostId(), additonalParams, cmd.getDeploymentPlanner()).first();
    }

    @Override
    @ActionEvent(eventType = EventTypes.EVENT_VM_REBOOT, eventDescription = "rebooting Vm", async = true)
    public UserVm rebootVirtualMachine(RebootVMCmd cmd) throws InsufficientCapacityException, ResourceUnavailableException {
        Account caller = CallContext.current().getCallingAccount();
        Long vmId = cmd.getId();

        // Verify input parameters
        UserVmVO vmInstance = _vmDao.findById(vmId);
        if (vmInstance == null) {
            throw new InvalidParameterValueException("Unable to find a virtual machine with id " + vmId);
        }

        _accountMgr.checkAccess(caller, null, true, vmInstance);

        checkIfHostOfVMIsInPrepareForMaintenanceState(vmInstance.getHostId(), vmId, "Reboot");

        // If the VM is Volatile in nature, on reboot discard the VM's root disk and create a new root disk for it: by calling restoreVM
        long serviceOfferingId = vmInstance.getServiceOfferingId();
        ServiceOfferingVO offering = _serviceOfferingDao.findById(vmInstance.getId(), serviceOfferingId);
        if (offering != null && offering.getRemoved() == null) {
            if (offering.isVolatileVm()) {
                return restoreVMInternal(caller, vmInstance, null);
            }
        } else {
            throw new InvalidParameterValueException("Unable to find service offering: " + serviceOfferingId + " corresponding to the vm");
        }

        Boolean enterSetup = cmd.getBootIntoSetup();
        if (enterSetup != null && enterSetup && !HypervisorType.VMware.equals(vmInstance.getHypervisorType())) {
            throw new InvalidParameterValueException("Booting into a hardware setup menu is not implemented on " + vmInstance.getHypervisorType());
        }

        UserVm userVm = rebootVirtualMachine(CallContext.current().getCallingUserId(), vmId, enterSetup == null ? false : cmd.getBootIntoSetup(), cmd.isForced());
        if (userVm != null ) {
            // update the vmIdCountMap if the vm is in advanced shared network with out services
            final List<NicVO> nics = _nicDao.listByVmId(vmId);
            for (NicVO nic : nics) {
                Network network = _networkModel.getNetwork(nic.getNetworkId());
                if (_networkModel.isSharedNetworkWithoutServices(network.getId())) {
                    s_logger.debug("Adding vm " +vmId +" nic id "+ nic.getId() +" into vmIdCountMap as part of vm " +
                            "reboot for vm ip fetch ");
                    vmIdCountMap.put(nic.getId(), new VmAndCountDetails(nic.getInstanceId(), VmIpFetchTrialMax.value()));
                }
            }
            return  userVm;
        }
        return  null;
    }

    @Override
    @ActionEvent(eventType = EventTypes.EVENT_VM_DESTROY, eventDescription = "destroying Vm", async = true)
    public UserVm destroyVm(DestroyVMCmd cmd) throws ResourceUnavailableException, ConcurrentOperationException {
        CallContext ctx = CallContext.current();
        long vmId = cmd.getId();
        boolean expunge = cmd.getExpunge();

        // When trying to expunge, permission is denied when the caller is not an admin and the AllowUserExpungeRecoverVm is false for the caller.
        if (expunge && !_accountMgr.isAdmin(ctx.getCallingAccount().getId()) && !AllowUserExpungeRecoverVm.valueIn(cmd.getEntityOwnerId())) {
            throw new PermissionDeniedException("Parameter " + ApiConstants.EXPUNGE + " can be passed by Admin only. Or when the allow.user.expunge.recover.vm key is set.");
        }
        // check if VM exists
        UserVmVO vm = _vmDao.findById(vmId);

        if (vm == null || vm.getRemoved() != null) {
            throw new InvalidParameterValueException("unable to find a virtual machine with id " + vmId);
        }

        if (vm.getState() == State.Destroyed || vm.getState() == State.Expunging) {
            s_logger.debug("Vm id=" + vmId + " is already destroyed");
            return vm;
        }

        // check if there are active volume snapshots tasks
        s_logger.debug("Checking if there are any ongoing snapshots on the ROOT volumes associated with VM with ID " + vmId);
        if (checkStatusOfVolumeSnapshots(vmId, Volume.Type.ROOT)) {
            throw new CloudRuntimeException("There is/are unbacked up snapshot(s) on ROOT volume, vm destroy is not permitted, please try again later.");
        }
        s_logger.debug("Found no ongoing snapshots on volume of type ROOT, for the vm with id " + vmId);

        List<VolumeVO> volumesToBeDeleted = getVolumesFromIds(cmd);

        checkForUnattachedVolumes(vmId, volumesToBeDeleted);
        validateVolumes(volumesToBeDeleted);

        final ControlledEntity[] volumesToDelete = volumesToBeDeleted.toArray(new ControlledEntity[0]);
        _accountMgr.checkAccess(ctx.getCallingAccount(), null, true, volumesToDelete);

        stopVirtualMachine(vmId, VmDestroyForcestop.value());

        detachVolumesFromVm(volumesToBeDeleted);

        UserVm destroyedVm = destroyVm(vmId, expunge);
        if (expunge) {
            if (!expunge(vm, ctx.getCallingUserId(), ctx.getCallingAccount())) {
                throw new CloudRuntimeException("Failed to expunge vm " + destroyedVm);
            }
        }

        deleteVolumesFromVm(volumesToBeDeleted);

        return destroyedVm;
    }

    private List<VolumeVO> getVolumesFromIds(DestroyVMCmd cmd) {
        List<VolumeVO> volumes = new ArrayList<>();
        if (cmd.getVolumeIds() != null) {
            for (Long volId : cmd.getVolumeIds()) {
                VolumeVO vol = _volsDao.findById(volId);

                if (vol == null) {
                    throw new InvalidParameterValueException("Unable to find volume with ID: " + volId);
                }
                volumes.add(vol);
            }
        }
        return volumes;
    }

    @Override
    @DB
    public InstanceGroupVO createVmGroup(CreateVMGroupCmd cmd) {
        Account caller = CallContext.current().getCallingAccount();
        Long domainId = cmd.getDomainId();
        String accountName = cmd.getAccountName();
        String groupName = cmd.getGroupName();
        Long projectId = cmd.getProjectId();

        Account owner = _accountMgr.finalizeOwner(caller, accountName, domainId, projectId);
        long accountId = owner.getId();

        // Check if name is already in use by this account
        boolean isNameInUse = _vmGroupDao.isNameInUse(accountId, groupName);

        if (isNameInUse) {
            throw new InvalidParameterValueException("Unable to create vm group, a group with name " + groupName + " already exists for account " + accountId);
        }

        return createVmGroup(groupName, accountId);
    }

    @DB
    private InstanceGroupVO createVmGroup(String groupName, long accountId) {
        Account account = null;
        try {
            account = _accountDao.acquireInLockTable(accountId); // to ensure
            // duplicate
            // vm group
            // names are
            // not
            // created.
            if (account == null) {
                s_logger.warn("Failed to acquire lock on account");
                return null;
            }
            InstanceGroupVO group = _vmGroupDao.findByAccountAndName(accountId, groupName);
            if (group == null) {
                group = new InstanceGroupVO(groupName, accountId);
                group = _vmGroupDao.persist(group);
            }
            return group;
        } finally {
            if (account != null) {
                _accountDao.releaseFromLockTable(accountId);
            }
        }
    }

    @Override
    public boolean deleteVmGroup(DeleteVMGroupCmd cmd) {
        Account caller = CallContext.current().getCallingAccount();
        Long groupId = cmd.getId();

        // Verify input parameters
        InstanceGroupVO group = _vmGroupDao.findById(groupId);
        if ((group == null) || (group.getRemoved() != null)) {
            throw new InvalidParameterValueException("unable to find a vm group with id " + groupId);
        }

        _accountMgr.checkAccess(caller, null, true, group);

        return deleteVmGroup(groupId);
    }

    @Override
    public boolean deleteVmGroup(long groupId) {
        // delete all the mappings from group_vm_map table
        List<InstanceGroupVMMapVO> groupVmMaps = _groupVMMapDao.listByGroupId(groupId);
        for (InstanceGroupVMMapVO groupMap : groupVmMaps) {
            SearchCriteria<InstanceGroupVMMapVO> sc = _groupVMMapDao.createSearchCriteria();
            sc.addAnd("instanceId", SearchCriteria.Op.EQ, groupMap.getInstanceId());
            _groupVMMapDao.expunge(sc);
        }

        if (_vmGroupDao.remove(groupId)) {
            return true;
        } else {
            return false;
        }
    }

    @Override
    @DB
    public boolean addInstanceToGroup(final long userVmId, String groupName) {
        UserVmVO vm = _vmDao.findById(userVmId);

        InstanceGroupVO group = _vmGroupDao.findByAccountAndName(vm.getAccountId(), groupName);
        // Create vm group if the group doesn't exist for this account
        if (group == null) {
            group = createVmGroup(groupName, vm.getAccountId());
        }

        if (group != null) {
            UserVm userVm = _vmDao.acquireInLockTable(userVmId);
            if (userVm == null) {
                s_logger.warn("Failed to acquire lock on user vm id=" + userVmId);
            }
            try {
                final InstanceGroupVO groupFinal = group;
                Transaction.execute(new TransactionCallbackNoReturn() {
                    @Override
                    public void doInTransactionWithoutResult(TransactionStatus status) {
                        // don't let the group be deleted when we are assigning vm to
                        // it.
                        InstanceGroupVO ngrpLock = _vmGroupDao.lockRow(groupFinal.getId(), false);
                        if (ngrpLock == null) {
                            s_logger.warn("Failed to acquire lock on vm group id=" + groupFinal.getId() + " name=" + groupFinal.getName());
                            throw new CloudRuntimeException("Failed to acquire lock on vm group id=" + groupFinal.getId() + " name=" + groupFinal.getName());
                        }

                        // Currently don't allow to assign a vm to more than one group
                        if (_groupVMMapDao.listByInstanceId(userVmId) != null) {
                            // Delete all mappings from group_vm_map table
                            List<InstanceGroupVMMapVO> groupVmMaps = _groupVMMapDao.listByInstanceId(userVmId);
                            for (InstanceGroupVMMapVO groupMap : groupVmMaps) {
                                SearchCriteria<InstanceGroupVMMapVO> sc = _groupVMMapDao.createSearchCriteria();
                                sc.addAnd("instanceId", SearchCriteria.Op.EQ, groupMap.getInstanceId());
                                _groupVMMapDao.expunge(sc);
                            }
                        }
                        InstanceGroupVMMapVO groupVmMapVO = new InstanceGroupVMMapVO(groupFinal.getId(), userVmId);
                        _groupVMMapDao.persist(groupVmMapVO);

                    }
                });

                return true;
            } finally {
                if (userVm != null) {
                    _vmDao.releaseFromLockTable(userVmId);
                }
            }
        }
        return false;
    }

    @Override
    public InstanceGroupVO getGroupForVm(long vmId) {
        // TODO - in future releases vm can be assigned to multiple groups; but
        // currently return just one group per vm
        try {
            List<InstanceGroupVMMapVO> groupsToVmMap = _groupVMMapDao.listByInstanceId(vmId);

            if (groupsToVmMap != null && groupsToVmMap.size() != 0) {
                InstanceGroupVO group = _vmGroupDao.findById(groupsToVmMap.get(0).getGroupId());
                return group;
            } else {
                return null;
            }
        } catch (Exception e) {
            s_logger.warn("Error trying to get group for a vm: ", e);
            return null;
        }
    }

    @Override
    public void removeInstanceFromInstanceGroup(long vmId) {
        try {
            List<InstanceGroupVMMapVO> groupVmMaps = _groupVMMapDao.listByInstanceId(vmId);
            for (InstanceGroupVMMapVO groupMap : groupVmMaps) {
                SearchCriteria<InstanceGroupVMMapVO> sc = _groupVMMapDao.createSearchCriteria();
                sc.addAnd("instanceId", SearchCriteria.Op.EQ, groupMap.getInstanceId());
                _groupVMMapDao.expunge(sc);
            }
        } catch (Exception e) {
            s_logger.warn("Error trying to remove vm from group: ", e);
        }
    }

    private boolean validPassword(String password) {
        if (password == null || password.length() == 0) {
            return false;
        }
        for (int i = 0; i < password.length(); i++) {
            if (password.charAt(i) == ' ') {
                return false;
            }
        }
        return true;
    }

    @Override
    @ActionEvent(eventType = EventTypes.EVENT_VM_CREATE, eventDescription = "deploying Vm", create = true)
    public UserVm createBasicSecurityGroupVirtualMachine(DataCenter zone, ServiceOffering serviceOffering, VirtualMachineTemplate template, List<Long> securityGroupIdList,
            Account owner, String hostName, String displayName, Long diskOfferingId, Long diskSize, String group, HypervisorType hypervisor, HTTPMethod httpmethod,
            String userData, String sshKeyPair, Map<Long, IpAddresses> requestedIps, IpAddresses defaultIps, Boolean displayVm, String keyboard, List<Long> affinityGroupIdList,
            Map<String, String> customParametes, String customId, Map<String, Map<Integer, String>> dhcpOptionMap,
            Map<Long, DiskOffering> dataDiskTemplateToDiskOfferingMap, Map<String, String> userVmOVFProperties, boolean dynamicScalingEnabled) throws InsufficientCapacityException, ConcurrentOperationException, ResourceUnavailableException,
    StorageUnavailableException, ResourceAllocationException {

        Account caller = CallContext.current().getCallingAccount();
        List<NetworkVO> networkList = new ArrayList<NetworkVO>();

        // Verify that caller can perform actions in behalf of vm owner
        _accountMgr.checkAccess(caller, null, true, owner);

        // Verify that owner can use the service offering
        _accountMgr.checkAccess(owner, serviceOffering, zone);
        _accountMgr.checkAccess(owner, _diskOfferingDao.findById(diskOfferingId), zone);

        // Get default guest network in Basic zone
        Network defaultNetwork = _networkModel.getExclusiveGuestNetwork(zone.getId());

        if (defaultNetwork == null) {
            throw new InvalidParameterValueException("Unable to find a default network to start a vm");
        } else {
            networkList.add(_networkDao.findById(defaultNetwork.getId()));
        }

        boolean isVmWare = (template.getHypervisorType() == HypervisorType.VMware || (hypervisor != null && hypervisor == HypervisorType.VMware));

        if (securityGroupIdList != null && isVmWare) {
            throw new InvalidParameterValueException("Security group feature is not supported for vmWare hypervisor");
        } else if (!isVmWare && _networkModel.isSecurityGroupSupportedInNetwork(defaultNetwork) && _networkModel.canAddDefaultSecurityGroup()) {
            //add the default securityGroup only if no security group is specified
            if (securityGroupIdList == null || securityGroupIdList.isEmpty()) {
                if (securityGroupIdList == null) {
                    securityGroupIdList = new ArrayList<Long>();
                }
                SecurityGroup defaultGroup = _securityGroupMgr.getDefaultSecurityGroup(owner.getId());
                if (defaultGroup != null) {
                    securityGroupIdList.add(defaultGroup.getId());
                } else {
                    // create default security group for the account
                    if (s_logger.isDebugEnabled()) {
                        s_logger.debug("Couldn't find default security group for the account " + owner + " so creating a new one");
                    }
                    defaultGroup = _securityGroupMgr.createSecurityGroup(SecurityGroupManager.DEFAULT_GROUP_NAME, SecurityGroupManager.DEFAULT_GROUP_DESCRIPTION,
                            owner.getDomainId(), owner.getId(), owner.getAccountName());
                    securityGroupIdList.add(defaultGroup.getId());
                }
            }
        }

        return createVirtualMachine(zone, serviceOffering, template, hostName, displayName, owner, diskOfferingId, diskSize, networkList, securityGroupIdList, group, httpmethod,
                userData, sshKeyPair, hypervisor, caller, requestedIps, defaultIps, displayVm, keyboard, affinityGroupIdList, customParametes, customId, dhcpOptionMap,
                dataDiskTemplateToDiskOfferingMap, userVmOVFProperties, dynamicScalingEnabled);

    }

    @Override
    @ActionEvent(eventType = EventTypes.EVENT_VM_CREATE, eventDescription = "deploying Vm", create = true)
    public UserVm createAdvancedSecurityGroupVirtualMachine(DataCenter zone, ServiceOffering serviceOffering, VirtualMachineTemplate template, List<Long> networkIdList,
            List<Long> securityGroupIdList, Account owner, String hostName, String displayName, Long diskOfferingId, Long diskSize, String group, HypervisorType hypervisor,
            HTTPMethod httpmethod, String userData, String sshKeyPair, Map<Long, IpAddresses> requestedIps, IpAddresses defaultIps, Boolean displayVm, String keyboard,
            List<Long> affinityGroupIdList, Map<String, String> customParameters, String customId, Map<String, Map<Integer, String>> dhcpOptionMap,
            Map<Long, DiskOffering> dataDiskTemplateToDiskOfferingMap, Map<String, String> userVmOVFProperties, boolean dynamicScalingEnabled) throws InsufficientCapacityException, ConcurrentOperationException,
    ResourceUnavailableException, StorageUnavailableException, ResourceAllocationException {

        Account caller = CallContext.current().getCallingAccount();
        List<NetworkVO> networkList = new ArrayList<NetworkVO>();
        boolean isSecurityGroupEnabledNetworkUsed = false;
        boolean isVmWare = (template.getHypervisorType() == HypervisorType.VMware || (hypervisor != null && hypervisor == HypervisorType.VMware));

        // Verify that caller can perform actions in behalf of vm owner
        _accountMgr.checkAccess(caller, null, true, owner);

        // Verify that owner can use the service offering
        _accountMgr.checkAccess(owner, serviceOffering, zone);
        _accountMgr.checkAccess(owner, _diskOfferingDao.findById(diskOfferingId), zone);

        // If no network is specified, find system security group enabled network
        if (networkIdList == null || networkIdList.isEmpty()) {
            Network networkWithSecurityGroup = _networkModel.getNetworkWithSGWithFreeIPs(zone.getId());
            if (networkWithSecurityGroup == null) {
                throw new InvalidParameterValueException("No network with security enabled is found in zone id=" + zone.getUuid());
            }

            networkList.add(_networkDao.findById(networkWithSecurityGroup.getId()));
            isSecurityGroupEnabledNetworkUsed = true;

        } else if (securityGroupIdList != null && !securityGroupIdList.isEmpty()) {
            if (isVmWare) {
                throw new InvalidParameterValueException("Security group feature is not supported for vmWare hypervisor");
            }
            // Only one network can be specified, and it should be security group enabled
            if (networkIdList.size() > 1 && template.getHypervisorType() != HypervisorType.KVM && hypervisor != HypervisorType.KVM) {
                throw new InvalidParameterValueException("Only support one network per VM if security group enabled");
            }

            for (Long networkId : networkIdList) {
                NetworkVO network = _networkDao.findById(networkId);

                if (network == null) {
                    throw new InvalidParameterValueException("Unable to find network by id " + networkId);
                }

                if (!_networkModel.isSecurityGroupSupportedInNetwork(network)) {
                    throw new InvalidParameterValueException("Network is not security group enabled: " + network.getId());
                }

                networkList.add(network);
            }
            isSecurityGroupEnabledNetworkUsed = true;

        } else {
            // Verify that all the networks are Shared/Guest; can't create combination of SG enabled and disabled networks
            for (Long networkId : networkIdList) {
                NetworkVO network = _networkDao.findById(networkId);

                if (network == null) {
                    throw new InvalidParameterValueException("Unable to find network by id " + networkIdList.get(0).longValue());
                }

                boolean isSecurityGroupEnabled = _networkModel.isSecurityGroupSupportedInNetwork(network);
                if (isSecurityGroupEnabled) {
                    isSecurityGroupEnabledNetworkUsed = true;
                }

                if (!(network.getTrafficType() == TrafficType.Guest && network.getGuestType() == Network.GuestType.Shared)) {
                    throw new InvalidParameterValueException("Can specify only Shared Guest networks when" + " deploy vm in Advance Security Group enabled zone");
                }

                // Perform account permission check
                if (network.getAclType() == ACLType.Account) {
                    _accountMgr.checkAccess(caller, AccessType.UseEntry, false, network);
                }
                networkList.add(network);
            }
        }

        // if network is security group enabled, and no security group is specified, then add the default security group automatically
        if (isSecurityGroupEnabledNetworkUsed && !isVmWare && _networkModel.canAddDefaultSecurityGroup()) {

            //add the default securityGroup only if no security group is specified
            if (securityGroupIdList == null || securityGroupIdList.isEmpty()) {
                if (securityGroupIdList == null) {
                    securityGroupIdList = new ArrayList<Long>();
                }

                SecurityGroup defaultGroup = _securityGroupMgr.getDefaultSecurityGroup(owner.getId());
                if (defaultGroup != null) {
                    securityGroupIdList.add(defaultGroup.getId());
                } else {
                    // create default security group for the account
                    if (s_logger.isDebugEnabled()) {
                        s_logger.debug("Couldn't find default security group for the account " + owner + " so creating a new one");
                    }
                    defaultGroup = _securityGroupMgr.createSecurityGroup(SecurityGroupManager.DEFAULT_GROUP_NAME, SecurityGroupManager.DEFAULT_GROUP_DESCRIPTION,
                            owner.getDomainId(), owner.getId(), owner.getAccountName());
                    securityGroupIdList.add(defaultGroup.getId());
                }
            }
        }

        return createVirtualMachine(zone, serviceOffering, template, hostName, displayName, owner, diskOfferingId, diskSize, networkList, securityGroupIdList, group, httpmethod,
                userData, sshKeyPair, hypervisor, caller, requestedIps, defaultIps, displayVm, keyboard, affinityGroupIdList, customParameters, customId, dhcpOptionMap, dataDiskTemplateToDiskOfferingMap,
                userVmOVFProperties, dynamicScalingEnabled);
    }

    @Override
    @ActionEvent(eventType = EventTypes.EVENT_VM_CREATE, eventDescription = "deploying Vm", create = true)
    public UserVm createAdvancedVirtualMachine(DataCenter zone, ServiceOffering serviceOffering, VirtualMachineTemplate template, List<Long> networkIdList, Account owner,
            String hostName, String displayName, Long diskOfferingId, Long diskSize, String group, HypervisorType hypervisor, HTTPMethod httpmethod, String userData,
            String sshKeyPair, Map<Long, IpAddresses> requestedIps, IpAddresses defaultIps, Boolean displayvm, String keyboard, List<Long> affinityGroupIdList,
            Map<String, String> customParametrs, String customId, Map<String, Map<Integer, String>> dhcpOptionsMap, Map<Long, DiskOffering> dataDiskTemplateToDiskOfferingMap,
            Map<String, String> userVmOVFPropertiesMap, boolean dynamicScalingEnabled) throws InsufficientCapacityException, ConcurrentOperationException, ResourceUnavailableException,
    StorageUnavailableException, ResourceAllocationException {

        Account caller = CallContext.current().getCallingAccount();
        List<NetworkVO> networkList = new ArrayList<NetworkVO>();

        // Verify that caller can perform actions in behalf of vm owner
        _accountMgr.checkAccess(caller, null, true, owner);

        // Verify that owner can use the service offering
        _accountMgr.checkAccess(owner, serviceOffering, zone);
        _accountMgr.checkAccess(owner, _diskOfferingDao.findById(diskOfferingId), zone);

        List<HypervisorType> vpcSupportedHTypes = _vpcMgr.getSupportedVpcHypervisors();
        if (networkIdList == null || networkIdList.isEmpty()) {
            NetworkVO defaultNetwork = getDefaultNetwork(zone, owner, false);
            if (defaultNetwork != null) {
                networkList.add(defaultNetwork);
            }
        } else {
            for (Long networkId : networkIdList) {
                NetworkVO network = _networkDao.findById(networkId);
                if (network == null) {
                    throw new InvalidParameterValueException("Unable to find network by id " + networkIdList.get(0).longValue());
                }
                if (network.getVpcId() != null) {
                    // Only ISOs, XenServer, KVM, and VmWare template types are
                    // supported for vpc networks
                    if (template.getFormat() != ImageFormat.ISO && !vpcSupportedHTypes.contains(template.getHypervisorType())) {
                        throw new InvalidParameterValueException("Can't create vm from template with hypervisor " + template.getHypervisorType() + " in vpc network " + network);
                    } else if (template.getFormat() == ImageFormat.ISO && !vpcSupportedHTypes.contains(hypervisor)) {
                        // Only XenServer, KVM, and VMware hypervisors are supported
                        // for vpc networks
                        throw new InvalidParameterValueException("Can't create vm of hypervisor type " + hypervisor + " in vpc network");

                    }
                }

                _networkModel.checkNetworkPermissions(owner, network);

                // don't allow to use system networks
                NetworkOffering networkOffering = _entityMgr.findById(NetworkOffering.class, network.getNetworkOfferingId());
                if (networkOffering.isSystemOnly()) {
                    throw new InvalidParameterValueException("Network id=" + networkId + " is system only and can't be used for vm deployment");
                }
                networkList.add(network);
            }
        }
        verifyExtraDhcpOptionsNetwork(dhcpOptionsMap, networkList);

        return createVirtualMachine(zone, serviceOffering, template, hostName, displayName, owner, diskOfferingId, diskSize, networkList, null, group, httpmethod, userData,
                sshKeyPair, hypervisor, caller, requestedIps, defaultIps, displayvm, keyboard, affinityGroupIdList, customParametrs, customId, dhcpOptionsMap,
                dataDiskTemplateToDiskOfferingMap, userVmOVFPropertiesMap, dynamicScalingEnabled);
    }

    private NetworkVO getNetworkToAddToNetworkList(VirtualMachineTemplate template, Account owner, HypervisorType hypervisor,
            List<HypervisorType> vpcSupportedHTypes, Long networkId) {
        NetworkVO network = _networkDao.findById(networkId);
        if (network == null) {
            throw new InvalidParameterValueException("Unable to find network by id " + networkId);
        }
        if (network.getVpcId() != null) {
            // Only ISOs, XenServer, KVM, and VmWare template types are
            // supported for vpc networks
            if (template.getFormat() != ImageFormat.ISO && !vpcSupportedHTypes.contains(template.getHypervisorType())) {
                throw new InvalidParameterValueException("Can't create vm from template with hypervisor " + template.getHypervisorType() + " in vpc network " + network);
            } else if (template.getFormat() == ImageFormat.ISO && !vpcSupportedHTypes.contains(hypervisor)) {
                // Only XenServer, KVM, and VMware hypervisors are supported
                // for vpc networks
                throw new InvalidParameterValueException("Can't create vm of hypervisor type " + hypervisor + " in vpc network");
            }
        }

        _networkModel.checkNetworkPermissions(owner, network);

        // don't allow to use system networks
        NetworkOffering networkOffering = _entityMgr.findById(NetworkOffering.class, network.getNetworkOfferingId());
        if (networkOffering.isSystemOnly()) {
            throw new InvalidParameterValueException("Network id=" + networkId + " is system only and can't be used for vm deployment");
        }
        return network;
    }

    private NetworkVO getDefaultNetwork(DataCenter zone, Account owner, boolean selectAny) throws InsufficientCapacityException, ResourceAllocationException {
        NetworkVO defaultNetwork = null;

        // if no network is passed in
        // Check if default virtual network offering has
        // Availability=Required. If it's true, search for corresponding
        // network
        // * if network is found, use it. If more than 1 virtual network is
        // found, throw an error
        // * if network is not found, create a new one and use it

        List<NetworkOfferingVO> requiredOfferings = _networkOfferingDao.listByAvailability(Availability.Required, false);
        if (requiredOfferings.size() < 1) {
            throw new InvalidParameterValueException("Unable to find network offering with availability=" + Availability.Required
                    + " to automatically create the network as a part of vm creation");
        }

        if (requiredOfferings.get(0).getState() == NetworkOffering.State.Enabled) {
            // get Virtual networks
            List<? extends Network> virtualNetworks = _networkModel.listNetworksForAccount(owner.getId(), zone.getId(), Network.GuestType.Isolated);
            if (virtualNetworks == null) {
                throw new InvalidParameterValueException("No (virtual) networks are found for account " + owner);
            }
            if (virtualNetworks.isEmpty()) {
                defaultNetwork = createDefaultNetworkForAccount(zone, owner, requiredOfferings);
            } else if (virtualNetworks.size() > 1 && !selectAny) {
                throw new InvalidParameterValueException("More than 1 default Isolated networks are found for account " + owner + "; please specify networkIds");
            } else {
                defaultNetwork = _networkDao.findById(virtualNetworks.get(0).getId());
            }
        } else {
            throw new InvalidParameterValueException("Required network offering id=" + requiredOfferings.get(0).getId() + " is not in " + NetworkOffering.State.Enabled);
        }

        return defaultNetwork;
    }

    private NetworkVO createDefaultNetworkForAccount(DataCenter zone, Account owner, List<NetworkOfferingVO> requiredOfferings)
            throws InsufficientCapacityException, ResourceAllocationException {
        NetworkVO defaultNetwork = null;
        long physicalNetworkId = _networkModel.findPhysicalNetworkId(zone.getId(), requiredOfferings.get(0).getTags(), requiredOfferings.get(0).getTrafficType());
        // Validate physical network
        PhysicalNetwork physicalNetwork = _physicalNetworkDao.findById(physicalNetworkId);
        if (physicalNetwork == null) {
            throw new InvalidParameterValueException("Unable to find physical network with id: " + physicalNetworkId + " and tag: "
                    + requiredOfferings.get(0).getTags());
        }
        s_logger.debug("Creating network for account " + owner + " from the network offering id=" + requiredOfferings.get(0).getId() + " as a part of deployVM process");
        Network newNetwork = _networkMgr.createGuestNetwork(requiredOfferings.get(0).getId(), owner.getAccountName() + "-network", owner.getAccountName() + "-network",
                null, null, null, false, null, owner, null, physicalNetwork, zone.getId(), ACLType.Account, null, null, null, null, true, null, null,
                null, null, null);
        if (newNetwork != null) {
            defaultNetwork = _networkDao.findById(newNetwork.getId());
        }
        return defaultNetwork;
    }

    private void verifyExtraDhcpOptionsNetwork(Map<String, Map<Integer, String>> dhcpOptionsMap, List<NetworkVO> networkList) throws InvalidParameterValueException {
        if (dhcpOptionsMap != null) {
            for (String networkUuid : dhcpOptionsMap.keySet()) {
                boolean networkFound = false;
                for (NetworkVO network : networkList) {
                    if (network.getUuid().equals(networkUuid)) {
                        networkFound = true;
                        break;
                    }
                }

                if (!networkFound) {
                    throw new InvalidParameterValueException("VM does not has a nic in the Network (" + networkUuid + ") that is specified in the extra dhcp options.");
                }
            }
        }
    }

    public void checkNameForRFCCompliance(String name) {
        if (!NetUtils.verifyDomainNameLabel(name, true)) {
            throw new InvalidParameterValueException("Invalid name. Vm name can contain ASCII letters 'a' through 'z', the digits '0' through '9', "
                    + "and the hyphen ('-'), must be between 1 and 63 characters long, and can't start or end with \"-\" and can't start with digit");
        }
    }

    @DB
    private UserVm createVirtualMachine(DataCenter zone, ServiceOffering serviceOffering, VirtualMachineTemplate tmplt, String hostName, String displayName, Account owner,
                                        Long diskOfferingId, Long diskSize, List<NetworkVO> networkList, List<Long> securityGroupIdList, String group, HTTPMethod httpmethod, String userData,
                                        String sshKeyPair, HypervisorType hypervisor, Account caller, Map<Long, IpAddresses> requestedIps, IpAddresses defaultIps, Boolean isDisplayVm, String keyboard,
                                        List<Long> affinityGroupIdList, Map<String, String> customParameters, String customId, Map<String, Map<Integer, String>> dhcpOptionMap,
                                        Map<Long, DiskOffering> datadiskTemplateToDiskOfferringMap,
                                        Map<String, String> userVmOVFPropertiesMap, boolean dynamicScalingEnabled) throws InsufficientCapacityException, ResourceUnavailableException,
    ConcurrentOperationException, StorageUnavailableException, ResourceAllocationException {

        _accountMgr.checkAccess(caller, null, true, owner);

        if (owner.getState() == Account.State.disabled) {
            throw new PermissionDeniedException("The owner of vm to deploy is disabled: " + owner);
        }
        VMTemplateVO template = _templateDao.findById(tmplt.getId());
        if (template != null) {
            _templateDao.loadDetails(template);
        }

        HypervisorType hypervisorType = null;
        if (template.getHypervisorType() == null || template.getHypervisorType() == HypervisorType.None) {
            if (hypervisor == null || hypervisor == HypervisorType.None) {
                throw new InvalidParameterValueException("hypervisor parameter is needed to deploy VM or the hypervisor parameter value passed is invalid");
            }
            hypervisorType = hypervisor;
        } else {
            if (hypervisor != null && hypervisor != HypervisorType.None && hypervisor != template.getHypervisorType()) {
                throw new InvalidParameterValueException("Hypervisor passed to the deployVm call, is different from the hypervisor type of the template");
            }
            hypervisorType = template.getHypervisorType();
        }

        long accountId = owner.getId();

        assert !(requestedIps != null && (defaultIps.getIp4Address() != null || defaultIps.getIp6Address() != null)) : "requestedIp list and defaultNetworkIp should never be specified together";

        if (Grouping.AllocationState.Disabled == zone.getAllocationState()
                && !_accountMgr.isRootAdmin(caller.getId())) {
            throw new PermissionDeniedException(
                    "Cannot perform this operation, Zone is currently disabled: "
                            + zone.getId());
        }

        // check if zone is dedicated
        DedicatedResourceVO dedicatedZone = _dedicatedDao.findByZoneId(zone.getId());
        if (dedicatedZone != null) {
            DomainVO domain = _domainDao.findById(dedicatedZone.getDomainId());
            if (domain == null) {
                throw new CloudRuntimeException("Unable to find the domain " + zone.getDomainId() + " for the zone: " + zone);
            }
            // check that caller can operate with domain
            _configMgr.checkZoneAccess(caller, zone);
            // check that vm owner can create vm in the domain
            _configMgr.checkZoneAccess(owner, zone);
        }

        ServiceOfferingVO offering = _serviceOfferingDao.findById(serviceOffering.getId());
        if (offering.isDynamic()) {
            offering.setDynamicFlag(true);
            validateCustomParameters(offering, customParameters);
            offering = _offeringDao.getComputeOffering(offering, customParameters);
        } else {
            validateOfferingMaxResource(offering);
        }
        // check if account/domain is with in resource limits to create a new vm
        boolean isIso = Storage.ImageFormat.ISO == template.getFormat();

        long size = configureCustomRootDiskSize(customParameters, template, hypervisorType, offering);

        if (diskOfferingId != null) {
            DiskOfferingVO diskOffering = _diskOfferingDao.findById(diskOfferingId);
            if (diskOffering != null && diskOffering.isCustomized()) {
                if (diskSize == null) {
                    throw new InvalidParameterValueException("This disk offering requires a custom size specified");
                }
                Long customDiskOfferingMaxSize = VolumeOrchestrationService.CustomDiskOfferingMaxSize.value();
                Long customDiskOfferingMinSize = VolumeOrchestrationService.CustomDiskOfferingMinSize.value();
                if ((diskSize < customDiskOfferingMinSize) || (diskSize > customDiskOfferingMaxSize)) {
                    throw new InvalidParameterValueException("VM Creation failed. Volume size: " + diskSize + "GB is out of allowed range. Max: " + customDiskOfferingMaxSize
                            + " Min:" + customDiskOfferingMinSize);
                }
                size += diskSize * GiB_TO_BYTES;
            }
            size += _diskOfferingDao.findById(diskOfferingId).getDiskSize();
        }
        if (! VirtualMachineManager.ResoureCountRunningVMsonly.value()) {
            resourceLimitCheck(owner, isDisplayVm, new Long(offering.getCpu()), new Long(offering.getRamSize()));
        }

        _resourceLimitMgr.checkResourceLimit(owner, ResourceType.volume, (isIso || diskOfferingId == null ? 1 : 2));
        _resourceLimitMgr.checkResourceLimit(owner, ResourceType.primary_storage, size);

        // verify security group ids
        if (securityGroupIdList != null) {
            for (Long securityGroupId : securityGroupIdList) {
                SecurityGroup sg = _securityGroupDao.findById(securityGroupId);
                if (sg == null) {
                    throw new InvalidParameterValueException("Unable to find security group by id " + securityGroupId);
                } else {
                    // verify permissions
                    _accountMgr.checkAccess(caller, null, true, owner, sg);
                }
            }
        }

        if (datadiskTemplateToDiskOfferringMap != null && !datadiskTemplateToDiskOfferringMap.isEmpty()) {
            for (Entry<Long, DiskOffering> datadiskTemplateToDiskOffering : datadiskTemplateToDiskOfferringMap.entrySet()) {
                VMTemplateVO dataDiskTemplate = _templateDao.findById(datadiskTemplateToDiskOffering.getKey());
                DiskOffering dataDiskOffering = datadiskTemplateToDiskOffering.getValue();

                if (dataDiskTemplate == null
                        || (!dataDiskTemplate.getTemplateType().equals(TemplateType.DATADISK)) && (dataDiskTemplate.getState().equals(VirtualMachineTemplate.State.Active))) {
                    throw new InvalidParameterValueException("Invalid template id specified for Datadisk template" + datadiskTemplateToDiskOffering.getKey());
                }
                long dataDiskTemplateId = datadiskTemplateToDiskOffering.getKey();
                if (!dataDiskTemplate.getParentTemplateId().equals(template.getId())) {
                    throw new InvalidParameterValueException("Invalid Datadisk template. Specified Datadisk template" + dataDiskTemplateId
                            + " doesn't belong to template " + template.getId());
                }
                if (dataDiskOffering == null) {
                    throw new InvalidParameterValueException("Invalid disk offering id " + datadiskTemplateToDiskOffering.getValue().getId() +
                            " specified for datadisk template " + dataDiskTemplateId);
                }
                if (dataDiskOffering.isCustomized()) {
                    throw new InvalidParameterValueException("Invalid disk offering id " + dataDiskOffering.getId() + " specified for datadisk template " +
                            dataDiskTemplateId + ". Custom Disk offerings are not supported for Datadisk templates");
                }
                if (dataDiskOffering.getDiskSize() < dataDiskTemplate.getSize()) {
                    throw new InvalidParameterValueException("Invalid disk offering id " + dataDiskOffering.getId() + " specified for datadisk template " +
                            dataDiskTemplateId + ". Disk offering size should be greater than or equal to the template size");
                }
                _templateDao.loadDetails(dataDiskTemplate);
                _resourceLimitMgr.checkResourceLimit(owner, ResourceType.volume, 1);
                _resourceLimitMgr.checkResourceLimit(owner, ResourceType.primary_storage, dataDiskOffering.getDiskSize());
            }
        }

        // check that the affinity groups exist
        if (affinityGroupIdList != null) {
            for (Long affinityGroupId : affinityGroupIdList) {
                AffinityGroupVO ag = _affinityGroupDao.findById(affinityGroupId);
                if (ag == null) {
                    throw new InvalidParameterValueException("Unable to find affinity group " + ag);
                } else if (!_affinityGroupService.isAffinityGroupProcessorAvailable(ag.getType())) {
                    throw new InvalidParameterValueException("Affinity group type is not supported for group: " + ag + " ,type: " + ag.getType()
                    + " , Please try again after removing the affinity group");
                } else {
                    // verify permissions
                    if (ag.getAclType() == ACLType.Domain) {
                        _accountMgr.checkAccess(caller, null, false, owner, ag);
                        // Root admin has access to both VM and AG by default,
                        // but
                        // make sure the owner of these entities is same
                        if (caller.getId() == Account.ACCOUNT_ID_SYSTEM || _accountMgr.isRootAdmin(caller.getId())) {
                            if (!_affinityGroupService.isAffinityGroupAvailableInDomain(ag.getId(), owner.getDomainId())) {
                                throw new PermissionDeniedException("Affinity Group " + ag + " does not belong to the VM's domain");
                            }
                        }
                    } else {
                        _accountMgr.checkAccess(caller, null, true, owner, ag);
                        // Root admin has access to both VM and AG by default,
                        // but
                        // make sure the owner of these entities is same
                        if (caller.getId() == Account.ACCOUNT_ID_SYSTEM || _accountMgr.isRootAdmin(caller.getId())) {
                            if (ag.getAccountId() != owner.getAccountId()) {
                                throw new PermissionDeniedException("Affinity Group " + ag + " does not belong to the VM's account");
                            }
                        }
                    }
                }
            }
        }

        if (hypervisorType != HypervisorType.BareMetal) {
            // check if we have available pools for vm deployment
            long availablePools = _storagePoolDao.countPoolsByStatus(StoragePoolStatus.Up);
            if (availablePools < 1) {
                throw new StorageUnavailableException("There are no available pools in the UP state for vm deployment", -1);
            }
        }

        if (template.getTemplateType().equals(TemplateType.SYSTEM)) {
            throw new InvalidParameterValueException("Unable to use system template " + template.getId() + " to deploy a user vm");
        }
        List<VMTemplateZoneVO> listZoneTemplate = _templateZoneDao.listByZoneTemplate(zone.getId(), template.getId());
        if (listZoneTemplate == null || listZoneTemplate.isEmpty()) {
            throw new InvalidParameterValueException("The template " + template.getId() + " is not available for use");
        }

        if (isIso && !template.isBootable()) {
            throw new InvalidParameterValueException("Installing from ISO requires an ISO that is bootable: " + template.getId());
        }

        // Check templates permissions
        _accountMgr.checkAccess(owner, AccessType.UseEntry, false, template);

        // check if the user data is correct
        userData = validateUserData(userData, httpmethod);

        // Find an SSH public key corresponding to the key pair name, if one is
        // given
        String sshPublicKey = null;
        if (sshKeyPair != null && !sshKeyPair.equals("")) {
            SSHKeyPair pair = _sshKeyPairDao.findByName(owner.getAccountId(), owner.getDomainId(), sshKeyPair);
            if (pair == null) {
                throw new InvalidParameterValueException("A key pair with name '" + sshKeyPair + "' was not found.");
            }

            sshPublicKey = pair.getPublicKey();
        }

        LinkedHashMap<String, List<NicProfile>> networkNicMap = new LinkedHashMap<>();

        short defaultNetworkNumber = 0;
        boolean securityGroupEnabled = false;
        int networkIndex = 0;
        for (NetworkVO network : networkList) {
            if ((network.getDataCenterId() != zone.getId())) {
                if (!network.isStrechedL2Network()) {
                    throw new InvalidParameterValueException("Network id=" + network.getId() +
                            " doesn't belong to zone " + zone.getId());
                }

                NetworkOffering ntwkOffering = _networkOfferingDao.findById(network.getNetworkOfferingId());
                Long physicalNetworkId = _networkModel.findPhysicalNetworkId(zone.getId(), ntwkOffering.getTags(), ntwkOffering.getTrafficType());

                String provider = _ntwkSrvcDao.getProviderForServiceInNetwork(network.getId(), Service.Connectivity);
                if (!_networkModel.isProviderEnabledInPhysicalNetwork(physicalNetworkId, provider)) {
                    throw new InvalidParameterValueException("Network in which is VM getting deployed could not be" +
                            " streched to the zone, as we could not find a valid physical network");
                }
            }

            //relax the check if the caller is admin account
            if (caller.getType() != Account.ACCOUNT_TYPE_ADMIN) {
                if (!(network.getGuestType() == Network.GuestType.Shared && network.getAclType() == ACLType.Domain)
                        && !(network.getAclType() == ACLType.Account && network.getAccountId() == accountId)) {
                    throw new InvalidParameterValueException("only shared network or isolated network with the same account_id can be added to vm");
                }
            }

            IpAddresses requestedIpPair = null;
            if (requestedIps != null && !requestedIps.isEmpty()) {
                requestedIpPair = requestedIps.get(network.getId());
            }

            if (requestedIpPair == null) {
                requestedIpPair = new IpAddresses(null, null);
            } else {
                _networkModel.checkRequestedIpAddresses(network.getId(), requestedIpPair);
            }

            NicProfile profile = new NicProfile(requestedIpPair.getIp4Address(), requestedIpPair.getIp6Address(), requestedIpPair.getMacAddress());
            profile.setOrderIndex(networkIndex);
            if (defaultNetworkNumber == 0) {
                defaultNetworkNumber++;
                // if user requested specific ip for default network, add it
                if (defaultIps.getIp4Address() != null || defaultIps.getIp6Address() != null) {
                    _networkModel.checkRequestedIpAddresses(network.getId(), defaultIps);
                    profile = new NicProfile(defaultIps.getIp4Address(), defaultIps.getIp6Address());
                } else if (defaultIps.getMacAddress() != null) {
                    profile = new NicProfile(null, null, defaultIps.getMacAddress());
                }

                profile.setDefaultNic(true);
                if (!_networkModel.areServicesSupportedInNetwork(network.getId(), new Service[]{Service.UserData})) {
                    if ((userData != null) && (!userData.isEmpty())) {
                        throw new InvalidParameterValueException("Unable to deploy VM as UserData is provided while deploying the VM, but there is no support for " + Network.Service.UserData.getName() + " service in the default network " + network.getId());
                    }

                    if ((sshPublicKey != null) && (!sshPublicKey.isEmpty())) {
                        throw new InvalidParameterValueException("Unable to deploy VM as SSH keypair is provided while deploying the VM, but there is no support for " + Network.Service.UserData.getName() + " service in the default network " + network.getId());
                    }

                    if (template.isEnablePassword()) {
                        throw new InvalidParameterValueException("Unable to deploy VM as template " + template.getId() + " is password enabled, but there is no support for " + Network.Service.UserData.getName() + " service in the default network " + network.getId());
                    }
                }
            }

            if (_networkModel.isSecurityGroupSupportedInNetwork(network)) {
                securityGroupEnabled = true;
            }
            List<NicProfile> profiles = networkNicMap.get(network.getUuid());
            if (CollectionUtils.isEmpty(profiles)) {
                profiles = new ArrayList<>();
            }
            profiles.add(profile);
            networkNicMap.put(network.getUuid(), profiles);
            networkIndex++;
        }

        if (securityGroupIdList != null && !securityGroupIdList.isEmpty() && !securityGroupEnabled) {
            throw new InvalidParameterValueException("Unable to deploy vm with security groups as SecurityGroup service is not enabled for the vm's network");
        }

        // Verify network information - network default network has to be set;
        // and vm can't have more than one default network
        // This is a part of business logic because default network is required
        // by Agent Manager in order to configure default
        // gateway for the vm
        if (defaultNetworkNumber == 0) {
            throw new InvalidParameterValueException("At least 1 default network has to be specified for the vm");
        } else if (defaultNetworkNumber > 1) {
            throw new InvalidParameterValueException("Only 1 default network per vm is supported");
        }

        long id = _vmDao.getNextInSequence(Long.class, "id");

        if (hostName != null) {
            // Check is hostName is RFC compliant
            checkNameForRFCCompliance(hostName);
        }

        String instanceName = null;
        String instanceSuffix = _instance;
        String uuidName = _uuidMgr.generateUuid(UserVm.class, customId);
        if (_instanceNameFlag && HypervisorType.VMware.equals(hypervisorType)) {
            if (StringUtils.isNotEmpty(hostName)) {
                instanceSuffix = hostName;
            }
            if (hostName == null) {
                if (displayName != null) {
                    hostName = displayName;
                } else {
                    hostName = generateHostName(uuidName);
                }
            }
            // If global config vm.instancename.flag is set to true, then CS will set guest VM's name as it appears on the hypervisor, to its hostname.
            // In case of VMware since VM name must be unique within a DC, check if VM with the same hostname already exists in the zone.
            VMInstanceVO vmByHostName = _vmInstanceDao.findVMByHostNameInZone(hostName, zone.getId());
            if (vmByHostName != null && vmByHostName.getState() != VirtualMachine.State.Expunging) {
                throw new InvalidParameterValueException("There already exists a VM by the name: " + hostName + ".");
            }
        } else {
            if (hostName == null) {
                //Generate name using uuid and instance.name global config
                hostName = generateHostName(uuidName);
            }
        }

        if (hostName != null) {
            // Check is hostName is RFC compliant
            checkNameForRFCCompliance(hostName);
        }
        instanceName = VirtualMachineName.getVmName(id, owner.getId(), instanceSuffix);
        if (_instanceNameFlag && HypervisorType.VMware.equals(hypervisorType) && !instanceSuffix.equals(_instance)) {
            customParameters.put(VmDetailConstants.NAME_ON_HYPERVISOR, instanceName);
        }

        // Check if VM with instanceName already exists.
        VMInstanceVO vmObj = _vmInstanceDao.findVMByInstanceName(instanceName);
        if (vmObj != null && vmObj.getState() != VirtualMachine.State.Expunging) {
            throw new InvalidParameterValueException("There already exists a VM by the display name supplied");
        }

        checkIfHostNameUniqueInNtwkDomain(hostName, networkList);

        long userId = CallContext.current().getCallingUserId();
        if (CallContext.current().getCallingAccount().getId() != owner.getId()) {
            List<UserVO> userVOs = _userDao.listByAccount(owner.getAccountId());
            if (!userVOs.isEmpty()) {
                userId =  userVOs.get(0).getId();
            }
        }

        dynamicScalingEnabled = dynamicScalingEnabled && checkIfDynamicScalingCanBeEnabled(null, offering, template, zone.getId());

        UserVmVO vm = commitUserVm(zone, template, hostName, displayName, owner, diskOfferingId, diskSize, userData, caller, isDisplayVm, keyboard, accountId, userId, offering,
                isIso, sshPublicKey, networkNicMap, id, instanceName, uuidName, hypervisorType, customParameters, dhcpOptionMap,
                datadiskTemplateToDiskOfferringMap, userVmOVFPropertiesMap, dynamicScalingEnabled);

        // Assign instance to the group
        try {
            if (group != null) {
                boolean addToGroup = addInstanceToGroup(Long.valueOf(id), group);
                if (!addToGroup) {
                    throw new CloudRuntimeException("Unable to assign Vm to the group " + group);
                }
            }
        } catch (Exception ex) {
            throw new CloudRuntimeException("Unable to assign Vm to the group " + group);
        }

        _securityGroupMgr.addInstanceToGroups(vm.getId(), securityGroupIdList);

        if (affinityGroupIdList != null && !affinityGroupIdList.isEmpty()) {
            _affinityGroupVMMapDao.updateMap(vm.getId(), affinityGroupIdList);
        }

        CallContext.current().putContextParameter(VirtualMachine.class, vm.getUuid());
        return vm;
    }

    @Override
    public boolean checkIfDynamicScalingCanBeEnabled(VirtualMachine vm, ServiceOffering offering, VirtualMachineTemplate template, Long zoneId) {
        boolean canEnableDynamicScaling = (vm != null ? vm.isDynamicallyScalable() : true) && offering.isDynamicScalingEnabled() && template.isDynamicallyScalable() && UserVmManager.EnableDynamicallyScaleVm.valueIn(zoneId);
        if (!canEnableDynamicScaling) {
            s_logger.info("VM cannot be configured to be dynamically scalable if any of the service offering's dynamic scaling property, template's dynamic scaling property or global setting is false");
        }

        return canEnableDynamicScaling;
    }

    /**
     * Configures the Root disk size via User`s custom parameters.
     * If the Service Offering has the Root Disk size field configured then the User`s root disk custom parameter is overwritten by the service offering.
     */
    protected long configureCustomRootDiskSize(Map<String, String> customParameters, VMTemplateVO template, HypervisorType hypervisorType, ServiceOfferingVO serviceOffering) {
        verifyIfHypervisorSupportsRootdiskSizeOverride(hypervisorType);
        DiskOfferingVO diskOffering = _diskOfferingDao.findById(serviceOffering.getId());
        long rootDiskSizeInBytes = diskOffering.getDiskSize();
        if (rootDiskSizeInBytes > 0) { //if the size at DiskOffering is not zero then the Service Offering had it configured, it holds priority over the User custom size
            long rootDiskSizeInGiB = rootDiskSizeInBytes / GiB_TO_BYTES;
            customParameters.put(VmDetailConstants.ROOT_DISK_SIZE, String.valueOf(rootDiskSizeInGiB));
            return rootDiskSizeInBytes;
        }

        if (customParameters.containsKey(VmDetailConstants.ROOT_DISK_SIZE)) {
            Long rootDiskSize = NumbersUtil.parseLong(customParameters.get(VmDetailConstants.ROOT_DISK_SIZE), -1);
            if (rootDiskSize <= 0) {
                throw new InvalidParameterValueException("Root disk size should be a positive number.");
            }
            return rootDiskSize * GiB_TO_BYTES;
        } else {
            // For baremetal, size can be 0 (zero)
            Long templateSize = _templateDao.findById(template.getId()).getSize();
            if (templateSize != null) {
                return templateSize;
            }
        }
        return 0;
    }

    /**
     * Only KVM, XenServer and VMware supports rootdisksize override
     * @throws InvalidParameterValueException if the hypervisor does not support rootdisksize override
     */
    protected void verifyIfHypervisorSupportsRootdiskSizeOverride(HypervisorType hypervisorType) {
        if (!(hypervisorType == HypervisorType.KVM || hypervisorType == HypervisorType.XenServer || hypervisorType == HypervisorType.VMware || hypervisorType == HypervisorType.Simulator)) {
            throw new InvalidParameterValueException("Hypervisor " + hypervisorType + " does not support rootdisksize override");
        }
    }

    private void checkIfHostNameUniqueInNtwkDomain(String hostName, List<? extends Network> networkList) {
        // Check that hostName is unique in the network domain
        Map<String, List<Long>> ntwkDomains = new HashMap<String, List<Long>>();
        for (Network network : networkList) {
            String ntwkDomain = network.getNetworkDomain();
            if (!ntwkDomains.containsKey(ntwkDomain)) {
                List<Long> ntwkIds = new ArrayList<Long>();
                ntwkIds.add(network.getId());
                ntwkDomains.put(ntwkDomain, ntwkIds);
            } else {
                List<Long> ntwkIds = ntwkDomains.get(ntwkDomain);
                ntwkIds.add(network.getId());
                ntwkDomains.put(ntwkDomain, ntwkIds);
            }
        }

        for (Entry<String, List<Long>> ntwkDomain : ntwkDomains.entrySet()) {
            for (Long ntwkId : ntwkDomain.getValue()) {
                // * get all vms hostNames in the network
                List<String> hostNames = _vmInstanceDao.listDistinctHostNames(ntwkId);
                // * verify that there are no duplicates
                if (hostNames.contains(hostName)) {
                    throw new InvalidParameterValueException("The vm with hostName " + hostName + " already exists in the network domain: " + ntwkDomain.getKey() + "; network="
                            + ((_networkModel.getNetwork(ntwkId) != null) ? _networkModel.getNetwork(ntwkId).getName() : "<unknown>"));
                }
            }
        }
    }

    private String generateHostName(String uuidName) {
        return _instance + "-" + uuidName;
    }

    private UserVmVO commitUserVm(final boolean isImport, final DataCenter zone, final Host host, final Host lastHost, final VirtualMachineTemplate template, final String hostName, final String displayName, final Account owner,
                                  final Long diskOfferingId, final Long diskSize, final String userData, final Account caller, final Boolean isDisplayVm, final String keyboard,
                                  final long accountId, final long userId, final ServiceOffering offering, final boolean isIso, final String sshPublicKey, final LinkedHashMap<String, List<NicProfile>> networkNicMap,
                                  final long id, final String instanceName, final String uuidName, final HypervisorType hypervisorType, final Map<String, String> customParameters,
                                  final Map<String, Map<Integer, String>> extraDhcpOptionMap, final Map<Long, DiskOffering> dataDiskTemplateToDiskOfferingMap,
                                  final Map<String, String> userVmOVFPropertiesMap, final VirtualMachine.PowerState powerState, final boolean dynamicScalingEnabled) throws InsufficientCapacityException {
        return Transaction.execute(new TransactionCallbackWithException<UserVmVO, InsufficientCapacityException>() {
            @Override
            public UserVmVO doInTransaction(TransactionStatus status) throws InsufficientCapacityException {
                UserVmVO vm = new UserVmVO(id, instanceName, displayName, template.getId(), hypervisorType, template.getGuestOSId(), offering.isOfferHA(),
                        offering.getLimitCpuUse(), owner.getDomainId(), owner.getId(), userId, offering.getId(), userData, hostName, diskOfferingId);
                vm.setUuid(uuidName);
                vm.setDynamicallyScalable(dynamicScalingEnabled);

                Map<String, String> details = template.getDetails();
                if (details != null && !details.isEmpty()) {
                    vm.details.putAll(details);
                }

                if (sshPublicKey != null) {
                    vm.setDetail(VmDetailConstants.SSH_PUBLIC_KEY, sshPublicKey);
                }

                if (keyboard != null && !keyboard.isEmpty()) {
                    vm.setDetail(VmDetailConstants.KEYBOARD, keyboard);
                }

                if (!isImport && isIso) {
                    vm.setIsoId(template.getId());
                }
                Long rootDiskSize = null;
                // custom root disk size, resizes base template to larger size
                if (customParameters.containsKey(VmDetailConstants.ROOT_DISK_SIZE)) {
                    // already verified for positive number
                    rootDiskSize = Long.parseLong(customParameters.get(VmDetailConstants.ROOT_DISK_SIZE));

                    VMTemplateVO templateVO = _templateDao.findById(template.getId());
                    if (templateVO == null) {
                        throw new InvalidParameterValueException("Unable to look up template by id " + template.getId());
                    }

                    validateRootDiskResize(hypervisorType, rootDiskSize, templateVO, vm, customParameters);
                }

                if (isDisplayVm != null) {
                    vm.setDisplayVm(isDisplayVm);
                } else {
                    vm.setDisplayVm(true);
                }

                long guestOSId = template.getGuestOSId();
                GuestOSVO guestOS = _guestOSDao.findById(guestOSId);
                long guestOSCategoryId = guestOS.getCategoryId();
                GuestOSCategoryVO guestOSCategory = _guestOSCategoryDao.findById(guestOSCategoryId);

                // If hypervisor is vSphere and OS is OS X, set special settings.
                if (hypervisorType.equals(HypervisorType.VMware)) {
                    if (guestOS.getDisplayName().toLowerCase().contains("apple mac os")) {
                        vm.setDetail(VmDetailConstants.SMC_PRESENT, "TRUE");
                        vm.setDetail(VmDetailConstants.ROOT_DISK_CONTROLLER, "scsi");
                        vm.setDetail(VmDetailConstants.DATA_DISK_CONTROLLER, "scsi");
                        vm.setDetail(VmDetailConstants.FIRMWARE, "efi");
                        s_logger.info("guestOS is OSX : overwrite root disk controller to scsi, use smc and efi");
                    } else {
                        String controllerSetting = StringUtils.defaultIfEmpty(_configDao.getValue(Config.VmwareRootDiskControllerType.key()),
                                Config.VmwareRootDiskControllerType.getDefaultValue());
                        // Don't override if VM already has root/data disk controller detail
                        if (vm.getDetail(VmDetailConstants.ROOT_DISK_CONTROLLER) == null) {
                            vm.setDetail(VmDetailConstants.ROOT_DISK_CONTROLLER, controllerSetting);
                        }
                        if (vm.getDetail(VmDetailConstants.DATA_DISK_CONTROLLER) == null) {
                            if (controllerSetting.equalsIgnoreCase("scsi")) {
                                vm.setDetail(VmDetailConstants.DATA_DISK_CONTROLLER, "scsi");
                            } else {
                                vm.setDetail(VmDetailConstants.DATA_DISK_CONTROLLER, "osdefault");
                            }
                        }
                    }
                }

                if (isImport) {
                    vm.setDataCenterId(zone.getId());
                    vm.setHostId(host.getId());
                    if (lastHost != null) {
                        vm.setLastHostId(lastHost.getId());
                    }
                    vm.setPowerState(powerState);
                    if (powerState == VirtualMachine.PowerState.PowerOn) {
                        vm.setState(State.Running);
                    }
                }

                _vmDao.persist(vm);
                for (String key : customParameters.keySet()) {
                    if (key.equalsIgnoreCase(VmDetailConstants.CPU_NUMBER) ||
                            key.equalsIgnoreCase(VmDetailConstants.CPU_SPEED) ||
                            key.equalsIgnoreCase(VmDetailConstants.MEMORY)) {
                        // handle double byte strings.
                        vm.setDetail(key, Integer.toString(Integer.parseInt(customParameters.get(key))));
                    } else {
                        vm.setDetail(key, customParameters.get(key));
                    }

                    if (key.equalsIgnoreCase(ApiConstants.BootType.UEFI.toString())) {
                        vm.setDetail(key, customParameters.get(key));
                        continue;
                    }
                }
                vm.setDetail(VmDetailConstants.DEPLOY_VM, "true");

                persistVMDeployAsIsProperties(vm, userVmOVFPropertiesMap);

                List<String> hiddenDetails = new ArrayList<>();
                if (customParameters.containsKey(VmDetailConstants.NAME_ON_HYPERVISOR)) {
                    hiddenDetails.add(VmDetailConstants.NAME_ON_HYPERVISOR);
                }
                _vmDao.saveDetails(vm, hiddenDetails);
                if (!isImport) {
                    s_logger.debug("Allocating in the DB for vm");
                    DataCenterDeployment plan = new DataCenterDeployment(zone.getId());

                    List<String> computeTags = new ArrayList<String>();
                    computeTags.add(offering.getHostTag());

                    List<String> rootDiskTags = new ArrayList<String>();
                    rootDiskTags.add(offering.getTags());

                    if (isIso) {
                        _orchSrvc.createVirtualMachineFromScratch(vm.getUuid(), Long.toString(owner.getAccountId()), vm.getIsoId().toString(), hostName, displayName,
                                hypervisorType.name(), guestOSCategory.getName(), offering.getCpu(), offering.getSpeed(), offering.getRamSize(), diskSize, computeTags, rootDiskTags,
                                networkNicMap, plan, extraDhcpOptionMap);
                    } else {
                        _orchSrvc.createVirtualMachine(vm.getUuid(), Long.toString(owner.getAccountId()), Long.toString(template.getId()), hostName, displayName, hypervisorType.name(),
                                offering.getCpu(), offering.getSpeed(), offering.getRamSize(), diskSize, computeTags, rootDiskTags, networkNicMap, plan, rootDiskSize, extraDhcpOptionMap, dataDiskTemplateToDiskOfferingMap);
                    }

                    if (s_logger.isDebugEnabled()) {
                        s_logger.debug("Successfully allocated DB entry for " + vm);
                    }
                }
                CallContext.current().setEventDetails("Vm Id: " + vm.getUuid());

                if (!isImport) {
                    if (!offering.isDynamic()) {
                        UsageEventUtils.publishUsageEvent(EventTypes.EVENT_VM_CREATE, accountId, zone.getId(), vm.getId(), vm.getHostName(), offering.getId(), template.getId(),
                                hypervisorType.toString(), VirtualMachine.class.getName(), vm.getUuid(), vm.isDisplayVm());
                    } else {
                        UsageEventUtils.publishUsageEvent(EventTypes.EVENT_VM_CREATE, accountId, zone.getId(), vm.getId(), vm.getHostName(), offering.getId(), template.getId(),
                                hypervisorType.toString(), VirtualMachine.class.getName(), vm.getUuid(), customParameters, vm.isDisplayVm());
                    }

                    //Update Resource Count for the given account
                    resourceCountIncrement(accountId, isDisplayVm, new Long(offering.getCpu()), new Long(offering.getRamSize()));
                }
                return vm;
            }
        });
    }

    /**
     * take the properties and set them on the vm.
     * consider should we be complete, and make sure all default values are copied as well if known?
     * I.E. iterate over the template details as well to copy any that are not defined yet.
     */
    private void persistVMDeployAsIsProperties(UserVmVO vm, Map<String, String> userVmOVFPropertiesMap) {
        if (MapUtils.isNotEmpty(userVmOVFPropertiesMap)) {
            for (String key : userVmOVFPropertiesMap.keySet()) {
                String detailKey = key;
                String value = userVmOVFPropertiesMap.get(key);

                // Sanitize boolean values to expected format and encrypt passwords
                if (StringUtils.isNotBlank(value)) {
                    if (value.equalsIgnoreCase("True")) {
                        value = "True";
                    } else if (value.equalsIgnoreCase("False")) {
                        value = "False";
                    } else {
                        OVFPropertyTO propertyTO = templateDeployAsIsDetailsDao.findPropertyByTemplateAndKey(vm.getTemplateId(), key);
                        if (propertyTO != null && propertyTO.isPassword()) {
                            value = DBEncryptionUtil.encrypt(value);
                        }
                    }
                }
                if (s_logger.isTraceEnabled()) {
                    s_logger.trace(String.format("setting property '%s' as '%s' with value '%s'", key, detailKey, value));
                }
                UserVmDeployAsIsDetailVO detail = new UserVmDeployAsIsDetailVO(vm.getId(), detailKey, value);
                userVmDeployAsIsDetailsDao.persist(detail);
            }
        }
    }

    private UserVmVO commitUserVm(final DataCenter zone, final VirtualMachineTemplate template, final String hostName, final String displayName, final Account owner,
            final Long diskOfferingId, final Long diskSize, final String userData, final Account caller, final Boolean isDisplayVm, final String keyboard,
            final long accountId, final long userId, final ServiceOfferingVO offering, final boolean isIso, final String sshPublicKey, final LinkedHashMap<String, List<NicProfile>> networkNicMap,
            final long id, final String instanceName, final String uuidName, final HypervisorType hypervisorType, final Map<String, String> customParameters, final Map<String,
            Map<Integer, String>> extraDhcpOptionMap, final Map<Long, DiskOffering> dataDiskTemplateToDiskOfferingMap,
            Map<String, String> userVmOVFPropertiesMap, final boolean dynamicScalingEnabled) throws InsufficientCapacityException {
        return commitUserVm(false, zone, null, null, template, hostName, displayName, owner,
                diskOfferingId, diskSize, userData, caller, isDisplayVm, keyboard,
                accountId, userId, offering, isIso, sshPublicKey, networkNicMap,
                id, instanceName, uuidName, hypervisorType, customParameters,
                extraDhcpOptionMap, dataDiskTemplateToDiskOfferingMap,
                userVmOVFPropertiesMap, null, dynamicScalingEnabled);
    }

    public void validateRootDiskResize(final HypervisorType hypervisorType, Long rootDiskSize, VMTemplateVO templateVO, UserVmVO vm, final Map<String, String> customParameters) throws InvalidParameterValueException
    {
        // rootdisksize must be larger than template.
        if ((rootDiskSize << 30) < templateVO.getSize()) {
            String error = "Unsupported: rootdisksize override is smaller than template size " + toHumanReadableSize(templateVO.getSize());
            s_logger.error(error);
            throw new InvalidParameterValueException(error);
        } else if ((rootDiskSize << 30) > templateVO.getSize()) {
            if (hypervisorType == HypervisorType.VMware && (vm.getDetails() == null || vm.getDetails().get(VmDetailConstants.ROOT_DISK_CONTROLLER) == null)) {
                s_logger.warn("If Root disk controller parameter is not overridden, then Root disk resize may fail because current Root disk controller value is NULL.");
            } else if (hypervisorType == HypervisorType.VMware && !vm.getDetails().get(VmDetailConstants.ROOT_DISK_CONTROLLER).toLowerCase().contains("scsi")) {
                String error = "Found unsupported root disk controller: " + vm.getDetails().get(VmDetailConstants.ROOT_DISK_CONTROLLER);
                s_logger.error(error);
                throw new InvalidParameterValueException(error);
            } else {
                s_logger.debug("Rootdisksize override validation successful. Template root disk size " + toHumanReadableSize(templateVO.getSize()) + " Root disk size specified " + rootDiskSize + " GB");
            }
        } else {
            s_logger.debug("Root disk size specified is " + toHumanReadableSize(rootDiskSize << 30) + " and Template root disk size is " + toHumanReadableSize(templateVO.getSize()) + ". Both are equal so no need to override");
            customParameters.remove(VmDetailConstants.ROOT_DISK_SIZE);
        }
    }


    @Override
    public void generateUsageEvent(VirtualMachine vm, boolean isDisplay, String eventType){
        ServiceOfferingVO serviceOffering = _offeringDao.findById(vm.getId(), vm.getServiceOfferingId());
        if (!serviceOffering.isDynamic()) {
            UsageEventUtils.publishUsageEvent(eventType, vm.getAccountId(), vm.getDataCenterId(), vm.getId(),
                    vm.getHostName(), serviceOffering.getId(), vm.getTemplateId(), vm.getHypervisorType().toString(),
                    VirtualMachine.class.getName(), vm.getUuid(), isDisplay);
        }
        else {
            Map<String, String> customParameters = new HashMap<String, String>();
            customParameters.put(UsageEventVO.DynamicParameters.cpuNumber.name(), serviceOffering.getCpu().toString());
            customParameters.put(UsageEventVO.DynamicParameters.cpuSpeed.name(), serviceOffering.getSpeed().toString());
            customParameters.put(UsageEventVO.DynamicParameters.memory.name(), serviceOffering.getRamSize().toString());
            UsageEventUtils.publishUsageEvent(eventType, vm.getAccountId(), vm.getDataCenterId(), vm.getId(),
                    vm.getHostName(), serviceOffering.getId(), vm.getTemplateId(), vm.getHypervisorType().toString(),
                    VirtualMachine.class.getName(), vm.getUuid(), customParameters, isDisplay);
        }
    }

    @Override
    public HashMap<Long, List<VmNetworkStatsEntry>> getVmNetworkStatistics(long hostId, String hostName, List<Long> vmIds) {
        HashMap<Long, List<VmNetworkStatsEntry>> vmNetworkStatsById = new HashMap<Long, List<VmNetworkStatsEntry>>();

        if (vmIds.isEmpty()) {
            return vmNetworkStatsById;
        }

        List<String> vmNames = new ArrayList<String>();

        for (Long vmId : vmIds) {
            UserVmVO vm = _vmDao.findById(vmId);
            vmNames.add(vm.getInstanceName());
        }

        Answer answer = _agentMgr.easySend(hostId, new GetVmNetworkStatsCommand(vmNames, _hostDao.findById(hostId).getGuid(), hostName));
        if (answer == null || !answer.getResult()) {
            s_logger.warn("Unable to obtain VM network statistics.");
            return null;
        } else {
            HashMap<String, List<VmNetworkStatsEntry>> vmNetworkStatsByName = ((GetVmNetworkStatsAnswer)answer).getVmNetworkStatsMap();

            if (vmNetworkStatsByName == null) {
                s_logger.warn("Unable to obtain VM network statistics.");
                return null;
            }

            for (String vmName : vmNetworkStatsByName.keySet()) {
                vmNetworkStatsById.put(vmIds.get(vmNames.indexOf(vmName)), vmNetworkStatsByName.get(vmName));
            }
        }

        return vmNetworkStatsById;
    }

    @Override
    public void collectVmNetworkStatistics (final UserVm userVm) {
        if (!userVm.getHypervisorType().equals(HypervisorType.KVM)) {
            return;
        }
        s_logger.debug("Collect vm network statistics from host before stopping Vm");
        long hostId = userVm.getHostId();
        List<String> vmNames = new ArrayList<String>();
        vmNames.add(userVm.getInstanceName());
        final HostVO host = _hostDao.findById(hostId);

        GetVmNetworkStatsAnswer networkStatsAnswer = null;
        try {
            networkStatsAnswer = (GetVmNetworkStatsAnswer) _agentMgr.easySend(hostId, new GetVmNetworkStatsCommand(vmNames, host.getGuid(), host.getName()));
        } catch (Exception e) {
            s_logger.warn("Error while collecting network stats for vm: " + userVm.getHostName() + " from host: " + host.getName(), e);
            return;
        }
        if (networkStatsAnswer != null) {
            if (!networkStatsAnswer.getResult()) {
                s_logger.warn("Error while collecting network stats vm: " + userVm.getHostName() + " from host: " + host.getName() + "; details: " + networkStatsAnswer.getDetails());
                return;
            }
            try {
                final GetVmNetworkStatsAnswer networkStatsAnswerFinal = networkStatsAnswer;
                Transaction.execute(new TransactionCallbackNoReturn() {
                    @Override
                    public void doInTransactionWithoutResult(TransactionStatus status) {
                        HashMap<String, List<VmNetworkStatsEntry>> vmNetworkStatsByName = networkStatsAnswerFinal.getVmNetworkStatsMap();
                        if (vmNetworkStatsByName == null) {
                            return;
                        }
                        List<VmNetworkStatsEntry> vmNetworkStats = vmNetworkStatsByName.get(userVm.getInstanceName());
                        if (vmNetworkStats == null) {
                            return;
                        }

                        for (VmNetworkStatsEntry vmNetworkStat:vmNetworkStats) {
                            SearchCriteria<NicVO> sc_nic = _nicDao.createSearchCriteria();
                            sc_nic.addAnd("macAddress", SearchCriteria.Op.EQ, vmNetworkStat.getMacAddress());
                            NicVO nic = _nicDao.search(sc_nic, null).get(0);
                            List<VlanVO> vlan = _vlanDao.listVlansByNetworkId(nic.getNetworkId());
                            if (vlan == null || vlan.size() == 0 || vlan.get(0).getVlanType() != VlanType.DirectAttached)
                            {
                                break; // only get network statistics for DirectAttached network (shared networks in Basic zone and Advanced zone with/without SG)
                            }
                            UserStatisticsVO previousvmNetworkStats = _userStatsDao.findBy(userVm.getAccountId(), userVm.getDataCenterId(), nic.getNetworkId(), nic.getIPv4Address(), userVm.getId(), "UserVm");
                            if (previousvmNetworkStats == null) {
                                previousvmNetworkStats = new UserStatisticsVO(userVm.getAccountId(), userVm.getDataCenterId(),nic.getIPv4Address(), userVm.getId(), "UserVm", nic.getNetworkId());
                                _userStatsDao.persist(previousvmNetworkStats);
                            }
                            UserStatisticsVO vmNetworkStat_lock = _userStatsDao.lock(userVm.getAccountId(), userVm.getDataCenterId(), nic.getNetworkId(), nic.getIPv4Address(), userVm.getId(), "UserVm");

                            if ((vmNetworkStat.getBytesSent() == 0) && (vmNetworkStat.getBytesReceived() == 0)) {
                                s_logger.debug("bytes sent and received are all 0. Not updating user_statistics");
                                continue;
                            }

                            if (vmNetworkStat_lock == null) {
                                s_logger.warn("unable to find vm network stats from host for account: " + userVm.getAccountId() + " with vmId: " + userVm.getId()+ " and nicId:" + nic.getId());
                                continue;
                            }

                            if (previousvmNetworkStats != null
                                    && ((previousvmNetworkStats.getCurrentBytesSent() != vmNetworkStat_lock.getCurrentBytesSent())
                                            || (previousvmNetworkStats.getCurrentBytesReceived() != vmNetworkStat_lock.getCurrentBytesReceived()))) {
                                s_logger.debug("vm network stats changed from the time GetNmNetworkStatsCommand was sent. " +
                                        "Ignoring current answer. Host: " + host.getName()  + " . VM: " + vmNetworkStat.getVmName() +
                                        " Sent(Bytes): " + toHumanReadableSize(vmNetworkStat.getBytesSent()) + " Received(Bytes): " + toHumanReadableSize(vmNetworkStat.getBytesReceived()));
                                continue;
                            }

                            if (vmNetworkStat_lock.getCurrentBytesSent() > vmNetworkStat.getBytesSent()) {
                                if (s_logger.isDebugEnabled()) {
                                   s_logger.debug("Sent # of bytes that's less than the last one.  " +
                                            "Assuming something went wrong and persisting it. Host: " + host.getName() + " . VM: " + vmNetworkStat.getVmName() +
                                            " Reported: " + toHumanReadableSize(vmNetworkStat.getBytesSent()) + " Stored: " + toHumanReadableSize(vmNetworkStat_lock.getCurrentBytesSent()));
                                }
                                vmNetworkStat_lock.setNetBytesSent(vmNetworkStat_lock.getNetBytesSent() + vmNetworkStat_lock.getCurrentBytesSent());
                            }
                            vmNetworkStat_lock.setCurrentBytesSent(vmNetworkStat.getBytesSent());

                            if (vmNetworkStat_lock.getCurrentBytesReceived() > vmNetworkStat.getBytesReceived()) {
                                if (s_logger.isDebugEnabled()) {
                                    s_logger.debug("Received # of bytes that's less than the last one.  " +
                                            "Assuming something went wrong and persisting it. Host: " + host.getName() + " . VM: " + vmNetworkStat.getVmName() +
                                            " Reported: " + toHumanReadableSize(vmNetworkStat.getBytesReceived()) + " Stored: " + toHumanReadableSize(vmNetworkStat_lock.getCurrentBytesReceived()));
                                }
                                vmNetworkStat_lock.setNetBytesReceived(vmNetworkStat_lock.getNetBytesReceived() + vmNetworkStat_lock.getCurrentBytesReceived());
                            }
                            vmNetworkStat_lock.setCurrentBytesReceived(vmNetworkStat.getBytesReceived());

                            if (! _dailyOrHourly) {
                                //update agg bytes
                                vmNetworkStat_lock.setAggBytesReceived(vmNetworkStat_lock.getNetBytesReceived() + vmNetworkStat_lock.getCurrentBytesReceived());
                                vmNetworkStat_lock.setAggBytesSent(vmNetworkStat_lock.getNetBytesSent() + vmNetworkStat_lock.getCurrentBytesSent());
                            }

                            _userStatsDao.update(vmNetworkStat_lock.getId(), vmNetworkStat_lock);
                        }
                    }
                });
            } catch (Exception e) {
                s_logger.warn("Unable to update vm network statistics for vm: " + userVm.getId() + " from host: " + hostId, e);
            }
        }
    }

    protected String validateUserData(String userData, HTTPMethod httpmethod) {
        byte[] decodedUserData = null;
        if (userData != null) {

            if (userData.contains("%")) {
                try {
                    userData = URLDecoder.decode(userData, "UTF-8");
                } catch (UnsupportedEncodingException e) {
                    throw new InvalidParameterValueException("Url decoding of userdata failed.");
                }
            }

            if (!Base64.isBase64(userData)) {
                throw new InvalidParameterValueException("User data is not base64 encoded");
            }
            // If GET, use 4K. If POST, support upto 32K.
            if (httpmethod.equals(HTTPMethod.GET)) {
                if (userData.length() >= MAX_HTTP_GET_LENGTH) {
                    throw new InvalidParameterValueException("User data is too long for an http GET request");
                }
                decodedUserData = Base64.decodeBase64(userData.getBytes());
                if (decodedUserData.length > MAX_HTTP_GET_LENGTH) {
                    throw new InvalidParameterValueException("User data is too long for GET request");
                }
            } else if (httpmethod.equals(HTTPMethod.POST)) {
                if (userData.length() >= MAX_HTTP_POST_LENGTH) {
                    throw new InvalidParameterValueException("User data is too long for an http POST request");
                }
                decodedUserData = Base64.decodeBase64(userData.getBytes());
                if (decodedUserData.length > MAX_HTTP_POST_LENGTH) {
                    throw new InvalidParameterValueException("User data is too long for POST request");
                }
            }

            if (decodedUserData == null || decodedUserData.length < 1) {
                throw new InvalidParameterValueException("User data is too short");
            }
            // Re-encode so that the '=' paddings are added if necessary since 'isBase64' does not require it, but python does on the VR.
            return Base64.encodeBase64String(decodedUserData);
        }
        return null;
    }

    @Override
    @ActionEvent(eventType = EventTypes.EVENT_VM_CREATE, eventDescription = "starting Vm", async = true)
    public UserVm startVirtualMachine(DeployVMCmd cmd) throws ResourceUnavailableException, InsufficientCapacityException, ConcurrentOperationException, ResourceAllocationException {
        long vmId = cmd.getEntityId();
        Long podId = null;
        Long clusterId = null;
        Long hostId = cmd.getHostId();
        Map<VirtualMachineProfile.Param, Object> additonalParams =  new HashMap<>();
        Map<Long, DiskOffering> diskOfferingMap = cmd.getDataDiskTemplateToDiskOfferingMap();
        if (cmd instanceof DeployVMCmdByAdmin) {
            DeployVMCmdByAdmin adminCmd = (DeployVMCmdByAdmin)cmd;
            podId = adminCmd.getPodId();
            clusterId = adminCmd.getClusterId();
        }
        if (MapUtils.isNotEmpty(cmd.getDetails()) && cmd.getDetails().containsKey(ApiConstants.BootType.UEFI.toString())) {
            Map<String, String> map = cmd.getDetails();
            additonalParams.put(VirtualMachineProfile.Param.UefiFlag, "Yes");
            additonalParams.put(VirtualMachineProfile.Param.BootType, ApiConstants.BootType.UEFI.toString());
            additonalParams.put(VirtualMachineProfile.Param.BootMode, map.get(ApiConstants.BootType.UEFI.toString()));
        }
        if (cmd.getBootIntoSetup() != null) {
            additonalParams.put(VirtualMachineProfile.Param.BootIntoSetup, cmd.getBootIntoSetup());
        }
        return startVirtualMachine(vmId, podId, clusterId, hostId, diskOfferingMap, additonalParams, cmd.getDeploymentPlanner());
    }

    private UserVm startVirtualMachine(long vmId, Long podId, Long clusterId, Long hostId, Map<Long, DiskOffering> diskOfferingMap
            , Map<VirtualMachineProfile.Param, Object> additonalParams, String deploymentPlannerToUse)
            throws ResourceUnavailableException,
            InsufficientCapacityException, ConcurrentOperationException, ResourceAllocationException {
        UserVmVO vm = _vmDao.findById(vmId);
        Pair<UserVmVO, Map<VirtualMachineProfile.Param, Object>> vmParamPair = null;

        try {
            vmParamPair = startVirtualMachine(vmId, podId, clusterId, hostId, additonalParams, deploymentPlannerToUse);
            vm = vmParamPair.first();

            // At this point VM should be in "Running" state
            UserVmVO tmpVm = _vmDao.findById(vm.getId());
            if (!tmpVm.getState().equals(State.Running)) {
                // Some other thread changed state of VM, possibly vmsync
                s_logger.error("VM " + tmpVm + " unexpectedly went to " + tmpVm.getState() + " state");
                throw new ConcurrentOperationException("Failed to deploy VM "+vm);
            }

            try {
                if (!diskOfferingMap.isEmpty()) {
                    List<VolumeVO> vols = _volsDao.findByInstance(tmpVm.getId());
                    for (VolumeVO vol : vols) {
                        if (vol.getVolumeType() == Volume.Type.DATADISK) {
                            DiskOffering doff =  _entityMgr.findById(DiskOffering.class, vol.getDiskOfferingId());
                            _volService.resizeVolumeOnHypervisor(vol.getId(), doff.getDiskSize(), tmpVm.getHostId(), vm.getInstanceName());
                        }
                    }
                }
            }
            catch (Exception e) {
                s_logger.fatal("Unable to resize the data disk for vm " + vm.getDisplayName() + " due to " + e.getMessage(), e);
            }

        } finally {
            updateVmStateForFailedVmCreation(vm.getId(), hostId);
        }

        // Check that the password was passed in and is valid
        VMTemplateVO template = _templateDao.findByIdIncludingRemoved(vm.getTemplateId());
        if (template.isEnablePassword()) {
            // this value is not being sent to the backend; need only for api
            // display purposes
            vm.setPassword((String)vmParamPair.second().get(VirtualMachineProfile.Param.VmPassword));
        }

        return vm;
    }

    @Override
    public boolean finalizeVirtualMachineProfile(VirtualMachineProfile profile, DeployDestination dest, ReservationContext context) {
        UserVmVO vm = _vmDao.findById(profile.getId());
        Map<String, String> details = userVmDetailsDao.listDetailsKeyPairs(vm.getId());
        vm.setDetails(details);

        // add userdata info into vm profile
        Nic defaultNic = _networkModel.getDefaultNic(vm.getId());
        if(defaultNic != null) {
            Network network = _networkModel.getNetwork(defaultNic.getNetworkId());
            if (_networkModel.isSharedNetworkWithoutServices(network.getId())) {
                final String serviceOffering = _serviceOfferingDao.findByIdIncludingRemoved(vm.getId(), vm.getServiceOfferingId()).getDisplayText();
                boolean isWindows = _guestOSCategoryDao.findById(_guestOSDao.findById(vm.getGuestOSId()).getCategoryId()).getName().equalsIgnoreCase("Windows");
                String destHostname = VirtualMachineManager.getHypervisorHostname(dest.getHost() != null ? dest.getHost().getName() : "");
                List<String[]> vmData = _networkModel.generateVmData(vm.getUserData(), serviceOffering, vm.getDataCenterId(), vm.getInstanceName(), vm.getHostName(), vm.getId(),
                        vm.getUuid(), defaultNic.getIPv4Address(), vm.getDetail(VmDetailConstants.SSH_PUBLIC_KEY), (String) profile.getParameter(VirtualMachineProfile.Param.VmPassword), isWindows, destHostname);
                String vmName = vm.getInstanceName();
                String configDriveIsoRootFolder = "/tmp";
                String isoFile = configDriveIsoRootFolder + "/" + vmName + "/configDrive/" + vmName + ".iso";
                profile.setVmData(vmData);
                profile.setConfigDriveLabel(VirtualMachineManager.VmConfigDriveLabel.value());
                profile.setConfigDriveIsoRootFolder(configDriveIsoRootFolder);
                profile.setConfigDriveIsoFile(isoFile);
            }
        }

        _templateMgr.prepareIsoForVmProfile(profile, dest);
        return true;
    }

    @Override
    public boolean setupVmForPvlan(boolean add, Long hostId, NicProfile nic) {
        if (!nic.getBroadCastUri().getScheme().equals("pvlan")) {
            return false;
        }
        String op = "add";
        if (!add) {
            // "delete" would remove all the rules(if using ovs) related to this vm
            op = "delete";
        }
        Network network = _networkDao.findById(nic.getNetworkId());
        Host host = _hostDao.findById(hostId);
        String networkTag = _networkModel.getNetworkTag(host.getHypervisorType(), network);
        PvlanSetupCommand cmd = PvlanSetupCommand.createVmSetup(op, nic.getBroadCastUri(), networkTag, nic.getMacAddress());
        Answer answer = null;
        try {
            answer = _agentMgr.send(hostId, cmd);
        } catch (OperationTimedoutException e) {
            s_logger.warn("Timed Out", e);
            return false;
        } catch (AgentUnavailableException e) {
            s_logger.warn("Agent Unavailable ", e);
            return false;
        }

        boolean result = true;
        if (answer == null || !answer.getResult()) {
            result = false;
        }
        return result;
    }

    @Override
    public boolean finalizeDeployment(Commands cmds, VirtualMachineProfile profile, DeployDestination dest, ReservationContext context) {
        UserVmVO userVm = _vmDao.findById(profile.getId());
        List<NicVO> nics = _nicDao.listByVmId(userVm.getId());
        for (NicVO nic : nics) {
            NetworkVO network = _networkDao.findById(nic.getNetworkId());
            if (network.getTrafficType() == TrafficType.Guest || network.getTrafficType() == TrafficType.Public) {
                userVm.setPrivateIpAddress(nic.getIPv4Address());
                userVm.setPrivateMacAddress(nic.getMacAddress());
                _vmDao.update(userVm.getId(), userVm);
            }
        }

        List<VolumeVO> volumes = _volsDao.findByInstance(userVm.getId());
        VmDiskStatisticsVO diskstats = null;
        for (VolumeVO volume : volumes) {
            diskstats = _vmDiskStatsDao.findBy(userVm.getAccountId(), userVm.getDataCenterId(), userVm.getId(), volume.getId());
            if (diskstats == null) {
                diskstats = new VmDiskStatisticsVO(userVm.getAccountId(), userVm.getDataCenterId(), userVm.getId(), volume.getId());
                _vmDiskStatsDao.persist(diskstats);
            }
        }

        finalizeCommandsOnStart(cmds, profile);
        return true;
    }

    @Override
    public boolean finalizeCommandsOnStart(Commands cmds, VirtualMachineProfile profile) {
        UserVmVO vm = _vmDao.findById(profile.getId());
        List<VMSnapshotVO> vmSnapshots = _vmSnapshotDao.findByVm(vm.getId());
        RestoreVMSnapshotCommand command = _vmSnapshotMgr.createRestoreCommand(vm, vmSnapshots);
        if (command != null) {
            cmds.addCommand("restoreVMSnapshot", command);
        }
        return true;
    }

    @Override
    public boolean  finalizeStart(VirtualMachineProfile profile, long hostId, Commands cmds, ReservationContext context) {
        UserVmVO vm = _vmDao.findById(profile.getId());

        Answer[] answersToCmds = cmds.getAnswers();
        if (answersToCmds == null) {
            if (s_logger.isDebugEnabled()) {
                s_logger.debug("Returning from finalizeStart() since there are no answers to read");
            }
            return true;
        }
        Answer startAnswer = cmds.getAnswer(StartAnswer.class);
        String returnedIp = null;
        String originalIp = null;
        if (startAnswer != null) {
            StartAnswer startAns = (StartAnswer)startAnswer;
            VirtualMachineTO vmTO = startAns.getVirtualMachine();
            for (NicTO nicTO : vmTO.getNics()) {
                if (nicTO.getType() == TrafficType.Guest) {
                    returnedIp = nicTO.getIp();
                }
            }
        }

        List<NicVO> nics = _nicDao.listByVmId(vm.getId());
        NicVO guestNic = null;
        NetworkVO guestNetwork = null;
        for (NicVO nic : nics) {
            NetworkVO network = _networkDao.findById(nic.getNetworkId());
            long isDefault = (nic.isDefaultNic()) ? 1 : 0;
            UsageEventUtils.publishUsageEvent(EventTypes.EVENT_NETWORK_OFFERING_ASSIGN, vm.getAccountId(), vm.getDataCenterId(), vm.getId(), Long.toString(nic.getId()),
                    network.getNetworkOfferingId(), null, isDefault, VirtualMachine.class.getName(), vm.getUuid(), vm.isDisplay());
            if (network.getTrafficType() == TrafficType.Guest) {
                originalIp = nic.getIPv4Address();
                guestNic = nic;
                guestNetwork = network;
                // In vmware, we will be effecting pvlan settings in portgroups in StartCommand.
                if (profile.getHypervisorType() != HypervisorType.VMware) {
                    if (nic.getBroadcastUri().getScheme().equals("pvlan")) {
                        NicProfile nicProfile = new NicProfile(nic, network, nic.getBroadcastUri(), nic.getIsolationUri(), 0, false, "pvlan-nic");
                        if (!setupVmForPvlan(true, hostId, nicProfile)) {
                            return false;
                        }
                    }
                }
            }
        }
        boolean ipChanged = false;
        if (originalIp != null && !originalIp.equalsIgnoreCase(returnedIp)) {
            if (returnedIp != null && guestNic != null) {
                guestNic.setIPv4Address(returnedIp);
                ipChanged = true;
            }
        }
        if (returnedIp != null && !returnedIp.equalsIgnoreCase(originalIp)) {
            if (guestNic != null) {
                guestNic.setIPv4Address(returnedIp);
                ipChanged = true;
            }
        }
        if (ipChanged) {
            _dcDao.findById(vm.getDataCenterId());
            UserVmVO userVm = _vmDao.findById(profile.getId());
            // dc.getDhcpProvider().equalsIgnoreCase(Provider.ExternalDhcpServer.getName())
            if (_ntwkSrvcDao.canProviderSupportServiceInNetwork(guestNetwork.getId(), Service.Dhcp, Provider.ExternalDhcpServer)) {
                _nicDao.update(guestNic.getId(), guestNic);
                userVm.setPrivateIpAddress(guestNic.getIPv4Address());
                _vmDao.update(userVm.getId(), userVm);

                s_logger.info("Detected that ip changed in the answer, updated nic in the db with new ip " + returnedIp);
            }
        }

        // get system ip and create static nat rule for the vm
        try {
            _rulesMgr.getSystemIpAndEnableStaticNatForVm(profile.getVirtualMachine(), false);
        } catch (Exception ex) {
            s_logger.warn("Failed to get system ip and enable static nat for the vm " + profile.getVirtualMachine() + " due to exception ", ex);
            return false;
        }

        Answer answer = cmds.getAnswer("restoreVMSnapshot");
        if (answer != null && answer instanceof RestoreVMSnapshotAnswer) {
            RestoreVMSnapshotAnswer restoreVMSnapshotAnswer = (RestoreVMSnapshotAnswer) answer;
            if (restoreVMSnapshotAnswer == null || !restoreVMSnapshotAnswer.getResult()) {
                s_logger.warn("Unable to restore the vm snapshot from image file to the VM: " + restoreVMSnapshotAnswer.getDetails());
            }
        }

        final VirtualMachineProfile vmProfile = profile;
        Transaction.execute(new TransactionCallbackNoReturn() {
            @Override
            public void doInTransactionWithoutResult(TransactionStatus status) {
                final UserVmVO vm = _vmDao.findById(vmProfile.getId());
                final List<NicVO> nics = _nicDao.listByVmId(vm.getId());
                for (NicVO nic : nics) {
                    Network network = _networkModel.getNetwork(nic.getNetworkId());
                    if (_networkModel.isSharedNetworkWithoutServices(network.getId())) {
                        vmIdCountMap.put(nic.getId(), new VmAndCountDetails(nic.getInstanceId(), VmIpFetchTrialMax.value()));
                    }
                }
            }
        });

        return true;
    }

    @Override
    public void finalizeExpunge(VirtualMachine vm) {
    }

    @Override
    @ActionEvent(eventType = EventTypes.EVENT_VM_STOP, eventDescription = "stopping Vm", async = true)
    public UserVm stopVirtualMachine(long vmId, boolean forced) throws ConcurrentOperationException {
        // Input validation
        Account caller = CallContext.current().getCallingAccount();
        Long userId = CallContext.current().getCallingUserId();

        // if account is removed, return error
        if (caller != null && caller.getRemoved() != null) {
            throw new PermissionDeniedException("The account " + caller.getUuid() + " is removed");
        }

        UserVmVO vm = _vmDao.findById(vmId);
        if (vm == null) {
            throw new InvalidParameterValueException("unable to find a virtual machine with id " + vmId);
        }

        _userDao.findById(userId);
        boolean status = false;
        try {
            VirtualMachineEntity vmEntity = _orchSrvc.getVirtualMachine(vm.getUuid());

            if(forced) {
                status = vmEntity.stopForced(Long.toString(userId));
            } else {
                status = vmEntity.stop(Long.toString(userId));
            }
            if (status) {
                return _vmDao.findById(vmId);
            } else {
                return null;
            }
        } catch (ResourceUnavailableException e) {
            throw new CloudRuntimeException("Unable to contact the agent to stop the virtual machine " + vm, e);
        } catch (CloudException e) {
            throw new CloudRuntimeException("Unable to contact the agent to stop the virtual machine " + vm, e);
        }
    }

    @Override
    public void finalizeStop(VirtualMachineProfile profile, Answer answer) {
        VirtualMachine vm = profile.getVirtualMachine();
        // release elastic IP here
        IPAddressVO ip = _ipAddressDao.findByAssociatedVmId(profile.getId());
        if (ip != null && ip.getSystem()) {
            CallContext ctx = CallContext.current();
            try {
                long networkId = ip.getAssociatedWithNetworkId();
                Network guestNetwork = _networkDao.findById(networkId);
                NetworkOffering offering = _entityMgr.findById(NetworkOffering.class, guestNetwork.getNetworkOfferingId());
                assert (offering.isAssociatePublicIP() == true) : "User VM should not have system owned public IP associated with it when offering configured not to associate public IP.";
                _rulesMgr.disableStaticNat(ip.getId(), ctx.getCallingAccount(), ctx.getCallingUserId(), true);
            } catch (Exception ex) {
                s_logger.warn("Failed to disable static nat and release system ip " + ip + " as a part of vm " + profile.getVirtualMachine() + " stop due to exception ", ex);
            }
        }

        final List<NicVO> nics = _nicDao.listByVmId(vm.getId());
        for (final NicVO nic : nics) {
            final NetworkVO network = _networkDao.findById(nic.getNetworkId());
            if (network != null && network.getTrafficType() == TrafficType.Guest) {
                if (nic.getBroadcastUri() != null && nic.getBroadcastUri().getScheme().equals("pvlan")) {
                    NicProfile nicProfile = new NicProfile(nic, network, nic.getBroadcastUri(), nic.getIsolationUri(), 0, false, "pvlan-nic");
                    setupVmForPvlan(false, vm.getHostId(), nicProfile);
                }
            }
        }
    }

    @Override
    public Pair<UserVmVO, Map<VirtualMachineProfile.Param, Object>> startVirtualMachine(long vmId, Long hostId, Map<VirtualMachineProfile.Param, Object> additionalParams, String deploymentPlannerToUse)
            throws ConcurrentOperationException, ResourceUnavailableException, InsufficientCapacityException, ResourceAllocationException {
        return startVirtualMachine(vmId, null, null, hostId, additionalParams, deploymentPlannerToUse);
    }

    @Override
    public Pair<UserVmVO, Map<VirtualMachineProfile.Param, Object>> startVirtualMachine(long vmId, Long podId, Long clusterId, Long hostId,
            Map<VirtualMachineProfile.Param, Object> additionalParams, String deploymentPlannerToUse)
            throws ConcurrentOperationException, ResourceUnavailableException, InsufficientCapacityException, ResourceAllocationException {
        // Input validation
        final Account callerAccount = CallContext.current().getCallingAccount();
        UserVO callerUser = _userDao.findById(CallContext.current().getCallingUserId());

        // if account is removed, return error
        if (callerAccount != null && callerAccount.getRemoved() != null) {
            throw new InvalidParameterValueException("The account " + callerAccount.getId() + " is removed");
        }

        UserVmVO vm = _vmDao.findById(vmId);
        if (vm == null) {
            throw new InvalidParameterValueException("unable to find a virtual machine with id " + vmId);
        }

        if (vm.getState()== State.Running) {
            throw new InvalidParameterValueException("The virtual machine "+ vm.getUuid()+ " ("+ vm.getDisplayName()+ ") is already running");
        }

        _accountMgr.checkAccess(callerAccount, null, true, vm);

        Account owner = _accountDao.findById(vm.getAccountId());

        if (owner == null) {
            throw new InvalidParameterValueException("The owner of " + vm + " does not exist: " + vm.getAccountId());
        }

        if (owner.getState() == Account.State.disabled) {
            throw new PermissionDeniedException("The owner of " + vm + " is disabled: " + vm.getAccountId());
        }
        if (VirtualMachineManager.ResoureCountRunningVMsonly.value()) {
            // check if account/domain is with in resource limits to start a new vm
            ServiceOfferingVO offering = _serviceOfferingDao.findById(vm.getId(), vm.getServiceOfferingId());
            resourceLimitCheck(owner, vm.isDisplayVm(), new Long(offering.getCpu()), new Long(offering.getRamSize()));
        }

        // check if vm is security group enabled
        if (_securityGroupMgr.isVmSecurityGroupEnabled(vmId) && _securityGroupMgr.getSecurityGroupsForVm(vmId).isEmpty()
                && !_securityGroupMgr.isVmMappedToDefaultSecurityGroup(vmId) && _networkModel.canAddDefaultSecurityGroup()) {
            // if vm is not mapped to security group, create a mapping
            if (s_logger.isDebugEnabled()) {
                s_logger.debug("Vm " + vm + " is security group enabled, but not mapped to default security group; creating the mapping automatically");
            }

            SecurityGroup defaultSecurityGroup = _securityGroupMgr.getDefaultSecurityGroup(vm.getAccountId());
            if (defaultSecurityGroup != null) {
                List<Long> groupList = new ArrayList<Long>();
                groupList.add(defaultSecurityGroup.getId());
                _securityGroupMgr.addInstanceToGroups(vmId, groupList);
            }
        }
        // Choose deployment planner
        // Host takes 1st preference, Cluster takes 2nd preference and Pod takes 3rd
        // Default behaviour is invoked when host, cluster or pod are not specified
        boolean isRootAdmin = _accountService.isRootAdmin(callerAccount.getId());
        Pod destinationPod = getDestinationPod(podId, isRootAdmin);
        Cluster destinationCluster = getDestinationCluster(clusterId, isRootAdmin);
        Host destinationHost = getDestinationHost(hostId, isRootAdmin);
        DataCenterDeployment plan = null;
        boolean deployOnGivenHost = false;
        if (destinationHost != null) {
            s_logger.debug("Destination Host to deploy the VM is specified, specifying a deployment plan to deploy the VM");
            plan = new DataCenterDeployment(vm.getDataCenterId(), destinationHost.getPodId(), destinationHost.getClusterId(), destinationHost.getId(), null, null);
            if (!AllowDeployVmIfGivenHostFails.value()) {
                deployOnGivenHost = true;
            }
        } else if (destinationCluster != null) {
            s_logger.debug("Destination Cluster to deploy the VM is specified, specifying a deployment plan to deploy the VM");
            plan = new DataCenterDeployment(vm.getDataCenterId(), destinationCluster.getPodId(), destinationCluster.getId(), null, null, null);
            if (!AllowDeployVmIfGivenHostFails.value()) {
                deployOnGivenHost = true;
            }
        } else if (destinationPod != null) {
            s_logger.debug("Destination Pod to deploy the VM is specified, specifying a deployment plan to deploy the VM");
            plan = new DataCenterDeployment(vm.getDataCenterId(), destinationPod.getId(), null, null, null, null);
            if (!AllowDeployVmIfGivenHostFails.value()) {
                deployOnGivenHost = true;
            }
        }

        // Set parameters
        Map<VirtualMachineProfile.Param, Object> params = null;
        VMTemplateVO template = null;
        if (vm.isUpdateParameters()) {
            _vmDao.loadDetails(vm);
            // Check that the password was passed in and is valid
            template = _templateDao.findByIdIncludingRemoved(vm.getTemplateId());

            String password = "saved_password";
            if (template.isEnablePassword()) {
                if (vm.getDetail("password") != null) {
                    password = DBEncryptionUtil.decrypt(vm.getDetail("password"));
                } else {
                    password = _mgr.generateRandomPassword();
                    vm.setPassword(password);
                }
            }

            if (!validPassword(password)) {
                throw new InvalidParameterValueException("A valid password for this virtual machine was not provided.");
            }

            // Check if an SSH key pair was selected for the instance and if so
            // use it to encrypt & save the vm password
            encryptAndStorePassword(vm, password);

            params = createParameterInParameterMap(params, additionalParams, VirtualMachineProfile.Param.VmPassword, password);
        }

        if(null != additionalParams && additionalParams.containsKey(VirtualMachineProfile.Param.BootIntoSetup)) {
            if (! HypervisorType.VMware.equals(vm.getHypervisorType())) {
                throw new InvalidParameterValueException(ApiConstants.BOOT_INTO_SETUP + " makes no sense for " + vm.getHypervisorType());
            }
            Object paramValue = additionalParams.get(VirtualMachineProfile.Param.BootIntoSetup);
            if (s_logger.isTraceEnabled()) {
                    s_logger.trace("It was specified whether to enter setup mode: " + paramValue.toString());
            }
            params = createParameterInParameterMap(params, additionalParams, VirtualMachineProfile.Param.BootIntoSetup, paramValue);
        }

        VirtualMachineEntity vmEntity = _orchSrvc.getVirtualMachine(vm.getUuid());

        DeploymentPlanner planner = null;
        if (deploymentPlannerToUse != null) {
            // if set to null, the deployment planner would be later figured out either from global config var, or from
            // the service offering
            planner = _planningMgr.getDeploymentPlannerByName(deploymentPlannerToUse);
            if (planner == null) {
                throw new InvalidParameterValueException("Can't find a planner by name " + deploymentPlannerToUse);
            }
        }
        vmEntity.setParamsToEntity(additionalParams);

        String reservationId = vmEntity.reserve(planner, plan, new ExcludeList(), Long.toString(callerUser.getId()));
        vmEntity.deploy(reservationId, Long.toString(callerUser.getId()), params, deployOnGivenHost);

        Pair<UserVmVO, Map<VirtualMachineProfile.Param, Object>> vmParamPair = new Pair(vm, params);
        if (vm != null && vm.isUpdateParameters()) {
            // this value is not being sent to the backend; need only for api
            // display purposes
            if (template.isEnablePassword()) {
                if (vm.getDetail(VmDetailConstants.PASSWORD) != null) {
                    userVmDetailsDao.removeDetail(vm.getId(), VmDetailConstants.PASSWORD);
                }
                vm.setUpdateParameters(false);
                _vmDao.update(vm.getId(), vm);
            }
        }

        return vmParamPair;
    }

    private Map<VirtualMachineProfile.Param, Object> createParameterInParameterMap(Map<VirtualMachineProfile.Param, Object> params, Map<VirtualMachineProfile.Param, Object> parameterMap, VirtualMachineProfile.Param parameter,
            Object parameterValue) {
        if (s_logger.isTraceEnabled()) {
            s_logger.trace(String.format("createParameterInParameterMap(%s, %s)", parameter, parameterValue));
        }
        if (params == null) {
            if (s_logger.isTraceEnabled()) {
                s_logger.trace("creating new Parameter map");
            }
            params = new HashMap<>();
            if (parameterMap != null) {
                params.putAll(parameterMap);
            }
        }
        params.put(parameter, parameterValue);
        return params;
    }

    private Pod getDestinationPod(Long podId, boolean isRootAdmin) {
        Pod destinationPod = null;
        if (podId != null) {
            if (!isRootAdmin) {
                throw new PermissionDeniedException(
                        "Parameter " + ApiConstants.POD_ID + " can only be specified by a Root Admin, permission denied");
            }
            destinationPod = _podDao.findById(podId);
            if (destinationPod == null) {
                throw new InvalidParameterValueException("Unable to find the pod to deploy the VM, pod id=" + podId);
            }
        }
        return destinationPod;
    }

    private Cluster getDestinationCluster(Long clusterId, boolean isRootAdmin) {
        Cluster destinationCluster = null;
        if (clusterId != null) {
            if (!isRootAdmin) {
                throw new PermissionDeniedException(
                        "Parameter " + ApiConstants.CLUSTER_ID + " can only be specified by a Root Admin, permission denied");
            }
            destinationCluster = _clusterDao.findById(clusterId);
            if (destinationCluster == null) {
                throw new InvalidParameterValueException("Unable to find the cluster to deploy the VM, cluster id=" + clusterId);
            }
        }
        return destinationCluster;
    }

    private Host getDestinationHost(Long hostId, boolean isRootAdmin) {
        Host destinationHost = null;
        if (hostId != null) {
            if (!isRootAdmin) {
                throw new PermissionDeniedException(
                        "Parameter " + ApiConstants.HOST_ID + " can only be specified by a Root Admin, permission denied");
            }
            destinationHost = _hostDao.findById(hostId);
            if (destinationHost == null) {
                throw new InvalidParameterValueException("Unable to find the host to deploy the VM, host id=" + hostId);
            } else if (destinationHost.getResourceState() != ResourceState.Enabled || destinationHost.getStatus() != Status.Up ) {
                throw new InvalidParameterValueException("Unable to deploy the VM as the host: " + destinationHost.getName() + " is not in the right state");
            }
        }
        return destinationHost;
    }

    @Override
    public UserVm destroyVm(long vmId, boolean expunge) throws ResourceUnavailableException, ConcurrentOperationException {
        // Account caller = CallContext.current().getCallingAccount();
        // Long userId = CallContext.current().getCallingUserId();
        Long userId = 2L;

        // Verify input parameters
        UserVmVO vm = _vmDao.findById(vmId);
        if (vm == null || vm.getRemoved() != null) {
            InvalidParameterValueException ex = new InvalidParameterValueException("Unable to find a virtual machine with specified vmId");
            throw ex;
        }

        if (vm.getState() == State.Destroyed || vm.getState() == State.Expunging) {
            s_logger.trace("Vm id=" + vmId + " is already destroyed");
            return vm;
        }

        boolean status;
        State vmState = vm.getState();

        try {
            VirtualMachineEntity vmEntity = _orchSrvc.getVirtualMachine(vm.getUuid());
            status = vmEntity.destroy(Long.toString(userId), expunge);
        } catch (CloudException e) {
            CloudRuntimeException ex = new CloudRuntimeException("Unable to destroy with specified vmId", e);
            ex.addProxyObject(vm.getUuid(), "vmId");
            throw ex;
        }

        if (status) {
            // Mark the account's volumes as destroyed
            List<VolumeVO> volumes = _volsDao.findByInstance(vmId);
            for (VolumeVO volume : volumes) {
                if (volume.getVolumeType().equals(Volume.Type.ROOT)) {
                    UsageEventUtils.publishUsageEvent(EventTypes.EVENT_VOLUME_DELETE, volume.getAccountId(), volume.getDataCenterId(), volume.getId(), volume.getName(),
                            Volume.class.getName(), volume.getUuid(), volume.isDisplayVolume());
                }
            }

            if (vmState != State.Error) {
                // Get serviceOffering for Virtual Machine
                ServiceOfferingVO offering = _serviceOfferingDao.findByIdIncludingRemoved(vm.getId(), vm.getServiceOfferingId());

                //Update Resource Count for the given account
                resourceCountDecrement(vm.getAccountId(), vm.isDisplayVm(), new Long(offering.getCpu()), new Long(offering.getRamSize()));
            }
            return _vmDao.findById(vmId);
        } else {
            CloudRuntimeException ex = new CloudRuntimeException("Failed to destroy vm with specified vmId");
            ex.addProxyObject(vm.getUuid(), "vmId");
            throw ex;
        }

    }

    @Override
    public void collectVmDiskStatistics(final UserVm userVm) {
        // Only supported for KVM and VMware
        if (!(userVm.getHypervisorType().equals(HypervisorType.KVM) || userVm.getHypervisorType().equals(HypervisorType.VMware))) {
            return;
        }
        s_logger.debug("Collect vm disk statistics from host before stopping VM");
        if (userVm.getHostId() == null) {
            s_logger.error("Unable to collect vm disk statistics for VM as the host is null, skipping VM disk statistics collection");
            return;
        }
        long hostId = userVm.getHostId();
        List<String> vmNames = new ArrayList<String>();
        vmNames.add(userVm.getInstanceName());
        final HostVO host = _hostDao.findById(hostId);

        GetVmDiskStatsAnswer diskStatsAnswer = null;
        try {
            diskStatsAnswer = (GetVmDiskStatsAnswer)_agentMgr.easySend(hostId, new GetVmDiskStatsCommand(vmNames, host.getGuid(), host.getName()));
        } catch (Exception e) {
            s_logger.warn("Error while collecting disk stats for vm: " + userVm.getInstanceName() + " from host: " + host.getName(), e);
            return;
        }
        if (diskStatsAnswer != null) {
            if (!diskStatsAnswer.getResult()) {
                s_logger.warn("Error while collecting disk stats vm: " + userVm.getInstanceName() + " from host: " + host.getName() + "; details: " + diskStatsAnswer.getDetails());
                return;
            }
            try {
                final GetVmDiskStatsAnswer diskStatsAnswerFinal = diskStatsAnswer;
                Transaction.execute(new TransactionCallbackNoReturn() {
                    @Override
                    public void doInTransactionWithoutResult(TransactionStatus status) {
                        HashMap<String, List<VmDiskStatsEntry>> vmDiskStatsByName = diskStatsAnswerFinal.getVmDiskStatsMap();
                        if (vmDiskStatsByName == null) {
                            return;
                        }
                        List<VmDiskStatsEntry> vmDiskStats = vmDiskStatsByName.get(userVm.getInstanceName());
                        if (vmDiskStats == null) {
                            return;
                        }

                        for (VmDiskStatsEntry vmDiskStat : vmDiskStats) {
                            SearchCriteria<VolumeVO> sc_volume = _volsDao.createSearchCriteria();
                            sc_volume.addAnd("path", SearchCriteria.Op.EQ, vmDiskStat.getPath());
                            List<VolumeVO> volumes = _volsDao.search(sc_volume, null);
                            if ((volumes == null) || (volumes.size() == 0)) {
                                break;
                            }
                            VolumeVO volume = volumes.get(0);
                            VmDiskStatisticsVO previousVmDiskStats = _vmDiskStatsDao.findBy(userVm.getAccountId(), userVm.getDataCenterId(), userVm.getId(), volume.getId());
                            VmDiskStatisticsVO vmDiskStat_lock = _vmDiskStatsDao.lock(userVm.getAccountId(), userVm.getDataCenterId(), userVm.getId(), volume.getId());

                            if ((vmDiskStat.getIORead() == 0) && (vmDiskStat.getIOWrite() == 0) && (vmDiskStat.getBytesRead() == 0) && (vmDiskStat.getBytesWrite() == 0)) {
                                s_logger.debug("Read/Write of IO and Bytes are both 0. Not updating vm_disk_statistics");
                                continue;
                            }

                            if (vmDiskStat_lock == null) {
                                s_logger.warn("unable to find vm disk stats from host for account: " + userVm.getAccountId() + " with vmId: " + userVm.getId() + " and volumeId:"
                                        + volume.getId());
                                continue;
                            }

                            if (previousVmDiskStats != null
                                    && ((previousVmDiskStats.getCurrentIORead() != vmDiskStat_lock.getCurrentIORead()) || ((previousVmDiskStats.getCurrentIOWrite() != vmDiskStat_lock
                                    .getCurrentIOWrite())
                                            || (previousVmDiskStats.getCurrentBytesRead() != vmDiskStat_lock.getCurrentBytesRead()) || (previousVmDiskStats
                                                    .getCurrentBytesWrite() != vmDiskStat_lock.getCurrentBytesWrite())))) {
                                s_logger.debug("vm disk stats changed from the time GetVmDiskStatsCommand was sent. " + "Ignoring current answer. Host: " + host.getName()
                                + " . VM: " + vmDiskStat.getVmName() + " IO Read: " + vmDiskStat.getIORead() + " IO Write: " + vmDiskStat.getIOWrite() + " Bytes Read: "
                                + vmDiskStat.getBytesRead() + " Bytes Write: " + vmDiskStat.getBytesWrite());
                                continue;
                            }

                            if (vmDiskStat_lock.getCurrentIORead() > vmDiskStat.getIORead()) {
                                if (s_logger.isDebugEnabled()) {
                                    s_logger.debug("Read # of IO that's less than the last one.  " + "Assuming something went wrong and persisting it. Host: " + host.getName()
                                    + " . VM: " + vmDiskStat.getVmName() + " Reported: " + vmDiskStat.getIORead() + " Stored: " + vmDiskStat_lock.getCurrentIORead());
                                }
                                vmDiskStat_lock.setNetIORead(vmDiskStat_lock.getNetIORead() + vmDiskStat_lock.getCurrentIORead());
                            }
                            vmDiskStat_lock.setCurrentIORead(vmDiskStat.getIORead());
                            if (vmDiskStat_lock.getCurrentIOWrite() > vmDiskStat.getIOWrite()) {
                                if (s_logger.isDebugEnabled()) {
                                    s_logger.debug("Write # of IO that's less than the last one.  " + "Assuming something went wrong and persisting it. Host: " + host.getName()
                                    + " . VM: " + vmDiskStat.getVmName() + " Reported: " + vmDiskStat.getIOWrite() + " Stored: " + vmDiskStat_lock.getCurrentIOWrite());
                                }
                                vmDiskStat_lock.setNetIOWrite(vmDiskStat_lock.getNetIOWrite() + vmDiskStat_lock.getCurrentIOWrite());
                            }
                            vmDiskStat_lock.setCurrentIOWrite(vmDiskStat.getIOWrite());
                            if (vmDiskStat_lock.getCurrentBytesRead() > vmDiskStat.getBytesRead()) {
                                if (s_logger.isDebugEnabled()) {
                                    s_logger.debug("Read # of Bytes that's less than the last one.  " + "Assuming something went wrong and persisting it. Host: " + host.getName()
                                    + " . VM: " + vmDiskStat.getVmName() + " Reported: " + toHumanReadableSize(vmDiskStat.getBytesRead()) + " Stored: " + toHumanReadableSize(vmDiskStat_lock.getCurrentBytesRead()));
                                }
                                vmDiskStat_lock.setNetBytesRead(vmDiskStat_lock.getNetBytesRead() + vmDiskStat_lock.getCurrentBytesRead());
                            }
                            vmDiskStat_lock.setCurrentBytesRead(vmDiskStat.getBytesRead());
                            if (vmDiskStat_lock.getCurrentBytesWrite() > vmDiskStat.getBytesWrite()) {
                                if (s_logger.isDebugEnabled()) {
                                    s_logger.debug("Write # of Bytes that's less than the last one.  " + "Assuming something went wrong and persisting it. Host: " + host.getName()
                                    + " . VM: " + vmDiskStat.getVmName() + " Reported: " + toHumanReadableSize(vmDiskStat.getBytesWrite()) + " Stored: "
                                    + toHumanReadableSize(vmDiskStat_lock.getCurrentBytesWrite()));
                                }
                                vmDiskStat_lock.setNetBytesWrite(vmDiskStat_lock.getNetBytesWrite() + vmDiskStat_lock.getCurrentBytesWrite());
                            }
                            vmDiskStat_lock.setCurrentBytesWrite(vmDiskStat.getBytesWrite());

                            if (!_dailyOrHourly) {
                                //update agg bytes
                                vmDiskStat_lock.setAggIORead(vmDiskStat_lock.getNetIORead() + vmDiskStat_lock.getCurrentIORead());
                                vmDiskStat_lock.setAggIOWrite(vmDiskStat_lock.getNetIOWrite() + vmDiskStat_lock.getCurrentIOWrite());
                                vmDiskStat_lock.setAggBytesRead(vmDiskStat_lock.getNetBytesRead() + vmDiskStat_lock.getCurrentBytesRead());
                                vmDiskStat_lock.setAggBytesWrite(vmDiskStat_lock.getNetBytesWrite() + vmDiskStat_lock.getCurrentBytesWrite());
                            }

                            _vmDiskStatsDao.update(vmDiskStat_lock.getId(), vmDiskStat_lock);
                        }
                    }
                });
            } catch (Exception e) {
                s_logger.warn("Unable to update vm disk statistics for vm: " + userVm.getId() + " from host: " + hostId, e);
            }
        }
    }

    @Override
    @ActionEvent(eventType = EventTypes.EVENT_VM_EXPUNGE, eventDescription = "expunging Vm", async = true)
    public UserVm expungeVm(long vmId) throws ResourceUnavailableException, ConcurrentOperationException {
        Account caller = CallContext.current().getCallingAccount();
        Long userId = caller.getId();

        // Verify input parameters
        UserVmVO vm = _vmDao.findById(vmId);
        if (vm == null) {
            InvalidParameterValueException ex = new InvalidParameterValueException("Unable to find a virtual machine with specified vmId");
            ex.addProxyObject(String.valueOf(vmId), "vmId");
            throw ex;
        }

        if (vm.getRemoved() != null) {
            s_logger.trace("Vm id=" + vmId + " is already expunged");
            return vm;
        }

        if (!(vm.getState() == State.Destroyed || vm.getState() == State.Expunging || vm.getState() == State.Error)) {
            CloudRuntimeException ex = new CloudRuntimeException("Please destroy vm with specified vmId before expunge");
            ex.addProxyObject(String.valueOf(vmId), "vmId");
            throw ex;
        }

        // When trying to expunge, permission is denied when the caller is not an admin and the AllowUserExpungeRecoverVm is false for the caller.
        if (!_accountMgr.isAdmin(userId) && !AllowUserExpungeRecoverVm.valueIn(userId)) {
            throw new PermissionDeniedException("Expunging a vm can only be done by an Admin. Or when the allow.user.expunge.recover.vm key is set.");
        }

        _vmSnapshotMgr.deleteVMSnapshotsFromDB(vmId, false);

        boolean status;

        status = expunge(vm, userId, caller);
        if (status) {
            return _vmDao.findByIdIncludingRemoved(vmId);
        } else {
            CloudRuntimeException ex = new CloudRuntimeException("Failed to expunge vm with specified vmId");
            ex.addProxyObject(String.valueOf(vmId), "vmId");
            throw ex;
        }

    }

    @Override
    public HypervisorType getHypervisorTypeOfUserVM(long vmId) {
        UserVmVO userVm = _vmDao.findById(vmId);
        if (userVm == null) {
            InvalidParameterValueException ex = new InvalidParameterValueException("unable to find a virtual machine with specified id");
            ex.addProxyObject(String.valueOf(vmId), "vmId");
            throw ex;
        }

        return userVm.getHypervisorType();
    }

    @Override
    public UserVm createVirtualMachine(DeployVMCmd cmd) throws InsufficientCapacityException, ResourceUnavailableException, ConcurrentOperationException,
    StorageUnavailableException, ResourceAllocationException {
        //Verify that all objects exist before passing them to the service
        Account owner = _accountService.getActiveAccountById(cmd.getEntityOwnerId());

        verifyDetails(cmd.getDetails());

        Long zoneId = cmd.getZoneId();

        DataCenter zone = _entityMgr.findById(DataCenter.class, zoneId);
        if (zone == null) {
            throw new InvalidParameterValueException("Unable to find zone by id=" + zoneId);
        }

        Long serviceOfferingId = cmd.getServiceOfferingId();

        ServiceOffering serviceOffering = _entityMgr.findById(ServiceOffering.class, serviceOfferingId);
        if (serviceOffering == null) {
            throw new InvalidParameterValueException("Unable to find service offering: " + serviceOfferingId);
        }

        if (!serviceOffering.isDynamic()) {
            for(String detail: cmd.getDetails().keySet()) {
                if(detail.equalsIgnoreCase(VmDetailConstants.CPU_NUMBER) || detail.equalsIgnoreCase(VmDetailConstants.CPU_SPEED) || detail.equalsIgnoreCase(VmDetailConstants.MEMORY)) {
                    throw new InvalidParameterValueException("cpuNumber or cpuSpeed or memory should not be specified for static service offering");
                }
            }
        }

        Long templateId = cmd.getTemplateId();

        boolean dynamicScalingEnabled = cmd.isDynamicScalingEnabled();

        VirtualMachineTemplate template = _entityMgr.findById(VirtualMachineTemplate.class, templateId);
        // Make sure a valid template ID was specified
        if (template == null) {
            throw new InvalidParameterValueException("Unable to use template " + templateId);
        }

        ServiceOfferingJoinVO svcOffering = serviceOfferingJoinDao.findById(serviceOfferingId);

        if (template.isDeployAsIs()) {
            if (svcOffering != null && svcOffering.getRootDiskSize() != null && svcOffering.getRootDiskSize() > 0) {
                throw new InvalidParameterValueException("Failed to deploy Virtual Machine as a service offering with root disk size specified cannot be used with a deploy as-is template");
            }

            if (cmd.getDetails().get("rootdisksize") != null) {
                throw new InvalidParameterValueException("Overriding root disk size isn't supported for VMs deployed from defploy as-is templates");
            }

            // Bootmode and boottype are not supported on VMWare dpeloy-as-is templates (since 4.15)
            if ((cmd.getBootMode() != null || cmd.getBootType() != null)) {
                throw new InvalidParameterValueException("Boot type and boot mode are not supported on VMware, as we honour what is defined in the template.");
            }
        }

        Long diskOfferingId = cmd.getDiskOfferingId();
        DiskOffering diskOffering = null;
        if (diskOfferingId != null) {
            diskOffering = _entityMgr.findById(DiskOffering.class, diskOfferingId);
            if (diskOffering == null) {
                throw new InvalidParameterValueException("Unable to find disk offering " + diskOfferingId);
            }
        }

        if (!zone.isLocalStorageEnabled()) {
            if (serviceOffering.isUseLocalStorage()) {
                throw new InvalidParameterValueException("Zone is not configured to use local storage but service offering " + serviceOffering.getName() + " uses it");
            }
            if (diskOffering != null && diskOffering.isUseLocalStorage()) {
                throw new InvalidParameterValueException("Zone is not configured to use local storage but disk offering " + diskOffering.getName() + " uses it");
            }
        }

        List<Long> networkIds = cmd.getNetworkIds();
        LinkedHashMap<Integer, Long> userVmNetworkMap = getVmOvfNetworkMapping(zone, owner, template, cmd.getVmNetworkMap());
        if (MapUtils.isNotEmpty(userVmNetworkMap)) {
            networkIds = new ArrayList<>(userVmNetworkMap.values());
        }

        Account caller = CallContext.current().getCallingAccount();
        Long callerId = caller.getId();

        boolean isRootAdmin = _accountService.isRootAdmin(callerId);

        Long hostId = cmd.getHostId();
        getDestinationHost(hostId, isRootAdmin);

        String ipAddress = cmd.getIpAddress();
        String ip6Address = cmd.getIp6Address();
        String macAddress = cmd.getMacAddress();
        String name = cmd.getName();
        String displayName = cmd.getDisplayName();
        UserVm vm = null;
        IpAddresses addrs = new IpAddresses(ipAddress, ip6Address, macAddress);
        Long size = cmd.getSize();
        String group = cmd.getGroup();
        String userData = cmd.getUserData();
        String sshKeyPairName = cmd.getSSHKeyPairName();
        Boolean displayVm = cmd.isDisplayVm();
        String keyboard = cmd.getKeyboard();
        Map<Long, DiskOffering> dataDiskTemplateToDiskOfferingMap = cmd.getDataDiskTemplateToDiskOfferingMap();
        Map<String, String> userVmOVFProperties = cmd.getVmProperties();
        if (zone.getNetworkType() == NetworkType.Basic) {
            if (networkIds != null) {
                throw new InvalidParameterValueException("Can't specify network Ids in Basic zone");
            } else {
                vm = createBasicSecurityGroupVirtualMachine(zone, serviceOffering, template, getSecurityGroupIdList(cmd), owner, name, displayName, diskOfferingId,
                        size , group , cmd.getHypervisor(), cmd.getHttpMethod(), userData , sshKeyPairName , cmd.getIpToNetworkMap(), addrs, displayVm , keyboard , cmd.getAffinityGroupIdList(),
                        cmd.getDetails(), cmd.getCustomId(), cmd.getDhcpOptionsMap(),
                        dataDiskTemplateToDiskOfferingMap, userVmOVFProperties, dynamicScalingEnabled);
            }
        } else {
            if (zone.isSecurityGroupEnabled())  {
                vm = createAdvancedSecurityGroupVirtualMachine(zone, serviceOffering, template, networkIds, getSecurityGroupIdList(cmd), owner, name,
                        displayName, diskOfferingId, size, group, cmd.getHypervisor(), cmd.getHttpMethod(), userData, sshKeyPairName, cmd.getIpToNetworkMap(), addrs, displayVm, keyboard,
                        cmd.getAffinityGroupIdList(), cmd.getDetails(), cmd.getCustomId(), cmd.getDhcpOptionsMap(),
                        dataDiskTemplateToDiskOfferingMap, userVmOVFProperties, dynamicScalingEnabled);

            } else {
                if (cmd.getSecurityGroupIdList() != null && !cmd.getSecurityGroupIdList().isEmpty()) {
                    throw new InvalidParameterValueException("Can't create vm with security groups; security group feature is not enabled per zone");
                }
                vm = createAdvancedVirtualMachine(zone, serviceOffering, template, networkIds, owner, name, displayName, diskOfferingId, size, group,
                        cmd.getHypervisor(), cmd.getHttpMethod(), userData, sshKeyPairName, cmd.getIpToNetworkMap(), addrs, displayVm, keyboard, cmd.getAffinityGroupIdList(), cmd.getDetails(),
                        cmd.getCustomId(), cmd.getDhcpOptionsMap(), dataDiskTemplateToDiskOfferingMap, userVmOVFProperties, dynamicScalingEnabled);
            }
        }
        // check if this templateId has a child ISO
        List<VMTemplateVO> child_templates = _templateDao.listByParentTemplatetId(templateId);
        for (VMTemplateVO tmpl: child_templates){
            if (tmpl.getFormat() == Storage.ImageFormat.ISO){
                s_logger.info("MDOV trying to attach disk to the VM " + tmpl.getId() + " vmid=" + vm.getId());
                _tmplService.attachIso(tmpl.getId(), vm.getId(), true);
            }
        }

        // Add extraConfig to user_vm_details table
        String extraConfig = cmd.getExtraConfig();
        if (StringUtils.isNotBlank(extraConfig)) {
            if (EnableAdditionalVmConfig.valueIn(callerId)) {
                s_logger.info("Adding extra configuration to user vm: " + vm.getUuid());
                addExtraConfig(vm, extraConfig);
            } else {
                throw new InvalidParameterValueException("attempted setting extraconfig but enable.additional.vm.configuration is disabled");
            }
        }

        if (cmd.getCopyImageTags()) {
            VMTemplateVO templateOrIso = _templateDao.findById(templateId);
            if (templateOrIso != null) {
                final ResourceTag.ResourceObjectType templateType = (templateOrIso.getFormat() == ImageFormat.ISO) ? ResourceTag.ResourceObjectType.ISO : ResourceTag.ResourceObjectType.Template;
                final List<? extends ResourceTag> resourceTags = resourceTagDao.listBy(templateId, templateType);
                for (ResourceTag resourceTag : resourceTags) {
                    final ResourceTagVO copyTag = new ResourceTagVO(resourceTag.getKey(), resourceTag.getValue(), resourceTag.getAccountId(), resourceTag.getDomainId(), vm.getId(), ResourceTag.ResourceObjectType.UserVm, resourceTag.getCustomer(), vm.getUuid());
                    resourceTagDao.persist(copyTag);
                }
            }
        }

        return vm;
    }

    /**
     * Persist extra configuration data in the user_vm_details table as key/value pair
     * @param decodedUrl String consisting of the extra config data to appended onto the vmx file for VMware instances
     */
    protected void persistExtraConfigVmware(String decodedUrl, UserVm vm) {
        boolean isValidConfig = isValidKeyValuePair(decodedUrl);
        if (isValidConfig) {
            String[] extraConfigs = decodedUrl.split("\\r?\\n");
            for (String cfg : extraConfigs) {
                // Validate cfg against unsupported operations set by admin here
                String[] allowedKeyList = VmwareAdditionalConfigAllowList.value().split(",");
                boolean validXenOrVmwareConfiguration = isValidXenOrVmwareConfiguration(cfg, allowedKeyList);
                String[] paramArray = cfg.split("=");
                if (validXenOrVmwareConfiguration && paramArray.length == 2) {
                    userVmDetailsDao.addDetail(vm.getId(), paramArray[0].trim(), paramArray[1].trim(), true);
                } else {
                    throw new CloudRuntimeException("Extra config " + cfg + " is not on the list of allowed keys for VMware hypervisor hosts.");
                }
            }
        } else {
            throw new CloudRuntimeException("The passed extra config string " + decodedUrl + "contains an invalid key/value pair pattern");
        }
    }

    /**
     * Used to persist extra configuration settings in user_vm_details table for the XenServer hypervisor
     * persists config as key/value pair e.g key = extraconfig-1 , value="PV-bootloader=pygrub" and so on to extraconfig-N where
     * N denotes the number of extra configuration settings passed by user
     *
     * @param decodedUrl A string containing extra configuration settings as key/value pairs seprated by newline escape character
     *                   e.x PV-bootloader=pygrub\nPV-args=console\nHV-Boot-policy=""
     */
    protected void persistExtraConfigXenServer(String decodedUrl, UserVm vm) {
        boolean isValidConfig = isValidKeyValuePair(decodedUrl);
        if (isValidConfig) {
            String[] extraConfigs = decodedUrl.split("\\r?\\n");
            int i = 1;
            String extraConfigKey = ApiConstants.EXTRA_CONFIG + "-";
            for (String cfg : extraConfigs) {
                // Validate cfg against unsupported operations set by admin here
                String[] allowedKeyList = XenServerAdditionalConfigAllowList.value().split(",");
                boolean validXenOrVmwareConfiguration = isValidXenOrVmwareConfiguration(cfg, allowedKeyList);
                if (validXenOrVmwareConfiguration) {
                    userVmDetailsDao.addDetail(vm.getId(), extraConfigKey + String.valueOf(i), cfg, true);
                    i++;
                } else {
                    throw new CloudRuntimeException("Extra config " + cfg + " is not on the list of allowed keys for XenServer hypervisor hosts.");
                }
            }
        } else {
            String msg = String.format("The passed extra config string '%s' contains an invalid key/value pair pattern", decodedUrl);
            throw new CloudRuntimeException(msg);
        }
    }

    /**
     * Used to valid extraconfig keylvalue pair for Vmware and XenServer
     * Example of tested valid config for VMware as taken from VM instance vmx file
     * <p>
     * nvp.vm-uuid=34b3d5ea-1c25-4bb0-9250-8dc3388bfa9b
     * migrate.hostLog=i-2-67-VM-5130f8ab.hlog
     * ethernet0.address=02:00:5f:51:00:41
     * </p>
     * <p>
     * Examples of tested valid configs for XenServer
     * <p>
     * is-a-template=true\nHVM-boot-policy=\nPV-bootloader=pygrub\nPV-args=hvc0
     * </p>
     *
     * Allow the following character set {', ", -, ., =, a-z, 0-9, empty space, \n}
     *
     * @param decodedUrl String conprising of extra config key/value pairs for XenServer and Vmware
     * @return True if extraconfig is valid key/value pair
     */
    protected boolean isValidKeyValuePair(String decodedUrl) {
        // Valid pairs should look like "key-1=value1, param:key-2=value2, my.config.v0=False"
        Pattern pattern = Pattern.compile("^(?:[\\w-\\s\\.:]*=[\\w-\\s\\.'\":]*(?:\\s+|$))+$");
        Matcher matcher = pattern.matcher(decodedUrl);
        return matcher.matches();
    }

    /**
     * Validates key/value pair strings passed as extra configuration for XenServer and Vmware
     * @param cfg configuration key-value pair
     * @param allowedKeyList list of allowed configuration keys for XenServer and VMware
     * @return
     */
    protected boolean isValidXenOrVmwareConfiguration(String cfg, String[] allowedKeyList) {
        // This should be of minimum length 1
        // Value is ignored in case it is empty
        String[] cfgKeyValuePair = cfg.split("=");
        if (cfgKeyValuePair.length >= 1) {
            for (String allowedKey : allowedKeyList) {
                if (cfgKeyValuePair[0].equalsIgnoreCase(allowedKey.trim())) {
                    return true;
                }
            }
        } else {
            String msg = String.format("An incorrect configuration %s has been passed", cfg);
            throw new CloudRuntimeException(msg);
        }
        return false;
    }

    /**
     * Persist extra configuration data on KVM
     * persisted in the user_vm_details DB as extraconfig-1, and so on depending on the number of configurations
     * For KVM, extra config is passed as XML
     * @param decodedUrl string containing xml configuration to be persisted into user_vm_details table
     * @param vm
     */
    protected void persistExtraConfigKvm(String decodedUrl, UserVm vm) {
        // validate config against denied cfg commands
        validateKvmExtraConfig(decodedUrl);
        String[] extraConfigs = decodedUrl.split("\n\n");
        for (String cfg : extraConfigs) {
            int i = 1;
            String[] cfgParts = cfg.split("\n");
            String extraConfigKey = ApiConstants.EXTRA_CONFIG;
            String extraConfigValue;
            if (cfgParts[0].matches("\\S+:$")) {
                extraConfigKey += "-" + cfgParts[0].substring(0, cfgParts[0].length() - 1);
                extraConfigValue = cfg.replace(cfgParts[0] + "\n", "");
            } else {
                extraConfigKey += "-" + String.valueOf(i);
                extraConfigValue = cfg;
            }
            userVmDetailsDao.addDetail(vm.getId(), extraConfigKey, extraConfigValue, true);
            i++;
        }
    }

    /**
     * This method is called by the persistExtraConfigKvm
     * Validates passed extra configuration data for KVM and validates against deny-list of unwanted commands
     * controlled by Root admin
     * @param decodedUrl string containing xml configuration to be validated
     */
    protected void validateKvmExtraConfig(String decodedUrl) {
        String[] allowedConfigOptionList = KvmAdditionalConfigAllowList.value().split(",");
        // Skip allowed keys validation validation for DPDK
        if (!decodedUrl.contains(":")) {
            try {
                DocumentBuilder builder = DocumentBuilderFactory.newInstance().newDocumentBuilder();
                InputSource src = new InputSource();
                src.setCharacterStream(new StringReader(String.format("<config>\n%s\n</config>", decodedUrl)));
                Document doc = builder.parse(src);
                doc.getDocumentElement().normalize();
                NodeList nodeList=doc.getElementsByTagName("*");
                for (int i = 1; i < nodeList.getLength(); i++) { // First element is config so skip it
                    Element element = (Element)nodeList.item(i);
                    boolean isValidConfig = false;
                    String currentConfig = element.getNodeName().trim();
                    for (String tag : allowedConfigOptionList) {
                        if (currentConfig.equals(tag.trim())) {
                            isValidConfig = true;
                        }
                    }
                    if (!isValidConfig) {
                        throw new CloudRuntimeException(String.format("Extra config %s is not on the list of allowed keys for KVM hypervisor hosts", currentConfig));
                    }
                }
            } catch (ParserConfigurationException | IOException | SAXException e) {
                throw new CloudRuntimeException("Failed to parse additional XML configuration: " + e.getMessage());
            }
        }
    }

    /**
     * Adds extra config data to guest VM instances
     * @param extraConfig Extra Configuration settings to be added in UserVm instances for KVM, XenServer and VMware
     */
    protected void addExtraConfig(UserVm vm, String extraConfig) {
        String decodedUrl = decodeExtraConfig(extraConfig);
        HypervisorType hypervisorType = vm.getHypervisorType();

        switch (hypervisorType) {
            case XenServer:
                persistExtraConfigXenServer(decodedUrl, vm);
                break;
            case KVM:
                persistExtraConfigKvm(decodedUrl, vm);
                break;
            case VMware:
                persistExtraConfigVmware(decodedUrl, vm);
                break;
            default:
                String msg = String.format("This hypervisor %s is not supported for use with this feature", hypervisorType.toString());
                throw new CloudRuntimeException(msg);
        }
    }

    /**
     * Decodes an URL encoded string passed as extra configuration for guest VMs
     * @param encodeString URL encoded string
     * @return String result of decoded URL
     */
    protected String decodeExtraConfig(String encodeString) {
        String decodedUrl;
        try {
            decodedUrl = URLDecoder.decode(encodeString, "UTF-8");
        } catch (UnsupportedEncodingException e) {
            throw new CloudRuntimeException("Failed to provided decode URL string: " + e.getMessage());
        }
        return decodedUrl;
    }

    protected List<Long> getSecurityGroupIdList(SecurityGroupAction cmd) {
        if (cmd.getSecurityGroupNameList() != null && cmd.getSecurityGroupIdList() != null) {
            throw new InvalidParameterValueException("securitygroupids parameter is mutually exclusive with securitygroupnames parameter");
        }

        //transform group names to ids here
        if (cmd.getSecurityGroupNameList() != null) {
            List<Long> securityGroupIds = new ArrayList<Long>();
            for (String groupName : cmd.getSecurityGroupNameList()) {
                SecurityGroup sg = _securityGroupMgr.getSecurityGroup(groupName, cmd.getEntityOwnerId());
                if (sg == null) {
                    throw new InvalidParameterValueException("Unable to find group by name " + groupName);
                } else {
                    securityGroupIds.add(sg.getId());
                }
            }
            return securityGroupIds;
        } else {
            return cmd.getSecurityGroupIdList();
        }
    }

    // this is an opportunity to verify that parameters that came in via the Details Map are OK
    // for example, minIops and maxIops should either both be specified or neither be specified and,
    // if specified, minIops should be <= maxIops
    private void verifyDetails(Map<String,String> details) {
        if (details != null) {
            String minIops = details.get("minIops");
            String maxIops = details.get("maxIops");

            verifyMinAndMaxIops(minIops, maxIops);

            minIops = details.get("minIopsDo");
            maxIops = details.get("maxIopsDo");

            verifyMinAndMaxIops(minIops, maxIops);

            if (details.containsKey("extraconfig")) {
                throw new InvalidParameterValueException("'extraconfig' should not be included in details as key");
            }
        }
    }

    private void verifyMinAndMaxIops(String minIops, String maxIops) {
        if ((minIops != null && maxIops == null) || (minIops == null && maxIops != null)) {
            throw new InvalidParameterValueException("Either 'Min IOPS' and 'Max IOPS' must both be specified or neither be specified.");
        }

        long lMinIops;

        try {
            if (minIops != null) {
                lMinIops = Long.parseLong(minIops);
            }
            else {
                lMinIops = 0;
            }
        }
        catch (NumberFormatException ex) {
            throw new InvalidParameterValueException("'Min IOPS' must be a whole number.");
        }

        long lMaxIops;

        try {
            if (maxIops != null) {
                lMaxIops = Long.parseLong(maxIops);
            }
            else {
                lMaxIops = 0;
            }
        }
        catch (NumberFormatException ex) {
            throw new InvalidParameterValueException("'Max IOPS' must be a whole number.");
        }

        if (lMinIops > lMaxIops) {
            throw new InvalidParameterValueException("'Min IOPS' must be less than or equal to 'Max IOPS'.");
        }
    }

    @Override
    public UserVm getUserVm(long vmId) {
        return _vmDao.findById(vmId);
    }

    private VMInstanceVO preVmStorageMigrationCheck(Long vmId) {
        // access check - only root admin can migrate VM
        Account caller = CallContext.current().getCallingAccount();
        if (!_accountMgr.isRootAdmin(caller.getId())) {
            if (s_logger.isDebugEnabled()) {
                s_logger.debug("Caller is not a root admin, permission denied to migrate the VM");
            }
            throw new PermissionDeniedException("No permission to migrate VM, Only Root Admin can migrate a VM!");
        }

        VMInstanceVO vm = _vmInstanceDao.findById(vmId);
        if (vm == null) {
            throw new InvalidParameterValueException("Unable to find the VM by id=" + vmId);
        }

        if (vm.getState() != State.Stopped) {
            InvalidParameterValueException ex = new InvalidParameterValueException("VM is not Stopped, unable to migrate the vm having the specified id");
            ex.addProxyObject(vm.getUuid(), "vmId");
            throw ex;
        }

        if (vm.getType() != VirtualMachine.Type.User && !HypervisorType.VMware.equals(vm.getHypervisorType())) {
            throw new InvalidParameterValueException("cannot do storage migration on non-user vm for hypervisor: " + vm.getHypervisorType().toString() + ", only supported for VMware");
        }

        List<VolumeVO> vols = _volsDao.findByInstance(vm.getId());
        if (vols.size() > 1) {
            // OffLineVmwareMigration: data disks are not permitted, here!
            if (vols.size() > 1 &&
                    // OffLineVmwareMigration: allow multiple disks for vmware
                    !HypervisorType.VMware.equals(vm.getHypervisorType())) {
                throw new InvalidParameterValueException("Data disks attached to the vm, can not migrate. Need to detach data disks first");
            }
        }

        // Check that Vm does not have VM Snapshots
        if (_vmSnapshotDao.findByVm(vmId).size() > 0) {
            throw new InvalidParameterValueException("VM's disk cannot be migrated, please remove all the VM Snapshots for this VM");
        }

        return vm;
    }

    private VirtualMachine findMigratedVm(long vmId, VirtualMachine.Type vmType) {
        if (VirtualMachine.Type.User.equals(vmType)) {
            return _vmDao.findById(vmId);
        }
        return _vmInstanceDao.findById(vmId);
    }

    @Override
    public VirtualMachine vmStorageMigration(Long vmId, StoragePool destPool) {
        VMInstanceVO vm = preVmStorageMigrationCheck(vmId);
        Map<Long, Long> volumeToPoolIds = new HashMap<>();
        checkDestinationHypervisorType(destPool, vm);
        List<VolumeVO> volumes = _volsDao.findByInstance(vm.getId());
        StoragePoolVO destinationPoolVo = _storagePoolDao.findById(destPool.getId());
        Long destPoolPodId = ScopeType.CLUSTER.equals(destinationPoolVo.getScope()) || ScopeType.HOST.equals(destinationPoolVo.getScope()) ?
                destinationPoolVo.getPodId() : null;
        for (VolumeVO volume : volumes) {
            if (!VirtualMachine.Type.User.equals(vm.getType())) {
                // Migrate within same pod as source storage and same cluster for all disks only. Hypervisor check already done
                StoragePoolVO pool = _storagePoolDao.findById(volume.getPoolId());
                if (destPoolPodId != null &&
                        (ScopeType.CLUSTER.equals(pool.getScope()) || ScopeType.HOST.equals(pool.getScope())) &&
                        !destPoolPodId.equals(pool.getPodId())) {
                    throw new InvalidParameterValueException("Storage migration of non-user VMs cannot be done between storage pools of different pods");
                }
            }
            volumeToPoolIds.put(volume.getId(), destPool.getId());
        }
        _itMgr.storageMigration(vm.getUuid(), volumeToPoolIds);
        return findMigratedVm(vm.getId(), vm.getType());
    }

    @Override
    public VirtualMachine vmStorageMigration(Long vmId, Map<String, String> volumeToPool) {
        VMInstanceVO vm = preVmStorageMigrationCheck(vmId);
        Map<Long, Long> volumeToPoolIds = new HashMap<>();
        Long poolClusterId = null;
        for (Map.Entry<String, String> entry : volumeToPool.entrySet()) {
            Volume volume = _volsDao.findByUuid(entry.getKey());
            StoragePoolVO pool = _storagePoolDao.findPoolByUUID(entry.getValue());
            if (poolClusterId != null &&
                    (ScopeType.CLUSTER.equals(pool.getScope()) || ScopeType.HOST.equals(pool.getScope())) &&
                    !poolClusterId.equals(pool.getClusterId())) {
                throw new InvalidParameterValueException("VM's disk cannot be migrated, input destination storage pools belong to different clusters");
            }
            if (pool.getClusterId() != null) {
                poolClusterId = pool.getClusterId();
            }
            checkDestinationHypervisorType(pool, vm);
            volumeToPoolIds.put(volume.getId(), pool.getId());
        }
        _itMgr.storageMigration(vm.getUuid(), volumeToPoolIds);
        return findMigratedVm(vm.getId(), vm.getType());
    }

    private void checkDestinationHypervisorType(StoragePool destPool, VMInstanceVO vm) {
        HypervisorType destHypervisorType = destPool.getHypervisor();
        if (destHypervisorType == null) {
            destHypervisorType = _clusterDao.findById(
                    destPool.getClusterId()).getHypervisorType();
        }

        if (vm.getHypervisorType() != destHypervisorType && destHypervisorType != HypervisorType.Any) {
            throw new InvalidParameterValueException("hypervisor is not compatible: dest: " + destHypervisorType.toString() + ", vm: " + vm.getHypervisorType().toString());
        }

    }

    public boolean isVMUsingLocalStorage(VMInstanceVO vm) {
        boolean usesLocalStorage = false;

        List<VolumeVO> volumes = _volsDao.findByInstance(vm.getId());
        for (VolumeVO vol : volumes) {
            DiskOfferingVO diskOffering = _diskOfferingDao.findById(vol.getDiskOfferingId());
            if (diskOffering.isUseLocalStorage()) {
                usesLocalStorage = true;
                break;
            }
            StoragePoolVO storagePool = _storagePoolDao.findById(vol.getPoolId());
            if (storagePool.isLocal()) {
                usesLocalStorage = true;
                break;
            }
        }
        return usesLocalStorage;
    }

    @Override
    @ActionEvent(eventType = EventTypes.EVENT_VM_MIGRATE, eventDescription = "migrating VM", async = true)
    public VirtualMachine migrateVirtualMachine(Long vmId, Host destinationHost) throws ResourceUnavailableException, ConcurrentOperationException, ManagementServerException,
    VirtualMachineMigrationException {
        // access check - only root admin can migrate VM
        Account caller = CallContext.current().getCallingAccount();
        if (!_accountMgr.isRootAdmin(caller.getId())) {
            if (s_logger.isDebugEnabled()) {
                s_logger.debug("Caller is not a root admin, permission denied to migrate the VM");
            }
            throw new PermissionDeniedException("No permission to migrate VM, Only Root Admin can migrate a VM!");
        }

        VMInstanceVO vm = _vmInstanceDao.findById(vmId);
        if (vm == null) {
            throw new InvalidParameterValueException("Unable to find the VM by id=" + vmId);
        }
        // business logic
        if (vm.getState() != State.Running) {
            if (s_logger.isDebugEnabled()) {
                s_logger.debug("VM is not Running, unable to migrate the vm " + vm);
            }
            InvalidParameterValueException ex = new InvalidParameterValueException("VM is not Running, unable to migrate the vm with specified id");
            ex.addProxyObject(vm.getUuid(), "vmId");
            throw ex;
        }

        checkIfHostOfVMIsInPrepareForMaintenanceState(vm.getHostId(), vmId, "Migrate");

        if(serviceOfferingDetailsDao.findDetail(vm.getServiceOfferingId(), GPU.Keys.pciDevice.toString()) != null) {
            throw new InvalidParameterValueException("Live Migration of GPU enabled VM is not supported");
        }

        if (!isOnSupportedHypevisorForMigration(vm)) {
            s_logger.error(vm + " is not XenServer/VMware/KVM/Ovm/Hyperv, cannot migrate this VM from hypervisor type " + vm.getHypervisorType());
            throw new InvalidParameterValueException("Unsupported Hypervisor Type for VM migration, we support XenServer/VMware/KVM/Ovm/Hyperv/Ovm3 only");
        }

        if (vm.getType().equals(VirtualMachine.Type.User) && vm.getHypervisorType().equals(HypervisorType.LXC)) {
            throw new InvalidParameterValueException("Unsupported Hypervisor Type for User VM migration, we support XenServer/VMware/KVM/Ovm/Hyperv/Ovm3 only");
        }

        if (isVMUsingLocalStorage(vm)) {
            s_logger.error(vm + " is using Local Storage, cannot migrate this VM.");
            throw new InvalidParameterValueException("Unsupported operation, VM uses Local storage, cannot migrate");
        }

        // check if migrating to same host
        long srcHostId = vm.getHostId();
        Host srcHost = _resourceMgr.getHost(srcHostId);
        if (srcHost == null) {
            throw new InvalidParameterValueException("Cannot migrate VM, host with id: " + srcHostId + " for VM not found");
        }


        if (destinationHost.getId() == srcHostId) {
            throw new InvalidParameterValueException("Cannot migrate VM, VM is already present on this host, please specify valid destination host to migrate the VM");
        }

        // check if host is UP
        if (destinationHost.getState() != com.cloud.host.Status.Up || destinationHost.getResourceState() != ResourceState.Enabled) {
            throw new InvalidParameterValueException("Cannot migrate VM, destination host is not in correct state, has status: " + destinationHost.getState() + ", state: "
                    + destinationHost.getResourceState());
        }

        if (vm.getType() != VirtualMachine.Type.User) {
            // for System VMs check that the destination host is within the same pod
            if (srcHost.getPodId() != null && !srcHost.getPodId().equals(destinationHost.getPodId())) {
                throw new InvalidParameterValueException("Cannot migrate the VM, destination host is not in the same pod as current host of the VM");
            }
        }

        if (dpdkHelper.isVMDpdkEnabled(vm.getId()) && !dpdkHelper.isHostDpdkEnabled(destinationHost.getId())) {
            throw new CloudRuntimeException("Cannot migrate VM, VM is DPDK enabled VM but destination host is not DPDK enabled");
        }

        checkHostsDedication(vm, srcHostId, destinationHost.getId());

        // call to core process
        DataCenterVO dcVO = _dcDao.findById(destinationHost.getDataCenterId());
        HostPodVO pod = _podDao.findById(destinationHost.getPodId());
        Cluster cluster = _clusterDao.findById(destinationHost.getClusterId());
        DeployDestination dest = new DeployDestination(dcVO, pod, cluster, destinationHost);

        // check max guest vm limit for the destinationHost
        HostVO destinationHostVO = _hostDao.findById(destinationHost.getId());
        if (_capacityMgr.checkIfHostReachMaxGuestLimit(destinationHostVO)) {
            if (s_logger.isDebugEnabled()) {
                s_logger.debug("Host name: " + destinationHost.getName() + ", hostId: " + destinationHost.getId()
                + " already has max Running VMs(count includes system VMs), cannot migrate to this host");
            }
            throw new VirtualMachineMigrationException("Destination host, hostId: " + destinationHost.getId()
            + " already has max Running VMs(count includes system VMs), cannot migrate to this host");
        }
        //check if there are any ongoing volume snapshots on the volumes associated with the VM.
        s_logger.debug("Checking if there are any ongoing snapshots volumes associated with VM with ID " + vmId);
        if (checkStatusOfVolumeSnapshots(vmId, null)) {
            throw new CloudRuntimeException("There is/are unbacked up snapshot(s) on volume(s) attached to this VM, VM Migration is not permitted, please try again later.");
        }
        s_logger.debug("Found no ongoing snapshots on volumes associated with the vm with id " + vmId);

        UserVmVO uservm = _vmDao.findById(vmId);
        if (uservm != null) {
            collectVmDiskStatistics(uservm);
            collectVmNetworkStatistics(uservm);
        }
        _itMgr.migrate(vm.getUuid(), srcHostId, dest);
        return findMigratedVm(vm.getId(), vm.getType());
    }

    private boolean isOnSupportedHypevisorForMigration(VMInstanceVO vm) {
        return (vm.getHypervisorType().equals(HypervisorType.XenServer) ||
                vm.getHypervisorType().equals(HypervisorType.VMware) ||
                vm.getHypervisorType().equals(HypervisorType.KVM) ||
                vm.getHypervisorType().equals(HypervisorType.Ovm) ||
                vm.getHypervisorType().equals(HypervisorType.Hyperv) ||
                vm.getHypervisorType().equals(HypervisorType.LXC) ||
                vm.getHypervisorType().equals(HypervisorType.Simulator) ||
                vm.getHypervisorType().equals(HypervisorType.Ovm3));
    }

    private boolean checkIfHostIsDedicated(HostVO host) {
        long hostId = host.getId();
        DedicatedResourceVO dedicatedHost = _dedicatedDao.findByHostId(hostId);
        DedicatedResourceVO dedicatedClusterOfHost = _dedicatedDao.findByClusterId(host.getClusterId());
        DedicatedResourceVO dedicatedPodOfHost = _dedicatedDao.findByPodId(host.getPodId());
        if (dedicatedHost != null || dedicatedClusterOfHost != null || dedicatedPodOfHost != null) {
            return true;
        } else {
            return false;
        }
    }

    private void checkIfHostOfVMIsInPrepareForMaintenanceState(Long hostId, Long vmId, String operation) {
        HostVO host = _hostDao.findById(hostId);
        if (host.getResourceState() != ResourceState.PrepareForMaintenance) {
            return;
        }

        s_logger.debug("Host is in PrepareForMaintenance state - " + operation + " VM operation on the VM id: " + vmId + " is not allowed");
        throw new InvalidParameterValueException(operation + " VM operation on the VM id: " + vmId + " is not allowed as host is preparing for maintenance mode");
    }

    private Long accountOfDedicatedHost(HostVO host) {
        long hostId = host.getId();
        DedicatedResourceVO dedicatedHost = _dedicatedDao.findByHostId(hostId);
        DedicatedResourceVO dedicatedClusterOfHost = _dedicatedDao.findByClusterId(host.getClusterId());
        DedicatedResourceVO dedicatedPodOfHost = _dedicatedDao.findByPodId(host.getPodId());
        if (dedicatedHost != null) {
            return dedicatedHost.getAccountId();
        }
        if (dedicatedClusterOfHost != null) {
            return dedicatedClusterOfHost.getAccountId();
        }
        if (dedicatedPodOfHost != null) {
            return dedicatedPodOfHost.getAccountId();
        }
        return null;
    }

    private Long domainOfDedicatedHost(HostVO host) {
        long hostId = host.getId();
        DedicatedResourceVO dedicatedHost = _dedicatedDao.findByHostId(hostId);
        DedicatedResourceVO dedicatedClusterOfHost = _dedicatedDao.findByClusterId(host.getClusterId());
        DedicatedResourceVO dedicatedPodOfHost = _dedicatedDao.findByPodId(host.getPodId());
        if (dedicatedHost != null) {
            return dedicatedHost.getDomainId();
        }
        if (dedicatedClusterOfHost != null) {
            return dedicatedClusterOfHost.getDomainId();
        }
        if (dedicatedPodOfHost != null) {
            return dedicatedPodOfHost.getDomainId();
        }
        return null;
    }

    public void checkHostsDedication(VMInstanceVO vm, long srcHostId, long destHostId) {
        HostVO srcHost = _hostDao.findById(srcHostId);
        HostVO destHost = _hostDao.findById(destHostId);
        boolean srcExplDedicated = checkIfHostIsDedicated(srcHost);
        boolean destExplDedicated = checkIfHostIsDedicated(destHost);
        //if srcHost is explicitly dedicated and destination Host is not
        if (srcExplDedicated && !destExplDedicated) {
            //raise an alert
            String msg = "VM is being migrated from a explicitly dedicated host " + srcHost.getName() + " to non-dedicated host " + destHost.getName();
            _alertMgr.sendAlert(AlertManager.AlertType.ALERT_TYPE_USERVM, vm.getDataCenterId(), vm.getPodIdToDeployIn(), msg, msg);
            s_logger.warn(msg);
        }
        //if srcHost is non dedicated but destination Host is explicitly dedicated
        if (!srcExplDedicated && destExplDedicated) {
            //raise an alert
            String msg = "VM is being migrated from a non dedicated host " + srcHost.getName() + " to a explicitly dedicated host " + destHost.getName();
            _alertMgr.sendAlert(AlertManager.AlertType.ALERT_TYPE_USERVM, vm.getDataCenterId(), vm.getPodIdToDeployIn(), msg, msg);
            s_logger.warn(msg);
        }

        //if hosts are dedicated to different account/domains, raise an alert
        if (srcExplDedicated && destExplDedicated) {
            if (!((accountOfDedicatedHost(srcHost) == null) || (accountOfDedicatedHost(srcHost).equals(accountOfDedicatedHost(destHost))))) {
                String msg = "VM is being migrated from host " + srcHost.getName() + " explicitly dedicated to account " + accountOfDedicatedHost(srcHost) + " to host "
                        + destHost.getName() + " explicitly dedicated to account " + accountOfDedicatedHost(destHost);
                _alertMgr.sendAlert(AlertManager.AlertType.ALERT_TYPE_USERVM, vm.getDataCenterId(), vm.getPodIdToDeployIn(), msg, msg);
                s_logger.warn(msg);
            }
            if (!((domainOfDedicatedHost(srcHost) == null) || (domainOfDedicatedHost(srcHost).equals(domainOfDedicatedHost(destHost))))) {
                String msg = "VM is being migrated from host " + srcHost.getName() + " explicitly dedicated to domain " + domainOfDedicatedHost(srcHost) + " to host "
                        + destHost.getName() + " explicitly dedicated to domain " + domainOfDedicatedHost(destHost);
                _alertMgr.sendAlert(AlertManager.AlertType.ALERT_TYPE_USERVM, vm.getDataCenterId(), vm.getPodIdToDeployIn(), msg, msg);
                s_logger.warn(msg);
            }
        }

        // Checks for implicitly dedicated hosts
        ServiceOfferingVO deployPlanner = _offeringDao.findById(vm.getId(), vm.getServiceOfferingId());
        if (deployPlanner.getDeploymentPlanner() != null && deployPlanner.getDeploymentPlanner().equals("ImplicitDedicationPlanner")) {
            //VM is deployed using implicit planner
            long accountOfVm = vm.getAccountId();
            String msg = "VM of account " + accountOfVm + " with implicit deployment planner being migrated to host " + destHost.getName();
            //Get all vms on destination host
            boolean emptyDestination = false;
            List<VMInstanceVO> vmsOnDest = getVmsOnHost(destHostId);
            if (vmsOnDest == null || vmsOnDest.isEmpty()) {
                emptyDestination = true;
            }

            if (!emptyDestination) {
                //Check if vm is deployed using strict implicit planner
                if (!isServiceOfferingUsingPlannerInPreferredMode(vm.getServiceOfferingId())) {
                    //Check if all vms on destination host are created using strict implicit mode
                    if (!checkIfAllVmsCreatedInStrictMode(accountOfVm, vmsOnDest)) {
                        msg = "VM of account " + accountOfVm + " with strict implicit deployment planner being migrated to host " + destHost.getName()
                        + " not having all vms strict implicitly dedicated to account " + accountOfVm;
                    }
                } else {
                    //If vm is deployed using preferred implicit planner, check if all vms on destination host must be
                    //using implicit planner and must belong to same account
                    for (VMInstanceVO vmsDest : vmsOnDest) {
                        ServiceOfferingVO destPlanner = _offeringDao.findById(vm.getId(), vmsDest.getServiceOfferingId());
                        if (!((destPlanner.getDeploymentPlanner() != null && destPlanner.getDeploymentPlanner().equals("ImplicitDedicationPlanner")) && vmsDest.getAccountId() == accountOfVm)) {
                            msg = "VM of account " + accountOfVm + " with preffered implicit deployment planner being migrated to host " + destHost.getName()
                            + " not having all vms implicitly dedicated to account " + accountOfVm;
                        }
                    }
                }
            }
            _alertMgr.sendAlert(AlertManager.AlertType.ALERT_TYPE_USERVM, vm.getDataCenterId(), vm.getPodIdToDeployIn(), msg, msg);
            s_logger.warn(msg);

        } else {
            //VM is not deployed using implicit planner, check if it migrated between dedicated hosts
            List<PlannerHostReservationVO> reservedHosts = _plannerHostReservationDao.listAllDedicatedHosts();
            boolean srcImplDedicated = false;
            boolean destImplDedicated = false;
            String msg = null;
            for (PlannerHostReservationVO reservedHost : reservedHosts) {
                if (reservedHost.getHostId() == srcHostId) {
                    srcImplDedicated = true;
                }
                if (reservedHost.getHostId() == destHostId) {
                    destImplDedicated = true;
                }
            }
            if (srcImplDedicated) {
                if (destImplDedicated) {
                    msg = "VM is being migrated from implicitly dedicated host " + srcHost.getName() + " to another implicitly dedicated host " + destHost.getName();
                } else {
                    msg = "VM is being migrated from implicitly dedicated host " + srcHost.getName() + " to shared host " + destHost.getName();
                }
                _alertMgr.sendAlert(AlertManager.AlertType.ALERT_TYPE_USERVM, vm.getDataCenterId(), vm.getPodIdToDeployIn(), msg, msg);
                s_logger.warn(msg);
            } else {
                if (destImplDedicated) {
                    msg = "VM is being migrated from shared host " + srcHost.getName() + " to implicitly dedicated host " + destHost.getName();
                    _alertMgr.sendAlert(AlertManager.AlertType.ALERT_TYPE_USERVM, vm.getDataCenterId(), vm.getPodIdToDeployIn(), msg, msg);
                    s_logger.warn(msg);
                }
            }
        }
    }

    private List<VMInstanceVO> getVmsOnHost(long hostId) {
        List<VMInstanceVO> vms =  _vmInstanceDao.listUpByHostId(hostId);
        List<VMInstanceVO> vmsByLastHostId = _vmInstanceDao.listByLastHostId(hostId);
        if (vmsByLastHostId.size() > 0) {
            // check if any VMs are within skip.counting.hours, if yes we have to consider the host.
            for (VMInstanceVO stoppedVM : vmsByLastHostId) {
                long secondsSinceLastUpdate = (DateUtil.currentGMTTime().getTime() - stoppedVM.getUpdateTime().getTime()) / 1000;
                if (secondsSinceLastUpdate < capacityReleaseInterval) {
                    vms.add(stoppedVM);
                }
            }
        }

        return vms;
    }

    private boolean isServiceOfferingUsingPlannerInPreferredMode(long serviceOfferingId) {
        boolean preferred = false;
        Map<String, String> details = serviceOfferingDetailsDao.listDetailsKeyPairs(serviceOfferingId);
        if (details != null && !details.isEmpty()) {
            String preferredAttribute = details.get("ImplicitDedicationMode");
            if (preferredAttribute != null && preferredAttribute.equals("Preferred")) {
                preferred = true;
            }
        }
        return preferred;
    }

    private boolean checkIfAllVmsCreatedInStrictMode(Long accountId, List<VMInstanceVO> allVmsOnHost) {
        boolean createdByImplicitStrict = true;
        if (allVmsOnHost.isEmpty()) {
            return false;
        }
        for (VMInstanceVO vm : allVmsOnHost) {
            if (!isImplicitPlannerUsedByOffering(vm.getServiceOfferingId()) || vm.getAccountId() != accountId) {
                s_logger.info("Host " + vm.getHostId() + " found to be running a vm created by a planner other" + " than implicit, or running vms of other account");
                createdByImplicitStrict = false;
                break;
            } else if (isServiceOfferingUsingPlannerInPreferredMode(vm.getServiceOfferingId()) || vm.getAccountId() != accountId) {
                s_logger.info("Host " + vm.getHostId() + " found to be running a vm created by an implicit planner" + " in preferred mode, or running vms of other account");
                createdByImplicitStrict = false;
                break;
            }
        }
        return createdByImplicitStrict;
    }

    private boolean isImplicitPlannerUsedByOffering(long offeringId) {
        boolean implicitPlannerUsed = false;
        ServiceOfferingVO offering = _serviceOfferingDao.findByIdIncludingRemoved(offeringId);
        if (offering == null) {
            s_logger.error("Couldn't retrieve the offering by the given id : " + offeringId);
        } else {
            String plannerName = offering.getDeploymentPlanner();
            if (plannerName != null) {
                if (plannerName.equals("ImplicitDedicationPlanner")) {
                    implicitPlannerUsed = true;
                }
            }
        }

        return implicitPlannerUsed;
    }

    private boolean isVmVolumesOnZoneWideStore(VMInstanceVO vm) {
        final List<VolumeVO> volumes = _volsDao.findCreatedByInstance(vm.getId());
        if (CollectionUtils.isEmpty(volumes)) {
            return false;
        }
        for (Volume volume : volumes) {
            if (volume == null || volume.getPoolId() == null) {
                return false;
            }
            StoragePoolVO pool = _storagePoolDao.findById(volume.getPoolId());
            if (pool == null || !ScopeType.ZONE.equals(pool.getScope())) {
                return false;
            }
        }
        return true;
    }

    @Override
    @ActionEvent(eventType = EventTypes.EVENT_VM_MIGRATE, eventDescription = "migrating VM", async = true)
    public VirtualMachine migrateVirtualMachineWithVolume(Long vmId, Host destinationHost, Map<String, String> volumeToPool) throws ResourceUnavailableException,
    ConcurrentOperationException, ManagementServerException, VirtualMachineMigrationException {
        // Access check - only root administrator can migrate VM.
        Account caller = CallContext.current().getCallingAccount();
        if (!_accountMgr.isRootAdmin(caller.getId())) {
            if (s_logger.isDebugEnabled()) {
                s_logger.debug("Caller is not a root admin, permission denied to migrate the VM");
            }
            throw new PermissionDeniedException("No permission to migrate VM, Only Root Admin can migrate a VM!");
        }

        VMInstanceVO vm = _vmInstanceDao.findById(vmId);
        if (vm == null) {
            throw new InvalidParameterValueException("Unable to find the vm by id " + vmId);
        }

        // OfflineVmwareMigration: this would be it ;) if multiple paths exist: unify
        if (vm.getState() != State.Running) {
            // OfflineVmwareMigration: and not vmware
            if (s_logger.isDebugEnabled()) {
                s_logger.debug("VM is not Running, unable to migrate the vm " + vm);
            }
            CloudRuntimeException ex = new CloudRuntimeException("VM is not Running, unable to migrate the vm with" + " specified id");
            ex.addProxyObject(vm.getUuid(), "vmId");
            throw ex;
        }

        if(serviceOfferingDetailsDao.findDetail(vm.getServiceOfferingId(), GPU.Keys.pciDevice.toString()) != null) {
            throw new InvalidParameterValueException("Live Migration of GPU enabled VM is not supported");
        }

        // OfflineVmwareMigration: this condition is to complicated. (already a method somewhere)
        if (!vm.getHypervisorType().equals(HypervisorType.XenServer) && !vm.getHypervisorType().equals(HypervisorType.VMware) && !vm.getHypervisorType().equals(HypervisorType.KVM)
                && !vm.getHypervisorType().equals(HypervisorType.Ovm) && !vm.getHypervisorType().equals(HypervisorType.Hyperv)
                && !vm.getHypervisorType().equals(HypervisorType.Simulator)) {
            throw new InvalidParameterValueException("Unsupported hypervisor type for vm migration, we support" + " XenServer/VMware/KVM only");
        }

        long srcHostId = vm.getHostId();
        Host srcHost = _resourceMgr.getHost(srcHostId);

        if (srcHost == null) {
            throw new InvalidParameterValueException("Cannot migrate VM, host with id: " + srcHostId + " for VM not found");
        }

        // Check if source and destination hosts are valid and migrating to same host
        if (destinationHost.getId() == srcHostId) {
            throw new InvalidParameterValueException("Cannot migrate VM, VM is already present on this host, please" + " specify valid destination host to migrate the VM");
        }

        String srcHostVersion = srcHost.getHypervisorVersion();
        String destHostVersion = destinationHost.getHypervisorVersion();

        // Check if the source and destination hosts are of the same type and support storage motion.
        if (!srcHost.getHypervisorType().equals(destinationHost.getHypervisorType())) {
            throw new CloudRuntimeException("The source and destination hosts are not of the same type and version. Source hypervisor type and version: " +
                    srcHost.getHypervisorType().toString() + " " + srcHostVersion + ", Destination hypervisor type and version: " +
                    destinationHost.getHypervisorType().toString() + " " + destHostVersion);
        }

        if (!VirtualMachine.Type.User.equals(vm.getType())) {
            // for System VMs check that the destination host is within the same pod
            if (srcHost.getPodId() != null && !srcHost.getPodId().equals(destinationHost.getPodId())) {
                throw new InvalidParameterValueException("Cannot migrate the VM, destination host is not in the same pod as current host of the VM");
            }
        }

        if (HypervisorType.KVM.equals(srcHost.getHypervisorType())) {
            if (srcHostVersion == null) {
                srcHostVersion = "";
            }

            if (destHostVersion == null) {
                destHostVersion = "";
            }
        }

        if (!Boolean.TRUE.equals(_hypervisorCapabilitiesDao.isStorageMotionSupported(srcHost.getHypervisorType(), srcHostVersion))) {
            throw new CloudRuntimeException("Migration with storage isn't supported for source host ID: " + srcHost.getUuid() + " on hypervisor " + srcHost.getHypervisorType() + " of version " + srcHost.getHypervisorVersion());
        }

        if (srcHostVersion == null || !srcHostVersion.equals(destHostVersion)) {
            if (!Boolean.TRUE.equals(_hypervisorCapabilitiesDao.isStorageMotionSupported(destinationHost.getHypervisorType(), destHostVersion))) {
                throw new CloudRuntimeException("Migration with storage isn't supported for target host ID: " + srcHost.getUuid() + " on hypervisor " + srcHost.getHypervisorType() + " of version " + srcHost.getHypervisorVersion());
            }
        }

        // Check if destination host is up.
        if (destinationHost.getState() != com.cloud.host.Status.Up || destinationHost.getResourceState() != ResourceState.Enabled) {
            throw new CloudRuntimeException("Cannot migrate VM, destination host is not in correct state, has " + "status: " + destinationHost.getState() + ", state: "
                    + destinationHost.getResourceState());
        }

        // Check that Vm does not have VM Snapshots
        if (_vmSnapshotDao.findByVm(vmId).size() > 0) {
            throw new InvalidParameterValueException("VM with VM Snapshots cannot be migrated with storage, please remove all VM snapshots");
        }

        List<VolumeVO> vmVolumes = _volsDao.findUsableVolumesForInstance(vm.getId());
        Map<Long, Long> volToPoolObjectMap = new HashMap<Long, Long>();
        if (!isVMUsingLocalStorage(vm) && MapUtils.isEmpty(volumeToPool)
            && (destinationHost.getClusterId().equals(srcHost.getClusterId()) || isVmVolumesOnZoneWideStore(vm))){
            // If volumes do not have to be migrated
            // call migrateVirtualMachine for non-user VMs else throw exception
            if (!VirtualMachine.Type.User.equals(vm.getType())) {
                return migrateVirtualMachine(vmId, destinationHost);
            }
            throw new InvalidParameterValueException("Migration of the vm " + vm + "from host " + srcHost + " to destination host " + destinationHost
                    + " doesn't involve migrating the volumes.");
        }

        if (MapUtils.isNotEmpty(volumeToPool)) {
            // Check if all the volumes and pools passed as parameters are valid.
            for (Map.Entry<String, String> entry : volumeToPool.entrySet()) {
                VolumeVO volume = _volsDao.findByUuid(entry.getKey());
                StoragePoolVO pool = _storagePoolDao.findByUuid(entry.getValue());
                if (volume == null) {
                    throw new InvalidParameterValueException("There is no volume present with the given id " + entry.getKey());
                } else if (pool == null) {
                    throw new InvalidParameterValueException("There is no storage pool present with the given id " + entry.getValue());
                } else if (pool.isInMaintenance()) {
                    throw new InvalidParameterValueException("Cannot migrate volume " + volume + "to the destination storage pool " + pool.getName() +
                            " as the storage pool is in maintenance mode.");
                } else {
                    // Verify the volume given belongs to the vm.
                    if (!vmVolumes.contains(volume)) {
                        throw new InvalidParameterValueException("There volume " + volume + " doesn't belong to " + "the virtual machine " + vm + " that has to be migrated");
                    }
                    volToPoolObjectMap.put(Long.valueOf(volume.getId()), Long.valueOf(pool.getId()));
                }
                HypervisorType hypervisorType = _volsDao.getHypervisorType(volume.getId());
                if (hypervisorType.equals(HypervisorType.VMware)) {
                    try {
                        boolean isStoragePoolStoragepolicyComplaince = storageManager.isStoragePoolComplaintWithStoragePolicy(Arrays.asList(volume), pool);
                        if (!isStoragePoolStoragepolicyComplaince) {
                            throw new CloudRuntimeException(String.format("Storage pool %s is not storage policy compliance with the volume %s", pool.getUuid(), volume.getUuid()));
                        }
                    } catch (StorageUnavailableException e) {
                        throw new CloudRuntimeException(String.format("Could not verify storage policy compliance against storage pool %s due to exception %s", pool.getUuid(), e.getMessage()));
                    }
                }
            }
        }

        // Check if all the volumes are in the correct state.
        for (VolumeVO volume : vmVolumes) {
            if (volume.getState() != Volume.State.Ready) {
                throw new CloudRuntimeException("Volume " + volume + " of the VM is not in Ready state. Cannot " + "migrate the vm with its volumes.");
            }
        }

        // Check max guest vm limit for the destinationHost.
        HostVO destinationHostVO = _hostDao.findById(destinationHost.getId());
        if (_capacityMgr.checkIfHostReachMaxGuestLimit(destinationHostVO)) {
            throw new VirtualMachineMigrationException("Host name: " + destinationHost.getName() + ", hostId: " + destinationHost.getId()
            + " already has max running vms (count includes system VMs). Cannot" + " migrate to this host");
        }

        checkHostsDedication(vm, srcHostId, destinationHost.getId());

        _itMgr.migrateWithStorage(vm.getUuid(), srcHostId, destinationHost.getId(), volToPoolObjectMap);
        return findMigratedVm(vm.getId(), vm.getType());
    }

    @DB
    @Override
    @ActionEvent(eventType = EventTypes.EVENT_VM_MOVE, eventDescription = "move VM to another user", async = false)
    public UserVm moveVMToUser(final AssignVMCmd cmd) throws ResourceAllocationException, ConcurrentOperationException, ResourceUnavailableException, InsufficientCapacityException {
        // VERIFICATIONS and VALIDATIONS

        // VV 1: verify the two users
        Account caller = CallContext.current().getCallingAccount();
        if (!_accountMgr.isRootAdmin(caller.getId())
                && !_accountMgr.isDomainAdmin(caller.getId())) { // only
            // root
            // admin
            // can
            // assign
            // VMs
            throw new InvalidParameterValueException("Only domain admins are allowed to assign VMs and not " + caller.getType());
        }

        // get and check the valid VM
        final UserVmVO vm = _vmDao.findById(cmd.getVmId());
        if (vm == null) {
            throw new InvalidParameterValueException("There is no vm by that id " + cmd.getVmId());
        } else if (vm.getState() == State.Running) { // VV 3: check if vm is
            // running
            if (s_logger.isDebugEnabled()) {
                s_logger.debug("VM is Running, unable to move the vm " + vm);
            }
            InvalidParameterValueException ex = new InvalidParameterValueException("VM is Running, unable to move the vm with specified vmId");
            ex.addProxyObject(vm.getUuid(), "vmId");
            throw ex;
        }

        final Account oldAccount = _accountService.getActiveAccountById(vm.getAccountId());
        if (oldAccount == null) {
            throw new InvalidParameterValueException("Invalid account for VM " + vm.getAccountId() + " in domain.");
        }
        final Account newAccount = _accountMgr.finalizeOwner(caller, cmd.getAccountName(), cmd.getDomainId(), cmd.getProjectId());
        if (newAccount == null) {
            throw new InvalidParameterValueException("Invalid accountid=" + cmd.getAccountName() + " in domain " + cmd.getDomainId());
        }

        if (newAccount.getState() == Account.State.disabled) {
            throw new InvalidParameterValueException("The new account owner " + cmd.getAccountName() + " is disabled.");
        }

        if (cmd.getProjectId() != null && cmd.getDomainId() == null) {
            throw new InvalidParameterValueException("Please provide a valid domain ID; cannot assign VM to a project if domain ID is NULL.");
        }

        //check caller has access to both the old and new account
        _accountMgr.checkAccess(caller, null, true, oldAccount);
        _accountMgr.checkAccess(caller, null, true, newAccount);

        // make sure the accounts are not same
        if (oldAccount.getAccountId() == newAccount.getAccountId()) {
            throw new InvalidParameterValueException("The new account is the same as the old account. Account id =" + oldAccount.getAccountId());
        }

        // don't allow to move the vm if there are existing PF/LB/Static Nat
        // rules, or vm is assigned to static Nat ip
        List<PortForwardingRuleVO> pfrules = _portForwardingDao.listByVm(cmd.getVmId());
        if (pfrules != null && pfrules.size() > 0) {
            throw new InvalidParameterValueException("Remove the Port forwarding rules for this VM before assigning to another user.");
        }
        List<FirewallRuleVO> snrules = _rulesDao.listStaticNatByVmId(vm.getId());
        if (snrules != null && snrules.size() > 0) {
            throw new InvalidParameterValueException("Remove the StaticNat rules for this VM before assigning to another user.");
        }
        List<LoadBalancerVMMapVO> maps = _loadBalancerVMMapDao.listByInstanceId(vm.getId());
        if (maps != null && maps.size() > 0) {
            throw new InvalidParameterValueException("Remove the load balancing rules for this VM before assigning to another user.");
        }
        // check for one on one nat
        List<IPAddressVO> ips = _ipAddressDao.findAllByAssociatedVmId(cmd.getVmId());
        for (IPAddressVO ip : ips) {
            if (ip.isOneToOneNat()) {
                throw new InvalidParameterValueException("Remove the one to one nat rule for this VM for ip " + ip.toString());
            }
        }

        final List<VolumeVO> volumes = _volsDao.findByInstance(cmd.getVmId());

        for (VolumeVO volume : volumes) {
            List<SnapshotVO> snapshots = _snapshotDao.listByStatusNotIn(volume.getId(), Snapshot.State.Destroyed,Snapshot.State.Error);
            if (snapshots != null && snapshots.size() > 0) {
                throw new InvalidParameterValueException(
                        "Snapshots exists for volume: "+ volume.getName()+ ", Detach volume or remove snapshots for volume before assigning VM to another user.");
            }
        }

        DataCenterVO zone = _dcDao.findById(vm.getDataCenterId());

        // Get serviceOffering and Volumes for Virtual Machine
        final ServiceOfferingVO offering = _serviceOfferingDao.findByIdIncludingRemoved(vm.getId(), vm.getServiceOfferingId());

        //Remove vm from instance group
        removeInstanceFromInstanceGroup(cmd.getVmId());

        // VV 2: check if account/domain is with in resource limits to create a new vm
        if (! VirtualMachineManager.ResoureCountRunningVMsonly.value()) {
            resourceLimitCheck(newAccount, vm.isDisplayVm(), new Long(offering.getCpu()), new Long(offering.getRamSize()));
        }

        // VV 3: check if volumes and primary storage space are with in resource limits
        _resourceLimitMgr.checkResourceLimit(newAccount, ResourceType.volume, _volsDao.findByInstance(cmd.getVmId()).size());
        Long totalVolumesSize = (long)0;
        for (VolumeVO volume : volumes) {
            totalVolumesSize += volume.getSize();
        }
        _resourceLimitMgr.checkResourceLimit(newAccount, ResourceType.primary_storage, totalVolumesSize);

        // VV 4: Check if new owner can use the vm template
        VirtualMachineTemplate template = _templateDao.findByIdIncludingRemoved(vm.getTemplateId());
        if (template == null) {
            throw new InvalidParameterValueException(String.format("Template for VM: %s cannot be found", vm.getUuid()));
        }
        if (!template.isPublicTemplate()) {
            Account templateOwner = _accountMgr.getAccount(template.getAccountId());
            _accountMgr.checkAccess(newAccount, null, true, templateOwner);
        }

        // VV 5: check the new account can create vm in the domain
        DomainVO domain = _domainDao.findById(cmd.getDomainId());
        _accountMgr.checkAccess(newAccount, domain);

        Transaction.execute(new TransactionCallbackNoReturn() {
            @Override
            public void doInTransactionWithoutResult(TransactionStatus status) {
                //generate destroy vm event for usage
                UsageEventUtils.publishUsageEvent(EventTypes.EVENT_VM_DESTROY, vm.getAccountId(), vm.getDataCenterId(),
                        vm.getId(), vm.getHostName(), vm.getServiceOfferingId(), vm.getTemplateId(),
                        vm.getHypervisorType().toString(), VirtualMachine.class.getName(), vm.getUuid(), vm.isDisplayVm());
                // update resource counts for old account
                resourceCountDecrement(oldAccount.getAccountId(), vm.isDisplayVm(), new Long(offering.getCpu()), new Long(offering.getRamSize()));

                // OWNERSHIP STEP 1: update the vm owner
                vm.setAccountId(newAccount.getAccountId());
                vm.setDomainId(cmd.getDomainId());
                _vmDao.persist(vm);

                // OS 2: update volume
                for (VolumeVO volume : volumes) {
                    UsageEventUtils.publishUsageEvent(EventTypes.EVENT_VOLUME_DELETE, volume.getAccountId(), volume.getDataCenterId(), volume.getId(), volume.getName(),
                            Volume.class.getName(), volume.getUuid(), volume.isDisplayVolume());
                    _resourceLimitMgr.decrementResourceCount(oldAccount.getAccountId(), ResourceType.volume);
                    _resourceLimitMgr.decrementResourceCount(oldAccount.getAccountId(), ResourceType.primary_storage, new Long(volume.getSize()));
                    volume.setAccountId(newAccount.getAccountId());
                    volume.setDomainId(newAccount.getDomainId());
                    _volsDao.persist(volume);
                    _resourceLimitMgr.incrementResourceCount(newAccount.getAccountId(), ResourceType.volume);
                    _resourceLimitMgr.incrementResourceCount(newAccount.getAccountId(), ResourceType.primary_storage, new Long(volume.getSize()));
                    UsageEventUtils.publishUsageEvent(EventTypes.EVENT_VOLUME_CREATE, volume.getAccountId(), volume.getDataCenterId(), volume.getId(), volume.getName(),
                            volume.getDiskOfferingId(), volume.getTemplateId(), volume.getSize(), Volume.class.getName(),
                            volume.getUuid(), volume.isDisplayVolume());
                }

                //update resource count of new account
                if (! VirtualMachineManager.ResoureCountRunningVMsonly.value()) {
                    resourceCountIncrement(newAccount.getAccountId(), vm.isDisplayVm(), new Long(offering.getCpu()), new Long(offering.getRamSize()));
                }

                //generate usage events to account for this change
                UsageEventUtils.publishUsageEvent(EventTypes.EVENT_VM_CREATE, vm.getAccountId(), vm.getDataCenterId(), vm.getId(),
                        vm.getHostName(), vm.getServiceOfferingId(), vm.getTemplateId(), vm.getHypervisorType().toString(),
                        VirtualMachine.class.getName(), vm.getUuid(), vm.isDisplayVm());
            }
        });

        VirtualMachine vmoi = _itMgr.findById(vm.getId());
        VirtualMachineProfileImpl vmOldProfile = new VirtualMachineProfileImpl(vmoi);

        // OS 3: update the network
        List<Long> networkIdList = cmd.getNetworkIds();
        List<Long> securityGroupIdList = cmd.getSecurityGroupIdList();

        if (zone.getNetworkType() == NetworkType.Basic) {
            if (networkIdList != null && !networkIdList.isEmpty()) {
                throw new InvalidParameterValueException("Can't move vm with network Ids; this is a basic zone VM");
            }
            // cleanup the old security groups
            _securityGroupMgr.removeInstanceFromGroups(cmd.getVmId());
            // cleanup the network for the oldOwner
            _networkMgr.cleanupNics(vmOldProfile);
            _networkMgr.removeNics(vmOldProfile);
            // security groups will be recreated for the new account, when the
            // VM is started
            List<NetworkVO> networkList = new ArrayList<NetworkVO>();

            // Get default guest network in Basic zone
            Network defaultNetwork = _networkModel.getExclusiveGuestNetwork(zone.getId());

            if (defaultNetwork == null) {
                throw new InvalidParameterValueException("Unable to find a default network to start a vm");
            } else {
                networkList.add(_networkDao.findById(defaultNetwork.getId()));
            }

            boolean isVmWare = (template.getHypervisorType() == HypervisorType.VMware);

            if (securityGroupIdList != null && isVmWare) {
                throw new InvalidParameterValueException("Security group feature is not supported for vmWare hypervisor");
            } else if (!isVmWare && _networkModel.isSecurityGroupSupportedInNetwork(defaultNetwork) && _networkModel.canAddDefaultSecurityGroup()) {
                if (securityGroupIdList == null) {
                    securityGroupIdList = new ArrayList<Long>();
                }
                SecurityGroup defaultGroup = _securityGroupMgr.getDefaultSecurityGroup(newAccount.getId());
                if (defaultGroup != null) {
                    // check if security group id list already contains Default
                    // security group, and if not - add it
                    boolean defaultGroupPresent = false;
                    for (Long securityGroupId : securityGroupIdList) {
                        if (securityGroupId.longValue() == defaultGroup.getId()) {
                            defaultGroupPresent = true;
                            break;
                        }
                    }

                    if (!defaultGroupPresent) {
                        securityGroupIdList.add(defaultGroup.getId());
                    }

                } else {
                    // create default security group for the account
                    if (s_logger.isDebugEnabled()) {
                        s_logger.debug("Couldn't find default security group for the account " + newAccount + " so creating a new one");
                    }
                    defaultGroup = _securityGroupMgr.createSecurityGroup(SecurityGroupManager.DEFAULT_GROUP_NAME, SecurityGroupManager.DEFAULT_GROUP_DESCRIPTION,
                            newAccount.getDomainId(), newAccount.getId(), newAccount.getAccountName());
                    securityGroupIdList.add(defaultGroup.getId());
                }
            }

            LinkedHashMap<Network, List<? extends NicProfile>> networks = new LinkedHashMap<Network, List<? extends NicProfile>>();
            NicProfile profile = new NicProfile();
            profile.setDefaultNic(true);
            networks.put(networkList.get(0), new ArrayList<NicProfile>(Arrays.asList(profile)));

            VirtualMachine vmi = _itMgr.findById(vm.getId());
            VirtualMachineProfileImpl vmProfile = new VirtualMachineProfileImpl(vmi);
            _networkMgr.allocate(vmProfile, networks, null);

            _securityGroupMgr.addInstanceToGroups(vm.getId(), securityGroupIdList);

            s_logger.debug("AssignVM: Basic zone, adding security groups no " + securityGroupIdList.size() + " to " + vm.getInstanceName());
        } else {
            Set<NetworkVO> applicableNetworks = new LinkedHashSet<>();
            Map<Long, String> requestedIPv4ForNics = new HashMap<>();
            Map<Long, String> requestedIPv6ForNics = new HashMap<>();
            if (zone.isSecurityGroupEnabled())  { // advanced zone with security groups
                // cleanup the old security groups
                _securityGroupMgr.removeInstanceFromGroups(cmd.getVmId());
                // if networkIdList is null and the first network of vm is shared network, then keep it if possible
                if (networkIdList == null || networkIdList.isEmpty()) {
                    NicVO defaultNicOld = _nicDao.findDefaultNicForVM(vm.getId());
                    if (defaultNicOld != null) {
                        NetworkVO defaultNetworkOld = _networkDao.findById(defaultNicOld.getNetworkId());
                        if (canAccountUseNetwork(newAccount, defaultNetworkOld)) {
                            applicableNetworks.add(defaultNetworkOld);
                            requestedIPv4ForNics.put(defaultNetworkOld.getId(), defaultNicOld.getIPv4Address());
                            requestedIPv6ForNics.put(defaultNetworkOld.getId(), defaultNicOld.getIPv6Address());
                            s_logger.debug("AssignVM: use old shared network " + defaultNetworkOld.getName() + " with old ip " + defaultNicOld.getIPv4Address() + " on default nic of vm:" + vm.getInstanceName());
                        }
                    }
                }

                if (networkIdList != null && !networkIdList.isEmpty()) {
                    // add any additional networks
                    for (Long networkId : networkIdList) {
                        NetworkVO network = _networkDao.findById(networkId);
                        if (network == null) {
                            InvalidParameterValueException ex = new InvalidParameterValueException(
                                    "Unable to find specified network id");
                            ex.addProxyObject(networkId.toString(), "networkId");
                            throw ex;
                        }

                        _networkModel.checkNetworkPermissions(newAccount, network);

                        // don't allow to use system networks
                        NetworkOffering networkOffering = _entityMgr.findById(NetworkOffering.class, network.getNetworkOfferingId());
                        if (networkOffering.isSystemOnly()) {
                            InvalidParameterValueException ex = new InvalidParameterValueException(
                                    "Specified Network id is system only and can't be used for vm deployment");
                            ex.addProxyObject(network.getUuid(), "networkId");
                            throw ex;
                        }

                        if (network.getGuestType() == Network.GuestType.Shared && network.getAclType() == ACLType.Domain) {
                            NicVO nicOld = _nicDao.findByNtwkIdAndInstanceId(network.getId(), vm.getId());
                            if (nicOld != null) {
                                requestedIPv4ForNics.put(network.getId(), nicOld.getIPv4Address());
                                requestedIPv6ForNics.put(network.getId(), nicOld.getIPv6Address());
                                s_logger.debug("AssignVM: use old shared network " + network.getName() + " with old ip " + nicOld.getIPv4Address() + " on nic of vm:" + vm.getInstanceName());
                            }
                        }
                        s_logger.debug("AssignVM: Added network " + network.getName() + " to vm " + vm.getId());
                        applicableNetworks.add(network);
                    }
                }

                // cleanup the network for the oldOwner
                _networkMgr.cleanupNics(vmOldProfile);
                _networkMgr.removeNics(vmOldProfile);

                // add the new nics
                LinkedHashMap<Network, List<? extends NicProfile>> networks = new LinkedHashMap<Network, List<? extends NicProfile>>();
                int toggle = 0;
                NetworkVO defaultNetwork = null;
                for (NetworkVO appNet : applicableNetworks) {
                    NicProfile defaultNic = new NicProfile();
                    if (toggle == 0) {
                        defaultNic.setDefaultNic(true);
                        defaultNetwork = appNet;
                        toggle++;
                    }

                    defaultNic.setRequestedIPv4(requestedIPv4ForNics.get(appNet.getId()));
                    defaultNic.setRequestedIPv6(requestedIPv6ForNics.get(appNet.getId()));
                    networks.put(appNet, new ArrayList<NicProfile>(Arrays.asList(defaultNic)));

                }

                boolean isVmWare = (template.getHypervisorType() == HypervisorType.VMware);
                if (securityGroupIdList != null && isVmWare) {
                    throw new InvalidParameterValueException("Security group feature is not supported for vmWare hypervisor");
                } else if (!isVmWare && (defaultNetwork == null || _networkModel.isSecurityGroupSupportedInNetwork(defaultNetwork)) && _networkModel.canAddDefaultSecurityGroup()) {
                    if (securityGroupIdList == null) {
                        securityGroupIdList = new ArrayList<Long>();
                    }
                    SecurityGroup defaultGroup = _securityGroupMgr
                            .getDefaultSecurityGroup(newAccount.getId());
                    if (defaultGroup != null) {
                        // check if security group id list already contains Default
                        // security group, and if not - add it
                        boolean defaultGroupPresent = false;
                        for (Long securityGroupId : securityGroupIdList) {
                            if (securityGroupId.longValue() == defaultGroup.getId()) {
                                defaultGroupPresent = true;
                                break;
                            }
                        }

                        if (!defaultGroupPresent) {
                            securityGroupIdList.add(defaultGroup.getId());
                        }

                    } else {
                        // create default security group for the account
                        if (s_logger.isDebugEnabled()) {
                            s_logger.debug("Couldn't find default security group for the account "
                                    + newAccount + " so creating a new one");
                        }
                        defaultGroup = _securityGroupMgr.createSecurityGroup(
                                SecurityGroupManager.DEFAULT_GROUP_NAME,
                                SecurityGroupManager.DEFAULT_GROUP_DESCRIPTION,
                                newAccount.getDomainId(), newAccount.getId(),
                                newAccount.getAccountName());
                        securityGroupIdList.add(defaultGroup.getId());
                    }
                }

                VirtualMachine vmi = _itMgr.findById(vm.getId());
                VirtualMachineProfileImpl vmProfile = new VirtualMachineProfileImpl(vmi);

                if (applicableNetworks.isEmpty()) {
                    throw new InvalidParameterValueException("No network is specified, please specify one when you move the vm. For now, please add a network to VM on NICs tab.");
                } else {
                    _networkMgr.allocate(vmProfile, networks, null);
                }

                _securityGroupMgr.addInstanceToGroups(vm.getId(),
                        securityGroupIdList);
                s_logger.debug("AssignVM: Advanced zone, adding security groups no "
                        + securityGroupIdList.size() + " to "
                        + vm.getInstanceName());

            } else {
                if (securityGroupIdList != null && !securityGroupIdList.isEmpty()) {
                    throw new InvalidParameterValueException("Can't move vm with security groups; security group feature is not enabled in this zone");
                }
                // if networkIdList is null and the first network of vm is shared network, then keep it if possible
                if (networkIdList == null || networkIdList.isEmpty()) {
                    NicVO defaultNicOld = _nicDao.findDefaultNicForVM(vm.getId());
                    if (defaultNicOld != null) {
                        NetworkVO defaultNetworkOld = _networkDao.findById(defaultNicOld.getNetworkId());
                        if (canAccountUseNetwork(newAccount, defaultNetworkOld)) {
                            applicableNetworks.add(defaultNetworkOld);
                            requestedIPv4ForNics.put(defaultNetworkOld.getId(), defaultNicOld.getIPv4Address());
                            requestedIPv6ForNics.put(defaultNetworkOld.getId(), defaultNicOld.getIPv6Address());
                            s_logger.debug("AssignVM: use old shared network " + defaultNetworkOld.getName() + " with old ip " + defaultNicOld.getIPv4Address() + " on default nic of vm:" + vm.getInstanceName());
                        }
                    }
                }

                if (networkIdList != null && !networkIdList.isEmpty()) {
                    // add any additional networks
                    for (Long networkId : networkIdList) {
                        NetworkVO network = _networkDao.findById(networkId);
                        if (network == null) {
                            InvalidParameterValueException ex = new InvalidParameterValueException("Unable to find specified network id");
                            ex.addProxyObject(networkId.toString(), "networkId");
                            throw ex;
                        }

                        _networkModel.checkNetworkPermissions(newAccount, network);

                        // don't allow to use system networks
                        NetworkOffering networkOffering = _entityMgr.findById(NetworkOffering.class, network.getNetworkOfferingId());
                        if (networkOffering.isSystemOnly()) {
                            InvalidParameterValueException ex = new InvalidParameterValueException("Specified Network id is system only and can't be used for vm deployment");
                            ex.addProxyObject(network.getUuid(), "networkId");
                            throw ex;
                        }

                        if (network.getGuestType() == Network.GuestType.Shared && network.getAclType() == ACLType.Domain) {
                            NicVO nicOld = _nicDao.findByNtwkIdAndInstanceId(network.getId(), vm.getId());
                            if (nicOld != null) {
                                requestedIPv4ForNics.put(network.getId(), nicOld.getIPv4Address());
                                requestedIPv6ForNics.put(network.getId(), nicOld.getIPv6Address());
                                s_logger.debug("AssignVM: use old shared network " + network.getName() + " with old ip " + nicOld.getIPv4Address() + " on nic of vm:" + vm.getInstanceName());
                            }
                        }
                        s_logger.debug("AssignVM: Added network " + network.getName() + " to vm " + vm.getId());
                        applicableNetworks.add(network);
                    }
                } else if (applicableNetworks.isEmpty()) {
                    NetworkVO defaultNetwork = null;
                    List<NetworkOfferingVO> requiredOfferings = _networkOfferingDao.listByAvailability(Availability.Required, false);
                    if (requiredOfferings.size() < 1) {
                        throw new InvalidParameterValueException("Unable to find network offering with availability=" + Availability.Required
                                + " to automatically create the network as a part of vm creation");
                    }
                    if (requiredOfferings.get(0).getState() == NetworkOffering.State.Enabled) {
                        // get Virtual networks
                        List<? extends Network> virtualNetworks = _networkModel.listNetworksForAccount(newAccount.getId(), zone.getId(), Network.GuestType.Isolated);
                        if (virtualNetworks.isEmpty()) {
                            long physicalNetworkId = _networkModel.findPhysicalNetworkId(zone.getId(), requiredOfferings.get(0).getTags(), requiredOfferings.get(0)
                                    .getTrafficType());
                            // Validate physical network
                            PhysicalNetwork physicalNetwork = _physicalNetworkDao.findById(physicalNetworkId);
                            if (physicalNetwork == null) {
                                throw new InvalidParameterValueException("Unable to find physical network with id: " + physicalNetworkId + " and tag: "
                                        + requiredOfferings.get(0).getTags());
                            }
                            s_logger.debug("Creating network for account " + newAccount + " from the network offering id=" + requiredOfferings.get(0).getId()
                                    + " as a part of deployVM process");
                            Network newNetwork = _networkMgr.createGuestNetwork(requiredOfferings.get(0).getId(), newAccount.getAccountName() + "-network",
                                    newAccount.getAccountName() + "-network", null, null, null, false, null, newAccount,
                                    null, physicalNetwork, zone.getId(), ACLType.Account, null, null,
                                    null, null, true, null, null, null, null, null);
                            // if the network offering has persistent set to true, implement the network
                            if (requiredOfferings.get(0).isPersistent()) {
                                DeployDestination dest = new DeployDestination(zone, null, null, null);
                                UserVO callerUser = _userDao.findById(CallContext.current().getCallingUserId());
                                Journal journal = new Journal.LogJournal("Implementing " + newNetwork, s_logger);
                                ReservationContext context = new ReservationContextImpl(UUID.randomUUID().toString(), journal, callerUser, caller);
                                s_logger.debug("Implementing the network for account" + newNetwork + " as a part of" + " network provision for persistent networks");
                                try {
                                    Pair<? extends NetworkGuru, ? extends Network> implementedNetwork = _networkMgr.implementNetwork(newNetwork.getId(), dest, context);
                                    if (implementedNetwork == null || implementedNetwork.first() == null) {
                                        s_logger.warn("Failed to implement the network " + newNetwork);
                                    }
                                    newNetwork = implementedNetwork.second();
                                } catch (Exception ex) {
                                    s_logger.warn("Failed to implement network " + newNetwork + " elements and"
                                            + " resources as a part of network provision for persistent network due to ", ex);
                                    CloudRuntimeException e = new CloudRuntimeException("Failed to implement network"
                                            + " (with specified id) elements and resources as a part of network provision");
                                    e.addProxyObject(newNetwork.getUuid(), "networkId");
                                    throw e;
                                }
                            }
                            defaultNetwork = _networkDao.findById(newNetwork.getId());
                        } else if (virtualNetworks.size() > 1) {
                            throw new InvalidParameterValueException("More than 1 default Isolated networks are found " + "for account " + newAccount
                                    + "; please specify networkIds");
                        } else {
                            defaultNetwork = _networkDao.findById(virtualNetworks.get(0).getId());
                        }
                    } else {
                        throw new InvalidParameterValueException("Required network offering id=" + requiredOfferings.get(0).getId() + " is not in " + NetworkOffering.State.Enabled);
                    }

                    applicableNetworks.add(defaultNetwork);
                }

                // cleanup the network for the oldOwner
                _networkMgr.cleanupNics(vmOldProfile);
                _networkMgr.removeNics(vmOldProfile);

                // add the new nics
                LinkedHashMap<Network, List<? extends NicProfile>> networks = new LinkedHashMap<Network, List<? extends NicProfile>>();
                int toggle = 0;
                for (NetworkVO appNet : applicableNetworks) {
                    NicProfile defaultNic = new NicProfile();
                    if (toggle == 0) {
                        defaultNic.setDefaultNic(true);
                        toggle++;
                    }
                    defaultNic.setRequestedIPv4(requestedIPv4ForNics.get(appNet.getId()));
                    defaultNic.setRequestedIPv6(requestedIPv6ForNics.get(appNet.getId()));
                    networks.put(appNet, new ArrayList<NicProfile>(Arrays.asList(defaultNic)));
                }
                VirtualMachine vmi = _itMgr.findById(vm.getId());
                VirtualMachineProfileImpl vmProfile = new VirtualMachineProfileImpl(vmi);
                _networkMgr.allocate(vmProfile, networks, null);
                s_logger.debug("AssignVM: Advance virtual, adding networks no " + networks.size() + " to " + vm.getInstanceName());
            } // END IF NON SEC GRP ENABLED
        } // END IF ADVANCED
        s_logger.info("AssignVM: vm " + vm.getInstanceName() + " now belongs to account " + newAccount.getAccountName());
        return vm;
    }

    private boolean canAccountUseNetwork(Account newAccount, Network network) {
        if (network != null && network.getAclType() == ACLType.Domain
                && (network.getGuestType() == Network.GuestType.Shared
                || network.getGuestType() == Network.GuestType.L2)) {
            try {
                _networkModel.checkNetworkPermissions(newAccount, network);
                return true;
            } catch (PermissionDeniedException e) {
                s_logger.debug(String.format("AssignVM: %s network %s can not be used by new account %s", network.getGuestType(), network.getName(), newAccount.getAccountName()));
                return false;
            }
        }
        return false;
    }

    @Override
    public UserVm restoreVM(RestoreVMCmd cmd) throws InsufficientCapacityException, ResourceUnavailableException {
        // Input validation
        Account caller = CallContext.current().getCallingAccount();

        long vmId = cmd.getVmId();
        Long newTemplateId = cmd.getTemplateId();

        UserVmVO vm = _vmDao.findById(vmId);
        if (vm == null) {
            InvalidParameterValueException ex = new InvalidParameterValueException("Cannot find VM with ID " + vmId);
            ex.addProxyObject(String.valueOf(vmId), "vmId");
            throw ex;
        }

        _accountMgr.checkAccess(caller, null, true, vm);

        //check if there are any active snapshots on volumes associated with the VM
        s_logger.debug("Checking if there are any ongoing snapshots on the ROOT volumes associated with VM with ID " + vmId);
        if (checkStatusOfVolumeSnapshots(vmId, Volume.Type.ROOT)) {
            throw new CloudRuntimeException("There is/are unbacked up snapshot(s) on ROOT volume, Re-install VM is not permitted, please try again later.");
        }
        s_logger.debug("Found no ongoing snapshots on volume of type ROOT, for the vm with id " + vmId);
        return restoreVMInternal(caller, vm, newTemplateId);
    }

    public UserVm restoreVMInternal(Account caller, UserVmVO vm, Long newTemplateId) throws InsufficientCapacityException, ResourceUnavailableException {
        return _itMgr.restoreVirtualMachine(vm.getId(), newTemplateId);
    }

    private VMTemplateVO getRestoreVirtualMachineTemplate(Account caller, Long newTemplateId, List<VolumeVO> rootVols, UserVmVO vm) {
        VMTemplateVO template = null;
        if (CollectionUtils.isNotEmpty(rootVols)) {
            VolumeVO root = rootVols.get(0);
            Long templateId = root.getTemplateId();
            boolean isISO = false;
            if (templateId == null) {
                // Assuming that for a vm deployed using ISO, template ID is set to NULL
                isISO = true;
                templateId = vm.getIsoId();
            }
            //newTemplateId can be either template or ISO id. In the following snippet based on the vm deployment (from template or ISO) it is handled accordingly
            if (newTemplateId != null) {
                template = _templateDao.findById(newTemplateId);
                _accountMgr.checkAccess(caller, null, true, template);
                if (isISO) {
                    if (!template.getFormat().equals(ImageFormat.ISO)) {
                        throw new InvalidParameterValueException("Invalid ISO id provided to restore the VM ");
                    }
                } else {
                    if (template.getFormat().equals(ImageFormat.ISO)) {
                        throw new InvalidParameterValueException("Invalid template id provided to restore the VM ");
                    }
                }
            } else {
                if (isISO && templateId == null) {
                    throw new CloudRuntimeException("Cannot restore the VM since there is no ISO attached to VM");
                }
                template = _templateDao.findById(templateId);
                if (template == null) {
                    InvalidParameterValueException ex = new InvalidParameterValueException("Cannot find template/ISO for specified volumeid and vmId");
                    ex.addProxyObject(vm.getUuid(), "vmId");
                    ex.addProxyObject(root.getUuid(), "volumeId");
                    throw ex;
                }
            }
        }

        return template;
    }

    @Override
    public UserVm restoreVirtualMachine(final Account caller, final long vmId, final Long newTemplateId) throws InsufficientCapacityException, ResourceUnavailableException {
        Long userId = caller.getId();
        _userDao.findById(userId);
        UserVmVO vm = _vmDao.findById(vmId);
        Account owner = _accountDao.findById(vm.getAccountId());
        boolean needRestart = false;

        // Input validation
        if (owner == null) {
            throw new InvalidParameterValueException("The owner of " + vm + " does not exist: " + vm.getAccountId());
        }

        if (owner.getState() == Account.State.disabled) {
            throw new PermissionDeniedException("The owner of " + vm + " is disabled: " + vm.getAccountId());
        }

        if (vm.getState() != VirtualMachine.State.Running && vm.getState() != VirtualMachine.State.Stopped) {
            throw new CloudRuntimeException("Vm " + vm.getUuid() + " currently in " + vm.getState() + " state, restore vm can only execute when VM in Running or Stopped");
        }

        if (vm.getState() == VirtualMachine.State.Running) {
            needRestart = true;
        }

        VMTemplateVO currentTemplate = _templateDao.findById(vm.getTemplateId());
        List<VolumeVO> rootVols = _volsDao.findByInstanceAndType(vmId, Volume.Type.ROOT);
        if (rootVols.isEmpty()) {
            InvalidParameterValueException ex = new InvalidParameterValueException("Can not find root volume for VM " + vm.getUuid());
            ex.addProxyObject(vm.getUuid(), "vmId");
            throw ex;
        }
        if (rootVols.size() > 1 && currentTemplate != null && !currentTemplate.isDeployAsIs()) {
            InvalidParameterValueException ex = new InvalidParameterValueException("There are " + rootVols.size() + " root volumes for VM " + vm.getUuid());
            ex.addProxyObject(vm.getUuid(), "vmId");
            throw ex;
        }

        // If target VM has associated VM snapshots then don't allow restore of VM
        List<VMSnapshotVO> vmSnapshots = _vmSnapshotDao.findByVm(vmId);
        if (vmSnapshots.size() > 0) {
            throw new InvalidParameterValueException("Unable to restore VM, please remove VM snapshots before restoring VM");
        }

        VMTemplateVO template = getRestoreVirtualMachineTemplate(caller, newTemplateId, rootVols, vm);
        checkRestoreVmFromTemplate(vm, template);

        if (needRestart) {
            try {
                _itMgr.stop(vm.getUuid());
            } catch (ResourceUnavailableException e) {
                s_logger.debug("Stop vm " + vm.getUuid() + " failed", e);
                CloudRuntimeException ex = new CloudRuntimeException("Stop vm failed for specified vmId");
                ex.addProxyObject(vm.getUuid(), "vmId");
                throw ex;
            }
        }

        List<Volume> newVols = new ArrayList<>();
        for (VolumeVO root : rootVols) {
            if ( !Volume.State.Allocated.equals(root.getState()) || newTemplateId != null ){
                Long templateId = root.getTemplateId();
                boolean isISO = false;
                if (templateId == null) {
                    // Assuming that for a vm deployed using ISO, template ID is set to NULL
                    isISO = true;
                    templateId = vm.getIsoId();
                }

                /* If new template/ISO is provided allocate a new volume from new template/ISO otherwise allocate new volume from original template/ISO */
                Volume newVol = null;
                if (newTemplateId != null) {
                    if (isISO) {
                        newVol = volumeMgr.allocateDuplicateVolume(root, null);
                        vm.setIsoId(newTemplateId);
                        vm.setGuestOSId(template.getGuestOSId());
                        vm.setTemplateId(newTemplateId);
                    } else {
                        newVol = volumeMgr.allocateDuplicateVolume(root, newTemplateId);
                        vm.setGuestOSId(template.getGuestOSId());
                        vm.setTemplateId(newTemplateId);
                    }
                    // check and update VM if it can be dynamically scalable with the new template
                    updateVMDynamicallyScalabilityUsingTemplate(vm, newTemplateId);
                } else {
                    newVol = volumeMgr.allocateDuplicateVolume(root, null);
                }
                newVols.add(newVol);

                if (userVmDetailsDao.findDetail(vm.getId(), VmDetailConstants.ROOT_DISK_SIZE) == null && !newVol.getSize().equals(template.getSize())) {
                    VolumeVO resizedVolume = (VolumeVO) newVol;
                    resizedVolume.setSize(template.getSize());
                    _volsDao.update(resizedVolume.getId(), resizedVolume);
                }

                // 1. Save usage event and update resource count for user vm volumes
                _resourceLimitMgr.incrementResourceCount(newVol.getAccountId(), ResourceType.volume, newVol.isDisplay());
                _resourceLimitMgr.incrementResourceCount(newVol.getAccountId(), ResourceType.primary_storage, newVol.isDisplay(), new Long(newVol.getSize()));
                // 2. Create Usage event for the newly created volume
                UsageEventVO usageEvent = new UsageEventVO(EventTypes.EVENT_VOLUME_CREATE, newVol.getAccountId(), newVol.getDataCenterId(), newVol.getId(), newVol.getName(), newVol.getDiskOfferingId(), template.getId(), newVol.getSize());
                _usageEventDao.persist(usageEvent);

                handleManagedStorage(vm, root);

                _volsDao.attachVolume(newVol.getId(), vmId, newVol.getDeviceId());

                // Detach, destroy and create the usage event for the old root volume.
                _volsDao.detachVolume(root.getId());
                volumeMgr.destroyVolume(root);

                // For VMware hypervisor since the old root volume is replaced by the new root volume, force expunge old root volume if it has been created in storage
                if (vm.getHypervisorType() == HypervisorType.VMware) {
                    VolumeInfo volumeInStorage = volFactory.getVolume(root.getId());
                    if (volumeInStorage != null) {
                        s_logger.info("Expunging volume " + root.getId() + " from primary data store");
                        AsyncCallFuture<VolumeApiResult> future = _volService.expungeVolumeAsync(volFactory.getVolume(root.getId()));
                        try {
                            future.get();
                        } catch (Exception e) {
                            s_logger.debug("Failed to expunge volume:" + root.getId(), e);
                        }
                    }
                }
            }
        }

        Map<VirtualMachineProfile.Param, Object> params = null;
        String password = null;

        if (template.isEnablePassword()) {
            password = _mgr.generateRandomPassword();
            boolean result = resetVMPasswordInternal(vmId, password);
            if (!result) {
                throw new CloudRuntimeException("VM reset is completed but failed to reset password for the virtual machine ");
            }
            vm.setPassword(password);
        }
        if (needRestart) {
            try {
                if (vm.getDetail(VmDetailConstants.PASSWORD) != null) {
                    params = new HashMap<>();
                    params.put(VirtualMachineProfile.Param.VmPassword, password);
                }
                _itMgr.start(vm.getUuid(), params);
                vm = _vmDao.findById(vmId);
                if (template.isEnablePassword()) {
                    // this value is not being sent to the backend; need only for api
                    // display purposes
                    vm.setPassword(password);
                    if (vm.isUpdateParameters()) {
                        vm.setUpdateParameters(false);
                        _vmDao.loadDetails(vm);
                        if (vm.getDetail(VmDetailConstants.PASSWORD) != null) {
                            userVmDetailsDao.removeDetail(vm.getId(), VmDetailConstants.PASSWORD);
                        }
                        _vmDao.update(vm.getId(), vm);
                    }
                }
            } catch (Exception e) {
                s_logger.debug("Unable to start VM " + vm.getUuid(), e);
                CloudRuntimeException ex = new CloudRuntimeException("Unable to start VM with specified id" + e.getMessage());
                ex.addProxyObject(vm.getUuid(), "vmId");
                throw ex;
            }
        }

        s_logger.debug("Restore VM " + vmId + " done successfully");
        return vm;

    }

    private void updateVMDynamicallyScalabilityUsingTemplate(UserVmVO vm, Long newTemplateId) {
        ServiceOfferingVO serviceOffering = _offeringDao.findById(vm.getServiceOfferingId());
        VMTemplateVO newTemplate = _templateDao.findById(newTemplateId);
        boolean dynamicScalingEnabled = checkIfDynamicScalingCanBeEnabled(vm, serviceOffering, newTemplate, vm.getDataCenterId());
        vm.setDynamicallyScalable(dynamicScalingEnabled);
        _vmDao.update(vm.getId(), vm);
    }

    /**
     * Perform basic checkings to make sure restore is possible. If not, #InvalidParameterValueException is thrown.
     *
     * @param vm vm
     * @param template template
     * @throws InvalidParameterValueException if restore is not possible
     */
    private void checkRestoreVmFromTemplate(UserVmVO vm, VMTemplateVO template) {
        TemplateDataStoreVO tmplStore;
        if (!template.isDirectDownload()) {
            tmplStore = _templateStoreDao.findByTemplateZoneReady(template.getId(), vm.getDataCenterId());
            if (tmplStore == null) {
                throw new InvalidParameterValueException("Cannot restore the vm as the template " + template.getUuid() + " isn't available in the zone");
            }
        } else {
            tmplStore = _templateStoreDao.findByTemplate(template.getId(), DataStoreRole.Image);
            if (tmplStore == null || (tmplStore != null && !tmplStore.getDownloadState().equals(VMTemplateStorageResourceAssoc.Status.BYPASSED))) {
                throw new InvalidParameterValueException("Cannot restore the vm as the bypassed template " + template.getUuid() + " isn't available in the zone");
            }
        }
    }

    private void handleManagedStorage(UserVmVO vm, VolumeVO root) {
        if (Volume.State.Allocated.equals(root.getState())) {
            return;
        }

        StoragePoolVO storagePool = _storagePoolDao.findById(root.getPoolId());

        if (storagePool != null && storagePool.isManaged()) {
            Long hostId = vm.getHostId() != null ? vm.getHostId() : vm.getLastHostId();

            if (hostId != null) {
                VolumeInfo volumeInfo = volFactory.getVolume(root.getId());
                Host host = _hostDao.findById(hostId);

                final Command cmd;

                if (host.getHypervisorType() == HypervisorType.XenServer) {
                    DiskTO disk = new DiskTO(volumeInfo.getTO(), root.getDeviceId(), root.getPath(), root.getVolumeType());

                    // it's OK in this case to send a detach command to the host for a root volume as this
                    // will simply lead to the SR that supports the root volume being removed
                    cmd = new DettachCommand(disk, vm.getInstanceName());

                    DettachCommand detachCommand = (DettachCommand)cmd;

                    detachCommand.setManaged(true);

                    detachCommand.setStorageHost(storagePool.getHostAddress());
                    detachCommand.setStoragePort(storagePool.getPort());

                    detachCommand.set_iScsiName(root.get_iScsiName());
                }
                else if (host.getHypervisorType() == HypervisorType.VMware) {
                    PrimaryDataStore primaryDataStore = (PrimaryDataStore)volumeInfo.getDataStore();
                    Map<String, String> details = primaryDataStore.getDetails();

                    if (details == null) {
                        details = new HashMap<>();

                        primaryDataStore.setDetails(details);
                    }

                    details.put(DiskTO.MANAGED, Boolean.TRUE.toString());

                    cmd = new DeleteCommand(volumeInfo.getTO());
                }
                else if (host.getHypervisorType() == HypervisorType.KVM) {
                    cmd = null;
                }
                else {
                    throw new CloudRuntimeException("This hypervisor type is not supported on managed storage for this command.");
                }

                if (cmd != null) {
                    Commands cmds = new Commands(Command.OnError.Stop);

                    cmds.addCommand(cmd);

                    try {
                        _agentMgr.send(hostId, cmds);
                    } catch (Exception ex) {
                        throw new CloudRuntimeException(ex.getMessage());
                    }

                    if (!cmds.isSuccessful()) {
                        for (Answer answer : cmds.getAnswers()) {
                            if (!answer.getResult()) {
                                s_logger.warn("Failed to reset vm due to: " + answer.getDetails());

                                throw new CloudRuntimeException("Unable to reset " + vm + " due to " + answer.getDetails());
                            }
                        }
                    }
                }

                // root.getPoolId() should be null if the VM we are detaching the disk from has never been started before
                DataStore dataStore = root.getPoolId() != null ? _dataStoreMgr.getDataStore(root.getPoolId(), DataStoreRole.Primary) : null;

                volumeMgr.revokeAccess(volFactory.getVolume(root.getId()), host, dataStore);

                if (dataStore != null) {
                    handleTargetsForVMware(host.getId(), storagePool.getHostAddress(), storagePool.getPort(), root.get_iScsiName());
                }
            }
        }
    }

    private void handleTargetsForVMware(long hostId, String storageAddress, int storagePort, String iScsiName) {
        HostVO host = _hostDao.findById(hostId);

        if (host.getHypervisorType() == HypervisorType.VMware) {
            ModifyTargetsCommand cmd = new ModifyTargetsCommand();

            List<Map<String, String>> targets = new ArrayList<>();

            Map<String, String> target = new HashMap<>();

            target.put(ModifyTargetsCommand.STORAGE_HOST, storageAddress);
            target.put(ModifyTargetsCommand.STORAGE_PORT, String.valueOf(storagePort));
            target.put(ModifyTargetsCommand.IQN, iScsiName);

            targets.add(target);

            cmd.setTargets(targets);
            cmd.setApplyToAllHostsInCluster(true);
            cmd.setAdd(false);
            cmd.setTargetTypeToRemove(ModifyTargetsCommand.TargetTypeToRemove.DYNAMIC);

            sendModifyTargetsCommand(cmd, hostId);
        }
    }

    private void sendModifyTargetsCommand(ModifyTargetsCommand cmd, long hostId) {
        Answer answer = _agentMgr.easySend(hostId, cmd);

        if (answer == null) {
            String msg = "Unable to get an answer to the modify targets command";

            s_logger.warn(msg);
        }
        else if (!answer.getResult()) {
            String msg = "Unable to modify target on the following host: " + hostId;

            s_logger.warn(msg);
        }
    }

    @Override
    public void prepareStop(VirtualMachineProfile profile) {
        UserVmVO vm = _vmDao.findById(profile.getId());
        if (vm != null && vm.getState() == State.Stopping) {
            collectVmDiskStatistics(vm);
            collectVmNetworkStatistics(vm);
        }
    }

    @Override
    public void finalizeUnmanage(VirtualMachine vm) {
    }

    private void encryptAndStorePassword(UserVmVO vm, String password) {
        String sshPublicKey = vm.getDetail(VmDetailConstants.SSH_PUBLIC_KEY);
        if (sshPublicKey != null && !sshPublicKey.equals("") && password != null && !password.equals("saved_password")) {
            if (!sshPublicKey.startsWith("ssh-rsa")) {
                s_logger.warn("Only RSA public keys can be used to encrypt a vm password.");
                return;
            }
            String encryptedPasswd = RSAHelper.encryptWithSSHPublicKey(sshPublicKey, password);
            if (encryptedPasswd == null) {
                throw new CloudRuntimeException("Error encrypting password");
            }

            vm.setDetail(VmDetailConstants.ENCRYPTED_PASSWORD, encryptedPasswd);
            _vmDao.saveDetails(vm);
        }
    }

    @Override
    public void persistDeviceBusInfo(UserVmVO vm, String rootDiskController) {
        String existingVmRootDiskController = vm.getDetail(VmDetailConstants.ROOT_DISK_CONTROLLER);
        if (StringUtils.isEmpty(existingVmRootDiskController) && !StringUtils.isEmpty(rootDiskController)) {
            vm.setDetail(VmDetailConstants.ROOT_DISK_CONTROLLER, rootDiskController);
            _vmDao.saveDetails(vm);
            if (s_logger.isDebugEnabled()) {
                s_logger.debug("Persisted device bus information rootDiskController=" + rootDiskController + " for vm: " + vm.getDisplayName());
            }
        }
    }

    @Override
    public String getConfigComponentName() {
        return UserVmManager.class.getSimpleName();
    }

    @Override
    public ConfigKey<?>[] getConfigKeys() {
        return new ConfigKey<?>[] {EnableDynamicallyScaleVm, AllowUserExpungeRecoverVm, VmIpFetchWaitInterval, VmIpFetchTrialMax,
                VmIpFetchThreadPoolMax, VmIpFetchTaskWorkers, AllowDeployVmIfGivenHostFails, EnableAdditionalVmConfig, DisplayVMOVFProperties,
                KvmAdditionalConfigAllowList, XenServerAdditionalConfigAllowList, VmwareAdditionalConfigAllowList};
    }

    @Override
    public String getVmUserData(long vmId) {
        UserVmVO vm = _vmDao.findById(vmId);
        if (vm == null) {
            throw new InvalidParameterValueException("Unable to find virtual machine with id " + vmId);
        }

        _accountMgr.checkAccess(CallContext.current().getCallingAccount(), null, true, vm);
        return vm.getUserData();
    }

    @Override
    public boolean isDisplayResourceEnabled(Long vmId) {
        UserVm vm = _vmDao.findById(vmId);
        if (vm != null) {
            return vm.isDisplayVm();
        }

        return true;
    }

    private boolean checkStatusOfVolumeSnapshots(long vmId, Volume.Type type) {
        List<VolumeVO> listVolumes = null;
        if (type == Volume.Type.ROOT) {
            listVolumes = _volsDao.findByInstanceAndType(vmId, type);
        } else if (type == Volume.Type.DATADISK) {
            listVolumes = _volsDao.findByInstanceAndType(vmId, type);
        } else {
            listVolumes = _volsDao.findByInstance(vmId);
        }
        s_logger.debug("Found "+listVolumes.size()+" no. of volumes of type "+type+" for vm with VM ID "+vmId);
        for (VolumeVO volume : listVolumes) {
            Long volumeId = volume.getId();
            s_logger.debug("Checking status of snapshots for Volume with Volume Id: "+volumeId);
            List<SnapshotVO> ongoingSnapshots = _snapshotDao.listByStatus(volumeId, Snapshot.State.Creating, Snapshot.State.CreatedOnPrimary, Snapshot.State.BackingUp);
            int ongoingSnapshotsCount = ongoingSnapshots.size();
            s_logger.debug("The count of ongoing Snapshots for VM with ID "+vmId+" and disk type "+type+" is "+ongoingSnapshotsCount);
            if (ongoingSnapshotsCount > 0) {
                s_logger.debug("Found "+ongoingSnapshotsCount+" no. of snapshots, on volume of type "+type+", which snapshots are not yet backed up");
                return true;
            }
        }
        return false;
    }

    private void checkForUnattachedVolumes(long vmId, List<VolumeVO> volumes) {

        StringBuilder sb = new StringBuilder();

        for (VolumeVO volume : volumes) {
            if (volume.getInstanceId() == null || vmId != volume.getInstanceId()) {
                sb.append(volume.toString() + "; ");
            }
        }

        if (!StringUtils.isEmpty(sb.toString())) {
            throw new InvalidParameterValueException("The following supplied volumes are not attached to the VM: " + sb.toString());
        }
    }

    private void validateVolumes(List<VolumeVO> volumes) {

        for (VolumeVO volume : volumes) {
            if (!(volume.getVolumeType() == Volume.Type.ROOT || volume.getVolumeType() == Volume.Type.DATADISK)) {
                throw new InvalidParameterValueException("Please specify volume of type " + Volume.Type.DATADISK.toString() + " or " + Volume.Type.ROOT.toString());
            }
        }
    }

    private void detachVolumesFromVm(List<VolumeVO> volumes) {

        for (VolumeVO volume : volumes) {

            Volume detachResult = _volumeService.detachVolumeViaDestroyVM(volume.getInstanceId(), volume.getId());

            if (detachResult == null) {
                s_logger.error("DestroyVM remove volume - failed to detach and delete volume " + volume.getInstanceId() + " from instance " + volume.getId());
            }
        }
    }

    private void deleteVolumesFromVm(List<VolumeVO> volumes) {

        for (VolumeVO volume : volumes) {

            boolean deleteResult = _volumeService.deleteVolume(volume.getId(), CallContext.current().getCallingAccount());

            if (!deleteResult) {
                s_logger.error("DestroyVM remove volume - failed to delete volume " + volume.getInstanceId() + " from instance " + volume.getId());
            }
        }
    }

    @Override
    public UserVm importVM(final DataCenter zone, final Host host, final VirtualMachineTemplate template, final String instanceName, final String displayName,
                           final Account owner, final String userData, final Account caller, final Boolean isDisplayVm, final String keyboard,
                           final long accountId, final long userId, final ServiceOffering serviceOffering, final String sshPublicKey,
                           final String hostName, final HypervisorType hypervisorType, final Map<String, String> customParameters, final VirtualMachine.PowerState powerState) throws InsufficientCapacityException {
        if (zone == null) {
            throw new InvalidParameterValueException("Unable to import virtual machine with invalid zone");
        }
        if (host == null) {
            throw new InvalidParameterValueException("Unable to import virtual machine with invalid host");
        }

        final long id = _vmDao.getNextInSequence(Long.class, "id");

        if (hostName != null) {
            // Check is hostName is RFC compliant
            checkNameForRFCCompliance(hostName);
        }

        final String uuidName = _uuidMgr.generateUuid(UserVm.class, null);
        final Host lastHost = powerState != VirtualMachine.PowerState.PowerOn ? host : null;
        final Boolean dynamicScalingEnabled = checkIfDynamicScalingCanBeEnabled(null, serviceOffering, template, zone.getId());
        return commitUserVm(true, zone, host, lastHost, template, hostName, displayName, owner,
                null, null, userData, caller, isDisplayVm, keyboard,
                accountId, userId, serviceOffering, template.getFormat().equals(ImageFormat.ISO), sshPublicKey, null,
                id, instanceName, uuidName, hypervisorType, customParameters,
                null, null, null, powerState, dynamicScalingEnabled);
    }

    @Override
    public boolean unmanageUserVM(Long vmId) {
        UserVmVO vm = _vmDao.findById(vmId);
        if (vm == null || vm.getRemoved() != null) {
            throw new InvalidParameterValueException("Unable to find a VM with ID = " + vmId);
        }

        vm = _vmDao.acquireInLockTable(vm.getId());
        boolean result;
        try {
            if (vm.getState() != State.Running && vm.getState() != State.Stopped) {
                s_logger.debug("VM ID = " + vmId + " is not running or stopped, cannot be unmanaged");
                return false;
            }

            if (vm.getHypervisorType() != Hypervisor.HypervisorType.VMware) {
                throw new UnsupportedServiceException("Unmanaging a VM is currently allowed for VMware VMs only");
            }

            List<VolumeVO> volumes = _volsDao.findByInstance(vm.getId());
            checkUnmanagingVMOngoingVolumeSnapshots(vm);
            checkUnmanagingVMVolumes(vm, volumes);

            result = _itMgr.unmanage(vm.getUuid());
            if (result) {
                cleanupUnmanageVMResources(vm.getId());
                unmanageVMFromDB(vm.getId());
                publishUnmanageVMUsageEvents(vm, volumes);
            } else {
                throw new CloudRuntimeException("Error while unmanaging VM: " + vm.getUuid());
            }
        } catch (Exception e) {
            s_logger.error("Could not unmanage VM " + vm.getUuid(), e);
            throw new CloudRuntimeException(e);
        } finally {
            _vmDao.releaseFromLockTable(vm.getId());
        }

        return true;
    }

    /*
        Generate usage events related to unmanaging a VM
     */
    private void publishUnmanageVMUsageEvents(UserVmVO vm, List<VolumeVO> volumes) {
        postProcessingUnmanageVMVolumes(volumes, vm);
        postProcessingUnmanageVM(vm);
    }

    /*
        Cleanup the VM from resources and groups
     */
    private void cleanupUnmanageVMResources(long vmId) {
        cleanupVmResources(vmId);
        removeVMFromAffinityGroups(vmId);
    }

    private void unmanageVMFromDB(long vmId) {
        VMInstanceVO vm = _vmInstanceDao.findById(vmId);
        userVmDetailsDao.removeDetails(vmId);
        vm.setState(State.Expunging);
        vm.setRemoved(new Date());
        _vmInstanceDao.update(vm.getId(), vm);
    }

    /*
        Remove VM from affinity groups after unmanaging
     */
    private void removeVMFromAffinityGroups(long vmId) {
        List<AffinityGroupVMMapVO> affinityGroups = _affinityGroupVMMapDao.listByInstanceId(vmId);
        if (affinityGroups.size() > 0) {
            s_logger.debug("Cleaning up VM from affinity groups after unmanaging");
            for (AffinityGroupVMMapVO map : affinityGroups) {
                _affinityGroupVMMapDao.expunge(map.getId());
            }
        }
    }

    /*
        Decrement VM resources and generate usage events after unmanaging VM
     */
    private void postProcessingUnmanageVM(UserVmVO vm) {
        ServiceOfferingVO offering = _serviceOfferingDao.findById(vm.getServiceOfferingId());
        Long cpu = offering.getCpu() != null ? new Long(offering.getCpu()) : 0L;
        Long ram = offering.getRamSize() != null ? new Long(offering.getRamSize()) : 0L;
        // First generate a VM stop event if the VM was not stopped already
        if (vm.getState() != State.Stopped) {
            UsageEventUtils.publishUsageEvent(EventTypes.EVENT_VM_STOP, vm.getAccountId(), vm.getDataCenterId(),
                    vm.getId(), vm.getHostName(), vm.getServiceOfferingId(), vm.getTemplateId(),
                    vm.getHypervisorType().toString(), VirtualMachine.class.getName(), vm.getUuid(), vm.isDisplayVm());
            resourceCountDecrement(vm.getAccountId(), vm.isDisplayVm(), cpu, ram);
        }

        // VM destroy usage event
        UsageEventUtils.publishUsageEvent(EventTypes.EVENT_VM_DESTROY, vm.getAccountId(), vm.getDataCenterId(),
                vm.getId(), vm.getHostName(), vm.getServiceOfferingId(), vm.getTemplateId(),
                vm.getHypervisorType().toString(), VirtualMachine.class.getName(), vm.getUuid(), vm.isDisplayVm());
        resourceCountDecrement(vm.getAccountId(), vm.isDisplayVm(), cpu, ram);
    }

    /*
        Decrement resources for volumes and generate usage event for ROOT volume after unmanaging VM.
        Usage events for DATA disks are published by the transition listener: @see VolumeStateListener#postStateTransitionEvent
     */
    private void postProcessingUnmanageVMVolumes(List<VolumeVO> volumes, UserVmVO vm) {
        for (VolumeVO volume : volumes) {
            if (volume.getVolumeType() == Volume.Type.ROOT) {
                //
                UsageEventUtils.publishUsageEvent(EventTypes.EVENT_VOLUME_DELETE, volume.getAccountId(), volume.getDataCenterId(), volume.getId(), volume.getName(),
                        Volume.class.getName(), volume.getUuid(), volume.isDisplayVolume());
            }
            _resourceLimitMgr.decrementResourceCount(vm.getAccountId(), ResourceType.volume);
            _resourceLimitMgr.decrementResourceCount(vm.getAccountId(), ResourceType.primary_storage, new Long(volume.getSize()));
        }
    }

    private void checkUnmanagingVMOngoingVolumeSnapshots(UserVmVO vm) {
        s_logger.debug("Checking if there are any ongoing snapshots on the ROOT volumes associated with VM with ID " + vm.getId());
        if (checkStatusOfVolumeSnapshots(vm.getId(), Volume.Type.ROOT)) {
            throw new CloudRuntimeException("There is/are unbacked up snapshot(s) on ROOT volume, vm unmanage is not permitted, please try again later.");
        }
        s_logger.debug("Found no ongoing snapshots on volume of type ROOT, for the vm with id " + vm.getId());
    }

    private void checkUnmanagingVMVolumes(UserVmVO vm, List<VolumeVO> volumes) {
        for (VolumeVO volume : volumes) {
            if (volume.getInstanceId() == null || !volume.getInstanceId().equals(vm.getId())) {
                throw new CloudRuntimeException("Invalid state for volume with ID " + volume.getId() + " of VM " +
                        vm.getId() +": it is not attached to VM");
            } else if (volume.getVolumeType() != Volume.Type.ROOT && volume.getVolumeType() != Volume.Type.DATADISK) {
                throw new CloudRuntimeException("Invalid type for volume with ID " + volume.getId() +
                        ": ROOT or DATADISK expected but got " + volume.getVolumeType());
            }
        }
    }

    private LinkedHashMap<Integer, Long> getVmOvfNetworkMapping(DataCenter zone, Account owner, VirtualMachineTemplate template, Map<Integer, Long> vmNetworkMapping) throws InsufficientCapacityException, ResourceAllocationException {
        LinkedHashMap<Integer, Long> mapping = new LinkedHashMap<>();
        if (ImageFormat.OVA.equals(template.getFormat())) {
            List<OVFNetworkTO> OVFNetworkTOList =
                    templateDeployAsIsDetailsDao.listNetworkRequirementsByTemplateId(template.getId());
            if (CollectionUtils.isNotEmpty(OVFNetworkTOList)) {
                Network lastMappedNetwork = null;
                for (OVFNetworkTO OVFNetworkTO : OVFNetworkTOList) {
                    Long networkId = vmNetworkMapping.get(OVFNetworkTO.getInstanceID());
                    if (networkId == null && lastMappedNetwork == null) {
                        lastMappedNetwork = getNetworkForOvfNetworkMapping(zone, owner);
                    }
                    if (networkId == null) {
                        networkId = lastMappedNetwork.getId();
                    }
                    mapping.put(OVFNetworkTO.getInstanceID(), networkId);
                }
            }
        }
        return mapping;
    }

    private Network getNetworkForOvfNetworkMapping(DataCenter zone, Account owner) throws InsufficientCapacityException, ResourceAllocationException {
        Network network = null;
        if (zone.isSecurityGroupEnabled()) {
            network = _networkModel.getNetworkWithSGWithFreeIPs(zone.getId());
            if (network == null) {
                throw new InvalidParameterValueException("No network with security enabled is found in zone ID: " + zone.getUuid());
            }
        } else {
            network = getDefaultNetwork(zone, owner, true);
            if (network == null) {
                throw new InvalidParameterValueException(String.format("Default network not found for zone ID: %s and account ID: %s", zone.getUuid(), owner.getUuid()));
            }
        }
        return network;
    }
}<|MERGE_RESOLUTION|>--- conflicted
+++ resolved
@@ -1964,11 +1964,7 @@
 
             // Check vm flag
             if (!vmInstance.isDynamicallyScalable()) {
-<<<<<<< HEAD
                 throw new CloudRuntimeException(String.format("Unable to scale %s as it does not have tools to support dynamic scaling.", vmInstance.toString()));
-=======
-                throw new CloudRuntimeException("Unable to Scale the VM: " + vmInstance.getUuid() + " as VM is not configured to be dynamically scalable");
->>>>>>> bf626618
             }
 
             // Check disable threshold for cluster is not crossed
