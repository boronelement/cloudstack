// Licensed to the Apache Software Foundation (ASF) under one
// or more contributor license agreements.  See the NOTICE file
// distributed with this work for additional information
// regarding copyright ownership.  The ASF licenses this file
// to you under the Apache License, Version 2.0 (the
// "License"); you may not use this file except in compliance
// with the License.  You may obtain a copy of the License at
//
//   http://www.apache.org/licenses/LICENSE-2.0
//
// Unless required by applicable law or agreed to in writing,
// software distributed under the License is distributed on an
// "AS IS" BASIS, WITHOUT WARRANTIES OR CONDITIONS OF ANY
// KIND, either express or implied.  See the License for the
// specific language governing permissions and limitations
// under the License.
package com.cloud.vm;

import static com.cloud.configuration.ConfigurationManagerImpl.VM_USERDATA_MAX_LENGTH;
import static com.cloud.utils.NumbersUtil.toHumanReadableSize;

import java.io.IOException;
import java.io.StringReader;
import java.io.UnsupportedEncodingException;
import java.net.URLDecoder;
import java.util.ArrayList;
import java.util.Arrays;
import java.util.Date;
import java.util.HashMap;
import java.util.HashSet;
import java.util.LinkedHashMap;
import java.util.LinkedHashSet;
import java.util.List;
import java.util.Map;
import java.util.Map.Entry;
import java.util.Objects;
import java.util.Set;
import java.util.UUID;
import java.util.concurrent.ConcurrentHashMap;
import java.util.concurrent.ExecutorService;
import java.util.concurrent.Executors;
import java.util.concurrent.ScheduledExecutorService;
import java.util.concurrent.TimeUnit;
import java.util.regex.Matcher;
import java.util.regex.Pattern;
import java.util.stream.Collectors;
import java.util.stream.Stream;

import javax.inject.Inject;
import javax.naming.ConfigurationException;
import javax.xml.parsers.DocumentBuilder;
import javax.xml.parsers.DocumentBuilderFactory;
import javax.xml.parsers.ParserConfigurationException;

import org.apache.cloudstack.acl.ControlledEntity;
import org.apache.cloudstack.acl.ControlledEntity.ACLType;
import org.apache.cloudstack.acl.SecurityChecker.AccessType;
import org.apache.cloudstack.affinity.AffinityGroupService;
import org.apache.cloudstack.affinity.AffinityGroupVMMapVO;
import org.apache.cloudstack.affinity.AffinityGroupVO;
import org.apache.cloudstack.affinity.dao.AffinityGroupDao;
import org.apache.cloudstack.affinity.dao.AffinityGroupVMMapDao;
import org.apache.cloudstack.annotation.AnnotationService;
import org.apache.cloudstack.annotation.dao.AnnotationDao;
import org.apache.cloudstack.api.ApiConstants;
import org.apache.cloudstack.api.BaseCmd.HTTPMethod;
import org.apache.cloudstack.api.command.admin.vm.AssignVMCmd;
import org.apache.cloudstack.api.command.admin.vm.DeployVMCmdByAdmin;
import org.apache.cloudstack.api.command.admin.vm.RecoverVMCmd;
import org.apache.cloudstack.api.command.user.vm.AddNicToVMCmd;
import org.apache.cloudstack.api.command.user.vm.DeployVMCmd;
import org.apache.cloudstack.api.command.user.vm.DestroyVMCmd;
import org.apache.cloudstack.api.command.user.vm.RebootVMCmd;
import org.apache.cloudstack.api.command.user.vm.RemoveNicFromVMCmd;
import org.apache.cloudstack.api.command.user.vm.ResetVMPasswordCmd;
import org.apache.cloudstack.api.command.user.vm.ResetVMSSHKeyCmd;
import org.apache.cloudstack.api.command.user.vm.RestoreVMCmd;
import org.apache.cloudstack.api.command.user.vm.ScaleVMCmd;
import org.apache.cloudstack.api.command.user.vm.SecurityGroupAction;
import org.apache.cloudstack.api.command.user.vm.StartVMCmd;
import org.apache.cloudstack.api.command.user.vm.UpdateDefaultNicForVMCmd;
import org.apache.cloudstack.api.command.user.vm.UpdateVMCmd;
import org.apache.cloudstack.api.command.user.vm.UpdateVmNicIpCmd;
import org.apache.cloudstack.api.command.user.vm.UpgradeVMCmd;
import org.apache.cloudstack.api.command.user.vmgroup.CreateVMGroupCmd;
import org.apache.cloudstack.api.command.user.vmgroup.DeleteVMGroupCmd;
import org.apache.cloudstack.api.command.user.volume.ChangeOfferingForVolumeCmd;
import org.apache.cloudstack.api.command.user.volume.ResizeVolumeCmd;
import org.apache.cloudstack.backup.Backup;
import org.apache.cloudstack.backup.BackupManager;
import org.apache.cloudstack.backup.dao.BackupDao;
import org.apache.cloudstack.context.CallContext;
import org.apache.cloudstack.engine.cloud.entity.api.VirtualMachineEntity;
import org.apache.cloudstack.engine.cloud.entity.api.db.dao.VMNetworkMapDao;
import org.apache.cloudstack.engine.orchestration.service.NetworkOrchestrationService;
import org.apache.cloudstack.engine.orchestration.service.VolumeOrchestrationService;
import org.apache.cloudstack.engine.service.api.OrchestrationService;
import org.apache.cloudstack.engine.subsystem.api.storage.DataStore;
import org.apache.cloudstack.engine.subsystem.api.storage.DataStoreDriver;
import org.apache.cloudstack.engine.subsystem.api.storage.DataStoreManager;
import org.apache.cloudstack.engine.subsystem.api.storage.DataStoreProvider;
import org.apache.cloudstack.engine.subsystem.api.storage.DataStoreProviderManager;
import org.apache.cloudstack.engine.subsystem.api.storage.PrimaryDataStore;
import org.apache.cloudstack.engine.subsystem.api.storage.PrimaryDataStoreDriver;
import org.apache.cloudstack.engine.subsystem.api.storage.VolumeDataFactory;
import org.apache.cloudstack.engine.subsystem.api.storage.VolumeInfo;
import org.apache.cloudstack.engine.subsystem.api.storage.VolumeService;
import org.apache.cloudstack.engine.subsystem.api.storage.VolumeService.VolumeApiResult;
import org.apache.cloudstack.framework.async.AsyncCallFuture;
import org.apache.cloudstack.framework.config.ConfigKey;
import org.apache.cloudstack.framework.config.Configurable;
import org.apache.cloudstack.framework.config.dao.ConfigurationDao;
import org.apache.cloudstack.managed.context.ManagedContextRunnable;
import org.apache.cloudstack.query.QueryService;
import org.apache.cloudstack.storage.command.DeleteCommand;
import org.apache.cloudstack.storage.command.DettachCommand;
import org.apache.cloudstack.storage.datastore.db.PrimaryDataStoreDao;
import org.apache.cloudstack.storage.datastore.db.StoragePoolVO;
import org.apache.cloudstack.storage.datastore.db.TemplateDataStoreDao;
import org.apache.cloudstack.storage.datastore.db.TemplateDataStoreVO;
import org.apache.cloudstack.utils.bytescale.ByteScaleUtils;
import org.apache.commons.codec.binary.Base64;
import org.apache.commons.collections.CollectionUtils;
import org.apache.commons.collections.MapUtils;
import org.apache.commons.lang.math.NumberUtils;
import org.apache.commons.lang3.StringUtils;
import org.apache.log4j.Logger;
import org.springframework.beans.factory.annotation.Autowired;
import org.springframework.beans.factory.annotation.Qualifier;
import org.w3c.dom.Document;
import org.w3c.dom.Element;
import org.w3c.dom.NodeList;
import org.xml.sax.InputSource;
import org.xml.sax.SAXException;

import com.cloud.agent.AgentManager;
import com.cloud.agent.api.Answer;
import com.cloud.agent.api.Command;
import com.cloud.agent.api.GetVmDiskStatsAnswer;
import com.cloud.agent.api.GetVmDiskStatsCommand;
import com.cloud.agent.api.GetVmIpAddressCommand;
import com.cloud.agent.api.GetVmNetworkStatsAnswer;
import com.cloud.agent.api.GetVmNetworkStatsCommand;
import com.cloud.agent.api.GetVmStatsAnswer;
import com.cloud.agent.api.GetVmStatsCommand;
import com.cloud.agent.api.GetVolumeStatsAnswer;
import com.cloud.agent.api.GetVolumeStatsCommand;
import com.cloud.agent.api.ModifyTargetsCommand;
import com.cloud.agent.api.PvlanSetupCommand;
import com.cloud.agent.api.RestoreVMSnapshotAnswer;
import com.cloud.agent.api.RestoreVMSnapshotCommand;
import com.cloud.agent.api.StartAnswer;
import com.cloud.agent.api.VmDiskStatsEntry;
import com.cloud.agent.api.VmNetworkStatsEntry;
import com.cloud.agent.api.VmStatsEntry;
import com.cloud.agent.api.VolumeStatsEntry;
import com.cloud.agent.api.to.DiskTO;
import com.cloud.agent.api.to.NicTO;
import com.cloud.agent.api.to.VirtualMachineTO;
import com.cloud.agent.api.to.deployasis.OVFNetworkTO;
import com.cloud.agent.api.to.deployasis.OVFPropertyTO;
import com.cloud.agent.manager.Commands;
import com.cloud.alert.AlertManager;
import com.cloud.api.ApiDBUtils;
import com.cloud.api.query.dao.ServiceOfferingJoinDao;
import com.cloud.api.query.vo.ServiceOfferingJoinVO;
import com.cloud.capacity.Capacity;
import com.cloud.capacity.CapacityManager;
import com.cloud.configuration.Config;
import com.cloud.configuration.ConfigurationManager;
import com.cloud.configuration.ConfigurationManagerImpl;
import com.cloud.configuration.Resource.ResourceType;
import com.cloud.dc.DataCenter;
import com.cloud.dc.DataCenter.NetworkType;
import com.cloud.dc.DataCenterVO;
import com.cloud.dc.DedicatedResourceVO;
import com.cloud.dc.HostPodVO;
import com.cloud.dc.Pod;
import com.cloud.dc.Vlan;
import com.cloud.dc.Vlan.VlanType;
import com.cloud.dc.VlanVO;
import com.cloud.dc.dao.ClusterDao;
import com.cloud.dc.dao.DataCenterDao;
import com.cloud.dc.dao.DedicatedResourceDao;
import com.cloud.dc.dao.HostPodDao;
import com.cloud.dc.dao.VlanDao;
import com.cloud.deploy.DataCenterDeployment;
import com.cloud.deploy.DeployDestination;
import com.cloud.deploy.DeploymentPlanner;
import com.cloud.deploy.DeploymentPlanner.ExcludeList;
import com.cloud.deploy.DeploymentPlanningManager;
import com.cloud.deploy.PlannerHostReservationVO;
import com.cloud.deploy.dao.PlannerHostReservationDao;
import com.cloud.deployasis.UserVmDeployAsIsDetailVO;
import com.cloud.deployasis.dao.TemplateDeployAsIsDetailsDao;
import com.cloud.deployasis.dao.UserVmDeployAsIsDetailsDao;
import com.cloud.domain.Domain;
import com.cloud.domain.DomainVO;
import com.cloud.domain.dao.DomainDao;
import com.cloud.event.ActionEvent;
import com.cloud.event.ActionEventUtils;
import com.cloud.event.EventTypes;
import com.cloud.event.UsageEventUtils;
import com.cloud.event.UsageEventVO;
import com.cloud.event.dao.UsageEventDao;
import com.cloud.exception.AffinityConflictException;
import com.cloud.exception.AgentUnavailableException;
import com.cloud.exception.CloudException;
import com.cloud.exception.ConcurrentOperationException;
import com.cloud.exception.InsufficientAddressCapacityException;
import com.cloud.exception.InsufficientCapacityException;
import com.cloud.exception.InsufficientServerCapacityException;
import com.cloud.exception.InvalidParameterValueException;
import com.cloud.exception.ManagementServerException;
import com.cloud.exception.OperationTimedoutException;
import com.cloud.exception.PermissionDeniedException;
import com.cloud.exception.ResourceAllocationException;
import com.cloud.exception.ResourceUnavailableException;
import com.cloud.exception.StorageUnavailableException;
import com.cloud.exception.UnsupportedServiceException;
import com.cloud.exception.VirtualMachineMigrationException;
import com.cloud.gpu.GPU;
import com.cloud.ha.HighAvailabilityManager;
import com.cloud.host.Host;
import com.cloud.host.HostVO;
import com.cloud.host.Status;
import com.cloud.host.dao.HostDao;
import com.cloud.hypervisor.Hypervisor;
import com.cloud.hypervisor.Hypervisor.HypervisorType;
import com.cloud.hypervisor.dao.HypervisorCapabilitiesDao;
import com.cloud.hypervisor.kvm.dpdk.DpdkHelper;
import com.cloud.network.IpAddressManager;
import com.cloud.network.Network;
import com.cloud.network.Network.IpAddresses;
import com.cloud.network.Network.Provider;
import com.cloud.network.Network.Service;
import com.cloud.network.NetworkModel;
import com.cloud.network.Networks.TrafficType;
import com.cloud.network.PhysicalNetwork;
import com.cloud.network.dao.FirewallRulesDao;
import com.cloud.network.dao.IPAddressDao;
import com.cloud.network.dao.IPAddressVO;
import com.cloud.network.dao.LoadBalancerVMMapDao;
import com.cloud.network.dao.LoadBalancerVMMapVO;
import com.cloud.network.dao.NetworkDao;
import com.cloud.network.dao.NetworkServiceMapDao;
import com.cloud.network.dao.NetworkVO;
import com.cloud.network.dao.PhysicalNetworkDao;
import com.cloud.network.element.UserDataServiceProvider;
import com.cloud.network.guru.NetworkGuru;
import com.cloud.network.lb.LoadBalancingRulesManager;
import com.cloud.network.router.CommandSetupHelper;
import com.cloud.network.router.NetworkHelper;
import com.cloud.network.router.VpcVirtualNetworkApplianceManager;
import com.cloud.network.rules.FirewallManager;
import com.cloud.network.rules.FirewallRuleVO;
import com.cloud.network.rules.PortForwardingRuleVO;
import com.cloud.network.rules.RulesManager;
import com.cloud.network.rules.dao.PortForwardingRulesDao;
import com.cloud.network.security.SecurityGroup;
import com.cloud.network.security.SecurityGroupManager;
import com.cloud.network.security.dao.SecurityGroupDao;
import com.cloud.network.vpc.VpcManager;
import com.cloud.offering.DiskOffering;
import com.cloud.offering.NetworkOffering;
import com.cloud.offering.NetworkOffering.Availability;
import com.cloud.offering.ServiceOffering;
import com.cloud.offerings.NetworkOfferingVO;
import com.cloud.offerings.dao.NetworkOfferingDao;
import com.cloud.org.Cluster;
import com.cloud.org.Grouping;
import com.cloud.resource.ResourceManager;
import com.cloud.resource.ResourceState;
import com.cloud.server.ManagementService;
import com.cloud.server.ResourceTag;
import com.cloud.server.StatsCollector;
import com.cloud.service.ServiceOfferingVO;
import com.cloud.service.dao.ServiceOfferingDao;
import com.cloud.service.dao.ServiceOfferingDetailsDao;
import com.cloud.storage.DataStoreRole;
import com.cloud.storage.DiskOfferingVO;
import com.cloud.storage.GuestOSCategoryVO;
import com.cloud.storage.GuestOSVO;
import com.cloud.storage.ScopeType;
import com.cloud.storage.Snapshot;
import com.cloud.storage.SnapshotVO;
import com.cloud.storage.Storage;
import com.cloud.storage.Storage.ImageFormat;
import com.cloud.storage.Storage.StoragePoolType;
import com.cloud.storage.Storage.TemplateType;
import com.cloud.storage.StorageManager;
import com.cloud.storage.StoragePool;
import com.cloud.storage.StoragePoolStatus;
import com.cloud.storage.VMTemplateStorageResourceAssoc;
import com.cloud.storage.VMTemplateVO;
import com.cloud.storage.VMTemplateZoneVO;
import com.cloud.storage.Volume;
import com.cloud.storage.VolumeApiService;
import com.cloud.storage.VolumeVO;
import com.cloud.storage.dao.DiskOfferingDao;
import com.cloud.storage.dao.GuestOSCategoryDao;
import com.cloud.storage.dao.GuestOSDao;
import com.cloud.storage.dao.SnapshotDao;
import com.cloud.storage.dao.VMTemplateDao;
import com.cloud.storage.dao.VMTemplateZoneDao;
import com.cloud.storage.dao.VolumeDao;
import com.cloud.tags.ResourceTagVO;
import com.cloud.tags.dao.ResourceTagDao;
import com.cloud.template.TemplateApiService;
import com.cloud.template.TemplateManager;
import com.cloud.template.VirtualMachineTemplate;
import com.cloud.user.Account;
import com.cloud.user.AccountManager;
import com.cloud.user.AccountService;
import com.cloud.user.ResourceLimitService;
import com.cloud.user.SSHKeyPairVO;
import com.cloud.user.User;
import com.cloud.user.UserStatisticsVO;
import com.cloud.user.UserVO;
import com.cloud.user.VmDiskStatisticsVO;
import com.cloud.user.dao.AccountDao;
import com.cloud.user.dao.SSHKeyPairDao;
import com.cloud.user.dao.UserDao;
import com.cloud.user.dao.UserStatisticsDao;
import com.cloud.user.dao.VmDiskStatisticsDao;
import com.cloud.uservm.UserVm;
import com.cloud.utils.DateUtil;
import com.cloud.utils.Journal;
import com.cloud.utils.NumbersUtil;
import com.cloud.utils.Pair;
import com.cloud.utils.component.ManagerBase;
import com.cloud.utils.concurrency.NamedThreadFactory;
import com.cloud.utils.crypt.DBEncryptionUtil;
import com.cloud.utils.crypt.RSAHelper;
import com.cloud.utils.db.DB;
import com.cloud.utils.db.EntityManager;
import com.cloud.utils.db.GlobalLock;
import com.cloud.utils.db.SearchCriteria;
import com.cloud.utils.db.Transaction;
import com.cloud.utils.db.TransactionCallbackNoReturn;
import com.cloud.utils.db.TransactionCallbackWithException;
import com.cloud.utils.db.TransactionCallbackWithExceptionNoReturn;
import com.cloud.utils.db.TransactionStatus;
import com.cloud.utils.db.UUIDManager;
import com.cloud.utils.exception.CloudRuntimeException;
import com.cloud.utils.exception.ExecutionException;
import com.cloud.utils.fsm.NoTransitionException;
import com.cloud.utils.net.Ip;
import com.cloud.utils.net.NetUtils;
import com.cloud.vm.VirtualMachine.State;
import com.cloud.vm.dao.DomainRouterDao;
import com.cloud.vm.dao.InstanceGroupDao;
import com.cloud.vm.dao.InstanceGroupVMMapDao;
import com.cloud.vm.dao.NicDao;
import com.cloud.vm.dao.NicExtraDhcpOptionDao;
import com.cloud.vm.dao.UserVmDao;
import com.cloud.vm.dao.UserVmDetailsDao;
import com.cloud.vm.dao.VMInstanceDao;
import com.cloud.vm.snapshot.VMSnapshotManager;
import com.cloud.vm.snapshot.VMSnapshotVO;
import com.cloud.vm.snapshot.dao.VMSnapshotDao;

public class UserVmManagerImpl extends ManagerBase implements UserVmManager, VirtualMachineGuru, UserVmService, Configurable {
    private static final Logger s_logger = Logger.getLogger(UserVmManagerImpl.class);

    /**
     * The number of seconds to wait before timing out when trying to acquire a global lock.
     */
    private static final int ACQUIRE_GLOBAL_LOCK_TIMEOUT_FOR_COOPERATION = 3;

    private static final long GiB_TO_BYTES = 1024 * 1024 * 1024;

    @Inject
    private EntityManager _entityMgr;
    @Inject
    private HostDao _hostDao;
    @Inject
    private ServiceOfferingDao _offeringDao;
    @Inject
    private DiskOfferingDao _diskOfferingDao;
    @Inject
    private VMTemplateDao _templateDao;
    @Inject
    private VMTemplateZoneDao _templateZoneDao;
    @Inject
    private TemplateDataStoreDao _templateStoreDao;
    @Inject
    private DomainDao _domainDao;
    @Inject
    private UserVmDao _vmDao;
    @Inject
    private VolumeDao _volsDao;
    @Inject
    private DataCenterDao _dcDao;
    @Inject
    private FirewallRulesDao _rulesDao;
    @Inject
    private LoadBalancerVMMapDao _loadBalancerVMMapDao;
    @Inject
    private PortForwardingRulesDao _portForwardingDao;
    @Inject
    private IPAddressDao _ipAddressDao;
    @Inject
    private HostPodDao _podDao;
    @Inject
    private NetworkModel _networkModel;
    @Inject
    private NetworkOrchestrationService _networkMgr;
    @Inject
    private AgentManager _agentMgr;
    @Inject
    private ConfigurationManager _configMgr;
    @Inject
    private AccountDao _accountDao;
    @Inject
    private UserDao _userDao;
    @Inject
    private SnapshotDao _snapshotDao;
    @Inject
    private GuestOSDao _guestOSDao;
    @Inject
    private HighAvailabilityManager _haMgr;
    @Inject
    private AlertManager _alertMgr;
    @Inject
    private AccountManager _accountMgr;
    @Inject
    private AccountService _accountService;
    @Inject
    private ClusterDao _clusterDao;
    @Inject
    private PrimaryDataStoreDao _storagePoolDao;
    @Inject
    private SecurityGroupManager _securityGroupMgr;
    @Inject
    private ServiceOfferingDao _serviceOfferingDao;
    @Inject
    private NetworkOfferingDao _networkOfferingDao;
    @Inject
    private InstanceGroupDao _vmGroupDao;
    @Inject
    private InstanceGroupVMMapDao _groupVMMapDao;
    @Inject
    private VirtualMachineManager _itMgr;
    @Inject
    private NetworkDao _networkDao;
    @Inject
    private NicDao _nicDao;
    @Inject
    private RulesManager _rulesMgr;
    @Inject
    private LoadBalancingRulesManager _lbMgr;
    @Inject
    private SSHKeyPairDao _sshKeyPairDao;
    @Inject
    private UserVmDetailsDao userVmDetailsDao;
    @Inject
    private HypervisorCapabilitiesDao _hypervisorCapabilitiesDao;
    @Inject
    private SecurityGroupDao _securityGroupDao;
    @Inject
    private CapacityManager _capacityMgr;
    @Inject
    private VMInstanceDao _vmInstanceDao;
    @Inject
    private ResourceLimitService _resourceLimitMgr;
    @Inject
    private FirewallManager _firewallMgr;
    @Inject
    private ResourceManager _resourceMgr;
    @Inject
    private NetworkServiceMapDao _ntwkSrvcDao;
    @Inject
    private PhysicalNetworkDao _physicalNetworkDao;
    @Inject
    private VpcManager _vpcMgr;
    @Inject
    private TemplateManager _templateMgr;
    @Inject
    private GuestOSCategoryDao _guestOSCategoryDao;
    @Inject
    private UsageEventDao _usageEventDao;
    @Inject
    private VmDiskStatisticsDao _vmDiskStatsDao;
    @Inject
    private VMSnapshotDao _vmSnapshotDao;
    @Inject
    private VMSnapshotManager _vmSnapshotMgr;
    @Inject
    private AffinityGroupVMMapDao _affinityGroupVMMapDao;
    @Inject
    private AffinityGroupDao _affinityGroupDao;
    @Inject
    private DedicatedResourceDao _dedicatedDao;
    @Inject
    private AffinityGroupService _affinityGroupService;
    @Inject
    private PlannerHostReservationDao _plannerHostReservationDao;
    @Inject
    private ServiceOfferingDetailsDao serviceOfferingDetailsDao;
    @Inject
    private UserStatisticsDao _userStatsDao;
    @Inject
    private VlanDao _vlanDao;
    @Inject
    private VolumeService _volService;
    @Inject
    private VolumeDataFactory volFactory;
    @Inject
    private UUIDManager _uuidMgr;
    @Inject
    private DeploymentPlanningManager _planningMgr;
    @Inject
    private VolumeApiService _volumeService;
    @Inject
    private DataStoreManager _dataStoreMgr;
    @Inject
    private VpcVirtualNetworkApplianceManager _virtualNetAppliance;
    @Inject
    private DomainRouterDao _routerDao;
    @Inject
    private VMNetworkMapDao _vmNetworkMapDao;
    @Inject
    private IpAddressManager _ipAddrMgr;
    @Inject
    private NicExtraDhcpOptionDao _nicExtraDhcpOptionDao;
    @Inject
    private TemplateApiService _tmplService;
    @Inject
    private ConfigurationDao _configDao;
    @Inject
    private DpdkHelper dpdkHelper;
    @Inject
    private ResourceTagDao resourceTagDao;
    @Inject
    private TemplateDeployAsIsDetailsDao templateDeployAsIsDetailsDao;
    @Inject
    private UserVmDeployAsIsDetailsDao userVmDeployAsIsDetailsDao;
    @Inject
    private DataStoreProviderManager _dataStoreProviderMgr;
    @Inject
    private StorageManager storageManager;
    @Inject
    private ServiceOfferingJoinDao serviceOfferingJoinDao;
    @Inject
    private BackupDao backupDao;
    @Inject
    private BackupManager backupManager;
    @Inject
    private AnnotationDao annotationDao;
    @Inject
    protected CommandSetupHelper commandSetupHelper;
    @Autowired
    @Qualifier("networkHelper")
    protected NetworkHelper nwHelper;
    @Inject
    private StatsCollector statsCollector;

    private ScheduledExecutorService _executor = null;
    private ScheduledExecutorService _vmIpFetchExecutor = null;
    private int _expungeInterval;
    private int _expungeDelay;
    private boolean _dailyOrHourly = false;
    private int capacityReleaseInterval;
    private ExecutorService _vmIpFetchThreadExecutor;


    private String _instance;
    private boolean _instanceNameFlag;
    private int _scaleRetry;
    private Map<Long, VmAndCountDetails> vmIdCountMap = new ConcurrentHashMap<>();

    private static final int MAX_HTTP_GET_LENGTH = 2 * MAX_USER_DATA_LENGTH_BYTES;
    private static final int NUM_OF_2K_BLOCKS = 512;
    private static final int MAX_HTTP_POST_LENGTH = NUM_OF_2K_BLOCKS * MAX_USER_DATA_LENGTH_BYTES;

    @Inject
    private OrchestrationService _orchSrvc;

    @Inject
    private VolumeOrchestrationService volumeMgr;

    @Inject
    private ManagementService _mgr;

    private static final ConfigKey<Integer> VmIpFetchWaitInterval = new ConfigKey<Integer>("Advanced", Integer.class, "externaldhcp.vmip.retrieval.interval", "180",
            "Wait Interval (in seconds) for shared network vm dhcp ip addr fetch for next iteration ", true);

    private static final ConfigKey<Integer> VmIpFetchTrialMax = new ConfigKey<Integer>("Advanced", Integer.class, "externaldhcp.vmip.max.retry", "10",
            "The max number of retrieval times for shared entwork vm dhcp ip fetch, in case of failures", true);

    private static final ConfigKey<Integer> VmIpFetchThreadPoolMax = new ConfigKey<Integer>("Advanced", Integer.class, "externaldhcp.vmipFetch.threadPool.max", "10",
            "number of threads for fetching vms ip address", true);

    private static final ConfigKey<Integer> VmIpFetchTaskWorkers = new ConfigKey<Integer>("Advanced", Integer.class, "externaldhcp.vmipfetchtask.workers", "10",
            "number of worker threads for vm ip fetch task ", true);

    private static final ConfigKey<Boolean> AllowDeployVmIfGivenHostFails = new ConfigKey<Boolean>("Advanced", Boolean.class, "allow.deploy.vm.if.deploy.on.given.host.fails", "false",
            "allow vm to deploy on different host if vm fails to deploy on the given host ", true);

    private static final ConfigKey<Boolean> EnableAdditionalVmConfig = new ConfigKey<>("Advanced", Boolean.class,
            "enable.additional.vm.configuration", "false", "allow additional arbitrary configuration to vm", true, ConfigKey.Scope.Account);

    private static final ConfigKey<String> KvmAdditionalConfigAllowList = new ConfigKey<>("Advanced", String.class,
            "allow.additional.vm.configuration.list.kvm", "", "Comma separated list of allowed additional configuration options.", true);

    private static final ConfigKey<String> XenServerAdditionalConfigAllowList = new ConfigKey<>("Advanced", String.class,
            "allow.additional.vm.configuration.list.xenserver", "", "Comma separated list of allowed additional configuration options", true);

    private static final ConfigKey<String> VmwareAdditionalConfigAllowList = new ConfigKey<>("Advanced", String.class,
            "allow.additional.vm.configuration.list.vmware", "", "Comma separated list of allowed additional configuration options.", true);

    private static final ConfigKey<Boolean> VmDestroyForcestop = new ConfigKey<Boolean>("Advanced", Boolean.class, "vm.destroy.forcestop", "false",
            "On destroy, force-stop takes this value ", true);

    public static final List<HypervisorType> VM_STORAGE_MIGRATION_SUPPORTING_HYPERVISORS = new ArrayList<>(Arrays.asList(
            HypervisorType.KVM,
            HypervisorType.VMware,
            HypervisorType.XenServer,
            HypervisorType.Simulator
    ));

    @Override
    public UserVmVO getVirtualMachine(long vmId) {
        return _vmDao.findById(vmId);
    }

    @Override
    public List<? extends UserVm> getVirtualMachines(long hostId) {
        return _vmDao.listByHostId(hostId);
    }

    private void resourceLimitCheck(Account owner, Boolean displayVm, Long cpu, Long memory) throws ResourceAllocationException {
        _resourceLimitMgr.checkResourceLimit(owner, ResourceType.user_vm, displayVm);
        _resourceLimitMgr.checkResourceLimit(owner, ResourceType.cpu, displayVm, cpu);
        _resourceLimitMgr.checkResourceLimit(owner, ResourceType.memory, displayVm, memory);
    }

    protected void resourceCountIncrement(long accountId, Boolean displayVm, Long cpu, Long memory) {
        if (! VirtualMachineManager.ResourceCountRunningVMsonly.value()) {
            _resourceLimitMgr.incrementResourceCount(accountId, ResourceType.user_vm, displayVm);
            _resourceLimitMgr.incrementResourceCount(accountId, ResourceType.cpu, displayVm, cpu);
            _resourceLimitMgr.incrementResourceCount(accountId, ResourceType.memory, displayVm, memory);
        }
    }

    protected void resourceCountDecrement(long accountId, Boolean displayVm, Long cpu, Long memory) {
        if (! VirtualMachineManager.ResourceCountRunningVMsonly.value()) {
            _resourceLimitMgr.decrementResourceCount(accountId, ResourceType.user_vm, displayVm);
            _resourceLimitMgr.decrementResourceCount(accountId, ResourceType.cpu, displayVm, cpu);
            _resourceLimitMgr.decrementResourceCount(accountId, ResourceType.memory, displayVm, memory);
        }
    }

    public class VmAndCountDetails {
        long vmId;
        int  retrievalCount = VmIpFetchTrialMax.value();


        public VmAndCountDetails() {
        }

        public VmAndCountDetails (long vmId, int retrievalCount) {
            this.vmId = vmId;
            this.retrievalCount = retrievalCount;
        }

        public VmAndCountDetails (long vmId) {
            this.vmId = vmId;
        }

        public int getRetrievalCount() {
            return retrievalCount;
        }

        public void setRetrievalCount(int retrievalCount) {
            this.retrievalCount = retrievalCount;
        }

        public long getVmId() {
            return vmId;
        }

        public void setVmId(long vmId) {
            this.vmId = vmId;
        }

        public void decrementCount() {
            this.retrievalCount--;

        }
    }

    private class VmIpAddrFetchThread extends ManagedContextRunnable {


        long nicId;
        long vmId;
        String vmName;
        boolean isWindows;
        Long hostId;
        String networkCidr;

        public VmIpAddrFetchThread(long vmId, long nicId, String instanceName, boolean windows, Long hostId, String networkCidr) {
            this.vmId = vmId;
            this.nicId = nicId;
            this.vmName = instanceName;
            this.isWindows = windows;
            this.hostId = hostId;
            this.networkCidr = networkCidr;
        }

        @Override
        protected void runInContext() {
            GetVmIpAddressCommand cmd = new GetVmIpAddressCommand(vmName, networkCidr, isWindows);
            boolean decrementCount = true;

            try {
                s_logger.debug("Trying for vm "+ vmId +" nic Id "+nicId +" ip retrieval ...");
                Answer answer = _agentMgr.send(hostId, cmd);
                NicVO nic = _nicDao.findById(nicId);
                if (answer.getResult()) {
                    String vmIp = answer.getDetails();

                    if (NetUtils.isValidIp4(vmIp)) {
                        // set this vm ip addr in vm nic.
                        if (nic != null) {
                            nic.setIPv4Address(vmIp);
                            _nicDao.update(nicId, nic);
                            s_logger.debug("Vm "+ vmId +" IP "+vmIp +" got retrieved successfully");
                            vmIdCountMap.remove(nicId);
                            decrementCount = false;
                            ActionEventUtils.onActionEvent(User.UID_SYSTEM, Account.ACCOUNT_ID_SYSTEM,
                                    Domain.ROOT_DOMAIN, EventTypes.EVENT_NETWORK_EXTERNAL_DHCP_VM_IPFETCH,
                                    "VM " + vmId + " nic id " + nicId + " ip address " + vmIp + " got fetched successfully");
                        }
                    }
                } else {
                    //previously vm has ip and nic table has ip address. After vm restart or stop/start
                    //if vm doesnot get the ip then set the ip in nic table to null
                    if (nic.getIPv4Address() != null) {
                        nic.setIPv4Address(null);
                        _nicDao.update(nicId, nic);
                    }
                    if (answer.getDetails() != null) {
                        s_logger.debug("Failed to get vm ip for Vm "+ vmId + answer.getDetails());
                    }
                }
            } catch (OperationTimedoutException e) {
                s_logger.warn("Timed Out", e);
            } catch (AgentUnavailableException e) {
                s_logger.warn("Agent Unavailable ", e);
            } finally {
                if (decrementCount) {
                    VmAndCountDetails vmAndCount = vmIdCountMap.get(nicId);
                    vmAndCount.decrementCount();
                    s_logger.debug("Ip is not retrieved for VM " + vmId +" nic "+nicId + " ... decremented count to "+vmAndCount.getRetrievalCount());
                    vmIdCountMap.put(nicId, vmAndCount);
                }
            }
        }
    }

    private void addVmUefiBootOptionsToParams(Map<VirtualMachineProfile.Param, Object> params, String bootType, String bootMode) {
        if (s_logger.isTraceEnabled()) {
            s_logger.trace(String.format("Adding boot options (%s, %s, %s) into the param map for VM start as UEFI detail(%s=%s) found for the VM",
                    VirtualMachineProfile.Param.UefiFlag.getName(),
                    VirtualMachineProfile.Param.BootType.getName(),
                    VirtualMachineProfile.Param.BootMode.getName(),
                    bootType,
                    bootMode));
        }
        params.put(VirtualMachineProfile.Param.UefiFlag, "Yes");
        params.put(VirtualMachineProfile.Param.BootType, bootType);
        params.put(VirtualMachineProfile.Param.BootMode, bootMode);
    }

    @Override
    @ActionEvent(eventType = EventTypes.EVENT_VM_RESETPASSWORD, eventDescription = "resetting Vm password", async = true)
    public UserVm resetVMPassword(ResetVMPasswordCmd cmd, String password) throws ResourceUnavailableException, InsufficientCapacityException {
        Account caller = CallContext.current().getCallingAccount();
        Long vmId = cmd.getId();
        UserVmVO userVm = _vmDao.findById(cmd.getId());

        // Do parameters input validation
        if (userVm == null) {
            throw new InvalidParameterValueException("unable to find a virtual machine with id " + cmd.getId());
        }

        _vmDao.loadDetails(userVm);

        VMTemplateVO template = _templateDao.findByIdIncludingRemoved(userVm.getTemplateId());
        if (template == null || !template.isEnablePassword()) {
            throw new InvalidParameterValueException("Fail to reset password for the virtual machine, the template is not password enabled");
        }

        if (userVm.getState() == State.Error || userVm.getState() == State.Expunging) {
            s_logger.error("vm is not in the right state: " + vmId);
            throw new InvalidParameterValueException("Vm with id " + vmId + " is not in the right state");
        }

        if (userVm.getState() != State.Stopped) {
            s_logger.error("vm is not in the right state: " + vmId);
            throw new InvalidParameterValueException("Vm " + userVm + " should be stopped to do password reset");
        }

        _accountMgr.checkAccess(caller, null, true, userVm);

        boolean result = resetVMPasswordInternal(vmId, password);

        if (result) {
            userVm.setPassword(password);
        } else {
            throw new CloudRuntimeException("Failed to reset password for the virtual machine ");
        }

        return userVm;
    }

    private boolean resetVMPasswordInternal(Long vmId, String password) throws ResourceUnavailableException, InsufficientCapacityException {
        Long userId = CallContext.current().getCallingUserId();
        VMInstanceVO vmInstance = _vmDao.findById(vmId);

        if (password == null || password.equals("")) {
            return false;
        }

        VMTemplateVO template = _templateDao.findByIdIncludingRemoved(vmInstance.getTemplateId());
        if (template.isEnablePassword()) {
            Nic defaultNic = _networkModel.getDefaultNic(vmId);
            if (defaultNic == null) {
                s_logger.error("Unable to reset password for vm " + vmInstance + " as the instance doesn't have default nic");
                return false;
            }

            Network defaultNetwork = _networkDao.findById(defaultNic.getNetworkId());
            NicProfile defaultNicProfile = new NicProfile(defaultNic, defaultNetwork, null, null, null, _networkModel.isSecurityGroupSupportedInNetwork(defaultNetwork),
                    _networkModel.getNetworkTag(template.getHypervisorType(), defaultNetwork));
            VirtualMachineProfile vmProfile = new VirtualMachineProfileImpl(vmInstance);
            vmProfile.setParameter(VirtualMachineProfile.Param.VmPassword, password);

            UserDataServiceProvider element = _networkMgr.getPasswordResetProvider(defaultNetwork);
            if (element == null) {
                throw new CloudRuntimeException("Can't find network element for " + Service.UserData.getName() + " provider needed for password reset");
            }

            boolean result = element.savePassword(defaultNetwork, defaultNicProfile, vmProfile);

            // Need to reboot the virtual machine so that the password gets
            // redownloaded from the DomR, and reset on the VM
            if (!result) {
                s_logger.debug("Failed to reset password for the virtual machine; no need to reboot the vm");
                return false;
            } else {
                final UserVmVO userVm = _vmDao.findById(vmId);
                _vmDao.loadDetails(userVm);
                // update the password in vm_details table too
                // Check if an SSH key pair was selected for the instance and if so
                // use it to encrypt & save the vm password
                encryptAndStorePassword(userVm, password);

                if (vmInstance.getState() == State.Stopped) {
                    s_logger.debug("Vm " + vmInstance + " is stopped, not rebooting it as a part of password reset");
                    return true;
                }

                if (rebootVirtualMachine(userId, vmId, false, false) == null) {
                    s_logger.warn("Failed to reboot the vm " + vmInstance);
                    return false;
                } else {
                    s_logger.debug("Vm " + vmInstance + " is rebooted successfully as a part of password reset");
                    return true;
                }
            }
        } else {
            if (s_logger.isDebugEnabled()) {
                s_logger.debug("Reset password called for a vm that is not using a password enabled template");
            }
            return false;
        }
    }

    @Override
    @ActionEvent(eventType = EventTypes.EVENT_VM_RESETSSHKEY, eventDescription = "resetting Vm SSHKey", async = true)
    public UserVm resetVMSSHKey(ResetVMSSHKeyCmd cmd) throws ResourceUnavailableException, InsufficientCapacityException {

        Account caller = CallContext.current().getCallingAccount();
        Account owner = _accountMgr.finalizeOwner(caller, cmd.getAccountName(), cmd.getDomainId(), cmd.getProjectId());
        Long vmId = cmd.getId();
        UserVmVO userVm = _vmDao.findById(cmd.getId());

        if (userVm == null) {
            throw new InvalidParameterValueException("unable to find a virtual machine by id" + cmd.getId());
        }

        VMTemplateVO template = _templateDao.findByIdIncludingRemoved(userVm.getTemplateId());

        // Do parameters input validation

        if (userVm.getState() == State.Error || userVm.getState() == State.Expunging) {
            s_logger.error("vm is not in the right state: " + vmId);
            throw new InvalidParameterValueException("Vm with specified id is not in the right state");
        }
        if (userVm.getState() != State.Stopped) {
            s_logger.error("vm is not in the right state: " + vmId);
            throw new InvalidParameterValueException("Vm " + userVm + " should be stopped to do SSH Key reset");
        }

        if (cmd.getNames() == null || cmd.getNames().isEmpty()) {
            throw new InvalidParameterValueException("'keypair' or 'keyparis' must be specified");
        }

        String keypairnames = "";
        String sshPublicKeys = "";
        List<SSHKeyPairVO> pairs = new ArrayList<>();

        pairs = _sshKeyPairDao.findByNames(owner.getAccountId(), owner.getDomainId(), cmd.getNames());
        if (pairs == null || pairs.size() != cmd.getNames().size()) {
            throw new InvalidParameterValueException("Not all specified keyparis exist");
        }
        sshPublicKeys = pairs.stream().map(p -> p.getPublicKey()).collect(Collectors.joining("\n"));
        keypairnames = String.join(",", cmd.getNames());

        _accountMgr.checkAccess(caller, null, true, userVm);

        boolean result = resetVMSSHKeyInternal(vmId, sshPublicKeys, keypairnames);

        UserVmVO vm = _vmDao.findById(vmId);
        _vmDao.loadDetails(vm);
        if (!result) {
            throw new CloudRuntimeException("Failed to reset SSH Key for the virtual machine ");
        }

        removeEncryptedPasswordFromUserVmVoDetails(vmId);

        _vmDao.loadDetails(userVm);
        return userVm;
    }

    protected void removeEncryptedPasswordFromUserVmVoDetails(long vmId) {
        userVmDetailsDao.removeDetail(vmId, VmDetailConstants.ENCRYPTED_PASSWORD);
    }

    private boolean resetVMSSHKeyInternal(Long vmId, String sshPublicKeys, String keypairnames) throws ResourceUnavailableException, InsufficientCapacityException {
        Long userId = CallContext.current().getCallingUserId();
        VMInstanceVO vmInstance = _vmDao.findById(vmId);

        VMTemplateVO template = _templateDao.findByIdIncludingRemoved(vmInstance.getTemplateId());
        Nic defaultNic = _networkModel.getDefaultNic(vmId);
        if (defaultNic == null) {
            s_logger.error("Unable to reset SSH Key for vm " + vmInstance + " as the instance doesn't have default nic");
            return false;
        }

        Network defaultNetwork = _networkDao.findById(defaultNic.getNetworkId());
        NicProfile defaultNicProfile = new NicProfile(defaultNic, defaultNetwork, null, null, null, _networkModel.isSecurityGroupSupportedInNetwork(defaultNetwork),
                _networkModel.getNetworkTag(template.getHypervisorType(), defaultNetwork));

        VirtualMachineProfile vmProfile = new VirtualMachineProfileImpl(vmInstance);

        UserDataServiceProvider element = _networkMgr.getSSHKeyResetProvider(defaultNetwork);
        if (element == null) {
            throw new CloudRuntimeException("Can't find network element for " + Service.UserData.getName() + " provider needed for SSH Key reset");
        }
        boolean result = element.saveSSHKey(defaultNetwork, defaultNicProfile, vmProfile, sshPublicKeys);
        // Need to reboot the virtual machine so that the password gets redownloaded from the DomR, and reset on the VM
        if (!result) {
            s_logger.debug("Failed to reset SSH Key for the virtual machine; no need to reboot the vm");
            return false;
        } else {
            final UserVmVO userVm = _vmDao.findById(vmId);
            _vmDao.loadDetails(userVm);
            userVm.setDetail(VmDetailConstants.SSH_PUBLIC_KEY, sshPublicKeys);
            userVm.setDetail(VmDetailConstants.SSH_KEY_PAIR_NAMES, keypairnames);
            _vmDao.saveDetails(userVm);

            if (vmInstance.getState() == State.Stopped) {
                s_logger.debug("Vm " + vmInstance + " is stopped, not rebooting it as a part of SSH Key reset");
                return true;
            }
            if (rebootVirtualMachine(userId, vmId, false, false) == null) {
                s_logger.warn("Failed to reboot the vm " + vmInstance);
                return false;
            } else {
                s_logger.debug("Vm " + vmInstance + " is rebooted successfully as a part of SSH Key reset");
                return true;
            }
        }
    }

    @Override
    public boolean stopVirtualMachine(long userId, long vmId) {
        boolean status = false;
        if (s_logger.isDebugEnabled()) {
            s_logger.debug("Stopping vm=" + vmId);
        }
        UserVmVO vm = _vmDao.findById(vmId);
        if (vm == null || vm.getRemoved() != null) {
            if (s_logger.isDebugEnabled()) {
                s_logger.debug("VM is either removed or deleted.");
            }
            return true;
        }

        _userDao.findById(userId);
        try {
            VirtualMachineEntity vmEntity = _orchSrvc.getVirtualMachine(vm.getUuid());
            status = vmEntity.stop(Long.toString(userId));
        } catch (ResourceUnavailableException e) {
            s_logger.debug("Unable to stop due to ", e);
            status = false;
        } catch (CloudException e) {
            throw new CloudRuntimeException("Unable to contact the agent to stop the virtual machine " + vm, e);
        }
        return status;
    }

    private UserVm rebootVirtualMachine(long userId, long vmId, boolean enterSetup, boolean forced) throws InsufficientCapacityException, ResourceUnavailableException {
        UserVmVO vm = _vmDao.findById(vmId);

        if (s_logger.isTraceEnabled()) {
            s_logger.trace(String.format("reboot %s with enterSetup set to %s", vm.getInstanceName(), Boolean.toString(enterSetup)));
        }

        if (vm == null || vm.getState() == State.Destroyed || vm.getState() == State.Expunging || vm.getRemoved() != null) {
            s_logger.warn("Vm id=" + vmId + " doesn't exist");
            return null;
        }

        if (vm.getState() == State.Running && vm.getHostId() != null) {
            collectVmDiskAndNetworkStatistics(vm, State.Running);

            if (forced) {
                Host vmOnHost = _hostDao.findById(vm.getHostId());
                if (vmOnHost == null || vmOnHost.getResourceState() != ResourceState.Enabled || vmOnHost.getStatus() != Status.Up ) {
                    throw new CloudRuntimeException("Unable to force reboot the VM as the host: " + vm.getHostId() + " is not in the right state");
                }
                return forceRebootVirtualMachine(vmId, vm.getHostId(), enterSetup);
            }

            DataCenterVO dc = _dcDao.findById(vm.getDataCenterId());
            try {
                if (dc.getNetworkType() == DataCenter.NetworkType.Advanced) {
                    //List all networks of vm
                    List<Long> vmNetworks = _vmNetworkMapDao.getNetworks(vmId);
                    List<DomainRouterVO> routers = new ArrayList<DomainRouterVO>();
                    //List the stopped routers
                    for(long vmNetworkId : vmNetworks) {
                        List<DomainRouterVO> router = _routerDao.listStopped(vmNetworkId);
                        routers.addAll(router);
                    }
                    //A vm may not have many nics attached and even fewer routers might be stopped (only in exceptional cases)
                    //Safe to start the stopped router serially, this is consistent with the way how multiple networks are added to vm during deploy
                    //and routers are started serially ,may revisit to make this process parallel
                    for(DomainRouterVO routerToStart : routers) {
                        s_logger.warn("Trying to start router " + routerToStart.getInstanceName() + " as part of vm: " + vm.getInstanceName() + " reboot");
                        _virtualNetAppliance.startRouter(routerToStart.getId(),true);
                    }
                }
            } catch (ConcurrentOperationException e) {
                throw new CloudRuntimeException("Concurrent operations on starting router. " + e);
            } catch (Exception ex){
                throw new CloudRuntimeException("Router start failed due to" + ex);
            } finally {
                if (s_logger.isInfoEnabled()) {
                    s_logger.info(String.format("Rebooting vm %s%s.", vm.getInstanceName(), enterSetup? " entering hardware setup menu" : " as is"));
                }
                Map<VirtualMachineProfile.Param,Object> params = null;
                if (enterSetup) {
                    params = new HashMap();
                    params.put(VirtualMachineProfile.Param.BootIntoSetup, Boolean.TRUE);
                    if (s_logger.isTraceEnabled()) {
                        s_logger.trace(String.format("Adding %s to paramlist", VirtualMachineProfile.Param.BootIntoSetup));
                    }
                }
                _itMgr.reboot(vm.getUuid(), params);
            }
            return _vmDao.findById(vmId);
        } else {
            s_logger.error("Vm id=" + vmId + " is not in Running state, failed to reboot");
            return null;
        }
    }

    private UserVm forceRebootVirtualMachine(long vmId, long hostId, boolean enterSetup) {
        try {
            if (stopVirtualMachine(vmId, false) != null) {
                Map<VirtualMachineProfile.Param,Object> params = null;
                if (enterSetup) {
                    params = new HashMap();
                    params.put(VirtualMachineProfile.Param.BootIntoSetup, Boolean.TRUE);
                }
                return startVirtualMachine(vmId, null, null, hostId, params, null, false).first();
            }
        } catch (ResourceUnavailableException e) {
            throw new CloudRuntimeException("Unable to reboot the VM: " + vmId, e);
        } catch (CloudException e) {
            throw new CloudRuntimeException("Unable to reboot the VM: " + vmId, e);
        }
        return null;
    }

    @Override
    @ActionEvent(eventType = EventTypes.EVENT_VM_UPGRADE, eventDescription = "upgrading Vm")
    /*
     * TODO: cleanup eventually - Refactored API call
     */
    // This method will be deprecated as we use ScaleVMCmd for both stopped VMs and running VMs
    public UserVm upgradeVirtualMachine(UpgradeVMCmd cmd) throws ResourceAllocationException {
        Long vmId = cmd.getId();
        Long svcOffId = cmd.getServiceOfferingId();
        Account caller = CallContext.current().getCallingAccount();

        // Verify input parameters
        //UserVmVO vmInstance = _vmDao.findById(vmId);
        VMInstanceVO vmInstance = _vmInstanceDao.findById(vmId);
        if (vmInstance == null) {
            throw new InvalidParameterValueException("unable to find a virtual machine with id " + vmId);
        } else if (!(vmInstance.getState().equals(State.Stopped))) {
            throw new InvalidParameterValueException("Unable to upgrade virtual machine " + vmInstance.toString() + " " + " in state " + vmInstance.getState()
            + "; make sure the virtual machine is stopped");
        }

        _accountMgr.checkAccess(caller, null, true, vmInstance);

        upgradeStoppedVirtualMachine(vmId, svcOffId, cmd.getDetails());

        // Generate usage event for VM upgrade
        UserVmVO userVm = _vmDao.findById(vmId);
        generateUsageEvent( userVm, userVm.isDisplayVm(), EventTypes.EVENT_VM_UPGRADE);

        return userVm;
    }

    private void validateOfferingMaxResource(ServiceOfferingVO offering) {
        Integer maxCPUCores = ConfigurationManagerImpl.VM_SERVICE_OFFERING_MAX_CPU_CORES.value() == 0 ? Integer.MAX_VALUE: ConfigurationManagerImpl.VM_SERVICE_OFFERING_MAX_CPU_CORES.value();
        if (offering.getCpu() > maxCPUCores) {
            throw new InvalidParameterValueException("Invalid cpu cores value, please choose another service offering with cpu cores between 1 and " + maxCPUCores);
        }
        Integer maxRAMSize = ConfigurationManagerImpl.VM_SERVICE_OFFERING_MAX_RAM_SIZE.value() == 0 ? Integer.MAX_VALUE: ConfigurationManagerImpl.VM_SERVICE_OFFERING_MAX_RAM_SIZE.value();
        if (offering.getRamSize() > maxRAMSize) {
            throw new InvalidParameterValueException("Invalid memory value, please choose another service offering with memory between 32 and " + maxRAMSize + " MB");
        }
    }

    @Override
    public void validateCustomParameters(ServiceOfferingVO serviceOffering, Map<String, String> customParameters) {
        //TODO need to validate custom cpu, and memory against min/max CPU/Memory ranges from service_offering_details table
        if (customParameters.size() != 0) {
            Map<String, String> offeringDetails = serviceOfferingDetailsDao.listDetailsKeyPairs(serviceOffering.getId());
            if (serviceOffering.getCpu() == null) {
                int minCPU = NumbersUtil.parseInt(offeringDetails.get(ApiConstants.MIN_CPU_NUMBER), 1);
                int maxCPU = NumbersUtil.parseInt(offeringDetails.get(ApiConstants.MAX_CPU_NUMBER), Integer.MAX_VALUE);
                int cpuNumber = NumbersUtil.parseInt(customParameters.get(UsageEventVO.DynamicParameters.cpuNumber.name()), -1);
                Integer maxCPUCores = ConfigurationManagerImpl.VM_SERVICE_OFFERING_MAX_CPU_CORES.value() == 0 ? Integer.MAX_VALUE: ConfigurationManagerImpl.VM_SERVICE_OFFERING_MAX_CPU_CORES.value();
                if (cpuNumber < minCPU || cpuNumber > maxCPU || cpuNumber > maxCPUCores) {
                    throw new InvalidParameterValueException(String.format("Invalid cpu cores value, specify a value between %d and %d", minCPU, Math.min(maxCPUCores, maxCPU)));
                }
            } else if (customParameters.containsKey(UsageEventVO.DynamicParameters.cpuNumber.name())) {
                throw new InvalidParameterValueException("The cpu cores of this offering id:" + serviceOffering.getUuid()
                + " is not customizable. This is predefined in the template.");
            }

            if (serviceOffering.getSpeed() == null) {
                String cpuSpeed = customParameters.get(UsageEventVO.DynamicParameters.cpuSpeed.name());
                if ((cpuSpeed == null) || (NumbersUtil.parseInt(cpuSpeed, -1) <= 0)) {
                    throw new InvalidParameterValueException("Invalid cpu speed value, specify a value between 1 and " + Integer.MAX_VALUE);
                }
            } else if (!serviceOffering.isCustomCpuSpeedSupported() && customParameters.containsKey(UsageEventVO.DynamicParameters.cpuSpeed.name())) {
                throw new InvalidParameterValueException("The cpu speed of this offering id:" + serviceOffering.getUuid()
                + " is not customizable. This is predefined in the template.");
            }

            if (serviceOffering.getRamSize() == null) {
                int minMemory = NumbersUtil.parseInt(offeringDetails.get(ApiConstants.MIN_MEMORY), 32);
                int maxMemory = NumbersUtil.parseInt(offeringDetails.get(ApiConstants.MAX_MEMORY), Integer.MAX_VALUE);
                int memory = NumbersUtil.parseInt(customParameters.get(UsageEventVO.DynamicParameters.memory.name()), -1);
                Integer maxRAMSize = ConfigurationManagerImpl.VM_SERVICE_OFFERING_MAX_RAM_SIZE.value() == 0 ? Integer.MAX_VALUE: ConfigurationManagerImpl.VM_SERVICE_OFFERING_MAX_RAM_SIZE.value();
                if (memory < minMemory || memory > maxMemory || memory > maxRAMSize) {
                    throw new InvalidParameterValueException(String.format("Invalid memory value, specify a value between %d and %d", minMemory, Math.min(maxRAMSize, maxMemory)));
                }
            } else if (customParameters.containsKey(UsageEventVO.DynamicParameters.memory.name())) {
                throw new InvalidParameterValueException("The memory of this offering id:" + serviceOffering.getUuid() + " is not customizable. This is predefined in the template.");
            }
        } else {
            throw new InvalidParameterValueException("Need to specify custom parameter values cpu, cpu speed and memory when using custom offering");
        }
    }

    private UserVm upgradeStoppedVirtualMachine(Long vmId, Long svcOffId, Map<String, String> customParameters) throws ResourceAllocationException {

        VMInstanceVO vmInstance = _vmInstanceDao.findById(vmId);
        // Check resource limits for CPU and Memory.
        ServiceOfferingVO newServiceOffering = _offeringDao.findById(svcOffId);
        if (newServiceOffering.getState() == ServiceOffering.State.Inactive) {
            throw new InvalidParameterValueException(String.format("Unable to upgrade virtual machine %s with an inactive service offering %s", vmInstance.getUuid(), newServiceOffering.getUuid()));
        }
        if (newServiceOffering.isDynamic()) {
            newServiceOffering.setDynamicFlag(true);
            validateCustomParameters(newServiceOffering, customParameters);
            newServiceOffering = _offeringDao.getComputeOffering(newServiceOffering, customParameters);
        } else {
            validateOfferingMaxResource(newServiceOffering);
        }
        ServiceOfferingVO currentServiceOffering = _offeringDao.findByIdIncludingRemoved(vmInstance.getId(), vmInstance.getServiceOfferingId());

        validateDiskOfferingChecks(currentServiceOffering, newServiceOffering);

        int newCpu = newServiceOffering.getCpu();
        int newMemory = newServiceOffering.getRamSize();
        int currentCpu = currentServiceOffering.getCpu();
        int currentMemory = currentServiceOffering.getRamSize();

        Account owner = _accountMgr.getActiveAccountById(vmInstance.getAccountId());
        if (! VirtualMachineManager.ResourceCountRunningVMsonly.value()) {
            if (newCpu > currentCpu) {
                _resourceLimitMgr.checkResourceLimit(owner, ResourceType.cpu, newCpu - currentCpu);
            }
            if (newMemory > currentMemory) {
                _resourceLimitMgr.checkResourceLimit(owner, ResourceType.memory, newMemory - currentMemory);
            }
        }

        // Check that the specified service offering ID is valid
        _itMgr.checkIfCanUpgrade(vmInstance, newServiceOffering);

        // Check if the new service offering can be applied to vm instance
        _accountMgr.checkAccess(owner, newServiceOffering, _dcDao.findById(vmInstance.getDataCenterId()));

        // resize and migrate the root volume if required
        DiskOfferingVO newDiskOffering = _diskOfferingDao.findById(newServiceOffering.getDiskOfferingId());
        changeDiskOfferingForRootVolume(vmId, newDiskOffering, customParameters);

        _itMgr.upgradeVmDb(vmId, newServiceOffering, currentServiceOffering);

        // Increment or decrement CPU and Memory count accordingly.
        if (! VirtualMachineManager.ResourceCountRunningVMsonly.value()) {
            if (newCpu > currentCpu) {
                _resourceLimitMgr.incrementResourceCount(owner.getAccountId(), ResourceType.cpu, new Long(newCpu - currentCpu));
            } else if (currentCpu > newCpu) {
                _resourceLimitMgr.decrementResourceCount(owner.getAccountId(), ResourceType.cpu, new Long(currentCpu - newCpu));
            }
            if (newMemory > currentMemory) {
                _resourceLimitMgr.incrementResourceCount(owner.getAccountId(), ResourceType.memory, new Long(newMemory - currentMemory));
            } else if (currentMemory > newMemory) {
                _resourceLimitMgr.decrementResourceCount(owner.getAccountId(), ResourceType.memory, new Long(currentMemory - newMemory));
            }
        }

        return _vmDao.findById(vmInstance.getId());

    }

    /**
     * Prepares the Resize Volume Command and verifies if the disk offering from the new service offering can be resized.
     * <br>
     * If the Service Offering was configured with a root disk size (size > 0) then it can only resize to an offering with a larger disk
     * or to an offering with a root size of zero, which is the default behavior.
     */
    protected ResizeVolumeCmd prepareResizeVolumeCmd(VolumeVO rootVolume, DiskOfferingVO currentRootDiskOffering, DiskOfferingVO newRootDiskOffering) {
        if (rootVolume == null) {
            throw new InvalidParameterValueException("Could not find Root volume for the VM while preparing the Resize Volume Command.");
        }
        if (currentRootDiskOffering == null) {
            throw new InvalidParameterValueException("Could not find Disk Offering matching the provided current Root Offering ID.");
        }
        if (newRootDiskOffering == null) {
            throw new InvalidParameterValueException("Could not find Disk Offering matching the provided Offering ID for resizing Root volume.");
        }

        ResizeVolumeCmd resizeVolumeCmd = new ResizeVolumeCmd(rootVolume.getId(), newRootDiskOffering.getMinIops(), newRootDiskOffering.getMaxIops());

        long newNewOfferingRootSizeInBytes = newRootDiskOffering.getDiskSize();
        long newNewOfferingRootSizeInGiB = newNewOfferingRootSizeInBytes / GiB_TO_BYTES;
        long currentRootDiskOfferingGiB = currentRootDiskOffering.getDiskSize() / GiB_TO_BYTES;
        if (newNewOfferingRootSizeInBytes > currentRootDiskOffering.getDiskSize()) {
            resizeVolumeCmd = new ResizeVolumeCmd(rootVolume.getId(), newRootDiskOffering.getMinIops(), newRootDiskOffering.getMaxIops(), newRootDiskOffering.getId());
            s_logger.debug(String.format("Preparing command to resize VM Root disk from %d GB to %d GB; current offering: %s, new offering: %s.", currentRootDiskOfferingGiB,
                    newNewOfferingRootSizeInGiB, currentRootDiskOffering.getName(), newRootDiskOffering.getName()));
        } else if (newNewOfferingRootSizeInBytes > 0l && newNewOfferingRootSizeInBytes < currentRootDiskOffering.getDiskSize()) {
            throw new InvalidParameterValueException(String.format(
                    "Failed to resize Root volume. The new Service Offering [id: %d, name: %s] has a smaller disk size [%d GB] than the current disk [%d GB].",
                    newRootDiskOffering.getId(), newRootDiskOffering.getName(), newNewOfferingRootSizeInGiB, currentRootDiskOfferingGiB));
        }
        return resizeVolumeCmd;
    }

    @Override
    @ActionEvent(eventType = EventTypes.EVENT_NIC_CREATE, eventDescription = "Creating Nic", async = true)
    public UserVm addNicToVirtualMachine(AddNicToVMCmd cmd) throws InvalidParameterValueException, PermissionDeniedException, CloudRuntimeException {
        Long vmId = cmd.getVmId();
        Long networkId = cmd.getNetworkId();
        String ipAddress = cmd.getIpAddress();
        String macAddress = cmd.getMacAddress();
        Account caller = CallContext.current().getCallingAccount();

        UserVmVO vmInstance = _vmDao.findById(vmId);
        if (vmInstance == null) {
            throw new InvalidParameterValueException("unable to find a virtual machine with id " + vmId);
        }

        // Check that Vm does not have VM Snapshots
        if (_vmSnapshotDao.findByVm(vmId).size() > 0) {
            throw new InvalidParameterValueException("NIC cannot be added to VM with VM Snapshots");
        }

        NetworkVO network = _networkDao.findById(networkId);
        if (network == null) {
            throw new InvalidParameterValueException("unable to find a network with id " + networkId);
        }

        Account vmOwner = _accountMgr.getAccount(vmInstance.getAccountId());
        _networkModel.checkNetworkPermissions(vmOwner, network);

        checkIfNetExistsForVM(vmInstance, network);

        macAddress = validateOrReplaceMacAddress(macAddress, network.getId());

        if(_nicDao.findByNetworkIdAndMacAddress(networkId, macAddress) != null) {
            throw new CloudRuntimeException("A NIC with this MAC address exists for network: " + network.getUuid());
        }

        NicProfile profile = new NicProfile(ipAddress, null, macAddress);
        if (ipAddress != null) {
            if (!(NetUtils.isValidIp4(ipAddress) || NetUtils.isValidIp6(ipAddress))) {
                throw new InvalidParameterValueException("Invalid format for IP address parameter: " + ipAddress);
            }
        }

        // Perform permission check on VM
        _accountMgr.checkAccess(caller, null, true, vmInstance);

        // Verify that zone is not Basic
        DataCenterVO dc = _dcDao.findById(vmInstance.getDataCenterId());
        if (dc.getNetworkType() == DataCenter.NetworkType.Basic) {
            throw new CloudRuntimeException("Zone " + vmInstance.getDataCenterId() + ", has a NetworkType of Basic. Can't add a new NIC to a VM on a Basic Network");
        }

<<<<<<< HEAD
        // Perform account permission check on network
        _accountMgr.checkAccess(vmOwner, AccessType.UseEntry, false, network);

=======
>>>>>>> 08bb4ad9
        //ensure network belongs in zone
        if (network.getDataCenterId() != vmInstance.getDataCenterId()) {
            throw new CloudRuntimeException(vmInstance + " is in zone:" + vmInstance.getDataCenterId() + " but " + network + " is in zone:" + network.getDataCenterId());
        }

        if(_networkModel.getNicInNetwork(vmInstance.getId(),network.getId()) != null){
            s_logger.debug("VM " + vmInstance.getHostName() + " already in network " + network.getName() + " going to add another NIC");
        } else {
            //* get all vms hostNames in the network
            List<String> hostNames = _vmInstanceDao.listDistinctHostNames(network.getId());
            //* verify that there are no duplicates
            if (hostNames.contains(vmInstance.getHostName())) {
                throw new CloudRuntimeException("Network " + network.getName() + " already has a vm with host name: " + vmInstance.getHostName());
            }
        }

        NicProfile guestNic = null;
        boolean cleanUp = true;

        try {
            guestNic = _itMgr.addVmToNetwork(vmInstance, network, profile);
            saveExtraDhcpOptions(guestNic.getId(), cmd.getDhcpOptionsMap());
            _networkMgr.configureExtraDhcpOptions(network, guestNic.getId(), cmd.getDhcpOptionsMap());
            cleanUp = false;
        } catch (ResourceUnavailableException e) {
            throw new CloudRuntimeException("Unable to add NIC to " + vmInstance + ": " + e);
        } catch (InsufficientCapacityException e) {
            throw new CloudRuntimeException("Insufficient capacity when adding NIC to " + vmInstance + ": " + e);
        } catch (ConcurrentOperationException e) {
            throw new CloudRuntimeException("Concurrent operations on adding NIC to " + vmInstance + ": " + e);
        } finally {
            if(cleanUp) {
                try {
                    _itMgr.removeVmFromNetwork(vmInstance, network, null);
                } catch (ResourceUnavailableException e) {
                    throw new CloudRuntimeException("Error while cleaning up NIC " + e);
                }
            }
        }
        CallContext.current().putContextParameter(Nic.class, guestNic.getUuid());
        s_logger.debug(String.format("Successful addition of %s from %s through %s", network, vmInstance, guestNic));
        return _vmDao.findById(vmInstance.getId());
    }

    /**
     * duplicated in {@see VirtualMachineManagerImpl} for a {@see VMInstanceVO}
     */
    private void checkIfNetExistsForVM(VirtualMachine virtualMachine, Network network) {
        List<NicVO> allNics = _nicDao.listByVmId(virtualMachine.getId());
        for (NicVO nic : allNics) {
            if (nic.getNetworkId() == network.getId()) {
                throw new CloudRuntimeException("A NIC already exists for VM:" + virtualMachine.getInstanceName() + " in network: " + network.getUuid());
            }
        }
    }

    /**
     * If the given MAC address is invalid it replaces the given MAC with the next available MAC address
     */
    protected String validateOrReplaceMacAddress(String macAddress, long networkId) {
        if (!NetUtils.isValidMac(macAddress)) {
            try {
                macAddress = _networkModel.getNextAvailableMacAddressInNetwork(networkId);
            } catch (InsufficientAddressCapacityException e) {
                throw new CloudRuntimeException(String.format("A MAC address cannot be generated for this NIC in the network [id=%s] ", networkId));
            }
        }
        return macAddress;
    }

    private void saveExtraDhcpOptions(long nicId, Map<Integer, String> dhcpOptions) {
        List<NicExtraDhcpOptionVO> nicExtraDhcpOptionVOList = dhcpOptions
                .entrySet()
                .stream()
                .map(entry -> new NicExtraDhcpOptionVO(nicId, entry.getKey(), entry.getValue()))
                .collect(Collectors.toList());

        _nicExtraDhcpOptionDao.saveExtraDhcpOptions(nicExtraDhcpOptionVOList);
    }

    @Override
    @ActionEvent(eventType = EventTypes.EVENT_NIC_DELETE, eventDescription = "Removing Nic", async = true)
    public UserVm removeNicFromVirtualMachine(RemoveNicFromVMCmd cmd) throws InvalidParameterValueException, PermissionDeniedException, CloudRuntimeException {
        Long vmId = cmd.getVmId();
        Long nicId = cmd.getNicId();
        Account caller = CallContext.current().getCallingAccount();

        UserVmVO vmInstance = _vmDao.findById(vmId);
        if (vmInstance == null) {
            throw new InvalidParameterValueException("Unable to find a virtual machine with id " + vmId);
        }

        // Check that Vm does not have VM Snapshots
        if (_vmSnapshotDao.findByVm(vmId).size() > 0) {
            throw new InvalidParameterValueException("NIC cannot be removed from VM with VM Snapshots");
        }

        NicVO nic = _nicDao.findById(nicId);
        if (nic == null) {
            throw new InvalidParameterValueException("Unable to find a nic with id " + nicId);
        }

        NetworkVO network = _networkDao.findById(nic.getNetworkId());
        if (network == null) {
            throw new InvalidParameterValueException("Unable to find a network with id " + nic.getNetworkId());
        }

        // Perform permission check on VM
        _accountMgr.checkAccess(caller, null, true, vmInstance);

        // Verify that zone is not Basic
        DataCenterVO dc = _dcDao.findById(vmInstance.getDataCenterId());
        if (dc.getNetworkType() == DataCenter.NetworkType.Basic) {
            throw new InvalidParameterValueException("Zone " + vmInstance.getDataCenterId() + ", has a NetworkType of Basic. Can't remove a NIC from a VM on a Basic Network");
        }

        // check to see if nic is attached to VM
        if (nic.getInstanceId() != vmId) {
            throw new InvalidParameterValueException(nic + " is not a nic on " + vmInstance);
        }

        // don't delete default NIC on a user VM
        if (nic.isDefaultNic() && vmInstance.getType() == VirtualMachine.Type.User) {
            throw new InvalidParameterValueException("Unable to remove nic from " + vmInstance + " in " + network + ", nic is default.");
        }

        // if specified nic is associated with PF/LB/Static NAT
        if (_rulesMgr.listAssociatedRulesForGuestNic(nic).size() > 0) {
            throw new InvalidParameterValueException("Unable to remove nic from " + vmInstance + " in " + network + ", nic has associated Port forwarding or Load balancer or Static NAT rules.");
        }

        boolean nicremoved = false;
        try {
            nicremoved = _itMgr.removeNicFromVm(vmInstance, nic);
        } catch (ResourceUnavailableException e) {
            throw new CloudRuntimeException("Unable to remove " + network + " from " + vmInstance + ": " + e);

        } catch (ConcurrentOperationException e) {
            throw new CloudRuntimeException("Concurrent operations on removing " + network + " from " + vmInstance + ": " + e);
        }

        if (!nicremoved) {
            throw new CloudRuntimeException("Unable to remove " + network + " from " + vmInstance);
        }

        s_logger.debug("Successful removal of " + network + " from " + vmInstance);
        return _vmDao.findById(vmInstance.getId());
    }

    @Override
    @ActionEvent(eventType = EventTypes.EVENT_NIC_UPDATE, eventDescription = "Creating Nic", async = true)
    public UserVm updateDefaultNicForVirtualMachine(UpdateDefaultNicForVMCmd cmd) throws InvalidParameterValueException, CloudRuntimeException {
        Long vmId = cmd.getVmId();
        Long nicId = cmd.getNicId();
        Account caller = CallContext.current().getCallingAccount();

        UserVmVO vmInstance = _vmDao.findById(vmId);
        if (vmInstance == null) {
            throw new InvalidParameterValueException("unable to find a virtual machine with id " + vmId);
        }

        // Check that Vm does not have VM Snapshots
        if (_vmSnapshotDao.findByVm(vmId).size() > 0) {
            throw new InvalidParameterValueException("NIC cannot be updated for VM with VM Snapshots");
        }

        NicVO nic = _nicDao.findById(nicId);
        if (nic == null) {
            throw new InvalidParameterValueException("unable to find a nic with id " + nicId);
        }
        NetworkVO network = _networkDao.findById(nic.getNetworkId());
        if (network == null) {
            throw new InvalidParameterValueException("unable to find a network with id " + nic.getNetworkId());
        }

        // Perform permission check on VM
        _accountMgr.checkAccess(caller, null, true, vmInstance);

        // Verify that zone is not Basic
        DataCenterVO dc = _dcDao.findById(vmInstance.getDataCenterId());
        if (dc.getNetworkType() == DataCenter.NetworkType.Basic) {
            throw new CloudRuntimeException("Zone " + vmInstance.getDataCenterId() + ", has a NetworkType of Basic. Can't change default NIC on a Basic Network");
        }

        // no need to check permissions for network, we'll enumerate the ones they already have access to
        Network existingdefaultnet = _networkModel.getDefaultNetworkForVm(vmId);

        //check to see if nic is attached to VM
        if (nic.getInstanceId() != vmId) {
            throw new InvalidParameterValueException(nic + " is not a nic on  " + vmInstance);
        }
        // if current default equals chosen new default, Throw an exception
        if (nic.isDefaultNic()) {
            throw new CloudRuntimeException("refusing to set default nic because chosen nic is already the default");
        }

        //make sure the VM is Running or Stopped
        if ((vmInstance.getState() != State.Running) && (vmInstance.getState() != State.Stopped)) {
            throw new CloudRuntimeException("refusing to set default " + vmInstance + " is not Running or Stopped");
        }

        NicProfile existing = null;
        List<NicProfile> nicProfiles = _networkMgr.getNicProfiles(vmInstance);
        for (NicProfile nicProfile : nicProfiles) {
            if (nicProfile.isDefaultNic() && existingdefaultnet != null && nicProfile.getNetworkId() == existingdefaultnet.getId()) {
                existing = nicProfile;
            }
        }

        if (existing == null) {
            s_logger.warn("Failed to update default nic, no nic profile found for existing default network");
            throw new CloudRuntimeException("Failed to find a nic profile for the existing default network. This is bad and probably means some sort of configuration corruption");
        }

        Network oldDefaultNetwork = null;
        oldDefaultNetwork = _networkModel.getDefaultNetworkForVm(vmId);
        String oldNicIdString = Long.toString(_networkModel.getDefaultNic(vmId).getId());
        long oldNetworkOfferingId = -1L;

        if (oldDefaultNetwork != null) {
            oldNetworkOfferingId = oldDefaultNetwork.getNetworkOfferingId();
        }
        NicVO existingVO = _nicDao.findById(existing.id);
        Integer chosenID = nic.getDeviceId();
        Integer existingID = existing.getDeviceId();

        Network newdefault = null;
        if (_itMgr.updateDefaultNicForVM(vmInstance, nic, existingVO)) {
            newdefault = _networkModel.getDefaultNetworkForVm(vmId);
        }

        if (newdefault == null) {
            nic.setDefaultNic(false);
            nic.setDeviceId(chosenID);
            existingVO.setDefaultNic(true);
            existingVO.setDeviceId(existingID);

            nic = _nicDao.persist(nic);
            _nicDao.persist(existingVO);

            newdefault = _networkModel.getDefaultNetworkForVm(vmId);
            if (newdefault.getId() == existingdefaultnet.getId()) {
                throw new CloudRuntimeException("Setting a default nic failed, and we had no default nic, but we were able to set it back to the original");
            }
            throw new CloudRuntimeException("Failed to change default nic to " + nic + " and now we have no default");
        } else if (newdefault.getId() == nic.getNetworkId()) {
            s_logger.debug("successfully set default network to " + network + " for " + vmInstance);
            String nicIdString = Long.toString(nic.getId());
            long newNetworkOfferingId = network.getNetworkOfferingId();
            UsageEventUtils.publishUsageEvent(EventTypes.EVENT_NETWORK_OFFERING_REMOVE, vmInstance.getAccountId(), vmInstance.getDataCenterId(), vmInstance.getId(),
                    oldNicIdString, oldNetworkOfferingId, null, 1L, VirtualMachine.class.getName(), vmInstance.getUuid(), vmInstance.isDisplay());
            UsageEventUtils.publishUsageEvent(EventTypes.EVENT_NETWORK_OFFERING_ASSIGN, vmInstance.getAccountId(), vmInstance.getDataCenterId(), vmInstance.getId(), nicIdString,
                    newNetworkOfferingId, null, 1L, VirtualMachine.class.getName(), vmInstance.getUuid(), vmInstance.isDisplay());
            UsageEventUtils.publishUsageEvent(EventTypes.EVENT_NETWORK_OFFERING_REMOVE, vmInstance.getAccountId(), vmInstance.getDataCenterId(), vmInstance.getId(), nicIdString,
                    newNetworkOfferingId, null, 0L, VirtualMachine.class.getName(), vmInstance.getUuid(), vmInstance.isDisplay());
            UsageEventUtils.publishUsageEvent(EventTypes.EVENT_NETWORK_OFFERING_ASSIGN, vmInstance.getAccountId(), vmInstance.getDataCenterId(), vmInstance.getId(),
                    oldNicIdString, oldNetworkOfferingId, null, 0L, VirtualMachine.class.getName(), vmInstance.getUuid(), vmInstance.isDisplay());

            if (vmInstance.getState() == State.Running) {
                try {
                    VirtualMachineProfile vmProfile = new VirtualMachineProfileImpl(vmInstance);
                    User callerUser = _accountMgr.getActiveUser(CallContext.current().getCallingUserId());
                    ReservationContext context = new ReservationContextImpl(null, null, callerUser, caller);
                    DeployDestination dest = new DeployDestination(dc, null, null, null);
                    _networkMgr.prepare(vmProfile, dest, context);
                } catch (final Exception e) {
                    s_logger.info("Got exception: ", e);
                }
            }

            return _vmDao.findById(vmInstance.getId());
        }

        throw new CloudRuntimeException("something strange happened, new default network(" + newdefault.getId() + ") is not null, and is not equal to the network("
                + nic.getNetworkId() + ") of the chosen nic");
    }

    @Override
    public UserVm updateNicIpForVirtualMachine(UpdateVmNicIpCmd cmd) {
        Long nicId = cmd.getNicId();
        String ipaddr = cmd.getIpaddress();
        Account caller = CallContext.current().getCallingAccount();

        //check whether the nic belongs to user vm.
        NicVO nicVO = _nicDao.findById(nicId);
        if (nicVO == null) {
            throw new InvalidParameterValueException("There is no nic for the " + nicId);
        }

        if (nicVO.getVmType() != VirtualMachine.Type.User) {
            throw new InvalidParameterValueException("The nic is not belongs to user vm");
        }

        UserVm vm = _vmDao.findById(nicVO.getInstanceId());
        if (vm == null) {
            throw new InvalidParameterValueException("There is no vm with the nic");
        }

        Network network = _networkDao.findById(nicVO.getNetworkId());
        if (network == null) {
            throw new InvalidParameterValueException("There is no network with the nic");
        }
        // Don't allow to update vm nic ip if network is not in Implemented/Setup/Allocated state
        if (!(network.getState() == Network.State.Allocated || network.getState() == Network.State.Implemented || network.getState() == Network.State.Setup)) {
            throw new InvalidParameterValueException("Network is not in the right state to update vm nic ip. Correct states are: " + Network.State.Allocated + ", " + Network.State.Implemented + ", "
                    + Network.State.Setup);
        }

        NetworkOfferingVO offering = _networkOfferingDao.findByIdIncludingRemoved(network.getNetworkOfferingId());
        if (offering == null) {
            throw new InvalidParameterValueException("There is no network offering with the network");
        }
        if (!_networkModel.listNetworkOfferingServices(offering.getId()).isEmpty() && vm.getState() != State.Stopped) {
            InvalidParameterValueException ex = new InvalidParameterValueException(
                    "VM is not Stopped, unable to update the vm nic having the specified id");
            ex.addProxyObject(vm.getUuid(), "vmId");
            throw ex;
        }

        // verify permissions
        _accountMgr.checkAccess(caller, null, true, vm);
        Account ipOwner = _accountDao.findByIdIncludingRemoved(vm.getAccountId());

        // verify ip address
        s_logger.debug("Calling the ip allocation ...");
        DataCenter dc = _dcDao.findById(network.getDataCenterId());
        if (dc == null) {
            throw new InvalidParameterValueException("There is no dc with the nic");
        }
        if (dc.getNetworkType() == NetworkType.Advanced && network.getGuestType() == Network.GuestType.Isolated) {
            try {
                ipaddr = _ipAddrMgr.allocateGuestIP(network, ipaddr);
            } catch (InsufficientAddressCapacityException e) {
                throw new InvalidParameterValueException("Allocating ip to guest nic " + nicVO.getUuid() + " failed, for insufficient address capacity");
            }
            if (ipaddr == null) {
                throw new InvalidParameterValueException("Allocating ip to guest nic " + nicVO.getUuid() + " failed, please choose another ip");
            }

            if (nicVO.getIPv4Address() != null) {
                updatePublicIpDnatVmIp(vm.getId(), network.getId(), nicVO.getIPv4Address(), ipaddr);
                updateLoadBalancerRulesVmIp(vm.getId(), network.getId(), nicVO.getIPv4Address(), ipaddr);
                updatePortForwardingRulesVmIp(vm.getId(), network.getId(), nicVO.getIPv4Address(), ipaddr);
            }

        } else if (dc.getNetworkType() == NetworkType.Basic || network.getGuestType()  == Network.GuestType.Shared) {
            //handle the basic networks here
            //for basic zone, need to provide the podId to ensure proper ip alloation
            Long podId = null;
            if (dc.getNetworkType() == NetworkType.Basic) {
                podId = vm.getPodIdToDeployIn();
                if (podId == null) {
                    throw new InvalidParameterValueException("vm pod id is null in Basic zone; can't decide the range for ip allocation");
                }
            }

            try {
                ipaddr = _ipAddrMgr.allocatePublicIpForGuestNic(network, podId, ipOwner, ipaddr);
                if (ipaddr == null) {
                    throw new InvalidParameterValueException("Allocating ip to guest nic " + nicVO.getUuid() + " failed, please choose another ip");
                }

                final IPAddressVO newIp = _ipAddressDao.findByIpAndSourceNetworkId(network.getId(), ipaddr);
                final Vlan vlan = _vlanDao.findById(newIp.getVlanId());
                nicVO.setIPv4Gateway(vlan.getVlanGateway());
                nicVO.setIPv4Netmask(vlan.getVlanNetmask());

                final IPAddressVO ip = _ipAddressDao.findByIpAndSourceNetworkId(nicVO.getNetworkId(), nicVO.getIPv4Address());
                if (ip != null) {
                    Transaction.execute(new TransactionCallbackNoReturn() {
                        @Override
                        public void doInTransactionWithoutResult(TransactionStatus status) {
                            _ipAddrMgr.markIpAsUnavailable(ip.getId());
                            _ipAddressDao.unassignIpAddress(ip.getId());
                        }
                    });
                }
            } catch (InsufficientAddressCapacityException e) {
                s_logger.error("Allocating ip to guest nic " + nicVO.getUuid() + " failed, for insufficient address capacity");
                return null;
            }
        } else {
            throw new InvalidParameterValueException("UpdateVmNicIpCmd is not supported in L2 network");
        }

        s_logger.debug("Updating IPv4 address of NIC " + nicVO + " to " + ipaddr + "/" + nicVO.getIPv4Netmask() + " with gateway " + nicVO.getIPv4Gateway());
        nicVO.setIPv4Address(ipaddr);
        _nicDao.persist(nicVO);

        return vm;
    }

    private void updatePublicIpDnatVmIp(long vmId, long networkId, String oldIp, String newIp) {
        if (!_networkModel.areServicesSupportedInNetwork(networkId, Service.StaticNat)) {
            return;
        }
        List<IPAddressVO> publicIps = _ipAddressDao.listByAssociatedVmId(vmId);
        for (IPAddressVO publicIp : publicIps) {
            if (oldIp.equals(publicIp.getVmIp()) && publicIp.getAssociatedWithNetworkId() == networkId) {
                publicIp.setVmIp(newIp);
                _ipAddressDao.persist(publicIp);
            }
        }
    }

    private void updateLoadBalancerRulesVmIp(long vmId, long networkId, String oldIp, String newIp) {
        if (!_networkModel.areServicesSupportedInNetwork(networkId, Service.Lb)) {
            return;
        }
        List<LoadBalancerVMMapVO> loadBalancerVMMaps = _loadBalancerVMMapDao.listByInstanceId(vmId);
        for (LoadBalancerVMMapVO map : loadBalancerVMMaps) {
            long lbId = map.getLoadBalancerId();
            FirewallRuleVO rule = _rulesDao.findById(lbId);
            if (oldIp.equals(map.getInstanceIp()) && networkId == rule.getNetworkId()) {
                map.setInstanceIp(newIp);
                _loadBalancerVMMapDao.persist(map);
            }
        }
    }

    private void updatePortForwardingRulesVmIp(long vmId, long networkId, String oldIp, String newIp) {
        if (!_networkModel.areServicesSupportedInNetwork(networkId, Service.PortForwarding)) {
            return;
        }
        List<PortForwardingRuleVO> firewallRules = _portForwardingDao.listByVm(vmId);
        for (PortForwardingRuleVO firewallRule : firewallRules) {
            FirewallRuleVO rule = _rulesDao.findById(firewallRule.getId());
            if (oldIp.equals(firewallRule.getDestinationIpAddress().toString()) && networkId == rule.getNetworkId()) {
                firewallRule.setDestinationIpAddress(new Ip(newIp));
                _portForwardingDao.persist(firewallRule);
            }
        }
    }

    @Override
    @ActionEvent(eventType = EventTypes.EVENT_VM_UPGRADE, eventDescription = "Upgrading VM", async = true)
    public UserVm upgradeVirtualMachine(ScaleVMCmd cmd) throws ResourceUnavailableException, ConcurrentOperationException, ManagementServerException,
    VirtualMachineMigrationException {

        Long vmId = cmd.getId();
        Long newServiceOfferingId = cmd.getServiceOfferingId();
        VirtualMachine vm = (VirtualMachine) this._entityMgr.findById(VirtualMachine.class, vmId);
        if (vm == null) {
            throw new InvalidParameterValueException("Unable to find VM's UUID");
        }
        CallContext.current().setEventDetails("Vm Id: " + vm.getUuid());

        boolean result = upgradeVirtualMachine(vmId, newServiceOfferingId, cmd.getDetails());
        if (result) {
            UserVmVO vmInstance = _vmDao.findById(vmId);
            if (vmInstance.getState().equals(State.Stopped)) {
                // Generate usage event for VM upgrade
                generateUsageEvent(vmInstance, vmInstance.isDisplayVm(), EventTypes.EVENT_VM_UPGRADE);
            }
            return vmInstance;
        } else {
            throw new CloudRuntimeException("Failed to scale the VM");
        }
    }

    @Override
    public HashMap<Long, List<VmDiskStatsEntry>> getVmDiskStatistics(long hostId, String hostName, List<Long> vmIds) throws CloudRuntimeException {
        HashMap<Long, List<VmDiskStatsEntry>> vmDiskStatsById = new HashMap<Long, List<VmDiskStatsEntry>>();

        if (vmIds.isEmpty()) {
            return vmDiskStatsById;
        }

        List<String> vmNames = new ArrayList<String>();

        for (Long vmId : vmIds) {
            UserVmVO vm = _vmDao.findById(vmId);
            vmNames.add(vm.getInstanceName());
        }

        Answer answer = _agentMgr.easySend(hostId, new GetVmDiskStatsCommand(vmNames, _hostDao.findById(hostId).getGuid(), hostName));
        if (answer == null || !answer.getResult()) {
            s_logger.warn("Unable to obtain VM disk statistics.");
            return null;
        } else {
            HashMap<String, List<VmDiskStatsEntry>> vmDiskStatsByName = ((GetVmDiskStatsAnswer)answer).getVmDiskStatsMap();

            if (vmDiskStatsByName == null) {
                s_logger.warn("Unable to obtain VM disk statistics.");
                return null;
            }

            for (Map.Entry<String, List<VmDiskStatsEntry>> entry: vmDiskStatsByName.entrySet()) {
                vmDiskStatsById.put(vmIds.get(vmNames.indexOf(entry.getKey())), entry.getValue());
            }
        }

        return vmDiskStatsById;
    }

    @Override
    public boolean upgradeVirtualMachine(Long vmId, Long newServiceOfferingId, Map<String, String> customParameters) throws ResourceUnavailableException,
    ConcurrentOperationException, ManagementServerException, VirtualMachineMigrationException {

        // Verify input parameters
        VMInstanceVO vmInstance = _vmInstanceDao.findById(vmId);
        Account caller = CallContext.current().getCallingAccount();
        _accountMgr.checkAccess(caller, null, true, vmInstance);
        if (vmInstance != null) {
            if (vmInstance.getState().equals(State.Stopped)) {
                upgradeStoppedVirtualMachine(vmId, newServiceOfferingId, customParameters);
                return true;
            }
            if (vmInstance.getState().equals(State.Running)) {
                return upgradeRunningVirtualMachine(vmId, newServiceOfferingId, customParameters);
            }
        }
        return false;
    }

    private boolean upgradeRunningVirtualMachine(Long vmId, Long newServiceOfferingId, Map<String, String> customParameters) throws ResourceUnavailableException,
    ConcurrentOperationException, ManagementServerException, VirtualMachineMigrationException {

        Account caller = CallContext.current().getCallingAccount();
        VMInstanceVO vmInstance = _vmInstanceDao.findById(vmId);

        Set<HypervisorType> supportedHypervisorTypes = new HashSet<>();
        supportedHypervisorTypes.add(HypervisorType.XenServer);
        supportedHypervisorTypes.add(HypervisorType.VMware);
        supportedHypervisorTypes.add(HypervisorType.Simulator);
        supportedHypervisorTypes.add(HypervisorType.KVM);

        HypervisorType vmHypervisorType = vmInstance.getHypervisorType();

        if (!supportedHypervisorTypes.contains(vmHypervisorType)) {
            String message = String.format("Scaling the VM dynamically is not supported for VMs running on Hypervisor [%s].", vmInstance.getHypervisorType());
            s_logger.info(message);
            throw new InvalidParameterValueException(message);
        }

        _accountMgr.checkAccess(caller, null, true, vmInstance);

        //Check if its a scale "up"
        ServiceOfferingVO newServiceOffering = _offeringDao.findById(newServiceOfferingId);
        if (newServiceOffering.isDynamic()) {
            newServiceOffering.setDynamicFlag(true);
            validateCustomParameters(newServiceOffering, customParameters);
            newServiceOffering = _offeringDao.getComputeOffering(newServiceOffering, customParameters);
        }

        // Check that the specified service offering ID is valid
        _itMgr.checkIfCanUpgrade(vmInstance, newServiceOffering);

        ServiceOfferingVO currentServiceOffering = _offeringDao.findByIdIncludingRemoved(vmInstance.getId(), vmInstance.getServiceOfferingId());
        if (newServiceOffering.isDynamicScalingEnabled() != currentServiceOffering.isDynamicScalingEnabled()) {
            throw new InvalidParameterValueException("Unable to Scale VM: since dynamic scaling enabled flag is not same for new service offering and old service offering");
        }

        validateDiskOfferingChecks(currentServiceOffering, newServiceOffering);

        int newCpu = newServiceOffering.getCpu();
        int newMemory = newServiceOffering.getRamSize();
        int newSpeed = newServiceOffering.getSpeed();
        int currentCpu = currentServiceOffering.getCpu();
        int currentMemory = currentServiceOffering.getRamSize();
        int currentSpeed = currentServiceOffering.getSpeed();
        int memoryDiff = newMemory - currentMemory;
        int cpuDiff = newCpu * newSpeed - currentCpu * currentSpeed;

        // Don't allow to scale when (Any of the new values less than current values) OR (All current and new values are same)
        if ((newSpeed < currentSpeed || newMemory < currentMemory || newCpu < currentCpu) || (newSpeed == currentSpeed && newMemory == currentMemory && newCpu == currentCpu)) {
            String message = String.format("While the VM is running, only scalling up it is supported. New service offering {\"memory\": %s, \"speed\": %s, \"cpu\": %s} should"
              + " have at least one value (ram, speed or cpu) greater than the current values {\"memory\": %s, \"speed\": %s, \"cpu\": %s}.", newMemory, newSpeed, newCpu,
              currentMemory, currentSpeed, currentCpu);

            throw new InvalidParameterValueException(message);
        }

        if (vmHypervisorType.equals(HypervisorType.KVM) && !currentServiceOffering.isDynamic()) {
            String message = String.format("Unable to live scale VM on KVM when current service offering is a \"Fixed Offering\". KVM needs the tag \"maxMemory\" to live scale and it is only configured when VM is deployed with a custom service offering and \"Dynamic Scalable\" is enabled.");
            s_logger.info(message);
            throw new InvalidParameterValueException(message);
        }

        _offeringDao.loadDetails(currentServiceOffering);
        _offeringDao.loadDetails(newServiceOffering);

        Map<String, String> currentDetails = currentServiceOffering.getDetails();
        Map<String, String> newDetails = newServiceOffering.getDetails();
        String currentVgpuType = currentDetails.get("vgpuType");
        String newVgpuType = newDetails.get("vgpuType");

        if (currentVgpuType != null && (newVgpuType == null || !newVgpuType.equalsIgnoreCase(currentVgpuType))) {
            throw new InvalidParameterValueException(String.format("Dynamic scaling of vGPU type is not supported. VM has vGPU Type: [%s].", currentVgpuType));
        }

        // Check resource limits
        if (newCpu > currentCpu) {
            _resourceLimitMgr.checkResourceLimit(caller, ResourceType.cpu, newCpu - currentCpu);
        }

        if (newMemory > currentMemory) {
            _resourceLimitMgr.checkResourceLimit(caller, ResourceType.memory, memoryDiff);
        }

        // Dynamically upgrade the running vms
        boolean success = false;
        if (vmInstance.getState().equals(State.Running)) {
            int retry = _scaleRetry;
            ExcludeList excludes = new ExcludeList();

            // Check zone wide flag
            boolean enableDynamicallyScaleVm = EnableDynamicallyScaleVm.valueIn(vmInstance.getDataCenterId());
            if (!enableDynamicallyScaleVm) {
                throw new PermissionDeniedException("Dynamically scaling virtual machines is disabled for this zone, please contact your admin.");
            }

            // Check vm flag
            if (!vmInstance.isDynamicallyScalable()) {
                throw new CloudRuntimeException(String.format("Unable to scale %s as it does not have tools to support dynamic scaling.", vmInstance.toString()));
            }

            // Check disable threshold for cluster is not crossed
            HostVO host = _hostDao.findById(vmInstance.getHostId());
            if (_capacityMgr.checkIfClusterCrossesThreshold(host.getClusterId(), cpuDiff, memoryDiff)) {
                throw new CloudRuntimeException(String.format("Unable to scale %s due to insufficient resources.", vmInstance.toString()));
            }

            while (retry-- != 0) { // It's != so that it can match -1.
                try {
                    boolean existingHostHasCapacity = false;

                    // Increment CPU and Memory count accordingly.
                    if (newCpu > currentCpu) {
                        _resourceLimitMgr.incrementResourceCount(caller.getAccountId(), ResourceType.cpu, new Long(newCpu - currentCpu));
                    }

                    if (memoryDiff > 0) {
                        _resourceLimitMgr.incrementResourceCount(caller.getAccountId(), ResourceType.memory, new Long(memoryDiff));
                    }

                    // #1 Check existing host has capacity
                    if (!excludes.shouldAvoid(ApiDBUtils.findHostById(vmInstance.getHostId()))) {
                        existingHostHasCapacity = _capacityMgr.checkIfHostHasCpuCapability(vmInstance.getHostId(), newCpu, newSpeed)
                                && _capacityMgr.checkIfHostHasCapacity(vmInstance.getHostId(), cpuDiff, ByteScaleUtils.mibToBytes(memoryDiff), false,
                                        _capacityMgr.getClusterOverProvisioningFactor(host.getClusterId(), Capacity.CAPACITY_TYPE_CPU),
                                        _capacityMgr.getClusterOverProvisioningFactor(host.getClusterId(), Capacity.CAPACITY_TYPE_MEMORY), false);
                        excludes.addHost(vmInstance.getHostId());
                    }

                    // #2 migrate the vm if host doesn't have capacity or is in avoid set
                    if (!existingHostHasCapacity) {
                        _itMgr.findHostAndMigrate(vmInstance.getUuid(), newServiceOfferingId, customParameters, excludes);
                    }

                    // #3 resize or migrate the root volume if required
                    DiskOfferingVO newDiskOffering = _diskOfferingDao.findById(newServiceOffering.getDiskOfferingId());
                    changeDiskOfferingForRootVolume(vmId, newDiskOffering, customParameters);

                    // #4 scale the vm now
                    vmInstance = _vmInstanceDao.findById(vmId);
                    _itMgr.reConfigureVm(vmInstance.getUuid(), currentServiceOffering, newServiceOffering, customParameters, existingHostHasCapacity);
                    success = true;
                    return success;
                } catch (InsufficientCapacityException | ResourceUnavailableException | ConcurrentOperationException e) {
                    s_logger.error(String.format("Unable to scale %s due to [%s].", vmInstance.toString(), e.getMessage()), e);
                } finally {
                    if (!success) {
                        // Decrement CPU and Memory count accordingly.
                        if (newCpu > currentCpu) {
                            _resourceLimitMgr.decrementResourceCount(caller.getAccountId(), ResourceType.cpu, new Long(newCpu - currentCpu));
                        }

                        if (memoryDiff > 0) {
                            _resourceLimitMgr.decrementResourceCount(caller.getAccountId(), ResourceType.memory, new Long(memoryDiff));
                        }
                    }
                }
            }
        }
        return success;
    }

    private void validateDiskOfferingChecks(ServiceOfferingVO currentServiceOffering, ServiceOfferingVO newServiceOffering) {
        if (currentServiceOffering.getDiskOfferingStrictness() != newServiceOffering.getDiskOfferingStrictness()) {
            throw new InvalidParameterValueException("Unable to Scale VM, since disk offering strictness flag is not same for new service offering and old service offering");
        }

        if (currentServiceOffering.getDiskOfferingStrictness() && currentServiceOffering.getDiskOfferingId() != newServiceOffering.getDiskOfferingId()) {
            throw new InvalidParameterValueException("Unable to Scale VM, since disk offering id associated with the old service offering is not same for new service offering");
        }
    }

    private void changeDiskOfferingForRootVolume(Long vmId, DiskOfferingVO newDiskOffering, Map<String, String> customParameters) throws ResourceAllocationException {

        List<VolumeVO> vols = _volsDao.findReadyAndAllocatedRootVolumesByInstance(vmId);

        for (final VolumeVO rootVolumeOfVm : vols) {
            DiskOfferingVO currentRootDiskOffering = _diskOfferingDao.findById(rootVolumeOfVm.getDiskOfferingId());
            HypervisorType hypervisorType = _volsDao.getHypervisorType(rootVolumeOfVm.getId());
            if (HypervisorType.Simulator != hypervisorType) {
                Long minIopsInNewDiskOffering = null;
                Long maxIopsInNewDiskOffering = null;
                boolean autoMigrate = false;
                boolean shrinkOk = false;
                Long rootDiskSize = null;
                if (customParameters.containsKey(ApiConstants.MIN_IOPS)) {
                    minIopsInNewDiskOffering = Long.parseLong(customParameters.get(ApiConstants.MIN_IOPS));
                }
                if (customParameters.containsKey(ApiConstants.MAX_IOPS)) {
                    minIopsInNewDiskOffering = Long.parseLong(customParameters.get(ApiConstants.MAX_IOPS));
                }
                if (customParameters.containsKey(ApiConstants.AUTO_MIGRATE)) {
                    autoMigrate = Boolean.parseBoolean(customParameters.get(ApiConstants.AUTO_MIGRATE));
                }
                if (customParameters.containsKey(ApiConstants.SHRINK_OK)) {
                    shrinkOk = Boolean.parseBoolean(customParameters.get(ApiConstants.SHRINK_OK));
                }
                if (customParameters.containsKey(ApiConstants.ROOT_DISK_SIZE)) {
                    rootDiskSize = Long.parseLong(customParameters.get(ApiConstants.ROOT_DISK_SIZE));
                }
                ChangeOfferingForVolumeCmd changeOfferingForVolumeCmd = new ChangeOfferingForVolumeCmd(rootVolumeOfVm.getId(), newDiskOffering.getId(), minIopsInNewDiskOffering, maxIopsInNewDiskOffering, autoMigrate, shrinkOk);
                if (rootDiskSize != null) {
                    changeOfferingForVolumeCmd.setSize(rootDiskSize);
                }
                Volume result = _volumeService.changeDiskOfferingForVolume(changeOfferingForVolumeCmd);
                if (result == null) {
                    throw new CloudRuntimeException("Failed to change disk offering of the root volume");
                }
            } else if (newDiskOffering.getDiskSize() > 0 && currentRootDiskOffering.getDiskSize() != newDiskOffering.getDiskSize()) {
                throw new InvalidParameterValueException("Hypervisor " + hypervisorType + " does not support volume resize");
            }
        }
    }

    @Override
    public HashMap<Long, VmStatsEntry> getVirtualMachineStatistics(long hostId, String hostName, List<Long> vmIds) throws CloudRuntimeException {
        HashMap<Long, VmStatsEntry> vmStatsById = new HashMap<Long, VmStatsEntry>();

        if (vmIds.isEmpty()) {
            return vmStatsById;
        }

        List<String> vmNames = new ArrayList<String>();

        for (Long vmId : vmIds) {
            UserVmVO vm = _vmDao.findById(vmId);
            vmNames.add(vm.getInstanceName());
        }

        Answer answer = _agentMgr.easySend(hostId, new GetVmStatsCommand(vmNames, _hostDao.findById(hostId).getGuid(), hostName));
        if (answer == null || !answer.getResult()) {
            s_logger.warn("Unable to obtain VM statistics.");
            return null;
        } else {
            HashMap<String, VmStatsEntry> vmStatsByName = ((GetVmStatsAnswer)answer).getVmStatsMap();

            if (vmStatsByName == null) {
                s_logger.warn("Unable to obtain VM statistics.");
                return null;
            }

            for (Map.Entry<String, VmStatsEntry> entry : vmStatsByName.entrySet()) {
                vmStatsById.put(vmIds.get(vmNames.indexOf(entry.getKey())), entry.getValue());
            }
        }

        return vmStatsById;
    }

    @Override
    public HashMap<String, VolumeStatsEntry> getVolumeStatistics(long clusterId, String poolUuid, StoragePoolType poolType,  int timeout) {
        List<HostVO> neighbors = _resourceMgr.listHostsInClusterByStatus(clusterId, Status.Up);
        StoragePoolVO storagePool = _storagePoolDao.findPoolByUUID(poolUuid);
        HashMap<String, VolumeStatsEntry> volumeStatsByUuid = new HashMap<>();

        for (HostVO neighbor : neighbors) {

            // - zone wide storage for specific hypervisortypes
            if ((ScopeType.ZONE.equals(storagePool.getScope()) && storagePool.getHypervisor() != neighbor.getHypervisorType())) {
                // skip this neighbour if their hypervisor type is not the same as that of the store
                continue;
            }

            List<String> volumeLocators = getVolumesByHost(neighbor, storagePool);
            if (!CollectionUtils.isEmpty(volumeLocators)) {

                GetVolumeStatsCommand cmd = new GetVolumeStatsCommand(poolType, poolUuid, volumeLocators);
                Answer answer = null;

                DataStoreProvider storeProvider = _dataStoreProviderMgr
                        .getDataStoreProvider(storagePool.getStorageProviderName());
                DataStoreDriver storeDriver = storeProvider.getDataStoreDriver();

                if (storeDriver instanceof PrimaryDataStoreDriver && ((PrimaryDataStoreDriver) storeDriver).canProvideVolumeStats()) {
                    // Get volume stats from the pool directly instead of sending cmd to host
                    answer = storageManager.getVolumeStats(storagePool, cmd);
                } else {
                    if (timeout > 0) {
                        cmd.setWait(timeout/1000);
                    }

                    answer = _agentMgr.easySend(neighbor.getId(), cmd);
                }

                if (answer != null && answer instanceof GetVolumeStatsAnswer){
                    GetVolumeStatsAnswer volstats = (GetVolumeStatsAnswer)answer;
                    if (volstats.getVolumeStats() != null) {
                        volumeStatsByUuid.putAll(volstats.getVolumeStats());
                    }
                }
            }
        }
        return volumeStatsByUuid.size() > 0 ? volumeStatsByUuid : null;
    }

    private List<String> getVolumesByHost(HostVO host, StoragePool pool){
        List<VMInstanceVO> vmsPerHost = _vmInstanceDao.listByHostId(host.getId());
        return vmsPerHost.stream()
                .flatMap(vm -> _volsDao.findByInstanceIdAndPoolId(vm.getId(),pool.getId()).stream().map(vol ->
                vol.getState() == Volume.State.Ready ? (vol.getFormat() == ImageFormat.OVA ? vol.getChainInfo() : vol.getPath()) : null).filter(Objects::nonNull))
                .collect(Collectors.toList());
    }

    @Override
    @DB
    @ActionEvent(eventType = EventTypes.EVENT_VM_RECOVER, eventDescription = "Recovering VM")
    public UserVm recoverVirtualMachine(RecoverVMCmd cmd) throws ResourceAllocationException, CloudRuntimeException {

        final Long vmId = cmd.getId();
        Account caller = CallContext.current().getCallingAccount();
        final Long userId = caller.getAccountId();

        // Verify input parameters
        final UserVmVO vm = _vmDao.findById(vmId);

        if (vm == null) {
            throw new InvalidParameterValueException("unable to find a virtual machine with id " + vmId);
        }

        // When trying to expunge, permission is denied when the caller is not an admin and the AllowUserExpungeRecoverVm is false for the caller.
        if (!_accountMgr.isAdmin(userId) && !AllowUserExpungeRecoverVm.valueIn(userId)) {
            throw new PermissionDeniedException("Recovering a vm can only be done by an Admin. Or when the allow.user.expunge.recover.vm key is set.");
        }

        if (vm.getRemoved() != null) {
            if (s_logger.isDebugEnabled()) {
                s_logger.debug("Unable to find vm or vm is removed: " + vmId);
            }
            throw new InvalidParameterValueException("Unable to find vm by id " + vmId);
        }

        if (vm.getState() != State.Destroyed) {
            if (s_logger.isDebugEnabled()) {
                s_logger.debug("vm is not in the right state: " + vmId);
            }
            throw new InvalidParameterValueException("Vm with id " + vmId + " is not in the right state");
        }

        if (s_logger.isDebugEnabled()) {
            s_logger.debug("Recovering vm " + vmId);
        }

        Transaction.execute(new TransactionCallbackWithExceptionNoReturn<ResourceAllocationException>() {
            @Override public void doInTransactionWithoutResult(TransactionStatus status) throws ResourceAllocationException {

                Account account = _accountDao.lockRow(vm.getAccountId(), true);

                // if the account is deleted, throw error
                if (account.getRemoved() != null) {
                    throw new CloudRuntimeException("Unable to recover VM as the account is deleted");
                }

                // Get serviceOffering for Virtual Machine
                ServiceOfferingVO serviceOffering = _serviceOfferingDao.findById(vm.getId(), vm.getServiceOfferingId());

                // First check that the maximum number of UserVMs, CPU and Memory limit for the given
                // accountId will not be exceeded
                if (! VirtualMachineManager.ResourceCountRunningVMsonly.value()) {
                    resourceLimitCheck(account, vm.isDisplayVm(), new Long(serviceOffering.getCpu()), new Long(serviceOffering.getRamSize()));
                }

                _haMgr.cancelDestroy(vm, vm.getHostId());

                try {
                    if (!_itMgr.stateTransitTo(vm, VirtualMachine.Event.RecoveryRequested, null)) {
                        s_logger.debug("Unable to recover the vm because it is not in the correct state: " + vmId);
                        throw new InvalidParameterValueException("Unable to recover the vm because it is not in the correct state: " + vmId);
                    }
                } catch (NoTransitionException e) {
                    throw new InvalidParameterValueException("Unable to recover the vm because it is not in the correct state: " + vmId);
                }

                // Recover the VM's disks
                List<VolumeVO> volumes = _volsDao.findByInstance(vmId);
                for (VolumeVO volume : volumes) {
                    if (volume.getVolumeType().equals(Volume.Type.ROOT)) {
                        // Create an event
                        Long templateId = volume.getTemplateId();
                        Long diskOfferingId = volume.getDiskOfferingId();
                        Long offeringId = null;
                        if (diskOfferingId != null) {
                            DiskOfferingVO offering = _diskOfferingDao.findById(diskOfferingId);
                            if (offering != null && !offering.isComputeOnly()) {
                                offeringId = offering.getId();
                            }
                        }
                        UsageEventUtils
                        .publishUsageEvent(EventTypes.EVENT_VOLUME_CREATE, volume.getAccountId(), volume.getDataCenterId(), volume.getId(), volume.getName(), offeringId,
                                templateId, volume.getSize(), Volume.class.getName(), volume.getUuid(), volume.isDisplayVolume());
                    }
                }

                //Update Resource Count for the given account
                resourceCountIncrement(account.getId(), vm.isDisplayVm(), new Long(serviceOffering.getCpu()), new Long(serviceOffering.getRamSize()));
            }
        });

        return _vmDao.findById(vmId);
    }

    @Override
    public boolean configure(String name, Map<String, Object> params) throws ConfigurationException {
        _name = name;

        if (_configDao == null) {
            throw new ConfigurationException("Unable to get the configuration dao.");
        }

        Map<String, String> configs = _configDao.getConfiguration("AgentManager", params);

        _instance = configs.get("instance.name");
        if (_instance == null) {
            _instance = "DEFAULT";
        }

        String workers = configs.get("expunge.workers");
        int wrks = NumbersUtil.parseInt(workers, 10);
        capacityReleaseInterval = NumbersUtil.parseInt(_configDao.getValue(Config.CapacitySkipcountingHours.key()), 3600);

        String time = configs.get("expunge.interval");
        _expungeInterval = NumbersUtil.parseInt(time, 86400);
        time = configs.get("expunge.delay");
        _expungeDelay = NumbersUtil.parseInt(time, _expungeInterval);

        _executor = Executors.newScheduledThreadPool(wrks, new NamedThreadFactory("UserVm-Scavenger"));

        String vmIpWorkers = configs.get(VmIpFetchTaskWorkers.value());
        int vmipwrks = NumbersUtil.parseInt(vmIpWorkers, 10);

        _vmIpFetchExecutor =   Executors.newScheduledThreadPool(vmipwrks, new NamedThreadFactory("UserVm-ipfetch"));

        String aggregationRange = configs.get("usage.stats.job.aggregation.range");
        int _usageAggregationRange  = NumbersUtil.parseInt(aggregationRange, 1440);
        int HOURLY_TIME = 60;
        final int DAILY_TIME = 60 * 24;
        if (_usageAggregationRange == DAILY_TIME) {
            _dailyOrHourly = true;
        } else if (_usageAggregationRange == HOURLY_TIME) {
            _dailyOrHourly = true;
        } else {
            _dailyOrHourly = false;
        }

        _itMgr.registerGuru(VirtualMachine.Type.User, this);

        VirtualMachine.State.getStateMachine().registerListener(new UserVmStateListener(_usageEventDao, _networkDao, _nicDao, _offeringDao, _vmDao, this, _configDao));

        String value = _configDao.getValue(Config.SetVmInternalNameUsingDisplayName.key());
        _instanceNameFlag = (value == null) ? false : Boolean.parseBoolean(value);

        _scaleRetry = NumbersUtil.parseInt(configs.get(Config.ScaleRetry.key()), 2);

        _vmIpFetchThreadExecutor = Executors.newFixedThreadPool(VmIpFetchThreadPoolMax.value(), new NamedThreadFactory("vmIpFetchThread"));

        s_logger.info("User VM Manager is configured.");

        return true;
    }

    @Override
    public String getName() {
        return _name;
    }

    @Override
    public boolean start() {
        _executor.scheduleWithFixedDelay(new ExpungeTask(), _expungeInterval, _expungeInterval, TimeUnit.SECONDS);
        _vmIpFetchExecutor.scheduleWithFixedDelay(new VmIpFetchTask(), VmIpFetchWaitInterval.value(), VmIpFetchWaitInterval.value(), TimeUnit.SECONDS);
        loadVmDetailsInMapForExternalDhcpIp();
        return true;
    }

    private void loadVmDetailsInMapForExternalDhcpIp() {

        List<NetworkVO> networks = _networkDao.listByGuestType(Network.GuestType.Shared);

        for (NetworkVO network: networks) {
            if(_networkModel.isSharedNetworkWithoutServices(network.getId())) {
                List<NicVO> nics = _nicDao.listByNetworkId(network.getId());

                for (NicVO nic : nics) {

                    if (nic.getIPv4Address() == null) {
                        long nicId = nic.getId();
                        long vmId = nic.getInstanceId();
                        VMInstanceVO vmInstance = _vmInstanceDao.findById(vmId);

                        // only load running vms. For stopped vms get loaded on starting
                        if (vmInstance != null && vmInstance.getState() == State.Running) {
                            VmAndCountDetails vmAndCount = new VmAndCountDetails(vmId, VmIpFetchTrialMax.value());
                            vmIdCountMap.put(nicId, vmAndCount);
                        }
                    }
                }
            }
        }
    }

    @Override
    public boolean stop() {
        _executor.shutdown();
        _vmIpFetchExecutor.shutdown();
        return true;
    }

    public String getRandomPrivateTemplateName() {
        return UUID.randomUUID().toString();
    }

    @Override
    public boolean expunge(UserVmVO vm, long callerUserId, Account caller) {
        vm = _vmDao.acquireInLockTable(vm.getId());
        if (vm == null) {
            return false;
        }
        try {

            if (vm.getBackupOfferingId() != null) {
                List<Backup> backupsForVm = backupDao.listByVmId(vm.getDataCenterId(), vm.getId());
                if (CollectionUtils.isEmpty(backupsForVm)) {
                    backupManager.removeVMFromBackupOffering(vm.getId(), true);
                } else {
                    throw new CloudRuntimeException(String.format("This VM [uuid: %s, name: %s] has a "
                            + "Backup Offering [id: %s, external id: %s] with %s backups. Please, remove the backup offering "
                            + "before proceeding to VM exclusion!", vm.getUuid(), vm.getInstanceName(), vm.getBackupOfferingId(),
                            vm.getBackupExternalId(), backupsForVm.size()));
                }
            }

            releaseNetworkResourcesOnExpunge(vm.getId());

            List<VolumeVO> rootVol = _volsDao.findByInstanceAndType(vm.getId(), Volume.Type.ROOT);
            // expunge the vm
            _itMgr.advanceExpunge(vm.getUuid());

            // Only if vm is not expunged already, cleanup it's resources
            if (vm.getRemoved() == null) {
                // Cleanup vm resources - all the PF/LB/StaticNat rules
                // associated with vm
                s_logger.debug("Starting cleaning up vm " + vm + " resources...");
                if (cleanupVmResources(vm.getId())) {
                    s_logger.debug("Successfully cleaned up vm " + vm + " resources as a part of expunge process");
                } else {
                    s_logger.warn("Failed to cleanup resources as a part of vm " + vm + " expunge");
                    return false;
                }

                _vmDao.remove(vm.getId());
            }

            return true;

        } catch (ResourceUnavailableException e) {
            s_logger.warn("Unable to expunge  " + vm, e);
            return false;
        } catch (OperationTimedoutException e) {
            s_logger.warn("Operation time out on expunging " + vm, e);
            return false;
        } catch (ConcurrentOperationException e) {
            s_logger.warn("Concurrent operations on expunging " + vm, e);
            return false;
        } finally {
            _vmDao.releaseFromLockTable(vm.getId());
        }
    }

    /**
     * Release network resources, it was done on vm stop previously.
     * @param id vm id
     * @throws ConcurrentOperationException
     * @throws ResourceUnavailableException
     */
    private void releaseNetworkResourcesOnExpunge(long id) throws ConcurrentOperationException, ResourceUnavailableException {
        final VMInstanceVO vmInstance = _vmDao.findById(id);
        if (vmInstance != null){
            final VirtualMachineProfile profile = new VirtualMachineProfileImpl(vmInstance);
            _networkMgr.release(profile, false);
        }
        else {
            s_logger.error("Couldn't find vm with id = " + id + ", unable to release network resources");
        }
    }

    private boolean cleanupVmResources(long vmId) {
        boolean success = true;
        // Remove vm from security groups
        _securityGroupMgr.removeInstanceFromGroups(vmId);

        // Remove vm from instance group
        removeInstanceFromInstanceGroup(vmId);

        // cleanup firewall rules
        if (_firewallMgr.revokeFirewallRulesForVm(vmId)) {
            s_logger.debug("Firewall rules are removed successfully as a part of vm id=" + vmId + " expunge");
        } else {
            success = false;
            s_logger.warn("Fail to remove firewall rules as a part of vm id=" + vmId + " expunge");
        }

        // cleanup port forwarding rules
        if (_rulesMgr.revokePortForwardingRulesForVm(vmId)) {
            s_logger.debug("Port forwarding rules are removed successfully as a part of vm id=" + vmId + " expunge");
        } else {
            success = false;
            s_logger.warn("Fail to remove port forwarding rules as a part of vm id=" + vmId + " expunge");
        }

        // cleanup load balancer rules
        if (_lbMgr.removeVmFromLoadBalancers(vmId)) {
            s_logger.debug("Removed vm id=" + vmId + " from all load balancers as a part of expunge process");
        } else {
            success = false;
            s_logger.warn("Fail to remove vm id=" + vmId + " from load balancers as a part of expunge process");
        }

        // If vm is assigned to static nat, disable static nat for the ip
        // address and disassociate ip if elasticIP is enabled
        List<IPAddressVO> ips = _ipAddressDao.findAllByAssociatedVmId(vmId);

        for (IPAddressVO ip : ips) {
            try {
                if (_rulesMgr.disableStaticNat(ip.getId(), _accountMgr.getAccount(Account.ACCOUNT_ID_SYSTEM), User.UID_SYSTEM, true)) {
                    s_logger.debug("Disabled 1-1 nat for ip address " + ip + " as a part of vm id=" + vmId + " expunge");
                } else {
                    s_logger.warn("Failed to disable static nat for ip address " + ip + " as a part of vm id=" + vmId + " expunge");
                    success = false;
                }
            } catch (ResourceUnavailableException e) {
                success = false;
                s_logger.warn("Failed to disable static nat for ip address " + ip + " as a part of vm id=" + vmId + " expunge because resource is unavailable", e);
            }
        }

        return success;
    }

    @Override
    public void deletePrivateTemplateRecord(Long templateId) {
        if (templateId != null) {
            _templateDao.remove(templateId);
        }
    }

    // used for vm transitioning to error state
    private void updateVmStateForFailedVmCreation(Long vmId, Long hostId) {

        UserVmVO vm = _vmDao.findById(vmId);

        if (vm != null) {
            if (vm.getState().equals(State.Stopped)) {
                s_logger.debug("Destroying vm " + vm + " as it failed to create on Host with Id:" + hostId);
                try {
                    _itMgr.stateTransitTo(vm, VirtualMachine.Event.OperationFailedToError, null);
                } catch (NoTransitionException e1) {
                    s_logger.warn(e1.getMessage());
                }
                // destroy associated volumes for vm in error state
                // get all volumes in non destroyed state
                List<VolumeVO> volumesForThisVm = _volsDao.findUsableVolumesForInstance(vm.getId());
                for (VolumeVO volume : volumesForThisVm) {
                    if (volume.getState() != Volume.State.Destroy) {
                        volumeMgr.destroyVolume(volume);
                    }
                }
                String msg = "Failed to deploy Vm with Id: " + vmId + ", on Host with Id: " + hostId;
                _alertMgr.sendAlert(AlertManager.AlertType.ALERT_TYPE_USERVM, vm.getDataCenterId(), vm.getPodIdToDeployIn(), msg, msg);

                // Get serviceOffering for Virtual Machine
                ServiceOfferingVO offering = _serviceOfferingDao.findById(vm.getId(), vm.getServiceOfferingId());

                // Update Resource Count for the given account
                resourceCountDecrement(vm.getAccountId(), vm.isDisplayVm(), new Long(offering.getCpu()), new Long(offering.getRamSize()));
            }
        }
    }



    private class VmIpFetchTask extends ManagedContextRunnable {

        @Override
        protected void runInContext() {
            GlobalLock scanLock = GlobalLock.getInternLock("vmIpFetch");
            try {
                if (scanLock.lock(ACQUIRE_GLOBAL_LOCK_TIMEOUT_FOR_COOPERATION)) {
                    try {

                        for (Entry<Long, VmAndCountDetails> entry:   vmIdCountMap.entrySet()) {
                            long nicId = entry.getKey();
                            VmAndCountDetails vmIdAndCount = entry.getValue();
                            long vmId = vmIdAndCount.getVmId();

                            if (vmIdAndCount.getRetrievalCount() <= 0) {
                                vmIdCountMap.remove(nicId);
                                s_logger.debug("Vm " + vmId +" nic "+nicId + " count is zero .. removing vm nic from map ");

                                ActionEventUtils.onActionEvent(User.UID_SYSTEM, Account.ACCOUNT_ID_SYSTEM,
                                        Domain.ROOT_DOMAIN, EventTypes.EVENT_NETWORK_EXTERNAL_DHCP_VM_IPFETCH,
                                        "VM " + vmId + " nic id "+ nicId + " ip addr fetch failed ");

                                continue;
                            }


                            UserVm userVm = _vmDao.findById(vmId);
                            VMInstanceVO vmInstance = _vmInstanceDao.findById(vmId);
                            NicVO nicVo = _nicDao.findById(nicId);
                            NetworkVO network = _networkDao.findById(nicVo.getNetworkId());

                            VirtualMachineProfile vmProfile = new VirtualMachineProfileImpl(userVm);
                            VirtualMachine vm = vmProfile.getVirtualMachine();
                            boolean isWindows = _guestOSCategoryDao.findById(_guestOSDao.findById(vm.getGuestOSId()).getCategoryId()).getName().equalsIgnoreCase("Windows");

                            _vmIpFetchThreadExecutor.execute(new VmIpAddrFetchThread(vmId, nicId, vmInstance.getInstanceName(),
                                    isWindows, vm.getHostId(), network.getCidr()));

                        }
                    } catch (Exception e) {
                        s_logger.error("Caught the Exception in VmIpFetchTask", e);
                    } finally {
                        scanLock.unlock();
                    }
                }
            } finally {
                scanLock.releaseRef();
            }

        }
    }


    private class ExpungeTask extends ManagedContextRunnable {
        public ExpungeTask() {
        }

        @Override
        protected void runInContext() {
            GlobalLock scanLock = GlobalLock.getInternLock("UserVMExpunge");
            try {
                if (scanLock.lock(ACQUIRE_GLOBAL_LOCK_TIMEOUT_FOR_COOPERATION)) {
                    try {
                        List<UserVmVO> vms = _vmDao.findDestroyedVms(new Date(System.currentTimeMillis() - ((long)_expungeDelay << 10)));
                        if (s_logger.isInfoEnabled()) {
                            if (vms.size() == 0) {
                                s_logger.trace("Found " + vms.size() + " vms to expunge.");
                            } else {
                                s_logger.info("Found " + vms.size() + " vms to expunge.");
                            }
                        }
                        for (UserVmVO vm : vms) {
                            try {
                                expungeVm(vm.getId());
                            } catch (Exception e) {
                                s_logger.warn("Unable to expunge " + vm, e);
                            }
                        }
                    } catch (Exception e) {
                        s_logger.error("Caught the following Exception", e);
                    } finally {
                        scanLock.unlock();
                    }
                }
            } finally {
                scanLock.releaseRef();
            }
        }
    }

    private void verifyVmLimits(UserVmVO vmInstance, Map<String, String> details) {
        Account owner = _accountDao.findById(vmInstance.getAccountId());
        if (owner == null) {
            throw new InvalidParameterValueException("The owner of " + vmInstance + " does not exist: " + vmInstance.getAccountId());
        }

        long newCpu = NumberUtils.toLong(details.get(VmDetailConstants.CPU_NUMBER));
        long newMemory = NumberUtils.toLong(details.get(VmDetailConstants.MEMORY));
        ServiceOfferingVO currentServiceOffering = _serviceOfferingDao.findByIdIncludingRemoved(vmInstance.getId(), vmInstance.getServiceOfferingId());
        ServiceOfferingVO svcOffering = _serviceOfferingDao.findById(vmInstance.getServiceOfferingId());
        boolean isDynamic = currentServiceOffering.isDynamic();
        if (isDynamic) {
            Map<String, String> customParameters = new HashMap<>();
            customParameters.put(VmDetailConstants.CPU_NUMBER, String.valueOf(newCpu));
            customParameters.put(VmDetailConstants.MEMORY, String.valueOf(newMemory));
            customParameters.put(VmDetailConstants.CPU_SPEED, details.get(VmDetailConstants.CPU_SPEED));
            validateCustomParameters(svcOffering, customParameters);
        }
        if (VirtualMachineManager.ResourceCountRunningVMsonly.value()) {
            return;
        }
        long currentCpu = currentServiceOffering.getCpu();
        long currentMemory = currentServiceOffering.getRamSize();

        try {
            if (newCpu > currentCpu) {
                _resourceLimitMgr.checkResourceLimit(owner, ResourceType.cpu, newCpu - currentCpu);
            }
            if (newMemory > currentMemory) {
                _resourceLimitMgr.checkResourceLimit(owner, ResourceType.memory, newMemory - currentMemory);
            }
        } catch (ResourceAllocationException e) {
            s_logger.error(String.format("Failed to updated VM due to: %s", e.getLocalizedMessage()));
            throw new InvalidParameterValueException(e.getLocalizedMessage());
        }

        if (newCpu > currentCpu) {
            _resourceLimitMgr.incrementResourceCount(owner.getAccountId(), ResourceType.cpu, newCpu - currentCpu);
        } else if (newCpu > 0 && currentCpu > newCpu){
            _resourceLimitMgr.decrementResourceCount(owner.getAccountId(), ResourceType.cpu, currentCpu - newCpu);
        }
        if (newMemory > currentMemory) {
            _resourceLimitMgr.incrementResourceCount(owner.getAccountId(), ResourceType.memory, newMemory - currentMemory);
        } else if (newMemory > 0 && currentMemory > newMemory){
            _resourceLimitMgr.decrementResourceCount(owner.getAccountId(), ResourceType.memory, currentMemory - newMemory);
        }
    }

    @Override
    @ActionEvent(eventType = EventTypes.EVENT_VM_UPDATE, eventDescription = "updating Vm")
    public UserVm updateVirtualMachine(UpdateVMCmd cmd) throws ResourceUnavailableException, InsufficientCapacityException {
        validateInputsAndPermissionForUpdateVirtualMachineCommand(cmd);

        String displayName = cmd.getDisplayName();
        String group = cmd.getGroup();
        Boolean ha = cmd.getHaEnable();
        Boolean isDisplayVm = cmd.getDisplayVm();
        Long id = cmd.getId();
        Long osTypeId = cmd.getOsTypeId();
        String userData = cmd.getUserData();
        Boolean isDynamicallyScalable = cmd.isDynamicallyScalable();
        String hostName = cmd.getHostName();
        Map<String,String> details = cmd.getDetails();
        List<Long> securityGroupIdList = getSecurityGroupIdList(cmd);
        boolean cleanupDetails = cmd.isCleanupDetails();
        String extraConfig = cmd.getExtraConfig();

        UserVmVO vmInstance = _vmDao.findById(cmd.getId());
        if (MapUtils.isNotEmpty(details) || cmd.isCleanupDetails()) {
            VMTemplateVO template = _templateDao.findById(vmInstance.getTemplateId());
            if (template != null && template.isDeployAsIs()) {
                throw new CloudRuntimeException("Detail settings are read from OVA, it cannot be changed by API call.");
            }
        }

        long accountId = vmInstance.getAccountId();

        if (isDisplayVm != null && isDisplayVm != vmInstance.isDisplay()) {
            updateDisplayVmFlag(isDisplayVm, id, vmInstance);
        }
        final Account caller = CallContext.current().getCallingAccount();
        final List<String> userDenyListedSettings = Stream.of(QueryService.UserVMDeniedDetails.value().split(","))
                .map(item -> (item).trim())
                .collect(Collectors.toList());
        final List<String> userReadOnlySettings = Stream.of(QueryService.UserVMReadOnlyDetails.value().split(","))
                .map(item -> (item).trim())
                .collect(Collectors.toList());
        if (cleanupDetails){
            if (caller != null && caller.getType() == Account.ACCOUNT_TYPE_ADMIN) {
                userVmDetailsDao.removeDetails(id);
            } else {
                for (final UserVmDetailVO detail : userVmDetailsDao.listDetails(id)) {
                    if (detail != null && !userDenyListedSettings.contains(detail.getName())
                            && !userReadOnlySettings.contains(detail.getName())) {
                        userVmDetailsDao.removeDetail(id, detail.getName());
                    }
                }
            }
        } else {
            if (MapUtils.isNotEmpty(details)) {
                if (details.containsKey("extraconfig")) {
                    throw new InvalidParameterValueException("'extraconfig' should not be included in details as key");
                }

                if (caller != null && caller.getType() != Account.ACCOUNT_TYPE_ADMIN) {
                    // Ensure denied or read-only detail is not passed by non-root-admin user
                    for (final String detailName : details.keySet()) {
                        if (userDenyListedSettings.contains(detailName)) {
                            throw new InvalidParameterValueException("You're not allowed to add or edit the restricted setting: " + detailName);
                        }
                        if (userReadOnlySettings.contains(detailName)) {
                            throw new InvalidParameterValueException("You're not allowed to add or edit the read-only setting: " + detailName);
                        }
                    }
                    // Add any hidden/denied or read-only detail
                    for (final UserVmDetailVO detail : userVmDetailsDao.listDetails(id)) {
                        if (userDenyListedSettings.contains(detail.getName()) || userReadOnlySettings.contains(detail.getName())) {
                            details.put(detail.getName(), detail.getValue());
                        }
                    }
                }

                verifyVmLimits(vmInstance, details);
                vmInstance.setDetails(details);
                _vmDao.saveDetails(vmInstance);
            }
            if (StringUtils.isNotBlank(extraConfig)) {
                if (EnableAdditionalVmConfig.valueIn(accountId)) {
                    s_logger.info("Adding extra configuration to user vm: " + vmInstance.getUuid());
                    addExtraConfig(vmInstance, extraConfig);
                } else {
                    throw new InvalidParameterValueException("attempted setting extraconfig but enable.additional.vm.configuration is disabled");
                }
            }
        }
        return updateVirtualMachine(id, displayName, group, ha, isDisplayVm, osTypeId, userData, isDynamicallyScalable,
                cmd.getHttpMethod(), cmd.getCustomId(), hostName, cmd.getInstanceName(), securityGroupIdList, cmd.getDhcpOptionsMap());
    }

    protected void updateDisplayVmFlag(Boolean isDisplayVm, Long id, UserVmVO vmInstance) {
        vmInstance.setDisplayVm(isDisplayVm);

        // Resource limit changes
        ServiceOffering offering = _serviceOfferingDao.findByIdIncludingRemoved(vmInstance.getId(), vmInstance.getServiceOfferingId());
        if (isDisplayVm) {
            resourceCountIncrement(vmInstance.getAccountId(), true, Long.valueOf(offering.getCpu()), Long.valueOf(offering.getRamSize()));
        } else {
            resourceCountDecrement(vmInstance.getAccountId(), true, Long.valueOf(offering.getCpu()), Long.valueOf(offering.getRamSize()));
        }

        // Usage
        saveUsageEvent(vmInstance);

        // take care of the root volume as well.
        List<VolumeVO> rootVols = _volsDao.findByInstanceAndType(id, Volume.Type.ROOT);
        if (!rootVols.isEmpty()) {
            _volumeService.updateDisplay(rootVols.get(0), isDisplayVm);
        }

        // take care of the data volumes as well.
        List<VolumeVO> dataVols = _volsDao.findByInstanceAndType(id, Volume.Type.DATADISK);
        for (Volume dataVol : dataVols) {
            _volumeService.updateDisplay(dataVol, isDisplayVm);
        }
    }

    protected void validateInputsAndPermissionForUpdateVirtualMachineCommand(UpdateVMCmd cmd) {
        UserVmVO vmInstance = _vmDao.findById(cmd.getId());
        if (vmInstance == null) {
            throw new InvalidParameterValueException("unable to find virtual machine with id: " + cmd.getId());
        }
        validateGuestOsIdForUpdateVirtualMachineCommand(cmd);
        Account caller = CallContext.current().getCallingAccount();
        _accountMgr.checkAccess(caller, null, true, vmInstance);
    }

    protected void validateGuestOsIdForUpdateVirtualMachineCommand(UpdateVMCmd cmd) {
        Long osTypeId = cmd.getOsTypeId();
        if (osTypeId != null) {
            GuestOSVO guestOS = _guestOSDao.findById(osTypeId);
            if (guestOS == null) {
                throw new InvalidParameterValueException("Please specify a valid guest OS ID.");
            }
        }
    }

    private void saveUsageEvent(UserVmVO vm) {

        // If vm not destroyed
        if( vm.getState() != State.Destroyed && vm.getState() != State.Expunging && vm.getState() != State.Error){

            if(vm.isDisplayVm()){
                //1. Allocated VM Usage Event
                generateUsageEvent(vm, true, EventTypes.EVENT_VM_CREATE);

                if(vm.getState() == State.Running || vm.getState() == State.Stopping){
                    //2. Running VM Usage Event
                    generateUsageEvent(vm, true, EventTypes.EVENT_VM_START);

                    // 3. Network offering usage
                    generateNetworkUsageForVm(vm, true, EventTypes.EVENT_NETWORK_OFFERING_ASSIGN);
                }

            }else {
                //1. Allocated VM Usage Event
                generateUsageEvent(vm, true, EventTypes.EVENT_VM_DESTROY);

                if(vm.getState() == State.Running || vm.getState() == State.Stopping){
                    //2. Running VM Usage Event
                    generateUsageEvent(vm, true, EventTypes.EVENT_VM_STOP);

                    // 3. Network offering usage
                    generateNetworkUsageForVm(vm, true, EventTypes.EVENT_NETWORK_OFFERING_REMOVE);
                }
            }
        }

    }

    private void generateNetworkUsageForVm(VirtualMachine vm, boolean isDisplay, String eventType){

        List<NicVO> nics = _nicDao.listByVmId(vm.getId());
        for (NicVO nic : nics) {
            NetworkVO network = _networkDao.findById(nic.getNetworkId());
            long isDefault = (nic.isDefaultNic()) ? 1 : 0;
            UsageEventUtils.publishUsageEvent(eventType, vm.getAccountId(), vm.getDataCenterId(), vm.getId(),
                    Long.toString(nic.getId()), network.getNetworkOfferingId(), null, isDefault, vm.getClass().getName(), vm.getUuid(), isDisplay);
        }

    }

    @Override
    public UserVm updateVirtualMachine(long id, String displayName, String group, Boolean ha, Boolean isDisplayVmEnabled, Long osTypeId, String userData,
            Boolean isDynamicallyScalable, HTTPMethod httpMethod, String customId, String hostName, String instanceName, List<Long> securityGroupIdList, Map<String, Map<Integer, String>> extraDhcpOptionsMap)
                    throws ResourceUnavailableException, InsufficientCapacityException {
        UserVmVO vm = _vmDao.findById(id);
        if (vm == null) {
            throw new CloudRuntimeException("Unable to find virtual machine with id " + id);
        }

        if(instanceName != null){
            VMInstanceVO vmInstance = _vmInstanceDao.findVMByInstanceName(instanceName);
            if(vmInstance != null && vmInstance.getId() != id){
                throw new CloudRuntimeException("Instance name : " + instanceName + " is not unique");
            }
        }

        if (vm.getState() == State.Error || vm.getState() == State.Expunging) {
            s_logger.error("vm is not in the right state: " + id);
            throw new InvalidParameterValueException("Vm with id " + id + " is not in the right state");
        }

        if (displayName == null) {
            displayName = vm.getDisplayName();
        }

        if (ha == null) {
            ha = vm.isHaEnabled();
        }

        ServiceOffering offering = _serviceOfferingDao.findById(vm.getId(), vm.getServiceOfferingId());
        if (!offering.isOfferHA() && ha) {
            throw new InvalidParameterValueException("Can't enable ha for the vm as it's created from the Service offering having HA disabled");
        }

        if (isDisplayVmEnabled == null) {
            isDisplayVmEnabled = vm.isDisplayVm();
        }

        boolean updateUserdata = false;
        if (userData != null) {
            // check and replace newlines
            userData = userData.replace("\\n", "");
            userData = validateUserData(userData, httpMethod);
            // update userData on domain router.
            updateUserdata = true;
        } else {
            userData = vm.getUserData();
        }

        if (osTypeId == null) {
            osTypeId = vm.getGuestOSId();
        }

        if (group != null) {
            addInstanceToGroup(id, group);
        }

        if (isDynamicallyScalable == null) {
            isDynamicallyScalable = vm.isDynamicallyScalable();
        } else {
            if (isDynamicallyScalable == true) {
                VMTemplateVO template = _templateDao.findByIdIncludingRemoved(vm.getTemplateId());
                if (!template.isDynamicallyScalable()) {
                    throw new InvalidParameterValueException("Dynamic Scaling cannot be enabled for the VM since its template does not have dynamic scaling enabled");
                }
                if (!offering.isDynamicScalingEnabled()) {
                    throw new InvalidParameterValueException("Dynamic Scaling cannot be enabled for the VM since its service offering does not have dynamic scaling enabled");
                }
                if (!UserVmManager.EnableDynamicallyScaleVm.valueIn(vm.getDataCenterId())) {
                    s_logger.debug(String.format("Dynamic Scaling cannot be enabled for the VM %s since the global setting enable.dynamic.scale.vm is set to false", vm.getUuid()));
                    throw new InvalidParameterValueException("Dynamic Scaling cannot be enabled for the VM since corresponding global setting is set to false");
                }
            }
        }

        boolean isVMware = (vm.getHypervisorType() == HypervisorType.VMware);

        if (securityGroupIdList != null && isVMware) {
            throw new InvalidParameterValueException("Security group feature is not supported for vmWare hypervisor");
        } else {
            // Get default guest network in Basic zone
            Network defaultNetwork = null;
            try {
                DataCenterVO zone = _dcDao.findById(vm.getDataCenterId());

                if (zone.getNetworkType() == NetworkType.Basic) {
                    // Get default guest network in Basic zone
                    defaultNetwork = _networkModel.getExclusiveGuestNetwork(zone.getId());
                } else if (zone.isSecurityGroupEnabled()) {
                    NicVO defaultNic = _nicDao.findDefaultNicForVM(vm.getId());
                    if (defaultNic != null) {
                        defaultNetwork = _networkDao.findById(defaultNic.getNetworkId());
                    }
                }
            } catch (InvalidParameterValueException e) {
                if(s_logger.isDebugEnabled()) {
                    s_logger.debug(e.getMessage(),e);
                }
                defaultNetwork = _networkModel.getDefaultNetworkForVm(id);
            }

            if (securityGroupIdList != null && _networkModel.isSecurityGroupSupportedInNetwork(defaultNetwork) && _networkModel.canAddDefaultSecurityGroup()) {
                if (vm.getState() == State.Stopped) {
                    // Remove instance from security groups
                    _securityGroupMgr.removeInstanceFromGroups(id);
                    // Add instance in provided groups
                    _securityGroupMgr.addInstanceToGroups(id, securityGroupIdList);
                } else {
                    throw new InvalidParameterValueException("Virtual machine must be stopped prior to update security groups ");
                }
            }
        }
        List<? extends Nic> nics = _nicDao.listByVmId(vm.getId());
        if (hostName != null) {
            // Check is hostName is RFC compliant
            checkNameForRFCCompliance(hostName);

            if (vm.getHostName().equalsIgnoreCase(hostName)) {
                s_logger.debug("Vm " + vm + " is already set with the hostName specified: " + hostName);
                hostName = null;
            }

            // Verify that vm's hostName is unique

            List<NetworkVO> vmNtwks = new ArrayList<NetworkVO>(nics.size());
            for (Nic nic : nics) {
                vmNtwks.add(_networkDao.findById(nic.getNetworkId()));
            }
            checkIfHostNameUniqueInNtwkDomain(hostName, vmNtwks);
        }

        List<NetworkVO> networks = nics.stream()
                .map(nic -> _networkDao.findById(nic.getNetworkId()))
                .collect(Collectors.toList());

        verifyExtraDhcpOptionsNetwork(extraDhcpOptionsMap, networks);
        for (Nic nic : nics) {
            _networkMgr.saveExtraDhcpOptions(networks.stream()
                    .filter(network -> network.getId() == nic.getNetworkId())
                    .findFirst()
                    .get()
                    .getUuid(), nic.getId(), extraDhcpOptionsMap);
        }

        _vmDao.updateVM(id, displayName, ha, osTypeId, userData, isDisplayVmEnabled, isDynamicallyScalable, customId, hostName, instanceName);

        if (updateUserdata) {
            updateUserData(vm);
        }

        if (State.Running == vm.getState()) {
            updateDns(vm, hostName);
        }

        return _vmDao.findById(id);
    }

    private void updateUserData(UserVm vm) throws ResourceUnavailableException, InsufficientCapacityException {
        boolean result = updateUserDataInternal(vm);
        if (result) {
            s_logger.debug(String.format("User data successfully updated for vm id:  %s", vm.getId()));
        } else {
            throw new CloudRuntimeException("Failed to reset userdata for the virtual machine ");
        }
    }

    private void updateDns(UserVmVO vm, String hostName) throws ResourceUnavailableException, InsufficientCapacityException {
        if (!StringUtils.isEmpty(hostName)) {
            vm.setHostName(hostName);
            try {
                List<NicVO> nicVOs = _nicDao.listByVmId(vm.getId());
                for (NicVO nic : nicVOs) {
                    List<DomainRouterVO> routers = _routerDao.findByNetwork(nic.getNetworkId());
                    for (DomainRouterVO router : routers) {
                        if (router.getState() != State.Running) {
                            s_logger.warn(String.format("Unable to update DNS for VM %s, as virtual router: %s is not in the right state: %s ", vm, router.getName(), router.getState()));
                            continue;
                        }
                        Commands commands = new Commands(Command.OnError.Stop);
                        commandSetupHelper.createDhcpEntryCommand(router, vm, nic, false, commands);
                        if (!nwHelper.sendCommandsToRouter(router, commands)) {
                            throw new CloudRuntimeException(String.format("Unable to send commands to virtual router: %s", router.getHostId()));
                        }
                        Answer answer = commands.getAnswer("dhcp");
                        if (answer == null || !answer.getResult()) {
                            throw new CloudRuntimeException("Failed to update hostname");
                        }
                        updateUserData(vm);
                    }
                }
            } catch (CloudRuntimeException e) {
                throw new CloudRuntimeException(String.format("Failed to update hostname of VM %s to %s", vm.getInstanceName(), vm.getHostName()));
            }
        }
    }

    private boolean updateUserDataInternal(UserVm vm) throws ResourceUnavailableException, InsufficientCapacityException {
        VMTemplateVO template = _templateDao.findByIdIncludingRemoved(vm.getTemplateId());

        List<? extends Nic> nics = _nicDao.listByVmId(vm.getId());
        if (nics == null || nics.isEmpty()) {
            s_logger.error("unable to find any nics for vm " + vm.getUuid());
            return false;
        }

        boolean userDataApplied = false;
        for (Nic nic : nics) {
            userDataApplied |= applyUserData(template.getHypervisorType(), vm, nic);
        }
        return userDataApplied;
    }

    protected boolean applyUserData(HypervisorType hyperVisorType, UserVm vm, Nic nic) throws ResourceUnavailableException, InsufficientCapacityException {
        Network network = _networkDao.findById(nic.getNetworkId());
        NicProfile nicProfile = new NicProfile(nic, network, null, null, null, _networkModel.isSecurityGroupSupportedInNetwork(network), _networkModel.getNetworkTag(
                hyperVisorType, network));
        VirtualMachineProfile vmProfile = new VirtualMachineProfileImpl(vm);

        if (_networkModel.areServicesSupportedByNetworkOffering(network.getNetworkOfferingId(), Service.UserData)) {
            UserDataServiceProvider element = _networkModel.getUserDataUpdateProvider(network);
            if (element == null) {
                throw new CloudRuntimeException("Can't find network element for " + Service.UserData.getName() + " provider needed for UserData update");
            }
            boolean result = element.saveUserData(network, nicProfile, vmProfile);
            if (!result) {
                s_logger.error("Failed to update userdata for vm " + vm + " and nic " + nic);
            } else {
                return true;
            }
        } else {
            s_logger.debug("Not applying userdata for nic id=" + nic.getId() + " in vm id=" + vmProfile.getId() + " because it is not supported in network id=" + network.getId());
        }
        return false;
    }

    @Override
    @ActionEvent(eventType = EventTypes.EVENT_VM_START, eventDescription = "starting Vm", async = true)
    public UserVm startVirtualMachine(StartVMCmd cmd) throws ExecutionException, ConcurrentOperationException, ResourceUnavailableException, InsufficientCapacityException, ResourceAllocationException {
        Map<VirtualMachineProfile.Param, Object> additonalParams = new HashMap<>();
        if (cmd.getBootIntoSetup() != null) {
            if (s_logger.isTraceEnabled()) {
                s_logger.trace(String.format("Adding %s into the param map", VirtualMachineProfile.Param.BootIntoSetup.getName()));
            }
            additonalParams.put(VirtualMachineProfile.Param.BootIntoSetup, cmd.getBootIntoSetup());
        }
        UserVmDetailVO uefiDetail = userVmDetailsDao.findDetail(cmd.getId(), ApiConstants.BootType.UEFI.toString());
        if (uefiDetail != null) {
            addVmUefiBootOptionsToParams(additonalParams, uefiDetail.getName(), uefiDetail.getValue());
        }

        return startVirtualMachine(cmd.getId(), cmd.getPodId(), cmd.getClusterId(), cmd.getHostId(), additonalParams, cmd.getDeploymentPlanner()).first();
    }

    @Override
    @ActionEvent(eventType = EventTypes.EVENT_VM_REBOOT, eventDescription = "rebooting Vm", async = true)
    public UserVm rebootVirtualMachine(RebootVMCmd cmd) throws InsufficientCapacityException, ResourceUnavailableException {
        Account caller = CallContext.current().getCallingAccount();
        Long vmId = cmd.getId();

        // Verify input parameters
        UserVmVO vmInstance = _vmDao.findById(vmId);
        if (vmInstance == null) {
            throw new InvalidParameterValueException("Unable to find a virtual machine with id " + vmId);
        }

        _accountMgr.checkAccess(caller, null, true, vmInstance);

        checkIfHostOfVMIsInPrepareForMaintenanceState(vmInstance.getHostId(), vmId, "Reboot");

        // If the VM is Volatile in nature, on reboot discard the VM's root disk and create a new root disk for it: by calling restoreVM
        long serviceOfferingId = vmInstance.getServiceOfferingId();
        ServiceOfferingVO offering = _serviceOfferingDao.findById(vmInstance.getId(), serviceOfferingId);
        if (offering != null && offering.getRemoved() == null) {
            if (offering.isVolatileVm()) {
                return restoreVMInternal(caller, vmInstance, null);
            }
        } else {
            throw new InvalidParameterValueException("Unable to find service offering: " + serviceOfferingId + " corresponding to the vm");
        }

        Boolean enterSetup = cmd.getBootIntoSetup();
        if (enterSetup != null && enterSetup && !HypervisorType.VMware.equals(vmInstance.getHypervisorType())) {
            throw new InvalidParameterValueException("Booting into a hardware setup menu is not implemented on " + vmInstance.getHypervisorType());
        }

        UserVm userVm = rebootVirtualMachine(CallContext.current().getCallingUserId(), vmId, enterSetup == null ? false : cmd.getBootIntoSetup(), cmd.isForced());
        if (userVm != null ) {
            // update the vmIdCountMap if the vm is in advanced shared network with out services
            final List<NicVO> nics = _nicDao.listByVmId(vmId);
            for (NicVO nic : nics) {
                Network network = _networkModel.getNetwork(nic.getNetworkId());
                if (_networkModel.isSharedNetworkWithoutServices(network.getId())) {
                    s_logger.debug("Adding vm " +vmId +" nic id "+ nic.getId() +" into vmIdCountMap as part of vm " +
                            "reboot for vm ip fetch ");
                    vmIdCountMap.put(nic.getId(), new VmAndCountDetails(nic.getInstanceId(), VmIpFetchTrialMax.value()));
                }
            }
            return  userVm;
        }
        return  null;
    }

    @Override
    @ActionEvent(eventType = EventTypes.EVENT_VM_DESTROY, eventDescription = "destroying Vm", async = true)
    public UserVm destroyVm(DestroyVMCmd cmd) throws ResourceUnavailableException, ConcurrentOperationException {
        CallContext ctx = CallContext.current();
        long vmId = cmd.getId();
        boolean expunge = cmd.getExpunge();

        // When trying to expunge, permission is denied when the caller is not an admin and the AllowUserExpungeRecoverVm is false for the caller.
        if (expunge && !_accountMgr.isAdmin(ctx.getCallingAccount().getId()) && !AllowUserExpungeRecoverVm.valueIn(cmd.getEntityOwnerId())) {
            throw new PermissionDeniedException("Parameter " + ApiConstants.EXPUNGE + " can be passed by Admin only. Or when the allow.user.expunge.recover.vm key is set.");
        }
        // check if VM exists
        UserVmVO vm = _vmDao.findById(vmId);

        if (vm == null || vm.getRemoved() != null) {
            throw new InvalidParameterValueException("unable to find a virtual machine with id " + vmId);
        }

        if ((vm.getState() == State.Destroyed && !expunge) || vm.getState() == State.Expunging) {
            s_logger.debug("Vm id=" + vmId + " is already destroyed");
            return vm;
        }

        // check if there are active volume snapshots tasks
        s_logger.debug("Checking if there are any ongoing snapshots on the ROOT volumes associated with VM with ID " + vmId);
        if (checkStatusOfVolumeSnapshots(vmId, Volume.Type.ROOT)) {
            throw new CloudRuntimeException("There is/are unbacked up snapshot(s) on ROOT volume, vm destroy is not permitted, please try again later.");
        }
        s_logger.debug("Found no ongoing snapshots on volume of type ROOT, for the vm with id " + vmId);

        List<VolumeVO> volumesToBeDeleted = getVolumesFromIds(cmd);

        checkForUnattachedVolumes(vmId, volumesToBeDeleted);
        validateVolumes(volumesToBeDeleted);

        final ControlledEntity[] volumesToDelete = volumesToBeDeleted.toArray(new ControlledEntity[0]);
        _accountMgr.checkAccess(ctx.getCallingAccount(), null, true, volumesToDelete);

        stopVirtualMachine(vmId, VmDestroyForcestop.value());

        // Detach all data disks from VM
        List<VolumeVO> dataVols = _volsDao.findByInstanceAndType(vmId, Volume.Type.DATADISK);
        detachVolumesFromVm(dataVols);

        UserVm destroyedVm = destroyVm(vmId, expunge);
        if (expunge) {
            if (!expunge(vm, ctx.getCallingUserId(), ctx.getCallingAccount())) {
                throw new CloudRuntimeException("Failed to expunge vm " + destroyedVm);
            }
        }

        deleteVolumesFromVm(volumesToBeDeleted, expunge);

        return destroyedVm;
    }

    private List<VolumeVO> getVolumesFromIds(DestroyVMCmd cmd) {
        List<VolumeVO> volumes = new ArrayList<>();
        if (cmd.getVolumeIds() != null) {
            for (Long volId : cmd.getVolumeIds()) {
                VolumeVO vol = _volsDao.findById(volId);

                if (vol == null) {
                    throw new InvalidParameterValueException("Unable to find volume with ID: " + volId);
                }
                volumes.add(vol);
            }
        }
        return volumes;
    }

    @Override
    @DB
    public InstanceGroupVO createVmGroup(CreateVMGroupCmd cmd) {
        Account caller = CallContext.current().getCallingAccount();
        Long domainId = cmd.getDomainId();
        String accountName = cmd.getAccountName();
        String groupName = cmd.getGroupName();
        Long projectId = cmd.getProjectId();

        Account owner = _accountMgr.finalizeOwner(caller, accountName, domainId, projectId);
        long accountId = owner.getId();

        // Check if name is already in use by this account
        boolean isNameInUse = _vmGroupDao.isNameInUse(accountId, groupName);

        if (isNameInUse) {
            throw new InvalidParameterValueException("Unable to create vm group, a group with name " + groupName + " already exists for account " + accountId);
        }

        return createVmGroup(groupName, accountId);
    }

    @DB
    private InstanceGroupVO createVmGroup(String groupName, long accountId) {
        Account account = null;
        try {
            account = _accountDao.acquireInLockTable(accountId); // to ensure
            // duplicate
            // vm group
            // names are
            // not
            // created.
            if (account == null) {
                s_logger.warn("Failed to acquire lock on account");
                return null;
            }
            InstanceGroupVO group = _vmGroupDao.findByAccountAndName(accountId, groupName);
            if (group == null) {
                group = new InstanceGroupVO(groupName, accountId);
                group = _vmGroupDao.persist(group);
            }
            return group;
        } finally {
            if (account != null) {
                _accountDao.releaseFromLockTable(accountId);
            }
        }
    }

    @Override
    public boolean deleteVmGroup(DeleteVMGroupCmd cmd) {
        Account caller = CallContext.current().getCallingAccount();
        Long groupId = cmd.getId();

        // Verify input parameters
        InstanceGroupVO group = _vmGroupDao.findById(groupId);
        if ((group == null) || (group.getRemoved() != null)) {
            throw new InvalidParameterValueException("unable to find a vm group with id " + groupId);
        }

        _accountMgr.checkAccess(caller, null, true, group);

        return deleteVmGroup(groupId);
    }

    @Override
    public boolean deleteVmGroup(long groupId) {
        InstanceGroupVO group = _vmGroupDao.findById(groupId);
        annotationDao.removeByEntityType(AnnotationService.EntityType.INSTANCE_GROUP.name(), group.getUuid());
        // delete all the mappings from group_vm_map table
        List<InstanceGroupVMMapVO> groupVmMaps = _groupVMMapDao.listByGroupId(groupId);
        for (InstanceGroupVMMapVO groupMap : groupVmMaps) {
            SearchCriteria<InstanceGroupVMMapVO> sc = _groupVMMapDao.createSearchCriteria();
            sc.addAnd("instanceId", SearchCriteria.Op.EQ, groupMap.getInstanceId());
            _groupVMMapDao.expunge(sc);
        }

        if (_vmGroupDao.remove(groupId)) {
            return true;
        } else {
            return false;
        }
    }

    @Override
    @DB
    public boolean addInstanceToGroup(final long userVmId, String groupName) {
        UserVmVO vm = _vmDao.findById(userVmId);

        InstanceGroupVO group = _vmGroupDao.findByAccountAndName(vm.getAccountId(), groupName);
        // Create vm group if the group doesn't exist for this account
        if (group == null) {
            group = createVmGroup(groupName, vm.getAccountId());
        }

        if (group != null) {
            UserVm userVm = _vmDao.acquireInLockTable(userVmId);
            if (userVm == null) {
                s_logger.warn("Failed to acquire lock on user vm id=" + userVmId);
            }
            try {
                final InstanceGroupVO groupFinal = group;
                Transaction.execute(new TransactionCallbackNoReturn() {
                    @Override
                    public void doInTransactionWithoutResult(TransactionStatus status) {
                        // don't let the group be deleted when we are assigning vm to
                        // it.
                        InstanceGroupVO ngrpLock = _vmGroupDao.lockRow(groupFinal.getId(), false);
                        if (ngrpLock == null) {
                            s_logger.warn("Failed to acquire lock on vm group id=" + groupFinal.getId() + " name=" + groupFinal.getName());
                            throw new CloudRuntimeException("Failed to acquire lock on vm group id=" + groupFinal.getId() + " name=" + groupFinal.getName());
                        }

                        // Currently don't allow to assign a vm to more than one group
                        if (_groupVMMapDao.listByInstanceId(userVmId) != null) {
                            // Delete all mappings from group_vm_map table
                            List<InstanceGroupVMMapVO> groupVmMaps = _groupVMMapDao.listByInstanceId(userVmId);
                            for (InstanceGroupVMMapVO groupMap : groupVmMaps) {
                                SearchCriteria<InstanceGroupVMMapVO> sc = _groupVMMapDao.createSearchCriteria();
                                sc.addAnd("instanceId", SearchCriteria.Op.EQ, groupMap.getInstanceId());
                                _groupVMMapDao.expunge(sc);
                            }
                        }
                        InstanceGroupVMMapVO groupVmMapVO = new InstanceGroupVMMapVO(groupFinal.getId(), userVmId);
                        _groupVMMapDao.persist(groupVmMapVO);

                    }
                });

                return true;
            } finally {
                if (userVm != null) {
                    _vmDao.releaseFromLockTable(userVmId);
                }
            }
        }
        return false;
    }

    @Override
    public InstanceGroupVO getGroupForVm(long vmId) {
        // TODO - in future releases vm can be assigned to multiple groups; but
        // currently return just one group per vm
        try {
            List<InstanceGroupVMMapVO> groupsToVmMap = _groupVMMapDao.listByInstanceId(vmId);

            if (groupsToVmMap != null && groupsToVmMap.size() != 0) {
                InstanceGroupVO group = _vmGroupDao.findById(groupsToVmMap.get(0).getGroupId());
                return group;
            } else {
                return null;
            }
        } catch (Exception e) {
            s_logger.warn("Error trying to get group for a vm: ", e);
            return null;
        }
    }

    @Override
    public void removeInstanceFromInstanceGroup(long vmId) {
        try {
            List<InstanceGroupVMMapVO> groupVmMaps = _groupVMMapDao.listByInstanceId(vmId);
            for (InstanceGroupVMMapVO groupMap : groupVmMaps) {
                SearchCriteria<InstanceGroupVMMapVO> sc = _groupVMMapDao.createSearchCriteria();
                sc.addAnd("instanceId", SearchCriteria.Op.EQ, groupMap.getInstanceId());
                _groupVMMapDao.expunge(sc);
            }
        } catch (Exception e) {
            s_logger.warn("Error trying to remove vm from group: ", e);
        }
    }

    private boolean validPassword(String password) {
        if (password == null || password.length() == 0) {
            return false;
        }
        for (int i = 0; i < password.length(); i++) {
            if (password.charAt(i) == ' ') {
                return false;
            }
        }
        return true;
    }

    @Override
    @ActionEvent(eventType = EventTypes.EVENT_VM_CREATE, eventDescription = "deploying Vm", create = true)
    public UserVm createBasicSecurityGroupVirtualMachine(DataCenter zone, ServiceOffering serviceOffering, VirtualMachineTemplate template, List<Long> securityGroupIdList,
            Account owner, String hostName, String displayName, Long diskOfferingId, Long diskSize, String group, HypervisorType hypervisor, HTTPMethod httpmethod,
            String userData, List<String> sshKeyPairs, Map<Long, IpAddresses> requestedIps, IpAddresses defaultIps, Boolean displayVm, String keyboard, List<Long> affinityGroupIdList,
            Map<String, String> customParametes, String customId, Map<String, Map<Integer, String>> dhcpOptionMap,
            Map<Long, DiskOffering> dataDiskTemplateToDiskOfferingMap, Map<String, String> userVmOVFProperties, boolean dynamicScalingEnabled, Long overrideDiskOfferingId) throws InsufficientCapacityException, ConcurrentOperationException, ResourceUnavailableException,
    StorageUnavailableException, ResourceAllocationException {

        Account caller = CallContext.current().getCallingAccount();
        List<NetworkVO> networkList = new ArrayList<NetworkVO>();

        // Verify that caller can perform actions in behalf of vm owner
        _accountMgr.checkAccess(caller, null, true, owner);

        // Verify that owner can use the service offering
        _accountMgr.checkAccess(owner, serviceOffering, zone);
        _accountMgr.checkAccess(owner, _diskOfferingDao.findById(diskOfferingId), zone);

        // Get default guest network in Basic zone
        Network defaultNetwork = _networkModel.getExclusiveGuestNetwork(zone.getId());

        if (defaultNetwork == null) {
            throw new InvalidParameterValueException("Unable to find a default network to start a vm");
        } else {
            networkList.add(_networkDao.findById(defaultNetwork.getId()));
        }

        boolean isVmWare = (template.getHypervisorType() == HypervisorType.VMware || (hypervisor != null && hypervisor == HypervisorType.VMware));

        if (securityGroupIdList != null && isVmWare) {
            throw new InvalidParameterValueException("Security group feature is not supported for vmWare hypervisor");
        } else if (!isVmWare && _networkModel.isSecurityGroupSupportedInNetwork(defaultNetwork) && _networkModel.canAddDefaultSecurityGroup()) {
            //add the default securityGroup only if no security group is specified
            if (securityGroupIdList == null || securityGroupIdList.isEmpty()) {
                if (securityGroupIdList == null) {
                    securityGroupIdList = new ArrayList<Long>();
                }
                SecurityGroup defaultGroup = _securityGroupMgr.getDefaultSecurityGroup(owner.getId());
                if (defaultGroup != null) {
                    securityGroupIdList.add(defaultGroup.getId());
                } else {
                    // create default security group for the account
                    if (s_logger.isDebugEnabled()) {
                        s_logger.debug("Couldn't find default security group for the account " + owner + " so creating a new one");
                    }
                    defaultGroup = _securityGroupMgr.createSecurityGroup(SecurityGroupManager.DEFAULT_GROUP_NAME, SecurityGroupManager.DEFAULT_GROUP_DESCRIPTION,
                            owner.getDomainId(), owner.getId(), owner.getAccountName());
                    securityGroupIdList.add(defaultGroup.getId());
                }
            }
        }

        return createVirtualMachine(zone, serviceOffering, template, hostName, displayName, owner, diskOfferingId, diskSize, networkList, securityGroupIdList, group, httpmethod,
                userData, sshKeyPairs, hypervisor, caller, requestedIps, defaultIps, displayVm, keyboard, affinityGroupIdList, customParametes, customId, dhcpOptionMap,
                dataDiskTemplateToDiskOfferingMap, userVmOVFProperties, dynamicScalingEnabled, null, overrideDiskOfferingId);

    }

    @Override
    @ActionEvent(eventType = EventTypes.EVENT_VM_CREATE, eventDescription = "deploying Vm", create = true)
    public UserVm createAdvancedSecurityGroupVirtualMachine(DataCenter zone, ServiceOffering serviceOffering, VirtualMachineTemplate template, List<Long> networkIdList,
            List<Long> securityGroupIdList, Account owner, String hostName, String displayName, Long diskOfferingId, Long diskSize, String group, HypervisorType hypervisor,
            HTTPMethod httpmethod, String userData, List<String> sshKeyPairs, Map<Long, IpAddresses> requestedIps, IpAddresses defaultIps, Boolean displayVm, String keyboard,
            List<Long> affinityGroupIdList, Map<String, String> customParameters, String customId, Map<String, Map<Integer, String>> dhcpOptionMap,
            Map<Long, DiskOffering> dataDiskTemplateToDiskOfferingMap, Map<String, String> userVmOVFProperties, boolean dynamicScalingEnabled, Long overrideDiskOfferingId) throws InsufficientCapacityException, ConcurrentOperationException,
    ResourceUnavailableException, StorageUnavailableException, ResourceAllocationException {

        Account caller = CallContext.current().getCallingAccount();
        List<NetworkVO> networkList = new ArrayList<NetworkVO>();
        boolean isSecurityGroupEnabledNetworkUsed = false;
        boolean isVmWare = (template.getHypervisorType() == HypervisorType.VMware || (hypervisor != null && hypervisor == HypervisorType.VMware));

        // Verify that caller can perform actions in behalf of vm owner
        _accountMgr.checkAccess(caller, null, true, owner);

        // Verify that owner can use the service offering
        _accountMgr.checkAccess(owner, serviceOffering, zone);
        _accountMgr.checkAccess(owner, _diskOfferingDao.findById(diskOfferingId), zone);

        // If no network is specified, find system security group enabled network
        if (networkIdList == null || networkIdList.isEmpty()) {
            Network networkWithSecurityGroup = _networkModel.getNetworkWithSGWithFreeIPs(zone.getId());
            if (networkWithSecurityGroup == null) {
                throw new InvalidParameterValueException("No network with security enabled is found in zone id=" + zone.getUuid());
            }

            networkList.add(_networkDao.findById(networkWithSecurityGroup.getId()));
            isSecurityGroupEnabledNetworkUsed = true;

        } else if (securityGroupIdList != null && !securityGroupIdList.isEmpty()) {
            if (isVmWare) {
                throw new InvalidParameterValueException("Security group feature is not supported for vmWare hypervisor");
            }
            // Only one network can be specified, and it should be security group enabled
            if (networkIdList.size() > 1 && template.getHypervisorType() != HypervisorType.KVM && hypervisor != HypervisorType.KVM) {
                throw new InvalidParameterValueException("Only support one network per VM if security group enabled");
            }

            for (Long networkId : networkIdList) {
                NetworkVO network = _networkDao.findById(networkId);

                if (network == null) {
                    throw new InvalidParameterValueException("Unable to find network by id " + networkId);
                }

                if (!_networkModel.isSecurityGroupSupportedInNetwork(network)) {
                    throw new InvalidParameterValueException("Network is not security group enabled: " + network.getId());
                }

                _accountMgr.checkAccess(owner, AccessType.UseEntry, false, network);

                networkList.add(network);
            }
            isSecurityGroupEnabledNetworkUsed = true;

        } else {
            // Verify that all the networks are Shared/Guest; can't create combination of SG enabled and disabled networks
            for (Long networkId : networkIdList) {
                NetworkVO network = _networkDao.findById(networkId);

                if (network == null) {
                    throw new InvalidParameterValueException("Unable to find network by id " + networkIdList.get(0).longValue());
                }

                boolean isSecurityGroupEnabled = _networkModel.isSecurityGroupSupportedInNetwork(network);
                if (isSecurityGroupEnabled) {
                    isSecurityGroupEnabledNetworkUsed = true;
                }

                if (!(network.getTrafficType() == TrafficType.Guest && network.getGuestType() == Network.GuestType.Shared)) {
                    throw new InvalidParameterValueException("Can specify only Shared Guest networks when" + " deploy vm in Advance Security Group enabled zone");
                }

                _accountMgr.checkAccess(owner, AccessType.UseEntry, false, network);

                networkList.add(network);
            }
        }

        // if network is security group enabled, and no security group is specified, then add the default security group automatically
        if (isSecurityGroupEnabledNetworkUsed && !isVmWare && _networkModel.canAddDefaultSecurityGroup()) {

            //add the default securityGroup only if no security group is specified
            if (securityGroupIdList == null || securityGroupIdList.isEmpty()) {
                if (securityGroupIdList == null) {
                    securityGroupIdList = new ArrayList<Long>();
                }

                SecurityGroup defaultGroup = _securityGroupMgr.getDefaultSecurityGroup(owner.getId());
                if (defaultGroup != null) {
                    securityGroupIdList.add(defaultGroup.getId());
                } else {
                    // create default security group for the account
                    if (s_logger.isDebugEnabled()) {
                        s_logger.debug("Couldn't find default security group for the account " + owner + " so creating a new one");
                    }
                    defaultGroup = _securityGroupMgr.createSecurityGroup(SecurityGroupManager.DEFAULT_GROUP_NAME, SecurityGroupManager.DEFAULT_GROUP_DESCRIPTION,
                            owner.getDomainId(), owner.getId(), owner.getAccountName());
                    securityGroupIdList.add(defaultGroup.getId());
                }
            }
        }

        return createVirtualMachine(zone, serviceOffering, template, hostName, displayName, owner, diskOfferingId, diskSize, networkList, securityGroupIdList, group, httpmethod,
                userData, sshKeyPairs, hypervisor, caller, requestedIps, defaultIps, displayVm, keyboard, affinityGroupIdList, customParameters, customId, dhcpOptionMap, dataDiskTemplateToDiskOfferingMap,
                userVmOVFProperties, dynamicScalingEnabled, null, overrideDiskOfferingId);
    }

    @Override
    @ActionEvent(eventType = EventTypes.EVENT_VM_CREATE, eventDescription = "deploying Vm", create = true)
    public UserVm createAdvancedVirtualMachine(DataCenter zone, ServiceOffering serviceOffering, VirtualMachineTemplate template, List<Long> networkIdList, Account owner,
            String hostName, String displayName, Long diskOfferingId, Long diskSize, String group, HypervisorType hypervisor, HTTPMethod httpmethod, String userData,
            List<String> sshKeyPairs, Map<Long, IpAddresses> requestedIps, IpAddresses defaultIps, Boolean displayvm, String keyboard, List<Long> affinityGroupIdList,
            Map<String, String> customParametrs, String customId, Map<String, Map<Integer, String>> dhcpOptionsMap, Map<Long, DiskOffering> dataDiskTemplateToDiskOfferingMap,
            Map<String, String> userVmOVFPropertiesMap, boolean dynamicScalingEnabled, String type, Long overrideDiskOfferingId) throws InsufficientCapacityException, ConcurrentOperationException, ResourceUnavailableException,
    StorageUnavailableException, ResourceAllocationException {

        Account caller = CallContext.current().getCallingAccount();
        List<NetworkVO> networkList = new ArrayList<NetworkVO>();

        // Verify that caller can perform actions in behalf of vm owner
        _accountMgr.checkAccess(caller, null, true, owner);

        // Verify that owner can use the service offering
        _accountMgr.checkAccess(owner, serviceOffering, zone);
        _accountMgr.checkAccess(owner, _diskOfferingDao.findById(diskOfferingId), zone);

        List<HypervisorType> vpcSupportedHTypes = _vpcMgr.getSupportedVpcHypervisors();
        if (networkIdList == null || networkIdList.isEmpty()) {
            NetworkVO defaultNetwork = getDefaultNetwork(zone, owner, false);
            if (defaultNetwork != null) {
                networkList.add(defaultNetwork);
            }
        } else {
            for (Long networkId : networkIdList) {
                NetworkVO network = _networkDao.findById(networkId);
                if (network == null) {
                    throw new InvalidParameterValueException("Unable to find network by id " + networkIdList.get(0).longValue());
                }
                if (network.getVpcId() != null) {
                    // Only ISOs, XenServer, KVM, and VmWare template types are
                    // supported for vpc networks
                    if (template.getFormat() != ImageFormat.ISO && !vpcSupportedHTypes.contains(template.getHypervisorType())) {
                        throw new InvalidParameterValueException("Can't create vm from template with hypervisor " + template.getHypervisorType() + " in vpc network " + network);
                    } else if (template.getFormat() == ImageFormat.ISO && !vpcSupportedHTypes.contains(hypervisor)) {
                        // Only XenServer, KVM, and VMware hypervisors are supported
                        // for vpc networks
                        throw new InvalidParameterValueException("Can't create vm of hypervisor type " + hypervisor + " in vpc network");

                    }
                }

                _networkModel.checkNetworkPermissions(owner, network);

                // don't allow to use system networks
                NetworkOffering networkOffering = _entityMgr.findById(NetworkOffering.class, network.getNetworkOfferingId());
                if (networkOffering.isSystemOnly()) {
                    throw new InvalidParameterValueException("Network id=" + networkId + " is system only and can't be used for vm deployment");
                }
                networkList.add(network);
            }
        }
        verifyExtraDhcpOptionsNetwork(dhcpOptionsMap, networkList);
        return createVirtualMachine(zone, serviceOffering, template, hostName, displayName, owner, diskOfferingId, diskSize, networkList, null, group, httpmethod, userData,
                sshKeyPairs, hypervisor, caller, requestedIps, defaultIps, displayvm, keyboard, affinityGroupIdList, customParametrs, customId, dhcpOptionsMap,
                dataDiskTemplateToDiskOfferingMap, userVmOVFPropertiesMap, dynamicScalingEnabled, type, overrideDiskOfferingId);
    }

    private NetworkVO getNetworkToAddToNetworkList(VirtualMachineTemplate template, Account owner, HypervisorType hypervisor,
            List<HypervisorType> vpcSupportedHTypes, Long networkId) {
        NetworkVO network = _networkDao.findById(networkId);
        if (network == null) {
            throw new InvalidParameterValueException("Unable to find network by id " + networkId);
        }
        if (network.getVpcId() != null) {
            // Only ISOs, XenServer, KVM, and VmWare template types are
            // supported for vpc networks
            if (template.getFormat() != ImageFormat.ISO && !vpcSupportedHTypes.contains(template.getHypervisorType())) {
                throw new InvalidParameterValueException("Can't create vm from template with hypervisor " + template.getHypervisorType() + " in vpc network " + network);
            } else if (template.getFormat() == ImageFormat.ISO && !vpcSupportedHTypes.contains(hypervisor)) {
                // Only XenServer, KVM, and VMware hypervisors are supported
                // for vpc networks
                throw new InvalidParameterValueException("Can't create vm of hypervisor type " + hypervisor + " in vpc network");
            }
        }

        _networkModel.checkNetworkPermissions(owner, network);

        // don't allow to use system networks
        NetworkOffering networkOffering = _entityMgr.findById(NetworkOffering.class, network.getNetworkOfferingId());
        if (networkOffering.isSystemOnly()) {
            throw new InvalidParameterValueException("Network id=" + networkId + " is system only and can't be used for vm deployment");
        }
        return network;
    }

    private NetworkVO getDefaultNetwork(DataCenter zone, Account owner, boolean selectAny) throws InsufficientCapacityException, ResourceAllocationException {
        NetworkVO defaultNetwork = null;

        // if no network is passed in
        // Check if default virtual network offering has
        // Availability=Required. If it's true, search for corresponding
        // network
        // * if network is found, use it. If more than 1 virtual network is
        // found, throw an error
        // * if network is not found, create a new one and use it

        List<NetworkOfferingVO> requiredOfferings = _networkOfferingDao.listByAvailability(Availability.Required, false);
        if (requiredOfferings.size() < 1) {
            throw new InvalidParameterValueException("Unable to find network offering with availability=" + Availability.Required
                    + " to automatically create the network as a part of vm creation");
        }

        if (requiredOfferings.get(0).getState() == NetworkOffering.State.Enabled) {
            // get Virtual networks
            List<? extends Network> virtualNetworks = _networkModel.listNetworksForAccount(owner.getId(), zone.getId(), Network.GuestType.Isolated);
            if (virtualNetworks == null) {
                throw new InvalidParameterValueException("No (virtual) networks are found for account " + owner);
            }
            if (virtualNetworks.isEmpty()) {
                defaultNetwork = createDefaultNetworkForAccount(zone, owner, requiredOfferings);
            } else if (virtualNetworks.size() > 1 && !selectAny) {
                throw new InvalidParameterValueException("More than 1 default Isolated networks are found for account " + owner + "; please specify networkIds");
            } else {
                defaultNetwork = _networkDao.findById(virtualNetworks.get(0).getId());
            }
        } else {
            throw new InvalidParameterValueException("Required network offering id=" + requiredOfferings.get(0).getId() + " is not in " + NetworkOffering.State.Enabled);
        }

        return defaultNetwork;
    }

    private NetworkVO createDefaultNetworkForAccount(DataCenter zone, Account owner, List<NetworkOfferingVO> requiredOfferings)
            throws InsufficientCapacityException, ResourceAllocationException {
        NetworkVO defaultNetwork = null;
        long physicalNetworkId = _networkModel.findPhysicalNetworkId(zone.getId(), requiredOfferings.get(0).getTags(), requiredOfferings.get(0).getTrafficType());
        // Validate physical network
        PhysicalNetwork physicalNetwork = _physicalNetworkDao.findById(physicalNetworkId);
        if (physicalNetwork == null) {
            throw new InvalidParameterValueException("Unable to find physical network with id: " + physicalNetworkId + " and tag: "
                    + requiredOfferings.get(0).getTags());
        }
        s_logger.debug("Creating network for account " + owner + " from the network offering id=" + requiredOfferings.get(0).getId() + " as a part of deployVM process");
        Network newNetwork = _networkMgr.createGuestNetwork(requiredOfferings.get(0).getId(), owner.getAccountName() + "-network", owner.getAccountName() + "-network",
                null, null, null, false, null, owner, null, physicalNetwork, zone.getId(), ACLType.Account, null, null, null, null, true, null, null,
                null, null, null);
        if (newNetwork != null) {
            defaultNetwork = _networkDao.findById(newNetwork.getId());
        }
        return defaultNetwork;
    }

    private void verifyExtraDhcpOptionsNetwork(Map<String, Map<Integer, String>> dhcpOptionsMap, List<NetworkVO> networkList) throws InvalidParameterValueException {
        if (dhcpOptionsMap != null) {
            for (String networkUuid : dhcpOptionsMap.keySet()) {
                boolean networkFound = false;
                for (NetworkVO network : networkList) {
                    if (network.getUuid().equals(networkUuid)) {
                        networkFound = true;
                        break;
                    }
                }

                if (!networkFound) {
                    throw new InvalidParameterValueException("VM does not has a nic in the Network (" + networkUuid + ") that is specified in the extra dhcp options.");
                }
            }
        }
    }

    public void checkNameForRFCCompliance(String name) {
        if (!NetUtils.verifyDomainNameLabel(name, true)) {
            throw new InvalidParameterValueException("Invalid name. Vm name can contain ASCII letters 'a' through 'z', the digits '0' through '9', "
                    + "and the hyphen ('-'), must be between 1 and 63 characters long, and can't start or end with \"-\" and can't start with digit");
        }
    }

    @DB
    private UserVm createVirtualMachine(DataCenter zone, ServiceOffering serviceOffering, VirtualMachineTemplate tmplt, String hostName, String displayName, Account owner,
                                        Long diskOfferingId, Long diskSize, List<NetworkVO> networkList, List<Long> securityGroupIdList, String group, HTTPMethod httpmethod, String userData,
                                        List<String> sshKeyPairs, HypervisorType hypervisor, Account caller, Map<Long, IpAddresses> requestedIps, IpAddresses defaultIps, Boolean isDisplayVm, String keyboard,
                                        List<Long> affinityGroupIdList, Map<String, String> customParameters, String customId, Map<String, Map<Integer, String>> dhcpOptionMap,
                                        Map<Long, DiskOffering> datadiskTemplateToDiskOfferringMap,
                                        Map<String, String> userVmOVFPropertiesMap, boolean dynamicScalingEnabled, String type, Long overrideDiskOfferingId) throws InsufficientCapacityException, ResourceUnavailableException,
    ConcurrentOperationException, StorageUnavailableException, ResourceAllocationException {

        _accountMgr.checkAccess(caller, null, true, owner);

        if (owner.getState() == Account.State.disabled) {
            throw new PermissionDeniedException("The owner of vm to deploy is disabled: " + owner);
        }
        VMTemplateVO template = _templateDao.findById(tmplt.getId());
        if (template != null) {
            _templateDao.loadDetails(template);
        }

        HypervisorType hypervisorType = null;
        if (template.getHypervisorType() == null || template.getHypervisorType() == HypervisorType.None) {
            if (hypervisor == null || hypervisor == HypervisorType.None) {
                throw new InvalidParameterValueException("hypervisor parameter is needed to deploy VM or the hypervisor parameter value passed is invalid");
            }
            hypervisorType = hypervisor;
        } else {
            if (hypervisor != null && hypervisor != HypervisorType.None && hypervisor != template.getHypervisorType()) {
                throw new InvalidParameterValueException("Hypervisor passed to the deployVm call, is different from the hypervisor type of the template");
            }
            hypervisorType = template.getHypervisorType();
        }

        long accountId = owner.getId();

        assert !(requestedIps != null && (defaultIps.getIp4Address() != null || defaultIps.getIp6Address() != null)) : "requestedIp list and defaultNetworkIp should never be specified together";

        if (Grouping.AllocationState.Disabled == zone.getAllocationState()
                && !_accountMgr.isRootAdmin(caller.getId())) {
            throw new PermissionDeniedException(
                    "Cannot perform this operation, Zone is currently disabled: "
                            + zone.getId());
        }

        // check if zone is dedicated
        DedicatedResourceVO dedicatedZone = _dedicatedDao.findByZoneId(zone.getId());
        if (dedicatedZone != null) {
            DomainVO domain = _domainDao.findById(dedicatedZone.getDomainId());
            if (domain == null) {
                throw new CloudRuntimeException("Unable to find the domain " + zone.getDomainId() + " for the zone: " + zone);
            }
            // check that caller can operate with domain
            _configMgr.checkZoneAccess(caller, zone);
            // check that vm owner can create vm in the domain
            _configMgr.checkZoneAccess(owner, zone);
        }

        ServiceOfferingVO offering = _serviceOfferingDao.findById(serviceOffering.getId());
        if (offering.isDynamic()) {
            offering.setDynamicFlag(true);
            validateCustomParameters(offering, customParameters);
            offering = _offeringDao.getComputeOffering(offering, customParameters);
        } else {
            validateOfferingMaxResource(offering);
        }
        // check if account/domain is with in resource limits to create a new vm
        boolean isIso = Storage.ImageFormat.ISO == template.getFormat();

        Long rootDiskOfferingId = offering.getDiskOfferingId();
        if (isIso) {
            if (diskOfferingId == null) {
                DiskOfferingVO diskOffering = _diskOfferingDao.findById(rootDiskOfferingId);
                if (diskOffering.isComputeOnly()) {
                    throw new InvalidParameterValueException("Installing from ISO requires a disk offering to be specified for the root disk.");
                }
            } else {
                rootDiskOfferingId = diskOfferingId;
                diskOfferingId = null;
            }
        }
        if (!offering.getDiskOfferingStrictness() && overrideDiskOfferingId != null) {
            rootDiskOfferingId = overrideDiskOfferingId;
        }

        DiskOfferingVO rootdiskOffering = _diskOfferingDao.findById(rootDiskOfferingId);
        long volumesSize = configureCustomRootDiskSize(customParameters, template, hypervisorType, rootdiskOffering);

        if (!isIso && diskOfferingId != null) {
            DiskOfferingVO diskOffering = _diskOfferingDao.findById(diskOfferingId);
            volumesSize += verifyAndGetDiskSize(diskOffering, diskSize);
        }
        if (! VirtualMachineManager.ResourceCountRunningVMsonly.value()) {
            resourceLimitCheck(owner, isDisplayVm, new Long(offering.getCpu()), new Long(offering.getRamSize()));
        }

        _resourceLimitMgr.checkResourceLimit(owner, ResourceType.volume, (isIso || diskOfferingId == null ? 1 : 2));
        _resourceLimitMgr.checkResourceLimit(owner, ResourceType.primary_storage, volumesSize);

        // verify security group ids
        if (securityGroupIdList != null) {
            for (Long securityGroupId : securityGroupIdList) {
                SecurityGroup sg = _securityGroupDao.findById(securityGroupId);
                if (sg == null) {
                    throw new InvalidParameterValueException("Unable to find security group by id " + securityGroupId);
                } else {
                    // verify permissions
                    _accountMgr.checkAccess(caller, null, true, owner, sg);
                }
            }
        }

        if (datadiskTemplateToDiskOfferringMap != null && !datadiskTemplateToDiskOfferringMap.isEmpty()) {
            for (Entry<Long, DiskOffering> datadiskTemplateToDiskOffering : datadiskTemplateToDiskOfferringMap.entrySet()) {
                VMTemplateVO dataDiskTemplate = _templateDao.findById(datadiskTemplateToDiskOffering.getKey());
                DiskOffering dataDiskOffering = datadiskTemplateToDiskOffering.getValue();

                if (dataDiskTemplate == null
                        || (!dataDiskTemplate.getTemplateType().equals(TemplateType.DATADISK)) && (dataDiskTemplate.getState().equals(VirtualMachineTemplate.State.Active))) {
                    throw new InvalidParameterValueException("Invalid template id specified for Datadisk template" + datadiskTemplateToDiskOffering.getKey());
                }
                long dataDiskTemplateId = datadiskTemplateToDiskOffering.getKey();
                if (!dataDiskTemplate.getParentTemplateId().equals(template.getId())) {
                    throw new InvalidParameterValueException("Invalid Datadisk template. Specified Datadisk template" + dataDiskTemplateId
                            + " doesn't belong to template " + template.getId());
                }
                if (dataDiskOffering == null) {
                    throw new InvalidParameterValueException("Invalid disk offering id " + datadiskTemplateToDiskOffering.getValue().getId() +
                            " specified for datadisk template " + dataDiskTemplateId);
                }
                if (dataDiskOffering.isCustomized()) {
                    throw new InvalidParameterValueException("Invalid disk offering id " + dataDiskOffering.getId() + " specified for datadisk template " +
                            dataDiskTemplateId + ". Custom Disk offerings are not supported for Datadisk templates");
                }
                if (dataDiskOffering.getDiskSize() < dataDiskTemplate.getSize()) {
                    throw new InvalidParameterValueException("Invalid disk offering id " + dataDiskOffering.getId() + " specified for datadisk template " +
                            dataDiskTemplateId + ". Disk offering size should be greater than or equal to the template size");
                }
                _templateDao.loadDetails(dataDiskTemplate);
                _resourceLimitMgr.checkResourceLimit(owner, ResourceType.volume, 1);
                _resourceLimitMgr.checkResourceLimit(owner, ResourceType.primary_storage, dataDiskOffering.getDiskSize());
            }
        }

        // check that the affinity groups exist
        if (affinityGroupIdList != null) {
            for (Long affinityGroupId : affinityGroupIdList) {
                AffinityGroupVO ag = _affinityGroupDao.findById(affinityGroupId);
                if (ag == null) {
                    throw new InvalidParameterValueException("Unable to find affinity group " + ag);
                } else if (!_affinityGroupService.isAffinityGroupProcessorAvailable(ag.getType())) {
                    throw new InvalidParameterValueException("Affinity group type is not supported for group: " + ag + " ,type: " + ag.getType()
                    + " , Please try again after removing the affinity group");
                } else {
                    // verify permissions
                    if (ag.getAclType() == ACLType.Domain) {
                        _accountMgr.checkAccess(caller, null, false, owner, ag);
                        // Root admin has access to both VM and AG by default,
                        // but
                        // make sure the owner of these entities is same
                        if (caller.getId() == Account.ACCOUNT_ID_SYSTEM || _accountMgr.isRootAdmin(caller.getId())) {
                            if (!_affinityGroupService.isAffinityGroupAvailableInDomain(ag.getId(), owner.getDomainId())) {
                                throw new PermissionDeniedException("Affinity Group " + ag + " does not belong to the VM's domain");
                            }
                        }
                    } else {
                        _accountMgr.checkAccess(caller, null, true, owner, ag);
                        // Root admin has access to both VM and AG by default,
                        // but
                        // make sure the owner of these entities is same
                        if (caller.getId() == Account.ACCOUNT_ID_SYSTEM || _accountMgr.isRootAdmin(caller.getId())) {
                            if (ag.getAccountId() != owner.getAccountId()) {
                                throw new PermissionDeniedException("Affinity Group " + ag + " does not belong to the VM's account");
                            }
                        }
                    }
                }
            }
        }

        if (hypervisorType != HypervisorType.BareMetal) {
            // check if we have available pools for vm deployment
            long availablePools = _storagePoolDao.countPoolsByStatus(StoragePoolStatus.Up);
            if (availablePools < 1) {
                throw new StorageUnavailableException("There are no available pools in the UP state for vm deployment", -1);
            }
        }

        if (template.getTemplateType().equals(TemplateType.SYSTEM) && !CKS_NODE.equals(type)) {
            throw new InvalidParameterValueException("Unable to use system template " + template.getId() + " to deploy a user vm");
        }
        List<VMTemplateZoneVO> listZoneTemplate = _templateZoneDao.listByZoneTemplate(zone.getId(), template.getId());
        if (listZoneTemplate == null || listZoneTemplate.isEmpty()) {
            throw new InvalidParameterValueException("The template " + template.getId() + " is not available for use");
        }

        if (isIso && !template.isBootable()) {
            throw new InvalidParameterValueException("Installing from ISO requires an ISO that is bootable: " + template.getId());
        }

        // Check templates permissions
        _accountMgr.checkAccess(owner, AccessType.UseEntry, false, template);

        // check if the user data is correct
        userData = validateUserData(userData, httpmethod);

        // Find an SSH public key corresponding to the key pair name, if one is
        // given
        String sshPublicKeys = "";
        String keypairnames = "";
        if (!sshKeyPairs.isEmpty()) {
            List<SSHKeyPairVO> pairs = _sshKeyPairDao.findByNames(owner.getAccountId(), owner.getDomainId(), sshKeyPairs);
            if (pairs == null || pairs.size() != sshKeyPairs.size()) {
                throw new InvalidParameterValueException("Not all specified keyparis exist");
            }

            sshPublicKeys = pairs.stream().map(p -> p.getPublicKey()).collect(Collectors.joining("\n"));
            keypairnames = String.join(",", sshKeyPairs);
        }

        LinkedHashMap<String, List<NicProfile>> networkNicMap = new LinkedHashMap<>();

        short defaultNetworkNumber = 0;
        boolean securityGroupEnabled = false;
        int networkIndex = 0;
        for (NetworkVO network : networkList) {
            if ((network.getDataCenterId() != zone.getId())) {
                if (!network.isStrechedL2Network()) {
                    throw new InvalidParameterValueException("Network id=" + network.getId() +
                            " doesn't belong to zone " + zone.getId());
                }

                NetworkOffering ntwkOffering = _networkOfferingDao.findById(network.getNetworkOfferingId());
                Long physicalNetworkId = _networkModel.findPhysicalNetworkId(zone.getId(), ntwkOffering.getTags(), ntwkOffering.getTrafficType());

                String provider = _ntwkSrvcDao.getProviderForServiceInNetwork(network.getId(), Service.Connectivity);
                if (!_networkModel.isProviderEnabledInPhysicalNetwork(physicalNetworkId, provider)) {
                    throw new InvalidParameterValueException("Network in which is VM getting deployed could not be" +
                            " streched to the zone, as we could not find a valid physical network");
                }
            }

            _accountMgr.checkAccess(owner, AccessType.UseEntry, false, network);

            IpAddresses requestedIpPair = null;
            if (requestedIps != null && !requestedIps.isEmpty()) {
                requestedIpPair = requestedIps.get(network.getId());
            }

            if (requestedIpPair == null) {
                requestedIpPair = new IpAddresses(null, null);
            } else {
                _networkModel.checkRequestedIpAddresses(network.getId(), requestedIpPair);
            }

            NicProfile profile = new NicProfile(requestedIpPair.getIp4Address(), requestedIpPair.getIp6Address(), requestedIpPair.getMacAddress());
            profile.setOrderIndex(networkIndex);
            if (defaultNetworkNumber == 0) {
                defaultNetworkNumber++;
                // if user requested specific ip for default network, add it
                if (defaultIps.getIp4Address() != null || defaultIps.getIp6Address() != null) {
                    _networkModel.checkRequestedIpAddresses(network.getId(), defaultIps);
                    profile = new NicProfile(defaultIps.getIp4Address(), defaultIps.getIp6Address());
                } else if (defaultIps.getMacAddress() != null) {
                    profile = new NicProfile(null, null, defaultIps.getMacAddress());
                }

                profile.setDefaultNic(true);
                if (!_networkModel.areServicesSupportedInNetwork(network.getId(), new Service[]{Service.UserData})) {
                    if ((userData != null) && (!userData.isEmpty())) {
                        throw new InvalidParameterValueException("Unable to deploy VM as UserData is provided while deploying the VM, but there is no support for " + Network.Service.UserData.getName() + " service in the default network " + network.getId());
                    }

                    if ((sshPublicKeys != null) && (!sshPublicKeys.isEmpty())) {
                        throw new InvalidParameterValueException("Unable to deploy VM as SSH keypair is provided while deploying the VM, but there is no support for " + Network.Service.UserData.getName() + " service in the default network " + network.getId());
                    }

                    if (template.isEnablePassword()) {
                        throw new InvalidParameterValueException("Unable to deploy VM as template " + template.getId() + " is password enabled, but there is no support for " + Network.Service.UserData.getName() + " service in the default network " + network.getId());
                    }
                }
            }

            if (_networkModel.isSecurityGroupSupportedInNetwork(network)) {
                securityGroupEnabled = true;
            }
            List<NicProfile> profiles = networkNicMap.get(network.getUuid());
            if (CollectionUtils.isEmpty(profiles)) {
                profiles = new ArrayList<>();
            }
            profiles.add(profile);
            networkNicMap.put(network.getUuid(), profiles);
            networkIndex++;
        }

        if (securityGroupIdList != null && !securityGroupIdList.isEmpty() && !securityGroupEnabled) {
            throw new InvalidParameterValueException("Unable to deploy vm with security groups as SecurityGroup service is not enabled for the vm's network");
        }

        // Verify network information - network default network has to be set;
        // and vm can't have more than one default network
        // This is a part of business logic because default network is required
        // by Agent Manager in order to configure default
        // gateway for the vm
        if (defaultNetworkNumber == 0) {
            throw new InvalidParameterValueException("At least 1 default network has to be specified for the vm");
        } else if (defaultNetworkNumber > 1) {
            throw new InvalidParameterValueException("Only 1 default network per vm is supported");
        }

        long id = _vmDao.getNextInSequence(Long.class, "id");

        if (hostName != null) {
            // Check is hostName is RFC compliant
            checkNameForRFCCompliance(hostName);
        }

        String instanceName = null;
        String instanceSuffix = _instance;
        String uuidName = _uuidMgr.generateUuid(UserVm.class, customId);
        if (_instanceNameFlag && HypervisorType.VMware.equals(hypervisorType)) {
            if (StringUtils.isNotEmpty(hostName)) {
                instanceSuffix = hostName;
            }
            if (hostName == null) {
                if (displayName != null) {
                    hostName = displayName;
                } else {
                    hostName = generateHostName(uuidName);
                }
            }
            // If global config vm.instancename.flag is set to true, then CS will set guest VM's name as it appears on the hypervisor, to its hostname.
            // In case of VMware since VM name must be unique within a DC, check if VM with the same hostname already exists in the zone.
            VMInstanceVO vmByHostName = _vmInstanceDao.findVMByHostNameInZone(hostName, zone.getId());
            if (vmByHostName != null && vmByHostName.getState() != VirtualMachine.State.Expunging) {
                throw new InvalidParameterValueException("There already exists a VM by the name: " + hostName + ".");
            }
        } else {
            if (hostName == null) {
                //Generate name using uuid and instance.name global config
                hostName = generateHostName(uuidName);
            }
        }

        if (hostName != null) {
            // Check is hostName is RFC compliant
            checkNameForRFCCompliance(hostName);
        }
        instanceName = VirtualMachineName.getVmName(id, owner.getId(), instanceSuffix);
        if (_instanceNameFlag && HypervisorType.VMware.equals(hypervisorType) && !instanceSuffix.equals(_instance)) {
            customParameters.put(VmDetailConstants.NAME_ON_HYPERVISOR, instanceName);
        }

        // Check if VM with instanceName already exists.
        VMInstanceVO vmObj = _vmInstanceDao.findVMByInstanceName(instanceName);
        if (vmObj != null && vmObj.getState() != VirtualMachine.State.Expunging) {
            throw new InvalidParameterValueException("There already exists a VM by the display name supplied");
        }

        checkIfHostNameUniqueInNtwkDomain(hostName, networkList);

        long userId = CallContext.current().getCallingUserId();
        if (CallContext.current().getCallingAccount().getId() != owner.getId()) {
            List<UserVO> userVOs = _userDao.listByAccount(owner.getAccountId());
            if (!userVOs.isEmpty()) {
                userId =  userVOs.get(0).getId();
            }
        }

        dynamicScalingEnabled = dynamicScalingEnabled && checkIfDynamicScalingCanBeEnabled(null, offering, template, zone.getId());

        UserVmVO vm = commitUserVm(zone, template, hostName, displayName, owner, diskOfferingId, diskSize, userData, caller, isDisplayVm, keyboard, accountId, userId, offering,
                isIso, sshPublicKeys, networkNicMap, id, instanceName, uuidName, hypervisorType, customParameters, dhcpOptionMap,
                datadiskTemplateToDiskOfferringMap, userVmOVFPropertiesMap, dynamicScalingEnabled, type, rootDiskOfferingId, keypairnames);

        // Assign instance to the group
        try {
            if (group != null) {
                boolean addToGroup = addInstanceToGroup(Long.valueOf(id), group);
                if (!addToGroup) {
                    throw new CloudRuntimeException("Unable to assign Vm to the group " + group);
                }
            }
        } catch (Exception ex) {
            throw new CloudRuntimeException("Unable to assign Vm to the group " + group);
        }

        _securityGroupMgr.addInstanceToGroups(vm.getId(), securityGroupIdList);

        if (affinityGroupIdList != null && !affinityGroupIdList.isEmpty()) {
            _affinityGroupVMMapDao.updateMap(vm.getId(), affinityGroupIdList);
        }

        CallContext.current().putContextParameter(VirtualMachine.class, vm.getUuid());
        return vm;
    }

    private long verifyAndGetDiskSize(DiskOfferingVO diskOffering, Long diskSize) {
        long size = 0l;
        if (diskOffering == null) {
            throw new InvalidParameterValueException("Specified disk offering cannot be found");
        }
        if (diskOffering.isCustomized() && !diskOffering.isComputeOnly()) {
            if (diskSize == null) {
                throw new InvalidParameterValueException("This disk offering requires a custom size specified");
            }
            Long customDiskOfferingMaxSize = VolumeOrchestrationService.CustomDiskOfferingMaxSize.value();
            Long customDiskOfferingMinSize = VolumeOrchestrationService.CustomDiskOfferingMinSize.value();
            if ((diskSize < customDiskOfferingMinSize) || (diskSize > customDiskOfferingMaxSize)) {
                throw new InvalidParameterValueException("VM Creation failed. Volume size: " + diskSize + "GB is out of allowed range. Max: " + customDiskOfferingMaxSize
                        + " Min:" + customDiskOfferingMinSize);
            }
            size = diskSize * GiB_TO_BYTES;
        } else {
            size = diskOffering.getDiskSize();
        }
        _volumeService.validateVolumeSizeInBytes(size);
        return size;
    }

    @Override
    public boolean checkIfDynamicScalingCanBeEnabled(VirtualMachine vm, ServiceOffering offering, VirtualMachineTemplate template, Long zoneId) {
        boolean canEnableDynamicScaling = (vm != null ? vm.isDynamicallyScalable() : true) && offering.isDynamicScalingEnabled() && template.isDynamicallyScalable() && UserVmManager.EnableDynamicallyScaleVm.valueIn(zoneId);
        if (!canEnableDynamicScaling) {
            s_logger.info("VM cannot be configured to be dynamically scalable if any of the service offering's dynamic scaling property, template's dynamic scaling property or global setting is false");
        }

        return canEnableDynamicScaling;
    }

    /**
     * Configures the Root disk size via User`s custom parameters.
     * If the Service Offering has the Root Disk size field configured then the User`s root disk custom parameter is overwritten by the service offering.
     */
    protected long configureCustomRootDiskSize(Map<String, String> customParameters, VMTemplateVO template, HypervisorType hypervisorType, DiskOfferingVO rootDiskOffering) {
        verifyIfHypervisorSupportsRootdiskSizeOverride(hypervisorType);
        long rootDiskSizeInBytes = verifyAndGetDiskSize(rootDiskOffering, NumbersUtil.parseLong(customParameters.get(VmDetailConstants.ROOT_DISK_SIZE), -1));
        if (rootDiskSizeInBytes > 0) { //if the size at DiskOffering is not zero then the Service Offering had it configured, it holds priority over the User custom size
            _volumeService.validateVolumeSizeInBytes(rootDiskSizeInBytes);
            long rootDiskSizeInGiB = rootDiskSizeInBytes / GiB_TO_BYTES;
            customParameters.put(VmDetailConstants.ROOT_DISK_SIZE, String.valueOf(rootDiskSizeInGiB));
            return rootDiskSizeInBytes;
        }

        if (customParameters.containsKey(VmDetailConstants.ROOT_DISK_SIZE)) {
            Long rootDiskSize = NumbersUtil.parseLong(customParameters.get(VmDetailConstants.ROOT_DISK_SIZE), -1);
            if (rootDiskSize <= 0) {
                throw new InvalidParameterValueException("Root disk size should be a positive number.");
            }
            rootDiskSize *= GiB_TO_BYTES;
            _volumeService.validateVolumeSizeInBytes(rootDiskSize);
            return rootDiskSize;
        } else {
            // For baremetal, size can be 0 (zero)
            Long templateSize = _templateDao.findById(template.getId()).getSize();
            if (templateSize != null) {
                return templateSize;
            }
        }
        return 0;
    }

    /**
     * Only KVM, XenServer and VMware supports rootdisksize override
     * @throws InvalidParameterValueException if the hypervisor does not support rootdisksize override
     */
    protected void verifyIfHypervisorSupportsRootdiskSizeOverride(HypervisorType hypervisorType) {
        if (!(hypervisorType == HypervisorType.KVM || hypervisorType == HypervisorType.XenServer || hypervisorType == HypervisorType.VMware || hypervisorType == HypervisorType.Simulator)) {
            throw new InvalidParameterValueException("Hypervisor " + hypervisorType + " does not support rootdisksize override");
        }
    }

    private void checkIfHostNameUniqueInNtwkDomain(String hostName, List<? extends Network> networkList) {
        // Check that hostName is unique in the network domain
        Map<String, List<Long>> ntwkDomains = new HashMap<String, List<Long>>();
        for (Network network : networkList) {
            String ntwkDomain = network.getNetworkDomain();
            if (!ntwkDomains.containsKey(ntwkDomain)) {
                List<Long> ntwkIds = new ArrayList<Long>();
                ntwkIds.add(network.getId());
                ntwkDomains.put(ntwkDomain, ntwkIds);
            } else {
                List<Long> ntwkIds = ntwkDomains.get(ntwkDomain);
                ntwkIds.add(network.getId());
                ntwkDomains.put(ntwkDomain, ntwkIds);
            }
        }

        for (Entry<String, List<Long>> ntwkDomain : ntwkDomains.entrySet()) {
            for (Long ntwkId : ntwkDomain.getValue()) {
                // * get all vms hostNames in the network
                List<String> hostNames = _vmInstanceDao.listDistinctHostNames(ntwkId);
                // * verify that there are no duplicates
                if (hostNames.contains(hostName)) {
                    throw new InvalidParameterValueException("The vm with hostName " + hostName + " already exists in the network domain: " + ntwkDomain.getKey() + "; network="
                            + ((_networkModel.getNetwork(ntwkId) != null) ? _networkModel.getNetwork(ntwkId).getName() : "<unknown>"));
                }
            }
        }
    }

    private String generateHostName(String uuidName) {
        return _instance + "-" + uuidName;
    }

    private UserVmVO commitUserVm(final boolean isImport, final DataCenter zone, final Host host, final Host lastHost, final VirtualMachineTemplate template, final String hostName, final String displayName, final Account owner,
                                  final Long diskOfferingId, final Long diskSize, final String userData, final Account caller, final Boolean isDisplayVm, final String keyboard,
                                  final long accountId, final long userId, final ServiceOffering offering, final boolean isIso, final String sshPublicKeys, final LinkedHashMap<String, List<NicProfile>> networkNicMap,
                                  final long id, final String instanceName, final String uuidName, final HypervisorType hypervisorType, final Map<String, String> customParameters,
                                  final Map<String, Map<Integer, String>> extraDhcpOptionMap, final Map<Long, DiskOffering> dataDiskTemplateToDiskOfferingMap,
                                  final Map<String, String> userVmOVFPropertiesMap, final VirtualMachine.PowerState powerState, final boolean dynamicScalingEnabled, String type, final Long rootDiskOfferingId, String sshkeypairs) throws InsufficientCapacityException {
        return Transaction.execute(new TransactionCallbackWithException<UserVmVO, InsufficientCapacityException>() {
            @Override
            public UserVmVO doInTransaction(TransactionStatus status) throws InsufficientCapacityException {
                UserVmVO vm = new UserVmVO(id, instanceName, displayName, template.getId(), hypervisorType, template.getGuestOSId(), offering.isOfferHA(),
                        offering.getLimitCpuUse(), owner.getDomainId(), owner.getId(), userId, offering.getId(), userData, hostName);
                vm.setUuid(uuidName);
                vm.setDynamicallyScalable(dynamicScalingEnabled);

                Map<String, String> details = template.getDetails();
                if (details != null && !details.isEmpty()) {
                    vm.details.putAll(details);
                }

                if (sshPublicKeys != "") {
                    vm.setDetail(VmDetailConstants.SSH_PUBLIC_KEY, sshPublicKeys);
                }

                if (sshkeypairs != "") {
                    vm.setDetail(VmDetailConstants.SSH_KEY_PAIR_NAMES, sshkeypairs);
                }

                if (keyboard != null && !keyboard.isEmpty()) {
                    vm.setDetail(VmDetailConstants.KEYBOARD, keyboard);
                }

                if (!isImport && isIso) {
                    vm.setIsoId(template.getId());
                }
                Long rootDiskSize = null;
                // custom root disk size, resizes base template to larger size
                if (customParameters.containsKey(VmDetailConstants.ROOT_DISK_SIZE)) {
                    // already verified for positive number
                    rootDiskSize = Long.parseLong(customParameters.get(VmDetailConstants.ROOT_DISK_SIZE));

                    VMTemplateVO templateVO = _templateDao.findById(template.getId());
                    if (templateVO == null) {
                        throw new InvalidParameterValueException("Unable to look up template by id " + template.getId());
                    }

                    validateRootDiskResize(hypervisorType, rootDiskSize, templateVO, vm, customParameters);
                }

                if (isDisplayVm != null) {
                    vm.setDisplayVm(isDisplayVm);
                } else {
                    vm.setDisplayVm(true);
                }

                long guestOSId = template.getGuestOSId();
                GuestOSVO guestOS = _guestOSDao.findById(guestOSId);
                long guestOSCategoryId = guestOS.getCategoryId();
                GuestOSCategoryVO guestOSCategory = _guestOSCategoryDao.findById(guestOSCategoryId);

                // If hypervisor is vSphere and OS is OS X, set special settings.
                if (hypervisorType.equals(HypervisorType.VMware)) {
                    if (guestOS.getDisplayName().toLowerCase().contains("apple mac os")) {
                        vm.setDetail(VmDetailConstants.SMC_PRESENT, "TRUE");
                        vm.setDetail(VmDetailConstants.ROOT_DISK_CONTROLLER, "scsi");
                        vm.setDetail(VmDetailConstants.DATA_DISK_CONTROLLER, "scsi");
                        vm.setDetail(VmDetailConstants.FIRMWARE, "efi");
                        s_logger.info("guestOS is OSX : overwrite root disk controller to scsi, use smc and efi");
                    } else {
                        String controllerSetting = StringUtils.defaultIfEmpty(_configDao.getValue(Config.VmwareRootDiskControllerType.key()),
                                Config.VmwareRootDiskControllerType.getDefaultValue());
                        // Don't override if VM already has root/data disk controller detail
                        if (vm.getDetail(VmDetailConstants.ROOT_DISK_CONTROLLER) == null) {
                            vm.setDetail(VmDetailConstants.ROOT_DISK_CONTROLLER, controllerSetting);
                        }
                        if (vm.getDetail(VmDetailConstants.DATA_DISK_CONTROLLER) == null) {
                            if (controllerSetting.equalsIgnoreCase("scsi")) {
                                vm.setDetail(VmDetailConstants.DATA_DISK_CONTROLLER, "scsi");
                            } else {
                                vm.setDetail(VmDetailConstants.DATA_DISK_CONTROLLER, "osdefault");
                            }
                        }
                    }
                }

                if (isImport) {
                    vm.setDataCenterId(zone.getId());
                    vm.setHostId(host.getId());
                    if (lastHost != null) {
                        vm.setLastHostId(lastHost.getId());
                    }
                    vm.setPowerState(powerState);
                    if (powerState == VirtualMachine.PowerState.PowerOn) {
                        vm.setState(State.Running);
                    }
                }

                vm.setUserVmType(type);
                _vmDao.persist(vm);
                for (String key : customParameters.keySet()) {
                    // BIOS was explicitly passed as the boot type, so honour it
                    if (key.equalsIgnoreCase(ApiConstants.BootType.BIOS.toString())) {
                        vm.details.remove(ApiConstants.BootType.UEFI.toString());
                        continue;
                    }

                    // Deploy as is, Don't care about the boot type or template settings
                    if (key.equalsIgnoreCase(ApiConstants.BootType.UEFI.toString()) && template.isDeployAsIs()) {
                        vm.details.remove(ApiConstants.BootType.UEFI.toString());
                        continue;
                    }

                    if (key.equalsIgnoreCase(VmDetailConstants.CPU_NUMBER) ||
                            key.equalsIgnoreCase(VmDetailConstants.CPU_SPEED) ||
                            key.equalsIgnoreCase(VmDetailConstants.MEMORY)) {
                        // handle double byte strings.
                        vm.setDetail(key, Integer.toString(Integer.parseInt(customParameters.get(key))));
                    } else {
                        vm.setDetail(key, customParameters.get(key));
                    }
                }
                vm.setDetail(VmDetailConstants.DEPLOY_VM, "true");

                persistVMDeployAsIsProperties(vm, userVmOVFPropertiesMap);

                List<String> hiddenDetails = new ArrayList<>();
                if (customParameters.containsKey(VmDetailConstants.NAME_ON_HYPERVISOR)) {
                    hiddenDetails.add(VmDetailConstants.NAME_ON_HYPERVISOR);
                }
                _vmDao.saveDetails(vm, hiddenDetails);
                if (!isImport) {
                    s_logger.debug("Allocating in the DB for vm");
                    DataCenterDeployment plan = new DataCenterDeployment(zone.getId());

                    List<String> computeTags = new ArrayList<String>();
                    computeTags.add(offering.getHostTag());

                    List<String> rootDiskTags = new ArrayList<String>();
                    DiskOfferingVO rootDiskOfferingVO = _diskOfferingDao.findById(rootDiskOfferingId);
                    rootDiskTags.add(rootDiskOfferingVO.getTags());

                    if (isIso) {
                        _orchSrvc.createVirtualMachineFromScratch(vm.getUuid(), Long.toString(owner.getAccountId()), vm.getIsoId().toString(), hostName, displayName,
                                hypervisorType.name(), guestOSCategory.getName(), offering.getCpu(), offering.getSpeed(), offering.getRamSize(), diskSize, computeTags, rootDiskTags,
                                networkNicMap, plan, extraDhcpOptionMap, rootDiskOfferingId);
                    } else {
                        _orchSrvc.createVirtualMachine(vm.getUuid(), Long.toString(owner.getAccountId()), Long.toString(template.getId()), hostName, displayName, hypervisorType.name(),
                                offering.getCpu(), offering.getSpeed(), offering.getRamSize(), diskSize, computeTags, rootDiskTags, networkNicMap, plan, rootDiskSize, extraDhcpOptionMap,
                                dataDiskTemplateToDiskOfferingMap, diskOfferingId, rootDiskOfferingId);
                    }

                    if (s_logger.isDebugEnabled()) {
                        s_logger.debug("Successfully allocated DB entry for " + vm);
                    }
                }
                CallContext.current().setEventDetails("Vm Id: " + vm.getUuid());

                if (!isImport) {
                    if (!offering.isDynamic()) {
                        UsageEventUtils.publishUsageEvent(EventTypes.EVENT_VM_CREATE, accountId, zone.getId(), vm.getId(), vm.getHostName(), offering.getId(), template.getId(),
                                hypervisorType.toString(), VirtualMachine.class.getName(), vm.getUuid(), vm.isDisplayVm());
                    } else {
                        UsageEventUtils.publishUsageEvent(EventTypes.EVENT_VM_CREATE, accountId, zone.getId(), vm.getId(), vm.getHostName(), offering.getId(), template.getId(),
                                hypervisorType.toString(), VirtualMachine.class.getName(), vm.getUuid(), customParameters, vm.isDisplayVm());
                    }

                    //Update Resource Count for the given account
                    resourceCountIncrement(accountId, isDisplayVm, new Long(offering.getCpu()), new Long(offering.getRamSize()));
                }
                return vm;
            }
        });
    }

    /**
     * take the properties and set them on the vm.
     * consider should we be complete, and make sure all default values are copied as well if known?
     * I.E. iterate over the template details as well to copy any that are not defined yet.
     */
    private void persistVMDeployAsIsProperties(UserVmVO vm, Map<String, String> userVmOVFPropertiesMap) {
        if (MapUtils.isNotEmpty(userVmOVFPropertiesMap)) {
            for (String key : userVmOVFPropertiesMap.keySet()) {
                String detailKey = key;
                String value = userVmOVFPropertiesMap.get(key);

                // Sanitize boolean values to expected format and encrypt passwords
                if (StringUtils.isNotBlank(value)) {
                    if (value.equalsIgnoreCase("True")) {
                        value = "True";
                    } else if (value.equalsIgnoreCase("False")) {
                        value = "False";
                    } else {
                        OVFPropertyTO propertyTO = templateDeployAsIsDetailsDao.findPropertyByTemplateAndKey(vm.getTemplateId(), key);
                        if (propertyTO != null && propertyTO.isPassword()) {
                            value = DBEncryptionUtil.encrypt(value);
                        }
                    }
                } else if (value == null) {
                    value = "";
                }
                if (s_logger.isTraceEnabled()) {
                    s_logger.trace(String.format("setting property '%s' as '%s' with value '%s'", key, detailKey, value));
                }
                UserVmDeployAsIsDetailVO detail = new UserVmDeployAsIsDetailVO(vm.getId(), detailKey, value);
                userVmDeployAsIsDetailsDao.persist(detail);
            }
        }
    }

    private UserVmVO commitUserVm(final DataCenter zone, final VirtualMachineTemplate template, final String hostName, final String displayName, final Account owner,
            final Long diskOfferingId, final Long diskSize, final String userData, final Account caller, final Boolean isDisplayVm, final String keyboard,
            final long accountId, final long userId, final ServiceOfferingVO offering, final boolean isIso, final String sshPublicKeys, final LinkedHashMap<String, List<NicProfile>> networkNicMap,
            final long id, final String instanceName, final String uuidName, final HypervisorType hypervisorType, final Map<String, String> customParameters, final Map<String,
            Map<Integer, String>> extraDhcpOptionMap, final Map<Long, DiskOffering> dataDiskTemplateToDiskOfferingMap,
            Map<String, String> userVmOVFPropertiesMap, final boolean dynamicScalingEnabled, String type, final Long rootDiskOfferingId, String sshkeypairs) throws InsufficientCapacityException {
        return commitUserVm(false, zone, null, null, template, hostName, displayName, owner,
                diskOfferingId, diskSize, userData, caller, isDisplayVm, keyboard,
                accountId, userId, offering, isIso, sshPublicKeys, networkNicMap,
                id, instanceName, uuidName, hypervisorType, customParameters,
                extraDhcpOptionMap, dataDiskTemplateToDiskOfferingMap,
                userVmOVFPropertiesMap, null, dynamicScalingEnabled, type, rootDiskOfferingId, sshkeypairs);
    }

    public void validateRootDiskResize(final HypervisorType hypervisorType, Long rootDiskSize, VMTemplateVO templateVO, UserVmVO vm, final Map<String, String> customParameters) throws InvalidParameterValueException
    {
        // rootdisksize must be larger than template.
        if ((rootDiskSize << 30) < templateVO.getSize()) {
            String error = "Unsupported: rootdisksize override is smaller than template size " + toHumanReadableSize(templateVO.getSize());
            s_logger.error(error);
            throw new InvalidParameterValueException(error);
        } else if ((rootDiskSize << 30) > templateVO.getSize()) {
            if (hypervisorType == HypervisorType.VMware && (vm.getDetails() == null || vm.getDetails().get(VmDetailConstants.ROOT_DISK_CONTROLLER) == null)) {
                s_logger.warn("If Root disk controller parameter is not overridden, then Root disk resize may fail because current Root disk controller value is NULL.");
            } else if (hypervisorType == HypervisorType.VMware && vm.getDetails().get(VmDetailConstants.ROOT_DISK_CONTROLLER).toLowerCase().contains("ide")) {
                String error = String.format("Found unsupported root disk controller [%s].", vm.getDetails().get(VmDetailConstants.ROOT_DISK_CONTROLLER));
                s_logger.error(error);
                throw new InvalidParameterValueException(error);
            } else {
                s_logger.debug("Rootdisksize override validation successful. Template root disk size " + toHumanReadableSize(templateVO.getSize()) + " Root disk size specified " + rootDiskSize + " GB");
            }
        } else {
            s_logger.debug("Root disk size specified is " + toHumanReadableSize(rootDiskSize << 30) + " and Template root disk size is " + toHumanReadableSize(templateVO.getSize()) + ". Both are equal so no need to override");
            customParameters.remove(VmDetailConstants.ROOT_DISK_SIZE);
        }
    }


    @Override
    public void generateUsageEvent(VirtualMachine vm, boolean isDisplay, String eventType){
        ServiceOfferingVO serviceOffering = _offeringDao.findById(vm.getId(), vm.getServiceOfferingId());
        if (!serviceOffering.isDynamic()) {
            UsageEventUtils.publishUsageEvent(eventType, vm.getAccountId(), vm.getDataCenterId(), vm.getId(),
                    vm.getHostName(), serviceOffering.getId(), vm.getTemplateId(), vm.getHypervisorType().toString(),
                    VirtualMachine.class.getName(), vm.getUuid(), isDisplay);
        }
        else {
            Map<String, String> customParameters = new HashMap<String, String>();
            customParameters.put(UsageEventVO.DynamicParameters.cpuNumber.name(), serviceOffering.getCpu().toString());
            customParameters.put(UsageEventVO.DynamicParameters.cpuSpeed.name(), serviceOffering.getSpeed().toString());
            customParameters.put(UsageEventVO.DynamicParameters.memory.name(), serviceOffering.getRamSize().toString());
            UsageEventUtils.publishUsageEvent(eventType, vm.getAccountId(), vm.getDataCenterId(), vm.getId(),
                    vm.getHostName(), serviceOffering.getId(), vm.getTemplateId(), vm.getHypervisorType().toString(),
                    VirtualMachine.class.getName(), vm.getUuid(), customParameters, isDisplay);
        }
    }

    @Override
    public HashMap<Long, List<VmNetworkStatsEntry>> getVmNetworkStatistics(long hostId, String hostName, List<Long> vmIds) {
        HashMap<Long, List<VmNetworkStatsEntry>> vmNetworkStatsById = new HashMap<Long, List<VmNetworkStatsEntry>>();

        if (vmIds.isEmpty()) {
            return vmNetworkStatsById;
        }

        List<String> vmNames = new ArrayList<String>();

        for (Long vmId : vmIds) {
            UserVmVO vm = _vmDao.findById(vmId);
            vmNames.add(vm.getInstanceName());
        }

        Answer answer = _agentMgr.easySend(hostId, new GetVmNetworkStatsCommand(vmNames, _hostDao.findById(hostId).getGuid(), hostName));
        if (answer == null || !answer.getResult()) {
            s_logger.warn("Unable to obtain VM network statistics.");
            return null;
        } else {
            HashMap<String, List<VmNetworkStatsEntry>> vmNetworkStatsByName = ((GetVmNetworkStatsAnswer)answer).getVmNetworkStatsMap();

            if (vmNetworkStatsByName == null) {
                s_logger.warn("Unable to obtain VM network statistics.");
                return null;
            }

            for (String vmName : vmNetworkStatsByName.keySet()) {
                vmNetworkStatsById.put(vmIds.get(vmNames.indexOf(vmName)), vmNetworkStatsByName.get(vmName));
            }
        }

        return vmNetworkStatsById;
    }

    @Override
    public void collectVmNetworkStatistics (final UserVm userVm) {
        if (!userVm.getHypervisorType().equals(HypervisorType.KVM)) {
            return;
        }
        s_logger.debug("Collect vm network statistics from host before stopping Vm");
        long hostId = userVm.getHostId();
        List<String> vmNames = new ArrayList<String>();
        vmNames.add(userVm.getInstanceName());
        final HostVO host = _hostDao.findById(hostId);

        GetVmNetworkStatsAnswer networkStatsAnswer = null;
        try {
            networkStatsAnswer = (GetVmNetworkStatsAnswer) _agentMgr.easySend(hostId, new GetVmNetworkStatsCommand(vmNames, host.getGuid(), host.getName()));
        } catch (Exception e) {
            s_logger.warn("Error while collecting network stats for vm: " + userVm.getHostName() + " from host: " + host.getName(), e);
            return;
        }
        if (networkStatsAnswer != null) {
            if (!networkStatsAnswer.getResult()) {
                s_logger.warn("Error while collecting network stats vm: " + userVm.getHostName() + " from host: " + host.getName() + "; details: " + networkStatsAnswer.getDetails());
                return;
            }
            try {
                final GetVmNetworkStatsAnswer networkStatsAnswerFinal = networkStatsAnswer;
                Transaction.execute(new TransactionCallbackNoReturn() {
                    @Override
                    public void doInTransactionWithoutResult(TransactionStatus status) {
                        HashMap<String, List<VmNetworkStatsEntry>> vmNetworkStatsByName = networkStatsAnswerFinal.getVmNetworkStatsMap();
                        if (vmNetworkStatsByName == null) {
                            return;
                        }
                        List<VmNetworkStatsEntry> vmNetworkStats = vmNetworkStatsByName.get(userVm.getInstanceName());
                        if (vmNetworkStats == null) {
                            return;
                        }

                        for (VmNetworkStatsEntry vmNetworkStat:vmNetworkStats) {
                            SearchCriteria<NicVO> sc_nic = _nicDao.createSearchCriteria();
                            sc_nic.addAnd("macAddress", SearchCriteria.Op.EQ, vmNetworkStat.getMacAddress());
                            NicVO nic = _nicDao.search(sc_nic, null).get(0);
                            List<VlanVO> vlan = _vlanDao.listVlansByNetworkId(nic.getNetworkId());
                            if (vlan == null || vlan.size() == 0 || vlan.get(0).getVlanType() != VlanType.DirectAttached)
                            {
                                break; // only get network statistics for DirectAttached network (shared networks in Basic zone and Advanced zone with/without SG)
                            }
                            UserStatisticsVO previousvmNetworkStats = _userStatsDao.findBy(userVm.getAccountId(), userVm.getDataCenterId(), nic.getNetworkId(), nic.getIPv4Address(), userVm.getId(), "UserVm");
                            if (previousvmNetworkStats == null) {
                                previousvmNetworkStats = new UserStatisticsVO(userVm.getAccountId(), userVm.getDataCenterId(),nic.getIPv4Address(), userVm.getId(), "UserVm", nic.getNetworkId());
                                _userStatsDao.persist(previousvmNetworkStats);
                            }
                            UserStatisticsVO vmNetworkStat_lock = _userStatsDao.lock(userVm.getAccountId(), userVm.getDataCenterId(), nic.getNetworkId(), nic.getIPv4Address(), userVm.getId(), "UserVm");

                            if ((vmNetworkStat.getBytesSent() == 0) && (vmNetworkStat.getBytesReceived() == 0)) {
                                s_logger.debug("bytes sent and received are all 0. Not updating user_statistics");
                                continue;
                            }

                            if (vmNetworkStat_lock == null) {
                                s_logger.warn("unable to find vm network stats from host for account: " + userVm.getAccountId() + " with vmId: " + userVm.getId()+ " and nicId:" + nic.getId());
                                continue;
                            }

                            if (previousvmNetworkStats != null
                                    && ((previousvmNetworkStats.getCurrentBytesSent() != vmNetworkStat_lock.getCurrentBytesSent())
                                            || (previousvmNetworkStats.getCurrentBytesReceived() != vmNetworkStat_lock.getCurrentBytesReceived()))) {
                                s_logger.debug("vm network stats changed from the time GetNmNetworkStatsCommand was sent. " +
                                        "Ignoring current answer. Host: " + host.getName()  + " . VM: " + vmNetworkStat.getVmName() +
                                        " Sent(Bytes): " + toHumanReadableSize(vmNetworkStat.getBytesSent()) + " Received(Bytes): " + toHumanReadableSize(vmNetworkStat.getBytesReceived()));
                                continue;
                            }

                            if (vmNetworkStat_lock.getCurrentBytesSent() > vmNetworkStat.getBytesSent()) {
                                if (s_logger.isDebugEnabled()) {
                                   s_logger.debug("Sent # of bytes that's less than the last one.  " +
                                            "Assuming something went wrong and persisting it. Host: " + host.getName() + " . VM: " + vmNetworkStat.getVmName() +
                                            " Reported: " + toHumanReadableSize(vmNetworkStat.getBytesSent()) + " Stored: " + toHumanReadableSize(vmNetworkStat_lock.getCurrentBytesSent()));
                                }
                                vmNetworkStat_lock.setNetBytesSent(vmNetworkStat_lock.getNetBytesSent() + vmNetworkStat_lock.getCurrentBytesSent());
                            }
                            vmNetworkStat_lock.setCurrentBytesSent(vmNetworkStat.getBytesSent());

                            if (vmNetworkStat_lock.getCurrentBytesReceived() > vmNetworkStat.getBytesReceived()) {
                                if (s_logger.isDebugEnabled()) {
                                    s_logger.debug("Received # of bytes that's less than the last one.  " +
                                            "Assuming something went wrong and persisting it. Host: " + host.getName() + " . VM: " + vmNetworkStat.getVmName() +
                                            " Reported: " + toHumanReadableSize(vmNetworkStat.getBytesReceived()) + " Stored: " + toHumanReadableSize(vmNetworkStat_lock.getCurrentBytesReceived()));
                                }
                                vmNetworkStat_lock.setNetBytesReceived(vmNetworkStat_lock.getNetBytesReceived() + vmNetworkStat_lock.getCurrentBytesReceived());
                            }
                            vmNetworkStat_lock.setCurrentBytesReceived(vmNetworkStat.getBytesReceived());

                            if (! _dailyOrHourly) {
                                //update agg bytes
                                vmNetworkStat_lock.setAggBytesReceived(vmNetworkStat_lock.getNetBytesReceived() + vmNetworkStat_lock.getCurrentBytesReceived());
                                vmNetworkStat_lock.setAggBytesSent(vmNetworkStat_lock.getNetBytesSent() + vmNetworkStat_lock.getCurrentBytesSent());
                            }

                            _userStatsDao.update(vmNetworkStat_lock.getId(), vmNetworkStat_lock);
                        }
                    }
                });
            } catch (Exception e) {
                s_logger.warn("Unable to update vm network statistics for vm: " + userVm.getId() + " from host: " + hostId, e);
            }
        }
    }

    protected String validateUserData(String userData, HTTPMethod httpmethod) {
        byte[] decodedUserData = null;
        if (userData != null) {

            if (userData.contains("%")) {
                try {
                    userData = URLDecoder.decode(userData, "UTF-8");
                } catch (UnsupportedEncodingException e) {
                    throw new InvalidParameterValueException("Url decoding of userdata failed.");
                }
            }

            if (!Base64.isBase64(userData)) {
                throw new InvalidParameterValueException("User data is not base64 encoded");
            }
            // If GET, use 4K. If POST, support up to 1M.
            if (httpmethod.equals(HTTPMethod.GET)) {
                if (userData.length() >= MAX_HTTP_GET_LENGTH) {
                    throw new InvalidParameterValueException("User data is too long for an http GET request");
                }
                if (userData.length() > VM_USERDATA_MAX_LENGTH.value()) {
                    throw new InvalidParameterValueException("User data has exceeded configurable max length : " + VM_USERDATA_MAX_LENGTH.value());
                }
                decodedUserData = Base64.decodeBase64(userData.getBytes());
                if (decodedUserData.length > MAX_HTTP_GET_LENGTH) {
                    throw new InvalidParameterValueException("User data is too long for GET request");
                }
            } else if (httpmethod.equals(HTTPMethod.POST)) {
                if (userData.length() >= MAX_HTTP_POST_LENGTH) {
                    throw new InvalidParameterValueException("User data is too long for an http POST request");
                }
                if (userData.length() > VM_USERDATA_MAX_LENGTH.value()) {
                    throw new InvalidParameterValueException("User data has exceeded configurable max length : " + VM_USERDATA_MAX_LENGTH.value());
                }
                decodedUserData = Base64.decodeBase64(userData.getBytes());
                if (decodedUserData.length > MAX_HTTP_POST_LENGTH) {
                    throw new InvalidParameterValueException("User data is too long for POST request");
                }
            }

            if (decodedUserData == null || decodedUserData.length < 1) {
                throw new InvalidParameterValueException("User data is too short");
            }
            // Re-encode so that the '=' paddings are added if necessary since 'isBase64' does not require it, but python does on the VR.
            return Base64.encodeBase64String(decodedUserData);
        }
        return null;
    }

    @Override
    @ActionEvent(eventType = EventTypes.EVENT_VM_CREATE, eventDescription = "starting Vm", async = true)
    public UserVm startVirtualMachine(DeployVMCmd cmd) throws ResourceUnavailableException, InsufficientCapacityException, ConcurrentOperationException, ResourceAllocationException {
        long vmId = cmd.getEntityId();
        Long podId = null;
        Long clusterId = null;
        Long hostId = cmd.getHostId();
        Map<VirtualMachineProfile.Param, Object> additionalParams =  new HashMap<>();
        Map<Long, DiskOffering> diskOfferingMap = cmd.getDataDiskTemplateToDiskOfferingMap();
        Map<String, String> details = cmd.getDetails();
        if (cmd instanceof DeployVMCmdByAdmin) {
            DeployVMCmdByAdmin adminCmd = (DeployVMCmdByAdmin)cmd;
            podId = adminCmd.getPodId();
            clusterId = adminCmd.getClusterId();
        }
        UserVmDetailVO uefiDetail = userVmDetailsDao.findDetail(cmd.getEntityId(), ApiConstants.BootType.UEFI.toString());
        if (uefiDetail != null) {
            addVmUefiBootOptionsToParams(additionalParams, uefiDetail.getName(), uefiDetail.getValue());
        }
        if (cmd.getBootIntoSetup() != null) {
            additionalParams.put(VirtualMachineProfile.Param.BootIntoSetup, cmd.getBootIntoSetup());
        }
        return startVirtualMachine(vmId, podId, clusterId, hostId, diskOfferingMap, additionalParams, cmd.getDeploymentPlanner());
    }

    private UserVm startVirtualMachine(long vmId, Long podId, Long clusterId, Long hostId, Map<Long, DiskOffering> diskOfferingMap
            , Map<VirtualMachineProfile.Param, Object> additonalParams, String deploymentPlannerToUse)
            throws ResourceUnavailableException,
            InsufficientCapacityException, ConcurrentOperationException, ResourceAllocationException {
        UserVmVO vm = _vmDao.findById(vmId);
        Pair<UserVmVO, Map<VirtualMachineProfile.Param, Object>> vmParamPair = null;

        try {
            vmParamPair = startVirtualMachine(vmId, podId, clusterId, hostId, additonalParams, deploymentPlannerToUse);
            vm = vmParamPair.first();

            // At this point VM should be in "Running" state
            UserVmVO tmpVm = _vmDao.findById(vm.getId());
            if (!tmpVm.getState().equals(State.Running)) {
                // Some other thread changed state of VM, possibly vmsync
                s_logger.error("VM " + tmpVm + " unexpectedly went to " + tmpVm.getState() + " state");
                throw new ConcurrentOperationException("Failed to deploy VM "+vm);
            }

            try {
                if (!diskOfferingMap.isEmpty()) {
                    List<VolumeVO> vols = _volsDao.findByInstance(tmpVm.getId());
                    for (VolumeVO vol : vols) {
                        if (vol.getVolumeType() == Volume.Type.DATADISK) {
                            DiskOffering doff =  _entityMgr.findById(DiskOffering.class, vol.getDiskOfferingId());
                            _volService.resizeVolumeOnHypervisor(vol.getId(), doff.getDiskSize(), tmpVm.getHostId(), vm.getInstanceName());
                        }
                    }
                }
            }
            catch (Exception e) {
                s_logger.fatal("Unable to resize the data disk for vm " + vm.getDisplayName() + " due to " + e.getMessage(), e);
            }

        } finally {
            updateVmStateForFailedVmCreation(vm.getId(), hostId);
        }

        // Check that the password was passed in and is valid
        VMTemplateVO template = _templateDao.findByIdIncludingRemoved(vm.getTemplateId());
        if (template.isEnablePassword()) {
            // this value is not being sent to the backend; need only for api
            // display purposes
            vm.setPassword((String)vmParamPair.second().get(VirtualMachineProfile.Param.VmPassword));
        }

        return vm;
    }

    private void addUserVMCmdlineArgs(Long vmId, VirtualMachineProfile profile, DeployDestination dest, StringBuilder buf) {
        UserVmVO k8sVM = _vmDao.findById(vmId);
        buf.append(" template=domP");
        buf.append(" name=").append(profile.getHostName());
        buf.append(" type=").append(k8sVM.getUserVmType());
        for (NicProfile nic : profile.getNics()) {
            int deviceId = nic.getDeviceId();
            if (nic.getIPv4Address() == null) {
                buf.append(" eth").append(deviceId).append("ip=").append("0.0.0.0");
                buf.append(" eth").append(deviceId).append("mask=").append("0.0.0.0");
            } else {
                buf.append(" eth").append(deviceId).append("ip=").append(nic.getIPv4Address());
                buf.append(" eth").append(deviceId).append("mask=").append(nic.getIPv4Netmask());
            }

            if (nic.isDefaultNic()) {
                buf.append(" gateway=").append(nic.getIPv4Gateway());
            }

            if (nic.getTrafficType() == TrafficType.Management) {
                String mgmt_cidr = _configDao.getValue(Config.ManagementNetwork.key());
                if (NetUtils.isValidIp4Cidr(mgmt_cidr)) {
                    buf.append(" mgmtcidr=").append(mgmt_cidr);
                }
                buf.append(" localgw=").append(dest.getPod().getGateway());
            }
        }
        DataCenterVO dc = _dcDao.findById(profile.getVirtualMachine().getDataCenterId());
        buf.append(" internaldns1=").append(dc.getInternalDns1());
        if (dc.getInternalDns2() != null) {
            buf.append(" internaldns2=").append(dc.getInternalDns2());
        }
        buf.append(" dns1=").append(dc.getDns1());
        if (dc.getDns2() != null) {
            buf.append(" dns2=").append(dc.getDns2());
        }
        s_logger.info("cmdline details: "+ buf.toString());
    }

    @Override
    public boolean finalizeVirtualMachineProfile(VirtualMachineProfile profile, DeployDestination dest, ReservationContext context) {
        UserVmVO vm = _vmDao.findById(profile.getId());
        Map<String, String> details = userVmDetailsDao.listDetailsKeyPairs(vm.getId());
        vm.setDetails(details);
        StringBuilder buf = profile.getBootArgsBuilder();
        if (CKS_NODE.equals(vm.getUserVmType())) {
            addUserVMCmdlineArgs(vm.getId(), profile, dest, buf);
        }
        // add userdata info into vm profile
        Nic defaultNic = _networkModel.getDefaultNic(vm.getId());
        if(defaultNic != null) {
            Network network = _networkModel.getNetwork(defaultNic.getNetworkId());
            if (_networkModel.isSharedNetworkWithoutServices(network.getId())) {
                final String serviceOffering = _serviceOfferingDao.findByIdIncludingRemoved(vm.getId(), vm.getServiceOfferingId()).getDisplayText();
                boolean isWindows = _guestOSCategoryDao.findById(_guestOSDao.findById(vm.getGuestOSId()).getCategoryId()).getName().equalsIgnoreCase("Windows");
                String destHostname = VirtualMachineManager.getHypervisorHostname(dest.getHost() != null ? dest.getHost().getName() : "");
                List<String[]> vmData = _networkModel.generateVmData(vm.getUserData(), serviceOffering, vm.getDataCenterId(), vm.getInstanceName(), vm.getHostName(), vm.getId(),
                        vm.getUuid(), defaultNic.getIPv4Address(), vm.getDetail(VmDetailConstants.SSH_PUBLIC_KEY), (String) profile.getParameter(VirtualMachineProfile.Param.VmPassword), isWindows, destHostname);
                String vmName = vm.getInstanceName();
                String configDriveIsoRootFolder = "/tmp";
                String isoFile = configDriveIsoRootFolder + "/" + vmName + "/configDrive/" + vmName + ".iso";
                profile.setVmData(vmData);
                profile.setConfigDriveLabel(VirtualMachineManager.VmConfigDriveLabel.value());
                profile.setConfigDriveIsoRootFolder(configDriveIsoRootFolder);
                profile.setConfigDriveIsoFile(isoFile);
            }
        }

        _templateMgr.prepareIsoForVmProfile(profile, dest);
        return true;
    }

    @Override
    public boolean setupVmForPvlan(boolean add, Long hostId, NicProfile nic) {
        if (!nic.getBroadCastUri().getScheme().equals("pvlan")) {
            return false;
        }
        String op = "add";
        if (!add) {
            // "delete" would remove all the rules(if using ovs) related to this vm
            op = "delete";
        }
        Network network = _networkDao.findById(nic.getNetworkId());
        Host host = _hostDao.findById(hostId);
        String networkTag = _networkModel.getNetworkTag(host.getHypervisorType(), network);
        PvlanSetupCommand cmd = PvlanSetupCommand.createVmSetup(op, nic.getBroadCastUri(), networkTag, nic.getMacAddress());
        Answer answer = null;
        try {
            answer = _agentMgr.send(hostId, cmd);
        } catch (OperationTimedoutException e) {
            s_logger.warn("Timed Out", e);
            return false;
        } catch (AgentUnavailableException e) {
            s_logger.warn("Agent Unavailable ", e);
            return false;
        }

        boolean result = true;
        if (answer == null || !answer.getResult()) {
            result = false;
        }
        return result;
    }

    @Override
    public boolean finalizeDeployment(Commands cmds, VirtualMachineProfile profile, DeployDestination dest, ReservationContext context) {
        UserVmVO userVm = _vmDao.findById(profile.getId());
        List<NicVO> nics = _nicDao.listByVmId(userVm.getId());
        for (NicVO nic : nics) {
            NetworkVO network = _networkDao.findById(nic.getNetworkId());
            if (network.getTrafficType() == TrafficType.Guest || network.getTrafficType() == TrafficType.Public) {
                userVm.setPrivateIpAddress(nic.getIPv4Address());
                userVm.setPrivateMacAddress(nic.getMacAddress());
                _vmDao.update(userVm.getId(), userVm);
            }
        }

        List<VolumeVO> volumes = _volsDao.findByInstance(userVm.getId());
        VmDiskStatisticsVO diskstats = null;
        for (VolumeVO volume : volumes) {
            diskstats = _vmDiskStatsDao.findBy(userVm.getAccountId(), userVm.getDataCenterId(), userVm.getId(), volume.getId());
            if (diskstats == null) {
                diskstats = new VmDiskStatisticsVO(userVm.getAccountId(), userVm.getDataCenterId(), userVm.getId(), volume.getId());
                _vmDiskStatsDao.persist(diskstats);
            }
        }

        finalizeCommandsOnStart(cmds, profile);
        return true;
    }

    @Override
    public boolean finalizeCommandsOnStart(Commands cmds, VirtualMachineProfile profile) {
        UserVmVO vm = _vmDao.findById(profile.getId());
        List<VMSnapshotVO> vmSnapshots = _vmSnapshotDao.findByVm(vm.getId());
        RestoreVMSnapshotCommand command = _vmSnapshotMgr.createRestoreCommand(vm, vmSnapshots);
        if (command != null) {
            cmds.addCommand("restoreVMSnapshot", command);
        }
        return true;
    }

    @Override
    public boolean  finalizeStart(VirtualMachineProfile profile, long hostId, Commands cmds, ReservationContext context) {
        UserVmVO vm = _vmDao.findById(profile.getId());

        Answer[] answersToCmds = cmds.getAnswers();
        if (answersToCmds == null) {
            if (s_logger.isDebugEnabled()) {
                s_logger.debug("Returning from finalizeStart() since there are no answers to read");
            }
            return true;
        }
        Answer startAnswer = cmds.getAnswer(StartAnswer.class);
        String returnedIp = null;
        String originalIp = null;
        if (startAnswer != null) {
            StartAnswer startAns = (StartAnswer)startAnswer;
            VirtualMachineTO vmTO = startAns.getVirtualMachine();
            for (NicTO nicTO : vmTO.getNics()) {
                if (nicTO.getType() == TrafficType.Guest) {
                    returnedIp = nicTO.getIp();
                }
            }
        }

        List<NicVO> nics = _nicDao.listByVmId(vm.getId());
        NicVO guestNic = null;
        NetworkVO guestNetwork = null;
        for (NicVO nic : nics) {
            NetworkVO network = _networkDao.findById(nic.getNetworkId());
            long isDefault = (nic.isDefaultNic()) ? 1 : 0;
            UsageEventUtils.publishUsageEvent(EventTypes.EVENT_NETWORK_OFFERING_ASSIGN, vm.getAccountId(), vm.getDataCenterId(), vm.getId(), Long.toString(nic.getId()),
                    network.getNetworkOfferingId(), null, isDefault, VirtualMachine.class.getName(), vm.getUuid(), vm.isDisplay());
            if (network.getTrafficType() == TrafficType.Guest) {
                originalIp = nic.getIPv4Address();
                guestNic = nic;
                guestNetwork = network;
                // In vmware, we will be effecting pvlan settings in portgroups in StartCommand.
                if (profile.getHypervisorType() != HypervisorType.VMware) {
                    if (nic.getBroadcastUri().getScheme().equals("pvlan")) {
                        NicProfile nicProfile = new NicProfile(nic, network, nic.getBroadcastUri(), nic.getIsolationUri(), 0, false, "pvlan-nic");
                        if (!setupVmForPvlan(true, hostId, nicProfile)) {
                            return false;
                        }
                    }
                }
            }
        }
        boolean ipChanged = false;
        if (originalIp != null && !originalIp.equalsIgnoreCase(returnedIp)) {
            if (returnedIp != null && guestNic != null) {
                guestNic.setIPv4Address(returnedIp);
                ipChanged = true;
            }
        }
        if (returnedIp != null && !returnedIp.equalsIgnoreCase(originalIp)) {
            if (guestNic != null) {
                guestNic.setIPv4Address(returnedIp);
                ipChanged = true;
            }
        }
        if (ipChanged) {
            _dcDao.findById(vm.getDataCenterId());
            UserVmVO userVm = _vmDao.findById(profile.getId());
            // dc.getDhcpProvider().equalsIgnoreCase(Provider.ExternalDhcpServer.getName())
            if (_ntwkSrvcDao.canProviderSupportServiceInNetwork(guestNetwork.getId(), Service.Dhcp, Provider.ExternalDhcpServer)) {
                _nicDao.update(guestNic.getId(), guestNic);
                userVm.setPrivateIpAddress(guestNic.getIPv4Address());
                _vmDao.update(userVm.getId(), userVm);

                s_logger.info("Detected that ip changed in the answer, updated nic in the db with new ip " + returnedIp);
            }
        }

        // get system ip and create static nat rule for the vm
        try {
            _rulesMgr.getSystemIpAndEnableStaticNatForVm(profile.getVirtualMachine(), false);
        } catch (Exception ex) {
            s_logger.warn("Failed to get system ip and enable static nat for the vm " + profile.getVirtualMachine() + " due to exception ", ex);
            return false;
        }

        Answer answer = cmds.getAnswer("restoreVMSnapshot");
        if (answer != null && answer instanceof RestoreVMSnapshotAnswer) {
            RestoreVMSnapshotAnswer restoreVMSnapshotAnswer = (RestoreVMSnapshotAnswer) answer;
            if (restoreVMSnapshotAnswer == null || !restoreVMSnapshotAnswer.getResult()) {
                s_logger.warn("Unable to restore the vm snapshot from image file to the VM: " + restoreVMSnapshotAnswer.getDetails());
            }
        }

        final VirtualMachineProfile vmProfile = profile;
        Transaction.execute(new TransactionCallbackNoReturn() {
            @Override
            public void doInTransactionWithoutResult(TransactionStatus status) {
                final UserVmVO vm = _vmDao.findById(vmProfile.getId());
                final List<NicVO> nics = _nicDao.listByVmId(vm.getId());
                for (NicVO nic : nics) {
                    Network network = _networkModel.getNetwork(nic.getNetworkId());
                    if (_networkModel.isSharedNetworkWithoutServices(network.getId())) {
                        vmIdCountMap.put(nic.getId(), new VmAndCountDetails(nic.getInstanceId(), VmIpFetchTrialMax.value()));
                    }
                }
            }
        });

        return true;
    }

    @Override
    public void finalizeExpunge(VirtualMachine vm) {
    }

    @Override
    @ActionEvent(eventType = EventTypes.EVENT_VM_STOP, eventDescription = "stopping Vm", async = true)
    public UserVm stopVirtualMachine(long vmId, boolean forced) throws ConcurrentOperationException {
        // Input validation
        Account caller = CallContext.current().getCallingAccount();
        Long userId = CallContext.current().getCallingUserId();

        // if account is removed, return error
        if (caller != null && caller.getRemoved() != null) {
            throw new PermissionDeniedException("The account " + caller.getUuid() + " is removed");
        }

        UserVmVO vm = _vmDao.findById(vmId);
        if (vm == null) {
            throw new InvalidParameterValueException("unable to find a virtual machine with id " + vmId);
        }

        statsCollector.removeVirtualMachineStats(vmId);

        _userDao.findById(userId);
        boolean status = false;
        try {
            VirtualMachineEntity vmEntity = _orchSrvc.getVirtualMachine(vm.getUuid());

            if(forced) {
                status = vmEntity.stopForced(Long.toString(userId));
            } else {
                status = vmEntity.stop(Long.toString(userId));
            }
            if (status) {
                return _vmDao.findById(vmId);
            } else {
                return null;
            }
        } catch (ResourceUnavailableException e) {
            throw new CloudRuntimeException("Unable to contact the agent to stop the virtual machine " + vm, e);
        } catch (CloudException e) {
            throw new CloudRuntimeException("Unable to contact the agent to stop the virtual machine " + vm, e);
        }
    }

    @Override
    public void finalizeStop(VirtualMachineProfile profile, Answer answer) {
        VirtualMachine vm = profile.getVirtualMachine();
        // release elastic IP here
        IPAddressVO ip = _ipAddressDao.findByAssociatedVmId(profile.getId());
        if (ip != null && ip.getSystem()) {
            CallContext ctx = CallContext.current();
            try {
                long networkId = ip.getAssociatedWithNetworkId();
                Network guestNetwork = _networkDao.findById(networkId);
                NetworkOffering offering = _entityMgr.findById(NetworkOffering.class, guestNetwork.getNetworkOfferingId());
                assert (offering.isAssociatePublicIP() == true) : "User VM should not have system owned public IP associated with it when offering configured not to associate public IP.";
                _rulesMgr.disableStaticNat(ip.getId(), ctx.getCallingAccount(), ctx.getCallingUserId(), true);
            } catch (Exception ex) {
                s_logger.warn("Failed to disable static nat and release system ip " + ip + " as a part of vm " + profile.getVirtualMachine() + " stop due to exception ", ex);
            }
        }

        final List<NicVO> nics = _nicDao.listByVmId(vm.getId());
        for (final NicVO nic : nics) {
            final NetworkVO network = _networkDao.findById(nic.getNetworkId());
            if (network != null && network.getTrafficType() == TrafficType.Guest) {
                if (nic.getBroadcastUri() != null && nic.getBroadcastUri().getScheme().equals("pvlan")) {
                    NicProfile nicProfile = new NicProfile(nic, network, nic.getBroadcastUri(), nic.getIsolationUri(), 0, false, "pvlan-nic");
                    setupVmForPvlan(false, vm.getHostId(), nicProfile);
                }
            }
        }
    }

    @Override
    public Pair<UserVmVO, Map<VirtualMachineProfile.Param, Object>> startVirtualMachine(long vmId, Long hostId, Map<VirtualMachineProfile.Param, Object> additionalParams, String deploymentPlannerToUse)
            throws ConcurrentOperationException, ResourceUnavailableException, InsufficientCapacityException, ResourceAllocationException {
        return startVirtualMachine(vmId, null, null, hostId, additionalParams, deploymentPlannerToUse);
    }

    @Override
    public Pair<UserVmVO, Map<VirtualMachineProfile.Param, Object>> startVirtualMachine(long vmId, Long podId, Long clusterId, Long hostId,
            Map<VirtualMachineProfile.Param, Object> additionalParams, String deploymentPlannerToUse)
            throws ConcurrentOperationException, ResourceUnavailableException, InsufficientCapacityException, ResourceAllocationException {
        return startVirtualMachine(vmId, podId, clusterId, hostId, additionalParams, deploymentPlannerToUse, true);
    }

    @Override
    public Pair<UserVmVO, Map<VirtualMachineProfile.Param, Object>> startVirtualMachine(long vmId, Long podId, Long clusterId, Long hostId,
            Map<VirtualMachineProfile.Param, Object> additionalParams, String deploymentPlannerToUse, boolean isExplicitHost)
            throws ConcurrentOperationException, ResourceUnavailableException, InsufficientCapacityException, ResourceAllocationException {
        // Input validation
        final Account callerAccount = CallContext.current().getCallingAccount();
        UserVO callerUser = _userDao.findById(CallContext.current().getCallingUserId());

        // if account is removed, return error
        if (callerAccount != null && callerAccount.getRemoved() != null) {
            throw new InvalidParameterValueException("The account " + callerAccount.getId() + " is removed");
        }

        UserVmVO vm = _vmDao.findById(vmId);
        if (vm == null) {
            throw new InvalidParameterValueException("unable to find a virtual machine with id " + vmId);
        }

        if (vm.getState()== State.Running) {
            throw new InvalidParameterValueException("The virtual machine "+ vm.getUuid()+ " ("+ vm.getDisplayName()+ ") is already running");
        }

        _accountMgr.checkAccess(callerAccount, null, true, vm);

        Account owner = _accountDao.findById(vm.getAccountId());

        if (owner == null) {
            throw new InvalidParameterValueException("The owner of " + vm + " does not exist: " + vm.getAccountId());
        }

        if (owner.getState() == Account.State.disabled) {
            throw new PermissionDeniedException("The owner of " + vm + " is disabled: " + vm.getAccountId());
        }
        if (VirtualMachineManager.ResourceCountRunningVMsonly.value()) {
            // check if account/domain is with in resource limits to start a new vm
            ServiceOfferingVO offering = _serviceOfferingDao.findById(vm.getId(), vm.getServiceOfferingId());
            resourceLimitCheck(owner, vm.isDisplayVm(), Long.valueOf(offering.getCpu()), Long.valueOf(offering.getRamSize()));
        }
        // check if vm is security group enabled
        if (_securityGroupMgr.isVmSecurityGroupEnabled(vmId) && _securityGroupMgr.getSecurityGroupsForVm(vmId).isEmpty()
                && !_securityGroupMgr.isVmMappedToDefaultSecurityGroup(vmId) && _networkModel.canAddDefaultSecurityGroup()) {
            // if vm is not mapped to security group, create a mapping
            if (s_logger.isDebugEnabled()) {
                s_logger.debug("Vm " + vm + " is security group enabled, but not mapped to default security group; creating the mapping automatically");
            }

            SecurityGroup defaultSecurityGroup = _securityGroupMgr.getDefaultSecurityGroup(vm.getAccountId());
            if (defaultSecurityGroup != null) {
                List<Long> groupList = new ArrayList<Long>();
                groupList.add(defaultSecurityGroup.getId());
                _securityGroupMgr.addInstanceToGroups(vmId, groupList);
            }
        }
        // Choose deployment planner
        // Host takes 1st preference, Cluster takes 2nd preference and Pod takes 3rd
        // Default behaviour is invoked when host, cluster or pod are not specified
        boolean isRootAdmin = _accountService.isRootAdmin(callerAccount.getId());
        Pod destinationPod = getDestinationPod(podId, isRootAdmin);
        Cluster destinationCluster = getDestinationCluster(clusterId, isRootAdmin);
        Host destinationHost = getDestinationHost(hostId, isRootAdmin, isExplicitHost);
        DataCenterDeployment plan = null;
        boolean deployOnGivenHost = false;
        if (destinationHost != null) {
            s_logger.debug("Destination Host to deploy the VM is specified, specifying a deployment plan to deploy the VM");
            final ServiceOfferingVO offering = _offeringDao.findById(vm.getId(), vm.getServiceOfferingId());
            Pair<Boolean, Boolean> cpuCapabilityAndCapacity = _capacityMgr.checkIfHostHasCpuCapabilityAndCapacity(destinationHost, offering, false);
            if (!cpuCapabilityAndCapacity.first() || !cpuCapabilityAndCapacity.second()) {
                String errorMsg = "Cannot deploy the VM to specified host " + hostId + "; host has cpu capability? " + cpuCapabilityAndCapacity.first() + ", host has capacity? " + cpuCapabilityAndCapacity.second();
                s_logger.info(errorMsg);
                if (!AllowDeployVmIfGivenHostFails.value()) {
                    throw new InvalidParameterValueException(errorMsg);
                };
            } else {
                plan = new DataCenterDeployment(vm.getDataCenterId(), destinationHost.getPodId(), destinationHost.getClusterId(), destinationHost.getId(), null, null);
                if (!AllowDeployVmIfGivenHostFails.value()) {
                    deployOnGivenHost = true;
                }
            }
        } else if (destinationCluster != null) {
            s_logger.debug("Destination Cluster to deploy the VM is specified, specifying a deployment plan to deploy the VM");
            plan = new DataCenterDeployment(vm.getDataCenterId(), destinationCluster.getPodId(), destinationCluster.getId(), null, null, null);
            if (!AllowDeployVmIfGivenHostFails.value()) {
                deployOnGivenHost = true;
            }
        } else if (destinationPod != null) {
            s_logger.debug("Destination Pod to deploy the VM is specified, specifying a deployment plan to deploy the VM");
            plan = new DataCenterDeployment(vm.getDataCenterId(), destinationPod.getId(), null, null, null, null);
            if (!AllowDeployVmIfGivenHostFails.value()) {
                deployOnGivenHost = true;
            }
        }

        // Set parameters
        Map<VirtualMachineProfile.Param, Object> params = null;
        VMTemplateVO template = null;
        if (vm.isUpdateParameters()) {
            _vmDao.loadDetails(vm);
            // Check that the password was passed in and is valid
            template = _templateDao.findByIdIncludingRemoved(vm.getTemplateId());

            String password = "saved_password";
            if (template.isEnablePassword()) {
                if (vm.getDetail("password") != null) {
                    password = DBEncryptionUtil.decrypt(vm.getDetail("password"));
                } else {
                    password = _mgr.generateRandomPassword();
                    vm.setPassword(password);
                }
            }

            if (!validPassword(password)) {
                throw new InvalidParameterValueException("A valid password for this virtual machine was not provided.");
            }

            // Check if an SSH key pair was selected for the instance and if so
            // use it to encrypt & save the vm password
            encryptAndStorePassword(vm, password);

            params = createParameterInParameterMap(params, additionalParams, VirtualMachineProfile.Param.VmPassword, password);
        }

        if(null != additionalParams && additionalParams.containsKey(VirtualMachineProfile.Param.BootIntoSetup)) {
            if (! HypervisorType.VMware.equals(vm.getHypervisorType())) {
                throw new InvalidParameterValueException(ApiConstants.BOOT_INTO_SETUP + " makes no sense for " + vm.getHypervisorType());
            }
            Object paramValue = additionalParams.get(VirtualMachineProfile.Param.BootIntoSetup);
            if (s_logger.isTraceEnabled()) {
                    s_logger.trace("It was specified whether to enter setup mode: " + paramValue.toString());
            }
            params = createParameterInParameterMap(params, additionalParams, VirtualMachineProfile.Param.BootIntoSetup, paramValue);
        }

        VirtualMachineEntity vmEntity = _orchSrvc.getVirtualMachine(vm.getUuid());

        DeploymentPlanner planner = null;
        if (deploymentPlannerToUse != null) {
            // if set to null, the deployment planner would be later figured out either from global config var, or from
            // the service offering
            planner = _planningMgr.getDeploymentPlannerByName(deploymentPlannerToUse);
            if (planner == null) {
                throw new InvalidParameterValueException("Can't find a planner by name " + deploymentPlannerToUse);
            }
        }
        vmEntity.setParamsToEntity(additionalParams);

        String reservationId = vmEntity.reserve(planner, plan, new ExcludeList(), Long.toString(callerUser.getId()));
        vmEntity.deploy(reservationId, Long.toString(callerUser.getId()), params, deployOnGivenHost);

        Pair<UserVmVO, Map<VirtualMachineProfile.Param, Object>> vmParamPair = new Pair(vm, params);
        if (vm != null && vm.isUpdateParameters()) {
            // this value is not being sent to the backend; need only for api
            // display purposes
            if (template.isEnablePassword()) {
                if (vm.getDetail(VmDetailConstants.PASSWORD) != null) {
                    userVmDetailsDao.removeDetail(vm.getId(), VmDetailConstants.PASSWORD);
                }
                vm.setUpdateParameters(false);
                _vmDao.update(vm.getId(), vm);
            }
        }

        return vmParamPair;
    }

    private Map<VirtualMachineProfile.Param, Object> createParameterInParameterMap(Map<VirtualMachineProfile.Param, Object> params, Map<VirtualMachineProfile.Param, Object> parameterMap, VirtualMachineProfile.Param parameter,
            Object parameterValue) {
        if (s_logger.isTraceEnabled()) {
            s_logger.trace(String.format("createParameterInParameterMap(%s, %s)", parameter, parameterValue));
        }
        if (params == null) {
            if (s_logger.isTraceEnabled()) {
                s_logger.trace("creating new Parameter map");
            }
            params = new HashMap<>();
            if (parameterMap != null) {
                params.putAll(parameterMap);
            }
        }
        params.put(parameter, parameterValue);
        return params;
    }

    private Pod getDestinationPod(Long podId, boolean isRootAdmin) {
        Pod destinationPod = null;
        if (podId != null) {
            if (!isRootAdmin) {
                throw new PermissionDeniedException(
                        "Parameter " + ApiConstants.POD_ID + " can only be specified by a Root Admin, permission denied");
            }
            destinationPod = _podDao.findById(podId);
            if (destinationPod == null) {
                throw new InvalidParameterValueException("Unable to find the pod to deploy the VM, pod id=" + podId);
            }
        }
        return destinationPod;
    }

    private Cluster getDestinationCluster(Long clusterId, boolean isRootAdmin) {
        Cluster destinationCluster = null;
        if (clusterId != null) {
            if (!isRootAdmin) {
                throw new PermissionDeniedException(
                        "Parameter " + ApiConstants.CLUSTER_ID + " can only be specified by a Root Admin, permission denied");
            }
            destinationCluster = _clusterDao.findById(clusterId);
            if (destinationCluster == null) {
                throw new InvalidParameterValueException("Unable to find the cluster to deploy the VM, cluster id=" + clusterId);
            }
        }
        return destinationCluster;
    }

    private Host getDestinationHost(Long hostId, boolean isRootAdmin, boolean isExplicitHost) {
        Host destinationHost = null;
        if (hostId != null) {
            if (isExplicitHost && !isRootAdmin) {
                throw new PermissionDeniedException(
                        "Parameter " + ApiConstants.HOST_ID + " can only be specified by a Root Admin, permission denied");
            }
            destinationHost = _hostDao.findById(hostId);
            if (destinationHost == null) {
                throw new InvalidParameterValueException("Unable to find the host to deploy the VM, host id=" + hostId);
            } else if (destinationHost.getResourceState() != ResourceState.Enabled || destinationHost.getStatus() != Status.Up ) {
                throw new InvalidParameterValueException("Unable to deploy the VM as the host: " + destinationHost.getName() + " is not in the right state");
            }
        }
        return destinationHost;
    }

    @Override
    public UserVm destroyVm(long vmId, boolean expunge) throws ResourceUnavailableException, ConcurrentOperationException {
        // Account caller = CallContext.current().getCallingAccount();
        // Long userId = CallContext.current().getCallingUserId();
        Long userId = 2L;

        // Verify input parameters
        UserVmVO vm = _vmDao.findById(vmId);
        if (vm == null || vm.getRemoved() != null) {
            InvalidParameterValueException ex = new InvalidParameterValueException("Unable to find a virtual machine with specified vmId");
            throw ex;
        }

        if (vm.getState() == State.Destroyed || vm.getState() == State.Expunging) {
            s_logger.trace("Vm id=" + vmId + " is already destroyed");
            return vm;
        }

        statsCollector.removeVirtualMachineStats(vmId);

        boolean status;
        State vmState = vm.getState();

        try {
            VirtualMachineEntity vmEntity = _orchSrvc.getVirtualMachine(vm.getUuid());
            status = vmEntity.destroy(Long.toString(userId), expunge);
        } catch (CloudException e) {
            CloudRuntimeException ex = new CloudRuntimeException("Unable to destroy with specified vmId", e);
            ex.addProxyObject(vm.getUuid(), "vmId");
            throw ex;
        }

        if (status) {
            // Mark the account's volumes as destroyed
            List<VolumeVO> volumes = _volsDao.findByInstance(vmId);
            for (VolumeVO volume : volumes) {
                if (volume.getVolumeType().equals(Volume.Type.ROOT)) {
                    UsageEventUtils.publishUsageEvent(EventTypes.EVENT_VOLUME_DELETE, volume.getAccountId(), volume.getDataCenterId(), volume.getId(), volume.getName(),
                            Volume.class.getName(), volume.getUuid(), volume.isDisplayVolume());
                }
            }

            if (vmState != State.Error) {
                // Get serviceOffering for Virtual Machine
                ServiceOfferingVO offering = _serviceOfferingDao.findByIdIncludingRemoved(vm.getId(), vm.getServiceOfferingId());

                //Update Resource Count for the given account
                resourceCountDecrement(vm.getAccountId(), vm.isDisplayVm(), new Long(offering.getCpu()), new Long(offering.getRamSize()));
            }
            return _vmDao.findById(vmId);
        } else {
            CloudRuntimeException ex = new CloudRuntimeException("Failed to destroy vm with specified vmId");
            ex.addProxyObject(vm.getUuid(), "vmId");
            throw ex;
        }

    }

    @Override
    public void collectVmDiskStatistics(final UserVm userVm) {
        // Only supported for KVM and VMware
        if (!(userVm.getHypervisorType().equals(HypervisorType.KVM) || userVm.getHypervisorType().equals(HypervisorType.VMware))) {
            return;
        }
        s_logger.debug("Collect vm disk statistics from host before stopping VM");
        if (userVm.getHostId() == null) {
            s_logger.error("Unable to collect vm disk statistics for VM as the host is null, skipping VM disk statistics collection");
            return;
        }
        long hostId = userVm.getHostId();
        List<String> vmNames = new ArrayList<String>();
        vmNames.add(userVm.getInstanceName());
        final HostVO host = _hostDao.findById(hostId);

        GetVmDiskStatsAnswer diskStatsAnswer = null;
        try {
            diskStatsAnswer = (GetVmDiskStatsAnswer)_agentMgr.easySend(hostId, new GetVmDiskStatsCommand(vmNames, host.getGuid(), host.getName()));
        } catch (Exception e) {
            s_logger.warn("Error while collecting disk stats for vm: " + userVm.getInstanceName() + " from host: " + host.getName(), e);
            return;
        }
        if (diskStatsAnswer != null) {
            if (!diskStatsAnswer.getResult()) {
                s_logger.warn("Error while collecting disk stats vm: " + userVm.getInstanceName() + " from host: " + host.getName() + "; details: " + diskStatsAnswer.getDetails());
                return;
            }
            try {
                final GetVmDiskStatsAnswer diskStatsAnswerFinal = diskStatsAnswer;
                Transaction.execute(new TransactionCallbackNoReturn() {
                    @Override
                    public void doInTransactionWithoutResult(TransactionStatus status) {
                        HashMap<String, List<VmDiskStatsEntry>> vmDiskStatsByName = diskStatsAnswerFinal.getVmDiskStatsMap();
                        if (vmDiskStatsByName == null) {
                            return;
                        }
                        List<VmDiskStatsEntry> vmDiskStats = vmDiskStatsByName.get(userVm.getInstanceName());
                        if (vmDiskStats == null) {
                            return;
                        }

                        for (VmDiskStatsEntry vmDiskStat : vmDiskStats) {
                            SearchCriteria<VolumeVO> sc_volume = _volsDao.createSearchCriteria();
                            sc_volume.addAnd("path", SearchCriteria.Op.EQ, vmDiskStat.getPath());
                            List<VolumeVO> volumes = _volsDao.search(sc_volume, null);
                            if ((volumes == null) || (volumes.size() == 0)) {
                                break;
                            }
                            VolumeVO volume = volumes.get(0);
                            VmDiskStatisticsVO previousVmDiskStats = _vmDiskStatsDao.findBy(userVm.getAccountId(), userVm.getDataCenterId(), userVm.getId(), volume.getId());
                            VmDiskStatisticsVO vmDiskStat_lock = _vmDiskStatsDao.lock(userVm.getAccountId(), userVm.getDataCenterId(), userVm.getId(), volume.getId());

                            if ((vmDiskStat.getIORead() == 0) && (vmDiskStat.getIOWrite() == 0) && (vmDiskStat.getBytesRead() == 0) && (vmDiskStat.getBytesWrite() == 0)) {
                                s_logger.debug("Read/Write of IO and Bytes are both 0. Not updating vm_disk_statistics");
                                continue;
                            }

                            if (vmDiskStat_lock == null) {
                                s_logger.warn("unable to find vm disk stats from host for account: " + userVm.getAccountId() + " with vmId: " + userVm.getId() + " and volumeId:"
                                        + volume.getId());
                                continue;
                            }

                            if (previousVmDiskStats != null
                                    && ((previousVmDiskStats.getCurrentIORead() != vmDiskStat_lock.getCurrentIORead()) || ((previousVmDiskStats.getCurrentIOWrite() != vmDiskStat_lock
                                    .getCurrentIOWrite())
                                            || (previousVmDiskStats.getCurrentBytesRead() != vmDiskStat_lock.getCurrentBytesRead()) || (previousVmDiskStats
                                                    .getCurrentBytesWrite() != vmDiskStat_lock.getCurrentBytesWrite())))) {
                                s_logger.debug("vm disk stats changed from the time GetVmDiskStatsCommand was sent. " + "Ignoring current answer. Host: " + host.getName()
                                + " . VM: " + vmDiskStat.getVmName() + " IO Read: " + vmDiskStat.getIORead() + " IO Write: " + vmDiskStat.getIOWrite() + " Bytes Read: "
                                + vmDiskStat.getBytesRead() + " Bytes Write: " + vmDiskStat.getBytesWrite());
                                continue;
                            }

                            if (vmDiskStat_lock.getCurrentIORead() > vmDiskStat.getIORead()) {
                                if (s_logger.isDebugEnabled()) {
                                    s_logger.debug("Read # of IO that's less than the last one.  " + "Assuming something went wrong and persisting it. Host: " + host.getName()
                                    + " . VM: " + vmDiskStat.getVmName() + " Reported: " + vmDiskStat.getIORead() + " Stored: " + vmDiskStat_lock.getCurrentIORead());
                                }
                                vmDiskStat_lock.setNetIORead(vmDiskStat_lock.getNetIORead() + vmDiskStat_lock.getCurrentIORead());
                            }
                            vmDiskStat_lock.setCurrentIORead(vmDiskStat.getIORead());
                            if (vmDiskStat_lock.getCurrentIOWrite() > vmDiskStat.getIOWrite()) {
                                if (s_logger.isDebugEnabled()) {
                                    s_logger.debug("Write # of IO that's less than the last one.  " + "Assuming something went wrong and persisting it. Host: " + host.getName()
                                    + " . VM: " + vmDiskStat.getVmName() + " Reported: " + vmDiskStat.getIOWrite() + " Stored: " + vmDiskStat_lock.getCurrentIOWrite());
                                }
                                vmDiskStat_lock.setNetIOWrite(vmDiskStat_lock.getNetIOWrite() + vmDiskStat_lock.getCurrentIOWrite());
                            }
                            vmDiskStat_lock.setCurrentIOWrite(vmDiskStat.getIOWrite());
                            if (vmDiskStat_lock.getCurrentBytesRead() > vmDiskStat.getBytesRead()) {
                                if (s_logger.isDebugEnabled()) {
                                    s_logger.debug("Read # of Bytes that's less than the last one.  " + "Assuming something went wrong and persisting it. Host: " + host.getName()
                                    + " . VM: " + vmDiskStat.getVmName() + " Reported: " + toHumanReadableSize(vmDiskStat.getBytesRead()) + " Stored: " + toHumanReadableSize(vmDiskStat_lock.getCurrentBytesRead()));
                                }
                                vmDiskStat_lock.setNetBytesRead(vmDiskStat_lock.getNetBytesRead() + vmDiskStat_lock.getCurrentBytesRead());
                            }
                            vmDiskStat_lock.setCurrentBytesRead(vmDiskStat.getBytesRead());
                            if (vmDiskStat_lock.getCurrentBytesWrite() > vmDiskStat.getBytesWrite()) {
                                if (s_logger.isDebugEnabled()) {
                                    s_logger.debug("Write # of Bytes that's less than the last one.  " + "Assuming something went wrong and persisting it. Host: " + host.getName()
                                    + " . VM: " + vmDiskStat.getVmName() + " Reported: " + toHumanReadableSize(vmDiskStat.getBytesWrite()) + " Stored: "
                                    + toHumanReadableSize(vmDiskStat_lock.getCurrentBytesWrite()));
                                }
                                vmDiskStat_lock.setNetBytesWrite(vmDiskStat_lock.getNetBytesWrite() + vmDiskStat_lock.getCurrentBytesWrite());
                            }
                            vmDiskStat_lock.setCurrentBytesWrite(vmDiskStat.getBytesWrite());

                            if (!_dailyOrHourly) {
                                //update agg bytes
                                vmDiskStat_lock.setAggIORead(vmDiskStat_lock.getNetIORead() + vmDiskStat_lock.getCurrentIORead());
                                vmDiskStat_lock.setAggIOWrite(vmDiskStat_lock.getNetIOWrite() + vmDiskStat_lock.getCurrentIOWrite());
                                vmDiskStat_lock.setAggBytesRead(vmDiskStat_lock.getNetBytesRead() + vmDiskStat_lock.getCurrentBytesRead());
                                vmDiskStat_lock.setAggBytesWrite(vmDiskStat_lock.getNetBytesWrite() + vmDiskStat_lock.getCurrentBytesWrite());
                            }

                            _vmDiskStatsDao.update(vmDiskStat_lock.getId(), vmDiskStat_lock);
                        }
                    }
                });
            } catch (Exception e) {
                s_logger.warn(String.format("Unable to update VM disk statistics for %s from %s", userVm.getInstanceName(), host), e);
            }
        }
    }

    @Override
    @ActionEvent(eventType = EventTypes.EVENT_VM_EXPUNGE, eventDescription = "expunging Vm", async = true)
    public UserVm expungeVm(long vmId) throws ResourceUnavailableException, ConcurrentOperationException {
        Account caller = CallContext.current().getCallingAccount();
        Long userId = caller.getId();

        // Verify input parameters
        UserVmVO vm = _vmDao.findById(vmId);
        if (vm == null) {
            InvalidParameterValueException ex = new InvalidParameterValueException("Unable to find a virtual machine with specified vmId");
            ex.addProxyObject(String.valueOf(vmId), "vmId");
            throw ex;
        }

        if (vm.getRemoved() != null) {
            s_logger.trace("Vm id=" + vmId + " is already expunged");
            return vm;
        }

        if (!(vm.getState() == State.Destroyed || vm.getState() == State.Expunging || vm.getState() == State.Error)) {
            CloudRuntimeException ex = new CloudRuntimeException("Please destroy vm with specified vmId before expunge");
            ex.addProxyObject(String.valueOf(vmId), "vmId");
            throw ex;
        }

        // When trying to expunge, permission is denied when the caller is not an admin and the AllowUserExpungeRecoverVm is false for the caller.
        if (!_accountMgr.isAdmin(userId) && !AllowUserExpungeRecoverVm.valueIn(userId)) {
            throw new PermissionDeniedException("Expunging a vm can only be done by an Admin. Or when the allow.user.expunge.recover.vm key is set.");
        }

        _vmSnapshotMgr.deleteVMSnapshotsFromDB(vmId, false);

        boolean status;

        status = expunge(vm, userId, caller);
        if (status) {
            return _vmDao.findByIdIncludingRemoved(vmId);
        } else {
            CloudRuntimeException ex = new CloudRuntimeException("Failed to expunge vm with specified vmId");
            ex.addProxyObject(String.valueOf(vmId), "vmId");
            throw ex;
        }

    }

    @Override
    public HypervisorType getHypervisorTypeOfUserVM(long vmId) {
        UserVmVO userVm = _vmDao.findById(vmId);
        if (userVm == null) {
            InvalidParameterValueException ex = new InvalidParameterValueException("unable to find a virtual machine with specified id");
            ex.addProxyObject(String.valueOf(vmId), "vmId");
            throw ex;
        }

        return userVm.getHypervisorType();
    }

    @Override
    public UserVm createVirtualMachine(DeployVMCmd cmd) throws InsufficientCapacityException, ResourceUnavailableException, ConcurrentOperationException,
    StorageUnavailableException, ResourceAllocationException {
        //Verify that all objects exist before passing them to the service
        Account owner = _accountService.getActiveAccountById(cmd.getEntityOwnerId());

        verifyDetails(cmd.getDetails());

        Long zoneId = cmd.getZoneId();

        DataCenter zone = _entityMgr.findById(DataCenter.class, zoneId);
        if (zone == null) {
            throw new InvalidParameterValueException("Unable to find zone by id=" + zoneId);
        }

        Long serviceOfferingId = cmd.getServiceOfferingId();
        Long overrideDiskOfferingId = cmd.getOverrideDiskOfferingId();

        ServiceOffering serviceOffering = _entityMgr.findById(ServiceOffering.class, serviceOfferingId);
        if (serviceOffering == null) {
            throw new InvalidParameterValueException("Unable to find service offering: " + serviceOfferingId);
        }

        if (serviceOffering.getDiskOfferingStrictness() && overrideDiskOfferingId != null) {
            throw new InvalidParameterValueException(String.format("Cannot override disk offering id %d since provided service offering is strictly mapped to its disk offering", overrideDiskOfferingId));
        }

        if (!serviceOffering.isDynamic()) {
            for(String detail: cmd.getDetails().keySet()) {
                if(detail.equalsIgnoreCase(VmDetailConstants.CPU_NUMBER) || detail.equalsIgnoreCase(VmDetailConstants.CPU_SPEED) || detail.equalsIgnoreCase(VmDetailConstants.MEMORY)) {
                    throw new InvalidParameterValueException("cpuNumber or cpuSpeed or memory should not be specified for static service offering");
                }
            }
        }

        Long templateId = cmd.getTemplateId();

        boolean dynamicScalingEnabled = cmd.isDynamicScalingEnabled();

        VirtualMachineTemplate template = _entityMgr.findById(VirtualMachineTemplate.class, templateId);
        // Make sure a valid template ID was specified
        if (template == null) {
            throw new InvalidParameterValueException("Unable to use template " + templateId);
        }

        ServiceOfferingJoinVO svcOffering = serviceOfferingJoinDao.findById(serviceOfferingId);

        if (template.isDeployAsIs()) {
            if (svcOffering != null && svcOffering.getRootDiskSize() != null && svcOffering.getRootDiskSize() > 0) {
                throw new InvalidParameterValueException("Failed to deploy Virtual Machine as a service offering with root disk size specified cannot be used with a deploy as-is template");
            }

            if (cmd.getDetails().get("rootdisksize") != null) {
                throw new InvalidParameterValueException("Overriding root disk size isn't supported for VMs deployed from deploy as-is templates");
            }

            // Bootmode and boottype are not supported on VMWare dpeloy-as-is templates (since 4.15)
            if ((cmd.getBootMode() != null || cmd.getBootType() != null)) {
                throw new InvalidParameterValueException("Boot type and boot mode are not supported on VMware for templates registered as deploy-as-is, as we honour what is defined in the template.");
            }
        }

        Long diskOfferingId = cmd.getDiskOfferingId();
        DiskOffering diskOffering = null;
        if (diskOfferingId != null) {
            diskOffering = _entityMgr.findById(DiskOffering.class, diskOfferingId);
            if (diskOffering == null) {
                throw new InvalidParameterValueException("Unable to find disk offering " + diskOfferingId);
            }
            if (diskOffering.isComputeOnly()) {
                throw new InvalidParameterValueException(String.format("The disk offering id %d provided is directly mapped to a service offering, please provide an individual disk offering", diskOfferingId));
            }
        }

        if (!zone.isLocalStorageEnabled()) {
            DiskOffering diskOfferingMappedInServiceOffering = _entityMgr.findById(DiskOffering.class, serviceOffering.getDiskOfferingId());
            if (diskOfferingMappedInServiceOffering.isUseLocalStorage()) {
                throw new InvalidParameterValueException("Zone is not configured to use local storage but disk offering " + diskOfferingMappedInServiceOffering.getName() + " mapped in service offering uses it");
            }
            if (diskOffering != null && diskOffering.isUseLocalStorage()) {
                throw new InvalidParameterValueException("Zone is not configured to use local storage but disk offering " + diskOffering.getName() + " uses it");
            }
        }

        List<Long> networkIds = cmd.getNetworkIds();
        LinkedHashMap<Integer, Long> userVmNetworkMap = getVmOvfNetworkMapping(zone, owner, template, cmd.getVmNetworkMap());
        if (MapUtils.isNotEmpty(userVmNetworkMap)) {
            networkIds = new ArrayList<>(userVmNetworkMap.values());
        }

        Account caller = CallContext.current().getCallingAccount();
        Long callerId = caller.getId();

        boolean isRootAdmin = _accountService.isRootAdmin(callerId);

        Long hostId = cmd.getHostId();
        getDestinationHost(hostId, isRootAdmin, true);

        String ipAddress = cmd.getIpAddress();
        String ip6Address = cmd.getIp6Address();
        String macAddress = cmd.getMacAddress();
        String name = cmd.getName();
        String displayName = cmd.getDisplayName();
        UserVm vm = null;
        IpAddresses addrs = new IpAddresses(ipAddress, ip6Address, macAddress);
        Long size = cmd.getSize();
        String group = cmd.getGroup();
        String userData = cmd.getUserData();
        List<String> sshKeyPairNames = cmd.getSSHKeyPairNames();
        Boolean displayVm = cmd.isDisplayVm();
        String keyboard = cmd.getKeyboard();
        Map<Long, DiskOffering> dataDiskTemplateToDiskOfferingMap = cmd.getDataDiskTemplateToDiskOfferingMap();
        Map<String, String> userVmOVFProperties = cmd.getVmProperties();
        if (zone.getNetworkType() == NetworkType.Basic) {
            if (networkIds != null) {
                throw new InvalidParameterValueException("Can't specify network Ids in Basic zone");
            } else {
                vm = createBasicSecurityGroupVirtualMachine(zone, serviceOffering, template, getSecurityGroupIdList(cmd), owner, name, displayName, diskOfferingId,
                        size , group , cmd.getHypervisor(), cmd.getHttpMethod(), userData, sshKeyPairNames, cmd.getIpToNetworkMap(), addrs, displayVm , keyboard , cmd.getAffinityGroupIdList(),
                        cmd.getDetails(), cmd.getCustomId(), cmd.getDhcpOptionsMap(),
                        dataDiskTemplateToDiskOfferingMap, userVmOVFProperties, dynamicScalingEnabled, overrideDiskOfferingId);
            }
        } else {
            if (zone.isSecurityGroupEnabled())  {
                vm = createAdvancedSecurityGroupVirtualMachine(zone, serviceOffering, template, networkIds, getSecurityGroupIdList(cmd), owner, name,
                        displayName, diskOfferingId, size, group, cmd.getHypervisor(), cmd.getHttpMethod(), userData, sshKeyPairNames, cmd.getIpToNetworkMap(), addrs, displayVm, keyboard,
                        cmd.getAffinityGroupIdList(), cmd.getDetails(), cmd.getCustomId(), cmd.getDhcpOptionsMap(),
                        dataDiskTemplateToDiskOfferingMap, userVmOVFProperties, dynamicScalingEnabled, overrideDiskOfferingId);

            } else {
                if (cmd.getSecurityGroupIdList() != null && !cmd.getSecurityGroupIdList().isEmpty()) {
                    throw new InvalidParameterValueException("Can't create vm with security groups; security group feature is not enabled per zone");
                }
                vm = createAdvancedVirtualMachine(zone, serviceOffering, template, networkIds, owner, name, displayName, diskOfferingId, size, group,
                        cmd.getHypervisor(), cmd.getHttpMethod(), userData, sshKeyPairNames, cmd.getIpToNetworkMap(), addrs, displayVm, keyboard, cmd.getAffinityGroupIdList(), cmd.getDetails(),
                        cmd.getCustomId(), cmd.getDhcpOptionsMap(), dataDiskTemplateToDiskOfferingMap, userVmOVFProperties, dynamicScalingEnabled, null, overrideDiskOfferingId);
            }
        }

        // check if this templateId has a child ISO
        List<VMTemplateVO> child_templates = _templateDao.listByParentTemplatetId(templateId);
        for (VMTemplateVO tmpl: child_templates){
            if (tmpl.getFormat() == Storage.ImageFormat.ISO){
                s_logger.info("MDOV trying to attach disk to the VM " + tmpl.getId() + " vmid=" + vm.getId());
                _tmplService.attachIso(tmpl.getId(), vm.getId(), true);
            }
        }

        // Add extraConfig to user_vm_details table
        String extraConfig = cmd.getExtraConfig();
        if (StringUtils.isNotBlank(extraConfig)) {
            if (EnableAdditionalVmConfig.valueIn(callerId)) {
                s_logger.info("Adding extra configuration to user vm: " + vm.getUuid());
                addExtraConfig(vm, extraConfig);
            } else {
                throw new InvalidParameterValueException("attempted setting extraconfig but enable.additional.vm.configuration is disabled");
            }
        }

        if (cmd.getCopyImageTags()) {
            VMTemplateVO templateOrIso = _templateDao.findById(templateId);
            if (templateOrIso != null) {
                final ResourceTag.ResourceObjectType templateType = (templateOrIso.getFormat() == ImageFormat.ISO) ? ResourceTag.ResourceObjectType.ISO : ResourceTag.ResourceObjectType.Template;
                final List<? extends ResourceTag> resourceTags = resourceTagDao.listBy(templateId, templateType);
                for (ResourceTag resourceTag : resourceTags) {
                    final ResourceTagVO copyTag = new ResourceTagVO(resourceTag.getKey(), resourceTag.getValue(), resourceTag.getAccountId(), resourceTag.getDomainId(), vm.getId(), ResourceTag.ResourceObjectType.UserVm, resourceTag.getCustomer(), vm.getUuid());
                    resourceTagDao.persist(copyTag);
                }
            }
        }
        return vm;
    }

    /**
     * Persist extra configuration data in the user_vm_details table as key/value pair
     * @param decodedUrl String consisting of the extra config data to appended onto the vmx file for VMware instances
     */
    protected void persistExtraConfigVmware(String decodedUrl, UserVm vm) {
        boolean isValidConfig = isValidKeyValuePair(decodedUrl);
        if (isValidConfig) {
            String[] extraConfigs = decodedUrl.split("\\r?\\n");
            for (String cfg : extraConfigs) {
                // Validate cfg against unsupported operations set by admin here
                String[] allowedKeyList = VmwareAdditionalConfigAllowList.value().split(",");
                boolean validXenOrVmwareConfiguration = isValidXenOrVmwareConfiguration(cfg, allowedKeyList);
                String[] paramArray = cfg.split("=");
                if (validXenOrVmwareConfiguration && paramArray.length == 2) {
                    userVmDetailsDao.addDetail(vm.getId(), paramArray[0].trim(), paramArray[1].trim(), true);
                } else {
                    throw new CloudRuntimeException("Extra config " + cfg + " is not on the list of allowed keys for VMware hypervisor hosts.");
                }
            }
        } else {
            throw new CloudRuntimeException("The passed extra config string " + decodedUrl + "contains an invalid key/value pair pattern");
        }
    }

    /**
     * Used to persist extra configuration settings in user_vm_details table for the XenServer hypervisor
     * persists config as key/value pair e.g key = extraconfig-1 , value="PV-bootloader=pygrub" and so on to extraconfig-N where
     * N denotes the number of extra configuration settings passed by user
     *
     * @param decodedUrl A string containing extra configuration settings as key/value pairs seprated by newline escape character
     *                   e.x PV-bootloader=pygrub\nPV-args=console\nHV-Boot-policy=""
     */
    protected void persistExtraConfigXenServer(String decodedUrl, UserVm vm) {
        boolean isValidConfig = isValidKeyValuePair(decodedUrl);
        if (isValidConfig) {
            String[] extraConfigs = decodedUrl.split("\\r?\\n");
            int i = 1;
            String extraConfigKey = ApiConstants.EXTRA_CONFIG + "-";
            for (String cfg : extraConfigs) {
                // Validate cfg against unsupported operations set by admin here
                String[] allowedKeyList = XenServerAdditionalConfigAllowList.value().split(",");
                boolean validXenOrVmwareConfiguration = isValidXenOrVmwareConfiguration(cfg, allowedKeyList);
                if (validXenOrVmwareConfiguration) {
                    userVmDetailsDao.addDetail(vm.getId(), extraConfigKey + String.valueOf(i), cfg, true);
                    i++;
                } else {
                    throw new CloudRuntimeException("Extra config " + cfg + " is not on the list of allowed keys for XenServer hypervisor hosts.");
                }
            }
        } else {
            String msg = String.format("The passed extra config string '%s' contains an invalid key/value pair pattern", decodedUrl);
            throw new CloudRuntimeException(msg);
        }
    }

    /**
     * Used to valid extraconfig keylvalue pair for Vmware and XenServer
     * Example of tested valid config for VMware as taken from VM instance vmx file
     * <p>
     * nvp.vm-uuid=34b3d5ea-1c25-4bb0-9250-8dc3388bfa9b
     * migrate.hostLog=i-2-67-VM-5130f8ab.hlog
     * ethernet0.address=02:00:5f:51:00:41
     * </p>
     * <p>
     * Examples of tested valid configs for XenServer
     * <p>
     * is-a-template=true\nHVM-boot-policy=\nPV-bootloader=pygrub\nPV-args=hvc0
     * </p>
     *
     * Allow the following character set {', ", -, ., =, a-z, 0-9, empty space, \n}
     *
     * @param decodedUrl String conprising of extra config key/value pairs for XenServer and Vmware
     * @return True if extraconfig is valid key/value pair
     */
    protected boolean isValidKeyValuePair(String decodedUrl) {
        // Valid pairs should look like "key-1=value1, param:key-2=value2, my.config.v0=False"
        Pattern pattern = Pattern.compile("^(?:[\\w-\\s\\.:]*=[\\w-\\s\\.'\":]*(?:\\s+|$))+$");
        Matcher matcher = pattern.matcher(decodedUrl);
        return matcher.matches();
    }

    /**
     * Validates key/value pair strings passed as extra configuration for XenServer and Vmware
     * @param cfg configuration key-value pair
     * @param allowedKeyList list of allowed configuration keys for XenServer and VMware
     * @return
     */
    protected boolean isValidXenOrVmwareConfiguration(String cfg, String[] allowedKeyList) {
        // This should be of minimum length 1
        // Value is ignored in case it is empty
        String[] cfgKeyValuePair = cfg.split("=");
        if (cfgKeyValuePair.length >= 1) {
            for (String allowedKey : allowedKeyList) {
                if (cfgKeyValuePair[0].equalsIgnoreCase(allowedKey.trim())) {
                    return true;
                }
            }
        } else {
            String msg = String.format("An incorrect configuration %s has been passed", cfg);
            throw new CloudRuntimeException(msg);
        }
        return false;
    }

    /**
     * Persist extra configuration data on KVM
     * persisted in the user_vm_details DB as extraconfig-1, and so on depending on the number of configurations
     * For KVM, extra config is passed as XML
     * @param decodedUrl string containing xml configuration to be persisted into user_vm_details table
     * @param vm
     */
    protected void persistExtraConfigKvm(String decodedUrl, UserVm vm) {
        // validate config against denied cfg commands
        validateKvmExtraConfig(decodedUrl);
        String[] extraConfigs = decodedUrl.split("\n\n");
        for (String cfg : extraConfigs) {
            int i = 1;
            String[] cfgParts = cfg.split("\n");
            String extraConfigKey = ApiConstants.EXTRA_CONFIG;
            String extraConfigValue;
            if (cfgParts[0].matches("\\S+:$")) {
                extraConfigKey += "-" + cfgParts[0].substring(0, cfgParts[0].length() - 1);
                extraConfigValue = cfg.replace(cfgParts[0] + "\n", "");
            } else {
                extraConfigKey += "-" + String.valueOf(i);
                extraConfigValue = cfg;
            }
            userVmDetailsDao.addDetail(vm.getId(), extraConfigKey, extraConfigValue, true);
            i++;
        }
    }

    /**
     * This method is called by the persistExtraConfigKvm
     * Validates passed extra configuration data for KVM and validates against deny-list of unwanted commands
     * controlled by Root admin
     * @param decodedUrl string containing xml configuration to be validated
     */
    protected void validateKvmExtraConfig(String decodedUrl) {
        String[] allowedConfigOptionList = KvmAdditionalConfigAllowList.value().split(",");
        // Skip allowed keys validation validation for DPDK
        if (!decodedUrl.contains(":")) {
            try {
                DocumentBuilder builder = DocumentBuilderFactory.newInstance().newDocumentBuilder();
                InputSource src = new InputSource();
                src.setCharacterStream(new StringReader(String.format("<config>\n%s\n</config>", decodedUrl)));
                Document doc = builder.parse(src);
                doc.getDocumentElement().normalize();
                NodeList nodeList=doc.getElementsByTagName("*");
                for (int i = 1; i < nodeList.getLength(); i++) { // First element is config so skip it
                    Element element = (Element)nodeList.item(i);
                    boolean isValidConfig = false;
                    String currentConfig = element.getNodeName().trim();
                    for (String tag : allowedConfigOptionList) {
                        if (currentConfig.equals(tag.trim())) {
                            isValidConfig = true;
                        }
                    }
                    if (!isValidConfig) {
                        throw new CloudRuntimeException(String.format("Extra config %s is not on the list of allowed keys for KVM hypervisor hosts", currentConfig));
                    }
                }
            } catch (ParserConfigurationException | IOException | SAXException e) {
                throw new CloudRuntimeException("Failed to parse additional XML configuration: " + e.getMessage());
            }
        }
    }

    /**
     * Adds extra config data to guest VM instances
     * @param extraConfig Extra Configuration settings to be added in UserVm instances for KVM, XenServer and VMware
     */
    protected void addExtraConfig(UserVm vm, String extraConfig) {
        String decodedUrl = decodeExtraConfig(extraConfig);
        HypervisorType hypervisorType = vm.getHypervisorType();

        switch (hypervisorType) {
            case XenServer:
                persistExtraConfigXenServer(decodedUrl, vm);
                break;
            case KVM:
                persistExtraConfigKvm(decodedUrl, vm);
                break;
            case VMware:
                persistExtraConfigVmware(decodedUrl, vm);
                break;
            default:
                String msg = String.format("This hypervisor %s is not supported for use with this feature", hypervisorType.toString());
                throw new CloudRuntimeException(msg);
        }
    }

    /**
     * Decodes an URL encoded string passed as extra configuration for guest VMs
     * @param encodeString URL encoded string
     * @return String result of decoded URL
     */
    protected String decodeExtraConfig(String encodeString) {
        String decodedUrl;
        try {
            decodedUrl = URLDecoder.decode(encodeString, "UTF-8");
        } catch (UnsupportedEncodingException e) {
            throw new CloudRuntimeException("Failed to provided decode URL string: " + e.getMessage());
        }
        return decodedUrl;
    }

    protected List<Long> getSecurityGroupIdList(SecurityGroupAction cmd) {
        if (cmd.getSecurityGroupNameList() != null && cmd.getSecurityGroupIdList() != null) {
            throw new InvalidParameterValueException("securitygroupids parameter is mutually exclusive with securitygroupnames parameter");
        }

        //transform group names to ids here
        if (cmd.getSecurityGroupNameList() != null) {
            List<Long> securityGroupIds = new ArrayList<Long>();
            for (String groupName : cmd.getSecurityGroupNameList()) {
                SecurityGroup sg = _securityGroupMgr.getSecurityGroup(groupName, cmd.getEntityOwnerId());
                if (sg == null) {
                    throw new InvalidParameterValueException("Unable to find group by name " + groupName);
                } else {
                    securityGroupIds.add(sg.getId());
                }
            }
            return securityGroupIds;
        } else {
            return cmd.getSecurityGroupIdList();
        }
    }

    // this is an opportunity to verify that parameters that came in via the Details Map are OK
    // for example, minIops and maxIops should either both be specified or neither be specified and,
    // if specified, minIops should be <= maxIops
    private void verifyDetails(Map<String,String> details) {
        if (details != null) {
            String minIops = details.get("minIops");
            String maxIops = details.get("maxIops");

            verifyMinAndMaxIops(minIops, maxIops);

            minIops = details.get("minIopsDo");
            maxIops = details.get("maxIopsDo");

            verifyMinAndMaxIops(minIops, maxIops);

            if (details.containsKey("extraconfig")) {
                throw new InvalidParameterValueException("'extraconfig' should not be included in details as key");
            }
        }
    }

    private void verifyMinAndMaxIops(String minIops, String maxIops) {
        if ((minIops != null && maxIops == null) || (minIops == null && maxIops != null)) {
            throw new InvalidParameterValueException("Either 'Min IOPS' and 'Max IOPS' must both be specified or neither be specified.");
        }

        long lMinIops;

        try {
            if (minIops != null) {
                lMinIops = Long.parseLong(minIops);
            }
            else {
                lMinIops = 0;
            }
        }
        catch (NumberFormatException ex) {
            throw new InvalidParameterValueException("'Min IOPS' must be a whole number.");
        }

        long lMaxIops;

        try {
            if (maxIops != null) {
                lMaxIops = Long.parseLong(maxIops);
            }
            else {
                lMaxIops = 0;
            }
        }
        catch (NumberFormatException ex) {
            throw new InvalidParameterValueException("'Max IOPS' must be a whole number.");
        }

        if (lMinIops > lMaxIops) {
            throw new InvalidParameterValueException("'Min IOPS' must be less than or equal to 'Max IOPS'.");
        }
    }

    @Override
    public UserVm getUserVm(long vmId) {
        return _vmDao.findById(vmId);
    }

    private VMInstanceVO preVmStorageMigrationCheck(Long vmId) {
        // access check - only root admin can migrate VM
        Account caller = CallContext.current().getCallingAccount();
        if (!_accountMgr.isRootAdmin(caller.getId())) {
            if (s_logger.isDebugEnabled()) {
                s_logger.debug("Caller is not a root admin, permission denied to migrate the VM");
            }
            throw new PermissionDeniedException("No permission to migrate VM, Only Root Admin can migrate a VM!");
        }

        VMInstanceVO vm = _vmInstanceDao.findById(vmId);
        if (vm == null) {
            throw new InvalidParameterValueException("Unable to find the VM by id=" + vmId);
        }

        if (vm.getState() != State.Stopped) {
            InvalidParameterValueException ex = new InvalidParameterValueException("VM is not Stopped, unable to migrate the vm having the specified id");
            ex.addProxyObject(vm.getUuid(), "vmId");
            throw ex;
        }

        if (vm.getType() != VirtualMachine.Type.User && !HypervisorType.VMware.equals(vm.getHypervisorType())) {
            throw new InvalidParameterValueException("cannot do storage migration on non-user vm for hypervisor: " + vm.getHypervisorType().toString() + ", only supported for VMware");
        }

        List<VolumeVO> vols = _volsDao.findByInstance(vm.getId());
        if (vols.size() > 1) {
            // OffLineVmwareMigration: data disks are not permitted, here!
            if (vols.size() > 1 &&
                    // OffLineVmwareMigration: allow multiple disks for vmware
                    !HypervisorType.VMware.equals(vm.getHypervisorType())) {
                throw new InvalidParameterValueException("Data disks attached to the vm, can not migrate. Need to detach data disks first");
            }
        }

        // Check that Vm does not have VM Snapshots
        if (_vmSnapshotDao.findByVm(vmId).size() > 0) {
            throw new InvalidParameterValueException("VM's disk cannot be migrated, please remove all the VM Snapshots for this VM");
        }

        return vm;
    }

    private VirtualMachine findMigratedVm(long vmId, VirtualMachine.Type vmType) {
        if (VirtualMachine.Type.User.equals(vmType)) {
            return _vmDao.findById(vmId);
        }
        return _vmInstanceDao.findById(vmId);
    }

    @Override
    public VirtualMachine vmStorageMigration(Long vmId, StoragePool destPool) {
        VMInstanceVO vm = preVmStorageMigrationCheck(vmId);
        Map<Long, Long> volumeToPoolIds = new HashMap<>();
        checkDestinationHypervisorType(destPool, vm);
        List<VolumeVO> volumes = _volsDao.findByInstance(vm.getId());
        StoragePoolVO destinationPoolVo = _storagePoolDao.findById(destPool.getId());
        Long destPoolPodId = ScopeType.CLUSTER.equals(destinationPoolVo.getScope()) || ScopeType.HOST.equals(destinationPoolVo.getScope()) ?
                destinationPoolVo.getPodId() : null;
        for (VolumeVO volume : volumes) {
            if (!VirtualMachine.Type.User.equals(vm.getType())) {
                // Migrate within same pod as source storage and same cluster for all disks only. Hypervisor check already done
                StoragePoolVO pool = _storagePoolDao.findById(volume.getPoolId());
                if (destPoolPodId != null &&
                        (ScopeType.CLUSTER.equals(pool.getScope()) || ScopeType.HOST.equals(pool.getScope())) &&
                        !destPoolPodId.equals(pool.getPodId())) {
                    throw new InvalidParameterValueException("Storage migration of non-user VMs cannot be done between storage pools of different pods");
                }
            }
            volumeToPoolIds.put(volume.getId(), destPool.getId());
        }
        _itMgr.storageMigration(vm.getUuid(), volumeToPoolIds);
        return findMigratedVm(vm.getId(), vm.getType());
    }

    @Override
    public VirtualMachine vmStorageMigration(Long vmId, Map<String, String> volumeToPool) {
        VMInstanceVO vm = preVmStorageMigrationCheck(vmId);
        Map<Long, Long> volumeToPoolIds = new HashMap<>();
        Long poolClusterId = null;
        for (Map.Entry<String, String> entry : volumeToPool.entrySet()) {
            Volume volume = _volsDao.findByUuid(entry.getKey());
            StoragePoolVO pool = _storagePoolDao.findPoolByUUID(entry.getValue());
            if (poolClusterId != null &&
                    (ScopeType.CLUSTER.equals(pool.getScope()) || ScopeType.HOST.equals(pool.getScope())) &&
                    !poolClusterId.equals(pool.getClusterId())) {
                throw new InvalidParameterValueException("VM's disk cannot be migrated, input destination storage pools belong to different clusters");
            }
            if (pool.getClusterId() != null) {
                poolClusterId = pool.getClusterId();
            }
            checkDestinationHypervisorType(pool, vm);
            volumeToPoolIds.put(volume.getId(), pool.getId());
        }
        _itMgr.storageMigration(vm.getUuid(), volumeToPoolIds);
        return findMigratedVm(vm.getId(), vm.getType());
    }

    private void checkDestinationHypervisorType(StoragePool destPool, VMInstanceVO vm) {
        HypervisorType destHypervisorType = destPool.getHypervisor();
        if (destHypervisorType == null) {
            destHypervisorType = _clusterDao.findById(
                    destPool.getClusterId()).getHypervisorType();
        }

        if (vm.getHypervisorType() != destHypervisorType && destHypervisorType != HypervisorType.Any) {
            throw new InvalidParameterValueException("hypervisor is not compatible: dest: " + destHypervisorType.toString() + ", vm: " + vm.getHypervisorType().toString());
        }

    }

    public boolean isVMUsingLocalStorage(VMInstanceVO vm) {
        boolean usesLocalStorage = false;

        List<VolumeVO> volumes = _volsDao.findByInstance(vm.getId());
        for (VolumeVO vol : volumes) {
            DiskOfferingVO diskOffering = _diskOfferingDao.findById(vol.getDiskOfferingId());
            if (diskOffering.isUseLocalStorage()) {
                usesLocalStorage = true;
                break;
            }
            StoragePoolVO storagePool = _storagePoolDao.findById(vol.getPoolId());
            if (storagePool.isLocal()) {
                usesLocalStorage = true;
                break;
            }
        }
        return usesLocalStorage;
    }

    @Override
    @ActionEvent(eventType = EventTypes.EVENT_VM_MIGRATE, eventDescription = "migrating VM", async = true)
    public VirtualMachine migrateVirtualMachine(Long vmId, Host destinationHost) throws ResourceUnavailableException, ConcurrentOperationException, ManagementServerException,
    VirtualMachineMigrationException {
        // access check - only root admin can migrate VM
        Account caller = CallContext.current().getCallingAccount();
        if (!_accountMgr.isRootAdmin(caller.getId())) {
            if (s_logger.isDebugEnabled()) {
                s_logger.debug("Caller is not a root admin, permission denied to migrate the VM");
            }
            throw new PermissionDeniedException("No permission to migrate VM, Only Root Admin can migrate a VM!");
        }

        VMInstanceVO vm = _vmInstanceDao.findById(vmId);
        if (vm == null) {
            throw new InvalidParameterValueException("Unable to find the VM by id=" + vmId);
        }
        // business logic
        if (vm.getState() != State.Running) {
            if (s_logger.isDebugEnabled()) {
                s_logger.debug("VM is not Running, unable to migrate the vm " + vm);
            }
            InvalidParameterValueException ex = new InvalidParameterValueException("VM is not Running, unable to migrate the vm with specified id");
            ex.addProxyObject(vm.getUuid(), "vmId");
            throw ex;
        }

        checkIfHostOfVMIsInPrepareForMaintenanceState(vm.getHostId(), vmId, "Migrate");

        if(serviceOfferingDetailsDao.findDetail(vm.getServiceOfferingId(), GPU.Keys.pciDevice.toString()) != null) {
            throw new InvalidParameterValueException("Live Migration of GPU enabled VM is not supported");
        }

        if (!isOnSupportedHypevisorForMigration(vm)) {
            s_logger.error(vm + " is not XenServer/VMware/KVM/Ovm/Hyperv, cannot migrate this VM from hypervisor type " + vm.getHypervisorType());
            throw new InvalidParameterValueException("Unsupported Hypervisor Type for VM migration, we support XenServer/VMware/KVM/Ovm/Hyperv/Ovm3 only");
        }

        if (vm.getType().equals(VirtualMachine.Type.User) && vm.getHypervisorType().equals(HypervisorType.LXC)) {
            throw new InvalidParameterValueException("Unsupported Hypervisor Type for User VM migration, we support XenServer/VMware/KVM/Ovm/Hyperv/Ovm3 only");
        }

        if (isVMUsingLocalStorage(vm)) {
            s_logger.error(vm + " is using Local Storage, cannot migrate this VM.");
            throw new InvalidParameterValueException("Unsupported operation, VM uses Local storage, cannot migrate");
        }

        // check if migrating to same host
        long srcHostId = vm.getHostId();
        Host srcHost = _resourceMgr.getHost(srcHostId);
        if (srcHost == null) {
            throw new InvalidParameterValueException("Cannot migrate VM, host with id: " + srcHostId + " for VM not found");
        }

        DeployDestination dest = null;
        if (destinationHost == null) {
            dest = chooseVmMigrationDestination(vm, srcHost);
        } else {
            dest = checkVmMigrationDestination(vm, srcHost, destinationHost);
        }

        // If no suitable destination found then throw exception
        if (dest == null) {
            throw new CloudRuntimeException("Unable to find suitable destination to migrate VM " + vm.getInstanceName());
        }

        collectVmDiskAndNetworkStatistics(vmId, State.Running);
        _itMgr.migrate(vm.getUuid(), srcHostId, dest);
        return findMigratedVm(vm.getId(), vm.getType());
    }

    private DeployDestination chooseVmMigrationDestination(VMInstanceVO vm, Host srcHost) {
        vm.setLastHostId(null); // Last host does not have higher priority in vm migration
        final ServiceOfferingVO offering = _offeringDao.findById(vm.getId(), vm.getServiceOfferingId());
        final VirtualMachineProfile profile = new VirtualMachineProfileImpl(vm, null, offering, null, null);
        final Long srcHostId = srcHost.getId();
        final Host host = _hostDao.findById(srcHostId);
        ExcludeList excludes = new ExcludeList();
        excludes.addHost(srcHostId);
        final DataCenterDeployment plan = _itMgr.getMigrationDeployment(vm, host, null, excludes);
        try {
            return _planningMgr.planDeployment(profile, plan, excludes, null);
        } catch (final AffinityConflictException e2) {
            s_logger.warn("Unable to create deployment, affinity rules associted to the VM conflict", e2);
            throw new CloudRuntimeException("Unable to create deployment, affinity rules associted to the VM conflict");
        } catch (final InsufficientServerCapacityException e3) {
            throw new CloudRuntimeException("Unable to find a server to migrate the vm to");
        }
    }

    private DeployDestination checkVmMigrationDestination(VMInstanceVO vm, Host srcHost, Host destinationHost) throws VirtualMachineMigrationException {
        if (destinationHost == null) {
            return null;
        }
        if (destinationHost.getId() == srcHost.getId()) {
            throw new InvalidParameterValueException("Cannot migrate VM, VM is already present on this host, please specify valid destination host to migrate the VM");
        }

        // check if host is UP
        if (destinationHost.getState() != com.cloud.host.Status.Up || destinationHost.getResourceState() != ResourceState.Enabled) {
            throw new InvalidParameterValueException("Cannot migrate VM, destination host is not in correct state, has status: " + destinationHost.getState() + ", state: "
                    + destinationHost.getResourceState());
        }

        if (vm.getType() != VirtualMachine.Type.User) {
            // for System VMs check that the destination host is within the same pod
            if (srcHost.getPodId() != null && !srcHost.getPodId().equals(destinationHost.getPodId())) {
                throw new InvalidParameterValueException("Cannot migrate the VM, destination host is not in the same pod as current host of the VM");
            }
        }

        if (dpdkHelper.isVMDpdkEnabled(vm.getId()) && !dpdkHelper.isHostDpdkEnabled(destinationHost.getId())) {
            throw new CloudRuntimeException("Cannot migrate VM, VM is DPDK enabled VM but destination host is not DPDK enabled");
        }

        checkHostsDedication(vm, srcHost.getId(), destinationHost.getId());

        // call to core process
        DataCenterVO dcVO = _dcDao.findById(destinationHost.getDataCenterId());
        HostPodVO pod = _podDao.findById(destinationHost.getPodId());
        Cluster cluster = _clusterDao.findById(destinationHost.getClusterId());
        DeployDestination dest = new DeployDestination(dcVO, pod, cluster, destinationHost);

        // check max guest vm limit for the destinationHost
        HostVO destinationHostVO = _hostDao.findById(destinationHost.getId());
        if (_capacityMgr.checkIfHostReachMaxGuestLimit(destinationHostVO)) {
            if (s_logger.isDebugEnabled()) {
                s_logger.debug("Host name: " + destinationHost.getName() + ", hostId: " + destinationHost.getId()
                + " already has max Running VMs(count includes system VMs), cannot migrate to this host");
            }
            throw new VirtualMachineMigrationException("Destination host, hostId: " + destinationHost.getId()
            + " already has max Running VMs(count includes system VMs), cannot migrate to this host");
        }
        //check if there are any ongoing volume snapshots on the volumes associated with the VM.
        Long vmId = vm.getId();
        s_logger.debug("Checking if there are any ongoing snapshots volumes associated with VM with ID " + vmId);
        if (checkStatusOfVolumeSnapshots(vmId, null)) {
            throw new CloudRuntimeException("There is/are unbacked up snapshot(s) on volume(s) attached to this VM, VM Migration is not permitted, please try again later.");
        }
        s_logger.debug("Found no ongoing snapshots on volumes associated with the vm with id " + vmId);

        return dest;
    }

    private boolean isOnSupportedHypevisorForMigration(VMInstanceVO vm) {
        return (vm.getHypervisorType().equals(HypervisorType.XenServer) ||
                vm.getHypervisorType().equals(HypervisorType.VMware) ||
                vm.getHypervisorType().equals(HypervisorType.KVM) ||
                vm.getHypervisorType().equals(HypervisorType.Ovm) ||
                vm.getHypervisorType().equals(HypervisorType.Hyperv) ||
                vm.getHypervisorType().equals(HypervisorType.LXC) ||
                vm.getHypervisorType().equals(HypervisorType.Simulator) ||
                vm.getHypervisorType().equals(HypervisorType.Ovm3));
    }

    private boolean checkIfHostIsDedicated(HostVO host) {
        long hostId = host.getId();
        DedicatedResourceVO dedicatedHost = _dedicatedDao.findByHostId(hostId);
        DedicatedResourceVO dedicatedClusterOfHost = _dedicatedDao.findByClusterId(host.getClusterId());
        DedicatedResourceVO dedicatedPodOfHost = _dedicatedDao.findByPodId(host.getPodId());
        if (dedicatedHost != null || dedicatedClusterOfHost != null || dedicatedPodOfHost != null) {
            return true;
        } else {
            return false;
        }
    }

    private void checkIfHostOfVMIsInPrepareForMaintenanceState(Long hostId, Long vmId, String operation) {
        HostVO host = _hostDao.findById(hostId);
        if (host.getResourceState() != ResourceState.PrepareForMaintenance) {
            return;
        }

        s_logger.debug("Host is in PrepareForMaintenance state - " + operation + " VM operation on the VM id: " + vmId + " is not allowed");
        throw new InvalidParameterValueException(operation + " VM operation on the VM id: " + vmId + " is not allowed as host is preparing for maintenance mode");
    }

    private Long accountOfDedicatedHost(HostVO host) {
        long hostId = host.getId();
        DedicatedResourceVO dedicatedHost = _dedicatedDao.findByHostId(hostId);
        DedicatedResourceVO dedicatedClusterOfHost = _dedicatedDao.findByClusterId(host.getClusterId());
        DedicatedResourceVO dedicatedPodOfHost = _dedicatedDao.findByPodId(host.getPodId());
        if (dedicatedHost != null) {
            return dedicatedHost.getAccountId();
        }
        if (dedicatedClusterOfHost != null) {
            return dedicatedClusterOfHost.getAccountId();
        }
        if (dedicatedPodOfHost != null) {
            return dedicatedPodOfHost.getAccountId();
        }
        return null;
    }

    private Long domainOfDedicatedHost(HostVO host) {
        long hostId = host.getId();
        DedicatedResourceVO dedicatedHost = _dedicatedDao.findByHostId(hostId);
        DedicatedResourceVO dedicatedClusterOfHost = _dedicatedDao.findByClusterId(host.getClusterId());
        DedicatedResourceVO dedicatedPodOfHost = _dedicatedDao.findByPodId(host.getPodId());
        if (dedicatedHost != null) {
            return dedicatedHost.getDomainId();
        }
        if (dedicatedClusterOfHost != null) {
            return dedicatedClusterOfHost.getDomainId();
        }
        if (dedicatedPodOfHost != null) {
            return dedicatedPodOfHost.getDomainId();
        }
        return null;
    }

    public void checkHostsDedication(VMInstanceVO vm, long srcHostId, long destHostId) {
        HostVO srcHost = _hostDao.findById(srcHostId);
        HostVO destHost = _hostDao.findById(destHostId);
        boolean srcExplDedicated = checkIfHostIsDedicated(srcHost);
        boolean destExplDedicated = checkIfHostIsDedicated(destHost);
        //if srcHost is explicitly dedicated and destination Host is not
        if (srcExplDedicated && !destExplDedicated) {
            //raise an alert
            String msg = "VM is being migrated from a explicitly dedicated host " + srcHost.getName() + " to non-dedicated host " + destHost.getName();
            _alertMgr.sendAlert(AlertManager.AlertType.ALERT_TYPE_USERVM, vm.getDataCenterId(), vm.getPodIdToDeployIn(), msg, msg);
            s_logger.warn(msg);
        }
        //if srcHost is non dedicated but destination Host is explicitly dedicated
        if (!srcExplDedicated && destExplDedicated) {
            //raise an alert
            String msg = "VM is being migrated from a non dedicated host " + srcHost.getName() + " to a explicitly dedicated host " + destHost.getName();
            _alertMgr.sendAlert(AlertManager.AlertType.ALERT_TYPE_USERVM, vm.getDataCenterId(), vm.getPodIdToDeployIn(), msg, msg);
            s_logger.warn(msg);
        }

        //if hosts are dedicated to different account/domains, raise an alert
        if (srcExplDedicated && destExplDedicated) {
            if (!((accountOfDedicatedHost(srcHost) == null) || (accountOfDedicatedHost(srcHost).equals(accountOfDedicatedHost(destHost))))) {
                String msg = "VM is being migrated from host " + srcHost.getName() + " explicitly dedicated to account " + accountOfDedicatedHost(srcHost) + " to host "
                        + destHost.getName() + " explicitly dedicated to account " + accountOfDedicatedHost(destHost);
                _alertMgr.sendAlert(AlertManager.AlertType.ALERT_TYPE_USERVM, vm.getDataCenterId(), vm.getPodIdToDeployIn(), msg, msg);
                s_logger.warn(msg);
            }
            if (!((domainOfDedicatedHost(srcHost) == null) || (domainOfDedicatedHost(srcHost).equals(domainOfDedicatedHost(destHost))))) {
                String msg = "VM is being migrated from host " + srcHost.getName() + " explicitly dedicated to domain " + domainOfDedicatedHost(srcHost) + " to host "
                        + destHost.getName() + " explicitly dedicated to domain " + domainOfDedicatedHost(destHost);
                _alertMgr.sendAlert(AlertManager.AlertType.ALERT_TYPE_USERVM, vm.getDataCenterId(), vm.getPodIdToDeployIn(), msg, msg);
                s_logger.warn(msg);
            }
        }

        // Checks for implicitly dedicated hosts
        ServiceOfferingVO deployPlanner = _offeringDao.findById(vm.getId(), vm.getServiceOfferingId());
        if (deployPlanner.getDeploymentPlanner() != null && deployPlanner.getDeploymentPlanner().equals("ImplicitDedicationPlanner")) {
            //VM is deployed using implicit planner
            long accountOfVm = vm.getAccountId();
            String msg = "VM of account " + accountOfVm + " with implicit deployment planner being migrated to host " + destHost.getName();
            //Get all vms on destination host
            boolean emptyDestination = false;
            List<VMInstanceVO> vmsOnDest = getVmsOnHost(destHostId);
            if (vmsOnDest == null || vmsOnDest.isEmpty()) {
                emptyDestination = true;
            }

            if (!emptyDestination) {
                //Check if vm is deployed using strict implicit planner
                if (!isServiceOfferingUsingPlannerInPreferredMode(vm.getServiceOfferingId())) {
                    //Check if all vms on destination host are created using strict implicit mode
                    if (!checkIfAllVmsCreatedInStrictMode(accountOfVm, vmsOnDest)) {
                        msg = "VM of account " + accountOfVm + " with strict implicit deployment planner being migrated to host " + destHost.getName()
                        + " not having all vms strict implicitly dedicated to account " + accountOfVm;
                    }
                } else {
                    //If vm is deployed using preferred implicit planner, check if all vms on destination host must be
                    //using implicit planner and must belong to same account
                    for (VMInstanceVO vmsDest : vmsOnDest) {
                        ServiceOfferingVO destPlanner = _offeringDao.findById(vm.getId(), vmsDest.getServiceOfferingId());
                        if (!((destPlanner.getDeploymentPlanner() != null && destPlanner.getDeploymentPlanner().equals("ImplicitDedicationPlanner")) && vmsDest.getAccountId() == accountOfVm)) {
                            msg = "VM of account " + accountOfVm + " with preffered implicit deployment planner being migrated to host " + destHost.getName()
                            + " not having all vms implicitly dedicated to account " + accountOfVm;
                        }
                    }
                }
            }
            _alertMgr.sendAlert(AlertManager.AlertType.ALERT_TYPE_USERVM, vm.getDataCenterId(), vm.getPodIdToDeployIn(), msg, msg);
            s_logger.warn(msg);

        } else {
            //VM is not deployed using implicit planner, check if it migrated between dedicated hosts
            List<PlannerHostReservationVO> reservedHosts = _plannerHostReservationDao.listAllDedicatedHosts();
            boolean srcImplDedicated = false;
            boolean destImplDedicated = false;
            String msg = null;
            for (PlannerHostReservationVO reservedHost : reservedHosts) {
                if (reservedHost.getHostId() == srcHostId) {
                    srcImplDedicated = true;
                }
                if (reservedHost.getHostId() == destHostId) {
                    destImplDedicated = true;
                }
            }
            if (srcImplDedicated) {
                if (destImplDedicated) {
                    msg = "VM is being migrated from implicitly dedicated host " + srcHost.getName() + " to another implicitly dedicated host " + destHost.getName();
                } else {
                    msg = "VM is being migrated from implicitly dedicated host " + srcHost.getName() + " to shared host " + destHost.getName();
                }
                _alertMgr.sendAlert(AlertManager.AlertType.ALERT_TYPE_USERVM, vm.getDataCenterId(), vm.getPodIdToDeployIn(), msg, msg);
                s_logger.warn(msg);
            } else {
                if (destImplDedicated) {
                    msg = "VM is being migrated from shared host " + srcHost.getName() + " to implicitly dedicated host " + destHost.getName();
                    _alertMgr.sendAlert(AlertManager.AlertType.ALERT_TYPE_USERVM, vm.getDataCenterId(), vm.getPodIdToDeployIn(), msg, msg);
                    s_logger.warn(msg);
                }
            }
        }
    }

    private List<VMInstanceVO> getVmsOnHost(long hostId) {
        List<VMInstanceVO> vms =  _vmInstanceDao.listUpByHostId(hostId);
        List<VMInstanceVO> vmsByLastHostId = _vmInstanceDao.listByLastHostId(hostId);
        if (vmsByLastHostId.size() > 0) {
            // check if any VMs are within skip.counting.hours, if yes we have to consider the host.
            for (VMInstanceVO stoppedVM : vmsByLastHostId) {
                long secondsSinceLastUpdate = (DateUtil.currentGMTTime().getTime() - stoppedVM.getUpdateTime().getTime()) / 1000;
                if (secondsSinceLastUpdate < capacityReleaseInterval) {
                    vms.add(stoppedVM);
                }
            }
        }

        return vms;
    }

    private boolean isServiceOfferingUsingPlannerInPreferredMode(long serviceOfferingId) {
        boolean preferred = false;
        Map<String, String> details = serviceOfferingDetailsDao.listDetailsKeyPairs(serviceOfferingId);
        if (details != null && !details.isEmpty()) {
            String preferredAttribute = details.get("ImplicitDedicationMode");
            if (preferredAttribute != null && preferredAttribute.equals("Preferred")) {
                preferred = true;
            }
        }
        return preferred;
    }

    private boolean checkIfAllVmsCreatedInStrictMode(Long accountId, List<VMInstanceVO> allVmsOnHost) {
        boolean createdByImplicitStrict = true;
        if (allVmsOnHost.isEmpty()) {
            return false;
        }
        for (VMInstanceVO vm : allVmsOnHost) {
            if (!isImplicitPlannerUsedByOffering(vm.getServiceOfferingId()) || vm.getAccountId() != accountId) {
                s_logger.info("Host " + vm.getHostId() + " found to be running a vm created by a planner other" + " than implicit, or running vms of other account");
                createdByImplicitStrict = false;
                break;
            } else if (isServiceOfferingUsingPlannerInPreferredMode(vm.getServiceOfferingId()) || vm.getAccountId() != accountId) {
                s_logger.info("Host " + vm.getHostId() + " found to be running a vm created by an implicit planner" + " in preferred mode, or running vms of other account");
                createdByImplicitStrict = false;
                break;
            }
        }
        return createdByImplicitStrict;
    }

    private boolean isImplicitPlannerUsedByOffering(long offeringId) {
        boolean implicitPlannerUsed = false;
        ServiceOfferingVO offering = _serviceOfferingDao.findByIdIncludingRemoved(offeringId);
        if (offering == null) {
            s_logger.error("Couldn't retrieve the offering by the given id : " + offeringId);
        } else {
            String plannerName = offering.getDeploymentPlanner();
            if (plannerName != null) {
                if (plannerName.equals("ImplicitDedicationPlanner")) {
                    implicitPlannerUsed = true;
                }
            }
        }

        return implicitPlannerUsed;
    }

    private boolean isVmVolumesOnZoneWideStore(VMInstanceVO vm) {
        final List<VolumeVO> volumes = _volsDao.findCreatedByInstance(vm.getId());
        if (CollectionUtils.isEmpty(volumes)) {
            return false;
        }
        for (Volume volume : volumes) {
            if (volume == null || volume.getPoolId() == null) {
                return false;
            }
            StoragePoolVO pool = _storagePoolDao.findById(volume.getPoolId());
            if (pool == null || !ScopeType.ZONE.equals(pool.getScope())) {
                return false;
            }
        }
        return true;
    }

    private Pair<Host, Host> getHostsForMigrateVmWithStorage(VMInstanceVO vm, Host destinationHost) throws VirtualMachineMigrationException {
        long srcHostId = vm.getHostId();
        Host srcHost = _resourceMgr.getHost(srcHostId);

        if (srcHost == null) {
            throw new InvalidParameterValueException("Cannot migrate VM, host with ID: " + srcHostId + " for VM not found");
        }

        // Check if source and destination hosts are valid and migrating to same host
        if (destinationHost.getId() == srcHostId) {
            throw new InvalidParameterValueException(String.format("Cannot migrate VM as it is already present on host %s (ID: %s), please specify valid destination host to migrate the VM",
                    destinationHost.getName(), destinationHost.getUuid()));
        }

        String srcHostVersion = srcHost.getHypervisorVersion();
        String destHostVersion = destinationHost.getHypervisorVersion();

        // Check if the source and destination hosts are of the same type and support storage motion.
        if (!srcHost.getHypervisorType().equals(destinationHost.getHypervisorType())) {
            throw new CloudRuntimeException("The source and destination hosts are not of the same type and version. Source hypervisor type and version: " +
                    srcHost.getHypervisorType().toString() + " " + srcHostVersion + ", Destination hypervisor type and version: " +
                    destinationHost.getHypervisorType().toString() + " " + destHostVersion);
        }

        if (!VirtualMachine.Type.User.equals(vm.getType())) {
            // for System VMs check that the destination host is within the same pod
            if (srcHost.getPodId() != null && !srcHost.getPodId().equals(destinationHost.getPodId())) {
                throw new InvalidParameterValueException("Cannot migrate the VM, destination host is not in the same pod as current host of the VM");
            }
        }

        if (HypervisorType.KVM.equals(srcHost.getHypervisorType())) {
            if (srcHostVersion == null) {
                srcHostVersion = "";
            }

            if (destHostVersion == null) {
                destHostVersion = "";
            }
        }

        if (!_hypervisorCapabilitiesDao.isStorageMotionSupported(srcHost.getHypervisorType(), srcHostVersion)) {
            throw new CloudRuntimeException(String.format("Migration with storage isn't supported for source host %s (ID: %s) on hypervisor %s with version %s", srcHost.getName(), srcHost.getUuid(), srcHost.getHypervisorType(), srcHost.getHypervisorVersion()));
        }

        if (srcHostVersion == null || !srcHostVersion.equals(destHostVersion)) {
            if (!_hypervisorCapabilitiesDao.isStorageMotionSupported(destinationHost.getHypervisorType(), destHostVersion)) {
                throw new CloudRuntimeException(String.format("Migration with storage isn't supported for target host %s (ID: %s) on hypervisor %s with version %s", destinationHost.getName(), destinationHost.getUuid(), destinationHost.getHypervisorType(), destinationHost.getHypervisorVersion()));
            }
        }

        // Check if destination host is up.
        if (destinationHost.getState() != com.cloud.host.Status.Up || destinationHost.getResourceState() != ResourceState.Enabled) {
            throw new CloudRuntimeException(String.format("Cannot migrate VM, destination host %s (ID: %s) is not in correct state, has status: %s, state: %s",
                    destinationHost.getName(), destinationHost.getUuid(), destinationHost.getState(), destinationHost.getResourceState()));
        }

        // Check max guest vm limit for the destinationHost.
        if (_capacityMgr.checkIfHostReachMaxGuestLimit(destinationHost)) {
            throw new VirtualMachineMigrationException(String.format("Cannot migrate VM as destination host %s (ID: %s) already has max running vms (count includes system VMs)",
                    destinationHost.getName(), destinationHost.getUuid()));
        }

        return new Pair<>(srcHost, destinationHost);
    }

    private List<VolumeVO> getVmVolumesForMigrateVmWithStorage(VMInstanceVO vm) {
        List<VolumeVO> vmVolumes = _volsDao.findUsableVolumesForInstance(vm.getId());
        for (VolumeVO volume : vmVolumes) {
            if (volume.getState() != Volume.State.Ready) {
                throw new CloudRuntimeException(String.format("Volume %s (ID: %s) of the VM is not in Ready state. Cannot migrate the VM %s (ID: %s) with its volumes", volume.getName(), volume.getUuid(), vm.getInstanceName(), vm.getUuid()));
            }
        }
        return vmVolumes;
    }

    private Map<Long, Long> getVolumePoolMappingForMigrateVmWithStorage(VMInstanceVO vm, Map<String, String> volumeToPool) {
        Map<Long, Long> volToPoolObjectMap = new HashMap<Long, Long>();

        List<VolumeVO> vmVolumes = getVmVolumesForMigrateVmWithStorage(vm);

        if (MapUtils.isNotEmpty(volumeToPool)) {
            // Check if all the volumes and pools passed as parameters are valid.
            for (Map.Entry<String, String> entry : volumeToPool.entrySet()) {
                VolumeVO volume = _volsDao.findByUuid(entry.getKey());
                StoragePoolVO pool = _storagePoolDao.findByUuid(entry.getValue());
                if (volume == null) {
                    throw new InvalidParameterValueException("There is no volume present with the given id " + entry.getKey());
                } else if (pool == null) {
                    throw new InvalidParameterValueException("There is no storage pool present with the given id " + entry.getValue());
                } else if (pool.isInMaintenance()) {
                    throw new InvalidParameterValueException("Cannot migrate volume " + volume + "to the destination storage pool " + pool.getName() +
                            " as the storage pool is in maintenance mode.");
                } else {
                    // Verify the volume given belongs to the vm.
                    if (!vmVolumes.contains(volume)) {
                        throw new InvalidParameterValueException(String.format("Volume " + volume + " doesn't belong to the VM %s (ID: %s) that has to be migrated", vm.getInstanceName(), vm.getUuid()));
                    }
                    volToPoolObjectMap.put(volume.getId(), pool.getId());
                }
                HypervisorType hypervisorType = _volsDao.getHypervisorType(volume.getId());
                if (hypervisorType.equals(HypervisorType.VMware)) {
                    try {
                        DiskOffering diskOffering = _diskOfferingDao.findById(volume.getDiskOfferingId());
                        DiskProfile diskProfile = new DiskProfile(volume, diskOffering, _volsDao.getHypervisorType(volume.getId()));
                        Pair<Volume, DiskProfile> volumeDiskProfilePair = new Pair<>(volume, diskProfile);
                        boolean isStoragePoolStoragepolicyCompliance = storageManager.isStoragePoolCompliantWithStoragePolicy(Arrays.asList(volumeDiskProfilePair), pool);
                        if (!isStoragePoolStoragepolicyCompliance) {
                            throw new CloudRuntimeException(String.format("Storage pool %s is not storage policy compliance with the volume %s", pool.getUuid(), volume.getUuid()));
                        }
                    } catch (StorageUnavailableException e) {
                        throw new CloudRuntimeException(String.format("Could not verify storage policy compliance against storage pool %s due to exception %s", pool.getUuid(), e.getMessage()));
                    }
                }
            }
        }
        return volToPoolObjectMap;
    }

    @Override
    @ActionEvent(eventType = EventTypes.EVENT_VM_MIGRATE, eventDescription = "migrating VM", async = true)
    public VirtualMachine migrateVirtualMachineWithVolume(Long vmId, Host destinationHost, Map<String, String> volumeToPool) throws ResourceUnavailableException,
    ConcurrentOperationException, ManagementServerException, VirtualMachineMigrationException {
        // Access check - only root administrator can migrate VM.
        Account caller = CallContext.current().getCallingAccount();
        if (!_accountMgr.isRootAdmin(caller.getId())) {
            if (s_logger.isDebugEnabled()) {
                s_logger.debug("Caller is not a root admin, permission denied to migrate the VM");
            }
            throw new PermissionDeniedException("No permission to migrate VM, Only Root Admin can migrate a VM!");
        }

        VMInstanceVO vm = _vmInstanceDao.findById(vmId);
        if (vm == null) {
            throw new InvalidParameterValueException("Unable to find the VM by ID " + vmId);
        }

        // OfflineVmwareMigration: this would be it ;) if multiple paths exist: unify
        if (vm.getState() != State.Running) {
            // OfflineVmwareMigration: and not vmware
            if (s_logger.isDebugEnabled()) {
                s_logger.debug("VM is not Running, unable to migrate the vm " + vm);
            }
            CloudRuntimeException ex = new CloudRuntimeException(String.format("Unable to migrate the VM %s (ID: %s) as it is not in Running state", vm.getInstanceName(), vm.getUuid()));
            ex.addProxyObject(vm.getUuid(), "vmId");
            throw ex;
        }

        if(serviceOfferingDetailsDao.findDetail(vm.getServiceOfferingId(), GPU.Keys.pciDevice.toString()) != null) {
            throw new InvalidParameterValueException("Live Migration of GPU enabled VM is not supported");
        }

        if (!VM_STORAGE_MIGRATION_SUPPORTING_HYPERVISORS.contains(vm.getHypervisorType())) {
            throw new InvalidParameterValueException(String.format("Unsupported hypervisor: %s for VM migration, we support XenServer/VMware/KVM only", vm.getHypervisorType()));
        }

        if (_vmSnapshotDao.findByVm(vmId).size() > 0) {
            throw new InvalidParameterValueException("VM with VM Snapshots cannot be migrated with storage, please remove all VM snapshots");
        }

        Pair<Host, Host> sourceDestinationHosts = getHostsForMigrateVmWithStorage(vm, destinationHost);
        Host srcHost = sourceDestinationHosts.first();

        if (!isVMUsingLocalStorage(vm) && MapUtils.isEmpty(volumeToPool)
                && (destinationHost.getClusterId().equals(srcHost.getClusterId()) || isVmVolumesOnZoneWideStore(vm))){
            // If volumes do not have to be migrated
            // call migrateVirtualMachine for non-user VMs else throw exception
            if (!VirtualMachine.Type.User.equals(vm.getType())) {
                return migrateVirtualMachine(vmId, destinationHost);
            }
            throw new InvalidParameterValueException(String.format("Migration of the VM: %s (ID: %s) from host %s (ID: %s) to destination host  %s (ID: %s) doesn't involve migrating the volumes",
                    vm.getInstanceName(), vm.getUuid(), srcHost.getName(), srcHost.getUuid(), destinationHost.getName(), destinationHost.getUuid()));
        }

        Map<Long, Long> volToPoolObjectMap = getVolumePoolMappingForMigrateVmWithStorage(vm, volumeToPool);

        checkHostsDedication(vm, srcHost.getId(), destinationHost.getId());

        _itMgr.migrateWithStorage(vm.getUuid(), srcHost.getId(), destinationHost.getId(), volToPoolObjectMap);
        return findMigratedVm(vm.getId(), vm.getType());
    }

    @DB
    @Override
    @ActionEvent(eventType = EventTypes.EVENT_VM_MOVE, eventDescription = "move VM to another user", async = false)
    public UserVm moveVMToUser(final AssignVMCmd cmd) throws ResourceAllocationException, ConcurrentOperationException, ResourceUnavailableException, InsufficientCapacityException {
        // VERIFICATIONS and VALIDATIONS

        // VV 1: verify the two users
        Account caller = CallContext.current().getCallingAccount();
        if (!_accountMgr.isRootAdmin(caller.getId())
                && !_accountMgr.isDomainAdmin(caller.getId())) { // only
            // root
            // admin
            // can
            // assign
            // VMs
            throw new InvalidParameterValueException("Only domain admins are allowed to assign VMs and not " + caller.getType());
        }

        // get and check the valid VM
        final UserVmVO vm = _vmDao.findById(cmd.getVmId());
        if (vm == null) {
            throw new InvalidParameterValueException("There is no vm by that id " + cmd.getVmId());
        } else if (vm.getState() == State.Running) { // VV 3: check if vm is
            // running
            if (s_logger.isDebugEnabled()) {
                s_logger.debug("VM is Running, unable to move the vm " + vm);
            }
            InvalidParameterValueException ex = new InvalidParameterValueException("VM is Running, unable to move the vm with specified vmId");
            ex.addProxyObject(vm.getUuid(), "vmId");
            throw ex;
        }

        final Account oldAccount = _accountService.getActiveAccountById(vm.getAccountId());
        if (oldAccount == null) {
            throw new InvalidParameterValueException("Invalid account for VM " + vm.getAccountId() + " in domain.");
        }
        final Account newAccount = _accountMgr.finalizeOwner(caller, cmd.getAccountName(), cmd.getDomainId(), cmd.getProjectId());
        if (newAccount == null) {
            throw new InvalidParameterValueException("Invalid accountid=" + cmd.getAccountName() + " in domain " + cmd.getDomainId());
        }

        if (newAccount.getState() == Account.State.disabled) {
            throw new InvalidParameterValueException("The new account owner " + cmd.getAccountName() + " is disabled.");
        }

        if (cmd.getProjectId() != null && cmd.getDomainId() == null) {
            throw new InvalidParameterValueException("Please provide a valid domain ID; cannot assign VM to a project if domain ID is NULL.");
        }

        //check caller has access to both the old and new account
        _accountMgr.checkAccess(caller, null, true, oldAccount);
        _accountMgr.checkAccess(caller, null, true, newAccount);

        // make sure the accounts are not same
        if (oldAccount.getAccountId() == newAccount.getAccountId()) {
            throw new InvalidParameterValueException("The new account is the same as the old account. Account id =" + oldAccount.getAccountId());
        }

        // don't allow to move the vm if there are existing PF/LB/Static Nat
        // rules, or vm is assigned to static Nat ip
        List<PortForwardingRuleVO> pfrules = _portForwardingDao.listByVm(cmd.getVmId());
        if (pfrules != null && pfrules.size() > 0) {
            throw new InvalidParameterValueException("Remove the Port forwarding rules for this VM before assigning to another user.");
        }
        List<FirewallRuleVO> snrules = _rulesDao.listStaticNatByVmId(vm.getId());
        if (snrules != null && snrules.size() > 0) {
            throw new InvalidParameterValueException("Remove the StaticNat rules for this VM before assigning to another user.");
        }
        List<LoadBalancerVMMapVO> maps = _loadBalancerVMMapDao.listByInstanceId(vm.getId());
        if (maps != null && maps.size() > 0) {
            throw new InvalidParameterValueException("Remove the load balancing rules for this VM before assigning to another user.");
        }
        // check for one on one nat
        List<IPAddressVO> ips = _ipAddressDao.findAllByAssociatedVmId(cmd.getVmId());
        for (IPAddressVO ip : ips) {
            if (ip.isOneToOneNat()) {
                throw new InvalidParameterValueException("Remove the one to one nat rule for this VM for ip " + ip.toString());
            }
        }

        final List<VolumeVO> volumes = _volsDao.findByInstance(cmd.getVmId());

        for (VolumeVO volume : volumes) {
            List<SnapshotVO> snapshots = _snapshotDao.listByStatusNotIn(volume.getId(), Snapshot.State.Destroyed,Snapshot.State.Error);
            if (snapshots != null && snapshots.size() > 0) {
                throw new InvalidParameterValueException(
                        "Snapshots exists for volume: "+ volume.getName()+ ", Detach volume or remove snapshots for volume before assigning VM to another user.");
            }
        }

        DataCenterVO zone = _dcDao.findById(vm.getDataCenterId());

        // Get serviceOffering and Volumes for Virtual Machine
        final ServiceOfferingVO offering = _serviceOfferingDao.findByIdIncludingRemoved(vm.getId(), vm.getServiceOfferingId());

        //Remove vm from instance group
        removeInstanceFromInstanceGroup(cmd.getVmId());

        // VV 2: check if account/domain is with in resource limits to create a new vm
        if (! VirtualMachineManager.ResourceCountRunningVMsonly.value()) {
            resourceLimitCheck(newAccount, vm.isDisplayVm(), new Long(offering.getCpu()), new Long(offering.getRamSize()));
        }

        // VV 3: check if volumes and primary storage space are with in resource limits
        _resourceLimitMgr.checkResourceLimit(newAccount, ResourceType.volume, _volsDao.findByInstance(cmd.getVmId()).size());
        Long totalVolumesSize = (long)0;
        for (VolumeVO volume : volumes) {
            totalVolumesSize += volume.getSize();
        }
        _resourceLimitMgr.checkResourceLimit(newAccount, ResourceType.primary_storage, totalVolumesSize);

        // VV 4: Check if new owner can use the vm template
        VirtualMachineTemplate template = _templateDao.findByIdIncludingRemoved(vm.getTemplateId());
        if (template == null) {
            throw new InvalidParameterValueException(String.format("Template for VM: %s cannot be found", vm.getUuid()));
        }
        if (!template.isPublicTemplate()) {
            Account templateOwner = _accountMgr.getAccount(template.getAccountId());
            _accountMgr.checkAccess(newAccount, null, true, templateOwner);
        }

        // VV 5: check the new account can create vm in the domain
        DomainVO domain = _domainDao.findById(cmd.getDomainId());
        _accountMgr.checkAccess(newAccount, domain);

        Transaction.execute(new TransactionCallbackNoReturn() {
            @Override
            public void doInTransactionWithoutResult(TransactionStatus status) {
                //generate destroy vm event for usage
                UsageEventUtils.publishUsageEvent(EventTypes.EVENT_VM_DESTROY, vm.getAccountId(), vm.getDataCenterId(),
                        vm.getId(), vm.getHostName(), vm.getServiceOfferingId(), vm.getTemplateId(),
                        vm.getHypervisorType().toString(), VirtualMachine.class.getName(), vm.getUuid(), vm.isDisplayVm());
                // update resource counts for old account
                resourceCountDecrement(oldAccount.getAccountId(), vm.isDisplayVm(), new Long(offering.getCpu()), new Long(offering.getRamSize()));

                // OWNERSHIP STEP 1: update the vm owner
                vm.setAccountId(newAccount.getAccountId());
                vm.setDomainId(cmd.getDomainId());
                _vmDao.persist(vm);

                // OS 2: update volume
                for (VolumeVO volume : volumes) {
                    UsageEventUtils.publishUsageEvent(EventTypes.EVENT_VOLUME_DELETE, volume.getAccountId(), volume.getDataCenterId(), volume.getId(), volume.getName(),
                            Volume.class.getName(), volume.getUuid(), volume.isDisplayVolume());
                    _resourceLimitMgr.decrementResourceCount(oldAccount.getAccountId(), ResourceType.volume);
                    _resourceLimitMgr.decrementResourceCount(oldAccount.getAccountId(), ResourceType.primary_storage, new Long(volume.getSize()));
                    volume.setAccountId(newAccount.getAccountId());
                    volume.setDomainId(newAccount.getDomainId());
                    _volsDao.persist(volume);
                    _resourceLimitMgr.incrementResourceCount(newAccount.getAccountId(), ResourceType.volume);
                    _resourceLimitMgr.incrementResourceCount(newAccount.getAccountId(), ResourceType.primary_storage, new Long(volume.getSize()));
                    UsageEventUtils.publishUsageEvent(EventTypes.EVENT_VOLUME_CREATE, volume.getAccountId(), volume.getDataCenterId(), volume.getId(), volume.getName(),
                            volume.getDiskOfferingId(), volume.getTemplateId(), volume.getSize(), Volume.class.getName(),
                            volume.getUuid(), volume.isDisplayVolume());
                }

                //update resource count of new account
                if (! VirtualMachineManager.ResourceCountRunningVMsonly.value()) {
                    resourceCountIncrement(newAccount.getAccountId(), vm.isDisplayVm(), new Long(offering.getCpu()), new Long(offering.getRamSize()));
                }

                //generate usage events to account for this change
                UsageEventUtils.publishUsageEvent(EventTypes.EVENT_VM_CREATE, vm.getAccountId(), vm.getDataCenterId(), vm.getId(),
                        vm.getHostName(), vm.getServiceOfferingId(), vm.getTemplateId(), vm.getHypervisorType().toString(),
                        VirtualMachine.class.getName(), vm.getUuid(), vm.isDisplayVm());
            }
        });

        VirtualMachine vmoi = _itMgr.findById(vm.getId());
        VirtualMachineProfileImpl vmOldProfile = new VirtualMachineProfileImpl(vmoi);

        // OS 3: update the network
        List<Long> networkIdList = cmd.getNetworkIds();
        List<Long> securityGroupIdList = cmd.getSecurityGroupIdList();

        if (zone.getNetworkType() == NetworkType.Basic) {
            if (networkIdList != null && !networkIdList.isEmpty()) {
                throw new InvalidParameterValueException("Can't move vm with network Ids; this is a basic zone VM");
            }
            // cleanup the old security groups
            _securityGroupMgr.removeInstanceFromGroups(cmd.getVmId());
            // cleanup the network for the oldOwner
            _networkMgr.cleanupNics(vmOldProfile);
            _networkMgr.removeNics(vmOldProfile);
            // security groups will be recreated for the new account, when the
            // VM is started
            List<NetworkVO> networkList = new ArrayList<NetworkVO>();

            // Get default guest network in Basic zone
            Network defaultNetwork = _networkModel.getExclusiveGuestNetwork(zone.getId());

            if (defaultNetwork == null) {
                throw new InvalidParameterValueException("Unable to find a default network to start a vm");
            } else {
                networkList.add(_networkDao.findById(defaultNetwork.getId()));
            }

            boolean isVmWare = (template.getHypervisorType() == HypervisorType.VMware);

            if (securityGroupIdList != null && isVmWare) {
                throw new InvalidParameterValueException("Security group feature is not supported for vmWare hypervisor");
            } else if (!isVmWare && _networkModel.isSecurityGroupSupportedInNetwork(defaultNetwork) && _networkModel.canAddDefaultSecurityGroup()) {
                if (securityGroupIdList == null) {
                    securityGroupIdList = new ArrayList<Long>();
                }
                SecurityGroup defaultGroup = _securityGroupMgr.getDefaultSecurityGroup(newAccount.getId());
                if (defaultGroup != null) {
                    // check if security group id list already contains Default
                    // security group, and if not - add it
                    boolean defaultGroupPresent = false;
                    for (Long securityGroupId : securityGroupIdList) {
                        if (securityGroupId.longValue() == defaultGroup.getId()) {
                            defaultGroupPresent = true;
                            break;
                        }
                    }

                    if (!defaultGroupPresent) {
                        securityGroupIdList.add(defaultGroup.getId());
                    }

                } else {
                    // create default security group for the account
                    if (s_logger.isDebugEnabled()) {
                        s_logger.debug("Couldn't find default security group for the account " + newAccount + " so creating a new one");
                    }
                    defaultGroup = _securityGroupMgr.createSecurityGroup(SecurityGroupManager.DEFAULT_GROUP_NAME, SecurityGroupManager.DEFAULT_GROUP_DESCRIPTION,
                            newAccount.getDomainId(), newAccount.getId(), newAccount.getAccountName());
                    securityGroupIdList.add(defaultGroup.getId());
                }
            }

            LinkedHashMap<Network, List<? extends NicProfile>> networks = new LinkedHashMap<Network, List<? extends NicProfile>>();
            NicProfile profile = new NicProfile();
            profile.setDefaultNic(true);
            networks.put(networkList.get(0), new ArrayList<NicProfile>(Arrays.asList(profile)));

            VirtualMachine vmi = _itMgr.findById(vm.getId());
            VirtualMachineProfileImpl vmProfile = new VirtualMachineProfileImpl(vmi);
            _networkMgr.allocate(vmProfile, networks, null);

            _securityGroupMgr.addInstanceToGroups(vm.getId(), securityGroupIdList);

            s_logger.debug("AssignVM: Basic zone, adding security groups no " + securityGroupIdList.size() + " to " + vm.getInstanceName());
        } else {
            Set<NetworkVO> applicableNetworks = new LinkedHashSet<>();
            Map<Long, String> requestedIPv4ForNics = new HashMap<>();
            Map<Long, String> requestedIPv6ForNics = new HashMap<>();
            if (zone.isSecurityGroupEnabled())  { // advanced zone with security groups
                // cleanup the old security groups
                _securityGroupMgr.removeInstanceFromGroups(cmd.getVmId());
                // if networkIdList is null and the first network of vm is shared network, then keep it if possible
                if (networkIdList == null || networkIdList.isEmpty()) {
                    NicVO defaultNicOld = _nicDao.findDefaultNicForVM(vm.getId());
                    if (defaultNicOld != null) {
                        NetworkVO defaultNetworkOld = _networkDao.findById(defaultNicOld.getNetworkId());
                        if (canAccountUseNetwork(newAccount, defaultNetworkOld)) {
                            applicableNetworks.add(defaultNetworkOld);
                            requestedIPv4ForNics.put(defaultNetworkOld.getId(), defaultNicOld.getIPv4Address());
                            requestedIPv6ForNics.put(defaultNetworkOld.getId(), defaultNicOld.getIPv6Address());
                            s_logger.debug("AssignVM: use old shared network " + defaultNetworkOld.getName() + " with old ip " + defaultNicOld.getIPv4Address() + " on default nic of vm:" + vm.getInstanceName());
                        }
                    }
                }

                if (networkIdList != null && !networkIdList.isEmpty()) {
                    // add any additional networks
                    for (Long networkId : networkIdList) {
                        NetworkVO network = _networkDao.findById(networkId);
                        if (network == null) {
                            InvalidParameterValueException ex = new InvalidParameterValueException(
                                    "Unable to find specified network id");
                            ex.addProxyObject(networkId.toString(), "networkId");
                            throw ex;
                        }

                        _networkModel.checkNetworkPermissions(newAccount, network);

                        // don't allow to use system networks
                        NetworkOffering networkOffering = _entityMgr.findById(NetworkOffering.class, network.getNetworkOfferingId());
                        if (networkOffering.isSystemOnly()) {
                            InvalidParameterValueException ex = new InvalidParameterValueException(
                                    "Specified Network id is system only and can't be used for vm deployment");
                            ex.addProxyObject(network.getUuid(), "networkId");
                            throw ex;
                        }

                        if (network.getGuestType() == Network.GuestType.Shared && network.getAclType() == ACLType.Domain) {
                            NicVO nicOld = _nicDao.findByNtwkIdAndInstanceId(network.getId(), vm.getId());
                            if (nicOld != null) {
                                requestedIPv4ForNics.put(network.getId(), nicOld.getIPv4Address());
                                requestedIPv6ForNics.put(network.getId(), nicOld.getIPv6Address());
                                s_logger.debug("AssignVM: use old shared network " + network.getName() + " with old ip " + nicOld.getIPv4Address() + " on nic of vm:" + vm.getInstanceName());
                            }
                        }
                        s_logger.debug("AssignVM: Added network " + network.getName() + " to vm " + vm.getId());
                        applicableNetworks.add(network);
                    }
                }

                // cleanup the network for the oldOwner
                _networkMgr.cleanupNics(vmOldProfile);
                _networkMgr.removeNics(vmOldProfile);

                // add the new nics
                LinkedHashMap<Network, List<? extends NicProfile>> networks = new LinkedHashMap<Network, List<? extends NicProfile>>();
                int toggle = 0;
                NetworkVO defaultNetwork = null;
                for (NetworkVO appNet : applicableNetworks) {
                    NicProfile defaultNic = new NicProfile();
                    if (toggle == 0) {
                        defaultNic.setDefaultNic(true);
                        defaultNetwork = appNet;
                        toggle++;
                    }

                    defaultNic.setRequestedIPv4(requestedIPv4ForNics.get(appNet.getId()));
                    defaultNic.setRequestedIPv6(requestedIPv6ForNics.get(appNet.getId()));
                    networks.put(appNet, new ArrayList<NicProfile>(Arrays.asList(defaultNic)));

                }

                boolean isVmWare = (template.getHypervisorType() == HypervisorType.VMware);
                if (securityGroupIdList != null && isVmWare) {
                    throw new InvalidParameterValueException("Security group feature is not supported for vmWare hypervisor");
                } else if (!isVmWare && (defaultNetwork == null || _networkModel.isSecurityGroupSupportedInNetwork(defaultNetwork)) && _networkModel.canAddDefaultSecurityGroup()) {
                    if (securityGroupIdList == null) {
                        securityGroupIdList = new ArrayList<Long>();
                    }
                    SecurityGroup defaultGroup = _securityGroupMgr
                            .getDefaultSecurityGroup(newAccount.getId());
                    if (defaultGroup != null) {
                        // check if security group id list already contains Default
                        // security group, and if not - add it
                        boolean defaultGroupPresent = false;
                        for (Long securityGroupId : securityGroupIdList) {
                            if (securityGroupId.longValue() == defaultGroup.getId()) {
                                defaultGroupPresent = true;
                                break;
                            }
                        }

                        if (!defaultGroupPresent) {
                            securityGroupIdList.add(defaultGroup.getId());
                        }

                    } else {
                        // create default security group for the account
                        if (s_logger.isDebugEnabled()) {
                            s_logger.debug("Couldn't find default security group for the account "
                                    + newAccount + " so creating a new one");
                        }
                        defaultGroup = _securityGroupMgr.createSecurityGroup(
                                SecurityGroupManager.DEFAULT_GROUP_NAME,
                                SecurityGroupManager.DEFAULT_GROUP_DESCRIPTION,
                                newAccount.getDomainId(), newAccount.getId(),
                                newAccount.getAccountName());
                        securityGroupIdList.add(defaultGroup.getId());
                    }
                }

                VirtualMachine vmi = _itMgr.findById(vm.getId());
                VirtualMachineProfileImpl vmProfile = new VirtualMachineProfileImpl(vmi);

                if (applicableNetworks.isEmpty()) {
                    throw new InvalidParameterValueException("No network is specified, please specify one when you move the vm. For now, please add a network to VM on NICs tab.");
                } else {
                    _networkMgr.allocate(vmProfile, networks, null);
                }

                _securityGroupMgr.addInstanceToGroups(vm.getId(),
                        securityGroupIdList);
                s_logger.debug("AssignVM: Advanced zone, adding security groups no "
                        + securityGroupIdList.size() + " to "
                        + vm.getInstanceName());

            } else {
                if (securityGroupIdList != null && !securityGroupIdList.isEmpty()) {
                    throw new InvalidParameterValueException("Can't move vm with security groups; security group feature is not enabled in this zone");
                }
                // if networkIdList is null and the first network of vm is shared network, then keep it if possible
                if (networkIdList == null || networkIdList.isEmpty()) {
                    NicVO defaultNicOld = _nicDao.findDefaultNicForVM(vm.getId());
                    if (defaultNicOld != null) {
                        NetworkVO defaultNetworkOld = _networkDao.findById(defaultNicOld.getNetworkId());
                        if (canAccountUseNetwork(newAccount, defaultNetworkOld)) {
                            applicableNetworks.add(defaultNetworkOld);
                            requestedIPv4ForNics.put(defaultNetworkOld.getId(), defaultNicOld.getIPv4Address());
                            requestedIPv6ForNics.put(defaultNetworkOld.getId(), defaultNicOld.getIPv6Address());
                            s_logger.debug("AssignVM: use old shared network " + defaultNetworkOld.getName() + " with old ip " + defaultNicOld.getIPv4Address() + " on default nic of vm:" + vm.getInstanceName());
                        }
                    }
                }

                if (networkIdList != null && !networkIdList.isEmpty()) {
                    // add any additional networks
                    for (Long networkId : networkIdList) {
                        NetworkVO network = _networkDao.findById(networkId);
                        if (network == null) {
                            InvalidParameterValueException ex = new InvalidParameterValueException("Unable to find specified network id");
                            ex.addProxyObject(networkId.toString(), "networkId");
                            throw ex;
                        }

                        _networkModel.checkNetworkPermissions(newAccount, network);

                        // don't allow to use system networks
                        NetworkOffering networkOffering = _entityMgr.findById(NetworkOffering.class, network.getNetworkOfferingId());
                        if (networkOffering.isSystemOnly()) {
                            InvalidParameterValueException ex = new InvalidParameterValueException("Specified Network id is system only and can't be used for vm deployment");
                            ex.addProxyObject(network.getUuid(), "networkId");
                            throw ex;
                        }

                        if (network.getGuestType() == Network.GuestType.Shared && network.getAclType() == ACLType.Domain) {
                            NicVO nicOld = _nicDao.findByNtwkIdAndInstanceId(network.getId(), vm.getId());
                            if (nicOld != null) {
                                requestedIPv4ForNics.put(network.getId(), nicOld.getIPv4Address());
                                requestedIPv6ForNics.put(network.getId(), nicOld.getIPv6Address());
                                s_logger.debug("AssignVM: use old shared network " + network.getName() + " with old ip " + nicOld.getIPv4Address() + " on nic of vm:" + vm.getInstanceName());
                            }
                        }
                        s_logger.debug("AssignVM: Added network " + network.getName() + " to vm " + vm.getId());
                        applicableNetworks.add(network);
                    }
                } else if (applicableNetworks.isEmpty()) {
                    NetworkVO defaultNetwork = null;
                    List<NetworkOfferingVO> requiredOfferings = _networkOfferingDao.listByAvailability(Availability.Required, false);
                    if (requiredOfferings.size() < 1) {
                        throw new InvalidParameterValueException("Unable to find network offering with availability=" + Availability.Required
                                + " to automatically create the network as a part of vm creation");
                    }
                    if (requiredOfferings.get(0).getState() == NetworkOffering.State.Enabled) {
                        // get Virtual networks
                        List<? extends Network> virtualNetworks = _networkModel.listNetworksForAccount(newAccount.getId(), zone.getId(), Network.GuestType.Isolated);
                        if (virtualNetworks.isEmpty()) {
                            long physicalNetworkId = _networkModel.findPhysicalNetworkId(zone.getId(), requiredOfferings.get(0).getTags(), requiredOfferings.get(0)
                                    .getTrafficType());
                            // Validate physical network
                            PhysicalNetwork physicalNetwork = _physicalNetworkDao.findById(physicalNetworkId);
                            if (physicalNetwork == null) {
                                throw new InvalidParameterValueException("Unable to find physical network with id: " + physicalNetworkId + " and tag: "
                                        + requiredOfferings.get(0).getTags());
                            }
                            s_logger.debug("Creating network for account " + newAccount + " from the network offering id=" + requiredOfferings.get(0).getId()
                                    + " as a part of deployVM process");
                            Network newNetwork = _networkMgr.createGuestNetwork(requiredOfferings.get(0).getId(), newAccount.getAccountName() + "-network",
                                    newAccount.getAccountName() + "-network", null, null, null, false, null, newAccount,
                                    null, physicalNetwork, zone.getId(), ACLType.Account, null, null,
                                    null, null, true, null, null, null, null, null);
                            // if the network offering has persistent set to true, implement the network
                            if (requiredOfferings.get(0).isPersistent()) {
                                DeployDestination dest = new DeployDestination(zone, null, null, null);
                                UserVO callerUser = _userDao.findById(CallContext.current().getCallingUserId());
                                Journal journal = new Journal.LogJournal("Implementing " + newNetwork, s_logger);
                                ReservationContext context = new ReservationContextImpl(UUID.randomUUID().toString(), journal, callerUser, caller);
                                s_logger.debug("Implementing the network for account" + newNetwork + " as a part of" + " network provision for persistent networks");
                                try {
                                    Pair<? extends NetworkGuru, ? extends Network> implementedNetwork = _networkMgr.implementNetwork(newNetwork.getId(), dest, context);
                                    if (implementedNetwork == null || implementedNetwork.first() == null) {
                                        s_logger.warn("Failed to implement the network " + newNetwork);
                                    }
                                    newNetwork = implementedNetwork.second();
                                } catch (Exception ex) {
                                    s_logger.warn("Failed to implement network " + newNetwork + " elements and"
                                            + " resources as a part of network provision for persistent network due to ", ex);
                                    CloudRuntimeException e = new CloudRuntimeException("Failed to implement network"
                                            + " (with specified id) elements and resources as a part of network provision");
                                    e.addProxyObject(newNetwork.getUuid(), "networkId");
                                    throw e;
                                }
                            }
                            defaultNetwork = _networkDao.findById(newNetwork.getId());
                        } else if (virtualNetworks.size() > 1) {
                            throw new InvalidParameterValueException("More than 1 default Isolated networks are found " + "for account " + newAccount
                                    + "; please specify networkIds");
                        } else {
                            defaultNetwork = _networkDao.findById(virtualNetworks.get(0).getId());
                        }
                    } else {
                        throw new InvalidParameterValueException("Required network offering id=" + requiredOfferings.get(0).getId() + " is not in " + NetworkOffering.State.Enabled);
                    }

                    applicableNetworks.add(defaultNetwork);
                }

                // cleanup the network for the oldOwner
                _networkMgr.cleanupNics(vmOldProfile);
                _networkMgr.removeNics(vmOldProfile);

                // add the new nics
                LinkedHashMap<Network, List<? extends NicProfile>> networks = new LinkedHashMap<Network, List<? extends NicProfile>>();
                int toggle = 0;
                for (NetworkVO appNet : applicableNetworks) {
                    NicProfile defaultNic = new NicProfile();
                    if (toggle == 0) {
                        defaultNic.setDefaultNic(true);
                        toggle++;
                    }
                    defaultNic.setRequestedIPv4(requestedIPv4ForNics.get(appNet.getId()));
                    defaultNic.setRequestedIPv6(requestedIPv6ForNics.get(appNet.getId()));
                    networks.put(appNet, new ArrayList<NicProfile>(Arrays.asList(defaultNic)));
                }
                VirtualMachine vmi = _itMgr.findById(vm.getId());
                VirtualMachineProfileImpl vmProfile = new VirtualMachineProfileImpl(vmi);
                _networkMgr.allocate(vmProfile, networks, null);
                s_logger.debug("AssignVM: Advance virtual, adding networks no " + networks.size() + " to " + vm.getInstanceName());
            } // END IF NON SEC GRP ENABLED
        } // END IF ADVANCED
        s_logger.info("AssignVM: vm " + vm.getInstanceName() + " now belongs to account " + newAccount.getAccountName());
        return vm;
    }

    private boolean canAccountUseNetwork(Account newAccount, Network network) {
        if (network != null && network.getAclType() == ACLType.Domain
                && (network.getGuestType() == Network.GuestType.Shared
                || network.getGuestType() == Network.GuestType.L2)) {
            try {
                _networkModel.checkNetworkPermissions(newAccount, network);
                return true;
            } catch (PermissionDeniedException e) {
                s_logger.debug(String.format("AssignVM: %s network %s can not be used by new account %s", network.getGuestType(), network.getName(), newAccount.getAccountName()));
                return false;
            }
        }
        return false;
    }

    @Override
    public UserVm restoreVM(RestoreVMCmd cmd) throws InsufficientCapacityException, ResourceUnavailableException {
        // Input validation
        Account caller = CallContext.current().getCallingAccount();

        long vmId = cmd.getVmId();
        Long newTemplateId = cmd.getTemplateId();

        UserVmVO vm = _vmDao.findById(vmId);
        if (vm == null) {
            InvalidParameterValueException ex = new InvalidParameterValueException("Cannot find VM with ID " + vmId);
            ex.addProxyObject(String.valueOf(vmId), "vmId");
            throw ex;
        }

        _accountMgr.checkAccess(caller, null, true, vm);

        //check if there are any active snapshots on volumes associated with the VM
        s_logger.debug("Checking if there are any ongoing snapshots on the ROOT volumes associated with VM with ID " + vmId);
        if (checkStatusOfVolumeSnapshots(vmId, Volume.Type.ROOT)) {
            throw new CloudRuntimeException("There is/are unbacked up snapshot(s) on ROOT volume, Re-install VM is not permitted, please try again later.");
        }
        s_logger.debug("Found no ongoing snapshots on volume of type ROOT, for the vm with id " + vmId);
        return restoreVMInternal(caller, vm, newTemplateId);
    }

    public UserVm restoreVMInternal(Account caller, UserVmVO vm, Long newTemplateId) throws InsufficientCapacityException, ResourceUnavailableException {
        return _itMgr.restoreVirtualMachine(vm.getId(), newTemplateId);
    }

    private VMTemplateVO getRestoreVirtualMachineTemplate(Account caller, Long newTemplateId, List<VolumeVO> rootVols, UserVmVO vm) {
        VMTemplateVO template = null;
        if (CollectionUtils.isNotEmpty(rootVols)) {
            VolumeVO root = rootVols.get(0);
            Long templateId = root.getTemplateId();
            boolean isISO = false;
            if (templateId == null) {
                // Assuming that for a vm deployed using ISO, template ID is set to NULL
                isISO = true;
                templateId = vm.getIsoId();
            }
            //newTemplateId can be either template or ISO id. In the following snippet based on the vm deployment (from template or ISO) it is handled accordingly
            if (newTemplateId != null) {
                template = _templateDao.findById(newTemplateId);
                _accountMgr.checkAccess(caller, null, true, template);
                if (isISO) {
                    if (!template.getFormat().equals(ImageFormat.ISO)) {
                        throw new InvalidParameterValueException("Invalid ISO id provided to restore the VM ");
                    }
                } else {
                    if (template.getFormat().equals(ImageFormat.ISO)) {
                        throw new InvalidParameterValueException("Invalid template id provided to restore the VM ");
                    }
                }
            } else {
                if (isISO && templateId == null) {
                    throw new CloudRuntimeException("Cannot restore the VM since there is no ISO attached to VM");
                }
                template = _templateDao.findById(templateId);
                if (template == null) {
                    InvalidParameterValueException ex = new InvalidParameterValueException("Cannot find template/ISO for specified volumeid and vmId");
                    ex.addProxyObject(vm.getUuid(), "vmId");
                    ex.addProxyObject(root.getUuid(), "volumeId");
                    throw ex;
                }
            }
        }

        return template;
    }

    @Override
    public UserVm restoreVirtualMachine(final Account caller, final long vmId, final Long newTemplateId) throws InsufficientCapacityException, ResourceUnavailableException {
        Long userId = caller.getId();
        _userDao.findById(userId);
        UserVmVO vm = _vmDao.findById(vmId);
        Account owner = _accountDao.findById(vm.getAccountId());
        boolean needRestart = false;

        // Input validation
        if (owner == null) {
            throw new InvalidParameterValueException("The owner of " + vm + " does not exist: " + vm.getAccountId());
        }

        if (owner.getState() == Account.State.disabled) {
            throw new PermissionDeniedException("The owner of " + vm + " is disabled: " + vm.getAccountId());
        }

        if (vm.getState() != VirtualMachine.State.Running && vm.getState() != VirtualMachine.State.Stopped) {
            throw new CloudRuntimeException("Vm " + vm.getUuid() + " currently in " + vm.getState() + " state, restore vm can only execute when VM in Running or Stopped");
        }

        if (vm.getState() == VirtualMachine.State.Running) {
            needRestart = true;
        }

        VMTemplateVO currentTemplate = _templateDao.findById(vm.getTemplateId());
        List<VolumeVO> rootVols = _volsDao.findByInstanceAndType(vmId, Volume.Type.ROOT);
        if (rootVols.isEmpty()) {
            InvalidParameterValueException ex = new InvalidParameterValueException("Can not find root volume for VM " + vm.getUuid());
            ex.addProxyObject(vm.getUuid(), "vmId");
            throw ex;
        }
        if (rootVols.size() > 1 && currentTemplate != null && !currentTemplate.isDeployAsIs()) {
            InvalidParameterValueException ex = new InvalidParameterValueException("There are " + rootVols.size() + " root volumes for VM " + vm.getUuid());
            ex.addProxyObject(vm.getUuid(), "vmId");
            throw ex;
        }

        // If target VM has associated VM snapshots then don't allow restore of VM
        List<VMSnapshotVO> vmSnapshots = _vmSnapshotDao.findByVm(vmId);
        if (vmSnapshots.size() > 0) {
            throw new InvalidParameterValueException("Unable to restore VM, please remove VM snapshots before restoring VM");
        }

        VMTemplateVO template = getRestoreVirtualMachineTemplate(caller, newTemplateId, rootVols, vm);
        checkRestoreVmFromTemplate(vm, template);

        if (needRestart) {
            try {
                _itMgr.stop(vm.getUuid());
            } catch (ResourceUnavailableException e) {
                s_logger.debug("Stop vm " + vm.getUuid() + " failed", e);
                CloudRuntimeException ex = new CloudRuntimeException("Stop vm failed for specified vmId");
                ex.addProxyObject(vm.getUuid(), "vmId");
                throw ex;
            }
        }

        List<Volume> newVols = new ArrayList<>();
        for (VolumeVO root : rootVols) {
            if ( !Volume.State.Allocated.equals(root.getState()) || newTemplateId != null ){
                Long templateId = root.getTemplateId();
                boolean isISO = false;
                if (templateId == null) {
                    // Assuming that for a vm deployed using ISO, template ID is set to NULL
                    isISO = true;
                    templateId = vm.getIsoId();
                }

                /* If new template/ISO is provided allocate a new volume from new template/ISO otherwise allocate new volume from original template/ISO */
                Volume newVol = null;
                if (newTemplateId != null) {
                    if (isISO) {
                        newVol = volumeMgr.allocateDuplicateVolume(root, null);
                        vm.setIsoId(newTemplateId);
                        vm.setGuestOSId(template.getGuestOSId());
                        vm.setTemplateId(newTemplateId);
                    } else {
                        newVol = volumeMgr.allocateDuplicateVolume(root, newTemplateId);
                        vm.setGuestOSId(template.getGuestOSId());
                        vm.setTemplateId(newTemplateId);
                    }
                    // check and update VM if it can be dynamically scalable with the new template
                    updateVMDynamicallyScalabilityUsingTemplate(vm, newTemplateId);
                } else {
                    newVol = volumeMgr.allocateDuplicateVolume(root, null);
                }
                newVols.add(newVol);

                if (userVmDetailsDao.findDetail(vm.getId(), VmDetailConstants.ROOT_DISK_SIZE) == null && !newVol.getSize().equals(template.getSize())) {
                    VolumeVO resizedVolume = (VolumeVO) newVol;
                    if (template.getSize() != null) {
                        resizedVolume.setSize(template.getSize());
                        _volsDao.update(resizedVolume.getId(), resizedVolume);
                    }
                }

                // 1. Save usage event and update resource count for user vm volumes
                _resourceLimitMgr.incrementResourceCount(newVol.getAccountId(), ResourceType.volume, newVol.isDisplay());
                _resourceLimitMgr.incrementResourceCount(newVol.getAccountId(), ResourceType.primary_storage, newVol.isDisplay(), new Long(newVol.getSize()));
                // 2. Create Usage event for the newly created volume
                UsageEventVO usageEvent = new UsageEventVO(EventTypes.EVENT_VOLUME_CREATE, newVol.getAccountId(), newVol.getDataCenterId(), newVol.getId(), newVol.getName(), newVol.getDiskOfferingId(), template.getId(), newVol.getSize());
                _usageEventDao.persist(usageEvent);

                handleManagedStorage(vm, root);

                _volsDao.attachVolume(newVol.getId(), vmId, newVol.getDeviceId());

                // Detach, destroy and create the usage event for the old root volume.
                _volsDao.detachVolume(root.getId());
                volumeMgr.destroyVolume(root);

                // For VMware hypervisor since the old root volume is replaced by the new root volume, force expunge old root volume if it has been created in storage
                if (vm.getHypervisorType() == HypervisorType.VMware) {
                    VolumeInfo volumeInStorage = volFactory.getVolume(root.getId());
                    if (volumeInStorage != null) {
                        s_logger.info("Expunging volume " + root.getId() + " from primary data store");
                        AsyncCallFuture<VolumeApiResult> future = _volService.expungeVolumeAsync(volFactory.getVolume(root.getId()));
                        try {
                            future.get();
                        } catch (Exception e) {
                            s_logger.debug("Failed to expunge volume:" + root.getId(), e);
                        }
                    }
                }
            }
        }

        Map<VirtualMachineProfile.Param, Object> params = null;
        String password = null;

        if (template.isEnablePassword()) {
            password = _mgr.generateRandomPassword();
            boolean result = resetVMPasswordInternal(vmId, password);
            if (!result) {
                throw new CloudRuntimeException("VM reset is completed but failed to reset password for the virtual machine ");
            }
            vm.setPassword(password);
        }
        if (needRestart) {
            try {
                if (vm.getDetail(VmDetailConstants.PASSWORD) != null) {
                    params = new HashMap<>();
                    params.put(VirtualMachineProfile.Param.VmPassword, password);
                }
                _itMgr.start(vm.getUuid(), params);
                vm = _vmDao.findById(vmId);
                if (template.isEnablePassword()) {
                    // this value is not being sent to the backend; need only for api
                    // display purposes
                    vm.setPassword(password);
                    if (vm.isUpdateParameters()) {
                        vm.setUpdateParameters(false);
                        _vmDao.loadDetails(vm);
                        if (vm.getDetail(VmDetailConstants.PASSWORD) != null) {
                            userVmDetailsDao.removeDetail(vm.getId(), VmDetailConstants.PASSWORD);
                        }
                        _vmDao.update(vm.getId(), vm);
                    }
                }
            } catch (Exception e) {
                s_logger.debug("Unable to start VM " + vm.getUuid(), e);
                CloudRuntimeException ex = new CloudRuntimeException("Unable to start VM with specified id" + e.getMessage());
                ex.addProxyObject(vm.getUuid(), "vmId");
                throw ex;
            }
        }

        s_logger.debug("Restore VM " + vmId + " done successfully");
        return vm;

    }

    private void updateVMDynamicallyScalabilityUsingTemplate(UserVmVO vm, Long newTemplateId) {
        ServiceOfferingVO serviceOffering = _offeringDao.findById(vm.getServiceOfferingId());
        VMTemplateVO newTemplate = _templateDao.findById(newTemplateId);
        boolean dynamicScalingEnabled = checkIfDynamicScalingCanBeEnabled(vm, serviceOffering, newTemplate, vm.getDataCenterId());
        vm.setDynamicallyScalable(dynamicScalingEnabled);
        _vmDao.update(vm.getId(), vm);
    }

    /**
     * Perform basic checkings to make sure restore is possible. If not, #InvalidParameterValueException is thrown.
     *
     * @param vm vm
     * @param template template
     * @throws InvalidParameterValueException if restore is not possible
     */
    private void checkRestoreVmFromTemplate(UserVmVO vm, VMTemplateVO template) {
        TemplateDataStoreVO tmplStore;
        if (!template.isDirectDownload()) {
            tmplStore = _templateStoreDao.findByTemplateZoneReady(template.getId(), vm.getDataCenterId());
            if (tmplStore == null) {
                throw new InvalidParameterValueException("Cannot restore the vm as the template " + template.getUuid() + " isn't available in the zone");
            }
        } else {
            tmplStore = _templateStoreDao.findByTemplate(template.getId(), DataStoreRole.Image);
            if (tmplStore == null || (tmplStore != null && !tmplStore.getDownloadState().equals(VMTemplateStorageResourceAssoc.Status.BYPASSED))) {
                throw new InvalidParameterValueException("Cannot restore the vm as the bypassed template " + template.getUuid() + " isn't available in the zone");
            }
        }
    }

    private void handleManagedStorage(UserVmVO vm, VolumeVO root) {
        if (Volume.State.Allocated.equals(root.getState())) {
            return;
        }

        StoragePoolVO storagePool = _storagePoolDao.findById(root.getPoolId());

        if (storagePool != null && storagePool.isManaged()) {
            Long hostId = vm.getHostId() != null ? vm.getHostId() : vm.getLastHostId();

            if (hostId != null) {
                VolumeInfo volumeInfo = volFactory.getVolume(root.getId());
                Host host = _hostDao.findById(hostId);

                final Command cmd;

                if (host.getHypervisorType() == HypervisorType.XenServer) {
                    DiskTO disk = new DiskTO(volumeInfo.getTO(), root.getDeviceId(), root.getPath(), root.getVolumeType());

                    // it's OK in this case to send a detach command to the host for a root volume as this
                    // will simply lead to the SR that supports the root volume being removed
                    cmd = new DettachCommand(disk, vm.getInstanceName());

                    DettachCommand detachCommand = (DettachCommand)cmd;

                    detachCommand.setManaged(true);

                    detachCommand.setStorageHost(storagePool.getHostAddress());
                    detachCommand.setStoragePort(storagePool.getPort());

                    detachCommand.set_iScsiName(root.get_iScsiName());
                }
                else if (host.getHypervisorType() == HypervisorType.VMware) {
                    PrimaryDataStore primaryDataStore = (PrimaryDataStore)volumeInfo.getDataStore();
                    Map<String, String> details = primaryDataStore.getDetails();

                    if (details == null) {
                        details = new HashMap<>();

                        primaryDataStore.setDetails(details);
                    }

                    details.put(DiskTO.MANAGED, Boolean.TRUE.toString());

                    cmd = new DeleteCommand(volumeInfo.getTO());
                }
                else if (host.getHypervisorType() == HypervisorType.KVM) {
                    cmd = null;
                }
                else {
                    throw new CloudRuntimeException("This hypervisor type is not supported on managed storage for this command.");
                }

                if (cmd != null) {
                    Commands cmds = new Commands(Command.OnError.Stop);

                    cmds.addCommand(cmd);

                    try {
                        _agentMgr.send(hostId, cmds);
                    } catch (Exception ex) {
                        throw new CloudRuntimeException(ex.getMessage());
                    }

                    if (!cmds.isSuccessful()) {
                        for (Answer answer : cmds.getAnswers()) {
                            if (!answer.getResult()) {
                                s_logger.warn("Failed to reset vm due to: " + answer.getDetails());

                                throw new CloudRuntimeException("Unable to reset " + vm + " due to " + answer.getDetails());
                            }
                        }
                    }
                }

                // root.getPoolId() should be null if the VM we are detaching the disk from has never been started before
                DataStore dataStore = root.getPoolId() != null ? _dataStoreMgr.getDataStore(root.getPoolId(), DataStoreRole.Primary) : null;

                volumeMgr.revokeAccess(volFactory.getVolume(root.getId()), host, dataStore);

                if (dataStore != null) {
                    handleTargetsForVMware(host.getId(), storagePool.getHostAddress(), storagePool.getPort(), root.get_iScsiName());
                }
            }
        }
    }

    private void handleTargetsForVMware(long hostId, String storageAddress, int storagePort, String iScsiName) {
        HostVO host = _hostDao.findById(hostId);

        if (host.getHypervisorType() == HypervisorType.VMware) {
            ModifyTargetsCommand cmd = new ModifyTargetsCommand();

            List<Map<String, String>> targets = new ArrayList<>();

            Map<String, String> target = new HashMap<>();

            target.put(ModifyTargetsCommand.STORAGE_HOST, storageAddress);
            target.put(ModifyTargetsCommand.STORAGE_PORT, String.valueOf(storagePort));
            target.put(ModifyTargetsCommand.IQN, iScsiName);

            targets.add(target);

            cmd.setTargets(targets);
            cmd.setApplyToAllHostsInCluster(true);
            cmd.setAdd(false);
            cmd.setTargetTypeToRemove(ModifyTargetsCommand.TargetTypeToRemove.DYNAMIC);

            sendModifyTargetsCommand(cmd, hostId);
        }
    }

    private void sendModifyTargetsCommand(ModifyTargetsCommand cmd, long hostId) {
        Answer answer = _agentMgr.easySend(hostId, cmd);

        if (answer == null) {
            String msg = "Unable to get an answer to the modify targets command";

            s_logger.warn(msg);
        }
        else if (!answer.getResult()) {
            String msg = "Unable to modify target on the following host: " + hostId;

            s_logger.warn(msg);
        }
    }

    @Override
    public void prepareStop(VirtualMachineProfile profile) {
        collectVmDiskAndNetworkStatistics(profile.getId(), State.Stopping);
    }

    @Override
    public void finalizeUnmanage(VirtualMachine vm) {
    }

    private void encryptAndStorePassword(UserVmVO vm, String password) {
        String sshPublicKeys = vm.getDetail(VmDetailConstants.SSH_PUBLIC_KEY);
        if (sshPublicKeys != null && !sshPublicKeys.equals("") && password != null && !password.equals("saved_password")) {
            if (!sshPublicKeys.startsWith("ssh-rsa")) {
                s_logger.warn("Only RSA public keys can be used to encrypt a vm password.");
                return;
            }
            String encryptedPasswd = RSAHelper.encryptWithSSHPublicKey(sshPublicKeys, password);
            if (encryptedPasswd == null) {
                throw new CloudRuntimeException("Error encrypting password");
            }

            vm.setDetail(VmDetailConstants.ENCRYPTED_PASSWORD, encryptedPasswd);
            _vmDao.saveDetails(vm);
        }
    }

    @Override
    public void persistDeviceBusInfo(UserVmVO vm, String rootDiskController) {
        String existingVmRootDiskController = vm.getDetail(VmDetailConstants.ROOT_DISK_CONTROLLER);
        if (StringUtils.isEmpty(existingVmRootDiskController) && StringUtils.isNotEmpty(rootDiskController)) {
            vm.setDetail(VmDetailConstants.ROOT_DISK_CONTROLLER, rootDiskController);
            _vmDao.saveDetails(vm);
            if (s_logger.isDebugEnabled()) {
                s_logger.debug("Persisted device bus information rootDiskController=" + rootDiskController + " for vm: " + vm.getDisplayName());
            }
        }
    }

    @Override
    public String getConfigComponentName() {
        return UserVmManager.class.getSimpleName();
    }

    @Override
    public ConfigKey<?>[] getConfigKeys() {
        return new ConfigKey<?>[] {EnableDynamicallyScaleVm, AllowUserExpungeRecoverVm, VmIpFetchWaitInterval, VmIpFetchTrialMax,
                VmIpFetchThreadPoolMax, VmIpFetchTaskWorkers, AllowDeployVmIfGivenHostFails, EnableAdditionalVmConfig, DisplayVMOVFProperties,
                KvmAdditionalConfigAllowList, XenServerAdditionalConfigAllowList, VmwareAdditionalConfigAllowList};
    }

    @Override
    public String getVmUserData(long vmId) {
        UserVmVO vm = _vmDao.findById(vmId);
        if (vm == null) {
            throw new InvalidParameterValueException("Unable to find virtual machine with id " + vmId);
        }

        _accountMgr.checkAccess(CallContext.current().getCallingAccount(), null, true, vm);
        return vm.getUserData();
    }

    @Override
    public boolean isDisplayResourceEnabled(Long vmId) {
        UserVm vm = _vmDao.findById(vmId);
        if (vm != null) {
            return vm.isDisplayVm();
        }

        return true;
    }

    private boolean checkStatusOfVolumeSnapshots(long vmId, Volume.Type type) {
        List<VolumeVO> listVolumes = null;
        if (type == Volume.Type.ROOT) {
            listVolumes = _volsDao.findByInstanceAndType(vmId, type);
        } else if (type == Volume.Type.DATADISK) {
            listVolumes = _volsDao.findByInstanceAndType(vmId, type);
        } else {
            listVolumes = _volsDao.findByInstance(vmId);
        }
        s_logger.debug("Found "+listVolumes.size()+" no. of volumes of type "+type+" for vm with VM ID "+vmId);
        for (VolumeVO volume : listVolumes) {
            Long volumeId = volume.getId();
            s_logger.debug("Checking status of snapshots for Volume with Volume Id: "+volumeId);
            List<SnapshotVO> ongoingSnapshots = _snapshotDao.listByStatus(volumeId, Snapshot.State.Creating, Snapshot.State.CreatedOnPrimary, Snapshot.State.BackingUp);
            int ongoingSnapshotsCount = ongoingSnapshots.size();
            s_logger.debug("The count of ongoing Snapshots for VM with ID "+vmId+" and disk type "+type+" is "+ongoingSnapshotsCount);
            if (ongoingSnapshotsCount > 0) {
                s_logger.debug("Found "+ongoingSnapshotsCount+" no. of snapshots, on volume of type "+type+", which snapshots are not yet backed up");
                return true;
            }
        }
        return false;
    }

    private void checkForUnattachedVolumes(long vmId, List<VolumeVO> volumes) {

        StringBuilder sb = new StringBuilder();

        for (VolumeVO volume : volumes) {
            if (volume.getInstanceId() == null || vmId != volume.getInstanceId() || volume.getVolumeType() != Volume.Type.DATADISK) {
                sb.append(volume.toString() + "; ");
            }
        }

        if (!StringUtils.isEmpty(sb.toString())) {
            throw new InvalidParameterValueException("The following supplied volumes are not DATADISK attached to the VM: " + sb.toString());
        }
    }

    private void validateVolumes(List<VolumeVO> volumes) {

        for (VolumeVO volume : volumes) {
            if (!(volume.getVolumeType() == Volume.Type.ROOT || volume.getVolumeType() == Volume.Type.DATADISK)) {
                throw new InvalidParameterValueException("Please specify volume of type " + Volume.Type.DATADISK.toString() + " or " + Volume.Type.ROOT.toString());
            }
        }
    }

    private void detachVolumesFromVm(List<VolumeVO> volumes) {

        for (VolumeVO volume : volumes) {

            Volume detachResult = _volumeService.detachVolumeViaDestroyVM(volume.getInstanceId(), volume.getId());

            if (detachResult == null) {
                s_logger.error("DestroyVM remove volume - failed to detach and delete volume " + volume.getInstanceId() + " from instance " + volume.getId());
            }
        }
    }

    private void deleteVolumesFromVm(List<VolumeVO> volumes, boolean expunge) {

        for (VolumeVO volume : volumes) {

            Volume result = _volumeService.destroyVolume(volume.getId(), CallContext.current().getCallingAccount(), expunge, false);

            if (result == null) {
                s_logger.error("DestroyVM remove volume - failed to delete volume " + volume.getInstanceId() + " from instance " + volume.getId());
            }
        }
    }

    @Override
    public UserVm importVM(final DataCenter zone, final Host host, final VirtualMachineTemplate template, final String instanceName, final String displayName,
                           final Account owner, final String userData, final Account caller, final Boolean isDisplayVm, final String keyboard,
                           final long accountId, final long userId, final ServiceOffering serviceOffering, final String sshPublicKeys,
                           final String hostName, final HypervisorType hypervisorType, final Map<String, String> customParameters, final VirtualMachine.PowerState powerState) throws InsufficientCapacityException {
        if (zone == null) {
            throw new InvalidParameterValueException("Unable to import virtual machine with invalid zone");
        }
        if (host == null) {
            throw new InvalidParameterValueException("Unable to import virtual machine with invalid host");
        }

        final long id = _vmDao.getNextInSequence(Long.class, "id");

        if (hostName != null) {
            // Check is hostName is RFC compliant
            checkNameForRFCCompliance(hostName);
        }

        final String uuidName = _uuidMgr.generateUuid(UserVm.class, null);
        final Host lastHost = powerState != VirtualMachine.PowerState.PowerOn ? host : null;
        final Boolean dynamicScalingEnabled = checkIfDynamicScalingCanBeEnabled(null, serviceOffering, template, zone.getId());
        return commitUserVm(true, zone, host, lastHost, template, hostName, displayName, owner,
                null, null, userData, caller, isDisplayVm, keyboard,
                accountId, userId, serviceOffering, template.getFormat().equals(ImageFormat.ISO), sshPublicKeys, null,
                id, instanceName, uuidName, hypervisorType, customParameters,
                null, null, null, powerState, dynamicScalingEnabled, null, serviceOffering.getDiskOfferingId(), null);
    }

    @Override
    public boolean unmanageUserVM(Long vmId) {
        UserVmVO vm = _vmDao.findById(vmId);
        if (vm == null || vm.getRemoved() != null) {
            throw new InvalidParameterValueException("Unable to find a VM with ID = " + vmId);
        }

        vm = _vmDao.acquireInLockTable(vm.getId());
        boolean result;
        try {
            if (vm.getState() != State.Running && vm.getState() != State.Stopped) {
                s_logger.debug("VM ID = " + vmId + " is not running or stopped, cannot be unmanaged");
                return false;
            }

            if (vm.getHypervisorType() != Hypervisor.HypervisorType.VMware) {
                throw new UnsupportedServiceException("Unmanaging a VM is currently allowed for VMware VMs only");
            }

            List<VolumeVO> volumes = _volsDao.findByInstance(vm.getId());
            checkUnmanagingVMOngoingVolumeSnapshots(vm);
            checkUnmanagingVMVolumes(vm, volumes);

            result = _itMgr.unmanage(vm.getUuid());
            if (result) {
                cleanupUnmanageVMResources(vm.getId());
                unmanageVMFromDB(vm.getId());
                publishUnmanageVMUsageEvents(vm, volumes);
            } else {
                throw new CloudRuntimeException("Error while unmanaging VM: " + vm.getUuid());
            }
        } catch (Exception e) {
            s_logger.error("Could not unmanage VM " + vm.getUuid(), e);
            throw new CloudRuntimeException(e);
        } finally {
            _vmDao.releaseFromLockTable(vm.getId());
        }

        return true;
    }

    /*
        Generate usage events related to unmanaging a VM
     */
    private void publishUnmanageVMUsageEvents(UserVmVO vm, List<VolumeVO> volumes) {
        postProcessingUnmanageVMVolumes(volumes, vm);
        postProcessingUnmanageVM(vm);
    }

    /*
        Cleanup the VM from resources and groups
     */
    private void cleanupUnmanageVMResources(long vmId) {
        cleanupVmResources(vmId);
        removeVMFromAffinityGroups(vmId);
    }

    private void unmanageVMFromDB(long vmId) {
        VMInstanceVO vm = _vmInstanceDao.findById(vmId);
        userVmDetailsDao.removeDetails(vmId);
        vm.setState(State.Expunging);
        vm.setRemoved(new Date());
        _vmInstanceDao.update(vm.getId(), vm);
    }

    /*
        Remove VM from affinity groups after unmanaging
     */
    private void removeVMFromAffinityGroups(long vmId) {
        List<AffinityGroupVMMapVO> affinityGroups = _affinityGroupVMMapDao.listByInstanceId(vmId);
        if (affinityGroups.size() > 0) {
            s_logger.debug("Cleaning up VM from affinity groups after unmanaging");
            for (AffinityGroupVMMapVO map : affinityGroups) {
                _affinityGroupVMMapDao.expunge(map.getId());
            }
        }
    }

    /*
        Decrement VM resources and generate usage events after unmanaging VM
     */
    private void postProcessingUnmanageVM(UserVmVO vm) {
        ServiceOfferingVO offering = _serviceOfferingDao.findById(vm.getServiceOfferingId());
        Long cpu = offering.getCpu() != null ? new Long(offering.getCpu()) : 0L;
        Long ram = offering.getRamSize() != null ? new Long(offering.getRamSize()) : 0L;
        // First generate a VM stop event if the VM was not stopped already
        if (vm.getState() != State.Stopped) {
            UsageEventUtils.publishUsageEvent(EventTypes.EVENT_VM_STOP, vm.getAccountId(), vm.getDataCenterId(),
                    vm.getId(), vm.getHostName(), vm.getServiceOfferingId(), vm.getTemplateId(),
                    vm.getHypervisorType().toString(), VirtualMachine.class.getName(), vm.getUuid(), vm.isDisplayVm());
            resourceCountDecrement(vm.getAccountId(), vm.isDisplayVm(), cpu, ram);
        }

        // VM destroy usage event
        UsageEventUtils.publishUsageEvent(EventTypes.EVENT_VM_DESTROY, vm.getAccountId(), vm.getDataCenterId(),
                vm.getId(), vm.getHostName(), vm.getServiceOfferingId(), vm.getTemplateId(),
                vm.getHypervisorType().toString(), VirtualMachine.class.getName(), vm.getUuid(), vm.isDisplayVm());
        resourceCountDecrement(vm.getAccountId(), vm.isDisplayVm(), cpu, ram);
    }

    /*
        Decrement resources for volumes and generate usage event for ROOT volume after unmanaging VM.
        Usage events for DATA disks are published by the transition listener: @see VolumeStateListener#postStateTransitionEvent
     */
    private void postProcessingUnmanageVMVolumes(List<VolumeVO> volumes, UserVmVO vm) {
        for (VolumeVO volume : volumes) {
            if (volume.getVolumeType() == Volume.Type.ROOT) {
                //
                UsageEventUtils.publishUsageEvent(EventTypes.EVENT_VOLUME_DELETE, volume.getAccountId(), volume.getDataCenterId(), volume.getId(), volume.getName(),
                        Volume.class.getName(), volume.getUuid(), volume.isDisplayVolume());
            }
            _resourceLimitMgr.decrementResourceCount(vm.getAccountId(), ResourceType.volume);
            _resourceLimitMgr.decrementResourceCount(vm.getAccountId(), ResourceType.primary_storage, new Long(volume.getSize()));
        }
    }

    private void checkUnmanagingVMOngoingVolumeSnapshots(UserVmVO vm) {
        s_logger.debug("Checking if there are any ongoing snapshots on the ROOT volumes associated with VM with ID " + vm.getId());
        if (checkStatusOfVolumeSnapshots(vm.getId(), Volume.Type.ROOT)) {
            throw new CloudRuntimeException("There is/are unbacked up snapshot(s) on ROOT volume, vm unmanage is not permitted, please try again later.");
        }
        s_logger.debug("Found no ongoing snapshots on volume of type ROOT, for the vm with id " + vm.getId());
    }

    private void checkUnmanagingVMVolumes(UserVmVO vm, List<VolumeVO> volumes) {
        for (VolumeVO volume : volumes) {
            if (volume.getInstanceId() == null || !volume.getInstanceId().equals(vm.getId())) {
                throw new CloudRuntimeException("Invalid state for volume with ID " + volume.getId() + " of VM " +
                        vm.getId() +": it is not attached to VM");
            } else if (volume.getVolumeType() != Volume.Type.ROOT && volume.getVolumeType() != Volume.Type.DATADISK) {
                throw new CloudRuntimeException("Invalid type for volume with ID " + volume.getId() +
                        ": ROOT or DATADISK expected but got " + volume.getVolumeType());
            }
        }
    }

    private LinkedHashMap<Integer, Long> getVmOvfNetworkMapping(DataCenter zone, Account owner, VirtualMachineTemplate template, Map<Integer, Long> vmNetworkMapping) throws InsufficientCapacityException, ResourceAllocationException {
        LinkedHashMap<Integer, Long> mapping = new LinkedHashMap<>();
        if (ImageFormat.OVA.equals(template.getFormat())) {
            List<OVFNetworkTO> OVFNetworkTOList =
                    templateDeployAsIsDetailsDao.listNetworkRequirementsByTemplateId(template.getId());
            if (CollectionUtils.isNotEmpty(OVFNetworkTOList)) {
                Network lastMappedNetwork = null;
                for (OVFNetworkTO OVFNetworkTO : OVFNetworkTOList) {
                    Long networkId = vmNetworkMapping.get(OVFNetworkTO.getInstanceID());
                    if (networkId == null && lastMappedNetwork == null) {
                        lastMappedNetwork = getNetworkForOvfNetworkMapping(zone, owner);
                    }
                    if (networkId == null) {
                        networkId = lastMappedNetwork.getId();
                    }
                    mapping.put(OVFNetworkTO.getInstanceID(), networkId);
                }
            }
        }
        return mapping;
    }

    private Network getNetworkForOvfNetworkMapping(DataCenter zone, Account owner) throws InsufficientCapacityException, ResourceAllocationException {
        Network network = null;
        if (zone.isSecurityGroupEnabled()) {
            network = _networkModel.getNetworkWithSGWithFreeIPs(zone.getId());
            if (network == null) {
                throw new InvalidParameterValueException("No network with security enabled is found in zone ID: " + zone.getUuid());
            }
        } else {
            network = getDefaultNetwork(zone, owner, true);
            if (network == null) {
                throw new InvalidParameterValueException(String.format("Default network not found for zone ID: %s and account ID: %s", zone.getUuid(), owner.getUuid()));
            }
        }
        return network;
    }

    private void collectVmDiskAndNetworkStatistics(Long vmId, State expectedState) {
        UserVmVO uservm = _vmDao.findById(vmId);
        if (uservm != null) {
            collectVmDiskAndNetworkStatistics(uservm, expectedState);
        } else {
            s_logger.info(String.format("Skip collecting vm %s disk and network statistics as it is not user vm", uservm));
        }
    }

    private void collectVmDiskAndNetworkStatistics(UserVm vm, State expectedState) {
        if (expectedState == null || expectedState == vm.getState()) {
            collectVmDiskStatistics(vm);
            collectVmNetworkStatistics(vm);
        } else {
            s_logger.warn(String.format("Skip collecting vm %s disk and network statistics as the expected vm state is %s but actual state is %s", vm, expectedState, vm.getState()));
        }
    }
}<|MERGE_RESOLUTION|>--- conflicted
+++ resolved
@@ -1336,12 +1336,6 @@
             throw new CloudRuntimeException("Zone " + vmInstance.getDataCenterId() + ", has a NetworkType of Basic. Can't add a new NIC to a VM on a Basic Network");
         }
 
-<<<<<<< HEAD
-        // Perform account permission check on network
-        _accountMgr.checkAccess(vmOwner, AccessType.UseEntry, false, network);
-
-=======
->>>>>>> 08bb4ad9
         //ensure network belongs in zone
         if (network.getDataCenterId() != vmInstance.getDataCenterId()) {
             throw new CloudRuntimeException(vmInstance + " is in zone:" + vmInstance.getDataCenterId() + " but " + network + " is in zone:" + network.getDataCenterId());
