// Licensed to the Apache Software Foundation (ASF) under one
// or more contributor license agreements.  See the NOTICE file
// distributed with this work for additional information
// regarding copyright ownership.  The ASF licenses this file
// to you under the Apache License, Version 2.0 (the
// "License"); you may not use this file except in compliance
// with the License.  You may obtain a copy of the License at
//
//   http://www.apache.org/licenses/LICENSE-2.0
//
// Unless required by applicable law or agreed to in writing,
// software distributed under the License is distributed on an
// "AS IS" BASIS, WITHOUT WARRANTIES OR CONDITIONS OF ANY
// KIND, either express or implied.  See the License for the
// specific language governing permissions and limitations
// under the License.
package com.cloud.vm;

import static com.cloud.configuration.ConfigurationManagerImpl.VM_USERDATA_MAX_LENGTH;
import static com.cloud.utils.NumbersUtil.toHumanReadableSize;

import java.io.IOException;
import java.io.StringReader;
import java.io.UnsupportedEncodingException;
import java.net.URLDecoder;
import java.util.ArrayList;
import java.util.Arrays;
import java.util.Date;
import java.util.HashMap;
import java.util.HashSet;
import java.util.LinkedHashMap;
import java.util.LinkedHashSet;
import java.util.List;
import java.util.Map;
import java.util.Map.Entry;
import java.util.Objects;
import java.util.Set;
import java.util.UUID;
import java.util.concurrent.ConcurrentHashMap;
import java.util.concurrent.ExecutorService;
import java.util.concurrent.Executors;
import java.util.concurrent.ScheduledExecutorService;
import java.util.concurrent.TimeUnit;
import java.util.regex.Matcher;
import java.util.regex.Pattern;
import java.util.stream.Collectors;
import java.util.stream.Stream;

import javax.inject.Inject;
import javax.naming.ConfigurationException;
import javax.xml.parsers.DocumentBuilder;
import javax.xml.parsers.ParserConfigurationException;

import com.cloud.kubernetes.cluster.KubernetesClusterHelper;
import com.cloud.network.dao.NsxProviderDao;
import com.cloud.network.element.NsxProviderVO;
import org.apache.cloudstack.acl.ControlledEntity;
import org.apache.cloudstack.acl.ControlledEntity.ACLType;
import org.apache.cloudstack.acl.SecurityChecker.AccessType;
import org.apache.cloudstack.affinity.AffinityGroupService;
import org.apache.cloudstack.affinity.AffinityGroupVMMapVO;
import org.apache.cloudstack.affinity.AffinityGroupVO;
import org.apache.cloudstack.affinity.dao.AffinityGroupDao;
import org.apache.cloudstack.affinity.dao.AffinityGroupVMMapDao;
import org.apache.cloudstack.annotation.AnnotationService;
import org.apache.cloudstack.annotation.dao.AnnotationDao;
import org.apache.cloudstack.api.ApiCommandResourceType;
import org.apache.cloudstack.api.ApiConstants;
import org.apache.cloudstack.api.BaseCmd.HTTPMethod;
import org.apache.cloudstack.api.command.admin.vm.AssignVMCmd;
import org.apache.cloudstack.api.command.admin.vm.DeployVMCmdByAdmin;
import org.apache.cloudstack.api.command.admin.vm.RecoverVMCmd;
import org.apache.cloudstack.api.command.user.vm.AddNicToVMCmd;
import org.apache.cloudstack.api.command.user.vm.DeployVMCmd;
import org.apache.cloudstack.api.command.user.vm.DeployVnfApplianceCmd;
import org.apache.cloudstack.api.command.user.vm.DestroyVMCmd;
import org.apache.cloudstack.api.command.user.vm.RebootVMCmd;
import org.apache.cloudstack.api.command.user.vm.RemoveNicFromVMCmd;
import org.apache.cloudstack.api.command.user.vm.ResetVMPasswordCmd;
import org.apache.cloudstack.api.command.user.vm.ResetVMSSHKeyCmd;
import org.apache.cloudstack.api.command.user.vm.ResetVMUserDataCmd;
import org.apache.cloudstack.api.command.user.vm.RestoreVMCmd;
import org.apache.cloudstack.api.command.user.vm.ScaleVMCmd;
import org.apache.cloudstack.api.command.user.vm.SecurityGroupAction;
import org.apache.cloudstack.api.command.user.vm.StartVMCmd;
import org.apache.cloudstack.api.command.user.vm.UpdateDefaultNicForVMCmd;
import org.apache.cloudstack.api.command.user.vm.UpdateVMCmd;
import org.apache.cloudstack.api.command.user.vm.UpdateVmNicIpCmd;
import org.apache.cloudstack.api.command.user.vm.UpgradeVMCmd;
import org.apache.cloudstack.api.command.user.vmgroup.CreateVMGroupCmd;
import org.apache.cloudstack.api.command.user.vmgroup.DeleteVMGroupCmd;
import org.apache.cloudstack.api.command.user.volume.ChangeOfferingForVolumeCmd;
import org.apache.cloudstack.api.command.user.volume.ResizeVolumeCmd;
import org.apache.cloudstack.backup.Backup;
import org.apache.cloudstack.backup.BackupManager;
import org.apache.cloudstack.backup.dao.BackupDao;
import org.apache.cloudstack.context.CallContext;
import org.apache.cloudstack.engine.cloud.entity.api.VirtualMachineEntity;
import org.apache.cloudstack.engine.cloud.entity.api.db.dao.VMNetworkMapDao;
import org.apache.cloudstack.engine.orchestration.service.NetworkOrchestrationService;
import org.apache.cloudstack.engine.orchestration.service.VolumeOrchestrationService;
import org.apache.cloudstack.engine.service.api.OrchestrationService;
import org.apache.cloudstack.engine.subsystem.api.storage.DataStore;
import org.apache.cloudstack.engine.subsystem.api.storage.DataStoreDriver;
import org.apache.cloudstack.engine.subsystem.api.storage.DataStoreManager;
import org.apache.cloudstack.engine.subsystem.api.storage.DataStoreProvider;
import org.apache.cloudstack.engine.subsystem.api.storage.DataStoreProviderManager;
import org.apache.cloudstack.engine.subsystem.api.storage.PrimaryDataStore;
import org.apache.cloudstack.engine.subsystem.api.storage.PrimaryDataStoreDriver;
import org.apache.cloudstack.engine.subsystem.api.storage.VolumeDataFactory;
import org.apache.cloudstack.engine.subsystem.api.storage.VolumeInfo;
import org.apache.cloudstack.engine.subsystem.api.storage.VolumeService;
import org.apache.cloudstack.engine.subsystem.api.storage.VolumeService.VolumeApiResult;
import org.apache.cloudstack.framework.async.AsyncCallFuture;
import org.apache.cloudstack.framework.config.ConfigKey;
import org.apache.cloudstack.framework.config.Configurable;
import org.apache.cloudstack.framework.config.dao.ConfigurationDao;
import org.apache.cloudstack.framework.messagebus.MessageBus;
import org.apache.cloudstack.framework.messagebus.PublishScope;
import org.apache.cloudstack.managed.context.ManagedContextRunnable;
import org.apache.cloudstack.query.QueryService;
import org.apache.cloudstack.reservation.dao.ReservationDao;
import org.apache.cloudstack.snapshot.SnapshotHelper;
import org.apache.cloudstack.storage.command.DeleteCommand;
import org.apache.cloudstack.storage.command.DettachCommand;
import org.apache.cloudstack.storage.datastore.db.PrimaryDataStoreDao;
import org.apache.cloudstack.storage.datastore.db.StoragePoolVO;
import org.apache.cloudstack.storage.datastore.db.TemplateDataStoreDao;
import org.apache.cloudstack.storage.datastore.db.TemplateDataStoreVO;
import org.apache.cloudstack.storage.template.VnfTemplateManager;
import org.apache.cloudstack.userdata.UserDataManager;
import org.apache.cloudstack.utils.bytescale.ByteScaleUtils;
import org.apache.cloudstack.utils.security.ParserUtils;
import org.apache.cloudstack.vm.schedule.VMScheduleManager;
import org.apache.cloudstack.vm.UnmanagedVMsManager;
import org.apache.commons.codec.binary.Base64;
import org.apache.commons.collections.CollectionUtils;
import org.apache.commons.collections.MapUtils;
import org.apache.commons.lang.math.NumberUtils;
import org.apache.commons.lang3.StringUtils;
import org.apache.commons.lang3.builder.ToStringBuilder;
import org.apache.commons.lang3.builder.ToStringStyle;
import org.jetbrains.annotations.NotNull;
import org.springframework.beans.factory.annotation.Autowired;
import org.springframework.beans.factory.annotation.Qualifier;
import org.w3c.dom.Document;
import org.w3c.dom.Element;
import org.w3c.dom.NodeList;
import org.xml.sax.InputSource;
import org.xml.sax.SAXException;

import com.cloud.agent.AgentManager;
import com.cloud.agent.api.Answer;
import com.cloud.agent.api.Command;
import com.cloud.agent.api.GetVmDiskStatsAnswer;
import com.cloud.agent.api.GetVmDiskStatsCommand;
import com.cloud.agent.api.GetVmIpAddressCommand;
import com.cloud.agent.api.GetVmNetworkStatsAnswer;
import com.cloud.agent.api.GetVmNetworkStatsCommand;
import com.cloud.agent.api.GetVolumeStatsAnswer;
import com.cloud.agent.api.GetVolumeStatsCommand;
import com.cloud.agent.api.ModifyTargetsCommand;
import com.cloud.agent.api.PvlanSetupCommand;
import com.cloud.agent.api.RestoreVMSnapshotAnswer;
import com.cloud.agent.api.RestoreVMSnapshotCommand;
import com.cloud.agent.api.StartAnswer;
import com.cloud.agent.api.VmDiskStatsEntry;
import com.cloud.agent.api.VmNetworkStatsEntry;
import com.cloud.agent.api.VolumeStatsEntry;
import com.cloud.agent.api.to.DiskTO;
import com.cloud.agent.api.to.NicTO;
import com.cloud.agent.api.to.VirtualMachineTO;
import com.cloud.agent.api.to.deployasis.OVFNetworkTO;
import com.cloud.agent.api.to.deployasis.OVFPropertyTO;
import com.cloud.agent.manager.Commands;
import com.cloud.alert.AlertManager;
import com.cloud.api.ApiDBUtils;
import com.cloud.api.query.dao.ServiceOfferingJoinDao;
import com.cloud.api.query.vo.ServiceOfferingJoinVO;
import com.cloud.capacity.Capacity;
import com.cloud.capacity.CapacityManager;
import com.cloud.configuration.Config;
import com.cloud.configuration.ConfigurationManager;
import com.cloud.configuration.ConfigurationManagerImpl;
import com.cloud.configuration.Resource.ResourceType;
import com.cloud.dc.DataCenter;
import com.cloud.dc.DataCenter.NetworkType;
import com.cloud.dc.DataCenterVO;
import com.cloud.dc.DedicatedResourceVO;
import com.cloud.dc.HostPodVO;
import com.cloud.dc.Pod;
import com.cloud.dc.Vlan;
import com.cloud.dc.Vlan.VlanType;
import com.cloud.dc.VlanVO;
import com.cloud.dc.dao.ClusterDao;
import com.cloud.dc.dao.DataCenterDao;
import com.cloud.dc.dao.DedicatedResourceDao;
import com.cloud.dc.dao.HostPodDao;
import com.cloud.dc.dao.VlanDao;
import com.cloud.deploy.DataCenterDeployment;
import com.cloud.deploy.DeployDestination;
import com.cloud.deploy.DeploymentPlanner;
import com.cloud.deploy.DeploymentPlanner.ExcludeList;
import com.cloud.deploy.DeploymentPlanningManager;
import com.cloud.deploy.PlannerHostReservationVO;
import com.cloud.deploy.dao.PlannerHostReservationDao;
import com.cloud.deployasis.UserVmDeployAsIsDetailVO;
import com.cloud.deployasis.dao.TemplateDeployAsIsDetailsDao;
import com.cloud.deployasis.dao.UserVmDeployAsIsDetailsDao;
import com.cloud.domain.Domain;
import com.cloud.domain.DomainVO;
import com.cloud.domain.dao.DomainDao;
import com.cloud.event.ActionEvent;
import com.cloud.event.ActionEventUtils;
import com.cloud.event.EventTypes;
import com.cloud.event.UsageEventUtils;
import com.cloud.event.UsageEventVO;
import com.cloud.event.dao.UsageEventDao;
import com.cloud.exception.AffinityConflictException;
import com.cloud.exception.AgentUnavailableException;
import com.cloud.exception.CloudException;
import com.cloud.exception.ConcurrentOperationException;
import com.cloud.exception.InsufficientAddressCapacityException;
import com.cloud.exception.InsufficientCapacityException;
import com.cloud.exception.InsufficientServerCapacityException;
import com.cloud.exception.InvalidParameterValueException;
import com.cloud.exception.ManagementServerException;
import com.cloud.exception.OperationTimedoutException;
import com.cloud.exception.PermissionDeniedException;
import com.cloud.exception.ResourceAllocationException;
import com.cloud.exception.ResourceUnavailableException;
import com.cloud.exception.StorageUnavailableException;
import com.cloud.exception.UnsupportedServiceException;
import com.cloud.exception.VirtualMachineMigrationException;
import com.cloud.gpu.GPU;
import com.cloud.ha.HighAvailabilityManager;
import com.cloud.host.Host;
import com.cloud.host.HostVO;
import com.cloud.host.Status;
import com.cloud.host.dao.HostDao;
import com.cloud.hypervisor.Hypervisor.HypervisorType;
import com.cloud.hypervisor.dao.HypervisorCapabilitiesDao;
import com.cloud.hypervisor.kvm.dpdk.DpdkHelper;
import com.cloud.network.IpAddressManager;
import com.cloud.network.Network;
import com.cloud.network.Network.GuestType;
import com.cloud.network.Network.IpAddresses;
import com.cloud.network.Network.Provider;
import com.cloud.network.Network.Service;
import com.cloud.network.NetworkModel;
import com.cloud.network.Networks.TrafficType;
import com.cloud.network.PhysicalNetwork;
import com.cloud.network.as.AutoScaleManager;
import com.cloud.network.dao.FirewallRulesDao;
import com.cloud.network.dao.IPAddressDao;
import com.cloud.network.dao.IPAddressVO;
import com.cloud.network.dao.LoadBalancerVMMapDao;
import com.cloud.network.dao.LoadBalancerVMMapVO;
import com.cloud.network.dao.NetworkDao;
import com.cloud.network.dao.NetworkServiceMapDao;
import com.cloud.network.dao.NetworkVO;
import com.cloud.network.dao.PhysicalNetworkDao;
import com.cloud.network.element.UserDataServiceProvider;
import com.cloud.network.guru.NetworkGuru;
import com.cloud.network.lb.LoadBalancingRulesManager;
import com.cloud.network.router.CommandSetupHelper;
import com.cloud.network.router.NetworkHelper;
import com.cloud.network.router.VpcVirtualNetworkApplianceManager;
import com.cloud.network.rules.FirewallManager;
import com.cloud.network.rules.FirewallRuleVO;
import com.cloud.network.rules.PortForwardingRuleVO;
import com.cloud.network.rules.RulesManager;
import com.cloud.network.rules.dao.PortForwardingRulesDao;
import com.cloud.network.security.SecurityGroup;
import com.cloud.network.security.SecurityGroupManager;
import com.cloud.network.security.SecurityGroupService;
import com.cloud.network.security.dao.SecurityGroupDao;
import com.cloud.network.vpc.VpcManager;
import com.cloud.offering.DiskOffering;
import com.cloud.offering.NetworkOffering;
import com.cloud.offering.NetworkOffering.Availability;
import com.cloud.offering.ServiceOffering;
import com.cloud.offerings.NetworkOfferingVO;
import com.cloud.offerings.dao.NetworkOfferingDao;
import com.cloud.org.Cluster;
import com.cloud.org.Grouping;
import com.cloud.resource.ResourceManager;
import com.cloud.resource.ResourceState;
import com.cloud.resourcelimit.CheckedReservation;
import com.cloud.server.ManagementService;
import com.cloud.server.ResourceTag;
import com.cloud.server.StatsCollector;
import com.cloud.service.ServiceOfferingVO;
import com.cloud.service.dao.ServiceOfferingDao;
import com.cloud.service.dao.ServiceOfferingDetailsDao;
import com.cloud.storage.DataStoreRole;
import com.cloud.storage.DiskOfferingVO;
import com.cloud.storage.GuestOSCategoryVO;
import com.cloud.storage.GuestOSVO;
import com.cloud.storage.ScopeType;
import com.cloud.storage.Snapshot;
import com.cloud.storage.SnapshotVO;
import com.cloud.storage.Storage;
import com.cloud.storage.Storage.ImageFormat;
import com.cloud.storage.Storage.StoragePoolType;
import com.cloud.storage.Storage.TemplateType;
import com.cloud.storage.StorageManager;
import com.cloud.storage.StoragePool;
import com.cloud.storage.StoragePoolStatus;
import com.cloud.storage.VMTemplateStorageResourceAssoc;
import com.cloud.storage.VMTemplateVO;
import com.cloud.storage.VMTemplateZoneVO;
import com.cloud.storage.Volume;
import com.cloud.storage.VolumeApiService;
import com.cloud.storage.VolumeVO;
import com.cloud.storage.dao.DiskOfferingDao;
import com.cloud.storage.dao.GuestOSCategoryDao;
import com.cloud.storage.dao.GuestOSDao;
import com.cloud.storage.dao.SnapshotDao;
import com.cloud.storage.dao.VMTemplateDao;
import com.cloud.storage.dao.VMTemplateZoneDao;
import com.cloud.storage.dao.VolumeDao;
import com.cloud.tags.ResourceTagVO;
import com.cloud.tags.dao.ResourceTagDao;
import com.cloud.template.TemplateApiService;
import com.cloud.template.TemplateManager;
import com.cloud.template.VirtualMachineTemplate;
import com.cloud.user.Account;
import com.cloud.user.AccountManager;
import com.cloud.user.AccountService;
import com.cloud.user.ResourceLimitService;
import com.cloud.user.SSHKeyPairVO;
import com.cloud.user.User;
import com.cloud.user.UserData;
import com.cloud.user.UserStatisticsVO;
import com.cloud.user.UserVO;
import com.cloud.user.VmDiskStatisticsVO;
import com.cloud.user.dao.AccountDao;
import com.cloud.user.dao.SSHKeyPairDao;
import com.cloud.user.dao.UserDao;
import com.cloud.user.dao.UserDataDao;
import com.cloud.user.dao.UserStatisticsDao;
import com.cloud.user.dao.VmDiskStatisticsDao;
import com.cloud.uservm.UserVm;
import com.cloud.utils.DateUtil;
import com.cloud.utils.Journal;
import com.cloud.utils.NumbersUtil;
import com.cloud.utils.Pair;
import com.cloud.utils.component.ManagerBase;
import com.cloud.utils.concurrency.NamedThreadFactory;
import com.cloud.utils.crypt.DBEncryptionUtil;
import com.cloud.utils.crypt.RSAHelper;
import com.cloud.utils.db.DB;
import com.cloud.utils.db.EntityManager;
import com.cloud.utils.db.GlobalLock;
import com.cloud.utils.db.SearchCriteria;
import com.cloud.utils.db.Transaction;
import com.cloud.utils.db.TransactionCallbackNoReturn;
import com.cloud.utils.db.TransactionCallbackWithException;
import com.cloud.utils.db.TransactionCallbackWithExceptionNoReturn;
import com.cloud.utils.db.TransactionStatus;
import com.cloud.utils.db.UUIDManager;
import com.cloud.utils.exception.CloudRuntimeException;
import com.cloud.utils.exception.ExecutionException;
import com.cloud.utils.fsm.NoTransitionException;
import com.cloud.utils.net.Ip;
import com.cloud.utils.net.NetUtils;
import com.cloud.vm.VirtualMachine.State;
import com.cloud.vm.dao.DomainRouterDao;
import com.cloud.vm.dao.InstanceGroupDao;
import com.cloud.vm.dao.InstanceGroupVMMapDao;
import com.cloud.vm.dao.NicDao;
import com.cloud.vm.dao.NicExtraDhcpOptionDao;
import com.cloud.vm.dao.UserVmDao;
import com.cloud.vm.dao.UserVmDetailsDao;
import com.cloud.vm.dao.VMInstanceDao;
import com.cloud.vm.dao.VmStatsDao;
import com.cloud.vm.snapshot.VMSnapshotManager;
import com.cloud.vm.snapshot.VMSnapshotVO;
import com.cloud.vm.snapshot.dao.VMSnapshotDao;

public class UserVmManagerImpl extends ManagerBase implements UserVmManager, VirtualMachineGuru, Configurable {

    /**
     * The number of seconds to wait before timing out when trying to acquire a global lock.
     */
    private static final int ACQUIRE_GLOBAL_LOCK_TIMEOUT_FOR_COOPERATION = 3;

    private static final long GiB_TO_BYTES = 1024 * 1024 * 1024;

    @Inject
    private EntityManager _entityMgr;
    @Inject
    private HostDao _hostDao;
    @Inject
    private ServiceOfferingDao serviceOfferingDao;
    @Inject
    private DiskOfferingDao _diskOfferingDao;
    @Inject
    private VMTemplateDao _templateDao;
    @Inject
    private VMTemplateZoneDao _templateZoneDao;
    @Inject
    private TemplateDataStoreDao _templateStoreDao;
    @Inject
    private DomainDao _domainDao;
    @Inject
    private UserVmDao _vmDao;
    @Inject
    private VolumeDao _volsDao;
    @Inject
    private DataCenterDao _dcDao;
    @Inject
    private FirewallRulesDao _rulesDao;
    @Inject
    private LoadBalancerVMMapDao _loadBalancerVMMapDao;
    @Inject
    private PortForwardingRulesDao _portForwardingDao;
    @Inject
    private IPAddressDao _ipAddressDao;
    @Inject
    private HostPodDao _podDao;
    @Inject
    private NetworkModel _networkModel;
    @Inject
    private NetworkOrchestrationService _networkMgr;
    @Inject
    private AgentManager _agentMgr;
    @Inject
    private ConfigurationManager _configMgr;
    @Inject
    private AccountDao _accountDao;
    @Inject
    private UserDao _userDao;
    @Inject
    private SnapshotDao _snapshotDao;
    @Inject
    private GuestOSDao _guestOSDao;
    @Inject
    private HighAvailabilityManager _haMgr;
    @Inject
    private AlertManager _alertMgr;
    @Inject
    private AccountManager _accountMgr;
    @Inject
    private AccountService _accountService;
    @Inject
    private ClusterDao _clusterDao;
    @Inject
    private PrimaryDataStoreDao _storagePoolDao;
    @Inject
    private SecurityGroupManager _securityGroupMgr;
    @Inject
    private NetworkOfferingDao _networkOfferingDao;
    @Inject
    private InstanceGroupDao _vmGroupDao;
    @Inject
    private InstanceGroupVMMapDao _groupVMMapDao;
    @Inject
    private VirtualMachineManager _itMgr;
    @Inject
    private NetworkDao _networkDao;
    @Inject
    private NicDao _nicDao;
    @Inject
    private RulesManager _rulesMgr;
    @Inject
    private LoadBalancingRulesManager _lbMgr;
    @Inject
    private SSHKeyPairDao _sshKeyPairDao;
    @Inject
    private UserVmDetailsDao userVmDetailsDao;
    @Inject
    private HypervisorCapabilitiesDao _hypervisorCapabilitiesDao;
    @Inject
    private SecurityGroupDao _securityGroupDao;
    @Inject
    private CapacityManager _capacityMgr;
    @Inject
    private VMInstanceDao _vmInstanceDao;
    @Inject
    private ResourceLimitService _resourceLimitMgr;
    @Inject
    private FirewallManager _firewallMgr;
    @Inject
    private ResourceManager _resourceMgr;
    @Inject
    private NetworkServiceMapDao _ntwkSrvcDao;
    @Inject
    private PhysicalNetworkDao _physicalNetworkDao;
    @Inject
    private VpcManager _vpcMgr;
    @Inject
    private TemplateManager _templateMgr;
    @Inject
    private GuestOSCategoryDao _guestOSCategoryDao;
    @Inject
    private UsageEventDao _usageEventDao;
    @Inject
    private VmDiskStatisticsDao _vmDiskStatsDao;
    @Inject
    private VMSnapshotDao _vmSnapshotDao;
    @Inject
    private VMSnapshotManager _vmSnapshotMgr;
    @Inject
    private AffinityGroupVMMapDao _affinityGroupVMMapDao;
    @Inject
    private AffinityGroupDao _affinityGroupDao;
    @Inject
    private DedicatedResourceDao _dedicatedDao;
    @Inject
    private AffinityGroupService _affinityGroupService;
    @Inject
    private PlannerHostReservationDao _plannerHostReservationDao;
    @Inject
    private ServiceOfferingDetailsDao serviceOfferingDetailsDao;
    @Inject
    private UserStatisticsDao _userStatsDao;
    @Inject
    private VlanDao _vlanDao;
    @Inject
    private VolumeService _volService;
    @Inject
    private VolumeDataFactory volFactory;
    @Inject
    private UUIDManager _uuidMgr;
    @Inject
    private DeploymentPlanningManager _planningMgr;
    @Inject
    private VolumeApiService _volumeService;
    @Inject
    private DataStoreManager _dataStoreMgr;
    @Inject
    private VpcVirtualNetworkApplianceManager _virtualNetAppliance;
    @Inject
    private DomainRouterDao _routerDao;
    @Inject
    private VMNetworkMapDao _vmNetworkMapDao;
    @Inject
    private IpAddressManager _ipAddrMgr;
    @Inject
    private NicExtraDhcpOptionDao _nicExtraDhcpOptionDao;
    @Inject
    private TemplateApiService _tmplService;
    @Inject
    private ConfigurationDao _configDao;
    @Inject
    private DpdkHelper dpdkHelper;
    @Inject
    private ResourceTagDao resourceTagDao;
    @Inject
    private TemplateDeployAsIsDetailsDao templateDeployAsIsDetailsDao;
    @Inject
    private UserVmDeployAsIsDetailsDao userVmDeployAsIsDetailsDao;
    @Inject
    private DataStoreProviderManager _dataStoreProviderMgr;
    @Inject
    private StorageManager storageManager;
    @Inject
    private ServiceOfferingJoinDao serviceOfferingJoinDao;
    @Inject
    private BackupDao backupDao;
    @Inject
    private BackupManager backupManager;
    @Inject
    private AnnotationDao annotationDao;
    @Inject
    private VmStatsDao vmStatsDao;
    @Inject
    private MessageBus messageBus;
    @Inject
    protected CommandSetupHelper commandSetupHelper;
    @Autowired
    @Qualifier("networkHelper")
    protected NetworkHelper nwHelper;
    @Inject
    ReservationDao reservationDao;
    @Inject
    ResourceLimitService resourceLimitService;

    @Inject
    private StatsCollector statsCollector;
    @Inject
    private UserDataDao userDataDao;

    @Inject
    protected SnapshotHelper snapshotHelper;

    @Inject
    private AutoScaleManager autoScaleManager;

    @Inject
    VMScheduleManager vmScheduleManager;
    @Inject
    NsxProviderDao nsxProviderDao;

    private ScheduledExecutorService _executor = null;
    private ScheduledExecutorService _vmIpFetchExecutor = null;
    private int _expungeInterval;
    private int _expungeDelay;
    private boolean _dailyOrHourly = false;
    private int capacityReleaseInterval;
    private ExecutorService _vmIpFetchThreadExecutor;
    private List<KubernetesClusterHelper> kubernetesClusterHelpers;


    private String _instance;
    private boolean _instanceNameFlag;
    private int _scaleRetry;
    private Map<Long, VmAndCountDetails> vmIdCountMap = new ConcurrentHashMap<>();

    protected static long ROOT_DEVICE_ID = 0;

    private static final int MAX_HTTP_GET_LENGTH = 2 * MAX_USER_DATA_LENGTH_BYTES;
    private static final int NUM_OF_2K_BLOCKS = 512;
    private static final int MAX_HTTP_POST_LENGTH = NUM_OF_2K_BLOCKS * MAX_USER_DATA_LENGTH_BYTES;

    public List<KubernetesClusterHelper> getKubernetesClusterHelpers() {
        return kubernetesClusterHelpers;
    }

    public void setKubernetesClusterHelpers(final List<KubernetesClusterHelper> kubernetesClusterHelpers) {
        this.kubernetesClusterHelpers = kubernetesClusterHelpers;
    }

    @Inject
    private OrchestrationService _orchSrvc;

    @Inject
    private VolumeOrchestrationService volumeMgr;

    @Inject
    private ManagementService _mgr;

    @Inject
    private UserDataManager userDataManager;

    @Inject
    VnfTemplateManager vnfTemplateManager;

    private static final ConfigKey<Integer> VmIpFetchWaitInterval = new ConfigKey<Integer>("Advanced", Integer.class, "externaldhcp.vmip.retrieval.interval", "180",
            "Wait Interval (in seconds) for shared network vm dhcp ip addr fetch for next iteration ", true);

    private static final ConfigKey<Integer> VmIpFetchTrialMax = new ConfigKey<Integer>("Advanced", Integer.class, "externaldhcp.vmip.max.retry", "10",
            "The max number of retrieval times for shared entwork vm dhcp ip fetch, in case of failures", true);

    private static final ConfigKey<Integer> VmIpFetchThreadPoolMax = new ConfigKey<Integer>("Advanced", Integer.class, "externaldhcp.vmipFetch.threadPool.max", "10",
            "number of threads for fetching vms ip address", true);

    private static final ConfigKey<Integer> VmIpFetchTaskWorkers = new ConfigKey<Integer>("Advanced", Integer.class, "externaldhcp.vmipfetchtask.workers", "10",
            "number of worker threads for vm ip fetch task ", true);

    private static final ConfigKey<Boolean> AllowDeployVmIfGivenHostFails = new ConfigKey<Boolean>("Advanced", Boolean.class, "allow.deploy.vm.if.deploy.on.given.host.fails", "false",
            "allow vm to deploy on different host if vm fails to deploy on the given host ", true);

    private static final ConfigKey<Boolean> EnableAdditionalVmConfig = new ConfigKey<>("Advanced", Boolean.class,
            "enable.additional.vm.configuration", "false", "allow additional arbitrary configuration to vm", true, ConfigKey.Scope.Account);

    private static final ConfigKey<String> KvmAdditionalConfigAllowList = new ConfigKey<>(String.class,
    "allow.additional.vm.configuration.list.kvm", "Advanced", "", "Comma separated list of allowed additional configuration options.", true, ConfigKey.Scope.Global, null, null, EnableAdditionalVmConfig.key(), null, null, ConfigKey.Kind.CSV, null);

    private static final ConfigKey<String> XenServerAdditionalConfigAllowList = new ConfigKey<>(String.class,
    "allow.additional.vm.configuration.list.xenserver", "Advanced", "", "Comma separated list of allowed additional configuration options", true, ConfigKey.Scope.Global, null, null, EnableAdditionalVmConfig.key(), null, null, ConfigKey.Kind.CSV, null);

    private static final ConfigKey<String> VmwareAdditionalConfigAllowList = new ConfigKey<>(String.class,
    "allow.additional.vm.configuration.list.vmware", "Advanced", "", "Comma separated list of allowed additional configuration options.", true, ConfigKey.Scope.Global, null, null, EnableAdditionalVmConfig.key(), null, null, ConfigKey.Kind.CSV, null);

    private static final ConfigKey<Boolean> VmDestroyForcestop = new ConfigKey<Boolean>("Advanced", Boolean.class, "vm.destroy.forcestop", "false",
            "On destroy, force-stop takes this value ", true);

    public static final List<HypervisorType> VM_STORAGE_MIGRATION_SUPPORTING_HYPERVISORS = new ArrayList<>(Arrays.asList(
            HypervisorType.KVM,
            HypervisorType.VMware,
            HypervisorType.XenServer,
            HypervisorType.Simulator
    ));

    protected static final List<HypervisorType> ROOT_DISK_SIZE_OVERRIDE_SUPPORTING_HYPERVISORS = Arrays.asList(
            HypervisorType.KVM,
            HypervisorType.XenServer,
            HypervisorType.VMware,
            HypervisorType.Simulator,
            HypervisorType.Custom
    );

    private static final List<HypervisorType> HYPERVISORS_THAT_CAN_DO_STORAGE_MIGRATION_ON_NON_USER_VMS = Arrays.asList(HypervisorType.KVM, HypervisorType.VMware);

    @Override
    public UserVmVO getVirtualMachine(long vmId) {
        return _vmDao.findById(vmId);
    }

    @Override
    public List<? extends UserVm> getVirtualMachines(long hostId) {
        return _vmDao.listByHostId(hostId);
    }

    private void resourceLimitCheck(Account owner, Boolean displayVm, Long cpu, Long memory) throws ResourceAllocationException {
        _resourceLimitMgr.checkResourceLimit(owner, ResourceType.user_vm, displayVm);
        _resourceLimitMgr.checkResourceLimit(owner, ResourceType.cpu, displayVm, cpu);
        _resourceLimitMgr.checkResourceLimit(owner, ResourceType.memory, displayVm, memory);
    }

    protected void resourceCountIncrement(long accountId, Boolean displayVm, Long cpu, Long memory) {
        if (! VirtualMachineManager.ResourceCountRunningVMsonly.value()) {
            _resourceLimitMgr.incrementResourceCount(accountId, ResourceType.user_vm, displayVm);
            _resourceLimitMgr.incrementResourceCount(accountId, ResourceType.cpu, displayVm, cpu);
            _resourceLimitMgr.incrementResourceCount(accountId, ResourceType.memory, displayVm, memory);
        }
    }

    protected void resourceCountDecrement(long accountId, Boolean displayVm, Long cpu, Long memory) {
        if (! VirtualMachineManager.ResourceCountRunningVMsonly.value()) {
            _resourceLimitMgr.decrementResourceCount(accountId, ResourceType.user_vm, displayVm);
            _resourceLimitMgr.decrementResourceCount(accountId, ResourceType.cpu, displayVm, cpu);
            _resourceLimitMgr.decrementResourceCount(accountId, ResourceType.memory, displayVm, memory);
        }
    }

    public class VmAndCountDetails {
        long vmId;
        int  retrievalCount = VmIpFetchTrialMax.value();


        public VmAndCountDetails() {
        }

        public VmAndCountDetails (long vmId, int retrievalCount) {
            this.vmId = vmId;
            this.retrievalCount = retrievalCount;
        }

        public VmAndCountDetails (long vmId) {
            this.vmId = vmId;
        }

        public int getRetrievalCount() {
            return retrievalCount;
        }

        public void setRetrievalCount(int retrievalCount) {
            this.retrievalCount = retrievalCount;
        }

        public long getVmId() {
            return vmId;
        }

        public void setVmId(long vmId) {
            this.vmId = vmId;
        }

        public void decrementCount() {
            this.retrievalCount--;

        }
    }

    private class VmIpAddrFetchThread extends ManagedContextRunnable {


        long nicId;
        long vmId;
        String vmName;
        boolean isWindows;
        Long hostId;
        String networkCidr;

        public VmIpAddrFetchThread(long vmId, long nicId, String instanceName, boolean windows, Long hostId, String networkCidr) {
            this.vmId = vmId;
            this.nicId = nicId;
            this.vmName = instanceName;
            this.isWindows = windows;
            this.hostId = hostId;
            this.networkCidr = networkCidr;
        }

        @Override
        protected void runInContext() {
            GetVmIpAddressCommand cmd = new GetVmIpAddressCommand(vmName, networkCidr, isWindows);
            boolean decrementCount = true;

            try {
                logger.debug("Trying for vm "+ vmId +" nic Id "+nicId +" ip retrieval ...");
                Answer answer = _agentMgr.send(hostId, cmd);
                NicVO nic = _nicDao.findById(nicId);
                if (answer.getResult()) {
                    String vmIp = answer.getDetails();

                    if (NetUtils.isValidIp4(vmIp)) {
                        // set this vm ip addr in vm nic.
                        if (nic != null) {
                            nic.setIPv4Address(vmIp);
                            _nicDao.update(nicId, nic);
                            logger.debug("Vm "+ vmId +" IP "+vmIp +" got retrieved successfully");
                            vmIdCountMap.remove(nicId);
                            decrementCount = false;
                            ActionEventUtils.onActionEvent(User.UID_SYSTEM, Account.ACCOUNT_ID_SYSTEM,
                                    Domain.ROOT_DOMAIN, EventTypes.EVENT_NETWORK_EXTERNAL_DHCP_VM_IPFETCH,
                                    "VM " + vmId + " nic id " + nicId + " ip address " + vmIp + " got fetched successfully", vmId, ApiCommandResourceType.VirtualMachine.toString());
                        }
                    }
                } else {
                    //previously vm has ip and nic table has ip address. After vm restart or stop/start
                    //if vm doesnot get the ip then set the ip in nic table to null
                    if (nic.getIPv4Address() != null) {
                        nic.setIPv4Address(null);
                        _nicDao.update(nicId, nic);
                    }
                    if (answer.getDetails() != null) {
                        logger.debug("Failed to get vm ip for Vm "+ vmId + answer.getDetails());
                    }
                }
            } catch (OperationTimedoutException e) {
                logger.warn("Timed Out", e);
            } catch (AgentUnavailableException e) {
                logger.warn("Agent Unavailable ", e);
            } finally {
                if (decrementCount) {
                    VmAndCountDetails vmAndCount = vmIdCountMap.get(nicId);
                    vmAndCount.decrementCount();
                    logger.debug("Ip is not retrieved for VM " + vmId +" nic "+nicId + " ... decremented count to "+vmAndCount.getRetrievalCount());
                    vmIdCountMap.put(nicId, vmAndCount);
                }
            }
        }
    }

    private void addVmUefiBootOptionsToParams(Map<VirtualMachineProfile.Param, Object> params, String bootType, String bootMode) {
        if (logger.isTraceEnabled()) {
            logger.trace(String.format("Adding boot options (%s, %s, %s) into the param map for VM start as UEFI detail(%s=%s) found for the VM",
                    VirtualMachineProfile.Param.UefiFlag.getName(),
                    VirtualMachineProfile.Param.BootType.getName(),
                    VirtualMachineProfile.Param.BootMode.getName(),
                    bootType,
                    bootMode));
        }
        params.put(VirtualMachineProfile.Param.UefiFlag, "Yes");
        params.put(VirtualMachineProfile.Param.BootType, bootType);
        params.put(VirtualMachineProfile.Param.BootMode, bootMode);
    }

    @Override
    @ActionEvent(eventType = EventTypes.EVENT_VM_RESETPASSWORD, eventDescription = "resetting Vm password", async = true)
    public UserVm resetVMPassword(ResetVMPasswordCmd cmd, String password) throws ResourceUnavailableException, InsufficientCapacityException {
        Account caller = CallContext.current().getCallingAccount();
        Long vmId = cmd.getId();
        UserVmVO userVm = _vmDao.findById(cmd.getId());

        // Do parameters input validation
        if (userVm == null) {
            throw new InvalidParameterValueException("unable to find a virtual machine with id " + cmd.getId());
        }

        _vmDao.loadDetails(userVm);

        VMTemplateVO template = _templateDao.findByIdIncludingRemoved(userVm.getTemplateId());
        if (template == null || !template.isEnablePassword()) {
            throw new InvalidParameterValueException("Fail to reset password for the virtual machine, the template is not password enabled");
        }

        if (userVm.getState() == State.Error || userVm.getState() == State.Expunging) {
            logger.error("vm is not in the right state: " + vmId);
            throw new InvalidParameterValueException("Vm with id " + vmId + " is not in the right state");
        }

        if (userVm.getState() != State.Stopped) {
            logger.error("vm is not in the right state: " + vmId);
            throw new InvalidParameterValueException("Vm " + userVm + " should be stopped to do password reset");
        }

        _accountMgr.checkAccess(caller, null, true, userVm);

        boolean result = resetVMPasswordInternal(vmId, password);

        if (result) {
            userVm.setPassword(password);
        } else {
            throw new CloudRuntimeException("Failed to reset password for the virtual machine ");
        }

        return userVm;
    }

    private boolean resetVMPasswordInternal(Long vmId, String password) throws ResourceUnavailableException, InsufficientCapacityException {
        Long userId = CallContext.current().getCallingUserId();
        VMInstanceVO vmInstance = _vmDao.findById(vmId);

        if (password == null || password.equals("")) {
            return false;
        }

        VMTemplateVO template = _templateDao.findByIdIncludingRemoved(vmInstance.getTemplateId());
        if (template.isEnablePassword()) {
            Nic defaultNic = _networkModel.getDefaultNic(vmId);
            if (defaultNic == null) {
                logger.error("Unable to reset password for vm " + vmInstance + " as the instance doesn't have default nic");
                return false;
            }

            Network defaultNetwork = _networkDao.findById(defaultNic.getNetworkId());
            NicProfile defaultNicProfile = new NicProfile(defaultNic, defaultNetwork, null, null, null, _networkModel.isSecurityGroupSupportedInNetwork(defaultNetwork),
                    _networkModel.getNetworkTag(template.getHypervisorType(), defaultNetwork));
            VirtualMachineProfile vmProfile = new VirtualMachineProfileImpl(vmInstance);
            vmProfile.setParameter(VirtualMachineProfile.Param.VmPassword, password);

            UserDataServiceProvider element = _networkMgr.getPasswordResetProvider(defaultNetwork);
            if (element == null) {
                throw new CloudRuntimeException("Can't find network element for " + Service.UserData.getName() + " provider needed for password reset");
            }

            boolean result = element.savePassword(defaultNetwork, defaultNicProfile, vmProfile);

            // Need to reboot the virtual machine so that the password gets
            // redownloaded from the DomR, and reset on the VM
            if (!result) {
                logger.debug("Failed to reset password for the virtual machine; no need to reboot the vm");
                return false;
            } else {
                final UserVmVO userVm = _vmDao.findById(vmId);
                _vmDao.loadDetails(userVm);
                // update the password in vm_details table too
                // Check if an SSH key pair was selected for the instance and if so
                // use it to encrypt & save the vm password
                encryptAndStorePassword(userVm, password);

                if (vmInstance.getState() == State.Stopped) {
                    logger.debug("Vm " + vmInstance + " is stopped, not rebooting it as a part of password reset");
                    return true;
                }

                if (rebootVirtualMachine(userId, vmId, false, false) == null) {
                    logger.warn("Failed to reboot the vm " + vmInstance);
                    return false;
                } else {
                    logger.debug("Vm " + vmInstance + " is rebooted successfully as a part of password reset");
                    return true;
                }
            }
        } else {
            if (logger.isDebugEnabled()) {
                logger.debug("Reset password called for a vm that is not using a password enabled template");
            }
            return false;
        }
    }

    @Override
    @ActionEvent(eventType = EventTypes.EVENT_VM_RESETUSERDATA, eventDescription = "resetting VM userdata", async = true)
    public UserVm resetVMUserData(ResetVMUserDataCmd cmd) throws ResourceUnavailableException, InsufficientCapacityException {

        Account caller = CallContext.current().getCallingAccount();
        Long vmId = cmd.getId();
        UserVmVO userVm = _vmDao.findById(cmd.getId());

        if (userVm == null) {
            throw new InvalidParameterValueException("unable to find a virtual machine by id" + cmd.getId());
        }
        _accountMgr.checkAccess(caller, null, true, userVm);

        VMTemplateVO template = _templateDao.findByIdIncludingRemoved(userVm.getTemplateId());

        // Do parameters input validation

        if (userVm.getState() != State.Stopped) {
            logger.error("vm is not in the right state: " + vmId);
            throw new InvalidParameterValueException(String.format("VM %s should be stopped to do UserData reset", userVm));
        }

        String userData = cmd.getUserData();
        Long userDataId = cmd.getUserdataId();
        String userDataDetails = null;
        if (MapUtils.isNotEmpty(cmd.getUserdataDetails())) {
            userDataDetails = cmd.getUserdataDetails().toString();
        }
        userData = finalizeUserData(userData, userDataId, template);
        userData = userDataManager.validateUserData(userData, cmd.getHttpMethod());

        userVm.setUserDataId(userDataId);
        userVm.setUserData(userData);
        userVm.setUserDataDetails(userDataDetails);
        _vmDao.update(userVm.getId(), userVm);

        updateUserData(userVm);

        UserVmVO vm = _vmDao.findById(vmId);
        _vmDao.loadDetails(vm);
        return vm;
    }

    @Override
    @ActionEvent(eventType = EventTypes.EVENT_VM_RESETSSHKEY, eventDescription = "resetting Vm SSHKey", async = true)
    public UserVm resetVMSSHKey(ResetVMSSHKeyCmd cmd) throws ResourceUnavailableException, InsufficientCapacityException {

        Account caller = CallContext.current().getCallingAccount();
        Account owner = _accountMgr.finalizeOwner(caller, cmd.getAccountName(), cmd.getDomainId(), cmd.getProjectId());
        Long vmId = cmd.getId();
        UserVmVO userVm = _vmDao.findById(cmd.getId());

        if (userVm == null) {
            throw new InvalidParameterValueException("unable to find a virtual machine by id" + cmd.getId());
        }

        VMTemplateVO template = _templateDao.findByIdIncludingRemoved(userVm.getTemplateId());

        // Do parameters input validation

        if (userVm.getState() == State.Error || userVm.getState() == State.Expunging) {
            logger.error("vm is not in the right state: " + vmId);
            throw new InvalidParameterValueException("Vm with specified id is not in the right state");
        }
        if (userVm.getState() != State.Stopped) {
            logger.error("vm is not in the right state: " + vmId);
            throw new InvalidParameterValueException("Vm " + userVm + " should be stopped to do SSH Key reset");
        }

        if (cmd.getNames() == null || cmd.getNames().isEmpty()) {
            throw new InvalidParameterValueException("'keypair' or 'keyparis' must be specified");
        }

        String keypairnames = "";
        String sshPublicKeys = "";
        List<SSHKeyPairVO> pairs = new ArrayList<>();

        pairs = _sshKeyPairDao.findByNames(owner.getAccountId(), owner.getDomainId(), cmd.getNames());
        if (pairs == null || pairs.size() != cmd.getNames().size()) {
            throw new InvalidParameterValueException("Not all specified keyparis exist");
        }
        sshPublicKeys = pairs.stream().map(p -> p.getPublicKey()).collect(Collectors.joining("\n"));
        keypairnames = String.join(",", cmd.getNames());

        _accountMgr.checkAccess(caller, null, true, userVm);

        boolean result = resetVMSSHKeyInternal(vmId, sshPublicKeys, keypairnames);

        UserVmVO vm = _vmDao.findById(vmId);
        _vmDao.loadDetails(vm);
        if (!result) {
            throw new CloudRuntimeException("Failed to reset SSH Key for the virtual machine ");
        }

        removeEncryptedPasswordFromUserVmVoDetails(vmId);

        _vmDao.loadDetails(userVm);
        return userVm;
    }

    protected void removeEncryptedPasswordFromUserVmVoDetails(long vmId) {
        userVmDetailsDao.removeDetail(vmId, VmDetailConstants.ENCRYPTED_PASSWORD);
    }

    private boolean resetVMSSHKeyInternal(Long vmId, String sshPublicKeys, String keypairnames) throws ResourceUnavailableException, InsufficientCapacityException {
        Long userId = CallContext.current().getCallingUserId();
        VMInstanceVO vmInstance = _vmDao.findById(vmId);

        VMTemplateVO template = _templateDao.findByIdIncludingRemoved(vmInstance.getTemplateId());
        Nic defaultNic = _networkModel.getDefaultNic(vmId);
        if (defaultNic == null) {
            logger.error("Unable to reset SSH Key for vm " + vmInstance + " as the instance doesn't have default nic");
            return false;
        }

        Network defaultNetwork = _networkDao.findById(defaultNic.getNetworkId());
        NicProfile defaultNicProfile = new NicProfile(defaultNic, defaultNetwork, null, null, null, _networkModel.isSecurityGroupSupportedInNetwork(defaultNetwork),
                _networkModel.getNetworkTag(template.getHypervisorType(), defaultNetwork));

        VirtualMachineProfile vmProfile = new VirtualMachineProfileImpl(vmInstance);

        UserDataServiceProvider element = _networkMgr.getSSHKeyResetProvider(defaultNetwork);
        if (element == null) {
            throw new CloudRuntimeException("Can't find network element for " + Service.UserData.getName() + " provider needed for SSH Key reset");
        }
        boolean result = element.saveSSHKey(defaultNetwork, defaultNicProfile, vmProfile, sshPublicKeys);
        // Need to reboot the virtual machine so that the password gets redownloaded from the DomR, and reset on the VM
        if (!result) {
            logger.debug("Failed to reset SSH Key for the virtual machine; no need to reboot the vm");
            return false;
        } else {
            final UserVmVO userVm = _vmDao.findById(vmId);
            _vmDao.loadDetails(userVm);
            userVm.setDetail(VmDetailConstants.SSH_PUBLIC_KEY, sshPublicKeys);
            userVm.setDetail(VmDetailConstants.SSH_KEY_PAIR_NAMES, keypairnames);
            _vmDao.saveDetails(userVm);

            if (vmInstance.getState() == State.Stopped) {
                logger.debug("Vm " + vmInstance + " is stopped, not rebooting it as a part of SSH Key reset");
                return true;
            }
            if (rebootVirtualMachine(userId, vmId, false, false) == null) {
                logger.warn("Failed to reboot the vm " + vmInstance);
                return false;
            } else {
                logger.debug("Vm " + vmInstance + " is rebooted successfully as a part of SSH Key reset");
                return true;
            }
        }
    }

    @Override
    public boolean stopVirtualMachine(long userId, long vmId) {
        boolean status = false;
        if (logger.isDebugEnabled()) {
            logger.debug("Stopping vm=" + vmId);
        }
        UserVmVO vm = _vmDao.findById(vmId);
        if (vm == null || vm.getRemoved() != null) {
            if (logger.isDebugEnabled()) {
                logger.debug("VM is either removed or deleted.");
            }
            return true;
        }

        _userDao.findById(userId);
        try {
            VirtualMachineEntity vmEntity = _orchSrvc.getVirtualMachine(vm.getUuid());
            status = vmEntity.stop(Long.toString(userId));
        } catch (ResourceUnavailableException e) {
            logger.debug("Unable to stop due to ", e);
            status = false;
        } catch (CloudException e) {
            throw new CloudRuntimeException("Unable to contact the agent to stop the virtual machine " + vm, e);
        }
        return status;
    }

    private UserVm rebootVirtualMachine(long userId, long vmId, boolean enterSetup, boolean forced) throws InsufficientCapacityException, ResourceUnavailableException {
        UserVmVO vm = _vmDao.findById(vmId);

        if (logger.isTraceEnabled()) {
            logger.trace(String.format("reboot %s with enterSetup set to %s", vm.getInstanceName(), Boolean.toString(enterSetup)));
        }

        if (vm == null || vm.getState() == State.Destroyed || vm.getState() == State.Expunging || vm.getRemoved() != null) {
            logger.warn("Vm id=" + vmId + " doesn't exist");
            return null;
        }

        if (vm.getState() == State.Running && vm.getHostId() != null) {
            collectVmDiskAndNetworkStatistics(vm, State.Running);

            if (forced) {
                Host vmOnHost = _hostDao.findById(vm.getHostId());
                if (vmOnHost == null || vmOnHost.getResourceState() != ResourceState.Enabled || vmOnHost.getStatus() != Status.Up ) {
                    throw new CloudRuntimeException("Unable to force reboot the VM as the host: " + vm.getHostId() + " is not in the right state");
                }
                return forceRebootVirtualMachine(vmId, vm.getHostId(), enterSetup);
            }

            DataCenterVO dc = _dcDao.findById(vm.getDataCenterId());
            try {
                if (dc.getNetworkType() == DataCenter.NetworkType.Advanced) {
                    //List all networks of vm
                    List<Long> vmNetworks = _vmNetworkMapDao.getNetworks(vmId);
                    List<DomainRouterVO> routers = new ArrayList<DomainRouterVO>();
                    //List the stopped routers
                    for(long vmNetworkId : vmNetworks) {
                        List<DomainRouterVO> router = _routerDao.listStopped(vmNetworkId);
                        routers.addAll(router);
                    }
                    //A vm may not have many nics attached and even fewer routers might be stopped (only in exceptional cases)
                    //Safe to start the stopped router serially, this is consistent with the way how multiple networks are added to vm during deploy
                    //and routers are started serially ,may revisit to make this process parallel
                    for(DomainRouterVO routerToStart : routers) {
                        logger.warn("Trying to start router " + routerToStart.getInstanceName() + " as part of vm: " + vm.getInstanceName() + " reboot");
                        _virtualNetAppliance.startRouter(routerToStart.getId(),true);
                    }
                }
            } catch (ConcurrentOperationException e) {
                throw new CloudRuntimeException("Concurrent operations on starting router. " + e);
            } catch (Exception ex){
                throw new CloudRuntimeException("Router start failed due to" + ex);
            } finally {
                if (logger.isInfoEnabled()) {
                    logger.info(String.format("Rebooting vm %s%s.", vm.getInstanceName(), enterSetup? " entering hardware setup menu" : " as is"));
                }
                Map<VirtualMachineProfile.Param,Object> params = null;
                if (enterSetup) {
                    params = new HashMap();
                    params.put(VirtualMachineProfile.Param.BootIntoSetup, Boolean.TRUE);
                    if (logger.isTraceEnabled()) {
                        logger.trace(String.format("Adding %s to paramlist", VirtualMachineProfile.Param.BootIntoSetup));
                    }
                }
                _itMgr.reboot(vm.getUuid(), params);
            }
            return _vmDao.findById(vmId);
        } else {
            logger.error("Vm id=" + vmId + " is not in Running state, failed to reboot");
            return null;
        }
    }

    private UserVm forceRebootVirtualMachine(long vmId, long hostId, boolean enterSetup) {
        try {
            if (stopVirtualMachine(vmId, false) != null) {
                Map<VirtualMachineProfile.Param,Object> params = new HashMap<>();
                if (enterSetup) {
                    params.put(VirtualMachineProfile.Param.BootIntoSetup, Boolean.TRUE);
                }
                return startVirtualMachine(vmId, null, null, hostId, params, null, false).first();
            }
        } catch (ResourceUnavailableException e) {
            throw new CloudRuntimeException("Unable to reboot the VM: " + vmId, e);
        } catch (CloudException e) {
            throw new CloudRuntimeException("Unable to reboot the VM: " + vmId, e);
        }
        return null;
    }

    @Override
    @ActionEvent(eventType = EventTypes.EVENT_VM_UPGRADE, eventDescription = "upgrading Vm")
    /*
     * TODO: cleanup eventually - Refactored API call
     */
    // This method will be deprecated as we use ScaleVMCmd for both stopped VMs and running VMs
    public UserVm upgradeVirtualMachine(UpgradeVMCmd cmd) throws ResourceAllocationException {
        Long vmId = cmd.getId();
        Long svcOffId = cmd.getServiceOfferingId();
        Account caller = CallContext.current().getCallingAccount();

        // Verify input parameters
        //UserVmVO vmInstance = _vmDao.findById(vmId);
        VMInstanceVO vmInstance = _vmInstanceDao.findById(vmId);
        if (vmInstance == null) {
            throw new InvalidParameterValueException("unable to find a virtual machine with id " + vmId);
        } else if (!(vmInstance.getState().equals(State.Stopped))) {
            throw new InvalidParameterValueException("Unable to upgrade virtual machine " + vmInstance.toString() + " " + " in state " + vmInstance.getState()
            + "; make sure the virtual machine is stopped");
        }

        _accountMgr.checkAccess(caller, null, true, vmInstance);

        upgradeStoppedVirtualMachine(vmId, svcOffId, cmd.getDetails());

        // Generate usage event for VM upgrade
        UserVmVO userVm = _vmDao.findById(vmId);
        generateUsageEvent( userVm, userVm.isDisplayVm(), EventTypes.EVENT_VM_UPGRADE);

        return userVm;
    }

    private void validateOfferingMaxResource(ServiceOfferingVO offering) {
        Integer maxCPUCores = ConfigurationManagerImpl.VM_SERVICE_OFFERING_MAX_CPU_CORES.value() == 0 ? Integer.MAX_VALUE: ConfigurationManagerImpl.VM_SERVICE_OFFERING_MAX_CPU_CORES.value();
        if (offering.getCpu() > maxCPUCores) {
            throw new InvalidParameterValueException("Invalid cpu cores value, please choose another service offering with cpu cores between 1 and " + maxCPUCores);
        }
        Integer maxRAMSize = ConfigurationManagerImpl.VM_SERVICE_OFFERING_MAX_RAM_SIZE.value() == 0 ? Integer.MAX_VALUE: ConfigurationManagerImpl.VM_SERVICE_OFFERING_MAX_RAM_SIZE.value();
        if (offering.getRamSize() > maxRAMSize) {
            throw new InvalidParameterValueException("Invalid memory value, please choose another service offering with memory between 32 and " + maxRAMSize + " MB");
        }
    }

    @Override
    public void validateCustomParameters(ServiceOfferingVO serviceOffering, Map<String, String> customParameters) {
        //TODO need to validate custom cpu, and memory against min/max CPU/Memory ranges from service_offering_details table
        if (customParameters.size() != 0) {
            Map<String, String> offeringDetails = serviceOfferingDetailsDao.listDetailsKeyPairs(serviceOffering.getId());
            if (serviceOffering.getCpu() == null) {
                int minCPU = NumbersUtil.parseInt(offeringDetails.get(ApiConstants.MIN_CPU_NUMBER), 1);
                int maxCPU = NumbersUtil.parseInt(offeringDetails.get(ApiConstants.MAX_CPU_NUMBER), Integer.MAX_VALUE);
                int cpuNumber = NumbersUtil.parseInt(customParameters.get(UsageEventVO.DynamicParameters.cpuNumber.name()), -1);
                Integer maxCPUCores = ConfigurationManagerImpl.VM_SERVICE_OFFERING_MAX_CPU_CORES.value() == 0 ? Integer.MAX_VALUE: ConfigurationManagerImpl.VM_SERVICE_OFFERING_MAX_CPU_CORES.value();
                if (cpuNumber < minCPU || cpuNumber > maxCPU || cpuNumber > maxCPUCores) {
                    throw new InvalidParameterValueException(String.format("Invalid cpu cores value, specify a value between %d and %d", minCPU, Math.min(maxCPUCores, maxCPU)));
                }
            } else if (customParameters.containsKey(UsageEventVO.DynamicParameters.cpuNumber.name())) {
                throw new InvalidParameterValueException("The cpu cores of this offering id:" + serviceOffering.getUuid()
                + " is not customizable. This is predefined in the template.");
            }

            if (serviceOffering.getSpeed() == null) {
                String cpuSpeed = customParameters.get(UsageEventVO.DynamicParameters.cpuSpeed.name());
                if ((cpuSpeed == null) || (NumbersUtil.parseInt(cpuSpeed, -1) <= 0)) {
                    throw new InvalidParameterValueException("Invalid cpu speed value, specify a value between 1 and " + Integer.MAX_VALUE);
                }
            } else if (!serviceOffering.isCustomCpuSpeedSupported() && customParameters.containsKey(UsageEventVO.DynamicParameters.cpuSpeed.name())) {
                throw new InvalidParameterValueException("The cpu speed of this offering id:" + serviceOffering.getUuid()
                + " is not customizable. This is predefined in the template.");
            }

            if (serviceOffering.getRamSize() == null) {
                int minMemory = NumbersUtil.parseInt(offeringDetails.get(ApiConstants.MIN_MEMORY), 32);
                int maxMemory = NumbersUtil.parseInt(offeringDetails.get(ApiConstants.MAX_MEMORY), Integer.MAX_VALUE);
                int memory = NumbersUtil.parseInt(customParameters.get(UsageEventVO.DynamicParameters.memory.name()), -1);
                Integer maxRAMSize = ConfigurationManagerImpl.VM_SERVICE_OFFERING_MAX_RAM_SIZE.value() == 0 ? Integer.MAX_VALUE: ConfigurationManagerImpl.VM_SERVICE_OFFERING_MAX_RAM_SIZE.value();
                if (memory < minMemory || memory > maxMemory || memory > maxRAMSize) {
                    throw new InvalidParameterValueException(String.format("Invalid memory value, specify a value between %d and %d", minMemory, Math.min(maxRAMSize, maxMemory)));
                }
            } else if (customParameters.containsKey(UsageEventVO.DynamicParameters.memory.name())) {
                throw new InvalidParameterValueException("The memory of this offering id:" + serviceOffering.getUuid() + " is not customizable. This is predefined in the template.");
            }
        } else {
            throw new InvalidParameterValueException("Need to specify custom parameter values cpu, cpu speed and memory when using custom offering");
        }
    }

    private UserVm upgradeStoppedVirtualMachine(Long vmId, Long svcOffId, Map<String, String> customParameters) throws ResourceAllocationException {

        VMInstanceVO vmInstance = _vmInstanceDao.findById(vmId);
        // Check resource limits for CPU and Memory.
        ServiceOfferingVO newServiceOffering = serviceOfferingDao.findById(svcOffId);
        if (newServiceOffering.getState() == ServiceOffering.State.Inactive) {
            throw new InvalidParameterValueException(String.format("Unable to upgrade virtual machine %s with an inactive service offering %s", vmInstance.getUuid(), newServiceOffering.getUuid()));
        }
        if (newServiceOffering.isDynamic()) {
            newServiceOffering.setDynamicFlag(true);
            validateCustomParameters(newServiceOffering, customParameters);
            newServiceOffering = serviceOfferingDao.getComputeOffering(newServiceOffering, customParameters);
        } else {
            validateOfferingMaxResource(newServiceOffering);
        }
        ServiceOfferingVO currentServiceOffering = serviceOfferingDao.findByIdIncludingRemoved(vmInstance.getId(), vmInstance.getServiceOfferingId());

        validateDiskOfferingChecks(currentServiceOffering, newServiceOffering);

        int newCpu = newServiceOffering.getCpu();
        int newMemory = newServiceOffering.getRamSize();
        int currentCpu = currentServiceOffering.getCpu();
        int currentMemory = currentServiceOffering.getRamSize();

        Account owner = _accountMgr.getActiveAccountById(vmInstance.getAccountId());
        if (! VirtualMachineManager.ResourceCountRunningVMsonly.value()) {
            if (newCpu > currentCpu) {
                _resourceLimitMgr.checkResourceLimit(owner, ResourceType.cpu, newCpu - currentCpu);
            }
            if (newMemory > currentMemory) {
                _resourceLimitMgr.checkResourceLimit(owner, ResourceType.memory, newMemory - currentMemory);
            }
        }

        // Check that the specified service offering ID is valid
        _itMgr.checkIfCanUpgrade(vmInstance, newServiceOffering);

        // Check if the new service offering can be applied to vm instance
        _accountMgr.checkAccess(owner, newServiceOffering, _dcDao.findById(vmInstance.getDataCenterId()));

        // resize and migrate the root volume if required
        DiskOfferingVO newDiskOffering = _diskOfferingDao.findById(newServiceOffering.getDiskOfferingId());
        changeDiskOfferingForRootVolume(vmId, newDiskOffering, customParameters, vmInstance.getDataCenterId());

        _itMgr.upgradeVmDb(vmId, newServiceOffering, currentServiceOffering);

        // Increment or decrement CPU and Memory count accordingly.
        if (! VirtualMachineManager.ResourceCountRunningVMsonly.value()) {
            if (newCpu > currentCpu) {
                _resourceLimitMgr.incrementResourceCount(owner.getAccountId(), ResourceType.cpu, new Long(newCpu - currentCpu));
            } else if (currentCpu > newCpu) {
                _resourceLimitMgr.decrementResourceCount(owner.getAccountId(), ResourceType.cpu, new Long(currentCpu - newCpu));
            }
            if (newMemory > currentMemory) {
                _resourceLimitMgr.incrementResourceCount(owner.getAccountId(), ResourceType.memory, new Long(newMemory - currentMemory));
            } else if (currentMemory > newMemory) {
                _resourceLimitMgr.decrementResourceCount(owner.getAccountId(), ResourceType.memory, new Long(currentMemory - newMemory));
            }
        }

        return _vmDao.findById(vmInstance.getId());

    }

    /**
     * Prepares the Resize Volume Command and verifies if the disk offering from the new service offering can be resized.
     * <br>
     * If the Service Offering was configured with a root disk size (size > 0) then it can only resize to an offering with a larger disk
     * or to an offering with a root size of zero, which is the default behavior.
     */
    protected ResizeVolumeCmd prepareResizeVolumeCmd(VolumeVO rootVolume, DiskOfferingVO currentRootDiskOffering, DiskOfferingVO newRootDiskOffering) {
        if (rootVolume == null) {
            throw new InvalidParameterValueException("Could not find Root volume for the VM while preparing the Resize Volume Command.");
        }
        if (currentRootDiskOffering == null) {
            throw new InvalidParameterValueException("Could not find Disk Offering matching the provided current Root Offering ID.");
        }
        if (newRootDiskOffering == null) {
            throw new InvalidParameterValueException("Could not find Disk Offering matching the provided Offering ID for resizing Root volume.");
        }

        ResizeVolumeCmd resizeVolumeCmd = new ResizeVolumeCmd(rootVolume.getId(), newRootDiskOffering.getMinIops(), newRootDiskOffering.getMaxIops());

        long newNewOfferingRootSizeInBytes = newRootDiskOffering.getDiskSize();
        long newNewOfferingRootSizeInGiB = newNewOfferingRootSizeInBytes / GiB_TO_BYTES;
        long currentRootDiskOfferingGiB = currentRootDiskOffering.getDiskSize() / GiB_TO_BYTES;
        if (newNewOfferingRootSizeInBytes > currentRootDiskOffering.getDiskSize()) {
            resizeVolumeCmd = new ResizeVolumeCmd(rootVolume.getId(), newRootDiskOffering.getMinIops(), newRootDiskOffering.getMaxIops(), newRootDiskOffering.getId());
            logger.debug(String.format("Preparing command to resize VM Root disk from %d GB to %d GB; current offering: %s, new offering: %s.", currentRootDiskOfferingGiB,
                    newNewOfferingRootSizeInGiB, currentRootDiskOffering.getName(), newRootDiskOffering.getName()));
        } else if (newNewOfferingRootSizeInBytes > 0l && newNewOfferingRootSizeInBytes < currentRootDiskOffering.getDiskSize()) {
            throw new InvalidParameterValueException(String.format(
                    "Failed to resize Root volume. The new Service Offering [id: %d, name: %s] has a smaller disk size [%d GB] than the current disk [%d GB].",
                    newRootDiskOffering.getId(), newRootDiskOffering.getName(), newNewOfferingRootSizeInGiB, currentRootDiskOfferingGiB));
        }
        return resizeVolumeCmd;
    }

    @Override
    @ActionEvent(eventType = EventTypes.EVENT_NIC_CREATE, eventDescription = "Creating Nic", async = true)
    public UserVm addNicToVirtualMachine(AddNicToVMCmd cmd) throws InvalidParameterValueException, PermissionDeniedException, CloudRuntimeException {
        Long vmId = cmd.getVmId();
        Long networkId = cmd.getNetworkId();
        String ipAddress = cmd.getIpAddress();
        String macAddress = cmd.getMacAddress();
        Account caller = CallContext.current().getCallingAccount();

        UserVmVO vmInstance = _vmDao.findById(vmId);
        if (vmInstance == null) {
            throw new InvalidParameterValueException("unable to find a virtual machine with id " + vmId);
        }

        // Check that Vm does not have VM Snapshots
        if (_vmSnapshotDao.findByVm(vmId).size() > 0) {
            throw new InvalidParameterValueException("NIC cannot be added to VM with VM Snapshots");
        }

        NetworkVO network = _networkDao.findById(networkId);
        if (network == null) {
            throw new InvalidParameterValueException("unable to find a network with id " + networkId);
        }

        Account vmOwner = _accountMgr.getAccount(vmInstance.getAccountId());
        _networkModel.checkNetworkPermissions(vmOwner, network);

        checkIfNetExistsForVM(vmInstance, network);

        macAddress = validateOrReplaceMacAddress(macAddress, network.getId());

        if(_nicDao.findByNetworkIdAndMacAddress(networkId, macAddress) != null) {
            throw new CloudRuntimeException("A NIC with this MAC address exists for network: " + network.getUuid());
        }

        NicProfile profile = new NicProfile(ipAddress, null, macAddress);
        if (ipAddress != null) {
            if (!(NetUtils.isValidIp4(ipAddress) || NetUtils.isValidIp6(ipAddress))) {
                throw new InvalidParameterValueException("Invalid format for IP address parameter: " + ipAddress);
            }
        }

        // Perform permission check on VM
        _accountMgr.checkAccess(caller, null, true, vmInstance);

        // Verify that zone is not Basic
        DataCenterVO dc = _dcDao.findById(vmInstance.getDataCenterId());
        if (dc.getNetworkType() == DataCenter.NetworkType.Basic) {
            throw new CloudRuntimeException("Zone " + vmInstance.getDataCenterId() + ", has a NetworkType of Basic. Can't add a new NIC to a VM on a Basic Network");
        }

        //ensure network belongs in zone
        if (network.getDataCenterId() != vmInstance.getDataCenterId()) {
            throw new CloudRuntimeException(vmInstance + " is in zone:" + vmInstance.getDataCenterId() + " but " + network + " is in zone:" + network.getDataCenterId());
        }

        if(_networkModel.getNicInNetwork(vmInstance.getId(),network.getId()) != null){
            logger.debug("VM " + vmInstance.getHostName() + " already in network " + network.getName() + " going to add another NIC");
        } else {
            //* get all vms hostNames in the network
            List<String> hostNames = _vmInstanceDao.listDistinctHostNames(network.getId());
            //* verify that there are no duplicates
            if (hostNames.contains(vmInstance.getHostName())) {
                throw new CloudRuntimeException("Network " + network.getName() + " already has a vm with host name: " + vmInstance.getHostName());
            }
        }

        setNicAsDefaultIfNeeded(vmInstance, profile);

        NicProfile guestNic = null;
        boolean cleanUp = true;

        try {
            guestNic = _itMgr.addVmToNetwork(vmInstance, network, profile);
            saveExtraDhcpOptions(guestNic.getId(), cmd.getDhcpOptionsMap());
            _networkMgr.configureExtraDhcpOptions(network, guestNic.getId(), cmd.getDhcpOptionsMap());
            cleanUp = false;
        } catch (ResourceUnavailableException e) {
            throw new CloudRuntimeException("Unable to add NIC to " + vmInstance + ": " + e);
        } catch (InsufficientCapacityException e) {
            throw new CloudRuntimeException("Insufficient capacity when adding NIC to " + vmInstance + ": " + e);
        } catch (ConcurrentOperationException e) {
            throw new CloudRuntimeException("Concurrent operations on adding NIC to " + vmInstance + ": " + e);
        } finally {
            if(cleanUp) {
                try {
                    _itMgr.removeVmFromNetwork(vmInstance, network, null);
                } catch (ResourceUnavailableException e) {
                    throw new CloudRuntimeException("Error while cleaning up NIC " + e);
                }
            }
        }
        CallContext.current().putContextParameter(Nic.class, guestNic.getUuid());
        logger.debug(String.format("Successful addition of %s from %s through %s", network, vmInstance, guestNic));
        return _vmDao.findById(vmInstance.getId());
    }

    /**
     * Set NIC as default if VM has no default NIC
     * @param vmInstance VM instance to be checked
     * @param nicProfile NIC profile to be updated
     */
    public void setNicAsDefaultIfNeeded(UserVmVO vmInstance, NicProfile nicProfile) {
        if (_networkModel.getDefaultNic(vmInstance.getId()) == null) {
            logger.debug(String.format("Setting NIC %s as default as VM %s has no default NIC.", nicProfile.getName(), vmInstance.getName()));
            nicProfile.setDefaultNic(true);
        }
    }

    /**
     * duplicated in {@see VirtualMachineManagerImpl} for a {@see VMInstanceVO}
     */
    private void checkIfNetExistsForVM(VirtualMachine virtualMachine, Network network) {
        List<NicVO> allNics = _nicDao.listByVmId(virtualMachine.getId());
        for (NicVO nic : allNics) {
            if (nic.getNetworkId() == network.getId()) {
                throw new CloudRuntimeException("A NIC already exists for VM:" + virtualMachine.getInstanceName() + " in network: " + network.getUuid());
            }
        }
    }

    /**
     * If the given MAC address is invalid it replaces the given MAC with the next available MAC address
     */
    protected String validateOrReplaceMacAddress(String macAddress, long networkId) {
        if (!NetUtils.isValidMac(macAddress)) {
            try {
                macAddress = _networkModel.getNextAvailableMacAddressInNetwork(networkId);
            } catch (InsufficientAddressCapacityException e) {
                throw new CloudRuntimeException(String.format("A MAC address cannot be generated for this NIC in the network [id=%s] ", networkId));
            }
        }
        return macAddress;
    }

    private void saveExtraDhcpOptions(long nicId, Map<Integer, String> dhcpOptions) {
        List<NicExtraDhcpOptionVO> nicExtraDhcpOptionVOList = dhcpOptions
                .entrySet()
                .stream()
                .map(entry -> new NicExtraDhcpOptionVO(nicId, entry.getKey(), entry.getValue()))
                .collect(Collectors.toList());

        _nicExtraDhcpOptionDao.saveExtraDhcpOptions(nicExtraDhcpOptionVOList);
    }

    @Override
    @ActionEvent(eventType = EventTypes.EVENT_NIC_DELETE, eventDescription = "Removing Nic", async = true)
    public UserVm removeNicFromVirtualMachine(RemoveNicFromVMCmd cmd) throws InvalidParameterValueException, PermissionDeniedException, CloudRuntimeException {
        Long vmId = cmd.getVmId();
        Long nicId = cmd.getNicId();
        Account caller = CallContext.current().getCallingAccount();

        UserVmVO vmInstance = _vmDao.findById(vmId);
        if (vmInstance == null) {
            throw new InvalidParameterValueException("Unable to find a virtual machine with id " + vmId);
        }

        // Check that Vm does not have VM Snapshots
        if (_vmSnapshotDao.findByVm(vmId).size() > 0) {
            throw new InvalidParameterValueException("NIC cannot be removed from VM with VM Snapshots");
        }

        NicVO nic = _nicDao.findById(nicId);
        if (nic == null) {
            throw new InvalidParameterValueException("Unable to find a nic with id " + nicId);
        }

        NetworkVO network = _networkDao.findById(nic.getNetworkId());
        if (network == null) {
            throw new InvalidParameterValueException("Unable to find a network with id " + nic.getNetworkId());
        }

        // Perform permission check on VM
        _accountMgr.checkAccess(caller, null, true, vmInstance);

        // Verify that zone is not Basic
        DataCenterVO dc = _dcDao.findById(vmInstance.getDataCenterId());
        if (dc.getNetworkType() == DataCenter.NetworkType.Basic) {
            throw new InvalidParameterValueException("Zone " + vmInstance.getDataCenterId() + ", has a NetworkType of Basic. Can't remove a NIC from a VM on a Basic Network");
        }

        // check to see if nic is attached to VM
        if (nic.getInstanceId() != vmId) {
            throw new InvalidParameterValueException(nic + " is not a nic on " + vmInstance);
        }

        // don't delete default NIC on a user VM
        if (nic.isDefaultNic() && vmInstance.getType() == VirtualMachine.Type.User) {
            throw new InvalidParameterValueException("Unable to remove nic from " + vmInstance + " in " + network + ", nic is default.");
        }

        // if specified nic is associated with PF/LB/Static NAT
        if (_rulesMgr.listAssociatedRulesForGuestNic(nic).size() > 0) {
            throw new InvalidParameterValueException("Unable to remove nic from " + vmInstance + " in " + network + ", nic has associated Port forwarding or Load balancer or Static NAT rules.");
        }

        boolean nicremoved = false;
        try {
            nicremoved = _itMgr.removeNicFromVm(vmInstance, nic);
        } catch (ResourceUnavailableException e) {
            throw new CloudRuntimeException("Unable to remove " + network + " from " + vmInstance + ": " + e);

        } catch (ConcurrentOperationException e) {
            throw new CloudRuntimeException("Concurrent operations on removing " + network + " from " + vmInstance + ": " + e);
        }

        if (!nicremoved) {
            throw new CloudRuntimeException("Unable to remove " + network + " from " + vmInstance);
        }

        logger.debug("Successful removal of " + network + " from " + vmInstance);
        return _vmDao.findById(vmInstance.getId());
    }

    @Override
    @ActionEvent(eventType = EventTypes.EVENT_NIC_UPDATE, eventDescription = "Creating Nic", async = true)
    public UserVm updateDefaultNicForVirtualMachine(UpdateDefaultNicForVMCmd cmd) throws InvalidParameterValueException, CloudRuntimeException {
        Long vmId = cmd.getVmId();
        Long nicId = cmd.getNicId();
        Account caller = CallContext.current().getCallingAccount();

        UserVmVO vmInstance = _vmDao.findById(vmId);
        if (vmInstance == null) {
            throw new InvalidParameterValueException("unable to find a virtual machine with id " + vmId);
        }

        // Check that Vm does not have VM Snapshots
        if (_vmSnapshotDao.findByVm(vmId).size() > 0) {
            throw new InvalidParameterValueException("NIC cannot be updated for VM with VM Snapshots");
        }

        NicVO nic = _nicDao.findById(nicId);
        if (nic == null) {
            throw new InvalidParameterValueException("unable to find a nic with id " + nicId);
        }
        NetworkVO network = _networkDao.findById(nic.getNetworkId());
        if (network == null) {
            throw new InvalidParameterValueException("unable to find a network with id " + nic.getNetworkId());
        }

        // Perform permission check on VM
        _accountMgr.checkAccess(caller, null, true, vmInstance);

        // Verify that zone is not Basic
        DataCenterVO dc = _dcDao.findById(vmInstance.getDataCenterId());
        if (dc.getNetworkType() == DataCenter.NetworkType.Basic) {
            throw new CloudRuntimeException("Zone " + vmInstance.getDataCenterId() + ", has a NetworkType of Basic. Can't change default NIC on a Basic Network");
        }

        // no need to check permissions for network, we'll enumerate the ones they already have access to
        Network existingdefaultnet = _networkModel.getDefaultNetworkForVm(vmId);

        //check to see if nic is attached to VM
        if (nic.getInstanceId() != vmId) {
            throw new InvalidParameterValueException(nic + " is not a nic on  " + vmInstance);
        }
        // if current default equals chosen new default, Throw an exception
        if (nic.isDefaultNic()) {
            throw new CloudRuntimeException("refusing to set default nic because chosen nic is already the default");
        }

        //make sure the VM is Running or Stopped
        if ((vmInstance.getState() != State.Running) && (vmInstance.getState() != State.Stopped)) {
            throw new CloudRuntimeException("refusing to set default " + vmInstance + " is not Running or Stopped");
        }

        NicProfile existing = null;
        List<NicProfile> nicProfiles = _networkMgr.getNicProfiles(vmInstance);
        for (NicProfile nicProfile : nicProfiles) {
            if (nicProfile.isDefaultNic() && existingdefaultnet != null && nicProfile.getNetworkId() == existingdefaultnet.getId()) {
                existing = nicProfile;
            }
        }

        if (existing == null) {
            logger.warn("Failed to update default nic, no nic profile found for existing default network");
            throw new CloudRuntimeException("Failed to find a nic profile for the existing default network. This is bad and probably means some sort of configuration corruption");
        }

        Network oldDefaultNetwork = null;
        oldDefaultNetwork = _networkModel.getDefaultNetworkForVm(vmId);
        String oldNicIdString = Long.toString(_networkModel.getDefaultNic(vmId).getId());
        long oldNetworkOfferingId = -1L;

        if (oldDefaultNetwork != null) {
            oldNetworkOfferingId = oldDefaultNetwork.getNetworkOfferingId();
        }
        NicVO existingVO = _nicDao.findById(existing.id);
        Integer chosenID = nic.getDeviceId();
        Integer existingID = existing.getDeviceId();

        Network newdefault = null;
        if (_itMgr.updateDefaultNicForVM(vmInstance, nic, existingVO)) {
            newdefault = _networkModel.getDefaultNetworkForVm(vmId);
        }

        if (newdefault == null) {
            nic.setDefaultNic(false);
            nic.setDeviceId(chosenID);
            existingVO.setDefaultNic(true);
            existingVO.setDeviceId(existingID);

            nic = _nicDao.persist(nic);
            _nicDao.persist(existingVO);

            newdefault = _networkModel.getDefaultNetworkForVm(vmId);
            if (newdefault.getId() == existingdefaultnet.getId()) {
                throw new CloudRuntimeException("Setting a default nic failed, and we had no default nic, but we were able to set it back to the original");
            }
            throw new CloudRuntimeException("Failed to change default nic to " + nic + " and now we have no default");
        } else if (newdefault.getId() == nic.getNetworkId()) {
            logger.debug("successfully set default network to " + network + " for " + vmInstance);
            String nicIdString = Long.toString(nic.getId());
            long newNetworkOfferingId = network.getNetworkOfferingId();
            UsageEventUtils.publishUsageEvent(EventTypes.EVENT_NETWORK_OFFERING_REMOVE, vmInstance.getAccountId(), vmInstance.getDataCenterId(), vmInstance.getId(),
                    oldNicIdString, oldNetworkOfferingId, null, 1L, VirtualMachine.class.getName(), vmInstance.getUuid(), vmInstance.isDisplay());
            UsageEventUtils.publishUsageEvent(EventTypes.EVENT_NETWORK_OFFERING_ASSIGN, vmInstance.getAccountId(), vmInstance.getDataCenterId(), vmInstance.getId(), nicIdString,
                    newNetworkOfferingId, null, 1L, VirtualMachine.class.getName(), vmInstance.getUuid(), vmInstance.isDisplay());
            UsageEventUtils.publishUsageEvent(EventTypes.EVENT_NETWORK_OFFERING_REMOVE, vmInstance.getAccountId(), vmInstance.getDataCenterId(), vmInstance.getId(), nicIdString,
                    newNetworkOfferingId, null, 0L, VirtualMachine.class.getName(), vmInstance.getUuid(), vmInstance.isDisplay());
            UsageEventUtils.publishUsageEvent(EventTypes.EVENT_NETWORK_OFFERING_ASSIGN, vmInstance.getAccountId(), vmInstance.getDataCenterId(), vmInstance.getId(),
                    oldNicIdString, oldNetworkOfferingId, null, 0L, VirtualMachine.class.getName(), vmInstance.getUuid(), vmInstance.isDisplay());

            if (vmInstance.getState() == State.Running) {
                try {
                    VirtualMachineProfile vmProfile = new VirtualMachineProfileImpl(vmInstance);
                    User callerUser = _accountMgr.getActiveUser(CallContext.current().getCallingUserId());
                    ReservationContext context = new ReservationContextImpl(null, null, callerUser, caller);
                    DeployDestination dest = new DeployDestination(dc, null, null, null);
                    _networkMgr.prepare(vmProfile, dest, context);
                } catch (final Exception e) {
                    logger.info("Got exception: ", e);
                }
            }

            return _vmDao.findById(vmInstance.getId());
        }

        throw new CloudRuntimeException("something strange happened, new default network(" + newdefault.getId() + ") is not null, and is not equal to the network("
                + nic.getNetworkId() + ") of the chosen nic");
    }

    @Override
    public UserVm updateNicIpForVirtualMachine(UpdateVmNicIpCmd cmd) {
        Long nicId = cmd.getNicId();
        String ipaddr = cmd.getIpaddress();
        Account caller = CallContext.current().getCallingAccount();

        //check whether the nic belongs to user vm.
        NicVO nicVO = _nicDao.findById(nicId);
        if (nicVO == null) {
            throw new InvalidParameterValueException("There is no nic for the " + nicId);
        }

        if (nicVO.getVmType() != VirtualMachine.Type.User) {
            throw new InvalidParameterValueException("The nic is not belongs to user vm");
        }

        UserVm vm = _vmDao.findById(nicVO.getInstanceId());
        if (vm == null) {
            throw new InvalidParameterValueException("There is no vm with the nic");
        }

        Network network = _networkDao.findById(nicVO.getNetworkId());
        if (network == null) {
            throw new InvalidParameterValueException("There is no network with the nic");
        }
        // Don't allow to update vm nic ip if network is not in Implemented/Setup/Allocated state
        if (!(network.getState() == Network.State.Allocated || network.getState() == Network.State.Implemented || network.getState() == Network.State.Setup)) {
            throw new InvalidParameterValueException("Network is not in the right state to update vm nic ip. Correct states are: " + Network.State.Allocated + ", " + Network.State.Implemented + ", "
                    + Network.State.Setup);
        }

        NetworkOfferingVO offering = _networkOfferingDao.findByIdIncludingRemoved(network.getNetworkOfferingId());
        if (offering == null) {
            throw new InvalidParameterValueException("There is no network offering with the network");
        }
        if (!_networkModel.listNetworkOfferingServices(offering.getId()).isEmpty() && vm.getState() != State.Stopped) {
            InvalidParameterValueException ex = new InvalidParameterValueException(
                    "VM is not Stopped, unable to update the vm nic having the specified id");
            ex.addProxyObject(vm.getUuid(), "vmId");
            throw ex;
        }

        // verify permissions
        _accountMgr.checkAccess(caller, null, true, vm);
        Account ipOwner = _accountDao.findByIdIncludingRemoved(vm.getAccountId());

        // verify ip address
        logger.debug("Calling the ip allocation ...");
        DataCenter dc = _dcDao.findById(network.getDataCenterId());
        if (dc == null) {
            throw new InvalidParameterValueException("There is no dc with the nic");
        }
        if (dc.getNetworkType() == NetworkType.Advanced && network.getGuestType() == Network.GuestType.Isolated) {
            try {
                ipaddr = _ipAddrMgr.allocateGuestIP(network, ipaddr);
            } catch (InsufficientAddressCapacityException e) {
                throw new InvalidParameterValueException("Allocating ip to guest nic " + nicVO.getUuid() + " failed, for insufficient address capacity");
            }
            if (ipaddr == null) {
                throw new InvalidParameterValueException("Allocating ip to guest nic " + nicVO.getUuid() + " failed, please choose another ip");
            }

            if (nicVO.getIPv4Address() != null) {
                updatePublicIpDnatVmIp(vm.getId(), network.getId(), nicVO.getIPv4Address(), ipaddr);
                updateLoadBalancerRulesVmIp(vm.getId(), network.getId(), nicVO.getIPv4Address(), ipaddr);
                updatePortForwardingRulesVmIp(vm.getId(), network.getId(), nicVO.getIPv4Address(), ipaddr);
            }

        } else if (dc.getNetworkType() == NetworkType.Basic || network.getGuestType()  == Network.GuestType.Shared) {
            //handle the basic networks here
            //for basic zone, need to provide the podId to ensure proper ip alloation
            Long podId = null;
            if (dc.getNetworkType() == NetworkType.Basic) {
                podId = vm.getPodIdToDeployIn();
                if (podId == null) {
                    throw new InvalidParameterValueException("vm pod id is null in Basic zone; can't decide the range for ip allocation");
                }
            }

            try {
                ipaddr = _ipAddrMgr.allocatePublicIpForGuestNic(network, podId, ipOwner, ipaddr);
                if (ipaddr == null) {
                    throw new InvalidParameterValueException("Allocating ip to guest nic " + nicVO.getUuid() + " failed, please choose another ip");
                }

                final IPAddressVO newIp = _ipAddressDao.findByIpAndSourceNetworkId(network.getId(), ipaddr);
                final Vlan vlan = _vlanDao.findById(newIp.getVlanId());
                nicVO.setIPv4Gateway(vlan.getVlanGateway());
                nicVO.setIPv4Netmask(vlan.getVlanNetmask());

                final IPAddressVO ip = _ipAddressDao.findByIpAndSourceNetworkId(nicVO.getNetworkId(), nicVO.getIPv4Address());
                if (ip != null) {
                    Transaction.execute(new TransactionCallbackNoReturn() {
                        @Override
                        public void doInTransactionWithoutResult(TransactionStatus status) {
                            _ipAddrMgr.markIpAsUnavailable(ip.getId());
                            _ipAddressDao.unassignIpAddress(ip.getId());
                        }
                    });
                }
            } catch (InsufficientAddressCapacityException e) {
                logger.error("Allocating ip to guest nic " + nicVO.getUuid() + " failed, for insufficient address capacity");
                return null;
            }
        } else {
            throw new InvalidParameterValueException("UpdateVmNicIpCmd is not supported in L2 network");
        }

        logger.debug("Updating IPv4 address of NIC " + nicVO + " to " + ipaddr + "/" + nicVO.getIPv4Netmask() + " with gateway " + nicVO.getIPv4Gateway());
        nicVO.setIPv4Address(ipaddr);
        _nicDao.persist(nicVO);

        return vm;
    }

    private void updatePublicIpDnatVmIp(long vmId, long networkId, String oldIp, String newIp) {
        if (!_networkModel.areServicesSupportedInNetwork(networkId, Service.StaticNat)) {
            return;
        }
        List<IPAddressVO> publicIps = _ipAddressDao.listByAssociatedVmId(vmId);
        for (IPAddressVO publicIp : publicIps) {
            if (oldIp.equals(publicIp.getVmIp()) && publicIp.getAssociatedWithNetworkId() == networkId) {
                publicIp.setVmIp(newIp);
                _ipAddressDao.persist(publicIp);
            }
        }
    }

    private void updateLoadBalancerRulesVmIp(long vmId, long networkId, String oldIp, String newIp) {
        if (!_networkModel.areServicesSupportedInNetwork(networkId, Service.Lb)) {
            return;
        }
        List<LoadBalancerVMMapVO> loadBalancerVMMaps = _loadBalancerVMMapDao.listByInstanceId(vmId);
        for (LoadBalancerVMMapVO map : loadBalancerVMMaps) {
            long lbId = map.getLoadBalancerId();
            FirewallRuleVO rule = _rulesDao.findById(lbId);
            if (oldIp.equals(map.getInstanceIp()) && networkId == rule.getNetworkId()) {
                map.setInstanceIp(newIp);
                _loadBalancerVMMapDao.persist(map);
            }
        }
    }

    private void updatePortForwardingRulesVmIp(long vmId, long networkId, String oldIp, String newIp) {
        if (!_networkModel.areServicesSupportedInNetwork(networkId, Service.PortForwarding)) {
            return;
        }
        List<PortForwardingRuleVO> firewallRules = _portForwardingDao.listByVm(vmId);
        for (PortForwardingRuleVO firewallRule : firewallRules) {
            FirewallRuleVO rule = _rulesDao.findById(firewallRule.getId());
            if (oldIp.equals(firewallRule.getDestinationIpAddress().toString()) && networkId == rule.getNetworkId()) {
                firewallRule.setDestinationIpAddress(new Ip(newIp));
                _portForwardingDao.persist(firewallRule);
            }
        }
    }

    @Override
    @ActionEvent(eventType = EventTypes.EVENT_VM_UPGRADE, eventDescription = "Upgrading VM", async = true)
    public UserVm upgradeVirtualMachine(ScaleVMCmd cmd) throws ResourceUnavailableException, ConcurrentOperationException, ManagementServerException,
    VirtualMachineMigrationException {

        Long vmId = cmd.getId();
        Long newServiceOfferingId = cmd.getServiceOfferingId();
        VirtualMachine vm = (VirtualMachine) this._entityMgr.findById(VirtualMachine.class, vmId);
        if (vm == null) {
            throw new InvalidParameterValueException("Unable to find VM's UUID");
        }
        CallContext.current().setEventDetails("Vm Id: " + vm.getUuid());

        boolean result = upgradeVirtualMachine(vmId, newServiceOfferingId, cmd.getDetails());
        if (result) {
            UserVmVO vmInstance = _vmDao.findById(vmId);
            if (vmInstance.getState().equals(State.Stopped)) {
                // Generate usage event for VM upgrade
                generateUsageEvent(vmInstance, vmInstance.isDisplayVm(), EventTypes.EVENT_VM_UPGRADE);
            }
            return vmInstance;
        } else {
            throw new CloudRuntimeException("Failed to scale the VM");
        }
    }

    @Override
    public boolean upgradeVirtualMachine(Long vmId, Long newServiceOfferingId, Map<String, String> customParameters) throws ResourceUnavailableException,
    ConcurrentOperationException, ManagementServerException, VirtualMachineMigrationException {

        VMInstanceVO vmInstance = _vmInstanceDao.findById(vmId);
        Account caller = CallContext.current().getCallingAccount();
        _accountMgr.checkAccess(caller, null, true, vmInstance);
        if (vmInstance == null) {
            logger.error(String.format("VM instance with id [%s] is null, it is not possible to upgrade a null VM.", vmId));
            return false;
        }

        if (State.Stopped.equals(vmInstance.getState())) {
            upgradeStoppedVirtualMachine(vmId, newServiceOfferingId, customParameters);
            return true;
        }

        if (State.Running.equals(vmInstance.getState())) {
            ServiceOfferingVO newServiceOfferingVO = serviceOfferingDao.findById(newServiceOfferingId);
            HostVO instanceHost = _hostDao.findById(vmInstance.getHostId());
            _hostDao.loadHostTags(instanceHost);

            if (!instanceHost.checkHostServiceOfferingTags(newServiceOfferingVO)) {
                logger.error(String.format("Cannot upgrade VM [%s] as the new service offering [%s] does not have the required host tags %s.", vmInstance, newServiceOfferingVO,
                        instanceHost.getHostTags()));
                return false;
            }
        }
        return upgradeRunningVirtualMachine(vmId, newServiceOfferingId, customParameters);
    }

    private boolean upgradeRunningVirtualMachine(Long vmId, Long newServiceOfferingId, Map<String, String> customParameters) throws ResourceUnavailableException,
    ConcurrentOperationException, ManagementServerException, VirtualMachineMigrationException {

        Account caller = CallContext.current().getCallingAccount();
        VMInstanceVO vmInstance = _vmInstanceDao.findById(vmId);

        Set<HypervisorType> supportedHypervisorTypes = new HashSet<>();
        supportedHypervisorTypes.add(HypervisorType.XenServer);
        supportedHypervisorTypes.add(HypervisorType.VMware);
        supportedHypervisorTypes.add(HypervisorType.Simulator);
        supportedHypervisorTypes.add(HypervisorType.KVM);

        HypervisorType vmHypervisorType = vmInstance.getHypervisorType();

        if (!supportedHypervisorTypes.contains(vmHypervisorType)) {
            String message = String.format("Scaling the VM dynamically is not supported for VMs running on Hypervisor [%s].", vmInstance.getHypervisorType());
            logger.info(message);
            throw new InvalidParameterValueException(message);
        }

        _accountMgr.checkAccess(caller, null, true, vmInstance);

        //Check if its a scale "up"
        ServiceOfferingVO newServiceOffering = serviceOfferingDao.findById(newServiceOfferingId);
        if (newServiceOffering.isDynamic()) {
            newServiceOffering.setDynamicFlag(true);
            validateCustomParameters(newServiceOffering, customParameters);
            newServiceOffering = serviceOfferingDao.getComputeOffering(newServiceOffering, customParameters);
        }

        // Check that the specified service offering ID is valid
        _itMgr.checkIfCanUpgrade(vmInstance, newServiceOffering);

        ServiceOfferingVO currentServiceOffering = serviceOfferingDao.findByIdIncludingRemoved(vmInstance.getId(), vmInstance.getServiceOfferingId());
        if (newServiceOffering.isDynamicScalingEnabled() != currentServiceOffering.isDynamicScalingEnabled()) {
            throw new InvalidParameterValueException("Unable to Scale VM: since dynamic scaling enabled flag is not same for new service offering and old service offering");
        }

        validateDiskOfferingChecks(currentServiceOffering, newServiceOffering);

        int newCpu = newServiceOffering.getCpu();
        int newMemory = newServiceOffering.getRamSize();
        int newSpeed = newServiceOffering.getSpeed();
        int currentCpu = currentServiceOffering.getCpu();
        int currentMemory = currentServiceOffering.getRamSize();
        int currentSpeed = currentServiceOffering.getSpeed();
        int memoryDiff = newMemory - currentMemory;
        int cpuDiff = newCpu * newSpeed - currentCpu * currentSpeed;

        // Don't allow to scale when (Any of the new values less than current values) OR (All current and new values are same)
        if ((newSpeed < currentSpeed || newMemory < currentMemory || newCpu < currentCpu) || (newSpeed == currentSpeed && newMemory == currentMemory && newCpu == currentCpu)) {
            String message = String.format("While the VM is running, only scalling up it is supported. New service offering {\"memory\": %s, \"speed\": %s, \"cpu\": %s} should"
              + " have at least one value (ram, speed or cpu) greater than the current values {\"memory\": %s, \"speed\": %s, \"cpu\": %s}.", newMemory, newSpeed, newCpu,
              currentMemory, currentSpeed, currentCpu);

            throw new InvalidParameterValueException(message);
        }

        if (vmHypervisorType.equals(HypervisorType.KVM) && !currentServiceOffering.isDynamic()) {
            String message = String.format("Unable to live scale VM on KVM when current service offering is a \"Fixed Offering\". KVM needs the tag \"maxMemory\" to live scale and it is only configured when VM is deployed with a custom service offering and \"Dynamic Scalable\" is enabled.");
            logger.info(message);
            throw new InvalidParameterValueException(message);
        }

        serviceOfferingDao.loadDetails(currentServiceOffering);
        serviceOfferingDao.loadDetails(newServiceOffering);

        Map<String, String> currentDetails = currentServiceOffering.getDetails();
        Map<String, String> newDetails = newServiceOffering.getDetails();
        String currentVgpuType = currentDetails.get("vgpuType");
        String newVgpuType = newDetails.get("vgpuType");

        if (currentVgpuType != null && (newVgpuType == null || !newVgpuType.equalsIgnoreCase(currentVgpuType))) {
            throw new InvalidParameterValueException(String.format("Dynamic scaling of vGPU type is not supported. VM has vGPU Type: [%s].", currentVgpuType));
        }

        // Check resource limits
        if (newCpu > currentCpu) {
            _resourceLimitMgr.checkResourceLimit(caller, ResourceType.cpu, newCpu - currentCpu);
        }

        if (newMemory > currentMemory) {
            _resourceLimitMgr.checkResourceLimit(caller, ResourceType.memory, memoryDiff);
        }

        // Dynamically upgrade the running vms
        boolean success = false;
        if (vmInstance.getState().equals(State.Running)) {
            int retry = _scaleRetry;
            ExcludeList excludes = new ExcludeList();

            // Check zone wide flag
            boolean enableDynamicallyScaleVm = EnableDynamicallyScaleVm.valueIn(vmInstance.getDataCenterId());
            if (!enableDynamicallyScaleVm) {
                throw new PermissionDeniedException("Dynamically scaling virtual machines is disabled for this zone, please contact your admin.");
            }

            // Check vm flag
            if (!vmInstance.isDynamicallyScalable()) {
                throw new CloudRuntimeException(String.format("Unable to scale %s as it does not have tools to support dynamic scaling.", vmInstance.toString()));
            }

            // Check disable threshold for cluster is not crossed
            HostVO host = _hostDao.findById(vmInstance.getHostId());
            if (_capacityMgr.checkIfClusterCrossesThreshold(host.getClusterId(), cpuDiff, memoryDiff)) {
                throw new CloudRuntimeException(String.format("Unable to scale %s due to insufficient resources.", vmInstance.toString()));
            }

            while (retry-- != 0) { // It's != so that it can match -1.
                try {
                    boolean existingHostHasCapacity = false;

                    // Increment CPU and Memory count accordingly.
                    if (newCpu > currentCpu) {
                        _resourceLimitMgr.incrementResourceCount(caller.getAccountId(), ResourceType.cpu, new Long(newCpu - currentCpu));
                    }

                    if (memoryDiff > 0) {
                        _resourceLimitMgr.incrementResourceCount(caller.getAccountId(), ResourceType.memory, new Long(memoryDiff));
                    }

                    // #1 Check existing host has capacity
                    if (!excludes.shouldAvoid(ApiDBUtils.findHostById(vmInstance.getHostId()))) {
                        existingHostHasCapacity = _capacityMgr.checkIfHostHasCpuCapability(vmInstance.getHostId(), newCpu, newSpeed)
                                && _capacityMgr.checkIfHostHasCapacity(vmInstance.getHostId(), cpuDiff, ByteScaleUtils.mebibytesToBytes(memoryDiff), false,
                                        _capacityMgr.getClusterOverProvisioningFactor(host.getClusterId(), Capacity.CAPACITY_TYPE_CPU),
                                        _capacityMgr.getClusterOverProvisioningFactor(host.getClusterId(), Capacity.CAPACITY_TYPE_MEMORY), false);
                        excludes.addHost(vmInstance.getHostId());
                    }

                    // #2 migrate the vm if host doesn't have capacity or is in avoid set
                    if (!existingHostHasCapacity) {
                        _itMgr.findHostAndMigrate(vmInstance.getUuid(), newServiceOfferingId, customParameters, excludes);
                    }

                    // #3 resize or migrate the root volume if required
                    DiskOfferingVO newDiskOffering = _diskOfferingDao.findById(newServiceOffering.getDiskOfferingId());
                    changeDiskOfferingForRootVolume(vmId, newDiskOffering, customParameters, vmInstance.getDataCenterId());

                    // #4 scale the vm now
                    vmInstance = _vmInstanceDao.findById(vmId);
                    _itMgr.reConfigureVm(vmInstance.getUuid(), currentServiceOffering, newServiceOffering, customParameters, existingHostHasCapacity);
                    success = true;
                    return success;
                } catch (InsufficientCapacityException | ResourceUnavailableException | ConcurrentOperationException e) {
                    logger.error(String.format("Unable to scale %s due to [%s].", vmInstance.toString(), e.getMessage()), e);
                } finally {
                    if (!success) {
                        // Decrement CPU and Memory count accordingly.
                        if (newCpu > currentCpu) {
                            _resourceLimitMgr.decrementResourceCount(caller.getAccountId(), ResourceType.cpu, new Long(newCpu - currentCpu));
                        }

                        if (memoryDiff > 0) {
                            _resourceLimitMgr.decrementResourceCount(caller.getAccountId(), ResourceType.memory, new Long(memoryDiff));
                        }
                    }
                }
            }
        }
        return success;
    }

    protected void validateDiskOfferingChecks(ServiceOfferingVO currentServiceOffering, ServiceOfferingVO newServiceOffering) {
        if (currentServiceOffering.getDiskOfferingStrictness() != newServiceOffering.getDiskOfferingStrictness()) {
            throw new InvalidParameterValueException("Unable to Scale VM, since disk offering strictness flag is not same for new service offering and old service offering");
        }

        if (currentServiceOffering.getDiskOfferingStrictness() && currentServiceOffering.getDiskOfferingId() != newServiceOffering.getDiskOfferingId()) {
            throw new InvalidParameterValueException("Unable to Scale VM, since disk offering id associated with the old service offering is not same for new service offering");
        }

        DiskOfferingVO currentRootDiskOffering = _diskOfferingDao.findByIdIncludingRemoved(currentServiceOffering.getDiskOfferingId());
        DiskOfferingVO newRootDiskOffering = _diskOfferingDao.findById(newServiceOffering.getDiskOfferingId());

        if (currentRootDiskOffering.getEncrypt() != newRootDiskOffering.getEncrypt()) {
            throw new InvalidParameterValueException("Cannot change volume encryption type via service offering change");
        }
    }

    private void changeDiskOfferingForRootVolume(Long vmId, DiskOfferingVO newDiskOffering, Map<String, String> customParameters, Long zoneId) throws ResourceAllocationException {

        if (!AllowDiskOfferingChangeDuringScaleVm.valueIn(zoneId)) {
            if (logger.isDebugEnabled()) {
                logger.debug(String.format("Changing the disk offering of the root volume during the compute offering change operation is disabled. Please check the setting [%s].", AllowDiskOfferingChangeDuringScaleVm.key()));
            }
            return;
        }

        List<VolumeVO> vols = _volsDao.findReadyAndAllocatedRootVolumesByInstance(vmId);

        for (final VolumeVO rootVolumeOfVm : vols) {
            DiskOfferingVO currentRootDiskOffering = _diskOfferingDao.findById(rootVolumeOfVm.getDiskOfferingId());
            Long rootDiskSize= null;
            Long rootDiskSizeBytes = null;
            if (customParameters.containsKey(ApiConstants.ROOT_DISK_SIZE)) {
                rootDiskSize = Long.parseLong(customParameters.get(ApiConstants.ROOT_DISK_SIZE));
                rootDiskSizeBytes = rootDiskSize << 30;
            }
            if (currentRootDiskOffering.getId() == newDiskOffering.getId() &&
                    (!newDiskOffering.isCustomized() || (newDiskOffering.isCustomized() && Objects.equals(rootVolumeOfVm.getSize(), rootDiskSizeBytes)))) {
                if (logger.isDebugEnabled()) {
                    logger.debug(String.format("Volume %s is already having disk offering %s", rootVolumeOfVm, newDiskOffering.getUuid()));
                }
                continue;
            }
            HypervisorType hypervisorType = _volsDao.getHypervisorType(rootVolumeOfVm.getId());
            if (HypervisorType.Simulator != hypervisorType) {
                Long minIopsInNewDiskOffering = null;
                Long maxIopsInNewDiskOffering = null;
                boolean autoMigrate = false;
                boolean shrinkOk = false;
                if (customParameters.containsKey(ApiConstants.MIN_IOPS)) {
                    minIopsInNewDiskOffering = Long.parseLong(customParameters.get(ApiConstants.MIN_IOPS));
                }
                if (customParameters.containsKey(ApiConstants.MAX_IOPS)) {
                    minIopsInNewDiskOffering = Long.parseLong(customParameters.get(ApiConstants.MAX_IOPS));
                }
                if (customParameters.containsKey(ApiConstants.AUTO_MIGRATE)) {
                    autoMigrate = Boolean.parseBoolean(customParameters.get(ApiConstants.AUTO_MIGRATE));
                }
                if (customParameters.containsKey(ApiConstants.SHRINK_OK)) {
                    shrinkOk = Boolean.parseBoolean(customParameters.get(ApiConstants.SHRINK_OK));
                }
                ChangeOfferingForVolumeCmd changeOfferingForVolumeCmd = new ChangeOfferingForVolumeCmd(rootVolumeOfVm.getId(), newDiskOffering.getId(), minIopsInNewDiskOffering, maxIopsInNewDiskOffering, autoMigrate, shrinkOk);
                if (rootDiskSize != null) {
                    changeOfferingForVolumeCmd.setSize(rootDiskSize);
                }
                Volume result = _volumeService.changeDiskOfferingForVolume(changeOfferingForVolumeCmd);
                if (result == null) {
                    throw new CloudRuntimeException("Failed to change disk offering of the root volume");
                }
            } else if (newDiskOffering.getDiskSize() > 0 && currentRootDiskOffering.getDiskSize() != newDiskOffering.getDiskSize()) {
                throw new InvalidParameterValueException("Hypervisor " + hypervisorType + " does not support volume resize");
            }
        }
    }

    @Override
    public HashMap<String, VolumeStatsEntry> getVolumeStatistics(long clusterId, String poolUuid, StoragePoolType poolType,  int timeout) {
        List<HostVO> neighbors = _resourceMgr.listHostsInClusterByStatus(clusterId, Status.Up);
        StoragePoolVO storagePool = _storagePoolDao.findPoolByUUID(poolUuid);
        HashMap<String, VolumeStatsEntry> volumeStatsByUuid = new HashMap<>();

        for (HostVO neighbor : neighbors) {

            // - zone wide storage for specific hypervisortypes
            if ((ScopeType.ZONE.equals(storagePool.getScope()) && storagePool.getHypervisor() != neighbor.getHypervisorType())) {
                // skip this neighbour if their hypervisor type is not the same as that of the store
                continue;
            }

            List<String> volumeLocators = getVolumesByHost(neighbor, storagePool);
            if (!CollectionUtils.isEmpty(volumeLocators)) {

                GetVolumeStatsCommand cmd = new GetVolumeStatsCommand(poolType, poolUuid, volumeLocators);
                Answer answer = null;

                DataStoreProvider storeProvider = _dataStoreProviderMgr
                        .getDataStoreProvider(storagePool.getStorageProviderName());
                DataStoreDriver storeDriver = storeProvider.getDataStoreDriver();

                if (storeDriver instanceof PrimaryDataStoreDriver && ((PrimaryDataStoreDriver) storeDriver).canProvideVolumeStats()) {
                    // Get volume stats from the pool directly instead of sending cmd to host
                    answer = storageManager.getVolumeStats(storagePool, cmd);
                } else {
                    if (timeout > 0) {
                        cmd.setWait(timeout/1000);
                    }

                    answer = _agentMgr.easySend(neighbor.getId(), cmd);
                }

                if (answer != null && answer instanceof GetVolumeStatsAnswer){
                    GetVolumeStatsAnswer volstats = (GetVolumeStatsAnswer)answer;
                    if (volstats.getVolumeStats() != null) {
                        volumeStatsByUuid.putAll(volstats.getVolumeStats());
                    }
                }
            }
        }
        return volumeStatsByUuid.size() > 0 ? volumeStatsByUuid : null;
    }

    private List<String> getVolumesByHost(HostVO host, StoragePool pool){
        List<VMInstanceVO> vmsPerHost = _vmInstanceDao.listByHostId(host.getId());
        return vmsPerHost.stream()
                .flatMap(vm -> _volsDao.findByInstanceIdAndPoolId(vm.getId(),pool.getId()).stream().map(vol ->
                vol.getState() == Volume.State.Ready ? (vol.getFormat() == ImageFormat.OVA ? vol.getChainInfo() : vol.getPath()) : null).filter(Objects::nonNull))
                .collect(Collectors.toList());
    }

    @Override
    @DB
    @ActionEvent(eventType = EventTypes.EVENT_VM_RECOVER, eventDescription = "Recovering VM")
    public UserVm recoverVirtualMachine(RecoverVMCmd cmd) throws ResourceAllocationException, CloudRuntimeException {

        final Long vmId = cmd.getId();
        Account caller = CallContext.current().getCallingAccount();
        final Long userId = caller.getAccountId();

        // Verify input parameters
        final UserVmVO vm = _vmDao.findById(vmId);

        if (vm == null) {
            throw new InvalidParameterValueException("unable to find a virtual machine with id " + vmId);
        }

        // When trying to expunge, permission is denied when the caller is not an admin and the AllowUserExpungeRecoverVm is false for the caller.
        if (!_accountMgr.isAdmin(userId) && !AllowUserExpungeRecoverVm.valueIn(userId)) {
            throw new PermissionDeniedException("Recovering a vm can only be done by an Admin. Or when the allow.user.expunge.recover.vm key is set.");
        }

        if (vm.getRemoved() != null) {
            if (logger.isDebugEnabled()) {
                logger.debug("Unable to find vm or vm is removed: " + vmId);
            }
            throw new InvalidParameterValueException("Unable to find vm by id " + vmId);
        }

        if (vm.getState() != State.Destroyed) {
            if (logger.isDebugEnabled()) {
                logger.debug("vm is not in the right state: " + vmId);
            }
            throw new InvalidParameterValueException("Vm with id " + vmId + " is not in the right state");
        }

        if (logger.isDebugEnabled()) {
            logger.debug("Recovering vm " + vmId);
        }

        Transaction.execute(new TransactionCallbackWithExceptionNoReturn<ResourceAllocationException>() {
            @Override public void doInTransactionWithoutResult(TransactionStatus status) throws ResourceAllocationException {

                Account account = _accountDao.lockRow(vm.getAccountId(), true);

                // if the account is deleted, throw error
                if (account.getRemoved() != null) {
                    throw new CloudRuntimeException("Unable to recover VM as the account is deleted");
                }

                // Get serviceOffering for Virtual Machine
                ServiceOfferingVO serviceOffering = serviceOfferingDao.findById(vm.getId(), vm.getServiceOfferingId());

                // First check that the maximum number of UserVMs, CPU and Memory limit for the given
                // accountId will not be exceeded
                if (! VirtualMachineManager.ResourceCountRunningVMsonly.value()) {
                    resourceLimitCheck(account, vm.isDisplayVm(), new Long(serviceOffering.getCpu()), new Long(serviceOffering.getRamSize()));
                }

                _haMgr.cancelDestroy(vm, vm.getHostId());

                try {
                    if (!_itMgr.stateTransitTo(vm, VirtualMachine.Event.RecoveryRequested, null)) {
                        logger.debug("Unable to recover the vm because it is not in the correct state: " + vmId);
                        throw new InvalidParameterValueException("Unable to recover the vm because it is not in the correct state: " + vmId);
                    }
                } catch (NoTransitionException e) {
                    throw new InvalidParameterValueException("Unable to recover the vm because it is not in the correct state: " + vmId);
                }

                // Recover the VM's disks
                List<VolumeVO> volumes = _volsDao.findByInstance(vmId);
                for (VolumeVO volume : volumes) {
                    if (volume.getVolumeType().equals(Volume.Type.ROOT)) {
                        recoverRootVolume(volume, vmId);
                        break;
                    }
                }

                //Update Resource Count for the given account
                resourceCountIncrement(account.getId(), vm.isDisplayVm(), new Long(serviceOffering.getCpu()), new Long(serviceOffering.getRamSize()));
            }
        });

        return _vmDao.findById(vmId);
    }

    protected void recoverRootVolume(VolumeVO volume, Long vmId) {
        if (Volume.State.Destroy.equals(volume.getState())) {
            _volumeService.recoverVolume(volume.getId());
            _volsDao.attachVolume(volume.getId(), vmId, ROOT_DEVICE_ID);
        } else {
            _volumeService.publishVolumeCreationUsageEvent(volume);
        }
    }

    @Override
    public boolean configure(String name, Map<String, Object> params) throws ConfigurationException {
        _name = name;

        if (_configDao == null) {
            throw new ConfigurationException("Unable to get the configuration dao.");
        }

        Map<String, String> configs = _configDao.getConfiguration("AgentManager", params);

        _instance = configs.get("instance.name");
        if (_instance == null) {
            _instance = "DEFAULT";
        }

        String workers = configs.get("expunge.workers");
        int wrks = NumbersUtil.parseInt(workers, 10);
        capacityReleaseInterval = NumbersUtil.parseInt(_configDao.getValue(Config.CapacitySkipcountingHours.key()), 3600);

        String time = configs.get("expunge.interval");
        _expungeInterval = NumbersUtil.parseInt(time, 86400);
        time = configs.get("expunge.delay");
        _expungeDelay = NumbersUtil.parseInt(time, _expungeInterval);

        _executor = Executors.newScheduledThreadPool(wrks, new NamedThreadFactory("UserVm-Scavenger"));

        String vmIpWorkers = configs.get(VmIpFetchTaskWorkers.value());
        int vmipwrks = NumbersUtil.parseInt(vmIpWorkers, 10);

        _vmIpFetchExecutor =   Executors.newScheduledThreadPool(vmipwrks, new NamedThreadFactory("UserVm-ipfetch"));

        String aggregationRange = configs.get("usage.stats.job.aggregation.range");
        int _usageAggregationRange  = NumbersUtil.parseInt(aggregationRange, 1440);
        int HOURLY_TIME = 60;
        final int DAILY_TIME = 60 * 24;
        if (_usageAggregationRange == DAILY_TIME) {
            _dailyOrHourly = true;
        } else if (_usageAggregationRange == HOURLY_TIME) {
            _dailyOrHourly = true;
        } else {
            _dailyOrHourly = false;
        }

        _itMgr.registerGuru(VirtualMachine.Type.User, this);

        VirtualMachine.State.getStateMachine().registerListener(new UserVmStateListener(_usageEventDao, _networkDao, _nicDao, serviceOfferingDao, _vmDao, this, _configDao));

        String value = _configDao.getValue(Config.SetVmInternalNameUsingDisplayName.key());
        _instanceNameFlag = (value == null) ? false : Boolean.parseBoolean(value);

        _scaleRetry = NumbersUtil.parseInt(configs.get(Config.ScaleRetry.key()), 2);

        _vmIpFetchThreadExecutor = Executors.newFixedThreadPool(VmIpFetchThreadPoolMax.value(), new NamedThreadFactory("vmIpFetchThread"));

        logger.info("User VM Manager is configured.");

        return true;
    }

    @Override
    public String getName() {
        return _name;
    }

    @Override
    public boolean start() {
        _executor.scheduleWithFixedDelay(new ExpungeTask(), _expungeInterval, _expungeInterval, TimeUnit.SECONDS);
        _vmIpFetchExecutor.scheduleWithFixedDelay(new VmIpFetchTask(), VmIpFetchWaitInterval.value(), VmIpFetchWaitInterval.value(), TimeUnit.SECONDS);
        loadVmDetailsInMapForExternalDhcpIp();
        return true;
    }

    private void loadVmDetailsInMapForExternalDhcpIp() {

        List<NetworkVO> networks = _networkDao.listByGuestType(Network.GuestType.Shared);

        for (NetworkVO network: networks) {
            if(_networkModel.isSharedNetworkWithoutServices(network.getId())) {
                List<NicVO> nics = _nicDao.listByNetworkId(network.getId());

                for (NicVO nic : nics) {
                    if (nic.getIPv4Address() == null) {
                        long nicId = nic.getId();
                        long vmId = nic.getInstanceId();
                        VMInstanceVO vmInstance = _vmInstanceDao.findById(vmId);

                        // only load running vms. For stopped vms get loaded on starting
                        if (vmInstance != null && vmInstance.getState() == State.Running) {
                            VmAndCountDetails vmAndCount = new VmAndCountDetails(vmId, VmIpFetchTrialMax.value());
                            vmIdCountMap.put(nicId, vmAndCount);
                        }
                    }
                }
            }
        }
    }

    @Override
    public boolean stop() {
        _executor.shutdown();
        _vmIpFetchExecutor.shutdown();
        return true;
    }

    public String getRandomPrivateTemplateName() {
        return UUID.randomUUID().toString();
    }

    @Override
    public boolean expunge(UserVmVO vm) {
        vm = _vmDao.acquireInLockTable(vm.getId());
        if (vm == null) {
            return false;
        }
        try {

            if (vm.getBackupOfferingId() != null) {
                List<Backup> backupsForVm = backupDao.listByVmId(vm.getDataCenterId(), vm.getId());
                if (CollectionUtils.isEmpty(backupsForVm)) {
                    backupManager.removeVMFromBackupOffering(vm.getId(), true);
                } else {
                    throw new CloudRuntimeException(String.format("This VM [uuid: %s, name: %s] has a "
                            + "Backup Offering [id: %s, external id: %s] with %s backups. Please, remove the backup offering "
                            + "before proceeding to VM exclusion!", vm.getUuid(), vm.getInstanceName(), vm.getBackupOfferingId(),
                            vm.getBackupExternalId(), backupsForVm.size()));
                }
            }

            autoScaleManager.removeVmFromVmGroup(vm.getId());

            releaseNetworkResourcesOnExpunge(vm.getId());

            List<VolumeVO> rootVol = _volsDao.findByInstanceAndType(vm.getId(), Volume.Type.ROOT);
            // expunge the vm
            _itMgr.advanceExpunge(vm.getUuid());

            // Only if vm is not expunged already, cleanup it's resources
            if (vm.getRemoved() == null) {
                // Cleanup vm resources - all the PF/LB/StaticNat rules
                // associated with vm
                logger.debug("Starting cleaning up vm " + vm + " resources...");
                if (cleanupVmResources(vm.getId())) {
                    logger.debug("Successfully cleaned up vm " + vm + " resources as a part of expunge process");
                } else {
                    logger.warn("Failed to cleanup resources as a part of vm " + vm + " expunge");
                    return false;
                }

                if (vm.getUserDataId() != null) {
                    vm.setUserDataId(null);
                    _vmDao.update(vm.getId(), vm);
                }

                _vmDao.remove(vm.getId());
            }

            return true;

        } catch (ResourceUnavailableException e) {
            logger.warn("Unable to expunge  " + vm, e);
            return false;
        } catch (OperationTimedoutException e) {
            logger.warn("Operation time out on expunging " + vm, e);
            return false;
        } catch (ConcurrentOperationException e) {
            logger.warn("Concurrent operations on expunging " + vm, e);
            return false;
        } finally {
            _vmDao.releaseFromLockTable(vm.getId());
        }
    }

    /**
     * Release network resources, it was done on vm stop previously.
     * @param id vm id
     * @throws ConcurrentOperationException
     * @throws ResourceUnavailableException
     */
    private void releaseNetworkResourcesOnExpunge(long id) throws ConcurrentOperationException, ResourceUnavailableException {
        final VMInstanceVO vmInstance = _vmDao.findById(id);
        if (vmInstance != null){
            final VirtualMachineProfile profile = new VirtualMachineProfileImpl(vmInstance);
            _networkMgr.release(profile, false);
        }
        else {
            logger.error("Couldn't find vm with id = " + id + ", unable to release network resources");
        }
    }

    private boolean cleanupVmResources(long vmId) {
        boolean success = true;
        // Remove vm from security groups
        _securityGroupMgr.removeInstanceFromGroups(vmId);

        // Remove vm from instance group
        removeInstanceFromInstanceGroup(vmId);

        // cleanup firewall rules
        if (_firewallMgr.revokeFirewallRulesForVm(vmId)) {
            logger.debug("Firewall rules are removed successfully as a part of vm id=" + vmId + " expunge");
        } else {
            success = false;
            logger.warn("Fail to remove firewall rules as a part of vm id=" + vmId + " expunge");
        }

        // cleanup port forwarding rules
<<<<<<< HEAD
        VMInstanceVO vmInstanceVO = _vmInstanceDao.findById(vmId);
        NsxProviderVO nsx = nsxProviderDao.findByZoneId(vmInstanceVO.getDataCenterId());
        if (Objects.isNull(nsx) || Objects.isNull(kubernetesClusterHelpers.get(0).findByVmId(vmId))) {
            if (_rulesMgr.revokePortForwardingRulesForVm(vmId)) {
                s_logger.debug("Port forwarding rules are removed successfully as a part of vm id=" + vmId + " expunge");
            } else {
                success = false;
                s_logger.warn("Fail to remove port forwarding rules as a part of vm id=" + vmId + " expunge");
            }
=======
        if (_rulesMgr.revokePortForwardingRulesForVm(vmId)) {
            logger.debug("Port forwarding rules are removed successfully as a part of vm id=" + vmId + " expunge");
        } else {
            success = false;
            logger.warn("Fail to remove port forwarding rules as a part of vm id=" + vmId + " expunge");
>>>>>>> 49cecaed
        }

        // cleanup load balancer rules
        if (_lbMgr.removeVmFromLoadBalancers(vmId)) {
            logger.debug("Removed vm id=" + vmId + " from all load balancers as a part of expunge process");
        } else {
            success = false;
            logger.warn("Fail to remove vm id=" + vmId + " from load balancers as a part of expunge process");
        }

        // If vm is assigned to static nat, disable static nat for the ip
        // address and disassociate ip if elasticIP is enabled
        List<IPAddressVO> ips = _ipAddressDao.findAllByAssociatedVmId(vmId);

        for (IPAddressVO ip : ips) {
            try {
                if (_rulesMgr.disableStaticNat(ip.getId(), _accountMgr.getAccount(Account.ACCOUNT_ID_SYSTEM), User.UID_SYSTEM, true)) {
                    logger.debug("Disabled 1-1 nat for ip address " + ip + " as a part of vm id=" + vmId + " expunge");
                } else {
                    logger.warn("Failed to disable static nat for ip address " + ip + " as a part of vm id=" + vmId + " expunge");
                    success = false;
                }
            } catch (ResourceUnavailableException e) {
                success = false;
                logger.warn("Failed to disable static nat for ip address " + ip + " as a part of vm id=" + vmId + " expunge because resource is unavailable", e);
            }
        }

        return success;
    }

    @Override
    public void deletePrivateTemplateRecord(Long templateId) {
        if (templateId != null) {
            _templateDao.remove(templateId);
        }
    }

    // used for vm transitioning to error state
    private void updateVmStateForFailedVmCreation(Long vmId, Long hostId) {

        UserVmVO vm = _vmDao.findById(vmId);

        if (vm != null) {
            if (vm.getState().equals(State.Stopped)) {
                logger.debug("Destroying vm " + vm + " as it failed to create on Host with Id:" + hostId);
                try {
                    _itMgr.stateTransitTo(vm, VirtualMachine.Event.OperationFailedToError, null);
                } catch (NoTransitionException e1) {
                    logger.warn(e1.getMessage());
                }
                // destroy associated volumes for vm in error state
                // get all volumes in non destroyed state
                List<VolumeVO> volumesForThisVm = _volsDao.findUsableVolumesForInstance(vm.getId());
                for (VolumeVO volume : volumesForThisVm) {
                    if (volume.getState() != Volume.State.Destroy) {
                        volumeMgr.destroyVolume(volume);
                    }
                }
                String msg = "Failed to deploy Vm with Id: " + vmId + ", on Host with Id: " + hostId;
                _alertMgr.sendAlert(AlertManager.AlertType.ALERT_TYPE_USERVM, vm.getDataCenterId(), vm.getPodIdToDeployIn(), msg, msg);

                // Get serviceOffering for Virtual Machine
                ServiceOfferingVO offering = serviceOfferingDao.findById(vm.getId(), vm.getServiceOfferingId());

                // Update Resource Count for the given account
                resourceCountDecrement(vm.getAccountId(), vm.isDisplayVm(), new Long(offering.getCpu()), new Long(offering.getRamSize()));
            }
        }
    }



    private class VmIpFetchTask extends ManagedContextRunnable {

        @Override
        protected void runInContext() {
            GlobalLock scanLock = GlobalLock.getInternLock("vmIpFetch");
            try {
                if (scanLock.lock(ACQUIRE_GLOBAL_LOCK_TIMEOUT_FOR_COOPERATION)) {
                    try {

                        for (Entry<Long, VmAndCountDetails> entry:   vmIdCountMap.entrySet()) {
                            long nicId = entry.getKey();
                            VmAndCountDetails vmIdAndCount = entry.getValue();
                            long vmId = vmIdAndCount.getVmId();

                            if (vmIdAndCount.getRetrievalCount() <= 0) {
                                vmIdCountMap.remove(nicId);
                                logger.debug("Vm " + vmId +" nic "+nicId + " count is zero .. removing vm nic from map ");

                                ActionEventUtils.onActionEvent(User.UID_SYSTEM, Account.ACCOUNT_ID_SYSTEM,
                                        Domain.ROOT_DOMAIN, EventTypes.EVENT_NETWORK_EXTERNAL_DHCP_VM_IPFETCH,
                                        "VM " + vmId + " nic id "+ nicId + " ip addr fetch failed ", vmId, ApiCommandResourceType.VirtualMachine.toString());

                                continue;
                            }


                            UserVm userVm = _vmDao.findById(vmId);
                            VMInstanceVO vmInstance = _vmInstanceDao.findById(vmId);
                            NicVO nicVo = _nicDao.findById(nicId);
                            NetworkVO network = _networkDao.findById(nicVo.getNetworkId());

                            VirtualMachineProfile vmProfile = new VirtualMachineProfileImpl(userVm);
                            VirtualMachine vm = vmProfile.getVirtualMachine();
                            boolean isWindows = _guestOSCategoryDao.findById(_guestOSDao.findById(vm.getGuestOSId()).getCategoryId()).getName().equalsIgnoreCase("Windows");

                            _vmIpFetchThreadExecutor.execute(new VmIpAddrFetchThread(vmId, nicId, vmInstance.getInstanceName(),
                                    isWindows, vm.getHostId(), network.getCidr()));

                        }
                    } catch (Exception e) {
                        logger.error("Caught the Exception in VmIpFetchTask", e);
                    } finally {
                        scanLock.unlock();
                    }
                }
            } finally {
                scanLock.releaseRef();
            }

        }
    }


    private class ExpungeTask extends ManagedContextRunnable {
        public ExpungeTask() {
        }

        @Override
        protected void runInContext() {
            GlobalLock scanLock = GlobalLock.getInternLock("UserVMExpunge");
            try {
                if (scanLock.lock(ACQUIRE_GLOBAL_LOCK_TIMEOUT_FOR_COOPERATION)) {
                    try {
                        List<UserVmVO> vms = _vmDao.findDestroyedVms(new Date(System.currentTimeMillis() - ((long)_expungeDelay << 10)));
                        if (logger.isInfoEnabled()) {
                            if (vms.size() == 0) {
                                logger.trace("Found " + vms.size() + " vms to expunge.");
                            } else {
                                logger.info("Found " + vms.size() + " vms to expunge.");
                            }
                        }
                        for (UserVmVO vm : vms) {
                            try {
                                expungeVm(vm.getId());
                            } catch (Exception e) {
                                logger.warn("Unable to expunge " + vm, e);
                            }
                        }
                    } catch (Exception e) {
                        logger.error("Caught the following Exception", e);
                    } finally {
                        scanLock.unlock();
                    }
                }
            } finally {
                scanLock.releaseRef();
            }
        }
    }

    private void verifyVmLimits(UserVmVO vmInstance, Map<String, String> details) {
        Account owner = _accountDao.findById(vmInstance.getAccountId());
        if (owner == null) {
            throw new InvalidParameterValueException("The owner of " + vmInstance + " does not exist: " + vmInstance.getAccountId());
        }

        long newCpu = NumberUtils.toLong(details.get(VmDetailConstants.CPU_NUMBER));
        long newMemory = NumberUtils.toLong(details.get(VmDetailConstants.MEMORY));
        ServiceOfferingVO currentServiceOffering = serviceOfferingDao.findByIdIncludingRemoved(vmInstance.getId(), vmInstance.getServiceOfferingId());
        ServiceOfferingVO svcOffering = serviceOfferingDao.findById(vmInstance.getServiceOfferingId());
        boolean isDynamic = currentServiceOffering.isDynamic();
        if (isDynamic) {
            Map<String, String> customParameters = new HashMap<>();
            customParameters.put(VmDetailConstants.CPU_NUMBER, String.valueOf(newCpu));
            customParameters.put(VmDetailConstants.MEMORY, String.valueOf(newMemory));
            if (svcOffering.isCustomCpuSpeedSupported()) {
                customParameters.put(VmDetailConstants.CPU_SPEED, details.get(VmDetailConstants.CPU_SPEED));
            }
            validateCustomParameters(svcOffering, customParameters);
        }
        if (VirtualMachineManager.ResourceCountRunningVMsonly.value()) {
            return;
        }
        long currentCpu = currentServiceOffering.getCpu();
        long currentMemory = currentServiceOffering.getRamSize();

        try {
            if (newCpu > currentCpu) {
                _resourceLimitMgr.checkResourceLimit(owner, ResourceType.cpu, newCpu - currentCpu);
            }
            if (newMemory > currentMemory) {
                _resourceLimitMgr.checkResourceLimit(owner, ResourceType.memory, newMemory - currentMemory);
            }
        } catch (ResourceAllocationException e) {
            logger.error(String.format("Failed to updated VM due to: %s", e.getLocalizedMessage()));
            throw new InvalidParameterValueException(e.getLocalizedMessage());
        }

        if (newCpu > currentCpu) {
            _resourceLimitMgr.incrementResourceCount(owner.getAccountId(), ResourceType.cpu, newCpu - currentCpu);
        } else if (newCpu > 0 && currentCpu > newCpu){
            _resourceLimitMgr.decrementResourceCount(owner.getAccountId(), ResourceType.cpu, currentCpu - newCpu);
        }
        if (newMemory > currentMemory) {
            _resourceLimitMgr.incrementResourceCount(owner.getAccountId(), ResourceType.memory, newMemory - currentMemory);
        } else if (newMemory > 0 && currentMemory > newMemory){
            _resourceLimitMgr.decrementResourceCount(owner.getAccountId(), ResourceType.memory, currentMemory - newMemory);
        }
    }

    @Override
    @ActionEvent(eventType = EventTypes.EVENT_VM_UPDATE, eventDescription = "updating Vm")
    public UserVm updateVirtualMachine(UpdateVMCmd cmd) throws ResourceUnavailableException, InsufficientCapacityException {
        validateInputsAndPermissionForUpdateVirtualMachineCommand(cmd);

        String displayName = cmd.getDisplayName();
        String group = cmd.getGroup();
        Boolean ha = cmd.getHaEnable();
        Boolean isDisplayVm = cmd.getDisplayVm();
        Long id = cmd.getId();
        Long osTypeId = cmd.getOsTypeId();
        Boolean isDynamicallyScalable = cmd.isDynamicallyScalable();
        String hostName = cmd.getHostName();
        Map<String,String> details = cmd.getDetails();
        List<Long> securityGroupIdList = getSecurityGroupIdList(cmd);
        boolean cleanupDetails = cmd.isCleanupDetails();
        String extraConfig = cmd.getExtraConfig();

        UserVmVO vmInstance = _vmDao.findById(cmd.getId());
        VMTemplateVO template = _templateDao.findById(vmInstance.getTemplateId());
        if (MapUtils.isNotEmpty(details) || cmd.isCleanupDetails()) {
            if (template != null && template.isDeployAsIs()) {
                throw new CloudRuntimeException("Detail settings are read from OVA, it cannot be changed by API call.");
            }
        }
        String userData = cmd.getUserData();
        Long userDataId = cmd.getUserdataId();
        String userDataDetails = null;
        if (MapUtils.isNotEmpty(cmd.getUserdataDetails())) {
            userDataDetails = cmd.getUserdataDetails().toString();
        }
        userData = finalizeUserData(userData, userDataId, template);

        long accountId = vmInstance.getAccountId();

        if (isDisplayVm != null && isDisplayVm != vmInstance.isDisplay()) {
            updateDisplayVmFlag(isDisplayVm, id, vmInstance);
        }
        final Account caller = CallContext.current().getCallingAccount();
        final List<String> userDenyListedSettings = Stream.of(QueryService.UserVMDeniedDetails.value().split(","))
                .map(item -> (item).trim())
                .collect(Collectors.toList());
        final List<String> userReadOnlySettings = Stream.of(QueryService.UserVMReadOnlyDetails.value().split(","))
                .map(item -> (item).trim())
                .collect(Collectors.toList());
        List<UserVmDetailVO> existingDetails = userVmDetailsDao.listDetails(id);
        if (cleanupDetails){
            if (caller != null && caller.getType() == Account.Type.ADMIN) {
                for (final UserVmDetailVO detail : existingDetails) {
                    if (detail != null && detail.isDisplay()) {
                        userVmDetailsDao.removeDetail(id, detail.getName());
                    }
                }
            } else {
                for (final UserVmDetailVO detail : existingDetails) {
                    if (detail != null && !userDenyListedSettings.contains(detail.getName())
                            && !userReadOnlySettings.contains(detail.getName()) && detail.isDisplay()) {
                        userVmDetailsDao.removeDetail(id, detail.getName());
                    }
                }
            }
        } else {
            if (MapUtils.isNotEmpty(details)) {
                if (details.containsKey("extraconfig")) {
                    throw new InvalidParameterValueException("'extraconfig' should not be included in details as key");
                }

                if (caller != null && caller.getType() != Account.Type.ADMIN) {
                    // Ensure denied or read-only detail is not passed by non-root-admin user
                    for (final String detailName : details.keySet()) {
                        if (userDenyListedSettings.contains(detailName)) {
                            throw new InvalidParameterValueException("You're not allowed to add or edit the restricted setting: " + detailName);
                        }
                        if (userReadOnlySettings.contains(detailName)) {
                            throw new InvalidParameterValueException("You're not allowed to add or edit the read-only setting: " + detailName);
                        }
                        if (existingDetails.stream().anyMatch(d -> Objects.equals(d.getName(), detailName) && !d.isDisplay())){
                            throw new InvalidParameterValueException("You're not allowed to add or edit the non-displayable setting: " + detailName);
                        }
                    }
                    // Add any existing user denied or read-only details. We do it here because admins would already provide these (or can delete them).
                    for (final UserVmDetailVO detail : existingDetails) {
                        if (userDenyListedSettings.contains(detail.getName()) || userReadOnlySettings.contains(detail.getName())) {
                            details.put(detail.getName(), detail.getValue());
                        }
                    }
                }

                // ensure details marked as non-displayable are maintained, regardless of admin or not
                for (final UserVmDetailVO existingDetail : existingDetails) {
                    if (!existingDetail.isDisplay()) {
                        details.put(existingDetail.getName(), existingDetail.getValue());
                    }
                }

                verifyVmLimits(vmInstance, details);
                vmInstance.setDetails(details);
                _vmDao.saveDetails(vmInstance);
            }
            if (StringUtils.isNotBlank(extraConfig)) {
                if (EnableAdditionalVmConfig.valueIn(accountId)) {
                    logger.info("Adding extra configuration to user vm: " + vmInstance.getUuid());
                    addExtraConfig(vmInstance, extraConfig);
                } else {
                    throw new InvalidParameterValueException("attempted setting extraconfig but enable.additional.vm.configuration is disabled");
                }
            }
        }
        return updateVirtualMachine(id, displayName, group, ha, isDisplayVm, osTypeId, userData, userDataId, userDataDetails, isDynamicallyScalable,
                cmd.getHttpMethod(), cmd.getCustomId(), hostName, cmd.getInstanceName(), securityGroupIdList, cmd.getDhcpOptionsMap());
    }

    protected void updateDisplayVmFlag(Boolean isDisplayVm, Long id, UserVmVO vmInstance) {
        vmInstance.setDisplayVm(isDisplayVm);

        // Resource limit changes
        ServiceOffering offering = serviceOfferingDao.findByIdIncludingRemoved(vmInstance.getId(), vmInstance.getServiceOfferingId());
        if (isDisplayVm) {
            resourceCountIncrement(vmInstance.getAccountId(), true, Long.valueOf(offering.getCpu()), Long.valueOf(offering.getRamSize()));
        } else {
            resourceCountDecrement(vmInstance.getAccountId(), true, Long.valueOf(offering.getCpu()), Long.valueOf(offering.getRamSize()));
        }

        // Usage
        saveUsageEvent(vmInstance);

        // take care of the root volume as well.
        List<VolumeVO> rootVols = _volsDao.findByInstanceAndType(id, Volume.Type.ROOT);
        if (!rootVols.isEmpty()) {
            _volumeService.updateDisplay(rootVols.get(0), isDisplayVm);
        }

        // take care of the data volumes as well.
        List<VolumeVO> dataVols = _volsDao.findByInstanceAndType(id, Volume.Type.DATADISK);
        for (Volume dataVol : dataVols) {
            _volumeService.updateDisplay(dataVol, isDisplayVm);
        }
    }

    protected void validateInputsAndPermissionForUpdateVirtualMachineCommand(UpdateVMCmd cmd) {
        UserVmVO vmInstance = _vmDao.findById(cmd.getId());
        if (vmInstance == null) {
            throw new InvalidParameterValueException("unable to find virtual machine with id: " + cmd.getId());
        }
        validateGuestOsIdForUpdateVirtualMachineCommand(cmd);
        Account caller = CallContext.current().getCallingAccount();
        _accountMgr.checkAccess(caller, null, true, vmInstance);
    }

    protected void validateGuestOsIdForUpdateVirtualMachineCommand(UpdateVMCmd cmd) {
        Long osTypeId = cmd.getOsTypeId();
        if (osTypeId != null) {
            GuestOSVO guestOS = _guestOSDao.findById(osTypeId);
            if (guestOS == null) {
                throw new InvalidParameterValueException("Please specify a valid guest OS ID.");
            }
        }
    }

    private void saveUsageEvent(UserVmVO vm) {

        // If vm not destroyed
        if( vm.getState() != State.Destroyed && vm.getState() != State.Expunging && vm.getState() != State.Error){

            if(vm.isDisplayVm()){
                //1. Allocated VM Usage Event
                generateUsageEvent(vm, true, EventTypes.EVENT_VM_CREATE);

                if(vm.getState() == State.Running || vm.getState() == State.Stopping){
                    //2. Running VM Usage Event
                    generateUsageEvent(vm, true, EventTypes.EVENT_VM_START);

                    // 3. Network offering usage
                    generateNetworkUsageForVm(vm, true, EventTypes.EVENT_NETWORK_OFFERING_ASSIGN);
                }

            }else {
                //1. Allocated VM Usage Event
                generateUsageEvent(vm, true, EventTypes.EVENT_VM_DESTROY);

                if(vm.getState() == State.Running || vm.getState() == State.Stopping){
                    //2. Running VM Usage Event
                    generateUsageEvent(vm, true, EventTypes.EVENT_VM_STOP);

                    // 3. Network offering usage
                    generateNetworkUsageForVm(vm, true, EventTypes.EVENT_NETWORK_OFFERING_REMOVE);
                }
            }
        }

    }

    private void generateNetworkUsageForVm(VirtualMachine vm, boolean isDisplay, String eventType){

        List<NicVO> nics = _nicDao.listByVmId(vm.getId());
        for (NicVO nic : nics) {
            NetworkVO network = _networkDao.findById(nic.getNetworkId());
            long isDefault = (nic.isDefaultNic()) ? 1 : 0;
            UsageEventUtils.publishUsageEvent(eventType, vm.getAccountId(), vm.getDataCenterId(), vm.getId(),
                    Long.toString(nic.getId()), network.getNetworkOfferingId(), null, isDefault, vm.getClass().getName(), vm.getUuid(), isDisplay);
        }

    }

    @Override
    public UserVm updateVirtualMachine(long id, String displayName, String group, Boolean ha, Boolean isDisplayVmEnabled, Long osTypeId, String userData,
                                       Long userDataId, String userDataDetails, Boolean isDynamicallyScalable, HTTPMethod httpMethod, String customId, String hostName, String instanceName, List<Long> securityGroupIdList, Map<String, Map<Integer, String>> extraDhcpOptionsMap)
                    throws ResourceUnavailableException, InsufficientCapacityException {
        UserVmVO vm = _vmDao.findById(id);
        if (vm == null) {
            throw new CloudRuntimeException("Unable to find virtual machine with id " + id);
        }

        if(instanceName != null){
            VMInstanceVO vmInstance = _vmInstanceDao.findVMByInstanceName(instanceName);
            if(vmInstance != null && vmInstance.getId() != id){
                throw new CloudRuntimeException("Instance name : " + instanceName + " is not unique");
            }
        }

        if (vm.getState() == State.Error || vm.getState() == State.Expunging) {
            logger.error("vm is not in the right state: " + id);
            throw new InvalidParameterValueException("Vm with id " + id + " is not in the right state");
        }

        if (displayName == null) {
            displayName = vm.getDisplayName();
        }

        if (ha == null) {
            ha = vm.isHaEnabled();
        }

        ServiceOffering offering = serviceOfferingDao.findById(vm.getId(), vm.getServiceOfferingId());
        if (!offering.isOfferHA() && ha) {
            throw new InvalidParameterValueException("Can't enable ha for the vm as it's created from the Service offering having HA disabled");
        }

        if (isDisplayVmEnabled == null) {
            isDisplayVmEnabled = vm.isDisplayVm();
        }

        boolean updateUserdata = false;
        if (userData != null) {
            // check and replace newlines
            userData = userData.replace("\\n", "");
            userData = userDataManager.validateUserData(userData, httpMethod);
            // update userData on domain router.
            updateUserdata = true;
        } else {
            userData = vm.getUserData();
        }

        if (userDataId == null) {
            userDataId = vm.getUserDataId();
        }

        if (userDataDetails == null) {
            userDataDetails = vm.getUserDataDetails();
        }

        if (osTypeId == null) {
            osTypeId = vm.getGuestOSId();
        }

        if (group != null) {
            addInstanceToGroup(id, group);
        }

        if (isDynamicallyScalable == null) {
            isDynamicallyScalable = vm.isDynamicallyScalable();
        } else {
            if (isDynamicallyScalable == true) {
                VMTemplateVO template = _templateDao.findByIdIncludingRemoved(vm.getTemplateId());
                if (!template.isDynamicallyScalable()) {
                    throw new InvalidParameterValueException("Dynamic Scaling cannot be enabled for the VM since its template does not have dynamic scaling enabled");
                }
                if (!offering.isDynamicScalingEnabled()) {
                    throw new InvalidParameterValueException("Dynamic Scaling cannot be enabled for the VM since its service offering does not have dynamic scaling enabled");
                }
                if (!UserVmManager.EnableDynamicallyScaleVm.valueIn(vm.getDataCenterId())) {
                    logger.debug(String.format("Dynamic Scaling cannot be enabled for the VM %s since the global setting enable.dynamic.scale.vm is set to false", vm.getUuid()));
                    throw new InvalidParameterValueException("Dynamic Scaling cannot be enabled for the VM since corresponding global setting is set to false");
                }
            }
        }

        boolean isVMware = (vm.getHypervisorType() == HypervisorType.VMware);

        if (securityGroupIdList != null && isVMware) {
            throw new InvalidParameterValueException("Security group feature is not supported for vmWare hypervisor");
        } else {
            // Get default guest network in Basic zone
            Network defaultNetwork = null;
            try {
                DataCenterVO zone = _dcDao.findById(vm.getDataCenterId());

                if (zone.getNetworkType() == NetworkType.Basic) {
                    // Get default guest network in Basic zone
                    defaultNetwork = _networkModel.getExclusiveGuestNetwork(zone.getId());
                } else if (zone.isSecurityGroupEnabled()) {
                    NicVO defaultNic = _nicDao.findDefaultNicForVM(vm.getId());
                    if (defaultNic != null) {
                        defaultNetwork = _networkDao.findById(defaultNic.getNetworkId());
                    }
                }
            } catch (InvalidParameterValueException e) {
                if(logger.isDebugEnabled()) {
                    logger.debug(e.getMessage(),e);
                }
                defaultNetwork = _networkModel.getDefaultNetworkForVm(id);
            }

            if (securityGroupIdList != null && _networkModel.isSecurityGroupSupportedInNetwork(defaultNetwork) && _networkModel.canAddDefaultSecurityGroup()) {
                if (vm.getState() == State.Stopped) {
                    // Remove instance from security groups
                    _securityGroupMgr.removeInstanceFromGroups(id);
                    // Add instance in provided groups
                    _securityGroupMgr.addInstanceToGroups(id, securityGroupIdList);
                } else {
                    throw new InvalidParameterValueException("Virtual machine must be stopped prior to update security groups ");
                }
            }
        }
        List<? extends Nic> nics = _nicDao.listByVmId(vm.getId());
        if (hostName != null) {
            // Check is hostName is RFC compliant
            checkNameForRFCCompliance(hostName);

            if (vm.getHostName().equals(hostName)) {
                logger.debug("Vm " + vm + " is already set with the hostName specified: " + hostName);
                hostName = null;
            }

            // Verify that vm's hostName is unique

            List<NetworkVO> vmNtwks = new ArrayList<NetworkVO>(nics.size());
            for (Nic nic : nics) {
                vmNtwks.add(_networkDao.findById(nic.getNetworkId()));
            }
            checkIfHostNameUniqueInNtwkDomain(hostName, vmNtwks);
        }

        List<NetworkVO> networks = nics.stream()
                .map(nic -> _networkDao.findById(nic.getNetworkId()))
                .collect(Collectors.toList());

        verifyExtraDhcpOptionsNetwork(extraDhcpOptionsMap, networks);
        for (Nic nic : nics) {
            _networkMgr.saveExtraDhcpOptions(networks.stream()
                    .filter(network -> network.getId() == nic.getNetworkId())
                    .findFirst()
                    .get()
                    .getUuid(), nic.getId(), extraDhcpOptionsMap);
        }

        _vmDao.updateVM(id, displayName, ha, osTypeId, userData, userDataId, userDataDetails, isDisplayVmEnabled, isDynamicallyScalable, customId, hostName, instanceName);

        if (updateUserdata) {
            updateUserData(vm);
        }

        if (State.Running == vm.getState()) {
            updateDns(vm, hostName);
        }

        return _vmDao.findById(id);
    }

    protected void updateUserData(UserVm vm) throws ResourceUnavailableException, InsufficientCapacityException {
        boolean result = updateUserDataInternal(vm);
        if (result) {
            logger.debug(String.format("User data successfully updated for vm id:  %s", vm.getId()));
        } else {
            throw new CloudRuntimeException("Failed to reset userdata for the virtual machine ");
        }
    }

    private void updateDns(UserVmVO vm, String hostName) throws ResourceUnavailableException, InsufficientCapacityException {
        if (!StringUtils.isEmpty(hostName)) {
            vm.setHostName(hostName);
            try {
                List<NicVO> nicVOs = _nicDao.listByVmId(vm.getId());
                for (NicVO nic : nicVOs) {
                    List<DomainRouterVO> routers = _routerDao.findByNetwork(nic.getNetworkId());
                    for (DomainRouterVO router : routers) {
                        if (router.getState() != State.Running) {
                            logger.warn(String.format("Unable to update DNS for VM %s, as virtual router: %s is not in the right state: %s ", vm, router.getName(), router.getState()));
                            continue;
                        }
                        Commands commands = new Commands(Command.OnError.Stop);
                        commandSetupHelper.createDhcpEntryCommand(router, vm, nic, false, commands);
                        if (!nwHelper.sendCommandsToRouter(router, commands)) {
                            throw new CloudRuntimeException(String.format("Unable to send commands to virtual router: %s", router.getHostId()));
                        }
                        Answer answer = commands.getAnswer("dhcp");
                        if (answer == null || !answer.getResult()) {
                            throw new CloudRuntimeException("Failed to update hostname");
                        }
                        updateUserData(vm);
                    }
                }
            } catch (CloudRuntimeException e) {
                throw new CloudRuntimeException(String.format("Failed to update hostname of VM %s to %s", vm.getInstanceName(), vm.getHostName()));
            }
        }
    }

    private boolean updateUserDataInternal(UserVm vm) throws ResourceUnavailableException, InsufficientCapacityException {
        VMTemplateVO template = _templateDao.findByIdIncludingRemoved(vm.getTemplateId());

        List<? extends Nic> nics = _nicDao.listByVmId(vm.getId());
        if (nics == null || nics.isEmpty()) {
            logger.error("unable to find any nics for vm " + vm.getUuid());
            return false;
        }

        boolean userDataApplied = false;
        for (Nic nic : nics) {
            userDataApplied |= applyUserData(template.getHypervisorType(), vm, nic);
        }
        return userDataApplied;
    }

    protected boolean applyUserData(HypervisorType hyperVisorType, UserVm vm, Nic nic) throws ResourceUnavailableException, InsufficientCapacityException {
        Network network = _networkDao.findById(nic.getNetworkId());
        NicProfile nicProfile = new NicProfile(nic, network, null, null, null, _networkModel.isSecurityGroupSupportedInNetwork(network), _networkModel.getNetworkTag(
                hyperVisorType, network));
        VirtualMachineProfile vmProfile = new VirtualMachineProfileImpl(vm);

        if (_networkModel.areServicesSupportedByNetworkOffering(network.getNetworkOfferingId(), Service.UserData)) {
            UserDataServiceProvider element = _networkModel.getUserDataUpdateProvider(network);
            if (element == null) {
                throw new CloudRuntimeException("Can't find network element for " + Service.UserData.getName() + " provider needed for UserData update");
            }
            boolean result = element.saveUserData(network, nicProfile, vmProfile);
            if (!result) {
                logger.error("Failed to update userdata for vm " + vm + " and nic " + nic);
            } else {
                return true;
            }
        } else {
            logger.debug("Not applying userdata for nic id=" + nic.getId() + " in vm id=" + vmProfile.getId() + " because it is not supported in network id=" + network.getId());
        }
        return false;
    }

    @Override
    @ActionEvent(eventType = EventTypes.EVENT_VM_START, eventDescription = "starting Vm", async = true)
    public UserVm startVirtualMachine(StartVMCmd cmd) throws ExecutionException, ConcurrentOperationException, ResourceUnavailableException, InsufficientCapacityException, ResourceAllocationException {
        Map<VirtualMachineProfile.Param, Object> additonalParams = new HashMap<>();
        if (cmd.getBootIntoSetup() != null) {
            if (logger.isTraceEnabled()) {
                logger.trace(String.format("Adding %s into the param map", VirtualMachineProfile.Param.BootIntoSetup.getName()));
            }
            additonalParams.put(VirtualMachineProfile.Param.BootIntoSetup, cmd.getBootIntoSetup());
        }
        UserVmDetailVO uefiDetail = userVmDetailsDao.findDetail(cmd.getId(), ApiConstants.BootType.UEFI.toString());
        if (uefiDetail != null) {
            addVmUefiBootOptionsToParams(additonalParams, uefiDetail.getName(), uefiDetail.getValue());
        }
        if (cmd.getConsiderLastHost() != null) {
            additonalParams.put(VirtualMachineProfile.Param.ConsiderLastHost, cmd.getConsiderLastHost().toString());
        }

        return startVirtualMachine(cmd.getId(), cmd.getPodId(), cmd.getClusterId(), cmd.getHostId(), additonalParams, cmd.getDeploymentPlanner()).first();
    }

    @Override
    @ActionEvent(eventType = EventTypes.EVENT_VM_REBOOT, eventDescription = "rebooting Vm", async = true)
    public UserVm rebootVirtualMachine(RebootVMCmd cmd) throws InsufficientCapacityException, ResourceUnavailableException {
        Account caller = CallContext.current().getCallingAccount();
        Long vmId = cmd.getId();

        // Verify input parameters
        UserVmVO vmInstance = _vmDao.findById(vmId);
        if (vmInstance == null) {
            throw new InvalidParameterValueException("Unable to find a virtual machine with id " + vmId);
        }

        if (vmInstance.getState() != State.Running) {
            throw new InvalidParameterValueException(String.format("The VM %s (%s) is not running, unable to reboot it",
                    vmInstance.getUuid(), vmInstance.getDisplayNameOrHostName()));
        }

        _accountMgr.checkAccess(caller, null, true, vmInstance);

        checkIfHostOfVMIsInPrepareForMaintenanceState(vmInstance.getHostId(), vmId, "Reboot");

        // If the VM is Volatile in nature, on reboot discard the VM's root disk and create a new root disk for it: by calling restoreVM
        long serviceOfferingId = vmInstance.getServiceOfferingId();
        ServiceOfferingVO offering = serviceOfferingDao.findById(vmInstance.getId(), serviceOfferingId);
        if (offering != null && offering.getRemoved() == null) {
            if (offering.isVolatileVm()) {
                return restoreVMInternal(caller, vmInstance, null);
            }
        } else {
            throw new InvalidParameterValueException("Unable to find service offering: " + serviceOfferingId + " corresponding to the vm");
        }

        Boolean enterSetup = cmd.getBootIntoSetup();
        if (enterSetup != null && enterSetup && !HypervisorType.VMware.equals(vmInstance.getHypervisorType())) {
            throw new InvalidParameterValueException("Booting into a hardware setup menu is not implemented on " + vmInstance.getHypervisorType());
        }

        UserVm userVm = rebootVirtualMachine(CallContext.current().getCallingUserId(), vmId, enterSetup == null ? false : cmd.getBootIntoSetup(), cmd.isForced());
        if (userVm != null ) {
            // update the vmIdCountMap if the vm is in advanced shared network with out services
            final List<NicVO> nics = _nicDao.listByVmId(vmId);
            for (NicVO nic : nics) {
                Network network = _networkModel.getNetwork(nic.getNetworkId());
                if (_networkModel.isSharedNetworkWithoutServices(network.getId())) {
                    logger.debug("Adding vm " +vmId +" nic id "+ nic.getId() +" into vmIdCountMap as part of vm " +
                            "reboot for vm ip fetch ");
                    vmIdCountMap.put(nic.getId(), new VmAndCountDetails(nic.getInstanceId(), VmIpFetchTrialMax.value()));
                }
            }
            return  userVm;
        }
        return  null;
    }

    @Override
    @ActionEvent(eventType = EventTypes.EVENT_VM_DESTROY, eventDescription = "destroying Vm", async = true)
    public UserVm destroyVm(DestroyVMCmd cmd) throws ResourceUnavailableException, ConcurrentOperationException {
        CallContext ctx = CallContext.current();
        long vmId = cmd.getId();
        boolean expunge = cmd.getExpunge();

        // When trying to expunge, permission is denied when the caller is not an admin and the AllowUserExpungeRecoverVm is false for the caller.
        if (expunge && !_accountMgr.isAdmin(ctx.getCallingAccount().getId()) && !AllowUserExpungeRecoverVm.valueIn(cmd.getEntityOwnerId())) {
            throw new PermissionDeniedException("Parameter " + ApiConstants.EXPUNGE + " can be passed by Admin only. Or when the allow.user.expunge.recover.vm key is set.");
        }
        // check if VM exists
        UserVmVO vm = _vmDao.findById(vmId);

        if (vm == null || vm.getRemoved() != null) {
            throw new InvalidParameterValueException("unable to find a virtual machine with id " + vmId);
        }

        if (Arrays.asList(State.Destroyed, State.Expunging).contains(vm.getState()) && !expunge) {
            logger.debug("Vm id=" + vmId + " is already destroyed");
            return vm;
        }

        // check if vm belongs to AutoScale vm group in Disabled state
        autoScaleManager.checkIfVmActionAllowed(vmId);

        // check if there are active volume snapshots tasks
        logger.debug("Checking if there are any ongoing snapshots on the ROOT volumes associated with VM with ID " + vmId);
        if (checkStatusOfVolumeSnapshots(vmId, Volume.Type.ROOT)) {
            throw new CloudRuntimeException("There is/are unbacked up snapshot(s) on ROOT volume, vm destroy is not permitted, please try again later.");
        }
        logger.debug("Found no ongoing snapshots on volume of type ROOT, for the vm with id " + vmId);

        List<VolumeVO> volumesToBeDeleted = getVolumesFromIds(cmd);

        checkForUnattachedVolumes(vmId, volumesToBeDeleted);
        validateVolumes(volumesToBeDeleted);

        final ControlledEntity[] volumesToDelete = volumesToBeDeleted.toArray(new ControlledEntity[0]);
        _accountMgr.checkAccess(ctx.getCallingAccount(), null, true, volumesToDelete);

        stopVirtualMachine(vmId, VmDestroyForcestop.value());

        // Detach all data disks from VM
        List<VolumeVO> dataVols = _volsDao.findByInstanceAndType(vmId, Volume.Type.DATADISK);
        detachVolumesFromVm(dataVols);

        UserVm destroyedVm = destroyVm(vmId, expunge);
        if (expunge && !expunge(vm)) {
            throw new CloudRuntimeException("Failed to expunge vm " + destroyedVm);
        }

        autoScaleManager.removeVmFromVmGroup(vmId);

        deleteVolumesFromVm(vm, volumesToBeDeleted, expunge);

        if (getDestroyRootVolumeOnVmDestruction(vm.getDomainId())) {
            VolumeVO rootVolume = _volsDao.getInstanceRootVolume(vm.getId());
            if (rootVolume != null) {
                _volService.destroyVolume(rootVolume.getId());
            } else {
                logger.warn(String.format("Tried to destroy ROOT volume for VM [%s], but couldn't retrieve it.", vm.getUuid()));
            }
        }

        return destroyedVm;
    }

    private List<VolumeVO> getVolumesFromIds(DestroyVMCmd cmd) {
        List<VolumeVO> volumes = new ArrayList<>();
        if (cmd.getVolumeIds() != null) {
            for (Long volId : cmd.getVolumeIds()) {
                VolumeVO vol = _volsDao.findById(volId);

                if (vol == null) {
                    throw new InvalidParameterValueException("Unable to find volume with ID: " + volId);
                }
                volumes.add(vol);
            }
        }
        return volumes;
    }

    @Override
    @DB
    public InstanceGroupVO createVmGroup(CreateVMGroupCmd cmd) {
        Account caller = CallContext.current().getCallingAccount();
        Long domainId = cmd.getDomainId();
        String accountName = cmd.getAccountName();
        String groupName = cmd.getGroupName();
        Long projectId = cmd.getProjectId();

        Account owner = _accountMgr.finalizeOwner(caller, accountName, domainId, projectId);
        long accountId = owner.getId();

        // Check if name is already in use by this account
        boolean isNameInUse = _vmGroupDao.isNameInUse(accountId, groupName);

        if (isNameInUse) {
            throw new InvalidParameterValueException("Unable to create vm group, a group with name " + groupName + " already exists for account " + accountId);
        }

        return createVmGroup(groupName, accountId);
    }

    @DB
    private InstanceGroupVO createVmGroup(String groupName, long accountId) {
        Account account = null;
        try {
            account = _accountDao.acquireInLockTable(accountId); // to ensure
            // duplicate
            // vm group
            // names are
            // not
            // created.
            if (account == null) {
                logger.warn("Failed to acquire lock on account");
                return null;
            }
            InstanceGroupVO group = _vmGroupDao.findByAccountAndName(accountId, groupName);
            if (group == null) {
                group = new InstanceGroupVO(groupName, accountId);
                group = _vmGroupDao.persist(group);
            }
            return group;
        } finally {
            if (account != null) {
                _accountDao.releaseFromLockTable(accountId);
            }
        }
    }

    @Override
    public boolean deleteVmGroup(DeleteVMGroupCmd cmd) {
        Account caller = CallContext.current().getCallingAccount();
        Long groupId = cmd.getId();

        // Verify input parameters
        InstanceGroupVO group = _vmGroupDao.findById(groupId);
        if ((group == null) || (group.getRemoved() != null)) {
            throw new InvalidParameterValueException("unable to find a vm group with id " + groupId);
        }

        _accountMgr.checkAccess(caller, null, true, group);

        return deleteVmGroup(groupId);
    }

    @Override
    public boolean deleteVmGroup(long groupId) {
        InstanceGroupVO group = _vmGroupDao.findById(groupId);
        annotationDao.removeByEntityType(AnnotationService.EntityType.INSTANCE_GROUP.name(), group.getUuid());
        // delete all the mappings from group_vm_map table
        List<InstanceGroupVMMapVO> groupVmMaps = _groupVMMapDao.listByGroupId(groupId);
        for (InstanceGroupVMMapVO groupMap : groupVmMaps) {
            SearchCriteria<InstanceGroupVMMapVO> sc = _groupVMMapDao.createSearchCriteria();
            sc.addAnd("instanceId", SearchCriteria.Op.EQ, groupMap.getInstanceId());
            _groupVMMapDao.expunge(sc);
        }

        if (_vmGroupDao.remove(groupId)) {
            return true;
        } else {
            return false;
        }
    }

    @Override
    @DB
    public boolean addInstanceToGroup(final long userVmId, String groupName) {
        UserVmVO vm = _vmDao.findById(userVmId);

        InstanceGroupVO group = _vmGroupDao.findByAccountAndName(vm.getAccountId(), groupName);
        // Create vm group if the group doesn't exist for this account
        if (group == null) {
            group = createVmGroup(groupName, vm.getAccountId());
        }

        if (group != null) {
            UserVm userVm = _vmDao.acquireInLockTable(userVmId);
            if (userVm == null) {
                logger.warn("Failed to acquire lock on user vm id=" + userVmId);
            }
            try {
                final InstanceGroupVO groupFinal = group;
                Transaction.execute(new TransactionCallbackNoReturn() {
                    @Override
                    public void doInTransactionWithoutResult(TransactionStatus status) {
                        // don't let the group be deleted when we are assigning vm to
                        // it.
                        InstanceGroupVO ngrpLock = _vmGroupDao.lockRow(groupFinal.getId(), false);
                        if (ngrpLock == null) {
                            logger.warn("Failed to acquire lock on vm group id=" + groupFinal.getId() + " name=" + groupFinal.getName());
                            throw new CloudRuntimeException("Failed to acquire lock on vm group id=" + groupFinal.getId() + " name=" + groupFinal.getName());
                        }

                        // Currently don't allow to assign a vm to more than one group
                        if (_groupVMMapDao.listByInstanceId(userVmId) != null) {
                            // Delete all mappings from group_vm_map table
                            List<InstanceGroupVMMapVO> groupVmMaps = _groupVMMapDao.listByInstanceId(userVmId);
                            for (InstanceGroupVMMapVO groupMap : groupVmMaps) {
                                SearchCriteria<InstanceGroupVMMapVO> sc = _groupVMMapDao.createSearchCriteria();
                                sc.addAnd("instanceId", SearchCriteria.Op.EQ, groupMap.getInstanceId());
                                _groupVMMapDao.expunge(sc);
                            }
                        }
                        InstanceGroupVMMapVO groupVmMapVO = new InstanceGroupVMMapVO(groupFinal.getId(), userVmId);
                        _groupVMMapDao.persist(groupVmMapVO);

                    }
                });

                return true;
            } finally {
                if (userVm != null) {
                    _vmDao.releaseFromLockTable(userVmId);
                }
            }
        }
        return false;
    }

    @Override
    public InstanceGroupVO getGroupForVm(long vmId) {
        // TODO - in future releases vm can be assigned to multiple groups; but
        // currently return just one group per vm
        try {
            List<InstanceGroupVMMapVO> groupsToVmMap = _groupVMMapDao.listByInstanceId(vmId);

            if (groupsToVmMap != null && groupsToVmMap.size() != 0) {
                InstanceGroupVO group = _vmGroupDao.findById(groupsToVmMap.get(0).getGroupId());
                return group;
            } else {
                return null;
            }
        } catch (Exception e) {
            logger.warn("Error trying to get group for a vm: ", e);
            return null;
        }
    }

    @Override
    public void removeInstanceFromInstanceGroup(long vmId) {
        try {
            List<InstanceGroupVMMapVO> groupVmMaps = _groupVMMapDao.listByInstanceId(vmId);
            for (InstanceGroupVMMapVO groupMap : groupVmMaps) {
                SearchCriteria<InstanceGroupVMMapVO> sc = _groupVMMapDao.createSearchCriteria();
                sc.addAnd("instanceId", SearchCriteria.Op.EQ, groupMap.getInstanceId());
                _groupVMMapDao.expunge(sc);
            }
        } catch (Exception e) {
            logger.warn("Error trying to remove vm from group: ", e);
        }
    }

    private boolean validPassword(String password) {
        if (password == null || password.length() == 0) {
            return false;
        }
        for (int i = 0; i < password.length(); i++) {
            if (password.charAt(i) == ' ') {
                return false;
            }
        }
        return true;
    }

    @Override
    @ActionEvent(eventType = EventTypes.EVENT_VM_CREATE, eventDescription = "deploying Vm", create = true)
    public UserVm createBasicSecurityGroupVirtualMachine(DataCenter zone, ServiceOffering serviceOffering, VirtualMachineTemplate template, List<Long> securityGroupIdList,
                                                         Account owner, String hostName, String displayName, Long diskOfferingId, Long diskSize, String group, HypervisorType hypervisor, HTTPMethod httpmethod,
                                                         String userData, Long userDataId, String userDataDetails, List<String> sshKeyPairs, Map<Long, IpAddresses> requestedIps, IpAddresses defaultIps, Boolean displayVm, String keyboard, List<Long> affinityGroupIdList,
                                                         Map<String, String> customParametes, String customId, Map<String, Map<Integer, String>> dhcpOptionMap,
                                                         Map<Long, DiskOffering> dataDiskTemplateToDiskOfferingMap, Map<String, String> userVmOVFProperties, boolean dynamicScalingEnabled, Long overrideDiskOfferingId) throws InsufficientCapacityException, ConcurrentOperationException, ResourceUnavailableException,
    StorageUnavailableException, ResourceAllocationException {

        Account caller = CallContext.current().getCallingAccount();
        List<NetworkVO> networkList = new ArrayList<NetworkVO>();

        // Verify that caller can perform actions in behalf of vm owner
        _accountMgr.checkAccess(caller, null, true, owner);

        // Verify that owner can use the service offering
        _accountMgr.checkAccess(owner, serviceOffering, zone);
        _accountMgr.checkAccess(owner, _diskOfferingDao.findById(diskOfferingId), zone);

        // Get default guest network in Basic zone
        Network defaultNetwork = _networkModel.getExclusiveGuestNetwork(zone.getId());

        if (defaultNetwork == null) {
            throw new InvalidParameterValueException("Unable to find a default network to start a vm");
        } else {
            networkList.add(_networkDao.findById(defaultNetwork.getId()));
        }

        boolean isVmWare = (template.getHypervisorType() == HypervisorType.VMware || (hypervisor != null && hypervisor == HypervisorType.VMware));

        if (securityGroupIdList != null && isVmWare) {
            throw new InvalidParameterValueException("Security group feature is not supported for vmWare hypervisor");
        } else if (!isVmWare && _networkModel.isSecurityGroupSupportedInNetwork(defaultNetwork) && _networkModel.canAddDefaultSecurityGroup()) {
            //add the default securityGroup only if no security group is specified
            if (securityGroupIdList == null || securityGroupIdList.isEmpty()) {
                if (securityGroupIdList == null) {
                    securityGroupIdList = new ArrayList<Long>();
                }
                SecurityGroup defaultGroup = _securityGroupMgr.getDefaultSecurityGroup(owner.getId());
                if (defaultGroup != null) {
                    securityGroupIdList.add(defaultGroup.getId());
                } else {
                    // create default security group for the account
                    if (logger.isDebugEnabled()) {
                        logger.debug("Couldn't find default security group for the account " + owner + " so creating a new one");
                    }
                    defaultGroup = _securityGroupMgr.createSecurityGroup(SecurityGroupManager.DEFAULT_GROUP_NAME, SecurityGroupManager.DEFAULT_GROUP_DESCRIPTION,
                            owner.getDomainId(), owner.getId(), owner.getAccountName());
                    securityGroupIdList.add(defaultGroup.getId());
                }
            }
        }

        return createVirtualMachine(zone, serviceOffering, template, hostName, displayName, owner, diskOfferingId, diskSize, networkList, securityGroupIdList, group, httpmethod,
                userData, userDataId, userDataDetails, sshKeyPairs, hypervisor, caller, requestedIps, defaultIps, displayVm, keyboard, affinityGroupIdList, customParametes, customId, dhcpOptionMap,
                dataDiskTemplateToDiskOfferingMap, userVmOVFProperties, dynamicScalingEnabled, null, overrideDiskOfferingId);

    }

    @Override
    @ActionEvent(eventType = EventTypes.EVENT_VM_CREATE, eventDescription = "deploying Vm", create = true)
    public UserVm createAdvancedSecurityGroupVirtualMachine(DataCenter zone, ServiceOffering serviceOffering, VirtualMachineTemplate template, List<Long> networkIdList,
                                                            List<Long> securityGroupIdList, Account owner, String hostName, String displayName, Long diskOfferingId, Long diskSize, String group, HypervisorType hypervisor,
                                                            HTTPMethod httpmethod, String userData, Long userDataId, String userDataDetails, List<String> sshKeyPairs, Map<Long, IpAddresses> requestedIps, IpAddresses defaultIps, Boolean displayVm, String keyboard,
                                                            List<Long> affinityGroupIdList, Map<String, String> customParameters, String customId, Map<String, Map<Integer, String>> dhcpOptionMap,
                                                            Map<Long, DiskOffering> dataDiskTemplateToDiskOfferingMap, Map<String, String> userVmOVFProperties, boolean dynamicScalingEnabled, Long overrideDiskOfferingId, String vmType) throws InsufficientCapacityException, ConcurrentOperationException, ResourceUnavailableException, StorageUnavailableException, ResourceAllocationException {

        Account caller = CallContext.current().getCallingAccount();
        List<NetworkVO> networkList = new ArrayList<NetworkVO>();
        boolean isSecurityGroupEnabledNetworkUsed = false;
        boolean isVmWare = (template.getHypervisorType() == HypervisorType.VMware || (hypervisor != null && hypervisor == HypervisorType.VMware));

        // Verify that caller can perform actions in behalf of vm owner
        _accountMgr.checkAccess(caller, null, true, owner);

        // Verify that owner can use the service offering
        _accountMgr.checkAccess(owner, serviceOffering, zone);
        _accountMgr.checkAccess(owner, _diskOfferingDao.findById(diskOfferingId), zone);

        // If no network is specified, find system security group enabled network
        if (networkIdList == null || networkIdList.isEmpty()) {
            Network networkWithSecurityGroup = _networkModel.getNetworkWithSGWithFreeIPs(zone.getId());
            if (networkWithSecurityGroup == null) {
                throw new InvalidParameterValueException("No network with security enabled is found in zone id=" + zone.getUuid());
            }

            networkList.add(_networkDao.findById(networkWithSecurityGroup.getId()));
            isSecurityGroupEnabledNetworkUsed = true;

        } else if (securityGroupIdList != null && !securityGroupIdList.isEmpty()) {
            if (isVmWare) {
                throw new InvalidParameterValueException("Security group feature is not supported for vmWare hypervisor");
            }
            // Only one network can be specified, and it should be security group enabled
            if (networkIdList.size() > 1 && template.getHypervisorType() != HypervisorType.KVM && hypervisor != HypervisorType.KVM) {
                throw new InvalidParameterValueException("Only support one network per VM if security group enabled");
            }

            for (Long networkId : networkIdList) {
                NetworkVO network = _networkDao.findById(networkId);
                NetworkOffering ntwkOffering = _networkOfferingDao.findById(network.getNetworkOfferingId());

                if (network == null) {
                    throw new InvalidParameterValueException("Unable to find network by id " + networkId);
                }

                if (!_networkModel.isSecurityGroupSupportedInNetwork(network) && (ntwkOffering.getGuestType() != GuestType.L2)) {
                    throw new InvalidParameterValueException("Network is not security group enabled or not L2 network: " + network.getId());
                }

                _accountMgr.checkAccess(owner, AccessType.UseEntry, false, network);

                networkList.add(network);
            }
            isSecurityGroupEnabledNetworkUsed = true;

        } else {
            // Verify that all the networks are Shared/Guest; can't create combination of SG enabled and disabled networks
            for (Long networkId : networkIdList) {
                NetworkVO network = _networkDao.findById(networkId);

                if (network == null) {
                    throw new InvalidParameterValueException("Unable to find network by id " + networkIdList.get(0).longValue());
                }

                boolean isSecurityGroupEnabled = _networkModel.isSecurityGroupSupportedInNetwork(network);
                if (isSecurityGroupEnabled) {
                    isSecurityGroupEnabledNetworkUsed = true;
                }

                if (network.getTrafficType() != TrafficType.Guest || !Arrays.asList(GuestType.Shared, GuestType.L2).contains(network.getGuestType())) {
                    throw new InvalidParameterValueException("Can specify only Shared or L2 Guest networks when deploy vm in Advance Security Group enabled zone");
                }

                _accountMgr.checkAccess(owner, AccessType.UseEntry, false, network);

                networkList.add(network);
            }
        }

        // if network is security group enabled, and no security group is specified, then add the default security group automatically
        if (isSecurityGroupEnabledNetworkUsed && !isVmWare && _networkModel.canAddDefaultSecurityGroup()) {

            //add the default securityGroup only if no security group is specified
            if (securityGroupIdList == null || securityGroupIdList.isEmpty()) {
                if (securityGroupIdList == null) {
                    securityGroupIdList = new ArrayList<Long>();
                }

                SecurityGroup defaultGroup = _securityGroupMgr.getDefaultSecurityGroup(owner.getId());
                if (defaultGroup != null) {
                    securityGroupIdList.add(defaultGroup.getId());
                } else {
                    // create default security group for the account
                    if (logger.isDebugEnabled()) {
                        logger.debug("Couldn't find default security group for the account " + owner + " so creating a new one");
                    }
                    defaultGroup = _securityGroupMgr.createSecurityGroup(SecurityGroupManager.DEFAULT_GROUP_NAME, SecurityGroupManager.DEFAULT_GROUP_DESCRIPTION,
                            owner.getDomainId(), owner.getId(), owner.getAccountName());
                    messageBus.publish(_name, SecurityGroupService.MESSAGE_CREATE_TUNGSTEN_SECURITY_GROUP_EVENT,
                        PublishScope.LOCAL, defaultGroup);
                    securityGroupIdList.add(defaultGroup.getId());
                }
            }
        }

        return createVirtualMachine(zone, serviceOffering, template, hostName, displayName, owner, diskOfferingId, diskSize, networkList, securityGroupIdList, group, httpmethod,
                userData, userDataId, userDataDetails, sshKeyPairs, hypervisor, caller, requestedIps, defaultIps, displayVm, keyboard, affinityGroupIdList, customParameters, customId, dhcpOptionMap, dataDiskTemplateToDiskOfferingMap,
                userVmOVFProperties, dynamicScalingEnabled, vmType, overrideDiskOfferingId);
    }

    @Override
    @ActionEvent(eventType = EventTypes.EVENT_VM_CREATE, eventDescription = "deploying Vm", create = true)
    public UserVm createAdvancedVirtualMachine(DataCenter zone, ServiceOffering serviceOffering, VirtualMachineTemplate template, List<Long> networkIdList, Account owner,
                                               String hostName, String displayName, Long diskOfferingId, Long diskSize, String group, HypervisorType hypervisor, HTTPMethod httpmethod, String userData,
                                               Long userDataId, String userDataDetails, List<String> sshKeyPairs, Map<Long, IpAddresses> requestedIps, IpAddresses defaultIps, Boolean displayvm, String keyboard, List<Long> affinityGroupIdList,
                                               Map<String, String> customParametrs, String customId, Map<String, Map<Integer, String>> dhcpOptionsMap, Map<Long, DiskOffering> dataDiskTemplateToDiskOfferingMap,
                                               Map<String, String> userVmOVFPropertiesMap, boolean dynamicScalingEnabled, String vmType, Long overrideDiskOfferingId) throws InsufficientCapacityException, ConcurrentOperationException, ResourceUnavailableException,
    StorageUnavailableException, ResourceAllocationException {

        Account caller = CallContext.current().getCallingAccount();
        List<NetworkVO> networkList = new ArrayList<NetworkVO>();

        // Verify that caller can perform actions in behalf of vm owner
        _accountMgr.checkAccess(caller, null, true, owner);

        // Verify that owner can use the service offering
        _accountMgr.checkAccess(owner, serviceOffering, zone);
        _accountMgr.checkAccess(owner, _diskOfferingDao.findById(diskOfferingId), zone);

        List<HypervisorType> vpcSupportedHTypes = _vpcMgr.getSupportedVpcHypervisors();
        if (networkIdList == null || networkIdList.isEmpty()) {
            NetworkVO defaultNetwork = getDefaultNetwork(zone, owner, false);
            if (defaultNetwork != null) {
                networkList.add(defaultNetwork);
            }
        } else {
            for (Long networkId : networkIdList) {
                NetworkVO network = _networkDao.findById(networkId);
                if (network == null) {
                    throw new InvalidParameterValueException("Unable to find network by id " + networkIdList.get(0).longValue());
                }
                if (network.getVpcId() != null) {
                    // Only ISOs, XenServer, KVM, and VmWare template types are
                    // supported for vpc networks
                    if (template.getFormat() != ImageFormat.ISO && !vpcSupportedHTypes.contains(template.getHypervisorType())) {
                        throw new InvalidParameterValueException("Can't create vm from template with hypervisor " + template.getHypervisorType() + " in vpc network " + network);
                    } else if (template.getFormat() == ImageFormat.ISO && !vpcSupportedHTypes.contains(hypervisor)) {
                        // Only XenServer, KVM, and VMware hypervisors are supported
                        // for vpc networks
                        throw new InvalidParameterValueException("Can't create vm of hypervisor type " + hypervisor + " in vpc network");

                    }
                }

                _networkModel.checkNetworkPermissions(owner, network);

                // don't allow to use system networks
                NetworkOffering networkOffering = _entityMgr.findById(NetworkOffering.class, network.getNetworkOfferingId());
                if (networkOffering.isSystemOnly()) {
                    throw new InvalidParameterValueException("Network id=" + networkId + " is system only and can't be used for vm deployment");
                }
                networkList.add(network);
            }
        }
        verifyExtraDhcpOptionsNetwork(dhcpOptionsMap, networkList);
        return createVirtualMachine(zone, serviceOffering, template, hostName, displayName, owner, diskOfferingId, diskSize, networkList, null, group, httpmethod, userData,
                userDataId, userDataDetails, sshKeyPairs, hypervisor, caller, requestedIps, defaultIps, displayvm, keyboard, affinityGroupIdList, customParametrs, customId, dhcpOptionsMap,
                dataDiskTemplateToDiskOfferingMap, userVmOVFPropertiesMap, dynamicScalingEnabled, vmType, overrideDiskOfferingId);
    }

    @Override
    @ActionEvent(eventType = EventTypes.EVENT_VM_CREATE, eventDescription = "deploying Vm")
    public UserVm finalizeCreateVirtualMachine(long vmId) {
        logger.info("Loading UserVm " + vmId + " from DB");
        UserVm userVm = getUserVm(vmId);
        if (userVm == null) {
            logger.info("Loaded UserVm " + vmId + " (" + userVm.getUuid() + ") from DB");
        } else {
            logger.warn("UserVm " + vmId + " does not exist in DB");
        }
        return userVm;
    }

    private NetworkVO getNetworkToAddToNetworkList(VirtualMachineTemplate template, Account owner, HypervisorType hypervisor,
            List<HypervisorType> vpcSupportedHTypes, Long networkId) {
        NetworkVO network = _networkDao.findById(networkId);
        if (network == null) {
            throw new InvalidParameterValueException("Unable to find network by id " + networkId);
        }
        if (network.getVpcId() != null) {
            // Only ISOs, XenServer, KVM, and VmWare template types are
            // supported for vpc networks
            if (template.getFormat() != ImageFormat.ISO && !vpcSupportedHTypes.contains(template.getHypervisorType())) {
                throw new InvalidParameterValueException("Can't create vm from template with hypervisor " + template.getHypervisorType() + " in vpc network " + network);
            } else if (template.getFormat() == ImageFormat.ISO && !vpcSupportedHTypes.contains(hypervisor)) {
                // Only XenServer, KVM, and VMware hypervisors are supported
                // for vpc networks
                throw new InvalidParameterValueException("Can't create vm of hypervisor type " + hypervisor + " in vpc network");
            }
        }

        _networkModel.checkNetworkPermissions(owner, network);

        // don't allow to use system networks
        NetworkOffering networkOffering = _entityMgr.findById(NetworkOffering.class, network.getNetworkOfferingId());
        if (networkOffering.isSystemOnly()) {
            throw new InvalidParameterValueException("Network id=" + networkId + " is system only and can't be used for vm deployment");
        }
        return network;
    }

    private NetworkVO getDefaultNetwork(DataCenter zone, Account owner, boolean selectAny) throws InsufficientCapacityException, ResourceAllocationException {
        NetworkVO defaultNetwork = null;

        // if no network is passed in
        // Check if default virtual network offering has
        // Availability=Required. If it's true, search for corresponding
        // network
        // * if network is found, use it. If more than 1 virtual network is
        // found, throw an error
        // * if network is not found, create a new one and use it

        List<NetworkOfferingVO> requiredOfferings = _networkOfferingDao.listByAvailability(Availability.Required, false);
        if (requiredOfferings.size() < 1) {
            throw new InvalidParameterValueException("Unable to find network offering with availability=" + Availability.Required
                    + " to automatically create the network as a part of vm creation");
        }

        if (requiredOfferings.get(0).getState() == NetworkOffering.State.Enabled) {
            // get Virtual networks
            List<? extends Network> virtualNetworks = _networkModel.listNetworksForAccount(owner.getId(), zone.getId(), Network.GuestType.Isolated);
            if (virtualNetworks == null) {
                throw new InvalidParameterValueException("No (virtual) networks are found for account " + owner);
            }
            if (virtualNetworks.isEmpty()) {
                defaultNetwork = createDefaultNetworkForAccount(zone, owner, requiredOfferings);
            } else if (virtualNetworks.size() > 1 && !selectAny) {
                throw new InvalidParameterValueException("More than 1 default Isolated networks are found for account " + owner + "; please specify networkIds");
            } else {
                defaultNetwork = _networkDao.findById(virtualNetworks.get(0).getId());
            }
        } else {
            throw new InvalidParameterValueException("Required network offering id=" + requiredOfferings.get(0).getId() + " is not in " + NetworkOffering.State.Enabled);
        }

        return defaultNetwork;
    }

    private NetworkVO createDefaultNetworkForAccount(DataCenter zone, Account owner, List<NetworkOfferingVO> requiredOfferings)
            throws InsufficientCapacityException, ResourceAllocationException {
        NetworkVO defaultNetwork = null;
        long physicalNetworkId = _networkModel.findPhysicalNetworkId(zone.getId(), requiredOfferings.get(0).getTags(), requiredOfferings.get(0).getTrafficType());
        // Validate physical network
        PhysicalNetwork physicalNetwork = _physicalNetworkDao.findById(physicalNetworkId);
        if (physicalNetwork == null) {
            throw new InvalidParameterValueException("Unable to find physical network with id: " + physicalNetworkId + " and tag: "
                    + requiredOfferings.get(0).getTags());
        }
        logger.debug("Creating network for account " + owner + " from the network offering id=" + requiredOfferings.get(0).getId() + " as a part of deployVM process");
        Network newNetwork = _networkMgr.createGuestNetwork(requiredOfferings.get(0).getId(), owner.getAccountName() + "-network", owner.getAccountName() + "-network",
                null, null, null, false, null, owner, null, physicalNetwork, zone.getId(), ACLType.Account, null, null, null, null, true, null, null,
                null, null, null, null, null, null, null, null);
        if (newNetwork != null) {
            defaultNetwork = _networkDao.findById(newNetwork.getId());
        }
        return defaultNetwork;
    }

    private void verifyExtraDhcpOptionsNetwork(Map<String, Map<Integer, String>> dhcpOptionsMap, List<NetworkVO> networkList) throws InvalidParameterValueException {
        if (dhcpOptionsMap != null) {
            for (String networkUuid : dhcpOptionsMap.keySet()) {
                boolean networkFound = false;
                for (NetworkVO network : networkList) {
                    if (network.getUuid().equals(networkUuid)) {
                        networkFound = true;
                        break;
                    }
                }

                if (!networkFound) {
                    throw new InvalidParameterValueException("VM does not has a nic in the Network (" + networkUuid + ") that is specified in the extra dhcp options.");
                }
            }
        }
    }

    public void checkNameForRFCCompliance(String name) {
        if (!NetUtils.verifyDomainNameLabel(name, true)) {
            throw new InvalidParameterValueException("Invalid name. Vm name can contain ASCII letters 'a' through 'z', the digits '0' through '9', "
                    + "and the hyphen ('-'), must be between 1 and 63 characters long, and can't start or end with \"-\" and can't start with digit");
        }
    }

    @DB
    private UserVm createVirtualMachine(DataCenter zone, ServiceOffering serviceOffering, VirtualMachineTemplate tmplt, String hostName, String displayName, Account owner,
                                        Long diskOfferingId, Long diskSize, List<NetworkVO> networkList, List<Long> securityGroupIdList, String group, HTTPMethod httpmethod, String userData,
                                        Long userDataId, String userDataDetails, List<String> sshKeyPairs, HypervisorType hypervisor, Account caller, Map<Long, IpAddresses> requestedIps, IpAddresses defaultIps, Boolean isDisplayVm, String keyboard,
                                        List<Long> affinityGroupIdList, Map<String, String> customParameters, String customId, Map<String, Map<Integer, String>> dhcpOptionMap,
                                        Map<Long, DiskOffering> datadiskTemplateToDiskOfferringMap,
                                        Map<String, String> userVmOVFPropertiesMap, boolean dynamicScalingEnabled, String vmType, Long overrideDiskOfferingId) throws InsufficientCapacityException, ResourceUnavailableException,
    ConcurrentOperationException, StorageUnavailableException, ResourceAllocationException {

        _accountMgr.checkAccess(caller, null, true, owner);

        if (owner.getState() == Account.State.DISABLED) {
            throw new PermissionDeniedException("The owner of vm to deploy is disabled: " + owner);
        }
        VMTemplateVO template = _templateDao.findById(tmplt.getId());
        if (template != null) {
            _templateDao.loadDetails(template);
        }

        HypervisorType hypervisorType = null;
        if (template.getHypervisorType() == null || template.getHypervisorType() == HypervisorType.None) {
            if (hypervisor == null || hypervisor == HypervisorType.None) {
                throw new InvalidParameterValueException("hypervisor parameter is needed to deploy VM or the hypervisor parameter value passed is invalid");
            }
            hypervisorType = hypervisor;
        } else {
            if (hypervisor != null && hypervisor != HypervisorType.None && hypervisor != template.getHypervisorType()) {
                throw new InvalidParameterValueException("Hypervisor passed to the deployVm call, is different from the hypervisor type of the template");
            }
            hypervisorType = template.getHypervisorType();
        }

        long accountId = owner.getId();

        assert !(requestedIps != null && (defaultIps.getIp4Address() != null || defaultIps.getIp6Address() != null)) : "requestedIp list and defaultNetworkIp should never be specified together";

        if (Grouping.AllocationState.Disabled == zone.getAllocationState()
                && !_accountMgr.isRootAdmin(caller.getId())) {
            throw new PermissionDeniedException(
                    "Cannot perform this operation, Zone is currently disabled: "
                            + zone.getId());
        }

        // check if zone is dedicated
        DedicatedResourceVO dedicatedZone = _dedicatedDao.findByZoneId(zone.getId());
        if (dedicatedZone != null) {
            DomainVO domain = _domainDao.findById(dedicatedZone.getDomainId());
            if (domain == null) {
                throw new CloudRuntimeException("Unable to find the domain " + zone.getDomainId() + " for the zone: " + zone);
            }
            // check that caller can operate with domain
            _configMgr.checkZoneAccess(caller, zone);
            // check that vm owner can create vm in the domain
            _configMgr.checkZoneAccess(owner, zone);
        }

        ServiceOfferingVO offering = serviceOfferingDao.findById(serviceOffering.getId());

        if (offering.isDynamic()) {
            offering.setDynamicFlag(true);
            validateCustomParameters(offering, customParameters);
            offering = serviceOfferingDao.getComputeOffering(offering, customParameters);
        } else {
            validateOfferingMaxResource(offering);
        }
        // check if account/domain is with in resource limits to create a new vm
        boolean isIso = Storage.ImageFormat.ISO == template.getFormat();

        Long rootDiskOfferingId = offering.getDiskOfferingId();
        if (isIso) {
            if (diskOfferingId == null) {
                DiskOfferingVO diskOffering = _diskOfferingDao.findById(rootDiskOfferingId);
                if (diskOffering.isComputeOnly()) {
                    throw new InvalidParameterValueException("Installing from ISO requires a disk offering to be specified for the root disk.");
                }
            } else {
                rootDiskOfferingId = diskOfferingId;
                diskOfferingId = null;
            }
            if (!customParameters.containsKey(VmDetailConstants.ROOT_DISK_SIZE) && diskSize != null) {
                customParameters.put(VmDetailConstants.ROOT_DISK_SIZE, String.valueOf(diskSize));
            }
        }
        if (!offering.getDiskOfferingStrictness() && overrideDiskOfferingId != null) {
            rootDiskOfferingId = overrideDiskOfferingId;
        }

        DiskOfferingVO rootdiskOffering = _diskOfferingDao.findById(rootDiskOfferingId);
        long volumesSize = configureCustomRootDiskSize(customParameters, template, hypervisorType, rootdiskOffering);

        if (rootdiskOffering.getEncrypt() && hypervisorType != HypervisorType.KVM) {
            throw new InvalidParameterValueException("Root volume encryption is not supported for hypervisor type " + hypervisorType);
        }

        if (!isIso && diskOfferingId != null) {
            DiskOfferingVO diskOffering = _diskOfferingDao.findById(diskOfferingId);
            volumesSize += verifyAndGetDiskSize(diskOffering, diskSize);
        }
        UserVm vm = getCheckedUserVmResource(zone, hostName, displayName, owner, diskOfferingId, diskSize, networkList, securityGroupIdList, group, httpmethod, userData, userDataId, userDataDetails, sshKeyPairs, caller, requestedIps, defaultIps, isDisplayVm, keyboard, affinityGroupIdList, customParameters, customId, dhcpOptionMap, datadiskTemplateToDiskOfferringMap, userVmOVFPropertiesMap, dynamicScalingEnabled, vmType, template, hypervisorType, accountId, offering, isIso, rootDiskOfferingId, volumesSize);

        _securityGroupMgr.addInstanceToGroups(vm.getId(), securityGroupIdList);

        if (affinityGroupIdList != null && !affinityGroupIdList.isEmpty()) {
            _affinityGroupVMMapDao.updateMap(vm.getId(), affinityGroupIdList);
        }

        CallContext.current().putContextParameter(VirtualMachine.class, vm.getUuid());
        return vm;
    }
    private UserVm getCheckedUserVmResource(DataCenter zone, String hostName, String displayName, Account owner, Long diskOfferingId, Long diskSize, List<NetworkVO> networkList, List<Long> securityGroupIdList, String group, HTTPMethod httpmethod, String userData, Long userDataId, String userDataDetails, List<String> sshKeyPairs, Account caller, Map<Long, IpAddresses> requestedIps, IpAddresses defaultIps, Boolean isDisplayVm, String keyboard, List<Long> affinityGroupIdList, Map<String, String> customParameters, String customId, Map<String, Map<Integer, String>> dhcpOptionMap, Map<Long, DiskOffering> datadiskTemplateToDiskOfferringMap, Map<String, String> userVmOVFPropertiesMap, boolean dynamicScalingEnabled, String vmType, VMTemplateVO template, HypervisorType hypervisorType, long accountId, ServiceOfferingVO offering, boolean isIso, Long rootDiskOfferingId, long volumesSize) throws ResourceAllocationException, StorageUnavailableException, InsufficientCapacityException {
        if (!VirtualMachineManager.ResourceCountRunningVMsonly.value()) {
            try (CheckedReservation vmReservation = new CheckedReservation(owner, ResourceType.user_vm, 1l, reservationDao, resourceLimitService);
                 CheckedReservation cpuReservation = new CheckedReservation(owner, ResourceType.cpu, Long.valueOf(offering.getCpu()), reservationDao, resourceLimitService);
                 CheckedReservation memReservation = new CheckedReservation(owner, ResourceType.memory, Long.valueOf(offering.getRamSize()), reservationDao, resourceLimitService);
            ) {
                return getUncheckedUserVmResource(zone, hostName, displayName, owner, diskOfferingId, diskSize, networkList, securityGroupIdList, group, httpmethod, userData, userDataId, userDataDetails, sshKeyPairs, caller, requestedIps, defaultIps, isDisplayVm, keyboard, affinityGroupIdList, customParameters, customId, dhcpOptionMap, datadiskTemplateToDiskOfferringMap, userVmOVFPropertiesMap, dynamicScalingEnabled, vmType, template, hypervisorType, accountId, offering, isIso, rootDiskOfferingId, volumesSize);
            } catch (ResourceAllocationException | CloudRuntimeException  e) {
                throw e;
            } catch (Exception e) {
                logger.error("error during resource reservation and allocation", e);
                throw new CloudRuntimeException(e);
            }

        } else {
            return getUncheckedUserVmResource(zone, hostName, displayName, owner, diskOfferingId, diskSize, networkList, securityGroupIdList, group, httpmethod, userData, userDataId, userDataDetails, sshKeyPairs, caller, requestedIps, defaultIps, isDisplayVm, keyboard, affinityGroupIdList, customParameters, customId, dhcpOptionMap, datadiskTemplateToDiskOfferringMap, userVmOVFPropertiesMap, dynamicScalingEnabled, vmType, template, hypervisorType, accountId, offering, isIso, rootDiskOfferingId, volumesSize);
        }
    }

    private UserVm getUncheckedUserVmResource(DataCenter zone, String hostName, String displayName, Account owner, Long diskOfferingId, Long diskSize, List<NetworkVO> networkList, List<Long> securityGroupIdList, String group, HTTPMethod httpmethod, String userData, Long userDataId, String userDataDetails, List<String> sshKeyPairs, Account caller, Map<Long, IpAddresses> requestedIps, IpAddresses defaultIps, Boolean isDisplayVm, String keyboard, List<Long> affinityGroupIdList, Map<String, String> customParameters, String customId, Map<String, Map<Integer, String>> dhcpOptionMap, Map<Long, DiskOffering> datadiskTemplateToDiskOfferringMap, Map<String, String> userVmOVFPropertiesMap, boolean dynamicScalingEnabled, String vmType, VMTemplateVO template, HypervisorType hypervisorType, long accountId, ServiceOfferingVO offering, boolean isIso, Long rootDiskOfferingId, long volumesSize) throws ResourceAllocationException, StorageUnavailableException, InsufficientCapacityException {
        try (CheckedReservation volumeReservation = new CheckedReservation(owner, ResourceType.volume, (isIso || diskOfferingId == null ? 1l : 2), reservationDao, resourceLimitService);
             CheckedReservation primaryStorageReservation = new CheckedReservation(owner, ResourceType.primary_storage, volumesSize, reservationDao, resourceLimitService)) {

            // verify security group ids
            if (securityGroupIdList != null) {
                for (Long securityGroupId : securityGroupIdList) {
                    SecurityGroup sg = _securityGroupDao.findById(securityGroupId);
                    if (sg == null) {
                        throw new InvalidParameterValueException("Unable to find security group by id " + securityGroupId);
                    } else {
                        // verify permissions
                        _accountMgr.checkAccess(caller, null, true, owner, sg);
                    }
                }
            }

            if (datadiskTemplateToDiskOfferringMap != null && !datadiskTemplateToDiskOfferringMap.isEmpty()) {
                for (Entry<Long, DiskOffering> datadiskTemplateToDiskOffering : datadiskTemplateToDiskOfferringMap.entrySet()) {
                    VMTemplateVO dataDiskTemplate = _templateDao.findById(datadiskTemplateToDiskOffering.getKey());
                    DiskOffering dataDiskOffering = datadiskTemplateToDiskOffering.getValue();

                    if (dataDiskTemplate == null
                            || (!dataDiskTemplate.getTemplateType().equals(TemplateType.DATADISK)) && (dataDiskTemplate.getState().equals(VirtualMachineTemplate.State.Active))) {
                        throw new InvalidParameterValueException("Invalid template id specified for Datadisk template" + datadiskTemplateToDiskOffering.getKey());
                    }
                    long dataDiskTemplateId = datadiskTemplateToDiskOffering.getKey();
                    if (!dataDiskTemplate.getParentTemplateId().equals(template.getId())) {
                        throw new InvalidParameterValueException("Invalid Datadisk template. Specified Datadisk template" + dataDiskTemplateId
                                + " doesn't belong to template " + template.getId());
                    }
                    if (dataDiskOffering == null) {
                        throw new InvalidParameterValueException("Invalid disk offering id " + datadiskTemplateToDiskOffering.getValue().getId() +
                                " specified for datadisk template " + dataDiskTemplateId);
                    }
                    if (dataDiskOffering.isCustomized()) {
                        throw new InvalidParameterValueException("Invalid disk offering id " + dataDiskOffering.getId() + " specified for datadisk template " +
                                dataDiskTemplateId + ". Custom Disk offerings are not supported for Datadisk templates");
                    }
                    if (dataDiskOffering.getDiskSize() < dataDiskTemplate.getSize()) {
                        throw new InvalidParameterValueException("Invalid disk offering id " + dataDiskOffering.getId() + " specified for datadisk template " +
                                dataDiskTemplateId + ". Disk offering size should be greater than or equal to the template size");
                    }
                    _templateDao.loadDetails(dataDiskTemplate);
                    _resourceLimitMgr.checkResourceLimit(owner, ResourceType.volume, 1);
                    _resourceLimitMgr.checkResourceLimit(owner, ResourceType.primary_storage, dataDiskOffering.getDiskSize());
                }
            }

            // check that the affinity groups exist
            if (affinityGroupIdList != null) {
                for (Long affinityGroupId : affinityGroupIdList) {
                    AffinityGroupVO ag = _affinityGroupDao.findById(affinityGroupId);
                    if (ag == null) {
                        throw new InvalidParameterValueException("Unable to find affinity group " + ag);
                    } else if (!_affinityGroupService.isAffinityGroupProcessorAvailable(ag.getType())) {
                        throw new InvalidParameterValueException("Affinity group type is not supported for group: " + ag + " ,type: " + ag.getType()
                                + " , Please try again after removing the affinity group");
                    } else {
                        // verify permissions
                        if (ag.getAclType() == ACLType.Domain) {
                            _accountMgr.checkAccess(caller, null, false, owner, ag);
                            // Root admin has access to both VM and AG by default,
                            // but
                            // make sure the owner of these entities is same
                            if (caller.getId() == Account.ACCOUNT_ID_SYSTEM || _accountMgr.isRootAdmin(caller.getId())) {
                                if (!_affinityGroupService.isAffinityGroupAvailableInDomain(ag.getId(), owner.getDomainId())) {
                                    throw new PermissionDeniedException("Affinity Group " + ag + " does not belong to the VM's domain");
                                }
                            }
                        } else {
                            _accountMgr.checkAccess(caller, null, true, owner, ag);
                            // Root admin has access to both VM and AG by default,
                            // but
                            // make sure the owner of these entities is same
                            if (caller.getId() == Account.ACCOUNT_ID_SYSTEM || _accountMgr.isRootAdmin(caller.getId())) {
                                if (ag.getAccountId() != owner.getAccountId()) {
                                    throw new PermissionDeniedException("Affinity Group " + ag + " does not belong to the VM's account");
                                }
                            }
                        }
                    }
                }
            }

            if (hypervisorType != HypervisorType.BareMetal) {
                // check if we have available pools for vm deployment
                long availablePools = _storagePoolDao.countPoolsByStatus(StoragePoolStatus.Up);
                if (availablePools < 1) {
                    throw new StorageUnavailableException("There are no available pools in the UP state for vm deployment", -1);
                }
            }

            if (template.getTemplateType().equals(TemplateType.SYSTEM) && !CKS_NODE.equals(vmType)) {
                throw new InvalidParameterValueException("Unable to use system template " + template.getId() + " to deploy a user vm");
            }
            List<VMTemplateZoneVO> listZoneTemplate = _templateZoneDao.listByZoneTemplate(zone.getId(), template.getId());
            if (listZoneTemplate == null || listZoneTemplate.isEmpty()) {
                throw new InvalidParameterValueException("The template " + template.getId() + " is not available for use");
            }

            if (isIso && !template.isBootable()) {
                throw new InvalidParameterValueException("Installing from ISO requires an ISO that is bootable: " + template.getId());
            }

            // Check templates permissions
            _accountMgr.checkAccess(owner, AccessType.UseEntry, false, template);

            // check if the user data is correct
            userData = userDataManager.validateUserData(userData, httpmethod);

            // Find an SSH public key corresponding to the key pair name, if one is
            // given
            String sshPublicKeys = "";
            String keypairnames = "";
            if (!sshKeyPairs.isEmpty()) {
                List<SSHKeyPairVO> pairs = _sshKeyPairDao.findByNames(owner.getAccountId(), owner.getDomainId(), sshKeyPairs);
                if (pairs == null || pairs.size() != sshKeyPairs.size()) {
                    throw new InvalidParameterValueException("Not all specified keyparis exist");
                }

                sshPublicKeys = pairs.stream().map(p -> p.getPublicKey()).collect(Collectors.joining("\n"));
                keypairnames = String.join(",", sshKeyPairs);
            }

            LinkedHashMap<String, List<NicProfile>> networkNicMap = new LinkedHashMap<>();

            short defaultNetworkNumber = 0;
            boolean securityGroupEnabled = false;
            int networkIndex = 0;
            for (NetworkVO network : networkList) {
                if ((network.getDataCenterId() != zone.getId())) {
                    if (!network.isStrechedL2Network()) {
                        throw new InvalidParameterValueException("Network id=" + network.getId() +
                                " doesn't belong to zone " + zone.getId());
                    }

                    NetworkOffering ntwkOffering = _networkOfferingDao.findById(network.getNetworkOfferingId());
                    Long physicalNetworkId = _networkModel.findPhysicalNetworkId(zone.getId(), ntwkOffering.getTags(), ntwkOffering.getTrafficType());

                    String provider = _ntwkSrvcDao.getProviderForServiceInNetwork(network.getId(), Service.Connectivity);
                    if (!_networkModel.isProviderEnabledInPhysicalNetwork(physicalNetworkId, provider)) {
                        throw new InvalidParameterValueException("Network in which is VM getting deployed could not be" +
                                " streched to the zone, as we could not find a valid physical network");
                    }
                }

                _accountMgr.checkAccess(owner, AccessType.UseEntry, false, network);

                IpAddresses requestedIpPair = null;
                if (requestedIps != null && !requestedIps.isEmpty()) {
                    requestedIpPair = requestedIps.get(network.getId());
                }

                if (requestedIpPair == null) {
                    requestedIpPair = new IpAddresses(null, null);
                } else {
                    _networkModel.checkRequestedIpAddresses(network.getId(), requestedIpPair);
                }

                NicProfile profile = new NicProfile(requestedIpPair.getIp4Address(), requestedIpPair.getIp6Address(), requestedIpPair.getMacAddress());
                profile.setOrderIndex(networkIndex);
                if (defaultNetworkNumber == 0) {
                    defaultNetworkNumber++;
                    // if user requested specific ip for default network, add it
                    if (defaultIps.getIp4Address() != null || defaultIps.getIp6Address() != null) {
                        _networkModel.checkRequestedIpAddresses(network.getId(), defaultIps);
                        profile = new NicProfile(defaultIps.getIp4Address(), defaultIps.getIp6Address());
                    } else if (defaultIps.getMacAddress() != null) {
                        profile = new NicProfile(null, null, defaultIps.getMacAddress());
                    }

                    profile.setDefaultNic(true);
                    if (!_networkModel.areServicesSupportedInNetwork(network.getId(), new Service[]{Service.UserData})) {
                        if ((userData != null) && (!userData.isEmpty())) {
                            throw new InvalidParameterValueException(String.format("Unable to deploy VM as UserData is provided while deploying the VM, but there is no support for %s service in the default network %s/%s.", Service.UserData.getName(), network.getName(), network.getUuid()));
                        }

                        if ((sshPublicKeys != null) && (!sshPublicKeys.isEmpty())) {
                            throw new InvalidParameterValueException(String.format("Unable to deploy VM as SSH keypair is provided while deploying the VM, but there is no support for %s service in the default network %s/%s", Service.UserData.getName(), network.getName(), network.getUuid()));
                        }

                        if (template.isEnablePassword()) {
                            throw new InvalidParameterValueException(String.format("Unable to deploy VM as template %s is password enabled, but there is no support for %s service in the default network %s/%s", template.getId(), Service.UserData.getName(), network.getName(), network.getUuid()));
                        }
                    }
                }

                if (_networkModel.isSecurityGroupSupportedInNetwork(network)) {
                    securityGroupEnabled = true;
                }
                List<NicProfile> profiles = networkNicMap.get(network.getUuid());
                if (CollectionUtils.isEmpty(profiles)) {
                    profiles = new ArrayList<>();
                }
                profiles.add(profile);
                networkNicMap.put(network.getUuid(), profiles);
                networkIndex++;
            }

            if (securityGroupIdList != null && !securityGroupIdList.isEmpty() && !securityGroupEnabled) {
                throw new InvalidParameterValueException("Unable to deploy vm with security groups as SecurityGroup service is not enabled for the vm's network");
            }

            // Verify network information - network default network has to be set;
            // and vm can't have more than one default network
            // This is a part of business logic because default network is required
            // by Agent Manager in order to configure default
            // gateway for the vm
            if (defaultNetworkNumber == 0) {
                throw new InvalidParameterValueException("At least 1 default network has to be specified for the vm");
            } else if (defaultNetworkNumber > 1) {
                throw new InvalidParameterValueException("Only 1 default network per vm is supported");
            }

            long id = _vmDao.getNextInSequence(Long.class, "id");

            if (hostName != null) {
                // Check is hostName is RFC compliant
                checkNameForRFCCompliance(hostName);
            }

            String instanceName = null;
            String instanceSuffix = _instance;
            String uuidName = _uuidMgr.generateUuid(UserVm.class, customId);
            if (_instanceNameFlag && HypervisorType.VMware.equals(hypervisorType)) {
                if (StringUtils.isNotEmpty(hostName)) {
                    instanceSuffix = hostName;
                }
                if (hostName == null) {
                    if (displayName != null) {
                        hostName = displayName;
                    } else {
                        hostName = generateHostName(uuidName);
                    }
                }
                // If global config vm.instancename.flag is set to true, then CS will set guest VM's name as it appears on the hypervisor, to its hostname.
                // In case of VMware since VM name must be unique within a DC, check if VM with the same hostname already exists in the zone.
                VMInstanceVO vmByHostName = _vmInstanceDao.findVMByHostNameInZone(hostName, zone.getId());
                if (vmByHostName != null && vmByHostName.getState() != State.Expunging) {
                    throw new InvalidParameterValueException("There already exists a VM by the name: " + hostName + ".");
                }
            } else {
                if (hostName == null) {
                    //Generate name using uuid and instance.name global config
                    hostName = generateHostName(uuidName);
                }
            }

            if (hostName != null) {
                // Check is hostName is RFC compliant
                checkNameForRFCCompliance(hostName);
            }
            instanceName = VirtualMachineName.getVmName(id, owner.getId(), instanceSuffix);
            if (_instanceNameFlag && HypervisorType.VMware.equals(hypervisorType) && !instanceSuffix.equals(_instance)) {
                customParameters.put(VmDetailConstants.NAME_ON_HYPERVISOR, instanceName);
            }

            // Check if VM with instanceName already exists.
            VMInstanceVO vmObj = _vmInstanceDao.findVMByInstanceName(instanceName);
            if (vmObj != null && vmObj.getState() != State.Expunging) {
                throw new InvalidParameterValueException("There already exists a VM by the display name supplied");
            }

            checkIfHostNameUniqueInNtwkDomain(hostName, networkList);

            long userId = CallContext.current().getCallingUserId();
            if (CallContext.current().getCallingAccount().getId() != owner.getId()) {
                List<UserVO> userVOs = _userDao.listByAccount(owner.getAccountId());
                if (!userVOs.isEmpty()) {
                    userId = userVOs.get(0).getId();
                }
            }

            dynamicScalingEnabled = dynamicScalingEnabled && checkIfDynamicScalingCanBeEnabled(null, offering, template, zone.getId());

            UserVmVO vm = commitUserVm(zone, template, hostName, displayName, owner, diskOfferingId, diskSize, userData, userDataId, userDataDetails, caller, isDisplayVm, keyboard, accountId, userId, offering,
                    isIso, sshPublicKeys, networkNicMap, id, instanceName, uuidName, hypervisorType, customParameters, dhcpOptionMap,
                    datadiskTemplateToDiskOfferringMap, userVmOVFPropertiesMap, dynamicScalingEnabled, vmType, rootDiskOfferingId, keypairnames);

            assignInstanceToGroup(group, id);
            return vm;
        } catch (ResourceAllocationException | CloudRuntimeException  e) {
            throw e;
        } catch (Exception e) {
            logger.error("error during resource reservation and allocation", e);
            throw new CloudRuntimeException(e);
        }
    }

    private void assignInstanceToGroup(String group, long id) {
        // Assign instance to the group
        try {
            if (group != null) {
                boolean addToGroup = addInstanceToGroup(Long.valueOf(id), group);
                if (!addToGroup) {
                    throw new CloudRuntimeException("Unable to assign Vm to the group " + group);
                }
            }
        } catch (Exception ex) {
            throw new CloudRuntimeException("Unable to assign Vm to the group " + group);
        }
    }

    private long verifyAndGetDiskSize(DiskOfferingVO diskOffering, Long diskSize) {
        long size = 0l;
        if (diskOffering == null) {
            throw new InvalidParameterValueException("Specified disk offering cannot be found");
        }
        if (diskOffering.isCustomized() && !diskOffering.isComputeOnly()) {
            if (diskSize == null) {
                throw new InvalidParameterValueException("This disk offering requires a custom size specified");
            }
            _volumeService.validateCustomDiskOfferingSizeRange(diskSize);
            size = diskSize * GiB_TO_BYTES;
        } else {
            size = diskOffering.getDiskSize();
        }
        _volumeService.validateVolumeSizeInBytes(size);
        return size;
    }

    @Override
    public boolean checkIfDynamicScalingCanBeEnabled(VirtualMachine vm, ServiceOffering offering, VirtualMachineTemplate template, Long zoneId) {
        boolean canEnableDynamicScaling = (vm != null ? vm.isDynamicallyScalable() : true) && offering.isDynamicScalingEnabled() && template.isDynamicallyScalable() && UserVmManager.EnableDynamicallyScaleVm.valueIn(zoneId);
        if (!canEnableDynamicScaling) {
            logger.info("VM cannot be configured to be dynamically scalable if any of the service offering's dynamic scaling property, template's dynamic scaling property or global setting is false");
        }

        return canEnableDynamicScaling;
    }

    /**
     * Configures the Root disk size via User`s custom parameters.
     * If the Service Offering has the Root Disk size field configured then the User`s root disk custom parameter is overwritten by the service offering.
     */
    protected long configureCustomRootDiskSize(Map<String, String> customParameters, VMTemplateVO template, HypervisorType hypervisorType, DiskOfferingVO rootDiskOffering) {
        verifyIfHypervisorSupportsRootdiskSizeOverride(hypervisorType);
        Long rootDiskSizeCustomParam = null;
        if (customParameters.containsKey(VmDetailConstants.ROOT_DISK_SIZE)) {
            rootDiskSizeCustomParam = NumbersUtil.parseLong(customParameters.get(VmDetailConstants.ROOT_DISK_SIZE), -1);
            if (rootDiskSizeCustomParam <= 0) {
                throw new InvalidParameterValueException("Root disk size should be a positive number.");
            }
        }
        long rootDiskSizeInBytes = verifyAndGetDiskSize(rootDiskOffering, rootDiskSizeCustomParam);
        if (rootDiskSizeInBytes > 0) { //if the size at DiskOffering is not zero then the Service Offering had it configured, it holds priority over the User custom size
            _volumeService.validateVolumeSizeInBytes(rootDiskSizeInBytes);
            long rootDiskSizeInGiB = rootDiskSizeInBytes / GiB_TO_BYTES;
            customParameters.put(VmDetailConstants.ROOT_DISK_SIZE, String.valueOf(rootDiskSizeInGiB));
            return rootDiskSizeInBytes;
        }

        if (customParameters.containsKey(VmDetailConstants.ROOT_DISK_SIZE)) {
            Long rootDiskSize = rootDiskSizeCustomParam * GiB_TO_BYTES;
            _volumeService.validateVolumeSizeInBytes(rootDiskSize);
            return rootDiskSize;
        } else {
            // For baremetal, size can be 0 (zero)
            Long templateSize = _templateDao.findById(template.getId()).getSize();
            if (templateSize != null) {
                return templateSize;
            }
        }
        return 0;
    }

    /**
     * Only KVM, XenServer and VMware supports rootdisksize override
     * @throws InvalidParameterValueException if the hypervisor does not support rootdisksize override
     */
    protected void verifyIfHypervisorSupportsRootdiskSizeOverride(HypervisorType hypervisorType) {
        if (!ROOT_DISK_SIZE_OVERRIDE_SUPPORTING_HYPERVISORS.contains(hypervisorType)) {
            throw new InvalidParameterValueException("Hypervisor " + hypervisorType + " does not support rootdisksize override");
        }
    }

    private void checkIfHostNameUniqueInNtwkDomain(String hostName, List<? extends Network> networkList) {
        // Check that hostName is unique in the network domain
        Map<String, List<Long>> ntwkDomains = new HashMap<String, List<Long>>();
        for (Network network : networkList) {
            String ntwkDomain = network.getNetworkDomain();
            if (!ntwkDomains.containsKey(ntwkDomain)) {
                List<Long> ntwkIds = new ArrayList<Long>();
                ntwkIds.add(network.getId());
                ntwkDomains.put(ntwkDomain, ntwkIds);
            } else {
                List<Long> ntwkIds = ntwkDomains.get(ntwkDomain);
                ntwkIds.add(network.getId());
                ntwkDomains.put(ntwkDomain, ntwkIds);
            }
        }

        for (Entry<String, List<Long>> ntwkDomain : ntwkDomains.entrySet()) {
            for (Long ntwkId : ntwkDomain.getValue()) {
                // * get all vms hostNames in the network
                List<String> hostNames = _vmInstanceDao.listDistinctHostNames(ntwkId);
                // * verify that there are no duplicates
                if (hostNames.contains(hostName)) {
                    throw new InvalidParameterValueException("The vm with hostName " + hostName + " already exists in the network domain: " + ntwkDomain.getKey() + "; network="
                            + ((_networkModel.getNetwork(ntwkId) != null) ? _networkModel.getNetwork(ntwkId).getName() : "<unknown>"));
                }
            }
        }
    }

    private String generateHostName(String uuidName) {
        return _instance + "-" + uuidName;
    }

    private UserVmVO commitUserVm(final boolean isImport, final DataCenter zone, final Host host, final Host lastHost, final VirtualMachineTemplate template, final String hostName, final String displayName, final Account owner,
                                  final Long diskOfferingId, final Long diskSize, final String userData, Long userDataId, String userDataDetails, final Boolean isDisplayVm, final String keyboard,
                                  final long accountId, final long userId, final ServiceOffering offering, final boolean isIso, final String sshPublicKeys, final LinkedHashMap<String, List<NicProfile>> networkNicMap,
                                  final long id, final String instanceName, final String uuidName, final HypervisorType hypervisorType, final Map<String, String> customParameters,
                                  final Map<String, Map<Integer, String>> extraDhcpOptionMap, final Map<Long, DiskOffering> dataDiskTemplateToDiskOfferingMap,
                                  final Map<String, String> userVmOVFPropertiesMap, final VirtualMachine.PowerState powerState, final boolean dynamicScalingEnabled, String vmType, final Long rootDiskOfferingId, String sshkeypairs) throws InsufficientCapacityException {
        UserVmVO vm = new UserVmVO(id, instanceName, displayName, template.getId(), hypervisorType, template.getGuestOSId(), offering.isOfferHA(),
                offering.getLimitCpuUse(), owner.getDomainId(), owner.getId(), userId, offering.getId(), userData, userDataId, userDataDetails, hostName);
        vm.setUuid(uuidName);
        vm.setDynamicallyScalable(dynamicScalingEnabled);

        Map<String, String> details = template.getDetails();
        if (details != null && !details.isEmpty()) {
            vm.details.putAll(details);
        }

        if (StringUtils.isNotBlank(sshPublicKeys)) {
            vm.setDetail(VmDetailConstants.SSH_PUBLIC_KEY, sshPublicKeys);
        }

        if (StringUtils.isNotBlank(sshkeypairs)) {
            vm.setDetail(VmDetailConstants.SSH_KEY_PAIR_NAMES, sshkeypairs);
        }

        if (keyboard != null && !keyboard.isEmpty()) {
            vm.setDetail(VmDetailConstants.KEYBOARD, keyboard);
        }

        if (!isImport && isIso) {
            vm.setIsoId(template.getId());
        }

        long guestOSId = template.getGuestOSId();
        GuestOSVO guestOS = _guestOSDao.findById(guestOSId);
        long guestOSCategoryId = guestOS.getCategoryId();
        GuestOSCategoryVO guestOSCategory = _guestOSCategoryDao.findById(guestOSCategoryId);
        if (hypervisorType.equals(HypervisorType.VMware)) {
            updateVMDiskController(vm, customParameters, guestOS);
        }

        Long rootDiskSize = null;
        // custom root disk size, resizes base template to larger size
        if (customParameters.containsKey(VmDetailConstants.ROOT_DISK_SIZE)) {
            // already verified for positive number
            rootDiskSize = Long.parseLong(customParameters.get(VmDetailConstants.ROOT_DISK_SIZE));

            VMTemplateVO templateVO = _templateDao.findById(template.getId());
            if (templateVO == null) {
                throw new InvalidParameterValueException("Unable to look up template by id " + template.getId());
            }

            validateRootDiskResize(hypervisorType, rootDiskSize, templateVO, vm, customParameters);
        }

        if (isDisplayVm != null) {
            vm.setDisplayVm(isDisplayVm);
        } else {
            vm.setDisplayVm(true);
        }

        setVmRequiredFieldsForImport(isImport, vm, zone, hypervisorType, host, lastHost, powerState);

        setVncPasswordForKvmIfAvailable(customParameters, vm);

        vm.setUserVmType(vmType);
        _vmDao.persist(vm);
        for (String key : customParameters.keySet()) {
            // BIOS was explicitly passed as the boot type, so honour it
            if (key.equalsIgnoreCase(ApiConstants.BootType.BIOS.toString())) {
                vm.details.remove(ApiConstants.BootType.UEFI.toString());
                continue;
            }

            // Deploy as is, Don't care about the boot type or template settings
            if (key.equalsIgnoreCase(ApiConstants.BootType.UEFI.toString()) && template.isDeployAsIs()) {
                vm.details.remove(ApiConstants.BootType.UEFI.toString());
                continue;
            }

            if (!hypervisorType.equals(HypervisorType.KVM)) {
                if (key.equalsIgnoreCase(VmDetailConstants.IOTHREADS)) {
                    vm.details.remove(VmDetailConstants.IOTHREADS);
                    continue;
                }
                if (key.equalsIgnoreCase(VmDetailConstants.IO_POLICY)) {
                    vm.details.remove(VmDetailConstants.IO_POLICY);
                    continue;
                }
            }

            if (key.equalsIgnoreCase(VmDetailConstants.CPU_NUMBER) ||
                    key.equalsIgnoreCase(VmDetailConstants.CPU_SPEED) ||
                    key.equalsIgnoreCase(VmDetailConstants.MEMORY)) {
                // handle double byte strings.
                vm.setDetail(key, Integer.toString(Integer.parseInt(customParameters.get(key))));
            } else {
                vm.setDetail(key, customParameters.get(key));
            }
        }
        vm.setDetail(VmDetailConstants.DEPLOY_VM, "true");

        persistVMDeployAsIsProperties(vm, userVmOVFPropertiesMap);

        List<String> hiddenDetails = new ArrayList<>();
        if (customParameters.containsKey(VmDetailConstants.NAME_ON_HYPERVISOR)) {
            hiddenDetails.add(VmDetailConstants.NAME_ON_HYPERVISOR);
        }
        _vmDao.saveDetails(vm, hiddenDetails);
        if (!isImport) {
            logger.debug("Allocating in the DB for vm");
            DataCenterDeployment plan = new DataCenterDeployment(zone.getId());

            List<String> computeTags = new ArrayList<String>();
            computeTags.add(offering.getHostTag());

            List<String> rootDiskTags = new ArrayList<String>();
            DiskOfferingVO rootDiskOfferingVO = _diskOfferingDao.findById(rootDiskOfferingId);
            rootDiskTags.add(rootDiskOfferingVO.getTags());

            if (isIso) {
                _orchSrvc.createVirtualMachineFromScratch(vm.getUuid(), Long.toString(owner.getAccountId()), vm.getIsoId().toString(), hostName, displayName,
                        hypervisorType.name(), guestOSCategory.getName(), offering.getCpu(), offering.getSpeed(), offering.getRamSize(), diskSize, computeTags, rootDiskTags,
                        networkNicMap, plan, extraDhcpOptionMap, rootDiskOfferingId);
            } else {
                _orchSrvc.createVirtualMachine(vm.getUuid(), Long.toString(owner.getAccountId()), Long.toString(template.getId()), hostName, displayName, hypervisorType.name(),
                        offering.getCpu(), offering.getSpeed(), offering.getRamSize(), diskSize, computeTags, rootDiskTags, networkNicMap, plan, rootDiskSize, extraDhcpOptionMap,
                        dataDiskTemplateToDiskOfferingMap, diskOfferingId, rootDiskOfferingId);
            }

            if (logger.isDebugEnabled()) {
                logger.debug("Successfully allocated DB entry for " + vm);
            }
        }
        CallContext.current().setEventDetails("Vm Id: " + vm.getUuid());

        if (!isImport) {
            if (!offering.isDynamic()) {
                UsageEventUtils.publishUsageEvent(EventTypes.EVENT_VM_CREATE, accountId, zone.getId(), vm.getId(), vm.getHostName(), offering.getId(), template.getId(),
                        hypervisorType.toString(), VirtualMachine.class.getName(), vm.getUuid(), vm.isDisplayVm());
            } else {
                UsageEventUtils.publishUsageEvent(EventTypes.EVENT_VM_CREATE, accountId, zone.getId(), vm.getId(), vm.getHostName(), offering.getId(), template.getId(),
                        hypervisorType.toString(), VirtualMachine.class.getName(), vm.getUuid(), customParameters, vm.isDisplayVm());
            }

            //Update Resource Count for the given account
            resourceCountIncrement(accountId, isDisplayVm, new Long(offering.getCpu()), new Long(offering.getRamSize()));
        }
        return vm;
    }

    protected void setVmRequiredFieldsForImport(boolean isImport, UserVmVO vm, DataCenter zone, HypervisorType hypervisorType,
                                                Host host, Host lastHost, VirtualMachine.PowerState powerState) {
        if (isImport) {
            vm.setDataCenterId(zone.getId());
            if (List.of(HypervisorType.VMware, HypervisorType.KVM).contains(hypervisorType) && host != null) {
                vm.setHostId(host.getId());
            }
            if (lastHost != null) {
                vm.setLastHostId(lastHost.getId());
            }
            vm.setPowerState(powerState);
            if (powerState == VirtualMachine.PowerState.PowerOn) {
                vm.setState(State.Running);
            }
        }
    }

    private void updateVMDiskController(UserVmVO vm, Map<String, String> customParameters, GuestOSVO guestOS) {
        // If hypervisor is vSphere and OS is OS X, set special settings.
        if (guestOS.getDisplayName().toLowerCase().contains("apple mac os")) {
            vm.setDetail(VmDetailConstants.SMC_PRESENT, "TRUE");
            vm.setDetail(VmDetailConstants.ROOT_DISK_CONTROLLER, "scsi");
            vm.setDetail(VmDetailConstants.DATA_DISK_CONTROLLER, "scsi");
            vm.setDetail(VmDetailConstants.FIRMWARE, "efi");
            logger.info("guestOS is OSX : overwrite root disk controller to scsi, use smc and efi");
        } else {
            String rootDiskControllerSetting = customParameters.get(VmDetailConstants.ROOT_DISK_CONTROLLER);
            String dataDiskControllerSetting = customParameters.get(VmDetailConstants.DATA_DISK_CONTROLLER);
            if (StringUtils.isNotEmpty(rootDiskControllerSetting)) {
                vm.setDetail(VmDetailConstants.ROOT_DISK_CONTROLLER, rootDiskControllerSetting);
            }

            if (StringUtils.isNotEmpty(dataDiskControllerSetting)) {
                vm.setDetail(VmDetailConstants.DATA_DISK_CONTROLLER, dataDiskControllerSetting);
            }

            String controllerSetting = StringUtils.defaultIfEmpty(_configDao.getValue(Config.VmwareRootDiskControllerType.key()),
                    Config.VmwareRootDiskControllerType.getDefaultValue());

            // Don't override if VM already has root/data disk controller detail
            if (vm.getDetail(VmDetailConstants.ROOT_DISK_CONTROLLER) == null) {
                vm.setDetail(VmDetailConstants.ROOT_DISK_CONTROLLER, controllerSetting);
            }
            if (vm.getDetail(VmDetailConstants.DATA_DISK_CONTROLLER) == null) {
                if (controllerSetting.equalsIgnoreCase("scsi")) {
                    vm.setDetail(VmDetailConstants.DATA_DISK_CONTROLLER, "scsi");
                } else {
                    vm.setDetail(VmDetailConstants.DATA_DISK_CONTROLLER, "osdefault");
                }
            }
        }
    }

    /**
     * take the properties and set them on the vm.
     * consider should we be complete, and make sure all default values are copied as well if known?
     * I.E. iterate over the template details as well to copy any that are not defined yet.
     */
    private void persistVMDeployAsIsProperties(UserVmVO vm, Map<String, String> userVmOVFPropertiesMap) {
        if (MapUtils.isNotEmpty(userVmOVFPropertiesMap)) {
            for (String key : userVmOVFPropertiesMap.keySet()) {
                String detailKey = key;
                String value = userVmOVFPropertiesMap.get(key);

                // Sanitize boolean values to expected format and encrypt passwords
                if (StringUtils.isNotBlank(value)) {
                    if (value.equalsIgnoreCase("True")) {
                        value = "True";
                    } else if (value.equalsIgnoreCase("False")) {
                        value = "False";
                    } else {
                        OVFPropertyTO propertyTO = templateDeployAsIsDetailsDao.findPropertyByTemplateAndKey(vm.getTemplateId(), key);
                        if (propertyTO != null && propertyTO.isPassword()) {
                            value = DBEncryptionUtil.encrypt(value);
                        }
                    }
                } else if (value == null) {
                    value = "";
                }
                if (logger.isTraceEnabled()) {
                    logger.trace(String.format("setting property '%s' as '%s' with value '%s'", key, detailKey, value));
                }
                UserVmDeployAsIsDetailVO detail = new UserVmDeployAsIsDetailVO(vm.getId(), detailKey, value);
                userVmDeployAsIsDetailsDao.persist(detail);
            }
        }
    }

    private UserVmVO commitUserVm(final DataCenter zone, final VirtualMachineTemplate template, final String hostName, final String displayName, final Account owner,
                                  final Long diskOfferingId, final Long diskSize, final String userData, Long userDataId, String userDataDetails, final Account caller, final Boolean isDisplayVm, final String keyboard,
                                  final long accountId, final long userId, final ServiceOfferingVO offering, final boolean isIso, final String sshPublicKeys, final LinkedHashMap<String, List<NicProfile>> networkNicMap,
                                  final long id, final String instanceName, final String uuidName, final HypervisorType hypervisorType, final Map<String, String> customParameters, final Map<String,
            Map<Integer, String>> extraDhcpOptionMap, final Map<Long, DiskOffering> dataDiskTemplateToDiskOfferingMap,
                                  Map<String, String> userVmOVFPropertiesMap, final boolean dynamicScalingEnabled, String vmType, final Long rootDiskOfferingId, String sshkeypairs) throws InsufficientCapacityException {
        return commitUserVm(false, zone, null, null, template, hostName, displayName, owner,
                diskOfferingId, diskSize, userData, userDataId, userDataDetails, isDisplayVm, keyboard,
                accountId, userId, offering, isIso, sshPublicKeys, networkNicMap,
                id, instanceName, uuidName, hypervisorType, customParameters,
                extraDhcpOptionMap, dataDiskTemplateToDiskOfferingMap,
                userVmOVFPropertiesMap, null, dynamicScalingEnabled, vmType, rootDiskOfferingId, sshkeypairs);
    }

    public void validateRootDiskResize(final HypervisorType hypervisorType, Long rootDiskSize, VMTemplateVO templateVO, UserVmVO vm, final Map<String, String> customParameters) throws InvalidParameterValueException
    {
        // rootdisksize must be larger than template.
        boolean isIso = ImageFormat.ISO == templateVO.getFormat();
        if ((rootDiskSize << 30) < templateVO.getSize()) {
            String error = String.format("Unsupported: rootdisksize override (%s GB) is smaller than template size %s", rootDiskSize, toHumanReadableSize(templateVO.getSize()));
            logger.error(error);
            throw new InvalidParameterValueException(error);
        } else if ((rootDiskSize << 30) > templateVO.getSize()) {
            if (hypervisorType == HypervisorType.VMware && (vm.getDetails() == null || vm.getDetails().get(VmDetailConstants.ROOT_DISK_CONTROLLER) == null)) {
                logger.warn("If Root disk controller parameter is not overridden, then Root disk resize may fail because current Root disk controller value is NULL.");
            } else if (hypervisorType == HypervisorType.VMware && vm.getDetails().get(VmDetailConstants.ROOT_DISK_CONTROLLER).toLowerCase().contains("ide") && !isIso) {
                String error = String.format("Found unsupported root disk controller [%s].", vm.getDetails().get(VmDetailConstants.ROOT_DISK_CONTROLLER));
                logger.error(error);
                throw new InvalidParameterValueException(error);
            } else {
                logger.debug("Rootdisksize override validation successful. Template root disk size " + toHumanReadableSize(templateVO.getSize()) + " Root disk size specified " + rootDiskSize + " GB");
            }
        } else {
            logger.debug("Root disk size specified is " + toHumanReadableSize(rootDiskSize << 30) + " and Template root disk size is " + toHumanReadableSize(templateVO.getSize()) + ". Both are equal so no need to override");
            customParameters.remove(VmDetailConstants.ROOT_DISK_SIZE);
        }
    }


    @Override
    public void generateUsageEvent(VirtualMachine vm, boolean isDisplay, String eventType){
        ServiceOfferingVO serviceOffering = serviceOfferingDao.findById(vm.getId(), vm.getServiceOfferingId());
        if (!serviceOffering.isDynamic()) {
            UsageEventUtils.publishUsageEvent(eventType, vm.getAccountId(), vm.getDataCenterId(), vm.getId(),
                    vm.getHostName(), serviceOffering.getId(), vm.getTemplateId(), vm.getHypervisorType().toString(),
                    VirtualMachine.class.getName(), vm.getUuid(), isDisplay);
        }
        else {
            Map<String, String> customParameters = new HashMap<String, String>();
            customParameters.put(UsageEventVO.DynamicParameters.cpuNumber.name(), serviceOffering.getCpu().toString());
            customParameters.put(UsageEventVO.DynamicParameters.cpuSpeed.name(), serviceOffering.getSpeed().toString());
            customParameters.put(UsageEventVO.DynamicParameters.memory.name(), serviceOffering.getRamSize().toString());
            UsageEventUtils.publishUsageEvent(eventType, vm.getAccountId(), vm.getDataCenterId(), vm.getId(),
                    vm.getHostName(), serviceOffering.getId(), vm.getTemplateId(), vm.getHypervisorType().toString(),
                    VirtualMachine.class.getName(), vm.getUuid(), customParameters, isDisplay);
        }
    }

    @Override
    public void collectVmNetworkStatistics (final UserVm userVm) {
        if (!userVm.getHypervisorType().equals(HypervisorType.KVM)) {
            return;
        }
        logger.debug("Collect vm network statistics from host before stopping Vm");
        long hostId = userVm.getHostId();
        List<String> vmNames = new ArrayList<String>();
        vmNames.add(userVm.getInstanceName());
        final HostVO host = _hostDao.findById(hostId);

        GetVmNetworkStatsAnswer networkStatsAnswer = null;
        try {
            networkStatsAnswer = (GetVmNetworkStatsAnswer) _agentMgr.easySend(hostId, new GetVmNetworkStatsCommand(vmNames, host.getGuid(), host.getName()));
        } catch (Exception e) {
            logger.warn("Error while collecting network stats for vm: " + userVm.getHostName() + " from host: " + host.getName(), e);
            return;
        }
        if (networkStatsAnswer != null) {
            if (!networkStatsAnswer.getResult()) {
                logger.warn("Error while collecting network stats vm: " + userVm.getHostName() + " from host: " + host.getName() + "; details: " + networkStatsAnswer.getDetails());
                return;
            }
            try {
                final GetVmNetworkStatsAnswer networkStatsAnswerFinal = networkStatsAnswer;
                Transaction.execute(new TransactionCallbackNoReturn() {
                    @Override
                    public void doInTransactionWithoutResult(TransactionStatus status) {
                        HashMap<String, List<VmNetworkStatsEntry>> vmNetworkStatsByName = networkStatsAnswerFinal.getVmNetworkStatsMap();
                        if (vmNetworkStatsByName == null) {
                            return;
                        }
                        List<VmNetworkStatsEntry> vmNetworkStats = vmNetworkStatsByName.get(userVm.getInstanceName());
                        if (vmNetworkStats == null) {
                            return;
                        }

                        for (VmNetworkStatsEntry vmNetworkStat:vmNetworkStats) {
                            SearchCriteria<NicVO> sc_nic = _nicDao.createSearchCriteria();
                            sc_nic.addAnd("macAddress", SearchCriteria.Op.EQ, vmNetworkStat.getMacAddress());
                            NicVO nic = _nicDao.search(sc_nic, null).get(0);
                            List<VlanVO> vlan = _vlanDao.listVlansByNetworkId(nic.getNetworkId());
                            if (vlan == null || vlan.size() == 0 || vlan.get(0).getVlanType() != VlanType.DirectAttached)
                            {
                                break; // only get network statistics for DirectAttached network (shared networks in Basic zone and Advanced zone with/without SG)
                            }
                            UserStatisticsVO previousvmNetworkStats = _userStatsDao.findBy(userVm.getAccountId(), userVm.getDataCenterId(), nic.getNetworkId(), nic.getIPv4Address(), userVm.getId(), "UserVm");
                            if (previousvmNetworkStats == null) {
                                previousvmNetworkStats = new UserStatisticsVO(userVm.getAccountId(), userVm.getDataCenterId(),nic.getIPv4Address(), userVm.getId(), "UserVm", nic.getNetworkId());
                                _userStatsDao.persist(previousvmNetworkStats);
                            }
                            UserStatisticsVO vmNetworkStat_lock = _userStatsDao.lock(userVm.getAccountId(), userVm.getDataCenterId(), nic.getNetworkId(), nic.getIPv4Address(), userVm.getId(), "UserVm");

                            if ((vmNetworkStat.getBytesSent() == 0) && (vmNetworkStat.getBytesReceived() == 0)) {
                                logger.debug("bytes sent and received are all 0. Not updating user_statistics");
                                continue;
                            }

                            if (vmNetworkStat_lock == null) {
                                logger.warn("unable to find vm network stats from host for account: " + userVm.getAccountId() + " with vmId: " + userVm.getId()+ " and nicId:" + nic.getId());
                                continue;
                            }

                            if (previousvmNetworkStats != null
                                    && ((previousvmNetworkStats.getCurrentBytesSent() != vmNetworkStat_lock.getCurrentBytesSent())
                                            || (previousvmNetworkStats.getCurrentBytesReceived() != vmNetworkStat_lock.getCurrentBytesReceived()))) {
                                logger.debug("vm network stats changed from the time GetNmNetworkStatsCommand was sent. " +
                                        "Ignoring current answer. Host: " + host.getName()  + " . VM: " + vmNetworkStat.getVmName() +
                                        " Sent(Bytes): " + toHumanReadableSize(vmNetworkStat.getBytesSent()) + " Received(Bytes): " + toHumanReadableSize(vmNetworkStat.getBytesReceived()));
                                continue;
                            }

                            if (vmNetworkStat_lock.getCurrentBytesSent() > vmNetworkStat.getBytesSent()) {
                                if (logger.isDebugEnabled()) {
                                   logger.debug("Sent # of bytes that's less than the last one.  " +
                                            "Assuming something went wrong and persisting it. Host: " + host.getName() + " . VM: " + vmNetworkStat.getVmName() +
                                            " Reported: " + toHumanReadableSize(vmNetworkStat.getBytesSent()) + " Stored: " + toHumanReadableSize(vmNetworkStat_lock.getCurrentBytesSent()));
                                }
                                vmNetworkStat_lock.setNetBytesSent(vmNetworkStat_lock.getNetBytesSent() + vmNetworkStat_lock.getCurrentBytesSent());
                            }
                            vmNetworkStat_lock.setCurrentBytesSent(vmNetworkStat.getBytesSent());

                            if (vmNetworkStat_lock.getCurrentBytesReceived() > vmNetworkStat.getBytesReceived()) {
                                if (logger.isDebugEnabled()) {
                                    logger.debug("Received # of bytes that's less than the last one.  " +
                                            "Assuming something went wrong and persisting it. Host: " + host.getName() + " . VM: " + vmNetworkStat.getVmName() +
                                            " Reported: " + toHumanReadableSize(vmNetworkStat.getBytesReceived()) + " Stored: " + toHumanReadableSize(vmNetworkStat_lock.getCurrentBytesReceived()));
                                }
                                vmNetworkStat_lock.setNetBytesReceived(vmNetworkStat_lock.getNetBytesReceived() + vmNetworkStat_lock.getCurrentBytesReceived());
                            }
                            vmNetworkStat_lock.setCurrentBytesReceived(vmNetworkStat.getBytesReceived());

                            if (! _dailyOrHourly) {
                                //update agg bytes
                                vmNetworkStat_lock.setAggBytesReceived(vmNetworkStat_lock.getNetBytesReceived() + vmNetworkStat_lock.getCurrentBytesReceived());
                                vmNetworkStat_lock.setAggBytesSent(vmNetworkStat_lock.getNetBytesSent() + vmNetworkStat_lock.getCurrentBytesSent());
                            }

                            _userStatsDao.update(vmNetworkStat_lock.getId(), vmNetworkStat_lock);
                        }
                    }
                });
            } catch (Exception e) {
                logger.warn("Unable to update vm network statistics for vm: " + userVm.getId() + " from host: " + hostId, e);
            }
        }
    }

    @Override
    public String validateUserData(String userData, HTTPMethod httpmethod) {
        byte[] decodedUserData = null;
        if (userData != null) {

            if (userData.contains("%")) {
                try {
                    userData = URLDecoder.decode(userData, "UTF-8");
                } catch (UnsupportedEncodingException e) {
                    throw new InvalidParameterValueException("Url decoding of userdata failed.");
                }
            }

            if (!Base64.isBase64(userData)) {
                throw new InvalidParameterValueException("User data is not base64 encoded");
            }
            // If GET, use 4K. If POST, support up to 1M.
            if (httpmethod.equals(HTTPMethod.GET)) {
                if (userData.length() >= MAX_HTTP_GET_LENGTH) {
                    throw new InvalidParameterValueException("User data is too long for an http GET request");
                }
                if (userData.length() > VM_USERDATA_MAX_LENGTH.value()) {
                    throw new InvalidParameterValueException("User data has exceeded configurable max length : " + VM_USERDATA_MAX_LENGTH.value());
                }
                decodedUserData = Base64.decodeBase64(userData.getBytes());
                if (decodedUserData.length > MAX_HTTP_GET_LENGTH) {
                    throw new InvalidParameterValueException("User data is too long for GET request");
                }
            } else if (httpmethod.equals(HTTPMethod.POST)) {
                if (userData.length() >= MAX_HTTP_POST_LENGTH) {
                    throw new InvalidParameterValueException("User data is too long for an http POST request");
                }
                if (userData.length() > VM_USERDATA_MAX_LENGTH.value()) {
                    throw new InvalidParameterValueException("User data has exceeded configurable max length : " + VM_USERDATA_MAX_LENGTH.value());
                }
                decodedUserData = Base64.decodeBase64(userData.getBytes());
                if (decodedUserData.length > MAX_HTTP_POST_LENGTH) {
                    throw new InvalidParameterValueException("User data is too long for POST request");
                }
            }

            if (decodedUserData == null || decodedUserData.length < 1) {
                throw new InvalidParameterValueException("User data is too short");
            }
            // Re-encode so that the '=' paddings are added if necessary since 'isBase64' does not require it, but python does on the VR.
            return Base64.encodeBase64String(decodedUserData);
        }
        return null;
    }

    @Override
    @ActionEvent(eventType = EventTypes.EVENT_VM_CREATE, eventDescription = "deploying Vm", async = true)
    public UserVm startVirtualMachine(DeployVMCmd cmd) throws ResourceUnavailableException, InsufficientCapacityException, ConcurrentOperationException, ResourceAllocationException {
        long vmId = cmd.getEntityId();
        if (!cmd.getStartVm()) {
            return getUserVm(vmId);
        }
        Long podId = null;
        Long clusterId = null;
        Long hostId = cmd.getHostId();
        Map<VirtualMachineProfile.Param, Object> additionalParams =  new HashMap<>();
        Map<Long, DiskOffering> diskOfferingMap = cmd.getDataDiskTemplateToDiskOfferingMap();
        if (cmd instanceof DeployVMCmdByAdmin) {
            DeployVMCmdByAdmin adminCmd = (DeployVMCmdByAdmin)cmd;
            podId = adminCmd.getPodId();
            clusterId = adminCmd.getClusterId();
        }
        UserVmDetailVO uefiDetail = userVmDetailsDao.findDetail(cmd.getEntityId(), ApiConstants.BootType.UEFI.toString());
        if (uefiDetail != null) {
            addVmUefiBootOptionsToParams(additionalParams, uefiDetail.getName(), uefiDetail.getValue());
        }
        if (cmd.getBootIntoSetup() != null) {
            additionalParams.put(VirtualMachineProfile.Param.BootIntoSetup, cmd.getBootIntoSetup());
        }

        if (StringUtils.isNotBlank(cmd.getPassword())) {
            additionalParams.put(VirtualMachineProfile.Param.VmPassword, cmd.getPassword());
        }

        return startVirtualMachine(vmId, podId, clusterId, hostId, diskOfferingMap, additionalParams, cmd.getDeploymentPlanner());
    }

    private UserVm startVirtualMachine(long vmId, Long podId, Long clusterId, Long hostId, Map<Long, DiskOffering> diskOfferingMap
            , Map<VirtualMachineProfile.Param, Object> additonalParams, String deploymentPlannerToUse)
            throws ResourceUnavailableException,
            InsufficientCapacityException, ConcurrentOperationException, ResourceAllocationException {
        UserVmVO vm = _vmDao.findById(vmId);
        Pair<UserVmVO, Map<VirtualMachineProfile.Param, Object>> vmParamPair = null;

        try {
            vmParamPair = startVirtualMachine(vmId, podId, clusterId, hostId, additonalParams, deploymentPlannerToUse);
            vm = vmParamPair.first();

            // At this point VM should be in "Running" state
            UserVmVO tmpVm = _vmDao.findById(vm.getId());
            if (!tmpVm.getState().equals(State.Running)) {
                // Some other thread changed state of VM, possibly vmsync
                logger.error("VM " + tmpVm + " unexpectedly went to " + tmpVm.getState() + " state");
                throw new ConcurrentOperationException("Failed to deploy VM "+vm);
            }

            try {
                if (!diskOfferingMap.isEmpty()) {
                    List<VolumeVO> vols = _volsDao.findByInstance(tmpVm.getId());
                    for (VolumeVO vol : vols) {
                        if (vol.getVolumeType() == Volume.Type.DATADISK) {
                            DiskOffering doff =  _entityMgr.findById(DiskOffering.class, vol.getDiskOfferingId());
                            _volService.resizeVolumeOnHypervisor(vol.getId(), doff.getDiskSize(), tmpVm.getHostId(), vm.getInstanceName());
                        }
                    }
                }
            }
            catch (Exception e) {
                logger.fatal("Unable to resize the data disk for vm " + vm.getDisplayName() + " due to " + e.getMessage(), e);
            }

        } finally {
            updateVmStateForFailedVmCreation(vm.getId(), hostId);
        }

        // Check that the password was passed in and is valid
        VMTemplateVO template = _templateDao.findByIdIncludingRemoved(vm.getTemplateId());
        if (template.isEnablePassword()) {
            // this value is not being sent to the backend; need only for api
            // display purposes
            vm.setPassword((String)vmParamPair.second().get(VirtualMachineProfile.Param.VmPassword));
        }

        return vm;
    }

    private void addUserVMCmdlineArgs(Long vmId, VirtualMachineProfile profile, DeployDestination dest, StringBuilder buf) {
        UserVmVO k8sVM = _vmDao.findById(vmId);
        buf.append(" template=domP");
        buf.append(" name=").append(profile.getHostName());
        buf.append(" type=").append(k8sVM.getUserVmType());
        for (NicProfile nic : profile.getNics()) {
            int deviceId = nic.getDeviceId();
            if (nic.getIPv4Address() == null) {
                buf.append(" eth").append(deviceId).append("ip=").append("0.0.0.0");
                buf.append(" eth").append(deviceId).append("mask=").append("0.0.0.0");
            } else {
                buf.append(" eth").append(deviceId).append("ip=").append(nic.getIPv4Address());
                buf.append(" eth").append(deviceId).append("mask=").append(nic.getIPv4Netmask());
            }

            if (nic.isDefaultNic()) {
                buf.append(" gateway=").append(nic.getIPv4Gateway());
            }

            if (nic.getTrafficType() == TrafficType.Management) {
                String mgmt_cidr = _configDao.getValue(Config.ManagementNetwork.key());
                if (NetUtils.isValidIp4Cidr(mgmt_cidr)) {
                    buf.append(" mgmtcidr=").append(mgmt_cidr);
                }
                buf.append(" localgw=").append(dest.getPod().getGateway());
            }
        }
        DataCenterVO dc = _dcDao.findById(profile.getVirtualMachine().getDataCenterId());
        buf.append(" internaldns1=").append(dc.getInternalDns1());
        if (dc.getInternalDns2() != null) {
            buf.append(" internaldns2=").append(dc.getInternalDns2());
        }
        buf.append(" dns1=").append(dc.getDns1());
        if (dc.getDns2() != null) {
            buf.append(" dns2=").append(dc.getDns2());
        }
        logger.info("cmdline details: "+ buf.toString());
    }

    @Override
    public boolean finalizeVirtualMachineProfile(VirtualMachineProfile profile, DeployDestination dest, ReservationContext context) {
        UserVmVO vm = _vmDao.findById(profile.getId());
        Map<String, String> details = userVmDetailsDao.listDetailsKeyPairs(vm.getId());
        vm.setDetails(details);
        StringBuilder buf = profile.getBootArgsBuilder();
        if (CKS_NODE.equals(vm.getUserVmType())) {
            addUserVMCmdlineArgs(vm.getId(), profile, dest, buf);
        }
        // add userdata info into vm profile
        Nic defaultNic = _networkModel.getDefaultNic(vm.getId());
        if(defaultNic != null) {
            Network network = _networkModel.getNetwork(defaultNic.getNetworkId());
            if (_networkModel.isSharedNetworkWithoutServices(network.getId())) {
                final String serviceOffering = serviceOfferingDao.findByIdIncludingRemoved(vm.getId(), vm.getServiceOfferingId()).getDisplayText();
                boolean isWindows = _guestOSCategoryDao.findById(_guestOSDao.findById(vm.getGuestOSId()).getCategoryId()).getName().equalsIgnoreCase("Windows");
                String destHostname = VirtualMachineManager.getHypervisorHostname(dest.getHost() != null ? dest.getHost().getName() : "");
                List<String[]> vmData = _networkModel.generateVmData(vm.getUserData(), vm.getUserDataDetails(), serviceOffering, vm.getDataCenterId(), vm.getInstanceName(), vm.getHostName(), vm.getId(),
                        vm.getUuid(), defaultNic.getIPv4Address(), vm.getDetail(VmDetailConstants.SSH_PUBLIC_KEY), (String) profile.getParameter(VirtualMachineProfile.Param.VmPassword), isWindows, destHostname);
                String vmName = vm.getInstanceName();
                String configDriveIsoRootFolder = "/tmp";
                String isoFile = configDriveIsoRootFolder + "/" + vmName + "/configDrive/" + vmName + ".iso";
                profile.setVmData(vmData);
                profile.setConfigDriveLabel(VirtualMachineManager.VmConfigDriveLabel.value());
                profile.setConfigDriveIsoRootFolder(configDriveIsoRootFolder);
                profile.setConfigDriveIsoFile(isoFile);
            }
        }

        _templateMgr.prepareIsoForVmProfile(profile, dest);
        return true;
    }

    @Override
    public boolean setupVmForPvlan(boolean add, Long hostId, NicProfile nic) {
        if (!nic.getBroadCastUri().getScheme().equals("pvlan")) {
            return false;
        }
        String op = "add";
        if (!add) {
            // "delete" would remove all the rules(if using ovs) related to this vm
            op = "delete";
        }
        Network network = _networkDao.findById(nic.getNetworkId());
        Host host = _hostDao.findById(hostId);
        String networkTag = _networkModel.getNetworkTag(host.getHypervisorType(), network);
        PvlanSetupCommand cmd = PvlanSetupCommand.createVmSetup(op, nic.getBroadCastUri(), networkTag, nic.getMacAddress());
        Answer answer = null;
        try {
            answer = _agentMgr.send(hostId, cmd);
        } catch (OperationTimedoutException e) {
            logger.warn("Timed Out", e);
            return false;
        } catch (AgentUnavailableException e) {
            logger.warn("Agent Unavailable ", e);
            return false;
        }

        boolean result = true;
        if (answer == null || !answer.getResult()) {
            result = false;
        }
        return result;
    }

    @Override
    public boolean finalizeDeployment(Commands cmds, VirtualMachineProfile profile, DeployDestination dest, ReservationContext context) {
        UserVmVO userVm = _vmDao.findById(profile.getId());
        List<NicVO> nics = _nicDao.listByVmId(userVm.getId());
        for (NicVO nic : nics) {
            NetworkVO network = _networkDao.findById(nic.getNetworkId());
            if (network.getTrafficType() == TrafficType.Guest || network.getTrafficType() == TrafficType.Public) {
                userVm.setPrivateIpAddress(nic.getIPv4Address());
                userVm.setPrivateMacAddress(nic.getMacAddress());
                _vmDao.update(userVm.getId(), userVm);
            }
        }

        List<VolumeVO> volumes = _volsDao.findByInstance(userVm.getId());
        VmDiskStatisticsVO diskstats = null;
        for (VolumeVO volume : volumes) {
            diskstats = _vmDiskStatsDao.findBy(userVm.getAccountId(), userVm.getDataCenterId(), userVm.getId(), volume.getId());
            if (diskstats == null) {
                diskstats = new VmDiskStatisticsVO(userVm.getAccountId(), userVm.getDataCenterId(), userVm.getId(), volume.getId());
                _vmDiskStatsDao.persist(diskstats);
            }
        }

        finalizeCommandsOnStart(cmds, profile);
        return true;
    }

    @Override
    public boolean finalizeCommandsOnStart(Commands cmds, VirtualMachineProfile profile) {
        UserVmVO vm = _vmDao.findById(profile.getId());
        List<VMSnapshotVO> vmSnapshots = _vmSnapshotDao.findByVm(vm.getId());
        RestoreVMSnapshotCommand command = _vmSnapshotMgr.createRestoreCommand(vm, vmSnapshots);
        if (command != null) {
            cmds.addCommand("restoreVMSnapshot", command);
        }
        return true;
    }

    @Override
    public boolean finalizeStart(VirtualMachineProfile profile, long hostId, Commands cmds, ReservationContext context) {
        UserVmVO vm = _vmDao.findById(profile.getId());

        Answer[] answersToCmds = cmds.getAnswers();
        if (answersToCmds == null) {
            if (logger.isDebugEnabled()) {
                logger.debug("Returning from finalizeStart() since there are no answers to read");
            }
            return true;
        }
        Answer startAnswer = cmds.getAnswer(StartAnswer.class);
        String returnedIp = null;
        String originalIp = null;
        String originalVncPassword = profile.getVirtualMachine().getVncPassword();
        String returnedVncPassword = null;
        if (startAnswer != null) {
            StartAnswer startAns = (StartAnswer)startAnswer;
            VirtualMachineTO vmTO = startAns.getVirtualMachine();
            for (NicTO nicTO : vmTO.getNics()) {
                if (nicTO.getType() == TrafficType.Guest) {
                    returnedIp = nicTO.getIp();
                }
            }
            returnedVncPassword = vmTO.getVncPassword();
        }

        List<NicVO> nics = _nicDao.listByVmId(vm.getId());
        NicVO guestNic = null;
        NetworkVO guestNetwork = null;
        for (NicVO nic : nics) {
            NetworkVO network = _networkDao.findById(nic.getNetworkId());
            long isDefault = (nic.isDefaultNic()) ? 1 : 0;
            UsageEventUtils.publishUsageEvent(EventTypes.EVENT_NETWORK_OFFERING_ASSIGN, vm.getAccountId(), vm.getDataCenterId(), vm.getId(), Long.toString(nic.getId()),
                    network.getNetworkOfferingId(), null, isDefault, VirtualMachine.class.getName(), vm.getUuid(), vm.isDisplay());
            if (network.getTrafficType() == TrafficType.Guest) {
                originalIp = nic.getIPv4Address();
                guestNic = nic;
                guestNetwork = network;
                // In vmware, we will be effecting pvlan settings in portgroups in StartCommand.
                if (profile.getHypervisorType() != HypervisorType.VMware) {
                    if (nic.getBroadcastUri().getScheme().equals("pvlan")) {
                        NicProfile nicProfile = new NicProfile(nic, network, nic.getBroadcastUri(), nic.getIsolationUri(), 0, false, "pvlan-nic");
                        if (!setupVmForPvlan(true, hostId, nicProfile)) {
                            return false;
                        }
                    }
                }
            }
        }
        boolean ipChanged = false;
        if (originalIp != null && !originalIp.equalsIgnoreCase(returnedIp)) {
            if (returnedIp != null && guestNic != null) {
                guestNic.setIPv4Address(returnedIp);
                ipChanged = true;
            }
        }
        if (returnedIp != null && !returnedIp.equalsIgnoreCase(originalIp)) {
            if (guestNic != null) {
                guestNic.setIPv4Address(returnedIp);
                ipChanged = true;
            }
        }
        if (ipChanged) {
            _dcDao.findById(vm.getDataCenterId());
            UserVmVO userVm = _vmDao.findById(profile.getId());
            // dc.getDhcpProvider().equalsIgnoreCase(Provider.ExternalDhcpServer.getName())
            if (_ntwkSrvcDao.canProviderSupportServiceInNetwork(guestNetwork.getId(), Service.Dhcp, Provider.ExternalDhcpServer)) {
                _nicDao.update(guestNic.getId(), guestNic);
                userVm.setPrivateIpAddress(guestNic.getIPv4Address());
                _vmDao.update(userVm.getId(), userVm);

                logger.info("Detected that ip changed in the answer, updated nic in the db with new ip " + returnedIp);
            }
        }

        updateVncPasswordIfItHasChanged(originalVncPassword, returnedVncPassword, profile);

        // get system ip and create static nat rule for the vm
        try {
            _rulesMgr.getSystemIpAndEnableStaticNatForVm(profile.getVirtualMachine(), false);
        } catch (Exception ex) {
            logger.warn("Failed to get system ip and enable static nat for the vm " + profile.getVirtualMachine() + " due to exception ", ex);
            return false;
        }

        Answer answer = cmds.getAnswer("restoreVMSnapshot");
        if (answer != null && answer instanceof RestoreVMSnapshotAnswer) {
            RestoreVMSnapshotAnswer restoreVMSnapshotAnswer = (RestoreVMSnapshotAnswer) answer;
            if (restoreVMSnapshotAnswer == null || !restoreVMSnapshotAnswer.getResult()) {
                logger.warn("Unable to restore the vm snapshot from image file to the VM: " + restoreVMSnapshotAnswer.getDetails());
            }
        }

        final VirtualMachineProfile vmProfile = profile;
        Transaction.execute(new TransactionCallbackNoReturn() {
            @Override
            public void doInTransactionWithoutResult(TransactionStatus status) {
                final UserVmVO vm = _vmDao.findById(vmProfile.getId());
                final List<NicVO> nics = _nicDao.listByVmId(vm.getId());
                for (NicVO nic : nics) {
                    Network network = _networkModel.getNetwork(nic.getNetworkId());
                    if (_networkModel.isSharedNetworkWithoutServices(network.getId())) {
                        vmIdCountMap.put(nic.getId(), new VmAndCountDetails(nic.getInstanceId(), VmIpFetchTrialMax.value()));
                    }
                }
            }
        });

        return true;
    }

    protected void updateVncPasswordIfItHasChanged(String originalVncPassword, String returnedVncPassword, VirtualMachineProfile profile) {
        if (returnedVncPassword != null && !originalVncPassword.equals(returnedVncPassword)) {
            UserVmVO userVm = _vmDao.findById(profile.getId());
            userVm.setVncPassword(returnedVncPassword);
            _vmDao.update(userVm.getId(), userVm);
        }
    }

    @Override
    public void finalizeExpunge(VirtualMachine vm) {
    }

    @Override
    @ActionEvent(eventType = EventTypes.EVENT_VM_STOP, eventDescription = "stopping Vm", async = true)
    public UserVm stopVirtualMachine(long vmId, boolean forced) throws ConcurrentOperationException {
        // Input validation
        Account caller = CallContext.current().getCallingAccount();
        Long userId = CallContext.current().getCallingUserId();

        // if account is removed, return error
        if (caller != null && caller.getRemoved() != null) {
            throw new PermissionDeniedException("The account " + caller.getUuid() + " is removed");
        }

        UserVmVO vm = _vmDao.findById(vmId);
        if (vm == null) {
            throw new InvalidParameterValueException("unable to find a virtual machine with id " + vmId);
        }

        // check if vm belongs to AutoScale vm group in Disabled state
        autoScaleManager.checkIfVmActionAllowed(vmId);

        boolean status = false;
        try {
            VirtualMachineEntity vmEntity = _orchSrvc.getVirtualMachine(vm.getUuid());

            if(forced) {
                status = vmEntity.stopForced(Long.toString(userId));
            } else {
                status = vmEntity.stop(Long.toString(userId));
            }
            if (status) {
                return _vmDao.findById(vmId);
            } else {
                return null;
            }
        } catch (ResourceUnavailableException e) {
            throw new CloudRuntimeException("Unable to contact the agent to stop the virtual machine " + vm, e);
        } catch (CloudException e) {
            throw new CloudRuntimeException("Unable to contact the agent to stop the virtual machine " + vm, e);
        }
    }

    @Override
    public void finalizeStop(VirtualMachineProfile profile, Answer answer) {
        VirtualMachine vm = profile.getVirtualMachine();
        // release elastic IP here
        IPAddressVO ip = _ipAddressDao.findByAssociatedVmId(profile.getId());
        if (ip != null && ip.getSystem()) {
            CallContext ctx = CallContext.current();
            try {
                long networkId = ip.getAssociatedWithNetworkId();
                Network guestNetwork = _networkDao.findById(networkId);
                NetworkOffering offering = _entityMgr.findById(NetworkOffering.class, guestNetwork.getNetworkOfferingId());
                assert (offering.isAssociatePublicIP() == true) : "User VM should not have system owned public IP associated with it when offering configured not to associate public IP.";
                _rulesMgr.disableStaticNat(ip.getId(), ctx.getCallingAccount(), ctx.getCallingUserId(), true);
            } catch (Exception ex) {
                logger.warn("Failed to disable static nat and release system ip " + ip + " as a part of vm " + profile.getVirtualMachine() + " stop due to exception ", ex);
            }
        }

        final List<NicVO> nics = _nicDao.listByVmId(vm.getId());
        for (final NicVO nic : nics) {
            final NetworkVO network = _networkDao.findById(nic.getNetworkId());
            if (network != null && network.getTrafficType() == TrafficType.Guest) {
                if (nic.getBroadcastUri() != null && nic.getBroadcastUri().getScheme().equals("pvlan")) {
                    NicProfile nicProfile = new NicProfile(nic, network, nic.getBroadcastUri(), nic.getIsolationUri(), 0, false, "pvlan-nic");
                    setupVmForPvlan(false, vm.getHostId(), nicProfile);
                }
            }
        }
    }

    @Override
    public Pair<UserVmVO, Map<VirtualMachineProfile.Param, Object>> startVirtualMachine(long vmId, Long hostId, @NotNull Map<VirtualMachineProfile.Param, Object> additionalParams,
            String deploymentPlannerToUse) throws ConcurrentOperationException, ResourceUnavailableException, InsufficientCapacityException, ResourceAllocationException {
        return startVirtualMachine(vmId, null, null, hostId, additionalParams, deploymentPlannerToUse);
    }

    @Override
    public Pair<UserVmVO, Map<VirtualMachineProfile.Param, Object>> startVirtualMachine(long vmId, Long podId, Long clusterId, Long hostId,
            @NotNull Map<VirtualMachineProfile.Param, Object> additionalParams, String deploymentPlannerToUse)
            throws ConcurrentOperationException, ResourceUnavailableException, InsufficientCapacityException, ResourceAllocationException {
        return startVirtualMachine(vmId, podId, clusterId, hostId, additionalParams, deploymentPlannerToUse, true);
    }

    @Override
    public Pair<UserVmVO, Map<VirtualMachineProfile.Param, Object>> startVirtualMachine(long vmId, Long podId, Long clusterId, Long hostId,
            @NotNull Map<VirtualMachineProfile.Param, Object> additionalParams, String deploymentPlannerToUse, boolean isExplicitHost)
            throws ConcurrentOperationException, ResourceUnavailableException, InsufficientCapacityException, ResourceAllocationException {
        // Input validation
        final Account callerAccount = CallContext.current().getCallingAccount();
        UserVO callerUser = _userDao.findById(CallContext.current().getCallingUserId());

        // if account is removed, return error
        if (callerAccount != null && callerAccount.getRemoved() != null) {
            throw new InvalidParameterValueException("The account " + callerAccount.getId() + " is removed");
        }

        UserVmVO vm = _vmDao.findById(vmId);
        if (vm == null) {
            throw new InvalidParameterValueException("unable to find a virtual machine with id " + vmId);
        }

        if (vm.getState() == State.Running) {
            throw new InvalidParameterValueException(String.format("The virtual machine %s (%s) is already running",
                    vm.getUuid(), vm.getDisplayNameOrHostName()));
        }

        _accountMgr.checkAccess(callerAccount, null, true, vm);

        Account owner = _accountDao.findById(vm.getAccountId());

        if (owner == null) {
            throw new InvalidParameterValueException("The owner of " + vm + " does not exist: " + vm.getAccountId());
        }

        if (owner.getState() == Account.State.DISABLED) {
            throw new PermissionDeniedException("The owner of " + vm + " is disabled: " + vm.getAccountId());
        }
        if (VirtualMachineManager.ResourceCountRunningVMsonly.value()) {
            // check if account/domain is with in resource limits to start a new vm
            ServiceOfferingVO offering = serviceOfferingDao.findById(vm.getId(), vm.getServiceOfferingId());
            resourceLimitCheck(owner, vm.isDisplayVm(), Long.valueOf(offering.getCpu()), Long.valueOf(offering.getRamSize()));
        }
        // check if vm is security group enabled
        if (_securityGroupMgr.isVmSecurityGroupEnabled(vmId) && _securityGroupMgr.getSecurityGroupsForVm(vmId).isEmpty()
                && !_securityGroupMgr.isVmMappedToDefaultSecurityGroup(vmId) && _networkModel.canAddDefaultSecurityGroup()) {
            // if vm is not mapped to security group, create a mapping
            if (logger.isDebugEnabled()) {
                logger.debug("Vm " + vm + " is security group enabled, but not mapped to default security group; creating the mapping automatically");
            }

            SecurityGroup defaultSecurityGroup = _securityGroupMgr.getDefaultSecurityGroup(vm.getAccountId());
            if (defaultSecurityGroup != null) {
                List<Long> groupList = new ArrayList<Long>();
                groupList.add(defaultSecurityGroup.getId());
                _securityGroupMgr.addInstanceToGroups(vmId, groupList);
            }
        }
        // Choose deployment planner
        // Host takes 1st preference, Cluster takes 2nd preference and Pod takes 3rd
        // Default behaviour is invoked when host, cluster or pod are not specified
        boolean isRootAdmin = _accountService.isRootAdmin(callerAccount.getId());
        Pod destinationPod = getDestinationPod(podId, isRootAdmin);
        Cluster destinationCluster = getDestinationCluster(clusterId, isRootAdmin);
        Host destinationHost = getDestinationHost(hostId, isRootAdmin, isExplicitHost);
        DataCenterDeployment plan = null;
        boolean deployOnGivenHost = false;
        if (destinationHost != null) {
            logger.debug("Destination Host to deploy the VM is specified, specifying a deployment plan to deploy the VM");
            final ServiceOfferingVO offering = serviceOfferingDao.findById(vm.getId(), vm.getServiceOfferingId());
            Pair<Boolean, Boolean> cpuCapabilityAndCapacity = _capacityMgr.checkIfHostHasCpuCapabilityAndCapacity(destinationHost, offering, false);
            if (!cpuCapabilityAndCapacity.first() || !cpuCapabilityAndCapacity.second()) {
                String errorMsg = "Cannot deploy the VM to specified host " + hostId + "; host has cpu capability? " + cpuCapabilityAndCapacity.first() + ", host has capacity? " + cpuCapabilityAndCapacity.second();
                logger.info(errorMsg);
                if (!AllowDeployVmIfGivenHostFails.value()) {
                    throw new InvalidParameterValueException(errorMsg);
                };
            } else {
                plan = new DataCenterDeployment(vm.getDataCenterId(), destinationHost.getPodId(), destinationHost.getClusterId(), destinationHost.getId(), null, null);
                if (!AllowDeployVmIfGivenHostFails.value()) {
                    deployOnGivenHost = true;
                }
            }
        } else if (destinationCluster != null) {
            logger.debug("Destination Cluster to deploy the VM is specified, specifying a deployment plan to deploy the VM");
            plan = new DataCenterDeployment(vm.getDataCenterId(), destinationCluster.getPodId(), destinationCluster.getId(), null, null, null);
            if (!AllowDeployVmIfGivenHostFails.value()) {
                deployOnGivenHost = true;
            }
        } else if (destinationPod != null) {
            logger.debug("Destination Pod to deploy the VM is specified, specifying a deployment plan to deploy the VM");
            plan = new DataCenterDeployment(vm.getDataCenterId(), destinationPod.getId(), null, null, null, null);
            if (!AllowDeployVmIfGivenHostFails.value()) {
                deployOnGivenHost = true;
            }
        }

        // Set parameters
        Map<VirtualMachineProfile.Param, Object> params = null;
        VMTemplateVO template = null;
        if (vm.isUpdateParameters()) {
            _vmDao.loadDetails(vm);
            // Check that the password was passed in and is valid
            template = _templateDao.findByIdIncludingRemoved(vm.getTemplateId());

            String password = getCurrentVmPasswordOrDefineNewPassword(String.valueOf(additionalParams.getOrDefault(VirtualMachineProfile.Param.VmPassword, "")), vm, template);

            if (!validPassword(password)) {
                throw new InvalidParameterValueException("A valid password for this virtual machine was not provided.");
            }

            // Check if an SSH key pair was selected for the instance and if so
            // use it to encrypt & save the vm password
            encryptAndStorePassword(vm, password);

            params = createParameterInParameterMap(params, additionalParams, VirtualMachineProfile.Param.VmPassword, password);
        }

        if(additionalParams.containsKey(VirtualMachineProfile.Param.BootIntoSetup)) {
            if (! HypervisorType.VMware.equals(vm.getHypervisorType())) {
                throw new InvalidParameterValueException(ApiConstants.BOOT_INTO_SETUP + " makes no sense for " + vm.getHypervisorType());
            }
            Object paramValue = additionalParams.get(VirtualMachineProfile.Param.BootIntoSetup);
            if (logger.isTraceEnabled()) {
                    logger.trace("It was specified whether to enter setup mode: " + paramValue.toString());
            }
            params = createParameterInParameterMap(params, additionalParams, VirtualMachineProfile.Param.BootIntoSetup, paramValue);
        }

        VirtualMachineEntity vmEntity = _orchSrvc.getVirtualMachine(vm.getUuid());

        DeploymentPlanner planner = null;
        if (deploymentPlannerToUse != null) {
            // if set to null, the deployment planner would be later figured out either from global config var, or from
            // the service offering
            planner = _planningMgr.getDeploymentPlannerByName(deploymentPlannerToUse);
            if (planner == null) {
                throw new InvalidParameterValueException("Can't find a planner by name " + deploymentPlannerToUse);
            }
        }
        vmEntity.setParamsToEntity(additionalParams);

        String reservationId = vmEntity.reserve(planner, plan, new ExcludeList(), Long.toString(callerUser.getId()));
        vmEntity.deploy(reservationId, Long.toString(callerUser.getId()), params, deployOnGivenHost);

        Pair<UserVmVO, Map<VirtualMachineProfile.Param, Object>> vmParamPair = new Pair(vm, params);
        if (vm != null && vm.isUpdateParameters()) {
            // this value is not being sent to the backend; need only for api
            // display purposes
            if (template.isEnablePassword()) {
                if (vm.getDetail(VmDetailConstants.PASSWORD) != null) {
                    userVmDetailsDao.removeDetail(vm.getId(), VmDetailConstants.PASSWORD);
                }
                vm.setUpdateParameters(false);
                _vmDao.update(vm.getId(), vm);
            }
        }

        return vmParamPair;
    }

    /**
     * If the template is password enabled and the VM already has a password, returns it.
     * If the template is password enabled and the VM does not have a password, sets the password to the password defined by the user and returns it. If no password is informed,
     * sets it to a random password and returns it.
     * If the template is not password enabled, returns saved_password.
     * @param newPassword The new password informed by the user in order to set the password of the VM.
     * @param vm The VM to retrieve the password from.
     * @param template The template to be checked if the password is enabled or not.
     * @return The password of the VM or saved_password.
     */
    protected String getCurrentVmPasswordOrDefineNewPassword(String newPassword, UserVmVO vm, VMTemplateVO template) {
        String password = "saved_password";

        if (template.isEnablePassword()) {
            if (vm.getDetail("password") != null) {
                logger.debug(String.format("Decrypting VM [%s] current password.", vm));
                password = DBEncryptionUtil.decrypt(vm.getDetail("password"));
            } else if (StringUtils.isNotBlank(newPassword)) {
                logger.debug(String.format("A password for VM [%s] was informed. Setting VM password to value defined by user.", vm));
                password = newPassword;
                vm.setPassword(password);
            } else {
                logger.debug(String.format("Setting VM [%s] password to a randomly generated password.", vm));
                password = _mgr.generateRandomPassword();
                vm.setPassword(password);
            }
        } else if (StringUtils.isNotBlank(newPassword)) {
            logger.debug(String.format("A password was informed; however, the template [%s] is not password enabled. Ignoring the parameter.", template));
        }

        return password;
    }

    private Map<VirtualMachineProfile.Param, Object> createParameterInParameterMap(Map<VirtualMachineProfile.Param, Object> params, Map<VirtualMachineProfile.Param, Object> parameterMap, VirtualMachineProfile.Param parameter,
            Object parameterValue) {
        if (logger.isTraceEnabled()) {
            logger.trace(String.format("createParameterInParameterMap(%s, %s)", parameter, parameterValue));
        }
        if (params == null) {
            if (logger.isTraceEnabled()) {
                logger.trace("creating new Parameter map");
            }
            params = new HashMap<>();
            if (parameterMap != null) {
                params.putAll(parameterMap);
            }
        }
        params.put(parameter, parameterValue);
        return params;
    }

    private Pod getDestinationPod(Long podId, boolean isRootAdmin) {
        Pod destinationPod = null;
        if (podId != null) {
            if (!isRootAdmin) {
                throw new PermissionDeniedException(
                        "Parameter " + ApiConstants.POD_ID + " can only be specified by a Root Admin, permission denied");
            }
            destinationPod = _podDao.findById(podId);
            if (destinationPod == null) {
                throw new InvalidParameterValueException("Unable to find the pod to deploy the VM, pod id=" + podId);
            }
        }
        return destinationPod;
    }

    private Cluster getDestinationCluster(Long clusterId, boolean isRootAdmin) {
        Cluster destinationCluster = null;
        if (clusterId != null) {
            if (!isRootAdmin) {
                throw new PermissionDeniedException(
                        "Parameter " + ApiConstants.CLUSTER_ID + " can only be specified by a Root Admin, permission denied");
            }
            destinationCluster = _clusterDao.findById(clusterId);
            if (destinationCluster == null) {
                throw new InvalidParameterValueException("Unable to find the cluster to deploy the VM, cluster id=" + clusterId);
            }
        }
        return destinationCluster;
    }

    private Host getDestinationHost(Long hostId, boolean isRootAdmin, boolean isExplicitHost) {
        Host destinationHost = null;
        if (hostId != null) {
            if (isExplicitHost && !isRootAdmin) {
                throw new PermissionDeniedException(
                        "Parameter " + ApiConstants.HOST_ID + " can only be specified by a Root Admin, permission denied");
            }
            destinationHost = _hostDao.findById(hostId);
            if (destinationHost == null) {
                throw new InvalidParameterValueException("Unable to find the host to deploy the VM, host id=" + hostId);
            } else if (destinationHost.getResourceState() != ResourceState.Enabled || destinationHost.getStatus() != Status.Up ) {
                throw new InvalidParameterValueException("Unable to deploy the VM as the host: " + destinationHost.getName() + " is not in the right state");
            }
        }
        return destinationHost;
    }

    @Override
    public UserVm destroyVm(long vmId, boolean expunge) throws ResourceUnavailableException, ConcurrentOperationException {
        // Verify input parameters
        UserVmVO vm = _vmDao.findById(vmId);
        if (vm == null || vm.getRemoved() != null) {
            InvalidParameterValueException ex = new InvalidParameterValueException("Unable to find a virtual machine with specified vmId");
            throw ex;
        }

        if (vm.getState() == State.Destroyed || vm.getState() == State.Expunging) {
            logger.trace("Vm id=" + vmId + " is already destroyed");
            return vm;
        }

        vmStatsDao.removeAllByVmId(vmId);

        boolean status;
        State vmState = vm.getState();

        try {
            VirtualMachineEntity vmEntity = _orchSrvc.getVirtualMachine(vm.getUuid());
            status = vmEntity.destroy(expunge);
        } catch (CloudException e) {
            CloudRuntimeException ex = new CloudRuntimeException("Unable to destroy with specified vmId", e);
            ex.addProxyObject(vm.getUuid(), "vmId");
            throw ex;
        }

        if (status) {
            // Mark the account's volumes as destroyed
            List<VolumeVO> volumes = _volsDao.findByInstance(vmId);
            for (VolumeVO volume : volumes) {
                if (volume.getVolumeType().equals(Volume.Type.ROOT)) {
                    UsageEventUtils.publishUsageEvent(EventTypes.EVENT_VOLUME_DELETE, volume.getAccountId(), volume.getDataCenterId(), volume.getId(), volume.getName(),
                            Volume.class.getName(), volume.getUuid(), volume.isDisplayVolume());
                }
            }

            if (vmState != State.Error) {
                // Get serviceOffering for Virtual Machine
                ServiceOfferingVO offering = serviceOfferingDao.findByIdIncludingRemoved(vm.getId(), vm.getServiceOfferingId());

                //Update Resource Count for the given account
                resourceCountDecrement(vm.getAccountId(), vm.isDisplayVm(), new Long(offering.getCpu()), new Long(offering.getRamSize()));
            }
            return _vmDao.findById(vmId);
        } else {
            CloudRuntimeException ex = new CloudRuntimeException("Failed to destroy vm with specified vmId");
            ex.addProxyObject(vm.getUuid(), "vmId");
            throw ex;
        }

    }

    @Override
    public void collectVmDiskStatistics(final UserVm userVm) {
        // Only supported for KVM and VMware
        if (!(userVm.getHypervisorType().equals(HypervisorType.KVM) || userVm.getHypervisorType().equals(HypervisorType.VMware))) {
            return;
        }
        logger.debug("Collect vm disk statistics from host before stopping VM");
        if (userVm.getHostId() == null) {
            logger.error("Unable to collect vm disk statistics for VM as the host is null, skipping VM disk statistics collection");
            return;
        }
        long hostId = userVm.getHostId();
        List<String> vmNames = new ArrayList<String>();
        vmNames.add(userVm.getInstanceName());
        final HostVO host = _hostDao.findById(hostId);

        GetVmDiskStatsAnswer diskStatsAnswer = null;
        try {
            diskStatsAnswer = (GetVmDiskStatsAnswer)_agentMgr.easySend(hostId, new GetVmDiskStatsCommand(vmNames, host.getGuid(), host.getName()));
        } catch (Exception e) {
            logger.warn("Error while collecting disk stats for vm: " + userVm.getInstanceName() + " from host: " + host.getName(), e);
            return;
        }
        if (diskStatsAnswer != null) {
            if (!diskStatsAnswer.getResult()) {
                logger.warn("Error while collecting disk stats vm: " + userVm.getInstanceName() + " from host: " + host.getName() + "; details: " + diskStatsAnswer.getDetails());
                return;
            }
            try {
                final GetVmDiskStatsAnswer diskStatsAnswerFinal = diskStatsAnswer;
                Transaction.execute(new TransactionCallbackNoReturn() {
                    @Override
                    public void doInTransactionWithoutResult(TransactionStatus status) {
                        HashMap<String, List<VmDiskStatsEntry>> vmDiskStatsByName = diskStatsAnswerFinal.getVmDiskStatsMap();
                        if (vmDiskStatsByName == null) {
                            return;
                        }
                        List<VmDiskStatsEntry> vmDiskStats = vmDiskStatsByName.get(userVm.getInstanceName());
                        if (vmDiskStats == null) {
                            return;
                        }

                        for (VmDiskStatsEntry vmDiskStat : vmDiskStats) {
                            SearchCriteria<VolumeVO> sc_volume = _volsDao.createSearchCriteria();
                            sc_volume.addAnd("path", SearchCriteria.Op.EQ, vmDiskStat.getPath());
                            List<VolumeVO> volumes = _volsDao.search(sc_volume, null);
                            if ((volumes == null) || (volumes.size() == 0)) {
                                break;
                            }
                            VolumeVO volume = volumes.get(0);
                            VmDiskStatisticsVO previousVmDiskStats = _vmDiskStatsDao.findBy(userVm.getAccountId(), userVm.getDataCenterId(), userVm.getId(), volume.getId());
                            VmDiskStatisticsVO vmDiskStat_lock = _vmDiskStatsDao.lock(userVm.getAccountId(), userVm.getDataCenterId(), userVm.getId(), volume.getId());

                            if ((vmDiskStat.getIORead() == 0) && (vmDiskStat.getIOWrite() == 0) && (vmDiskStat.getBytesRead() == 0) && (vmDiskStat.getBytesWrite() == 0)) {
                                logger.debug("Read/Write of IO and Bytes are both 0. Not updating vm_disk_statistics");
                                continue;
                            }

                            if (vmDiskStat_lock == null) {
                                logger.warn("unable to find vm disk stats from host for account: " + userVm.getAccountId() + " with vmId: " + userVm.getId() + " and volumeId:"
                                        + volume.getId());
                                continue;
                            }

                            if (previousVmDiskStats != null
                                    && ((previousVmDiskStats.getCurrentIORead() != vmDiskStat_lock.getCurrentIORead()) || ((previousVmDiskStats.getCurrentIOWrite() != vmDiskStat_lock
                                    .getCurrentIOWrite())
                                            || (previousVmDiskStats.getCurrentBytesRead() != vmDiskStat_lock.getCurrentBytesRead()) || (previousVmDiskStats
                                                    .getCurrentBytesWrite() != vmDiskStat_lock.getCurrentBytesWrite())))) {
                                logger.debug("vm disk stats changed from the time GetVmDiskStatsCommand was sent. " + "Ignoring current answer. Host: " + host.getName()
                                + " . VM: " + vmDiskStat.getVmName() + " IO Read: " + vmDiskStat.getIORead() + " IO Write: " + vmDiskStat.getIOWrite() + " Bytes Read: "
                                + vmDiskStat.getBytesRead() + " Bytes Write: " + vmDiskStat.getBytesWrite());
                                continue;
                            }

                            if (vmDiskStat_lock.getCurrentIORead() > vmDiskStat.getIORead()) {
                                if (logger.isDebugEnabled()) {
                                    logger.debug("Read # of IO that's less than the last one.  " + "Assuming something went wrong and persisting it. Host: " + host.getName()
                                    + " . VM: " + vmDiskStat.getVmName() + " Reported: " + vmDiskStat.getIORead() + " Stored: " + vmDiskStat_lock.getCurrentIORead());
                                }
                                vmDiskStat_lock.setNetIORead(vmDiskStat_lock.getNetIORead() + vmDiskStat_lock.getCurrentIORead());
                            }
                            vmDiskStat_lock.setCurrentIORead(vmDiskStat.getIORead());
                            if (vmDiskStat_lock.getCurrentIOWrite() > vmDiskStat.getIOWrite()) {
                                if (logger.isDebugEnabled()) {
                                    logger.debug("Write # of IO that's less than the last one.  " + "Assuming something went wrong and persisting it. Host: " + host.getName()
                                    + " . VM: " + vmDiskStat.getVmName() + " Reported: " + vmDiskStat.getIOWrite() + " Stored: " + vmDiskStat_lock.getCurrentIOWrite());
                                }
                                vmDiskStat_lock.setNetIOWrite(vmDiskStat_lock.getNetIOWrite() + vmDiskStat_lock.getCurrentIOWrite());
                            }
                            vmDiskStat_lock.setCurrentIOWrite(vmDiskStat.getIOWrite());
                            if (vmDiskStat_lock.getCurrentBytesRead() > vmDiskStat.getBytesRead()) {
                                if (logger.isDebugEnabled()) {
                                    logger.debug("Read # of Bytes that's less than the last one.  " + "Assuming something went wrong and persisting it. Host: " + host.getName()
                                    + " . VM: " + vmDiskStat.getVmName() + " Reported: " + toHumanReadableSize(vmDiskStat.getBytesRead()) + " Stored: " + toHumanReadableSize(vmDiskStat_lock.getCurrentBytesRead()));
                                }
                                vmDiskStat_lock.setNetBytesRead(vmDiskStat_lock.getNetBytesRead() + vmDiskStat_lock.getCurrentBytesRead());
                            }
                            vmDiskStat_lock.setCurrentBytesRead(vmDiskStat.getBytesRead());
                            if (vmDiskStat_lock.getCurrentBytesWrite() > vmDiskStat.getBytesWrite()) {
                                if (logger.isDebugEnabled()) {
                                    logger.debug("Write # of Bytes that's less than the last one.  " + "Assuming something went wrong and persisting it. Host: " + host.getName()
                                    + " . VM: " + vmDiskStat.getVmName() + " Reported: " + toHumanReadableSize(vmDiskStat.getBytesWrite()) + " Stored: "
                                    + toHumanReadableSize(vmDiskStat_lock.getCurrentBytesWrite()));
                                }
                                vmDiskStat_lock.setNetBytesWrite(vmDiskStat_lock.getNetBytesWrite() + vmDiskStat_lock.getCurrentBytesWrite());
                            }
                            vmDiskStat_lock.setCurrentBytesWrite(vmDiskStat.getBytesWrite());

                            if (!_dailyOrHourly) {
                                //update agg bytes
                                vmDiskStat_lock.setAggIORead(vmDiskStat_lock.getNetIORead() + vmDiskStat_lock.getCurrentIORead());
                                vmDiskStat_lock.setAggIOWrite(vmDiskStat_lock.getNetIOWrite() + vmDiskStat_lock.getCurrentIOWrite());
                                vmDiskStat_lock.setAggBytesRead(vmDiskStat_lock.getNetBytesRead() + vmDiskStat_lock.getCurrentBytesRead());
                                vmDiskStat_lock.setAggBytesWrite(vmDiskStat_lock.getNetBytesWrite() + vmDiskStat_lock.getCurrentBytesWrite());
                            }

                            _vmDiskStatsDao.update(vmDiskStat_lock.getId(), vmDiskStat_lock);
                        }
                    }
                });
            } catch (Exception e) {
                logger.warn(String.format("Unable to update VM disk statistics for %s from %s", userVm.getInstanceName(), host), e);
            }
        }
    }

    @Override
    @ActionEvent(eventType = EventTypes.EVENT_VM_EXPUNGE, eventDescription = "expunging Vm", async = true)
    public UserVm expungeVm(long vmId) throws ResourceUnavailableException, ConcurrentOperationException {
        Account caller = CallContext.current().getCallingAccount();
        Long callerId = caller.getId();

        // Verify input parameters
        UserVmVO vm = _vmDao.findById(vmId);
        if (vm == null) {
            InvalidParameterValueException ex = new InvalidParameterValueException("Unable to find a virtual machine with specified vmId");
            ex.addProxyObject(String.valueOf(vmId), "vmId");
            throw ex;
        }

        if (vm.getRemoved() != null) {
            logger.trace("Vm id=" + vmId + " is already expunged");
            return vm;
        }

        if (!(vm.getState() == State.Destroyed || vm.getState() == State.Expunging || vm.getState() == State.Error)) {
            CloudRuntimeException ex = new CloudRuntimeException("Please destroy vm with specified vmId before expunge");
            ex.addProxyObject(String.valueOf(vmId), "vmId");
            throw ex;
        }

        // When trying to expunge, permission is denied when the caller is not an admin and the AllowUserExpungeRecoverVm is false for the caller.
        if (!_accountMgr.isAdmin(callerId) && !AllowUserExpungeRecoverVm.valueIn(callerId)) {
            throw new PermissionDeniedException("Expunging a vm can only be done by an Admin. Or when the allow.user.expunge.recover.vm key is set.");
        }

        // check if vm belongs to AutoScale vm group in Disabled state
        autoScaleManager.checkIfVmActionAllowed(vmId);

        _vmSnapshotMgr.deleteVMSnapshotsFromDB(vmId, false);

        boolean status;

        status = expunge(vm);
        if (status) {
            return _vmDao.findByIdIncludingRemoved(vmId);
        } else {
            CloudRuntimeException ex = new CloudRuntimeException("Failed to expunge vm with specified vmId");
            ex.addProxyObject(String.valueOf(vmId), "vmId");
            throw ex;
        }

    }

    @Override
    public HypervisorType getHypervisorTypeOfUserVM(long vmId) {
        UserVmVO userVm = _vmDao.findById(vmId);
        if (userVm == null) {
            InvalidParameterValueException ex = new InvalidParameterValueException("unable to find a virtual machine with specified id");
            ex.addProxyObject(String.valueOf(vmId), "vmId");
            throw ex;
        }

        return userVm.getHypervisorType();
    }

    @Override
    public String finalizeUserData(String userData, Long userDataId, VirtualMachineTemplate template) {
        if (StringUtils.isEmpty(userData) && userDataId == null && (template == null || template.getUserDataId() == null)) {
            return null;
        }

        if (userDataId != null && StringUtils.isNotEmpty(userData)) {
            throw new InvalidParameterValueException("Both userdata and userdata ID inputs are not allowed, please provide only one");
        }
        if (template != null && template.getUserDataId() != null) {
            switch (template.getUserDataOverridePolicy()) {
                case DENYOVERRIDE:
                    if (StringUtils.isNotEmpty(userData) || userDataId != null) {
                        String msg = String.format("UserData input is not allowed here since template %s is configured to deny any userdata", template.getName());
                        throw new CloudRuntimeException(msg);
                    }
                case ALLOWOVERRIDE:
                    if (userDataId != null) {
                        UserData apiUserDataVO = userDataDao.findById(userDataId);
                        return apiUserDataVO.getUserData();
                    } else if (StringUtils.isNotEmpty(userData)) {
                        return userData;
                    } else {
                        UserData templateUserDataVO = userDataDao.findById(template.getUserDataId());
                        if (templateUserDataVO == null) {
                            String msg = String.format("UserData linked to the template %s is not found", template.getName());
                            throw new CloudRuntimeException(msg);
                        }
                        return templateUserDataVO.getUserData();
                    }
                case APPEND:
                    UserData templateUserDataVO = userDataDao.findById(template.getUserDataId());
                    if (templateUserDataVO == null) {
                        String msg = String.format("UserData linked to the template %s is not found", template.getName());
                        throw new CloudRuntimeException(msg);
                    }
                    if (userDataId != null) {
                        UserData apiUserDataVO = userDataDao.findById(userDataId);
                        return userDataManager.concatenateUserData(templateUserDataVO.getUserData(), apiUserDataVO.getUserData(), null);
                    } else if (StringUtils.isNotEmpty(userData)) {
                        return userDataManager.concatenateUserData(templateUserDataVO.getUserData(), userData, null);
                    } else {
                        return templateUserDataVO.getUserData();
                    }
                default:
                    String msg = String.format("This userdataPolicy %s is not supported for use with this feature", template.getUserDataOverridePolicy().toString());
                    throw new CloudRuntimeException(msg);            }
        } else {
            if (userDataId != null) {
                UserData apiUserDataVO = userDataDao.findById(userDataId);
                return apiUserDataVO.getUserData();
            } else if (StringUtils.isNotEmpty(userData)) {
                return userData;
            }
        }
        return null;
    }

    @Override
    public UserVm createVirtualMachine(DeployVMCmd cmd) throws InsufficientCapacityException, ResourceUnavailableException, ConcurrentOperationException,
    StorageUnavailableException, ResourceAllocationException {
        //Verify that all objects exist before passing them to the service
        Account owner = _accountService.getActiveAccountById(cmd.getEntityOwnerId());

        verifyDetails(cmd.getDetails());

        Long zoneId = cmd.getZoneId();

        DataCenter zone = _entityMgr.findById(DataCenter.class, zoneId);
        if (zone == null) {
            throw new InvalidParameterValueException("Unable to find zone by id=" + zoneId);
        }

        Long serviceOfferingId = cmd.getServiceOfferingId();
        Long overrideDiskOfferingId = cmd.getOverrideDiskOfferingId();

        ServiceOffering serviceOffering = _entityMgr.findById(ServiceOffering.class, serviceOfferingId);
        if (serviceOffering == null) {
            throw new InvalidParameterValueException("Unable to find service offering: " + serviceOfferingId);
        }

        if (ServiceOffering.State.Inactive.equals(serviceOffering.getState())) {
            throw new InvalidParameterValueException(String.format("Service offering is inactive: [%s].", serviceOffering.getUuid()));
        }

        if (serviceOffering.getDiskOfferingStrictness() && overrideDiskOfferingId != null) {
            throw new InvalidParameterValueException(String.format("Cannot override disk offering id %d since provided service offering is strictly mapped to its disk offering", overrideDiskOfferingId));
        }

        if (!serviceOffering.isDynamic()) {
            for(String detail: cmd.getDetails().keySet()) {
                if(detail.equalsIgnoreCase(VmDetailConstants.CPU_NUMBER) || detail.equalsIgnoreCase(VmDetailConstants.CPU_SPEED) || detail.equalsIgnoreCase(VmDetailConstants.MEMORY)) {
                    throw new InvalidParameterValueException("cpuNumber or cpuSpeed or memory should not be specified for static service offering");
                }
            }
        }

        Long templateId = cmd.getTemplateId();

        boolean dynamicScalingEnabled = cmd.isDynamicScalingEnabled();

        VirtualMachineTemplate template = _entityMgr.findById(VirtualMachineTemplate.class, templateId);
        // Make sure a valid template ID was specified
        if (template == null) {
            throw new InvalidParameterValueException("Unable to use template " + templateId);
        }
        if (TemplateType.VNF.equals(template.getTemplateType())) {
            vnfTemplateManager.validateVnfApplianceNics(template, cmd.getNetworkIds());
        } else if (cmd instanceof DeployVnfApplianceCmd) {
            throw new InvalidParameterValueException("Can't deploy VNF appliance from a non-VNF template");
        }

        ServiceOfferingJoinVO svcOffering = serviceOfferingJoinDao.findById(serviceOfferingId);

        if (template.isDeployAsIs()) {
            if (svcOffering != null && svcOffering.getRootDiskSize() != null && svcOffering.getRootDiskSize() > 0) {
                throw new InvalidParameterValueException("Failed to deploy Virtual Machine as a service offering with root disk size specified cannot be used with a deploy as-is template");
            }

            if (cmd.getDetails().get("rootdisksize") != null) {
                throw new InvalidParameterValueException("Overriding root disk size isn't supported for VMs deployed from deploy as-is templates");
            }

            // Bootmode and boottype are not supported on VMWare dpeloy-as-is templates (since 4.15)
            if ((cmd.getBootMode() != null || cmd.getBootType() != null)) {
                throw new InvalidParameterValueException("Boot type and boot mode are not supported on VMware for templates registered as deploy-as-is, as we honour what is defined in the template.");
            }
        }

        Long diskOfferingId = cmd.getDiskOfferingId();
        DiskOffering diskOffering = null;
        if (diskOfferingId != null) {
            diskOffering = _entityMgr.findById(DiskOffering.class, diskOfferingId);
            if (diskOffering == null) {
                throw new InvalidParameterValueException("Unable to find disk offering " + diskOfferingId);
            }
            if (diskOffering.isComputeOnly()) {
                throw new InvalidParameterValueException(String.format("The disk offering id %d provided is directly mapped to a service offering, please provide an individual disk offering", diskOfferingId));
            }
        }

        if (!zone.isLocalStorageEnabled()) {
            DiskOffering diskOfferingMappedInServiceOffering = _entityMgr.findById(DiskOffering.class, serviceOffering.getDiskOfferingId());
            if (diskOfferingMappedInServiceOffering.isUseLocalStorage()) {
                throw new InvalidParameterValueException("Zone is not configured to use local storage but disk offering " + diskOfferingMappedInServiceOffering.getName() + " mapped in service offering uses it");
            }
            if (diskOffering != null && diskOffering.isUseLocalStorage()) {
                throw new InvalidParameterValueException("Zone is not configured to use local storage but disk offering " + diskOffering.getName() + " uses it");
            }
        }

        List<Long> networkIds = cmd.getNetworkIds();
        LinkedHashMap<Integer, Long> userVmNetworkMap = getVmOvfNetworkMapping(zone, owner, template, cmd.getVmNetworkMap());
        if (MapUtils.isNotEmpty(userVmNetworkMap)) {
            networkIds = new ArrayList<>(userVmNetworkMap.values());
        }

        String userData = cmd.getUserData();
        userData = userDataManager.validateUserData(userData, cmd.getHttpMethod());
        Long userDataId = cmd.getUserdataId();
        String userDataDetails = null;
        if (MapUtils.isNotEmpty(cmd.getUserdataDetails())) {
            userDataDetails = cmd.getUserdataDetails().toString();
        }
        userData = finalizeUserData(userData, userDataId, template);

        Account caller = CallContext.current().getCallingAccount();
        Long callerId = caller.getId();

        boolean isRootAdmin = _accountService.isRootAdmin(callerId);

        Long hostId = cmd.getHostId();
        getDestinationHost(hostId, isRootAdmin, true);

        String ipAddress = cmd.getIpAddress();
        String ip6Address = cmd.getIp6Address();
        String macAddress = cmd.getMacAddress();
        String name = cmd.getName();
        String displayName = cmd.getDisplayName();
        UserVm vm = null;
        IpAddresses addrs = new IpAddresses(ipAddress, ip6Address, macAddress);
        Long size = cmd.getSize();
        String group = cmd.getGroup();
        List<String> sshKeyPairNames = cmd.getSSHKeyPairNames();
        Boolean displayVm = cmd.isDisplayVm();
        String keyboard = cmd.getKeyboard();
        Map<Long, DiskOffering> dataDiskTemplateToDiskOfferingMap = cmd.getDataDiskTemplateToDiskOfferingMap();
        Map<String, String> userVmOVFProperties = cmd.getVmProperties();
        if (zone.getNetworkType() == NetworkType.Basic) {
            if (networkIds != null) {
                throw new InvalidParameterValueException("Can't specify network Ids in Basic zone");
            } else {
                vm = createBasicSecurityGroupVirtualMachine(zone, serviceOffering, template, getSecurityGroupIdList(cmd, zone, template, owner), owner, name, displayName, diskOfferingId,
                        size , group , cmd.getHypervisor(), cmd.getHttpMethod(), userData, userDataId, userDataDetails, sshKeyPairNames, cmd.getIpToNetworkMap(), addrs, displayVm , keyboard , cmd.getAffinityGroupIdList(),
                        cmd.getDetails(), cmd.getCustomId(), cmd.getDhcpOptionsMap(),
                        dataDiskTemplateToDiskOfferingMap, userVmOVFProperties, dynamicScalingEnabled, overrideDiskOfferingId);
            }
        } else {
            if (zone.isSecurityGroupEnabled())  {
                vm = createAdvancedSecurityGroupVirtualMachine(zone, serviceOffering, template, networkIds, getSecurityGroupIdList(cmd, zone, template, owner), owner, name,
                        displayName, diskOfferingId, size, group, cmd.getHypervisor(), cmd.getHttpMethod(), userData, userDataId, userDataDetails, sshKeyPairNames, cmd.getIpToNetworkMap(), addrs, displayVm, keyboard,
                        cmd.getAffinityGroupIdList(), cmd.getDetails(), cmd.getCustomId(), cmd.getDhcpOptionsMap(),
                        dataDiskTemplateToDiskOfferingMap, userVmOVFProperties, dynamicScalingEnabled, overrideDiskOfferingId, null);

            } else {
                if (cmd.getSecurityGroupIdList() != null && !cmd.getSecurityGroupIdList().isEmpty()) {
                    throw new InvalidParameterValueException("Can't create vm with security groups; security group feature is not enabled per zone");
                }
                vm = createAdvancedVirtualMachine(zone, serviceOffering, template, networkIds, owner, name, displayName, diskOfferingId, size, group,
                        cmd.getHypervisor(), cmd.getHttpMethod(), userData, userDataId, userDataDetails, sshKeyPairNames, cmd.getIpToNetworkMap(), addrs, displayVm, keyboard, cmd.getAffinityGroupIdList(), cmd.getDetails(),
                        cmd.getCustomId(), cmd.getDhcpOptionsMap(), dataDiskTemplateToDiskOfferingMap, userVmOVFProperties, dynamicScalingEnabled, null, overrideDiskOfferingId);
                if (cmd instanceof DeployVnfApplianceCmd) {
                    vnfTemplateManager.createIsolatedNetworkRulesForVnfAppliance(zone, template, owner, vm, (DeployVnfApplianceCmd) cmd);
                }
            }
        }

        // check if this templateId has a child ISO
        List<VMTemplateVO> child_templates = _templateDao.listByParentTemplatetId(templateId);
        for (VMTemplateVO tmpl: child_templates){
            if (tmpl.getFormat() == Storage.ImageFormat.ISO){
                logger.info("MDOV trying to attach disk to the VM " + tmpl.getId() + " vmid=" + vm.getId());
                _tmplService.attachIso(tmpl.getId(), vm.getId(), true);
            }
        }

        // Add extraConfig to user_vm_details table
        String extraConfig = cmd.getExtraConfig();
        if (StringUtils.isNotBlank(extraConfig)) {
            if (EnableAdditionalVmConfig.valueIn(callerId)) {
                logger.info("Adding extra configuration to user vm: " + vm.getUuid());
                addExtraConfig(vm, extraConfig);
            } else {
                throw new InvalidParameterValueException("attempted setting extraconfig but enable.additional.vm.configuration is disabled");
            }
        }

        if (cmd.getCopyImageTags()) {
            VMTemplateVO templateOrIso = _templateDao.findById(templateId);
            if (templateOrIso != null) {
                final ResourceTag.ResourceObjectType templateType = (templateOrIso.getFormat() == ImageFormat.ISO) ? ResourceTag.ResourceObjectType.ISO : ResourceTag.ResourceObjectType.Template;
                final List<? extends ResourceTag> resourceTags = resourceTagDao.listBy(templateId, templateType);
                for (ResourceTag resourceTag : resourceTags) {
                    final ResourceTagVO copyTag = new ResourceTagVO(resourceTag.getKey(), resourceTag.getValue(), resourceTag.getAccountId(), resourceTag.getDomainId(), vm.getId(), ResourceTag.ResourceObjectType.UserVm, resourceTag.getCustomer(), vm.getUuid());
                    resourceTagDao.persist(copyTag);
                }
            }
        }
        return vm;
    }

    /**
     * Persist extra configuration data in the user_vm_details table as key/value pair
     * @param decodedUrl String consisting of the extra config data to appended onto the vmx file for VMware instances
     */
    protected void persistExtraConfigVmware(String decodedUrl, UserVm vm) {
        boolean isValidConfig = isValidKeyValuePair(decodedUrl);
        if (isValidConfig) {
            String[] extraConfigs = decodedUrl.split("\\r?\\n");
            for (String cfg : extraConfigs) {
                // Validate cfg against unsupported operations set by admin here
                String[] allowedKeyList = VmwareAdditionalConfigAllowList.value().split(",");
                boolean validXenOrVmwareConfiguration = isValidXenOrVmwareConfiguration(cfg, allowedKeyList);
                String[] paramArray = cfg.split("=");
                if (validXenOrVmwareConfiguration && paramArray.length == 2) {
                    userVmDetailsDao.addDetail(vm.getId(), paramArray[0].trim(), paramArray[1].trim(), true);
                } else {
                    throw new CloudRuntimeException("Extra config " + cfg + " is not on the list of allowed keys for VMware hypervisor hosts.");
                }
            }
        } else {
            throw new CloudRuntimeException("The passed extra config string " + decodedUrl + "contains an invalid key/value pair pattern");
        }
    }

    /**
     * Used to persist extra configuration settings in user_vm_details table for the XenServer hypervisor
     * persists config as key/value pair e.g key = extraconfig-1 , value="PV-bootloader=pygrub" and so on to extraconfig-N where
     * N denotes the number of extra configuration settings passed by user
     *
     * @param decodedUrl A string containing extra configuration settings as key/value pairs seprated by newline escape character
     *                   e.x PV-bootloader=pygrub\nPV-args=console\nHV-Boot-policy=""
     */
    protected void persistExtraConfigXenServer(String decodedUrl, UserVm vm) {
        boolean isValidConfig = isValidKeyValuePair(decodedUrl);
        if (isValidConfig) {
            String[] extraConfigs = decodedUrl.split("\\r?\\n");
            int i = 1;
            String extraConfigKey = ApiConstants.EXTRA_CONFIG + "-";
            for (String cfg : extraConfigs) {
                // Validate cfg against unsupported operations set by admin here
                String[] allowedKeyList = XenServerAdditionalConfigAllowList.value().split(",");
                boolean validXenOrVmwareConfiguration = isValidXenOrVmwareConfiguration(cfg, allowedKeyList);
                if (validXenOrVmwareConfiguration) {
                    userVmDetailsDao.addDetail(vm.getId(), extraConfigKey + String.valueOf(i), cfg, true);
                    i++;
                } else {
                    throw new CloudRuntimeException("Extra config " + cfg + " is not on the list of allowed keys for XenServer hypervisor hosts.");
                }
            }
        } else {
            String msg = String.format("The passed extra config string '%s' contains an invalid key/value pair pattern", decodedUrl);
            throw new CloudRuntimeException(msg);
        }
    }

    /**
     * Used to valid extraconfig keylvalue pair for Vmware and XenServer
     * Example of tested valid config for VMware as taken from VM instance vmx file
     * <p>
     * nvp.vm-uuid=34b3d5ea-1c25-4bb0-9250-8dc3388bfa9b
     * migrate.hostLog=i-2-67-VM-5130f8ab.hlog
     * ethernet0.address=02:00:5f:51:00:41
     * </p>
     * <p>
     * Examples of tested valid configs for XenServer
     * <p>
     * is-a-template=true\nHVM-boot-policy=\nPV-bootloader=pygrub\nPV-args=hvc0
     * </p>
     *
     * Allow the following character set {', ", -, ., =, a-z, 0-9, empty space, \n}
     *
     * @param decodedUrl String conprising of extra config key/value pairs for XenServer and Vmware
     * @return True if extraconfig is valid key/value pair
     */
    protected boolean isValidKeyValuePair(String decodedUrl) {
        // Valid pairs should look like "key-1=value1, param:key-2=value2, my.config.v0=False"
        Pattern pattern = Pattern.compile("^(?:[\\w-\\s\\.:]*=[\\w-\\s\\.'\":]*(?:\\s+|$))+$");
        Matcher matcher = pattern.matcher(decodedUrl);
        return matcher.matches();
    }

    /**
     * Validates key/value pair strings passed as extra configuration for XenServer and Vmware
     * @param cfg configuration key-value pair
     * @param allowedKeyList list of allowed configuration keys for XenServer and VMware
     * @return
     */
    protected boolean isValidXenOrVmwareConfiguration(String cfg, String[] allowedKeyList) {
        // This should be of minimum length 1
        // Value is ignored in case it is empty
        String[] cfgKeyValuePair = cfg.split("=");
        if (cfgKeyValuePair.length >= 1) {
            for (String allowedKey : allowedKeyList) {
                if (cfgKeyValuePair[0].equalsIgnoreCase(allowedKey.trim())) {
                    return true;
                }
            }
        } else {
            String msg = String.format("An incorrect configuration %s has been passed", cfg);
            throw new CloudRuntimeException(msg);
        }
        return false;
    }

    /**
     * Persist extra configuration data on KVM
     * persisted in the user_vm_details DB as extraconfig-1, and so on depending on the number of configurations
     * For KVM, extra config is passed as XML
     * @param decodedUrl string containing xml configuration to be persisted into user_vm_details table
     * @param vm
     */
    protected void persistExtraConfigKvm(String decodedUrl, UserVm vm) {
        // validate config against denied cfg commands
        validateKvmExtraConfig(decodedUrl);
        String[] extraConfigs = decodedUrl.split("\n\n");
        for (String cfg : extraConfigs) {
            int i = 1;
            String[] cfgParts = cfg.split("\n");
            String extraConfigKey = ApiConstants.EXTRA_CONFIG;
            String extraConfigValue;
            if (cfgParts[0].matches("\\S+:$")) {
                extraConfigKey += "-" + cfgParts[0].substring(0, cfgParts[0].length() - 1);
                extraConfigValue = cfg.replace(cfgParts[0] + "\n", "");
            } else {
                extraConfigKey += "-" + String.valueOf(i);
                extraConfigValue = cfg;
            }
            userVmDetailsDao.addDetail(vm.getId(), extraConfigKey, extraConfigValue, true);
            i++;
        }
    }

    /**
     * This method is called by the persistExtraConfigKvm
     * Validates passed extra configuration data for KVM and validates against deny-list of unwanted commands
     * controlled by Root admin
     * @param decodedUrl string containing xml configuration to be validated
     */
    protected void validateKvmExtraConfig(String decodedUrl) {
        String[] allowedConfigOptionList = KvmAdditionalConfigAllowList.value().split(",");
        // Skip allowed keys validation for DPDK
        if (!decodedUrl.contains(":")) {
            try {
                DocumentBuilder builder = ParserUtils.getSaferDocumentBuilderFactory().newDocumentBuilder();
                InputSource src = new InputSource();
                src.setCharacterStream(new StringReader(String.format("<config>\n%s\n</config>", decodedUrl)));
                Document doc = builder.parse(src);
                doc.getDocumentElement().normalize();
                NodeList nodeList=doc.getElementsByTagName("*");
                for (int i = 1; i < nodeList.getLength(); i++) { // First element is config so skip it
                    Element element = (Element)nodeList.item(i);
                    boolean isValidConfig = false;
                    String currentConfig = element.getNodeName().trim();
                    for (String tag : allowedConfigOptionList) {
                        if (currentConfig.equals(tag.trim())) {
                            isValidConfig = true;
                        }
                    }
                    if (!isValidConfig) {
                        throw new CloudRuntimeException(String.format("Extra config %s is not on the list of allowed keys for KVM hypervisor hosts", currentConfig));
                    }
                }
            } catch (ParserConfigurationException | IOException | SAXException e) {
                throw new CloudRuntimeException("Failed to parse additional XML configuration: " + e.getMessage());
            }
        }
    }

    /**
     * Adds extra config data to guest VM instances
     * @param extraConfig Extra Configuration settings to be added in UserVm instances for KVM, XenServer and VMware
     */
    protected void addExtraConfig(UserVm vm, String extraConfig) {
        String decodedUrl = decodeExtraConfig(extraConfig);
        HypervisorType hypervisorType = vm.getHypervisorType();

        switch (hypervisorType) {
            case XenServer:
                persistExtraConfigXenServer(decodedUrl, vm);
                break;
            case KVM:
                persistExtraConfigKvm(decodedUrl, vm);
                break;
            case VMware:
                persistExtraConfigVmware(decodedUrl, vm);
                break;
            default:
                String msg = String.format("This hypervisor %s is not supported for use with this feature", hypervisorType.toString());
                throw new CloudRuntimeException(msg);
        }
    }

    /**
     * Decodes an URL encoded string passed as extra configuration for guest VMs
     * @param encodeString URL encoded string
     * @return String result of decoded URL
     */
    protected String decodeExtraConfig(String encodeString) {
        String decodedUrl;
        try {
            decodedUrl = URLDecoder.decode(encodeString, "UTF-8");
        } catch (UnsupportedEncodingException e) {
            throw new CloudRuntimeException("Failed to provided decode URL string: " + e.getMessage());
        }
        return decodedUrl;
    }

    protected List<Long> getSecurityGroupIdList(SecurityGroupAction cmd) {
        if (cmd.getSecurityGroupNameList() != null && cmd.getSecurityGroupIdList() != null) {
            throw new InvalidParameterValueException("securitygroupids parameter is mutually exclusive with securitygroupnames parameter");
        }

        //transform group names to ids here
        if (cmd.getSecurityGroupNameList() != null) {
            List<Long> securityGroupIds = new ArrayList<Long>();
            for (String groupName : cmd.getSecurityGroupNameList()) {
                SecurityGroup sg = _securityGroupMgr.getSecurityGroup(groupName, cmd.getEntityOwnerId());
                if (sg == null) {
                    throw new InvalidParameterValueException("Unable to find group by name " + groupName);
                } else {
                    securityGroupIds.add(sg.getId());
                }
            }
            return securityGroupIds;
        } else {
            return cmd.getSecurityGroupIdList();
        }
    }

    protected List<Long> getSecurityGroupIdList(SecurityGroupAction cmd, DataCenter zone, VirtualMachineTemplate template, Account owner) {
        List<Long> securityGroupIdList = getSecurityGroupIdList(cmd);
        if (cmd instanceof DeployVnfApplianceCmd) {
            SecurityGroup securityGroup = vnfTemplateManager.createSecurityGroupForVnfAppliance(zone, template, owner, (DeployVnfApplianceCmd) cmd);
            if (securityGroup != null) {
                if (securityGroupIdList == null) {
                    securityGroupIdList = new ArrayList<>();
                }
                securityGroupIdList.add(securityGroup.getId());
            }
        }
        return securityGroupIdList;
    }

    // this is an opportunity to verify that parameters that came in via the Details Map are OK
    // for example, minIops and maxIops should either both be specified or neither be specified and,
    // if specified, minIops should be <= maxIops
    private void verifyDetails(Map<String,String> details) {
        if (details != null) {
            String minIops = details.get("minIops");
            String maxIops = details.get("maxIops");

            verifyMinAndMaxIops(minIops, maxIops);

            minIops = details.get("minIopsDo");
            maxIops = details.get("maxIopsDo");

            verifyMinAndMaxIops(minIops, maxIops);

            if (details.containsKey("extraconfig")) {
                throw new InvalidParameterValueException("'extraconfig' should not be included in details as key");
            }
        }
    }

    private void verifyMinAndMaxIops(String minIops, String maxIops) {
        if ((minIops != null && maxIops == null) || (minIops == null && maxIops != null)) {
            throw new InvalidParameterValueException("Either 'Min IOPS' and 'Max IOPS' must both be specified or neither be specified.");
        }

        long lMinIops;

        try {
            if (minIops != null) {
                lMinIops = Long.parseLong(minIops);
            }
            else {
                lMinIops = 0;
            }
        }
        catch (NumberFormatException ex) {
            throw new InvalidParameterValueException("'Min IOPS' must be a whole number.");
        }

        long lMaxIops;

        try {
            if (maxIops != null) {
                lMaxIops = Long.parseLong(maxIops);
            }
            else {
                lMaxIops = 0;
            }
        }
        catch (NumberFormatException ex) {
            throw new InvalidParameterValueException("'Max IOPS' must be a whole number.");
        }

        if (lMinIops > lMaxIops) {
            throw new InvalidParameterValueException("'Min IOPS' must be less than or equal to 'Max IOPS'.");
        }
    }

    @Override
    public UserVm getUserVm(long vmId) {
        return _vmDao.findById(vmId);
    }

    @Override
    public VirtualMachine getVm(long vmId) {
        return _vmInstanceDao.findById(vmId);
    }

    private VMInstanceVO preVmStorageMigrationCheck(Long vmId) {
        // access check - only root admin can migrate VM
        Account caller = CallContext.current().getCallingAccount();
        if (!_accountMgr.isRootAdmin(caller.getId())) {
            if (logger.isDebugEnabled()) {
                logger.debug("Caller is not a root admin, permission denied to migrate the VM");
            }
            throw new PermissionDeniedException("No permission to migrate VM, Only Root Admin can migrate a VM!");
        }

        VMInstanceVO vm = _vmInstanceDao.findById(vmId);
        if (vm == null) {
            throw new InvalidParameterValueException("Unable to find the VM by id=" + vmId);
        }

        if (vm.getState() != State.Stopped) {
            InvalidParameterValueException ex = new InvalidParameterValueException("VM is not Stopped, unable to migrate the vm having the specified id");
            ex.addProxyObject(vm.getUuid(), "vmId");
            throw ex;
        }

        HypervisorType hypervisorType = vm.getHypervisorType();
        if (vm.getType() != VirtualMachine.Type.User && !HYPERVISORS_THAT_CAN_DO_STORAGE_MIGRATION_ON_NON_USER_VMS.contains(hypervisorType)) {
            throw new InvalidParameterValueException(String.format("Unable to migrate storage of non-user VMs for hypervisor [%s]. Operation only supported for the following"
                    + " hypervisors: [%s].", hypervisorType, HYPERVISORS_THAT_CAN_DO_STORAGE_MIGRATION_ON_NON_USER_VMS));
        }

        // Check that Vm does not have VM Snapshots
        if (_vmSnapshotDao.findByVm(vmId).size() > 0) {
            throw new InvalidParameterValueException("VM's disk cannot be migrated, please remove all the VM Snapshots for this VM");
        }

        return vm;
    }

    private VirtualMachine findMigratedVm(long vmId, VirtualMachine.Type vmType) {
        if (VirtualMachine.Type.User.equals(vmType)) {
            return _vmDao.findById(vmId);
        }
        return _vmInstanceDao.findById(vmId);
    }

    @Override
    public VirtualMachine vmStorageMigration(Long vmId, StoragePool destPool) {
        VMInstanceVO vm = preVmStorageMigrationCheck(vmId);
        Map<Long, Long> volumeToPoolIds = new HashMap<>();
        checkDestinationHypervisorType(destPool, vm);
        List<VolumeVO> volumes = _volsDao.findByInstance(vm.getId());
        StoragePoolVO destinationPoolVo = _storagePoolDao.findById(destPool.getId());
        Long destPoolPodId = ScopeType.CLUSTER.equals(destinationPoolVo.getScope()) || ScopeType.HOST.equals(destinationPoolVo.getScope()) ?
                destinationPoolVo.getPodId() : null;
        for (VolumeVO volume : volumes) {
            if (!VirtualMachine.Type.User.equals(vm.getType())) {
                // Migrate within same pod as source storage and same cluster for all disks only. Hypervisor check already done
                StoragePoolVO pool = _storagePoolDao.findById(volume.getPoolId());
                if (destPoolPodId != null &&
                        (ScopeType.CLUSTER.equals(pool.getScope()) || ScopeType.HOST.equals(pool.getScope())) &&
                        !destPoolPodId.equals(pool.getPodId())) {
                    throw new InvalidParameterValueException("Storage migration of non-user VMs cannot be done between storage pools of different pods");
                }
            }
            volumeToPoolIds.put(volume.getId(), destPool.getId());
        }
        _itMgr.storageMigration(vm.getUuid(), volumeToPoolIds);
        return findMigratedVm(vm.getId(), vm.getType());
    }

    @Override
    public VirtualMachine vmStorageMigration(Long vmId, Map<String, String> volumeToPool) {
        VMInstanceVO vm = preVmStorageMigrationCheck(vmId);
        Map<Long, Long> volumeToPoolIds = new HashMap<>();
        Long poolClusterId = null;
        for (Map.Entry<String, String> entry : volumeToPool.entrySet()) {
            Volume volume = _volsDao.findByUuid(entry.getKey());
            StoragePoolVO pool = _storagePoolDao.findPoolByUUID(entry.getValue());
            if (poolClusterId != null &&
                    (ScopeType.CLUSTER.equals(pool.getScope()) || ScopeType.HOST.equals(pool.getScope())) &&
                    !poolClusterId.equals(pool.getClusterId())) {
                throw new InvalidParameterValueException("VM's disk cannot be migrated, input destination storage pools belong to different clusters");
            }
            if (pool.getClusterId() != null) {
                poolClusterId = pool.getClusterId();
            }
            checkDestinationHypervisorType(pool, vm);
            volumeToPoolIds.put(volume.getId(), pool.getId());
        }
        _itMgr.storageMigration(vm.getUuid(), volumeToPoolIds);
        return findMigratedVm(vm.getId(), vm.getType());
    }

    private void checkDestinationHypervisorType(StoragePool destPool, VMInstanceVO vm) {
        HypervisorType destHypervisorType = destPool.getHypervisor();
        if (destHypervisorType == null) {
            destHypervisorType = _clusterDao.findById(
                    destPool.getClusterId()).getHypervisorType();
        }

        if (vm.getHypervisorType() != destHypervisorType && destHypervisorType != HypervisorType.Any) {
            throw new InvalidParameterValueException("hypervisor is not compatible: dest: " + destHypervisorType.toString() + ", vm: " + vm.getHypervisorType().toString());
        }

    }

    public boolean isVMUsingLocalStorage(VMInstanceVO vm) {
        List<VolumeVO> volumes = _volsDao.findByInstance(vm.getId());
        return isAnyVmVolumeUsingLocalStorage(volumes);
    }

    @Override
    @ActionEvent(eventType = EventTypes.EVENT_VM_MIGRATE, eventDescription = "migrating VM", async = true)
    public VirtualMachine migrateVirtualMachine(Long vmId, Host destinationHost) throws ResourceUnavailableException, ConcurrentOperationException, ManagementServerException,
    VirtualMachineMigrationException {
        // access check - only root admin can migrate VM
        Account caller = CallContext.current().getCallingAccount();
        if (!_accountMgr.isRootAdmin(caller.getId())) {
            if (logger.isDebugEnabled()) {
                logger.debug("Caller is not a root admin, permission denied to migrate the VM");
            }
            throw new PermissionDeniedException("No permission to migrate VM, Only Root Admin can migrate a VM!");
        }

        VMInstanceVO vm = _vmInstanceDao.findById(vmId);
        if (vm == null) {
            throw new InvalidParameterValueException("Unable to find the VM by id=" + vmId);
        }
        // business logic
        if (vm.getState() != State.Running) {
            if (logger.isDebugEnabled()) {
                logger.debug("VM is not Running, unable to migrate the vm " + vm);
            }
            InvalidParameterValueException ex = new InvalidParameterValueException("VM is not Running, unable to migrate the vm with specified id");
            ex.addProxyObject(vm.getUuid(), "vmId");
            throw ex;
        }

        checkIfHostOfVMIsInPrepareForMaintenanceState(vm.getHostId(), vmId, "Migrate");

        if(serviceOfferingDetailsDao.findDetail(vm.getServiceOfferingId(), GPU.Keys.pciDevice.toString()) != null) {
            throw new InvalidParameterValueException("Live Migration of GPU enabled VM is not supported");
        }

        if (!isOnSupportedHypevisorForMigration(vm)) {
            logger.error(vm + " is not XenServer/VMware/KVM/Ovm/Hyperv, cannot migrate this VM from hypervisor type " + vm.getHypervisorType());
            throw new InvalidParameterValueException("Unsupported Hypervisor Type for VM migration, we support XenServer/VMware/KVM/Ovm/Hyperv/Ovm3 only");
        }

        if (vm.getType().equals(VirtualMachine.Type.User) && vm.getHypervisorType().equals(HypervisorType.LXC)) {
            throw new InvalidParameterValueException("Unsupported Hypervisor Type for User VM migration, we support XenServer/VMware/KVM/Ovm/Hyperv/Ovm3 only");
        }

        if (isVMUsingLocalStorage(vm)) {
            logger.error(vm + " is using Local Storage, cannot migrate this VM.");
            throw new InvalidParameterValueException("Unsupported operation, VM uses Local storage, cannot migrate");
        }

        // check if migrating to same host
        long srcHostId = vm.getHostId();
        Host srcHost = _resourceMgr.getHost(srcHostId);
        if (srcHost == null) {
            throw new InvalidParameterValueException("Cannot migrate VM, host with id: " + srcHostId + " for VM not found");
        }

        DeployDestination dest = null;
        if (destinationHost == null) {
            dest = chooseVmMigrationDestination(vm, srcHost, null);
        } else {
            dest = checkVmMigrationDestination(vm, srcHost, destinationHost);
        }

        // If no suitable destination found then throw exception
        if (dest == null) {
            throw new CloudRuntimeException("Unable to find suitable destination to migrate VM " + vm.getInstanceName());
        }

        collectVmDiskAndNetworkStatistics(vmId, State.Running);
        _itMgr.migrate(vm.getUuid(), srcHostId, dest);
        return findMigratedVm(vm.getId(), vm.getType());
    }

    private DeployDestination chooseVmMigrationDestination(VMInstanceVO vm, Host srcHost, Long poolId) {
        vm.setLastHostId(null); // Last host does not have higher priority in vm migration
        final ServiceOfferingVO offering = serviceOfferingDao.findById(vm.getId(), vm.getServiceOfferingId());
        final VirtualMachineProfile profile = new VirtualMachineProfileImpl(vm, null, offering, null, null);
        final Long srcHostId = srcHost.getId();
        final Host host = _hostDao.findById(srcHostId);
        ExcludeList excludes = new ExcludeList();
        excludes.addHost(srcHostId);
        final DataCenterDeployment plan = _itMgr.getMigrationDeployment(vm, host, poolId, excludes);
        try {
            return _planningMgr.planDeployment(profile, plan, excludes, null);
        } catch (final AffinityConflictException e2) {
            logger.warn("Unable to create deployment, affinity rules associated to the VM conflict", e2);
            throw new CloudRuntimeException("Unable to create deployment, affinity rules associated to the VM conflict");
        } catch (final InsufficientServerCapacityException e3) {
            throw new CloudRuntimeException("Unable to find a server to migrate the vm to");
        }
    }

    private DeployDestination checkVmMigrationDestination(VMInstanceVO vm, Host srcHost, Host destinationHost) throws VirtualMachineMigrationException {
        if (destinationHost == null) {
            return null;
        }
        if (destinationHost.getId() == srcHost.getId()) {
            throw new InvalidParameterValueException("Cannot migrate VM, VM is already present on this host, please specify valid destination host to migrate the VM");
        }

        // check if host is UP
        if (destinationHost.getState() != com.cloud.host.Status.Up || destinationHost.getResourceState() != ResourceState.Enabled) {
            throw new InvalidParameterValueException("Cannot migrate VM, destination host is not in correct state, has status: " + destinationHost.getState() + ", state: "
                    + destinationHost.getResourceState());
        }

        if (vm.getType() != VirtualMachine.Type.User) {
            // for System VMs check that the destination host is within the same pod
            if (srcHost.getPodId() != null && !srcHost.getPodId().equals(destinationHost.getPodId())) {
                throw new InvalidParameterValueException("Cannot migrate the VM, destination host is not in the same pod as current host of the VM");
            }
        }

        if (dpdkHelper.isVMDpdkEnabled(vm.getId()) && !dpdkHelper.isHostDpdkEnabled(destinationHost.getId())) {
            throw new CloudRuntimeException("Cannot migrate VM, VM is DPDK enabled VM but destination host is not DPDK enabled");
        }

        checkHostsDedication(vm, srcHost.getId(), destinationHost.getId());

        // call to core process
        DataCenterVO dcVO = _dcDao.findById(destinationHost.getDataCenterId());
        HostPodVO pod = _podDao.findById(destinationHost.getPodId());
        Cluster cluster = _clusterDao.findById(destinationHost.getClusterId());
        DeployDestination dest = new DeployDestination(dcVO, pod, cluster, destinationHost);

        // check max guest vm limit for the destinationHost
        HostVO destinationHostVO = _hostDao.findById(destinationHost.getId());
        if (_capacityMgr.checkIfHostReachMaxGuestLimit(destinationHostVO)) {
            if (logger.isDebugEnabled()) {
                logger.debug("Host name: " + destinationHost.getName() + ", hostId: " + destinationHost.getId()
                + " already has max Running VMs(count includes system VMs), cannot migrate to this host");
            }
            throw new VirtualMachineMigrationException("Destination host, hostId: " + destinationHost.getId()
            + " already has max Running VMs(count includes system VMs), cannot migrate to this host");
        }
        //check if there are any ongoing volume snapshots on the volumes associated with the VM.
        Long vmId = vm.getId();
        logger.debug("Checking if there are any ongoing snapshots volumes associated with VM with ID " + vmId);
        if (checkStatusOfVolumeSnapshots(vmId, null)) {
            throw new CloudRuntimeException("There is/are unbacked up snapshot(s) on volume(s) attached to this VM, VM Migration is not permitted, please try again later.");
        }
        logger.debug("Found no ongoing snapshots on volumes associated with the vm with id " + vmId);

        return dest;
    }

    private boolean isOnSupportedHypevisorForMigration(VMInstanceVO vm) {
        return (vm.getHypervisorType().equals(HypervisorType.XenServer) ||
                vm.getHypervisorType().equals(HypervisorType.VMware) ||
                vm.getHypervisorType().equals(HypervisorType.KVM) ||
                vm.getHypervisorType().equals(HypervisorType.Ovm) ||
                vm.getHypervisorType().equals(HypervisorType.Hyperv) ||
                vm.getHypervisorType().equals(HypervisorType.LXC) ||
                vm.getHypervisorType().equals(HypervisorType.Simulator) ||
                vm.getHypervisorType().equals(HypervisorType.Ovm3));
    }

    private boolean checkIfHostIsDedicated(HostVO host) {
        long hostId = host.getId();
        DedicatedResourceVO dedicatedHost = _dedicatedDao.findByHostId(hostId);
        DedicatedResourceVO dedicatedClusterOfHost = _dedicatedDao.findByClusterId(host.getClusterId());
        DedicatedResourceVO dedicatedPodOfHost = _dedicatedDao.findByPodId(host.getPodId());
        if (dedicatedHost != null || dedicatedClusterOfHost != null || dedicatedPodOfHost != null) {
            return true;
        } else {
            return false;
        }
    }

    private void checkIfHostOfVMIsInPrepareForMaintenanceState(Long hostId, Long vmId, String operation) {
        HostVO host = _hostDao.findById(hostId);
        if (host.getResourceState() != ResourceState.PrepareForMaintenance) {
            return;
        }

        logger.debug("Host is in PrepareForMaintenance state - " + operation + " VM operation on the VM id: " + vmId + " is not allowed");
        throw new InvalidParameterValueException(operation + " VM operation on the VM id: " + vmId + " is not allowed as host is preparing for maintenance mode");
    }

    private Long accountOfDedicatedHost(HostVO host) {
        long hostId = host.getId();
        DedicatedResourceVO dedicatedHost = _dedicatedDao.findByHostId(hostId);
        DedicatedResourceVO dedicatedClusterOfHost = _dedicatedDao.findByClusterId(host.getClusterId());
        DedicatedResourceVO dedicatedPodOfHost = _dedicatedDao.findByPodId(host.getPodId());
        if (dedicatedHost != null) {
            return dedicatedHost.getAccountId();
        }
        if (dedicatedClusterOfHost != null) {
            return dedicatedClusterOfHost.getAccountId();
        }
        if (dedicatedPodOfHost != null) {
            return dedicatedPodOfHost.getAccountId();
        }
        return null;
    }

    private Long domainOfDedicatedHost(HostVO host) {
        long hostId = host.getId();
        DedicatedResourceVO dedicatedHost = _dedicatedDao.findByHostId(hostId);
        DedicatedResourceVO dedicatedClusterOfHost = _dedicatedDao.findByClusterId(host.getClusterId());
        DedicatedResourceVO dedicatedPodOfHost = _dedicatedDao.findByPodId(host.getPodId());
        if (dedicatedHost != null) {
            return dedicatedHost.getDomainId();
        }
        if (dedicatedClusterOfHost != null) {
            return dedicatedClusterOfHost.getDomainId();
        }
        if (dedicatedPodOfHost != null) {
            return dedicatedPodOfHost.getDomainId();
        }
        return null;
    }

    public void checkHostsDedication(VMInstanceVO vm, long srcHostId, long destHostId) {
        HostVO srcHost = _hostDao.findById(srcHostId);
        HostVO destHost = _hostDao.findById(destHostId);
        boolean srcExplDedicated = checkIfHostIsDedicated(srcHost);
        boolean destExplDedicated = checkIfHostIsDedicated(destHost);
        //if srcHost is explicitly dedicated and destination Host is not
        if (srcExplDedicated && !destExplDedicated) {
            //raise an alert
            String msg = "VM is being migrated from a explicitly dedicated host " + srcHost.getName() + " to non-dedicated host " + destHost.getName();
            _alertMgr.sendAlert(AlertManager.AlertType.ALERT_TYPE_USERVM, vm.getDataCenterId(), vm.getPodIdToDeployIn(), msg, msg);
            logger.warn(msg);
        }
        //if srcHost is non dedicated but destination Host is explicitly dedicated
        if (!srcExplDedicated && destExplDedicated) {
            //raise an alert
            String msg = "VM is being migrated from a non dedicated host " + srcHost.getName() + " to a explicitly dedicated host " + destHost.getName();
            _alertMgr.sendAlert(AlertManager.AlertType.ALERT_TYPE_USERVM, vm.getDataCenterId(), vm.getPodIdToDeployIn(), msg, msg);
            logger.warn(msg);
        }

        //if hosts are dedicated to different account/domains, raise an alert
        if (srcExplDedicated && destExplDedicated) {
            if (!((accountOfDedicatedHost(srcHost) == null) || (accountOfDedicatedHost(srcHost).equals(accountOfDedicatedHost(destHost))))) {
                String msg = "VM is being migrated from host " + srcHost.getName() + " explicitly dedicated to account " + accountOfDedicatedHost(srcHost) + " to host "
                        + destHost.getName() + " explicitly dedicated to account " + accountOfDedicatedHost(destHost);
                _alertMgr.sendAlert(AlertManager.AlertType.ALERT_TYPE_USERVM, vm.getDataCenterId(), vm.getPodIdToDeployIn(), msg, msg);
                logger.warn(msg);
            }
            if (!((domainOfDedicatedHost(srcHost) == null) || (domainOfDedicatedHost(srcHost).equals(domainOfDedicatedHost(destHost))))) {
                String msg = "VM is being migrated from host " + srcHost.getName() + " explicitly dedicated to domain " + domainOfDedicatedHost(srcHost) + " to host "
                        + destHost.getName() + " explicitly dedicated to domain " + domainOfDedicatedHost(destHost);
                _alertMgr.sendAlert(AlertManager.AlertType.ALERT_TYPE_USERVM, vm.getDataCenterId(), vm.getPodIdToDeployIn(), msg, msg);
                logger.warn(msg);
            }
        }

        // Checks for implicitly dedicated hosts
        ServiceOfferingVO deployPlanner = serviceOfferingDao.findById(vm.getId(), vm.getServiceOfferingId());
        if (deployPlanner.getDeploymentPlanner() != null && deployPlanner.getDeploymentPlanner().equals("ImplicitDedicationPlanner")) {
            //VM is deployed using implicit planner
            long accountOfVm = vm.getAccountId();
            String msg = "VM of account " + accountOfVm + " with implicit deployment planner being migrated to host " + destHost.getName();
            //Get all vms on destination host
            boolean emptyDestination = false;
            List<VMInstanceVO> vmsOnDest = getVmsOnHost(destHostId);
            if (vmsOnDest == null || vmsOnDest.isEmpty()) {
                emptyDestination = true;
            }

            if (!emptyDestination) {
                //Check if vm is deployed using strict implicit planner
                if (!isServiceOfferingUsingPlannerInPreferredMode(vm.getServiceOfferingId())) {
                    //Check if all vms on destination host are created using strict implicit mode
                    if (!checkIfAllVmsCreatedInStrictMode(accountOfVm, vmsOnDest)) {
                        msg = "VM of account " + accountOfVm + " with strict implicit deployment planner being migrated to host " + destHost.getName()
                        + " not having all vms strict implicitly dedicated to account " + accountOfVm;
                    }
                } else {
                    //If vm is deployed using preferred implicit planner, check if all vms on destination host must be
                    //using implicit planner and must belong to same account
                    for (VMInstanceVO vmsDest : vmsOnDest) {
                        ServiceOfferingVO destPlanner = serviceOfferingDao.findById(vm.getId(), vmsDest.getServiceOfferingId());
                        if (!((destPlanner.getDeploymentPlanner() != null && destPlanner.getDeploymentPlanner().equals("ImplicitDedicationPlanner")) && vmsDest.getAccountId() == accountOfVm)) {
                            msg = "VM of account " + accountOfVm + " with preffered implicit deployment planner being migrated to host " + destHost.getName()
                            + " not having all vms implicitly dedicated to account " + accountOfVm;
                        }
                    }
                }
            }
            _alertMgr.sendAlert(AlertManager.AlertType.ALERT_TYPE_USERVM, vm.getDataCenterId(), vm.getPodIdToDeployIn(), msg, msg);
            logger.warn(msg);

        } else {
            //VM is not deployed using implicit planner, check if it migrated between dedicated hosts
            List<PlannerHostReservationVO> reservedHosts = _plannerHostReservationDao.listAllDedicatedHosts();
            boolean srcImplDedicated = false;
            boolean destImplDedicated = false;
            String msg = null;
            for (PlannerHostReservationVO reservedHost : reservedHosts) {
                if (reservedHost.getHostId() == srcHostId) {
                    srcImplDedicated = true;
                }
                if (reservedHost.getHostId() == destHostId) {
                    destImplDedicated = true;
                }
            }
            if (srcImplDedicated) {
                if (destImplDedicated) {
                    msg = "VM is being migrated from implicitly dedicated host " + srcHost.getName() + " to another implicitly dedicated host " + destHost.getName();
                } else {
                    msg = "VM is being migrated from implicitly dedicated host " + srcHost.getName() + " to shared host " + destHost.getName();
                }
                _alertMgr.sendAlert(AlertManager.AlertType.ALERT_TYPE_USERVM, vm.getDataCenterId(), vm.getPodIdToDeployIn(), msg, msg);
                logger.warn(msg);
            } else {
                if (destImplDedicated) {
                    msg = "VM is being migrated from shared host " + srcHost.getName() + " to implicitly dedicated host " + destHost.getName();
                    _alertMgr.sendAlert(AlertManager.AlertType.ALERT_TYPE_USERVM, vm.getDataCenterId(), vm.getPodIdToDeployIn(), msg, msg);
                    logger.warn(msg);
                }
            }
        }
    }

    private List<VMInstanceVO> getVmsOnHost(long hostId) {
        List<VMInstanceVO> vms =  _vmInstanceDao.listUpByHostId(hostId);
        List<VMInstanceVO> vmsByLastHostId = _vmInstanceDao.listByLastHostId(hostId);
        if (vmsByLastHostId.size() > 0) {
            // check if any VMs are within skip.counting.hours, if yes we have to consider the host.
            for (VMInstanceVO stoppedVM : vmsByLastHostId) {
                long secondsSinceLastUpdate = (DateUtil.currentGMTTime().getTime() - stoppedVM.getUpdateTime().getTime()) / 1000;
                if (secondsSinceLastUpdate < capacityReleaseInterval) {
                    vms.add(stoppedVM);
                }
            }
        }

        return vms;
    }

    private boolean isServiceOfferingUsingPlannerInPreferredMode(long serviceOfferingId) {
        boolean preferred = false;
        Map<String, String> details = serviceOfferingDetailsDao.listDetailsKeyPairs(serviceOfferingId);
        if (details != null && !details.isEmpty()) {
            String preferredAttribute = details.get("ImplicitDedicationMode");
            if (preferredAttribute != null && preferredAttribute.equals("Preferred")) {
                preferred = true;
            }
        }
        return preferred;
    }

    private boolean checkIfAllVmsCreatedInStrictMode(Long accountId, List<VMInstanceVO> allVmsOnHost) {
        boolean createdByImplicitStrict = true;
        if (allVmsOnHost.isEmpty()) {
            return false;
        }
        for (VMInstanceVO vm : allVmsOnHost) {
            if (!isImplicitPlannerUsedByOffering(vm.getServiceOfferingId()) || vm.getAccountId() != accountId) {
                logger.info("Host " + vm.getHostId() + " found to be running a vm created by a planner other" + " than implicit, or running vms of other account");
                createdByImplicitStrict = false;
                break;
            } else if (isServiceOfferingUsingPlannerInPreferredMode(vm.getServiceOfferingId()) || vm.getAccountId() != accountId) {
                logger.info("Host " + vm.getHostId() + " found to be running a vm created by an implicit planner" + " in preferred mode, or running vms of other account");
                createdByImplicitStrict = false;
                break;
            }
        }
        return createdByImplicitStrict;
    }

    private boolean isImplicitPlannerUsedByOffering(long offeringId) {
        boolean implicitPlannerUsed = false;
        ServiceOfferingVO offering = serviceOfferingDao.findByIdIncludingRemoved(offeringId);
        if (offering == null) {
            logger.error("Couldn't retrieve the offering by the given id : " + offeringId);
        } else {
            String plannerName = offering.getDeploymentPlanner();
            if (plannerName != null) {
                if (plannerName.equals("ImplicitDedicationPlanner")) {
                    implicitPlannerUsed = true;
                }
            }
        }

        return implicitPlannerUsed;
    }

    protected boolean isAnyVmVolumeUsingLocalStorage(final List<VolumeVO> volumes) {
        for (VolumeVO vol : volumes) {
            DiskOfferingVO diskOffering = _diskOfferingDao.findById(vol.getDiskOfferingId());
            if (diskOffering.isUseLocalStorage()) {
                return true;
            }
            StoragePoolVO storagePool = _storagePoolDao.findById(vol.getPoolId());
            if (storagePool.isLocal()) {
                return true;
            }
        }
        return false;
    }

    protected boolean isAllVmVolumesOnZoneWideStore(final List<VolumeVO> volumes) {
        if (CollectionUtils.isEmpty(volumes)) {
            return false;
        }
        for (Volume volume : volumes) {
            if (volume == null || volume.getPoolId() == null) {
                return false;
            }
            StoragePoolVO pool = _storagePoolDao.findById(volume.getPoolId());
            if (pool == null || !ScopeType.ZONE.equals(pool.getScope())) {
                return false;
            }
        }
        return true;
    }

    private Pair<Host, Host> getHostsForMigrateVmWithStorage(VMInstanceVO vm, Host destinationHost) throws VirtualMachineMigrationException {
        long srcHostId = vm.getHostId();
        Host srcHost = _resourceMgr.getHost(srcHostId);

        if (srcHost == null) {
            throw new InvalidParameterValueException("Cannot migrate VM, host with ID: " + srcHostId + " for VM not found");
        }

        if (destinationHost == null) {
            return new Pair<>(srcHost, null);
        }

        // Check if source and destination hosts are valid and migrating to same host
        if (destinationHost.getId() == srcHostId) {
            throw new InvalidParameterValueException(String.format("Cannot migrate VM as it is already present on host %s (ID: %s), please specify valid destination host to migrate the VM",
                    destinationHost.getName(), destinationHost.getUuid()));
        }

        String srcHostVersion = srcHost.getHypervisorVersion();
        String destHostVersion = destinationHost.getHypervisorVersion();

        // Check if the source and destination hosts are of the same type and support storage motion.
        if (!srcHost.getHypervisorType().equals(destinationHost.getHypervisorType())) {
            throw new CloudRuntimeException("The source and destination hosts are not of the same type and version. Source hypervisor type and version: " +
                    srcHost.getHypervisorType().toString() + " " + srcHostVersion + ", Destination hypervisor type and version: " +
                    destinationHost.getHypervisorType().toString() + " " + destHostVersion);
        }

        if (!VirtualMachine.Type.User.equals(vm.getType())) {
            // for System VMs check that the destination host is within the same pod
            if (srcHost.getPodId() != null && !srcHost.getPodId().equals(destinationHost.getPodId())) {
                throw new InvalidParameterValueException("Cannot migrate the VM, destination host is not in the same pod as current host of the VM");
            }
        }

        if (HypervisorType.KVM.equals(srcHost.getHypervisorType())) {
            if (srcHostVersion == null) {
                srcHostVersion = "";
            }

            if (destHostVersion == null) {
                destHostVersion = "";
            }
        }

        if (!_hypervisorCapabilitiesDao.isStorageMotionSupported(srcHost.getHypervisorType(), srcHostVersion)) {
            throw new CloudRuntimeException(String.format("Migration with storage isn't supported for source host %s (ID: %s) on hypervisor %s with version %s", srcHost.getName(), srcHost.getUuid(), srcHost.getHypervisorType(), srcHost.getHypervisorVersion()));
        }

        if (srcHostVersion == null || !srcHostVersion.equals(destHostVersion)) {
            if (!_hypervisorCapabilitiesDao.isStorageMotionSupported(destinationHost.getHypervisorType(), destHostVersion)) {
                throw new CloudRuntimeException(String.format("Migration with storage isn't supported for target host %s (ID: %s) on hypervisor %s with version %s", destinationHost.getName(), destinationHost.getUuid(), destinationHost.getHypervisorType(), destinationHost.getHypervisorVersion()));
            }
        }

        // Check if destination host is up.
        if (destinationHost.getState() != com.cloud.host.Status.Up || destinationHost.getResourceState() != ResourceState.Enabled) {
            throw new CloudRuntimeException(String.format("Cannot migrate VM, destination host %s (ID: %s) is not in correct state, has status: %s, state: %s",
                    destinationHost.getName(), destinationHost.getUuid(), destinationHost.getState(), destinationHost.getResourceState()));
        }

        // Check max guest vm limit for the destinationHost.
        if (_capacityMgr.checkIfHostReachMaxGuestLimit(destinationHost)) {
            throw new VirtualMachineMigrationException(String.format("Cannot migrate VM as destination host %s (ID: %s) already has max running vms (count includes system VMs)",
                    destinationHost.getName(), destinationHost.getUuid()));
        }

        return new Pair<>(srcHost, destinationHost);
    }

    private List<VolumeVO> getVmVolumesForMigrateVmWithStorage(VMInstanceVO vm) {
        List<VolumeVO> vmVolumes = _volsDao.findUsableVolumesForInstance(vm.getId());
        for (VolumeVO volume : vmVolumes) {
            if (volume.getState() != Volume.State.Ready) {
                throw new CloudRuntimeException(String.format("Volume %s (ID: %s) of the VM is not in Ready state. Cannot migrate the VM %s (ID: %s) with its volumes", volume.getName(), volume.getUuid(), vm.getInstanceName(), vm.getUuid()));
            }
        }
        return vmVolumes;
    }

    private Map<Long, Long> getVolumePoolMappingForMigrateVmWithStorage(VMInstanceVO vm, Map<String, String> volumeToPool) {
        Map<Long, Long> volToPoolObjectMap = new HashMap<Long, Long>();

        List<VolumeVO> vmVolumes = getVmVolumesForMigrateVmWithStorage(vm);

        if (MapUtils.isNotEmpty(volumeToPool)) {
            // Check if all the volumes and pools passed as parameters are valid.
            for (Map.Entry<String, String> entry : volumeToPool.entrySet()) {
                VolumeVO volume = _volsDao.findByUuid(entry.getKey());
                StoragePoolVO pool = _storagePoolDao.findByUuid(entry.getValue());
                if (volume == null) {
                    throw new InvalidParameterValueException("There is no volume present with the given id " + entry.getKey());
                } else if (pool == null) {
                    throw new InvalidParameterValueException("There is no storage pool present with the given id " + entry.getValue());
                } else if (pool.isInMaintenance()) {
                    throw new InvalidParameterValueException("Cannot migrate volume " + volume + "to the destination storage pool " + pool.getName() +
                            " as the storage pool is in maintenance mode.");
                } else {
                    // Verify the volume given belongs to the vm.
                    if (!vmVolumes.contains(volume)) {
                        throw new InvalidParameterValueException(String.format("Volume " + volume + " doesn't belong to the VM %s (ID: %s) that has to be migrated", vm.getInstanceName(), vm.getUuid()));
                    }
                    volToPoolObjectMap.put(volume.getId(), pool.getId());
                }
                HypervisorType hypervisorType = _volsDao.getHypervisorType(volume.getId());

                try {
                    snapshotHelper.checkKvmVolumeSnapshotsOnlyInPrimaryStorage(volume, hypervisorType);
                } catch (CloudRuntimeException ex) {
                    throw new CloudRuntimeException(String.format("Unable to migrate %s to the destination storage pool [%s] due to [%s]", volume,
                            new ToStringBuilder(pool, ToStringStyle.JSON_STYLE).append("uuid", pool.getUuid()).append("name", pool.getName()).toString(), ex.getMessage()), ex);
                }

                if (hypervisorType.equals(HypervisorType.VMware)) {
                    try {
                        DiskOffering diskOffering = _diskOfferingDao.findById(volume.getDiskOfferingId());
                        DiskProfile diskProfile = new DiskProfile(volume, diskOffering, _volsDao.getHypervisorType(volume.getId()));
                        Pair<Volume, DiskProfile> volumeDiskProfilePair = new Pair<>(volume, diskProfile);
                        boolean isStoragePoolStoragepolicyCompliance = storageManager.isStoragePoolCompliantWithStoragePolicy(Arrays.asList(volumeDiskProfilePair), pool);
                        if (!isStoragePoolStoragepolicyCompliance) {
                            throw new CloudRuntimeException(String.format("Storage pool %s is not storage policy compliance with the volume %s", pool.getUuid(), volume.getUuid()));
                        }
                    } catch (StorageUnavailableException e) {
                        throw new CloudRuntimeException(String.format("Could not verify storage policy compliance against storage pool %s due to exception %s", pool.getUuid(), e.getMessage()));
                    }
                }
            }
        }
        return volToPoolObjectMap;
    }

    protected boolean isVmCanBeMigratedWithoutStorage(Host srcHost, Host destinationHost, List<VolumeVO> volumes,
          Map<String, String> volumeToPool) {
        return !isAnyVmVolumeUsingLocalStorage(volumes) &&
                MapUtils.isEmpty(volumeToPool) && destinationHost != null
                && (destinationHost.getClusterId().equals(srcHost.getClusterId()) || isAllVmVolumesOnZoneWideStore(volumes));
    }

    protected Host chooseVmMigrationDestinationUsingVolumePoolMap(VMInstanceVO vm, Host srcHost, Map<Long, Long> volToPoolObjectMap) {
        Long poolId = null;
        if (MapUtils.isNotEmpty(volToPoolObjectMap)) {
            poolId = new ArrayList<>(volToPoolObjectMap.values()).get(0);
        }
        DeployDestination deployDestination = chooseVmMigrationDestination(vm, srcHost, poolId);
        if (deployDestination == null || deployDestination.getHost() == null) {
            throw new CloudRuntimeException("Unable to find suitable destination to migrate VM " + vm.getInstanceName());
        }
        return deployDestination.getHost();
    }

    @Override
    @ActionEvent(eventType = EventTypes.EVENT_VM_MIGRATE, eventDescription = "migrating VM", async = true)
    public VirtualMachine migrateVirtualMachineWithVolume(Long vmId, Host destinationHost, Map<String, String> volumeToPool) throws ResourceUnavailableException,
    ConcurrentOperationException, ManagementServerException, VirtualMachineMigrationException {
        // Access check - only root administrator can migrate VM.
        Account caller = CallContext.current().getCallingAccount();
        if (!_accountMgr.isRootAdmin(caller.getId())) {
            if (logger.isDebugEnabled()) {
                logger.debug("Caller is not a root admin, permission denied to migrate the VM");
            }
            throw new PermissionDeniedException("No permission to migrate VM, Only Root Admin can migrate a VM!");
        }

        VMInstanceVO vm = _vmInstanceDao.findById(vmId);
        if (vm == null) {
            throw new InvalidParameterValueException("Unable to find the VM by ID " + vmId);
        }

        // OfflineVmwareMigration: this would be it ;) if multiple paths exist: unify
        if (vm.getState() != State.Running) {
            // OfflineVmwareMigration: and not vmware
            if (logger.isDebugEnabled()) {
                logger.debug("VM is not Running, unable to migrate the vm " + vm);
            }
            CloudRuntimeException ex = new CloudRuntimeException(String.format("Unable to migrate the VM %s (ID: %s) as it is not in Running state", vm.getInstanceName(), vm.getUuid()));
            ex.addProxyObject(vm.getUuid(), "vmId");
            throw ex;
        }

        if(serviceOfferingDetailsDao.findDetail(vm.getServiceOfferingId(), GPU.Keys.pciDevice.toString()) != null) {
            throw new InvalidParameterValueException("Live Migration of GPU enabled VM is not supported");
        }

        if (!VM_STORAGE_MIGRATION_SUPPORTING_HYPERVISORS.contains(vm.getHypervisorType())) {
            throw new InvalidParameterValueException(String.format("Unsupported hypervisor: %s for VM migration, we support XenServer/VMware/KVM only", vm.getHypervisorType()));
        }

        if (_vmSnapshotDao.findByVm(vmId).size() > 0) {
            throw new InvalidParameterValueException("VM with VM Snapshots cannot be migrated with storage, please remove all VM snapshots");
        }

        Pair<Host, Host> sourceDestinationHosts = getHostsForMigrateVmWithStorage(vm, destinationHost);
        Host srcHost = sourceDestinationHosts.first();

        final List<VolumeVO> volumes = _volsDao.findCreatedByInstance(vm.getId());
        if (isVmCanBeMigratedWithoutStorage(srcHost, destinationHost, volumes, volumeToPool)) {
            // If volumes do not have to be migrated
            // call migrateVirtualMachine for non-user VMs else throw exception
            if (!VirtualMachine.Type.User.equals(vm.getType())) {
                return migrateVirtualMachine(vmId, destinationHost);
            }
            throw new InvalidParameterValueException(String.format("Migration of the VM: %s (ID: %s) from host %s (ID: %s) to destination host  %s (ID: %s) doesn't involve migrating the volumes",
                    vm.getInstanceName(), vm.getUuid(), srcHost.getName(), srcHost.getUuid(), destinationHost.getName(), destinationHost.getUuid()));
        }

        Map<Long, Long> volToPoolObjectMap = getVolumePoolMappingForMigrateVmWithStorage(vm, volumeToPool);

        if (destinationHost == null) {
            destinationHost = chooseVmMigrationDestinationUsingVolumePoolMap(vm, srcHost, volToPoolObjectMap);
        }

        checkHostsDedication(vm, srcHost.getId(), destinationHost.getId());

        _itMgr.migrateWithStorage(vm.getUuid(), srcHost.getId(), destinationHost.getId(), volToPoolObjectMap);
        return findMigratedVm(vm.getId(), vm.getType());
    }

    @DB
    @Override
    @ActionEvent(eventType = EventTypes.EVENT_VM_MOVE, eventDescription = "move VM to another user", async = false)
    public UserVm moveVMToUser(final AssignVMCmd cmd) throws ResourceAllocationException, ConcurrentOperationException, ResourceUnavailableException, InsufficientCapacityException {
        // VERIFICATIONS and VALIDATIONS

        // VV 1: verify the two users
        Account caller = CallContext.current().getCallingAccount();
        if (!_accountMgr.isRootAdmin(caller.getId())
                && !_accountMgr.isDomainAdmin(caller.getId())) { // only
            // root
            // admin
            // can
            // assign
            // VMs
            throw new InvalidParameterValueException("Only domain admins are allowed to assign VMs and not " + caller.getType());
        }

        // get and check the valid VM
        final UserVmVO vm = _vmDao.findById(cmd.getVmId());
        if (vm == null) {
            throw new InvalidParameterValueException("There is no vm by that id " + cmd.getVmId());
        } else if (vm.getState() == State.Running) { // VV 3: check if vm is
            // running
            if (logger.isDebugEnabled()) {
                logger.debug("VM is Running, unable to move the vm " + vm);
            }
            InvalidParameterValueException ex = new InvalidParameterValueException("VM is Running, unable to move the vm with specified vmId");
            ex.addProxyObject(vm.getUuid(), "vmId");
            throw ex;
        }

        final Account oldAccount = _accountService.getActiveAccountById(vm.getAccountId());
        if (oldAccount == null) {
            throw new InvalidParameterValueException("Invalid account for VM " + vm.getAccountId() + " in domain.");
        }
        final Account newAccount = _accountMgr.finalizeOwner(caller, cmd.getAccountName(), cmd.getDomainId(), cmd.getProjectId());
        if (newAccount == null) {
            throw new InvalidParameterValueException("Invalid accountid=" + cmd.getAccountName() + " in domain " + cmd.getDomainId());
        }

        if (newAccount.getState() == Account.State.DISABLED) {
            throw new InvalidParameterValueException("The new account owner " + cmd.getAccountName() + " is disabled.");
        }

        if (cmd.getProjectId() != null && cmd.getDomainId() == null) {
            throw new InvalidParameterValueException("Please provide a valid domain ID; cannot assign VM to a project if domain ID is NULL.");
        }

        //check caller has access to both the old and new account
        _accountMgr.checkAccess(caller, null, true, oldAccount);
        _accountMgr.checkAccess(caller, null, true, newAccount);

        // make sure the accounts are not same
        if (oldAccount.getAccountId() == newAccount.getAccountId()) {
            throw new InvalidParameterValueException("The new account is the same as the old account. Account id =" + oldAccount.getAccountId());
        }

        // don't allow to move the vm if there are existing PF/LB/Static Nat
        // rules, or vm is assigned to static Nat ip
        List<PortForwardingRuleVO> pfrules = _portForwardingDao.listByVm(cmd.getVmId());
        if (pfrules != null && pfrules.size() > 0) {
            throw new InvalidParameterValueException("Remove the Port forwarding rules for this VM before assigning to another user.");
        }
        List<FirewallRuleVO> snrules = _rulesDao.listStaticNatByVmId(vm.getId());
        if (snrules != null && snrules.size() > 0) {
            throw new InvalidParameterValueException("Remove the StaticNat rules for this VM before assigning to another user.");
        }
        List<LoadBalancerVMMapVO> maps = _loadBalancerVMMapDao.listByInstanceId(vm.getId());
        if (maps != null && maps.size() > 0) {
            throw new InvalidParameterValueException("Remove the load balancing rules for this VM before assigning to another user.");
        }
        // check for one on one nat
        List<IPAddressVO> ips = _ipAddressDao.findAllByAssociatedVmId(cmd.getVmId());
        for (IPAddressVO ip : ips) {
            if (ip.isOneToOneNat()) {
                throw new InvalidParameterValueException("Remove the one to one nat rule for this VM for ip " + ip.toString());
            }
        }

        final List<VolumeVO> volumes = _volsDao.findByInstance(cmd.getVmId());

        for (VolumeVO volume : volumes) {
            List<SnapshotVO> snapshots = _snapshotDao.listByStatusNotIn(volume.getId(), Snapshot.State.Destroyed,Snapshot.State.Error);
            if (snapshots != null && snapshots.size() > 0) {
                throw new InvalidParameterValueException(
                        "Snapshots exists for volume: "+ volume.getName()+ ", Detach volume or remove snapshots for volume before assigning VM to another user.");
            }
        }

        DataCenterVO zone = _dcDao.findById(vm.getDataCenterId());

        // Get serviceOffering and Volumes for Virtual Machine
        final ServiceOfferingVO offering = serviceOfferingDao.findByIdIncludingRemoved(vm.getId(), vm.getServiceOfferingId());

        //Remove vm from instance group
        removeInstanceFromInstanceGroup(cmd.getVmId());

        // VV 2: check if account/domain is with in resource limits to create a new vm
        if (! VirtualMachineManager.ResourceCountRunningVMsonly.value()) {
            resourceLimitCheck(newAccount, vm.isDisplayVm(), new Long(offering.getCpu()), new Long(offering.getRamSize()));
        }

        // VV 3: check if volumes and primary storage space are with in resource limits
        _resourceLimitMgr.checkResourceLimit(newAccount, ResourceType.volume, _volsDao.findByInstance(cmd.getVmId()).size());
        Long totalVolumesSize = (long)0;
        for (VolumeVO volume : volumes) {
            totalVolumesSize += volume.getSize();
        }
        _resourceLimitMgr.checkResourceLimit(newAccount, ResourceType.primary_storage, totalVolumesSize);

        // VV 4: Check if new owner can use the vm template
        VirtualMachineTemplate template = _templateDao.findByIdIncludingRemoved(vm.getTemplateId());
        if (template == null) {
            throw new InvalidParameterValueException(String.format("Template for VM: %s cannot be found", vm.getUuid()));
        }
        if (!template.isPublicTemplate()) {
            Account templateOwner = _accountMgr.getAccount(template.getAccountId());
            _accountMgr.checkAccess(newAccount, null, true, templateOwner);
        }

        // VV 5: check the new account can create vm in the domain
        DomainVO domain = _domainDao.findById(cmd.getDomainId());
        _accountMgr.checkAccess(newAccount, domain);

        Transaction.execute(new TransactionCallbackNoReturn() {
            @Override
            public void doInTransactionWithoutResult(TransactionStatus status) {
                //generate destroy vm event for usage
                UsageEventUtils.publishUsageEvent(EventTypes.EVENT_VM_DESTROY, vm.getAccountId(), vm.getDataCenterId(),
                        vm.getId(), vm.getHostName(), vm.getServiceOfferingId(), vm.getTemplateId(),
                        vm.getHypervisorType().toString(), VirtualMachine.class.getName(), vm.getUuid(), vm.isDisplayVm());
                // update resource counts for old account
                resourceCountDecrement(oldAccount.getAccountId(), vm.isDisplayVm(), new Long(offering.getCpu()), new Long(offering.getRamSize()));

                // OWNERSHIP STEP 1: update the vm owner
                vm.setAccountId(newAccount.getAccountId());
                vm.setDomainId(cmd.getDomainId());
                _vmDao.persist(vm);

                // OS 2: update volume
                for (VolumeVO volume : volumes) {
                    UsageEventUtils.publishUsageEvent(EventTypes.EVENT_VOLUME_DELETE, volume.getAccountId(), volume.getDataCenterId(), volume.getId(), volume.getName(),
                            Volume.class.getName(), volume.getUuid(), volume.isDisplayVolume());
                    _resourceLimitMgr.decrementResourceCount(oldAccount.getAccountId(), ResourceType.volume);
                    _resourceLimitMgr.decrementResourceCount(oldAccount.getAccountId(), ResourceType.primary_storage, new Long(volume.getSize()));
                    volume.setAccountId(newAccount.getAccountId());
                    volume.setDomainId(newAccount.getDomainId());
                    _volsDao.persist(volume);
                    _resourceLimitMgr.incrementResourceCount(newAccount.getAccountId(), ResourceType.volume);
                    _resourceLimitMgr.incrementResourceCount(newAccount.getAccountId(), ResourceType.primary_storage, new Long(volume.getSize()));
                    UsageEventUtils.publishUsageEvent(EventTypes.EVENT_VOLUME_CREATE, volume.getAccountId(), volume.getDataCenterId(), volume.getId(), volume.getName(),
                            volume.getDiskOfferingId(), volume.getTemplateId(), volume.getSize(), Volume.class.getName(),
                            volume.getUuid(), volume.isDisplayVolume());
                }

                //update resource count of new account
                if (! VirtualMachineManager.ResourceCountRunningVMsonly.value()) {
                    resourceCountIncrement(newAccount.getAccountId(), vm.isDisplayVm(), new Long(offering.getCpu()), new Long(offering.getRamSize()));
                }

                //generate usage events to account for this change
                UsageEventUtils.publishUsageEvent(EventTypes.EVENT_VM_CREATE, vm.getAccountId(), vm.getDataCenterId(), vm.getId(),
                        vm.getHostName(), vm.getServiceOfferingId(), vm.getTemplateId(), vm.getHypervisorType().toString(),
                        VirtualMachine.class.getName(), vm.getUuid(), vm.isDisplayVm());
            }
        });

        VirtualMachine vmoi = _itMgr.findById(vm.getId());
        VirtualMachineProfileImpl vmOldProfile = new VirtualMachineProfileImpl(vmoi);

        // OS 3: update the network
        List<Long> networkIdList = cmd.getNetworkIds();
        List<Long> securityGroupIdList = cmd.getSecurityGroupIdList();

        if (zone.getNetworkType() == NetworkType.Basic) {
            if (networkIdList != null && !networkIdList.isEmpty()) {
                throw new InvalidParameterValueException("Can't move vm with network Ids; this is a basic zone VM");
            }
            // cleanup the old security groups
            _securityGroupMgr.removeInstanceFromGroups(cmd.getVmId());
            // cleanup the network for the oldOwner
            _networkMgr.cleanupNics(vmOldProfile);
            _networkMgr.removeNics(vmOldProfile);
            // security groups will be recreated for the new account, when the
            // VM is started
            List<NetworkVO> networkList = new ArrayList<NetworkVO>();

            // Get default guest network in Basic zone
            Network defaultNetwork = _networkModel.getExclusiveGuestNetwork(zone.getId());

            if (defaultNetwork == null) {
                throw new InvalidParameterValueException("Unable to find a default network to start a vm");
            } else {
                networkList.add(_networkDao.findById(defaultNetwork.getId()));
            }

            boolean isVmWare = (template.getHypervisorType() == HypervisorType.VMware);

            if (securityGroupIdList != null && isVmWare) {
                throw new InvalidParameterValueException("Security group feature is not supported for vmWare hypervisor");
            } else if (!isVmWare && _networkModel.isSecurityGroupSupportedInNetwork(defaultNetwork) && _networkModel.canAddDefaultSecurityGroup()) {
                if (securityGroupIdList == null) {
                    securityGroupIdList = new ArrayList<Long>();
                }
                SecurityGroup defaultGroup = _securityGroupMgr.getDefaultSecurityGroup(newAccount.getId());
                if (defaultGroup != null) {
                    // check if security group id list already contains Default
                    // security group, and if not - add it
                    boolean defaultGroupPresent = false;
                    for (Long securityGroupId : securityGroupIdList) {
                        if (securityGroupId.longValue() == defaultGroup.getId()) {
                            defaultGroupPresent = true;
                            break;
                        }
                    }

                    if (!defaultGroupPresent) {
                        securityGroupIdList.add(defaultGroup.getId());
                    }

                } else {
                    // create default security group for the account
                    if (logger.isDebugEnabled()) {
                        logger.debug("Couldn't find default security group for the account " + newAccount + " so creating a new one");
                    }
                    defaultGroup = _securityGroupMgr.createSecurityGroup(SecurityGroupManager.DEFAULT_GROUP_NAME, SecurityGroupManager.DEFAULT_GROUP_DESCRIPTION,
                            newAccount.getDomainId(), newAccount.getId(), newAccount.getAccountName());
                    securityGroupIdList.add(defaultGroup.getId());
                }
            }

            LinkedHashMap<Network, List<? extends NicProfile>> networks = new LinkedHashMap<Network, List<? extends NicProfile>>();
            NicProfile profile = new NicProfile();
            profile.setDefaultNic(true);
            networks.put(networkList.get(0), new ArrayList<NicProfile>(Arrays.asList(profile)));

            VirtualMachine vmi = _itMgr.findById(vm.getId());
            VirtualMachineProfileImpl vmProfile = new VirtualMachineProfileImpl(vmi);
            _networkMgr.allocate(vmProfile, networks, null);

            _securityGroupMgr.addInstanceToGroups(vm.getId(), securityGroupIdList);

            int securityIdList = securityGroupIdList != null ? securityGroupIdList.size() : 0;
            logger.debug("AssignVM: Basic zone, adding security groups no " + securityIdList + " to " + vm.getInstanceName());
        } else {
            Set<NetworkVO> applicableNetworks = new LinkedHashSet<>();
            Map<Long, String> requestedIPv4ForNics = new HashMap<>();
            Map<Long, String> requestedIPv6ForNics = new HashMap<>();
            if (zone.isSecurityGroupEnabled())  { // advanced zone with security groups
                // cleanup the old security groups
                _securityGroupMgr.removeInstanceFromGroups(cmd.getVmId());
                // if networkIdList is null and the first network of vm is shared network, then keep it if possible
                if (networkIdList == null || networkIdList.isEmpty()) {
                    NicVO defaultNicOld = _nicDao.findDefaultNicForVM(vm.getId());
                    if (defaultNicOld != null) {
                        NetworkVO defaultNetworkOld = _networkDao.findById(defaultNicOld.getNetworkId());
                        if (canAccountUseNetwork(newAccount, defaultNetworkOld)) {
                            applicableNetworks.add(defaultNetworkOld);
                            requestedIPv4ForNics.put(defaultNetworkOld.getId(), defaultNicOld.getIPv4Address());
                            requestedIPv6ForNics.put(defaultNetworkOld.getId(), defaultNicOld.getIPv6Address());
                            logger.debug("AssignVM: use old shared network " + defaultNetworkOld.getName() + " with old ip " + defaultNicOld.getIPv4Address() + " on default nic of vm:" + vm.getInstanceName());
                        }
                    }
                }

                if (networkIdList != null && !networkIdList.isEmpty()) {
                    // add any additional networks
                    for (Long networkId : networkIdList) {
                        NetworkVO network = _networkDao.findById(networkId);
                        if (network == null) {
                            InvalidParameterValueException ex = new InvalidParameterValueException(
                                    "Unable to find specified network id");
                            ex.addProxyObject(networkId.toString(), "networkId");
                            throw ex;
                        }

                        _networkModel.checkNetworkPermissions(newAccount, network);

                        // don't allow to use system networks
                        NetworkOffering networkOffering = _entityMgr.findById(NetworkOffering.class, network.getNetworkOfferingId());
                        if (networkOffering.isSystemOnly()) {
                            InvalidParameterValueException ex = new InvalidParameterValueException(
                                    "Specified Network id is system only and can't be used for vm deployment");
                            ex.addProxyObject(network.getUuid(), "networkId");
                            throw ex;
                        }

                        if (network.getGuestType() == Network.GuestType.Shared && network.getAclType() == ACLType.Domain) {
                            NicVO nicOld = _nicDao.findByNtwkIdAndInstanceId(network.getId(), vm.getId());
                            if (nicOld != null) {
                                requestedIPv4ForNics.put(network.getId(), nicOld.getIPv4Address());
                                requestedIPv6ForNics.put(network.getId(), nicOld.getIPv6Address());
                                logger.debug("AssignVM: use old shared network " + network.getName() + " with old ip " + nicOld.getIPv4Address() + " on nic of vm:" + vm.getInstanceName());
                            }
                        }
                        logger.debug("AssignVM: Added network " + network.getName() + " to vm " + vm.getId());
                        applicableNetworks.add(network);
                    }
                }

                // cleanup the network for the oldOwner
                _networkMgr.cleanupNics(vmOldProfile);
                _networkMgr.removeNics(vmOldProfile);

                // add the new nics
                LinkedHashMap<Network, List<? extends NicProfile>> networks = new LinkedHashMap<Network, List<? extends NicProfile>>();
                int toggle = 0;
                NetworkVO defaultNetwork = null;
                for (NetworkVO appNet : applicableNetworks) {
                    NicProfile defaultNic = new NicProfile();
                    if (toggle == 0) {
                        defaultNic.setDefaultNic(true);
                        defaultNetwork = appNet;
                        toggle++;
                    }

                    defaultNic.setRequestedIPv4(requestedIPv4ForNics.get(appNet.getId()));
                    defaultNic.setRequestedIPv6(requestedIPv6ForNics.get(appNet.getId()));
                    networks.put(appNet, new ArrayList<NicProfile>(Arrays.asList(defaultNic)));

                }

                boolean isVmWare = (template.getHypervisorType() == HypervisorType.VMware);
                if (securityGroupIdList != null && isVmWare) {
                    throw new InvalidParameterValueException("Security group feature is not supported for vmWare hypervisor");
                } else if (!isVmWare && (defaultNetwork == null || _networkModel.isSecurityGroupSupportedInNetwork(defaultNetwork)) && _networkModel.canAddDefaultSecurityGroup()) {
                    if (securityGroupIdList == null) {
                        securityGroupIdList = new ArrayList<Long>();
                    }
                    SecurityGroup defaultGroup = _securityGroupMgr
                            .getDefaultSecurityGroup(newAccount.getId());
                    if (defaultGroup != null) {
                        // check if security group id list already contains Default
                        // security group, and if not - add it
                        boolean defaultGroupPresent = false;
                        for (Long securityGroupId : securityGroupIdList) {
                            if (securityGroupId.longValue() == defaultGroup.getId()) {
                                defaultGroupPresent = true;
                                break;
                            }
                        }

                        if (!defaultGroupPresent) {
                            securityGroupIdList.add(defaultGroup.getId());
                        }

                    } else {
                        // create default security group for the account
                        if (logger.isDebugEnabled()) {
                            logger.debug("Couldn't find default security group for the account "
                                    + newAccount + " so creating a new one");
                        }
                        defaultGroup = _securityGroupMgr.createSecurityGroup(
                                SecurityGroupManager.DEFAULT_GROUP_NAME,
                                SecurityGroupManager.DEFAULT_GROUP_DESCRIPTION,
                                newAccount.getDomainId(), newAccount.getId(),
                                newAccount.getAccountName());
                        securityGroupIdList.add(defaultGroup.getId());
                    }
                }

                VirtualMachine vmi = _itMgr.findById(vm.getId());
                VirtualMachineProfileImpl vmProfile = new VirtualMachineProfileImpl(vmi);

                if (applicableNetworks.isEmpty()) {
                    throw new InvalidParameterValueException("No network is specified, please specify one when you move the vm. For now, please add a network to VM on NICs tab.");
                } else {
                    _networkMgr.allocate(vmProfile, networks, null);
                }

                _securityGroupMgr.addInstanceToGroups(vm.getId(),
                        securityGroupIdList);
                logger.debug("AssignVM: Advanced zone, adding security groups no "
                        + securityGroupIdList.size() + " to "
                        + vm.getInstanceName());

            } else {
                if (securityGroupIdList != null && !securityGroupIdList.isEmpty()) {
                    throw new InvalidParameterValueException("Can't move vm with security groups; security group feature is not enabled in this zone");
                }
                // if networkIdList is null and the first network of vm is shared network, then keep it if possible
                if (networkIdList == null || networkIdList.isEmpty()) {
                    NicVO defaultNicOld = _nicDao.findDefaultNicForVM(vm.getId());
                    if (defaultNicOld != null) {
                        NetworkVO defaultNetworkOld = _networkDao.findById(defaultNicOld.getNetworkId());
                        if (canAccountUseNetwork(newAccount, defaultNetworkOld)) {
                            applicableNetworks.add(defaultNetworkOld);
                            requestedIPv4ForNics.put(defaultNetworkOld.getId(), defaultNicOld.getIPv4Address());
                            requestedIPv6ForNics.put(defaultNetworkOld.getId(), defaultNicOld.getIPv6Address());
                            logger.debug("AssignVM: use old shared network " + defaultNetworkOld.getName() + " with old ip " + defaultNicOld.getIPv4Address() + " on default nic of vm:" + vm.getInstanceName());
                        }
                    }
                }

                if (networkIdList != null && !networkIdList.isEmpty()) {
                    // add any additional networks
                    for (Long networkId : networkIdList) {
                        NetworkVO network = _networkDao.findById(networkId);
                        if (network == null) {
                            InvalidParameterValueException ex = new InvalidParameterValueException("Unable to find specified network id");
                            ex.addProxyObject(networkId.toString(), "networkId");
                            throw ex;
                        }

                        _networkModel.checkNetworkPermissions(newAccount, network);

                        // don't allow to use system networks
                        NetworkOffering networkOffering = _entityMgr.findById(NetworkOffering.class, network.getNetworkOfferingId());
                        if (networkOffering.isSystemOnly()) {
                            InvalidParameterValueException ex = new InvalidParameterValueException("Specified Network id is system only and can't be used for vm deployment");
                            ex.addProxyObject(network.getUuid(), "networkId");
                            throw ex;
                        }

                        if (network.getGuestType() == Network.GuestType.Shared && network.getAclType() == ACLType.Domain) {
                            NicVO nicOld = _nicDao.findByNtwkIdAndInstanceId(network.getId(), vm.getId());
                            if (nicOld != null) {
                                requestedIPv4ForNics.put(network.getId(), nicOld.getIPv4Address());
                                requestedIPv6ForNics.put(network.getId(), nicOld.getIPv6Address());
                                logger.debug("AssignVM: use old shared network " + network.getName() + " with old ip " + nicOld.getIPv4Address() + " on nic of vm:" + vm.getInstanceName());
                            }
                        }
                        logger.debug("AssignVM: Added network " + network.getName() + " to vm " + vm.getId());
                        applicableNetworks.add(network);
                    }
                } else if (applicableNetworks.isEmpty()) {
                    NetworkVO defaultNetwork = null;
                    List<NetworkOfferingVO> requiredOfferings = _networkOfferingDao.listByAvailability(Availability.Required, false);
                    if (requiredOfferings.size() < 1) {
                        throw new InvalidParameterValueException("Unable to find network offering with availability=" + Availability.Required
                                + " to automatically create the network as a part of vm creation");
                    }
                    if (requiredOfferings.get(0).getState() == NetworkOffering.State.Enabled) {
                        // get Virtual networks
                        List<? extends Network> virtualNetworks = _networkModel.listNetworksForAccount(newAccount.getId(), zone.getId(), Network.GuestType.Isolated);
                        if (virtualNetworks.isEmpty()) {
                            long physicalNetworkId = _networkModel.findPhysicalNetworkId(zone.getId(), requiredOfferings.get(0).getTags(), requiredOfferings.get(0)
                                    .getTrafficType());
                            // Validate physical network
                            PhysicalNetwork physicalNetwork = _physicalNetworkDao.findById(physicalNetworkId);
                            if (physicalNetwork == null) {
                                throw new InvalidParameterValueException("Unable to find physical network with id: " + physicalNetworkId + " and tag: "
                                        + requiredOfferings.get(0).getTags());
                            }
                            logger.debug("Creating network for account " + newAccount + " from the network offering id=" + requiredOfferings.get(0).getId()
                                    + " as a part of deployVM process");
                            Network newNetwork = _networkMgr.createGuestNetwork(requiredOfferings.get(0).getId(), newAccount.getAccountName() + "-network",
                                    newAccount.getAccountName() + "-network", null, null, null, false, null, newAccount,
                                    null, physicalNetwork, zone.getId(), ACLType.Account, null, null,
                                    null, null, true, null, null, null, null, null, null, null, null, null, null);
                            // if the network offering has persistent set to true, implement the network
                            if (requiredOfferings.get(0).isPersistent()) {
                                DeployDestination dest = new DeployDestination(zone, null, null, null);
                                UserVO callerUser = _userDao.findById(CallContext.current().getCallingUserId());
                                Journal journal = new Journal.LogJournal("Implementing " + newNetwork, logger);
                                ReservationContext context = new ReservationContextImpl(UUID.randomUUID().toString(), journal, callerUser, caller);
                                logger.debug("Implementing the network for account" + newNetwork + " as a part of" + " network provision for persistent networks");
                                try {
                                    Pair<? extends NetworkGuru, ? extends Network> implementedNetwork = _networkMgr.implementNetwork(newNetwork.getId(), dest, context);
                                    if (implementedNetwork == null || implementedNetwork.first() == null) {
                                        logger.warn("Failed to implement the network " + newNetwork);
                                    }
                                    newNetwork = implementedNetwork.second();
                                } catch (Exception ex) {
                                    logger.warn("Failed to implement network " + newNetwork + " elements and"
                                            + " resources as a part of network provision for persistent network due to ", ex);
                                    CloudRuntimeException e = new CloudRuntimeException("Failed to implement network"
                                            + " (with specified id) elements and resources as a part of network provision");
                                    e.addProxyObject(newNetwork.getUuid(), "networkId");
                                    throw e;
                                }
                            }
                            defaultNetwork = _networkDao.findById(newNetwork.getId());
                        } else if (virtualNetworks.size() > 1) {
                            throw new InvalidParameterValueException("More than 1 default Isolated networks are found " + "for account " + newAccount
                                    + "; please specify networkIds");
                        } else {
                            defaultNetwork = _networkDao.findById(virtualNetworks.get(0).getId());
                        }
                    } else {
                        throw new InvalidParameterValueException("Required network offering id=" + requiredOfferings.get(0).getId() + " is not in " + NetworkOffering.State.Enabled);
                    }

                    applicableNetworks.add(defaultNetwork);
                }

                // cleanup the network for the oldOwner
                _networkMgr.cleanupNics(vmOldProfile);
                _networkMgr.removeNics(vmOldProfile);

                // add the new nics
                LinkedHashMap<Network, List<? extends NicProfile>> networks = new LinkedHashMap<Network, List<? extends NicProfile>>();
                int toggle = 0;
                for (NetworkVO appNet : applicableNetworks) {
                    NicProfile defaultNic = new NicProfile();
                    if (toggle == 0) {
                        defaultNic.setDefaultNic(true);
                        toggle++;
                    }
                    defaultNic.setRequestedIPv4(requestedIPv4ForNics.get(appNet.getId()));
                    defaultNic.setRequestedIPv6(requestedIPv6ForNics.get(appNet.getId()));
                    networks.put(appNet, new ArrayList<NicProfile>(Arrays.asList(defaultNic)));
                }
                VirtualMachine vmi = _itMgr.findById(vm.getId());
                VirtualMachineProfileImpl vmProfile = new VirtualMachineProfileImpl(vmi);
                _networkMgr.allocate(vmProfile, networks, null);
                logger.debug("AssignVM: Advance virtual, adding networks no " + networks.size() + " to " + vm.getInstanceName());
            } // END IF NON SEC GRP ENABLED
        } // END IF ADVANCED
        logger.info("AssignVM: vm " + vm.getInstanceName() + " now belongs to account " + newAccount.getAccountName());
        return vm;
    }

    private boolean canAccountUseNetwork(Account newAccount, Network network) {
        if (network != null && network.getAclType() == ACLType.Domain
                && (network.getGuestType() == Network.GuestType.Shared
                || network.getGuestType() == Network.GuestType.L2)) {
            try {
                _networkModel.checkNetworkPermissions(newAccount, network);
                return true;
            } catch (PermissionDeniedException e) {
                logger.debug(String.format("AssignVM: %s network %s can not be used by new account %s", network.getGuestType(), network.getName(), newAccount.getAccountName()));
                return false;
            }
        }
        return false;
    }

    @Override
    public UserVm restoreVM(RestoreVMCmd cmd) throws InsufficientCapacityException, ResourceUnavailableException {
        // Input validation
        Account caller = CallContext.current().getCallingAccount();

        long vmId = cmd.getVmId();
        Long newTemplateId = cmd.getTemplateId();

        UserVmVO vm = _vmDao.findById(vmId);
        if (vm == null) {
            InvalidParameterValueException ex = new InvalidParameterValueException("Cannot find VM with ID " + vmId);
            ex.addProxyObject(String.valueOf(vmId), "vmId");
            throw ex;
        }

        _accountMgr.checkAccess(caller, null, true, vm);

        //check if there are any active snapshots on volumes associated with the VM
        logger.debug("Checking if there are any ongoing snapshots on the ROOT volumes associated with VM with ID " + vmId);
        if (checkStatusOfVolumeSnapshots(vmId, Volume.Type.ROOT)) {
            throw new CloudRuntimeException("There is/are unbacked up snapshot(s) on ROOT volume, Re-install VM is not permitted, please try again later.");
        }
        logger.debug("Found no ongoing snapshots on volume of type ROOT, for the vm with id " + vmId);
        return restoreVMInternal(caller, vm, newTemplateId);
    }

    public UserVm restoreVMInternal(Account caller, UserVmVO vm, Long newTemplateId) throws InsufficientCapacityException, ResourceUnavailableException {
        return _itMgr.restoreVirtualMachine(vm.getId(), newTemplateId);
    }

    private VMTemplateVO getRestoreVirtualMachineTemplate(Account caller, Long newTemplateId, List<VolumeVO> rootVols, UserVmVO vm) {
        VMTemplateVO template = null;
        if (CollectionUtils.isNotEmpty(rootVols)) {
            VolumeVO root = rootVols.get(0);
            Long templateId = root.getTemplateId();
            boolean isISO = false;
            if (templateId == null) {
                // Assuming that for a vm deployed using ISO, template ID is set to NULL
                isISO = true;
                templateId = vm.getIsoId();
            }
            //newTemplateId can be either template or ISO id. In the following snippet based on the vm deployment (from template or ISO) it is handled accordingly
            if (newTemplateId != null) {
                template = _templateDao.findById(newTemplateId);
                _accountMgr.checkAccess(caller, null, true, template);
                if (isISO) {
                    if (!template.getFormat().equals(ImageFormat.ISO)) {
                        throw new InvalidParameterValueException("VM has been created using an ISO therefore it can not be re-installed with a template");
                    }
                } else {
                    if (template.getFormat().equals(ImageFormat.ISO)) {
                        throw new InvalidParameterValueException("Invalid template id provided to restore the VM ");
                    }
                }
            } else {
                if (isISO && templateId == null) {
                    throw new CloudRuntimeException("Cannot restore the VM since there is no ISO attached to VM");
                }
                template = _templateDao.findById(templateId);
                if (template == null) {
                    InvalidParameterValueException ex = new InvalidParameterValueException("Cannot find template/ISO for specified volumeid and vmId");
                    ex.addProxyObject(vm.getUuid(), "vmId");
                    ex.addProxyObject(root.getUuid(), "volumeId");
                    throw ex;
                }
            }
        }

        return template;
    }

    @Override
    public UserVm restoreVirtualMachine(final Account caller, final long vmId, final Long newTemplateId) throws InsufficientCapacityException, ResourceUnavailableException {
        Long userId = caller.getId();
        _userDao.findById(userId);
        UserVmVO vm = _vmDao.findById(vmId);
        Account owner = _accountDao.findById(vm.getAccountId());
        boolean needRestart = false;

        // Input validation
        if (owner == null) {
            throw new InvalidParameterValueException("The owner of " + vm + " does not exist: " + vm.getAccountId());
        }

        if (owner.getState() == Account.State.DISABLED) {
            throw new PermissionDeniedException("The owner of " + vm + " is disabled: " + vm.getAccountId());
        }

        if (vm.getState() != VirtualMachine.State.Running && vm.getState() != VirtualMachine.State.Stopped) {
            throw new CloudRuntimeException("Vm " + vm.getUuid() + " currently in " + vm.getState() + " state, restore vm can only execute when VM in Running or Stopped");
        }

        if (vm.getState() == VirtualMachine.State.Running) {
            needRestart = true;
        }

        VMTemplateVO currentTemplate = _templateDao.findById(vm.getTemplateId());
        List<VolumeVO> rootVols = _volsDao.findByInstanceAndType(vmId, Volume.Type.ROOT);
        if (rootVols.isEmpty()) {
            InvalidParameterValueException ex = new InvalidParameterValueException("Can not find root volume for VM " + vm.getUuid());
            ex.addProxyObject(vm.getUuid(), "vmId");
            throw ex;
        }
        if (rootVols.size() > 1 && currentTemplate != null && !currentTemplate.isDeployAsIs()) {
            InvalidParameterValueException ex = new InvalidParameterValueException("There are " + rootVols.size() + " root volumes for VM " + vm.getUuid());
            ex.addProxyObject(vm.getUuid(), "vmId");
            throw ex;
        }

        // If target VM has associated VM snapshots then don't allow restore of VM
        List<VMSnapshotVO> vmSnapshots = _vmSnapshotDao.findByVm(vmId);
        if (vmSnapshots.size() > 0) {
            throw new InvalidParameterValueException("Unable to restore VM, please remove VM snapshots before restoring VM");
        }

        VMTemplateVO template = getRestoreVirtualMachineTemplate(caller, newTemplateId, rootVols, vm);
        checkRestoreVmFromTemplate(vm, template);

        if (needRestart) {
            try {
                _itMgr.stop(vm.getUuid());
            } catch (ResourceUnavailableException e) {
                logger.debug("Stop vm " + vm.getUuid() + " failed", e);
                CloudRuntimeException ex = new CloudRuntimeException("Stop vm failed for specified vmId");
                ex.addProxyObject(vm.getUuid(), "vmId");
                throw ex;
            }
        }

        List<Volume> newVols = new ArrayList<>();
        for (VolumeVO root : rootVols) {
            if ( !Volume.State.Allocated.equals(root.getState()) || newTemplateId != null ) {
                final UserVmVO userVm = vm;
                Pair<UserVmVO, Volume> vmAndNewVol = Transaction.execute(new TransactionCallbackWithException<Pair<UserVmVO, Volume>, CloudRuntimeException>() {
                    @Override
                    public Pair<UserVmVO, Volume> doInTransaction(final TransactionStatus status) throws CloudRuntimeException {
                        Long templateId = root.getTemplateId();
                        boolean isISO = false;
                        if (templateId == null) {
                            // Assuming that for a vm deployed using ISO, template ID is set to NULL
                            isISO = true;
                            templateId = userVm.getIsoId();
                        }

                        /* If new template/ISO is provided allocate a new volume from new template/ISO otherwise allocate new volume from original template/ISO */
                        Volume newVol = null;
                        if (newTemplateId != null) {
                            if (isISO) {
                                newVol = volumeMgr.allocateDuplicateVolume(root, null);
                                userVm.setIsoId(newTemplateId);
                                userVm.setGuestOSId(template.getGuestOSId());
                                userVm.setTemplateId(newTemplateId);
                            } else {
                                newVol = volumeMgr.allocateDuplicateVolume(root, newTemplateId);
                                userVm.setGuestOSId(template.getGuestOSId());
                                userVm.setTemplateId(newTemplateId);
                            }
                            // check and update VM if it can be dynamically scalable with the new template
                            updateVMDynamicallyScalabilityUsingTemplate(userVm, newTemplateId);
                        } else {
                            newVol = volumeMgr.allocateDuplicateVolume(root, null);
                        }
                        newVols.add(newVol);

                        if (userVmDetailsDao.findDetail(userVm.getId(), VmDetailConstants.ROOT_DISK_SIZE) == null && !newVol.getSize().equals(template.getSize())) {
                            VolumeVO resizedVolume = (VolumeVO) newVol;
                            if (template.getSize() != null) {
                                resizedVolume.setSize(template.getSize());
                                _volsDao.update(resizedVolume.getId(), resizedVolume);
                            }
                        }

                        // 1. Save usage event and update resource count for user vm volumes
                        try {
                            _resourceLimitMgr.incrementResourceCount(newVol.getAccountId(), ResourceType.volume, newVol.isDisplay());
                            _resourceLimitMgr.incrementResourceCount(newVol.getAccountId(),  ResourceType.primary_storage, newVol.isDisplay(), new Long(newVol.getSize()));
                        } catch (final CloudRuntimeException e) {
                            throw e;
                        } catch (final Exception e) {
                            logger.error("Unable to restore VM " + userVm.getUuid(), e);
                            throw new CloudRuntimeException(e);
                        }

                        // 2. Create Usage event for the newly created volume
                        UsageEventVO usageEvent = new UsageEventVO(EventTypes.EVENT_VOLUME_CREATE, newVol.getAccountId(), newVol.getDataCenterId(), newVol.getId(), newVol.getName(), newVol.getDiskOfferingId(), template.getId(), newVol.getSize());
                        _usageEventDao.persist(usageEvent);

                        return new Pair<>(userVm, newVol);
                    }
                });

                vm = vmAndNewVol.first();
                Volume newVol = vmAndNewVol.second();

                handleManagedStorage(vm, root);

                _volsDao.attachVolume(newVol.getId(), vmId, newVol.getDeviceId());

                // Detach, destroy and create the usage event for the old root volume.
                _volsDao.detachVolume(root.getId());
                volumeMgr.destroyVolume(root);

                // For VMware hypervisor since the old root volume is replaced by the new root volume, force expunge old root volume if it has been created in storage
                if (vm.getHypervisorType() == HypervisorType.VMware) {
                    VolumeInfo volumeInStorage = volFactory.getVolume(root.getId());
                    if (volumeInStorage != null) {
                        logger.info("Expunging volume " + root.getId() + " from primary data store");
                        AsyncCallFuture<VolumeApiResult> future = _volService.expungeVolumeAsync(volFactory.getVolume(root.getId()));
                        try {
                            future.get();
                        } catch (Exception e) {
                            logger.debug("Failed to expunge volume:" + root.getId(), e);
                        }
                    }
                }
            }
        }

        Map<VirtualMachineProfile.Param, Object> params = null;
        String password = null;

        if (template.isEnablePassword()) {
            password = _mgr.generateRandomPassword();
            boolean result = resetVMPasswordInternal(vmId, password);
            if (!result) {
                throw new CloudRuntimeException("VM reset is completed but failed to reset password for the virtual machine ");
            }
            vm.setPassword(password);
        }
        if (needRestart) {
            try {
                if (vm.getDetail(VmDetailConstants.PASSWORD) != null) {
                    params = new HashMap<>();
                    params.put(VirtualMachineProfile.Param.VmPassword, password);
                }
                _itMgr.start(vm.getUuid(), params);
                vm = _vmDao.findById(vmId);
                if (template.isEnablePassword()) {
                    // this value is not being sent to the backend; need only for api
                    // display purposes
                    vm.setPassword(password);
                    if (vm.isUpdateParameters()) {
                        vm.setUpdateParameters(false);
                        _vmDao.loadDetails(vm);
                        if (vm.getDetail(VmDetailConstants.PASSWORD) != null) {
                            userVmDetailsDao.removeDetail(vm.getId(), VmDetailConstants.PASSWORD);
                        }
                        _vmDao.update(vm.getId(), vm);
                    }
                }
            } catch (Exception e) {
                logger.debug("Unable to start VM " + vm.getUuid(), e);
                CloudRuntimeException ex = new CloudRuntimeException("Unable to start VM with specified id" + e.getMessage());
                ex.addProxyObject(vm.getUuid(), "vmId");
                throw ex;
            }
        }

        logger.debug("Restore VM " + vmId + " done successfully");
        return vm;

    }

    private void updateVMDynamicallyScalabilityUsingTemplate(UserVmVO vm, Long newTemplateId) {
        ServiceOfferingVO serviceOffering = serviceOfferingDao.findById(vm.getServiceOfferingId());
        VMTemplateVO newTemplate = _templateDao.findById(newTemplateId);
        boolean dynamicScalingEnabled = checkIfDynamicScalingCanBeEnabled(vm, serviceOffering, newTemplate, vm.getDataCenterId());
        vm.setDynamicallyScalable(dynamicScalingEnabled);
        _vmDao.update(vm.getId(), vm);
    }

    /**
     * Perform basic checkings to make sure restore is possible. If not, #InvalidParameterValueException is thrown.
     *
     * @param vm vm
     * @param template template
     * @throws InvalidParameterValueException if restore is not possible
     */
    private void checkRestoreVmFromTemplate(UserVmVO vm, VMTemplateVO template) {
        TemplateDataStoreVO tmplStore;
        if (!template.isDirectDownload()) {
            tmplStore = _templateStoreDao.findByTemplateZoneReady(template.getId(), vm.getDataCenterId());
            if (tmplStore == null) {
                throw new InvalidParameterValueException("Cannot restore the vm as the template " + template.getUuid() + " isn't available in the zone");
            }
        } else {
            tmplStore = _templateStoreDao.findByTemplate(template.getId(), DataStoreRole.Image);
            if (tmplStore == null || (tmplStore != null && !tmplStore.getDownloadState().equals(VMTemplateStorageResourceAssoc.Status.BYPASSED))) {
                throw new InvalidParameterValueException("Cannot restore the vm as the bypassed template " + template.getUuid() + " isn't available in the zone");
            }
        }
    }

    private void handleManagedStorage(UserVmVO vm, VolumeVO root) {
        if (Volume.State.Allocated.equals(root.getState())) {
            return;
        }

        StoragePoolVO storagePool = _storagePoolDao.findById(root.getPoolId());

        if (storagePool != null && storagePool.isManaged()) {
            Long hostId = vm.getHostId() != null ? vm.getHostId() : vm.getLastHostId();

            if (hostId != null) {
                VolumeInfo volumeInfo = volFactory.getVolume(root.getId());
                Host host = _hostDao.findById(hostId);

                final Command cmd;

                if (host.getHypervisorType() == HypervisorType.XenServer) {
                    DiskTO disk = new DiskTO(volumeInfo.getTO(), root.getDeviceId(), root.getPath(), root.getVolumeType());

                    // it's OK in this case to send a detach command to the host for a root volume as this
                    // will simply lead to the SR that supports the root volume being removed
                    cmd = new DettachCommand(disk, vm.getInstanceName());

                    DettachCommand detachCommand = (DettachCommand)cmd;

                    detachCommand.setManaged(true);

                    detachCommand.setStorageHost(storagePool.getHostAddress());
                    detachCommand.setStoragePort(storagePool.getPort());

                    detachCommand.set_iScsiName(root.get_iScsiName());
                }
                else if (host.getHypervisorType() == HypervisorType.VMware) {
                    PrimaryDataStore primaryDataStore = (PrimaryDataStore)volumeInfo.getDataStore();
                    Map<String, String> details = primaryDataStore.getDetails();

                    if (details == null) {
                        details = new HashMap<>();

                        primaryDataStore.setDetails(details);
                    }

                    details.put(DiskTO.MANAGED, Boolean.TRUE.toString());

                    cmd = new DeleteCommand(volumeInfo.getTO());
                }
                else if (host.getHypervisorType() == HypervisorType.KVM) {
                    cmd = null;
                }
                else {
                    throw new CloudRuntimeException("This hypervisor type is not supported on managed storage for this command.");
                }

                if (cmd != null) {
                    Commands cmds = new Commands(Command.OnError.Stop);

                    cmds.addCommand(cmd);

                    try {
                        _agentMgr.send(hostId, cmds);
                    } catch (Exception ex) {
                        throw new CloudRuntimeException(ex.getMessage());
                    }

                    if (!cmds.isSuccessful()) {
                        for (Answer answer : cmds.getAnswers()) {
                            if (!answer.getResult()) {
                                logger.warn("Failed to reset vm due to: " + answer.getDetails());

                                throw new CloudRuntimeException("Unable to reset " + vm + " due to " + answer.getDetails());
                            }
                        }
                    }
                }

                // root.getPoolId() should be null if the VM we are detaching the disk from has never been started before
                DataStore dataStore = root.getPoolId() != null ? _dataStoreMgr.getDataStore(root.getPoolId(), DataStoreRole.Primary) : null;

                volumeMgr.revokeAccess(volFactory.getVolume(root.getId()), host, dataStore);

                if (dataStore != null) {
                    handleTargetsForVMware(host.getId(), storagePool.getHostAddress(), storagePool.getPort(), root.get_iScsiName());
                }
            }
        }
    }

    private void handleTargetsForVMware(long hostId, String storageAddress, int storagePort, String iScsiName) {
        HostVO host = _hostDao.findById(hostId);

        if (host.getHypervisorType() == HypervisorType.VMware) {
            ModifyTargetsCommand cmd = new ModifyTargetsCommand();

            List<Map<String, String>> targets = new ArrayList<>();

            Map<String, String> target = new HashMap<>();

            target.put(ModifyTargetsCommand.STORAGE_HOST, storageAddress);
            target.put(ModifyTargetsCommand.STORAGE_PORT, String.valueOf(storagePort));
            target.put(ModifyTargetsCommand.IQN, iScsiName);

            targets.add(target);

            cmd.setTargets(targets);
            cmd.setApplyToAllHostsInCluster(true);
            cmd.setAdd(false);
            cmd.setTargetTypeToRemove(ModifyTargetsCommand.TargetTypeToRemove.DYNAMIC);

            sendModifyTargetsCommand(cmd, hostId);
        }
    }

    private void sendModifyTargetsCommand(ModifyTargetsCommand cmd, long hostId) {
        Answer answer = _agentMgr.easySend(hostId, cmd);

        if (answer == null) {
            String msg = "Unable to get an answer to the modify targets command";

            logger.warn(msg);
        }
        else if (!answer.getResult()) {
            String msg = "Unable to modify target on the following host: " + hostId;

            logger.warn(msg);
        }
    }

    @Override
    public void prepareStop(VirtualMachineProfile profile) {
        collectVmDiskAndNetworkStatistics(profile.getId(), State.Stopping);
    }

    @Override
    public void finalizeUnmanage(VirtualMachine vm) {
    }

    private void encryptAndStorePassword(UserVmVO vm, String password) {
        String sshPublicKeys = vm.getDetail(VmDetailConstants.SSH_PUBLIC_KEY);
        if (sshPublicKeys != null && !sshPublicKeys.equals("") && password != null && !password.equals("saved_password")) {
            if (!sshPublicKeys.startsWith("ssh-rsa")) {
                logger.warn("Only RSA public keys can be used to encrypt a vm password.");
                return;
            }
            String encryptedPasswd = RSAHelper.encryptWithSSHPublicKey(sshPublicKeys, password);
            if (encryptedPasswd == null) {
                throw new CloudRuntimeException("Error encrypting password");
            }

            vm.setDetail(VmDetailConstants.ENCRYPTED_PASSWORD, encryptedPasswd);
            _vmDao.saveDetails(vm);
        }
    }

    @Override
    public void persistDeviceBusInfo(UserVmVO vm, String rootDiskController) {
        String existingVmRootDiskController = vm.getDetail(VmDetailConstants.ROOT_DISK_CONTROLLER);
        if (StringUtils.isEmpty(existingVmRootDiskController) && StringUtils.isNotEmpty(rootDiskController)) {
            vm.setDetail(VmDetailConstants.ROOT_DISK_CONTROLLER, rootDiskController);
            _vmDao.saveDetails(vm);
            if (logger.isDebugEnabled()) {
                logger.debug("Persisted device bus information rootDiskController=" + rootDiskController + " for vm: " + vm.getDisplayName());
            }
        }
    }

    @Override
    public String getConfigComponentName() {
        return UserVmManager.class.getSimpleName();
    }

    @Override
    public ConfigKey<?>[] getConfigKeys() {
        return new ConfigKey<?>[] {EnableDynamicallyScaleVm, AllowDiskOfferingChangeDuringScaleVm, AllowUserExpungeRecoverVm, VmIpFetchWaitInterval, VmIpFetchTrialMax,
                VmIpFetchThreadPoolMax, VmIpFetchTaskWorkers, AllowDeployVmIfGivenHostFails, EnableAdditionalVmConfig, DisplayVMOVFProperties,
                KvmAdditionalConfigAllowList, XenServerAdditionalConfigAllowList, VmwareAdditionalConfigAllowList, DestroyRootVolumeOnVmDestruction};
    }

    @Override
    public String getVmUserData(long vmId) {
        UserVmVO vm = _vmDao.findById(vmId);
        if (vm == null) {
            throw new InvalidParameterValueException("Unable to find virtual machine with id " + vmId);
        }

        _accountMgr.checkAccess(CallContext.current().getCallingAccount(), null, true, vm);
        return vm.getUserData();
    }

    @Override
    public boolean isDisplayResourceEnabled(Long vmId) {
        UserVm vm = _vmDao.findById(vmId);
        if (vm != null) {
            return vm.isDisplayVm();
        }

        return true;
    }

    private boolean checkStatusOfVolumeSnapshots(long vmId, Volume.Type type) {
        List<VolumeVO> listVolumes = null;
        if (type == Volume.Type.ROOT) {
            listVolumes = _volsDao.findByInstanceAndType(vmId, type);
        } else if (type == Volume.Type.DATADISK) {
            listVolumes = _volsDao.findByInstanceAndType(vmId, type);
        } else {
            listVolumes = _volsDao.findByInstance(vmId);
        }
        logger.debug("Found "+listVolumes.size()+" no. of volumes of type "+type+" for vm with VM ID "+vmId);
        for (VolumeVO volume : listVolumes) {
            Long volumeId = volume.getId();
            logger.debug("Checking status of snapshots for Volume with Volume Id: "+volumeId);
            List<SnapshotVO> ongoingSnapshots = _snapshotDao.listByStatus(volumeId, Snapshot.State.Creating, Snapshot.State.CreatedOnPrimary, Snapshot.State.BackingUp);
            int ongoingSnapshotsCount = ongoingSnapshots.size();
            logger.debug("The count of ongoing Snapshots for VM with ID "+vmId+" and disk type "+type+" is "+ongoingSnapshotsCount);
            if (ongoingSnapshotsCount > 0) {
                logger.debug("Found "+ongoingSnapshotsCount+" no. of snapshots, on volume of type "+type+", which snapshots are not yet backed up");
                return true;
            }
        }
        return false;
    }

    private void checkForUnattachedVolumes(long vmId, List<VolumeVO> volumes) {

        StringBuilder sb = new StringBuilder();

        for (VolumeVO volume : volumes) {
            if (volume.getInstanceId() == null || vmId != volume.getInstanceId() || volume.getVolumeType() != Volume.Type.DATADISK) {
                sb.append(volume.toString() + "; ");
            }
        }

        if (!StringUtils.isEmpty(sb.toString())) {
            throw new InvalidParameterValueException("The following supplied volumes are not DATADISK attached to the VM: " + sb.toString());
        }
    }

    private void validateVolumes(List<VolumeVO> volumes) {

        for (VolumeVO volume : volumes) {
            if (!(volume.getVolumeType() == Volume.Type.ROOT || volume.getVolumeType() == Volume.Type.DATADISK)) {
                throw new InvalidParameterValueException("Please specify volume of type " + Volume.Type.DATADISK.toString() + " or " + Volume.Type.ROOT.toString());
            }
        }
    }

    private void detachVolumesFromVm(List<VolumeVO> volumes) {

        for (VolumeVO volume : volumes) {
            // Create new context and inject correct event resource type, id and details,
            // otherwise VOLUME.DETACH event will be associated with VirtualMachine and contain VM id and other information.
            CallContext volumeContext = CallContext.register(CallContext.current(), ApiCommandResourceType.Volume);
            volumeContext.setEventDetails("Volume Type: " + volume.getVolumeType() + " Volume Id: " + this._uuidMgr.getUuid(Volume.class, volume.getId()) + " Vm Id: " + this._uuidMgr.getUuid(VirtualMachine.class, volume.getInstanceId()));
            volumeContext.setEventResourceType(ApiCommandResourceType.Volume);
            volumeContext.setEventResourceId(volume.getId());

            Volume detachResult = null;
            try {
                detachResult = _volumeService.detachVolumeViaDestroyVM(volume.getInstanceId(), volume.getId());
            } finally {
                // Remove volumeContext and pop vmContext back
                CallContext.unregister();
            }

            if (detachResult == null) {
                logger.error("DestroyVM remove volume - failed to detach and delete volume " + volume.getInstanceId() + " from instance " + volume.getId());
            }
        }
    }

    private void deleteVolumesFromVm(UserVmVO vm, List<VolumeVO> volumes, boolean expunge) {

        for (VolumeVO volume : volumes) {
            destroyVolumeInContext(vm, expunge, volume);
        }
    }

    private void destroyVolumeInContext(UserVmVO vm, boolean expunge, VolumeVO volume) {
        // Create new context and inject correct event resource type, id and details,
        // otherwise VOLUME.DESTROY event will be associated with VirtualMachine and contain VM id and other information.
        CallContext volumeContext = CallContext.register(CallContext.current(), ApiCommandResourceType.Volume);
        volumeContext.setEventDetails("Volume Type: " + volume.getVolumeType() + " Volume Id: " + this._uuidMgr.getUuid(Volume.class, volume.getId()) + " Vm Id: " + vm.getUuid());
        volumeContext.setEventResourceType(ApiCommandResourceType.Volume);
        volumeContext.setEventResourceId(volume.getId());
        try {
            Volume result = _volumeService.destroyVolume(volume.getId(), CallContext.current().getCallingAccount(), expunge, false);

            if (result == null) {
                logger.error(String.format("DestroyVM remove volume - failed to delete volume %s from instance %s", volume.getId(), volume.getInstanceId()));
            }
        } finally {
            // Remove volumeContext and pop vmContext back
            CallContext.unregister();
        }
    }

    @Override
    public UserVm importVM(final DataCenter zone, final Host host, final VirtualMachineTemplate template, final String instanceName, final String displayName,
                           final Account owner, final String userData, final Account caller, final Boolean isDisplayVm, final String keyboard,
                           final long accountId, final long userId, final ServiceOffering serviceOffering, final String sshPublicKeys,
                           final String hostName, final HypervisorType hypervisorType, final Map<String, String> customParameters,
                           final VirtualMachine.PowerState powerState, final LinkedHashMap<String, List<NicProfile>> networkNicMap) throws InsufficientCapacityException {
        if (zone == null) {
            throw new InvalidParameterValueException("Unable to import virtual machine with invalid zone");
        }
        if (host == null && hypervisorType == HypervisorType.VMware) {
            throw new InvalidParameterValueException("Unable to import virtual machine with invalid host");
        }

        final long id = _vmDao.getNextInSequence(Long.class, "id");

        if (hostName != null) {
            // Check is hostName is RFC compliant
            checkNameForRFCCompliance(hostName);
        }

        final String uuidName = _uuidMgr.generateUuid(UserVm.class, null);
        final Host lastHost = powerState != VirtualMachine.PowerState.PowerOn ? host : null;
        final Boolean dynamicScalingEnabled = checkIfDynamicScalingCanBeEnabled(null, serviceOffering, template, zone.getId());
        return commitUserVm(true, zone, host, lastHost, template, hostName, displayName, owner,
                null, null, userData, null, null, isDisplayVm, keyboard,
                accountId, userId, serviceOffering, template.getFormat().equals(ImageFormat.ISO), sshPublicKeys, networkNicMap,
                id, instanceName, uuidName, hypervisorType, customParameters,
                null, null, null, powerState, dynamicScalingEnabled, null, serviceOffering.getDiskOfferingId(), null);
    }

    @Override
    public boolean unmanageUserVM(Long vmId) {
        UserVmVO vm = _vmDao.findById(vmId);
        if (vm == null || vm.getRemoved() != null) {
            throw new InvalidParameterValueException("Unable to find a VM with ID = " + vmId);
        }

        vm = _vmDao.acquireInLockTable(vm.getId());
        boolean result;
        try {
            if (vm.getState() != State.Running && vm.getState() != State.Stopped) {
                logger.debug("VM ID = " + vmId + " is not running or stopped, cannot be unmanaged");
                return false;
            }

            if (!UnmanagedVMsManager.isSupported(vm.getHypervisorType())) {
                throw new UnsupportedServiceException("Unmanaging a VM is currently not supported on hypervisor " +
                        vm.getHypervisorType().toString());
            }

            List<VolumeVO> volumes = _volsDao.findByInstance(vm.getId());
            checkUnmanagingVMOngoingVolumeSnapshots(vm);
            checkUnmanagingVMVolumes(vm, volumes);

            result = _itMgr.unmanage(vm.getUuid());
            if (result) {
                cleanupUnmanageVMResources(vm.getId());
                unmanageVMFromDB(vm.getId());
                publishUnmanageVMUsageEvents(vm, volumes);
            } else {
                throw new CloudRuntimeException("Error while unmanaging VM: " + vm.getUuid());
            }
        } catch (Exception e) {
            logger.error("Could not unmanage VM " + vm.getUuid(), e);
            throw new CloudRuntimeException(e);
        } finally {
            _vmDao.releaseFromLockTable(vm.getId());
        }

        return true;
    }

    /*
        Generate usage events related to unmanaging a VM
     */
    private void publishUnmanageVMUsageEvents(UserVmVO vm, List<VolumeVO> volumes) {
        postProcessingUnmanageVMVolumes(volumes, vm);
        postProcessingUnmanageVM(vm);
    }

    /*
        Cleanup the VM from resources and groups
     */
    private void cleanupUnmanageVMResources(long vmId) {
        cleanupVmResources(vmId);
        removeVMFromAffinityGroups(vmId);
    }

    private void unmanageVMFromDB(long vmId) {
        VMInstanceVO vm = _vmInstanceDao.findById(vmId);
        userVmDetailsDao.removeDetails(vmId);
        vm.setState(State.Expunging);
        vm.setRemoved(new Date());
        _vmInstanceDao.update(vm.getId(), vm);
    }

    /*
        Remove VM from affinity groups after unmanaging
     */
    private void removeVMFromAffinityGroups(long vmId) {
        List<AffinityGroupVMMapVO> affinityGroups = _affinityGroupVMMapDao.listByInstanceId(vmId);
        if (affinityGroups.size() > 0) {
            logger.debug("Cleaning up VM from affinity groups after unmanaging");
            for (AffinityGroupVMMapVO map : affinityGroups) {
                _affinityGroupVMMapDao.expunge(map.getId());
            }
        }
    }

    /*
        Decrement VM resources and generate usage events after unmanaging VM
     */
    private void postProcessingUnmanageVM(UserVmVO vm) {
        ServiceOfferingVO offering = serviceOfferingDao.findById(vm.getServiceOfferingId());
        Long cpu = offering.getCpu() != null ? new Long(offering.getCpu()) : 0L;
        Long ram = offering.getRamSize() != null ? new Long(offering.getRamSize()) : 0L;
        // First generate a VM stop event if the VM was not stopped already
        if (vm.getState() != State.Stopped) {
            UsageEventUtils.publishUsageEvent(EventTypes.EVENT_VM_STOP, vm.getAccountId(), vm.getDataCenterId(),
                    vm.getId(), vm.getHostName(), vm.getServiceOfferingId(), vm.getTemplateId(),
                    vm.getHypervisorType().toString(), VirtualMachine.class.getName(), vm.getUuid(), vm.isDisplayVm());
            resourceCountDecrement(vm.getAccountId(), vm.isDisplayVm(), cpu, ram);
        }

        // VM destroy usage event
        UsageEventUtils.publishUsageEvent(EventTypes.EVENT_VM_DESTROY, vm.getAccountId(), vm.getDataCenterId(),
                vm.getId(), vm.getHostName(), vm.getServiceOfferingId(), vm.getTemplateId(),
                vm.getHypervisorType().toString(), VirtualMachine.class.getName(), vm.getUuid(), vm.isDisplayVm());
        resourceCountDecrement(vm.getAccountId(), vm.isDisplayVm(), cpu, ram);
    }

    /*
        Decrement resources for volumes and generate usage event for ROOT volume after unmanaging VM.
        Usage events for DATA disks are published by the transition listener: @see VolumeStateListener#postStateTransitionEvent
     */
    private void postProcessingUnmanageVMVolumes(List<VolumeVO> volumes, UserVmVO vm) {
        for (VolumeVO volume : volumes) {
            if (volume.getVolumeType() == Volume.Type.ROOT) {
                //
                UsageEventUtils.publishUsageEvent(EventTypes.EVENT_VOLUME_DELETE, volume.getAccountId(), volume.getDataCenterId(), volume.getId(), volume.getName(),
                        Volume.class.getName(), volume.getUuid(), volume.isDisplayVolume());
            }
            _resourceLimitMgr.decrementResourceCount(vm.getAccountId(), ResourceType.volume);
            _resourceLimitMgr.decrementResourceCount(vm.getAccountId(), ResourceType.primary_storage, new Long(volume.getSize()));
        }
    }

    private void checkUnmanagingVMOngoingVolumeSnapshots(UserVmVO vm) {
        logger.debug("Checking if there are any ongoing snapshots on the ROOT volumes associated with VM with ID " + vm.getId());
        if (checkStatusOfVolumeSnapshots(vm.getId(), Volume.Type.ROOT)) {
            throw new CloudRuntimeException("There is/are unbacked up snapshot(s) on ROOT volume, vm unmanage is not permitted, please try again later.");
        }
        logger.debug("Found no ongoing snapshots on volume of type ROOT, for the vm with id " + vm.getId());
    }

    private void checkUnmanagingVMVolumes(UserVmVO vm, List<VolumeVO> volumes) {
        for (VolumeVO volume : volumes) {
            if (volume.getInstanceId() == null || !volume.getInstanceId().equals(vm.getId())) {
                throw new CloudRuntimeException("Invalid state for volume with ID " + volume.getId() + " of VM " +
                        vm.getId() +": it is not attached to VM");
            } else if (volume.getVolumeType() != Volume.Type.ROOT && volume.getVolumeType() != Volume.Type.DATADISK) {
                throw new CloudRuntimeException("Invalid type for volume with ID " + volume.getId() +
                        ": ROOT or DATADISK expected but got " + volume.getVolumeType());
            }
        }
    }

    private LinkedHashMap<Integer, Long> getVmOvfNetworkMapping(DataCenter zone, Account owner, VirtualMachineTemplate template, Map<Integer, Long> vmNetworkMapping) throws InsufficientCapacityException, ResourceAllocationException {
        LinkedHashMap<Integer, Long> mapping = new LinkedHashMap<>();
        if (ImageFormat.OVA.equals(template.getFormat())) {
            List<OVFNetworkTO> OVFNetworkTOList =
                    templateDeployAsIsDetailsDao.listNetworkRequirementsByTemplateId(template.getId());
            if (CollectionUtils.isNotEmpty(OVFNetworkTOList)) {
                Network lastMappedNetwork = null;
                for (OVFNetworkTO OVFNetworkTO : OVFNetworkTOList) {
                    Long networkId = vmNetworkMapping.get(OVFNetworkTO.getInstanceID());
                    if (networkId == null && lastMappedNetwork == null) {
                        lastMappedNetwork = getNetworkForOvfNetworkMapping(zone, owner);
                    }
                    if (networkId == null) {
                        networkId = lastMappedNetwork.getId();
                    }
                    mapping.put(OVFNetworkTO.getInstanceID(), networkId);
                }
            }
        }
        return mapping;
    }

    private Network getNetworkForOvfNetworkMapping(DataCenter zone, Account owner) throws InsufficientCapacityException, ResourceAllocationException {
        Network network = null;
        if (zone.isSecurityGroupEnabled()) {
            network = _networkModel.getNetworkWithSGWithFreeIPs(zone.getId());
            if (network == null) {
                throw new InvalidParameterValueException("No network with security enabled is found in zone ID: " + zone.getUuid());
            }
        } else {
            network = getDefaultNetwork(zone, owner, true);
            if (network == null) {
                throw new InvalidParameterValueException(String.format("Default network not found for zone ID: %s and account ID: %s", zone.getUuid(), owner.getUuid()));
            }
        }
        return network;
    }

    private void collectVmDiskAndNetworkStatistics(Long vmId, State expectedState) {
        UserVmVO uservm = _vmDao.findById(vmId);
        if (uservm != null) {
            collectVmDiskAndNetworkStatistics(uservm, expectedState);
        } else {
            logger.info(String.format("Skip collecting vm %s disk and network statistics as it is not user vm", uservm));
        }
    }

    private void collectVmDiskAndNetworkStatistics(UserVm vm, State expectedState) {
        if (expectedState == null || expectedState == vm.getState()) {
            collectVmDiskStatistics(vm);
            collectVmNetworkStatistics(vm);
        } else {
            logger.warn(String.format("Skip collecting vm %s disk and network statistics as the expected vm state is %s but actual state is %s", vm, expectedState, vm.getState()));
        }
    }

    public Boolean getDestroyRootVolumeOnVmDestruction(Long domainId){
        return DestroyRootVolumeOnVmDestruction.valueIn(domainId);
    }

    private void setVncPasswordForKvmIfAvailable(Map<String, String> customParameters, UserVmVO vm){
        if (customParameters.containsKey(VmDetailConstants.KVM_VNC_PASSWORD)
                && StringUtils.isNotEmpty(customParameters.get(VmDetailConstants.KVM_VNC_PASSWORD))) {
            vm.setVncPassword(customParameters.get(VmDetailConstants.KVM_VNC_PASSWORD));
        }
    }
}<|MERGE_RESOLUTION|>--- conflicted
+++ resolved
@@ -2541,23 +2541,15 @@
         }
 
         // cleanup port forwarding rules
-<<<<<<< HEAD
         VMInstanceVO vmInstanceVO = _vmInstanceDao.findById(vmId);
         NsxProviderVO nsx = nsxProviderDao.findByZoneId(vmInstanceVO.getDataCenterId());
         if (Objects.isNull(nsx) || Objects.isNull(kubernetesClusterHelpers.get(0).findByVmId(vmId))) {
             if (_rulesMgr.revokePortForwardingRulesForVm(vmId)) {
-                s_logger.debug("Port forwarding rules are removed successfully as a part of vm id=" + vmId + " expunge");
+                logger.debug("Port forwarding rules are removed successfully as a part of vm id=" + vmId + " expunge");
             } else {
                 success = false;
-                s_logger.warn("Fail to remove port forwarding rules as a part of vm id=" + vmId + " expunge");
-            }
-=======
-        if (_rulesMgr.revokePortForwardingRulesForVm(vmId)) {
-            logger.debug("Port forwarding rules are removed successfully as a part of vm id=" + vmId + " expunge");
-        } else {
-            success = false;
-            logger.warn("Fail to remove port forwarding rules as a part of vm id=" + vmId + " expunge");
->>>>>>> 49cecaed
+                logger.warn("Fail to remove port forwarding rules as a part of vm id=" + vmId + " expunge");
+            }
         }
 
         // cleanup load balancer rules
