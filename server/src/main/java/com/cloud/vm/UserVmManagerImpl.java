--- conflicted
+++ resolved
@@ -2966,7 +2966,6 @@
         checkForUnattachedVolumes(vmId, volumesToBeDeleted);
         validateVolumes(volumesToBeDeleted);
 
-<<<<<<< HEAD
         List<VolumeVO> allVolumes = null;
         if (vm.getHypervisorType() == HypervisorType.VMware) {
             allVolumes = _volsDao.findByInstance(vm.getId());
@@ -2977,11 +2976,6 @@
         for (VolumeVO volume : allVolumes) {
              _accountMgr.checkAccess(ctx.getCallingAccount(), null, true, volume);
         }
-=======
-        stopVirtualMachine(vmId, VmDestroyForcestop.value());
-
-        detachVolumesFromVm(volumesToBeDeleted);
->>>>>>> 0302750a
 
         stopVirtualMachine(vmId, VmDestroyForcestop.value());
 
