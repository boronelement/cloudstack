--- conflicted
+++ resolved
@@ -1918,13 +1918,8 @@
             HostVO instanceHost = _hostDao.findById(vmInstance.getHostId());
             _hostDao.loadHostTags(instanceHost);
 
-<<<<<<< HEAD
             if (!instanceHost.checkHostServiceOfferingAndTemplateTags(newServiceOfferingVO, template)) {
-                s_logger.error(String.format("Cannot upgrade VM [%s] as the new service offering [%s] does not have the required host tags %s.", vmInstance, newServiceOfferingVO,
-=======
-            if (!instanceHost.checkHostServiceOfferingTags(newServiceOfferingVO)) {
                 logger.error(String.format("Cannot upgrade VM [%s] as the new service offering [%s] does not have the required host tags %s.", vmInstance, newServiceOfferingVO,
->>>>>>> 9b18243b
                         instanceHost.getHostTags()));
                 return false;
             }
@@ -4592,13 +4587,9 @@
                         hypervisorType.toString(), VirtualMachine.class.getName(), vm.getUuid(), customParameters, vm.isDisplayVm());
             }
 
-<<<<<<< HEAD
-            //Update Resource Count for the given account
-            resourceCountIncrement(accountId, isDisplayVm, offering, template);
-=======
             try {
                 //Update Resource Count for the given account
-                resourceCountIncrement(accountId, isDisplayVm, new Long(offering.getCpu()), new Long(offering.getRamSize()));
+                resourceCountIncrement(accountId, isDisplayVm, offering, template);
             } catch (CloudRuntimeException cre) {
                 ArrayList<ExceptionProxyObject> epoList =  cre.getIdProxyList();
                 if (epoList == null || !epoList.stream().anyMatch( e -> e.getUuid().equals(vm.getUuid()))) {
@@ -4606,7 +4597,6 @@
                 }
                 throw cre;
             }
->>>>>>> 9b18243b
         }
         return vm;
     }
