--- conflicted
+++ resolved
@@ -8019,11 +8019,7 @@
             Volume result = _volumeService.destroyVolume(volume.getId(), CallContext.current().getCallingAccount(), expunge, false);
 
             if (result == null) {
-<<<<<<< HEAD
-                logger.error("DestroyVM remove volume - failed to delete volume " + volume.getInstanceId() + " from instance " + volume.getId());
-=======
-                s_logger.error(String.format("DestroyVM remove volume - failed to delete volume %s from instance %s", volume.getId(), volume.getInstanceId()));
->>>>>>> 32448e1a
+                logger.error(String.format("DestroyVM remove volume - failed to delete volume %s from instance %s", volume.getId(), volume.getInstanceId()));
             }
         } finally {
             // Remove volumeContext and pop vmContext back
