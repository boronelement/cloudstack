--- conflicted
+++ resolved
@@ -514,11 +514,7 @@
     @Inject
     private UserVmDeployAsIsDetailsDao userVmDeployAsIsDetailsDao;
     @Inject
-<<<<<<< HEAD
-    private StorageManager _storageManager;
-=======
     private StorageManager storageManager;
->>>>>>> c1a02e16
     @Inject
     private ServiceOfferingJoinDao serviceOfferingJoinDao;
 
@@ -5366,19 +5362,6 @@
 
         ServiceOfferingJoinVO svcOffering = serviceOfferingJoinDao.findById(serviceOfferingId);
 
-<<<<<<< HEAD
-        if (template.isDeployAsIs() && svcOffering != null && svcOffering.getRootDiskSize() != null && svcOffering.getRootDiskSize() > 0) {
-            throw new InvalidParameterValueException("Failed to deploy Virtual Machine as a service offering with root disk size specified cannot be used with a deploy as-is template");
-        }
-
-        if (template.isDeployAsIs() && cmd.getDetails().get("rootdisksize") != null) {
-            throw new InvalidParameterValueException("Overriding root disk size isn't supported for VMs deployed from defploy as-is templates");
-        }
-
-        // Bootmode and boottype are not supported on VMWare dpeloy-as-is templates (since 4.15)
-        if (template.isDeployAsIs() && (cmd.getBootMode() != null || cmd.getBootType() != null)) {
-            throw new InvalidParameterValueException("Boot type and boot mode are not supported on VMware, as we honour what is defined in the template.");
-=======
         if (template.isDeployAsIs()) {
             if (svcOffering != null && svcOffering.getRootDiskSize() != null && svcOffering.getRootDiskSize() > 0) {
                 throw new InvalidParameterValueException("Failed to deploy Virtual Machine as a service offering with root disk size specified cannot be used with a deploy as-is template");
@@ -5392,7 +5375,6 @@
             if ((cmd.getBootMode() != null || cmd.getBootType() != null)) {
                 throw new InvalidParameterValueException("Boot type and boot mode are not supported on VMware, as we honour what is defined in the template.");
             }
->>>>>>> c1a02e16
         }
 
         Long diskOfferingId = cmd.getDiskOfferingId();
