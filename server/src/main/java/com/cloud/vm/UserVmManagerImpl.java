--- conflicted
+++ resolved
@@ -1863,44 +1863,6 @@
     }
 
     @Override
-<<<<<<< HEAD
-    public HashMap<Long, List<VmDiskStatsEntry>> getVmDiskStatistics(long hostId, String hostName, List<Long> vmIds) throws CloudRuntimeException {
-        HashMap<Long, List<VmDiskStatsEntry>> vmDiskStatsById = new HashMap<Long, List<VmDiskStatsEntry>>();
-
-        if (vmIds.isEmpty()) {
-            return vmDiskStatsById;
-        }
-
-        List<String> vmNames = new ArrayList<String>();
-
-        for (Long vmId : vmIds) {
-            UserVmVO vm = _vmDao.findById(vmId);
-            vmNames.add(vm.getInstanceName());
-        }
-
-        Answer answer = _agentMgr.easySend(hostId, new GetVmDiskStatsCommand(vmNames, _hostDao.findById(hostId).getGuid(), hostName));
-        if (answer == null || !answer.getResult()) {
-            logger.warn("Unable to obtain VM disk statistics.");
-            return null;
-        } else {
-            HashMap<String, List<VmDiskStatsEntry>> vmDiskStatsByName = ((GetVmDiskStatsAnswer)answer).getVmDiskStatsMap();
-
-            if (vmDiskStatsByName == null) {
-                logger.warn("Unable to obtain VM disk statistics.");
-                return null;
-            }
-
-            for (Map.Entry<String, List<VmDiskStatsEntry>> entry: vmDiskStatsByName.entrySet()) {
-                vmDiskStatsById.put(vmIds.get(vmNames.indexOf(entry.getKey())), entry.getValue());
-            }
-        }
-
-        return vmDiskStatsById;
-    }
-
-    @Override
-=======
->>>>>>> 83c2bfac
     public boolean upgradeVirtualMachine(Long vmId, Long newServiceOfferingId, Map<String, String> customParameters) throws ResourceUnavailableException,
     ConcurrentOperationException, ManagementServerException, VirtualMachineMigrationException {
 
@@ -2170,44 +2132,6 @@
     }
 
     @Override
-<<<<<<< HEAD
-    public HashMap<Long, VmStatsEntry> getVirtualMachineStatistics(long hostId, String hostName, List<Long> vmIds) throws CloudRuntimeException {
-        HashMap<Long, VmStatsEntry> vmStatsById = new HashMap<Long, VmStatsEntry>();
-
-        if (vmIds.isEmpty()) {
-            return vmStatsById;
-        }
-
-        List<String> vmNames = new ArrayList<String>();
-
-        for (Long vmId : vmIds) {
-            UserVmVO vm = _vmDao.findById(vmId);
-            vmNames.add(vm.getInstanceName());
-        }
-
-        Answer answer = _agentMgr.easySend(hostId, new GetVmStatsCommand(vmNames, _hostDao.findById(hostId).getGuid(), hostName));
-        if (answer == null || !answer.getResult()) {
-            logger.warn("Unable to obtain VM statistics.");
-            return null;
-        } else {
-            HashMap<String, VmStatsEntry> vmStatsByName = ((GetVmStatsAnswer)answer).getVmStatsMap();
-
-            if (vmStatsByName == null) {
-                logger.warn("Unable to obtain VM statistics.");
-                return null;
-            }
-
-            for (Map.Entry<String, VmStatsEntry> entry : vmStatsByName.entrySet()) {
-                vmStatsById.put(vmIds.get(vmNames.indexOf(entry.getKey())), entry.getValue());
-            }
-        }
-
-        return vmStatsById;
-    }
-
-    @Override
-=======
->>>>>>> 83c2bfac
     public HashMap<String, VolumeStatsEntry> getVolumeStatistics(long clusterId, String poolUuid, StoragePoolType poolType,  int timeout) {
         List<HostVO> neighbors = _resourceMgr.listHostsInClusterByStatus(clusterId, Status.Up);
         StoragePoolVO storagePool = _storagePoolDao.findPoolByUUID(poolUuid);
@@ -4720,44 +4644,6 @@
     }
 
     @Override
-<<<<<<< HEAD
-    public HashMap<Long, List<VmNetworkStatsEntry>> getVmNetworkStatistics(long hostId, String hostName, List<Long> vmIds) {
-        HashMap<Long, List<VmNetworkStatsEntry>> vmNetworkStatsById = new HashMap<Long, List<VmNetworkStatsEntry>>();
-
-        if (vmIds.isEmpty()) {
-            return vmNetworkStatsById;
-        }
-
-        List<String> vmNames = new ArrayList<String>();
-
-        for (Long vmId : vmIds) {
-            UserVmVO vm = _vmDao.findById(vmId);
-            vmNames.add(vm.getInstanceName());
-        }
-
-        Answer answer = _agentMgr.easySend(hostId, new GetVmNetworkStatsCommand(vmNames, _hostDao.findById(hostId).getGuid(), hostName));
-        if (answer == null || !answer.getResult()) {
-            logger.warn("Unable to obtain VM network statistics.");
-            return null;
-        } else {
-            HashMap<String, List<VmNetworkStatsEntry>> vmNetworkStatsByName = ((GetVmNetworkStatsAnswer)answer).getVmNetworkStatsMap();
-
-            if (vmNetworkStatsByName == null) {
-                logger.warn("Unable to obtain VM network statistics.");
-                return null;
-            }
-
-            for (String vmName : vmNetworkStatsByName.keySet()) {
-                vmNetworkStatsById.put(vmIds.get(vmNames.indexOf(vmName)), vmNetworkStatsByName.get(vmName));
-            }
-        }
-
-        return vmNetworkStatsById;
-    }
-
-    @Override
-=======
->>>>>>> 83c2bfac
     public void collectVmNetworkStatistics (final UserVm userVm) {
         if (!userVm.getHypervisorType().equals(HypervisorType.KVM)) {
             return;
