// Licensed to the Apache Software Foundation (ASF) under one
// or more contributor license agreements.  See the NOTICE file
// distributed with this work for additional information
// regarding copyright ownership.  The ASF licenses this file
// to you under the Apache License, Version 2.0 (the
// "License"); you may not use this file except in compliance
// with the License.  You may obtain a copy of the License at
//
//   http://www.apache.org/licenses/LICENSE-2.0
//
// Unless required by applicable law or agreed to in writing,
// software distributed under the License is distributed on an
// "AS IS" BASIS, WITHOUT WARRANTIES OR CONDITIONS OF ANY
// KIND, either express or implied.  See the License for the
// specific language governing permissions and limitations
// under the License.
package com.cloud.vm;

import java.io.UnsupportedEncodingException;
import java.net.URLDecoder;
import java.util.ArrayList;
import java.util.Arrays;
import java.util.Date;
import java.util.HashMap;
import java.util.HashSet;
import java.util.LinkedHashMap;
import java.util.List;
import java.util.Map;
import java.util.Map.Entry;
import java.util.Set;
import java.util.UUID;
import java.util.concurrent.ConcurrentHashMap;
import java.util.concurrent.ExecutorService;
import java.util.concurrent.Executors;
import java.util.concurrent.ScheduledExecutorService;
import java.util.concurrent.TimeUnit;
import java.util.stream.Collectors;
import java.util.stream.Stream;

import javax.inject.Inject;
import javax.naming.ConfigurationException;

import org.apache.cloudstack.acl.ControlledEntity.ACLType;
import org.apache.cloudstack.acl.SecurityChecker.AccessType;
import org.apache.cloudstack.affinity.AffinityGroupService;
import org.apache.cloudstack.affinity.AffinityGroupVO;
import org.apache.cloudstack.affinity.dao.AffinityGroupDao;
import org.apache.cloudstack.affinity.dao.AffinityGroupVMMapDao;
import org.apache.cloudstack.api.ApiConstants;
import org.apache.cloudstack.api.BaseCmd.HTTPMethod;
import org.apache.cloudstack.api.command.admin.vm.AssignVMCmd;
import org.apache.cloudstack.api.command.admin.vm.DeployVMCmdByAdmin;
import org.apache.cloudstack.api.command.admin.vm.RecoverVMCmd;
import org.apache.cloudstack.api.command.user.vm.AddNicToVMCmd;
import org.apache.cloudstack.api.command.user.vm.DeployVMCmd;
import org.apache.cloudstack.api.command.user.vm.DestroyVMCmd;
import org.apache.cloudstack.api.command.user.vm.RebootVMCmd;
import org.apache.cloudstack.api.command.user.vm.RemoveNicFromVMCmd;
import org.apache.cloudstack.api.command.user.vm.ResetVMPasswordCmd;
import org.apache.cloudstack.api.command.user.vm.ResetVMSSHKeyCmd;
import org.apache.cloudstack.api.command.user.vm.RestoreVMCmd;
import org.apache.cloudstack.api.command.user.vm.ScaleVMCmd;
import org.apache.cloudstack.api.command.user.vm.SecurityGroupAction;
import org.apache.cloudstack.api.command.user.vm.StartVMCmd;
import org.apache.cloudstack.api.command.user.vm.UpdateDefaultNicForVMCmd;
import org.apache.cloudstack.api.command.user.vm.UpdateVMCmd;
import org.apache.cloudstack.api.command.user.vm.UpdateVmNicIpCmd;
import org.apache.cloudstack.api.command.user.vm.UpgradeVMCmd;
import org.apache.cloudstack.api.command.user.vmgroup.CreateVMGroupCmd;
import org.apache.cloudstack.api.command.user.vmgroup.DeleteVMGroupCmd;
import org.apache.cloudstack.api.command.user.volume.ResizeVolumeCmd;
import org.apache.cloudstack.context.CallContext;
import org.apache.cloudstack.engine.cloud.entity.api.VirtualMachineEntity;
import org.apache.cloudstack.engine.cloud.entity.api.db.dao.VMNetworkMapDao;
import org.apache.cloudstack.engine.orchestration.service.NetworkOrchestrationService;
import org.apache.cloudstack.engine.orchestration.service.VolumeOrchestrationService;
import org.apache.cloudstack.engine.service.api.OrchestrationService;
import org.apache.cloudstack.engine.subsystem.api.storage.DataStore;
import org.apache.cloudstack.engine.subsystem.api.storage.DataStoreManager;
import org.apache.cloudstack.engine.subsystem.api.storage.PrimaryDataStore;
import org.apache.cloudstack.engine.subsystem.api.storage.VolumeDataFactory;
import org.apache.cloudstack.engine.subsystem.api.storage.VolumeInfo;
import org.apache.cloudstack.engine.subsystem.api.storage.VolumeService;
import org.apache.cloudstack.engine.subsystem.api.storage.VolumeService.VolumeApiResult;
import org.apache.cloudstack.framework.async.AsyncCallFuture;
import org.apache.cloudstack.framework.config.ConfigKey;
import org.apache.cloudstack.framework.config.Configurable;
import org.apache.cloudstack.framework.config.dao.ConfigurationDao;
import org.apache.cloudstack.managed.context.ManagedContextRunnable;
import org.apache.cloudstack.query.QueryService;
import org.apache.cloudstack.storage.command.DeleteCommand;
import org.apache.cloudstack.storage.command.DettachCommand;
import org.apache.cloudstack.storage.datastore.db.PrimaryDataStoreDao;
import org.apache.cloudstack.storage.datastore.db.StoragePoolVO;
import org.apache.cloudstack.storage.datastore.db.TemplateDataStoreDao;
import org.apache.cloudstack.storage.datastore.db.TemplateDataStoreVO;
import org.apache.commons.codec.binary.Base64;
import org.apache.commons.collections.MapUtils;
import org.apache.commons.lang3.StringUtils;
import org.apache.log4j.Logger;

import com.cloud.agent.AgentManager;
import com.cloud.agent.api.Answer;
import com.cloud.agent.api.Command;
import com.cloud.agent.api.GetVmDiskStatsAnswer;
import com.cloud.agent.api.GetVmDiskStatsCommand;
import com.cloud.agent.api.GetVmIpAddressCommand;
import com.cloud.agent.api.GetVmNetworkStatsAnswer;
import com.cloud.agent.api.GetVmNetworkStatsCommand;
import com.cloud.agent.api.GetVmStatsAnswer;
import com.cloud.agent.api.GetVmStatsCommand;
import com.cloud.agent.api.GetVolumeStatsAnswer;
import com.cloud.agent.api.GetVolumeStatsCommand;
import com.cloud.agent.api.ModifyTargetsCommand;
import com.cloud.agent.api.PvlanSetupCommand;
import com.cloud.agent.api.RestoreVMSnapshotAnswer;
import com.cloud.agent.api.RestoreVMSnapshotCommand;
import com.cloud.agent.api.StartAnswer;
import com.cloud.agent.api.VmDiskStatsEntry;
import com.cloud.agent.api.VmNetworkStatsEntry;
import com.cloud.agent.api.VmStatsEntry;
import com.cloud.agent.api.VolumeStatsEntry;
import com.cloud.agent.api.to.DiskTO;
import com.cloud.agent.api.to.NicTO;
import com.cloud.agent.api.to.VirtualMachineTO;
import com.cloud.agent.manager.Commands;
import com.cloud.alert.AlertManager;
import com.cloud.api.ApiDBUtils;
import com.cloud.capacity.Capacity;
import com.cloud.capacity.CapacityManager;
import com.cloud.configuration.Config;
import com.cloud.configuration.ConfigurationManager;
import com.cloud.configuration.Resource.ResourceType;
import com.cloud.dc.DataCenter;
import com.cloud.dc.DataCenter.NetworkType;
import com.cloud.dc.DataCenterVO;
import com.cloud.dc.DedicatedResourceVO;
import com.cloud.dc.HostPodVO;
import com.cloud.dc.Pod;
import com.cloud.dc.Vlan;
import com.cloud.dc.Vlan.VlanType;
import com.cloud.dc.VlanVO;
import com.cloud.dc.dao.ClusterDao;
import com.cloud.dc.dao.DataCenterDao;
import com.cloud.dc.dao.DedicatedResourceDao;
import com.cloud.dc.dao.HostPodDao;
import com.cloud.dc.dao.VlanDao;
import com.cloud.deploy.DataCenterDeployment;
import com.cloud.deploy.DeployDestination;
import com.cloud.deploy.DeploymentPlanner;
import com.cloud.deploy.DeploymentPlanner.ExcludeList;
import com.cloud.deploy.DeploymentPlanningManager;
import com.cloud.deploy.PlannerHostReservationVO;
import com.cloud.deploy.dao.PlannerHostReservationDao;
import com.cloud.domain.Domain;
import com.cloud.domain.DomainVO;
import com.cloud.domain.dao.DomainDao;
import com.cloud.event.ActionEvent;
import com.cloud.event.ActionEventUtils;
import com.cloud.event.EventTypes;
import com.cloud.event.UsageEventUtils;
import com.cloud.event.UsageEventVO;
import com.cloud.event.dao.UsageEventDao;
import com.cloud.exception.AgentUnavailableException;
import com.cloud.exception.CloudException;
import com.cloud.exception.ConcurrentOperationException;
import com.cloud.exception.InsufficientAddressCapacityException;
import com.cloud.exception.InsufficientCapacityException;
import com.cloud.exception.InvalidParameterValueException;
import com.cloud.exception.ManagementServerException;
import com.cloud.exception.OperationTimedoutException;
import com.cloud.exception.PermissionDeniedException;
import com.cloud.exception.ResourceAllocationException;
import com.cloud.exception.ResourceUnavailableException;
import com.cloud.exception.StorageUnavailableException;
import com.cloud.exception.VirtualMachineMigrationException;
import com.cloud.gpu.GPU;
import com.cloud.ha.HighAvailabilityManager;
import com.cloud.host.Host;
import com.cloud.host.HostVO;
import com.cloud.host.Status;
import com.cloud.host.dao.HostDao;
import com.cloud.hypervisor.Hypervisor.HypervisorType;
import com.cloud.hypervisor.HypervisorCapabilitiesVO;
import com.cloud.hypervisor.dao.HypervisorCapabilitiesDao;
import com.cloud.hypervisor.kvm.dpdk.DpdkHelper;
import com.cloud.network.IpAddressManager;
import com.cloud.network.Network;
import com.cloud.network.Network.IpAddresses;
import com.cloud.network.Network.Provider;
import com.cloud.network.Network.Service;
import com.cloud.network.NetworkModel;
import com.cloud.network.Networks.TrafficType;
import com.cloud.network.PhysicalNetwork;
import com.cloud.network.dao.FirewallRulesDao;
import com.cloud.network.dao.IPAddressDao;
import com.cloud.network.dao.IPAddressVO;
import com.cloud.network.dao.LoadBalancerVMMapDao;
import com.cloud.network.dao.LoadBalancerVMMapVO;
import com.cloud.network.dao.NetworkDao;
import com.cloud.network.dao.NetworkServiceMapDao;
import com.cloud.network.dao.NetworkVO;
import com.cloud.network.dao.PhysicalNetworkDao;
import com.cloud.network.element.UserDataServiceProvider;
import com.cloud.network.guru.NetworkGuru;
import com.cloud.network.lb.LoadBalancingRulesManager;
import com.cloud.network.router.VpcVirtualNetworkApplianceManager;
import com.cloud.network.rules.FirewallManager;
import com.cloud.network.rules.FirewallRuleVO;
import com.cloud.network.rules.PortForwardingRuleVO;
import com.cloud.network.rules.RulesManager;
import com.cloud.network.rules.dao.PortForwardingRulesDao;
import com.cloud.network.security.SecurityGroup;
import com.cloud.network.security.SecurityGroupManager;
import com.cloud.network.security.dao.SecurityGroupDao;
import com.cloud.network.vpc.VpcManager;
import com.cloud.offering.DiskOffering;
import com.cloud.offering.NetworkOffering;
import com.cloud.offering.NetworkOffering.Availability;
import com.cloud.offering.ServiceOffering;
import com.cloud.offerings.NetworkOfferingVO;
import com.cloud.offerings.dao.NetworkOfferingDao;
import com.cloud.org.Cluster;
import com.cloud.org.Grouping;
import com.cloud.resource.ResourceManager;
import com.cloud.resource.ResourceState;
import com.cloud.server.ManagementService;
import com.cloud.server.ResourceTag;
import com.cloud.service.ServiceOfferingVO;
import com.cloud.service.dao.ServiceOfferingDao;
import com.cloud.service.dao.ServiceOfferingDetailsDao;
import com.cloud.storage.DataStoreRole;
import com.cloud.storage.DiskOfferingVO;
import com.cloud.storage.GuestOSCategoryVO;
import com.cloud.storage.GuestOSVO;
import com.cloud.storage.Snapshot;
import com.cloud.storage.SnapshotVO;
import com.cloud.storage.Storage;
import com.cloud.storage.Storage.ImageFormat;
import com.cloud.storage.Storage.StoragePoolType;
import com.cloud.storage.Storage.TemplateType;
import com.cloud.storage.StoragePool;
import com.cloud.storage.StoragePoolStatus;
import com.cloud.storage.TemplateOVFPropertyVO;
import com.cloud.storage.VMTemplateStorageResourceAssoc;
import com.cloud.storage.VMTemplateVO;
import com.cloud.storage.VMTemplateZoneVO;
import com.cloud.storage.Volume;
import com.cloud.storage.VolumeApiService;
import com.cloud.storage.VolumeVO;
import com.cloud.storage.dao.DiskOfferingDao;
import com.cloud.storage.dao.GuestOSCategoryDao;
import com.cloud.storage.dao.GuestOSDao;
import com.cloud.storage.dao.SnapshotDao;
import com.cloud.storage.dao.TemplateOVFPropertiesDao;
import com.cloud.storage.dao.VMTemplateDao;
import com.cloud.storage.dao.VMTemplateZoneDao;
import com.cloud.storage.dao.VolumeDao;
import com.cloud.tags.ResourceTagVO;
import com.cloud.tags.dao.ResourceTagDao;
import com.cloud.template.TemplateApiService;
import com.cloud.template.TemplateManager;
import com.cloud.template.VirtualMachineTemplate;
import com.cloud.user.Account;
import com.cloud.user.AccountManager;
import com.cloud.user.AccountService;
import com.cloud.user.AccountVO;
import com.cloud.user.ResourceLimitService;
import com.cloud.user.SSHKeyPair;
import com.cloud.user.SSHKeyPairVO;
import com.cloud.user.User;
import com.cloud.user.UserStatisticsVO;
import com.cloud.user.UserVO;
import com.cloud.user.VmDiskStatisticsVO;
import com.cloud.user.dao.AccountDao;
import com.cloud.user.dao.SSHKeyPairDao;
import com.cloud.user.dao.UserDao;
import com.cloud.user.dao.UserStatisticsDao;
import com.cloud.user.dao.VmDiskStatisticsDao;
import com.cloud.uservm.UserVm;
import com.cloud.utils.DateUtil;
import com.cloud.utils.Journal;
import com.cloud.utils.NumbersUtil;
import com.cloud.utils.Pair;
import com.cloud.utils.component.ManagerBase;
import com.cloud.utils.concurrency.NamedThreadFactory;
import com.cloud.utils.crypt.DBEncryptionUtil;
import com.cloud.utils.crypt.RSAHelper;
import com.cloud.utils.db.DB;
import com.cloud.utils.db.EntityManager;
import com.cloud.utils.db.GlobalLock;
import com.cloud.utils.db.SearchCriteria;
import com.cloud.utils.db.Transaction;
import com.cloud.utils.db.TransactionCallbackNoReturn;
import com.cloud.utils.db.TransactionCallbackWithException;
import com.cloud.utils.db.TransactionCallbackWithExceptionNoReturn;
import com.cloud.utils.db.TransactionStatus;
import com.cloud.utils.db.UUIDManager;
import com.cloud.utils.exception.CloudRuntimeException;
import com.cloud.utils.exception.ExecutionException;
import com.cloud.utils.fsm.NoTransitionException;
import com.cloud.utils.net.NetUtils;
import com.cloud.vm.VirtualMachine.State;
import com.cloud.vm.dao.DomainRouterDao;
import com.cloud.vm.dao.InstanceGroupDao;
import com.cloud.vm.dao.InstanceGroupVMMapDao;
import com.cloud.vm.dao.NicDao;
import com.cloud.vm.dao.NicExtraDhcpOptionDao;
import com.cloud.vm.dao.UserVmDao;
import com.cloud.vm.dao.UserVmDetailsDao;
import com.cloud.vm.dao.VMInstanceDao;
import com.cloud.vm.snapshot.VMSnapshotManager;
import com.cloud.vm.snapshot.VMSnapshotVO;
import com.cloud.vm.snapshot.dao.VMSnapshotDao;
<<<<<<< HEAD
import com.google.common.base.Strings;
import com.google.gson.Gson;
=======
>>>>>>> 294813e8

public class UserVmManagerImpl extends ManagerBase implements UserVmManager, VirtualMachineGuru, UserVmService, Configurable {
    private static final Logger s_logger = Logger.getLogger(UserVmManagerImpl.class);

    /**
     * The number of seconds to wait before timing out when trying to acquire a global lock.
     */
    private static final int ACQUIRE_GLOBAL_LOCK_TIMEOUT_FOR_COOPERATION = 3;

    private static final long GiB_TO_BYTES = 1024 * 1024 * 1024;

    @Inject
    private EntityManager _entityMgr;
    @Inject
    private HostDao _hostDao;
    @Inject
    private ServiceOfferingDao _offeringDao;
    @Inject
    private DiskOfferingDao _diskOfferingDao;
    @Inject
    private VMTemplateDao _templateDao;
    @Inject
    private VMTemplateZoneDao _templateZoneDao;
    @Inject
    private TemplateDataStoreDao _templateStoreDao;
    @Inject
    private DomainDao _domainDao;
    @Inject
    private UserVmDao _vmDao;
    @Inject
    private VolumeDao _volsDao;
    @Inject
    private DataCenterDao _dcDao;
    @Inject
    private FirewallRulesDao _rulesDao;
    @Inject
    private LoadBalancerVMMapDao _loadBalancerVMMapDao;
    @Inject
    private PortForwardingRulesDao _portForwardingDao;
    @Inject
    private IPAddressDao _ipAddressDao;
    @Inject
    private HostPodDao _podDao;
    @Inject
    private NetworkModel _networkModel;
    @Inject
    private NetworkOrchestrationService _networkMgr;
    @Inject
    private AgentManager _agentMgr;
    @Inject
    private ConfigurationManager _configMgr;
    @Inject
    private AccountDao _accountDao;
    @Inject
    private UserDao _userDao;
    @Inject
    private SnapshotDao _snapshotDao;
    @Inject
    private GuestOSDao _guestOSDao;
    @Inject
    private HighAvailabilityManager _haMgr;
    @Inject
    private AlertManager _alertMgr;
    @Inject
    private AccountManager _accountMgr;
    @Inject
    private AccountService _accountService;
    @Inject
    private ClusterDao _clusterDao;
    @Inject
    private PrimaryDataStoreDao _storagePoolDao;
    @Inject
    private SecurityGroupManager _securityGroupMgr;
    @Inject
    private ServiceOfferingDao _serviceOfferingDao;
    @Inject
    private NetworkOfferingDao _networkOfferingDao;
    @Inject
    private InstanceGroupDao _vmGroupDao;
    @Inject
    private InstanceGroupVMMapDao _groupVMMapDao;
    @Inject
    private VirtualMachineManager _itMgr;
    @Inject
    private NetworkDao _networkDao;
    @Inject
    private NicDao _nicDao;
    @Inject
    private RulesManager _rulesMgr;
    @Inject
    private LoadBalancingRulesManager _lbMgr;
    @Inject
    private SSHKeyPairDao _sshKeyPairDao;
    @Inject
    private UserVmDetailsDao userVmDetailsDao;
    @Inject
    private HypervisorCapabilitiesDao _hypervisorCapabilitiesDao;
    @Inject
    private SecurityGroupDao _securityGroupDao;
    @Inject
    private CapacityManager _capacityMgr;
    @Inject
    private VMInstanceDao _vmInstanceDao;
    @Inject
    private ResourceLimitService _resourceLimitMgr;
    @Inject
    private FirewallManager _firewallMgr;
    @Inject
    private ResourceManager _resourceMgr;
    @Inject
    private NetworkServiceMapDao _ntwkSrvcDao;
    @Inject
    private PhysicalNetworkDao _physicalNetworkDao;
    @Inject
    private VpcManager _vpcMgr;
    @Inject
    private TemplateManager _templateMgr;
    @Inject
    private GuestOSCategoryDao _guestOSCategoryDao;
    @Inject
    private UsageEventDao _usageEventDao;
    @Inject
    private VmDiskStatisticsDao _vmDiskStatsDao;
    @Inject
    private VMSnapshotDao _vmSnapshotDao;
    @Inject
    private VMSnapshotManager _vmSnapshotMgr;
    @Inject
    private AffinityGroupVMMapDao _affinityGroupVMMapDao;
    @Inject
    private AffinityGroupDao _affinityGroupDao;
    @Inject
    private DedicatedResourceDao _dedicatedDao;
    @Inject
    private AffinityGroupService _affinityGroupService;
    @Inject
    private PlannerHostReservationDao _plannerHostReservationDao;
    @Inject
    private ServiceOfferingDetailsDao serviceOfferingDetailsDao;
    @Inject
    private UserStatisticsDao _userStatsDao;
    @Inject
    private VlanDao _vlanDao;
    @Inject
    private VolumeService _volService;
    @Inject
    private VolumeDataFactory volFactory;
    @Inject
    private UUIDManager _uuidMgr;
    @Inject
    private DeploymentPlanningManager _planningMgr;
    @Inject
    private VolumeApiService _volumeService;
    @Inject
    private DataStoreManager _dataStoreMgr;
    @Inject
    private VpcVirtualNetworkApplianceManager _virtualNetAppliance;
    @Inject
    private DomainRouterDao _routerDao;
    @Inject
    private VMNetworkMapDao _vmNetworkMapDao;
    @Inject
    private IpAddressManager _ipAddrMgr;
    @Inject
    private NicExtraDhcpOptionDao _nicExtraDhcpOptionDao;
    @Inject
    private TemplateApiService _tmplService;
    @Inject
    private ConfigurationDao _configDao;
    @Inject
    private DpdkHelper dpdkHelper;
    @Inject
    private ResourceTagDao resourceTagDao;
    @Inject
    private TemplateOVFPropertiesDao templateOVFPropertiesDao;

    protected Gson gson;

    private ScheduledExecutorService _executor = null;
    private ScheduledExecutorService _vmIpFetchExecutor = null;
    private int _expungeInterval;
    private int _expungeDelay;
    private boolean _dailyOrHourly = false;
    private int capacityReleaseInterval;
    private ExecutorService _vmIpFetchThreadExecutor;


    private String _instance;
    private boolean _instanceNameFlag;
    private int _scaleRetry;
    private Map<Long, VmAndCountDetails> vmIdCountMap = new ConcurrentHashMap<>();

    private static final int MAX_HTTP_GET_LENGTH = 2 * MAX_USER_DATA_LENGTH_BYTES;
    private static final int MAX_HTTP_POST_LENGTH = 16 * MAX_USER_DATA_LENGTH_BYTES;

    @Inject
    private OrchestrationService _orchSrvc;

    @Inject
    private VolumeOrchestrationService volumeMgr;

    @Inject
    private ManagementService _mgr;

    private static final ConfigKey<Integer> VmIpFetchWaitInterval = new ConfigKey<Integer>("Advanced", Integer.class, "externaldhcp.vmip.retrieval.interval", "180",
            "Wait Interval (in seconds) for shared network vm dhcp ip addr fetch for next iteration ", true);

    private static final ConfigKey<Integer> VmIpFetchTrialMax = new ConfigKey<Integer>("Advanced", Integer.class, "externaldhcp.vmip.max.retry", "10",
            "The max number of retrieval times for shared entwork vm dhcp ip fetch, in case of failures", true);

    private static final ConfigKey<Integer> VmIpFetchThreadPoolMax = new ConfigKey<Integer>("Advanced", Integer.class, "externaldhcp.vmipFetch.threadPool.max", "10",
            "number of threads for fetching vms ip address", true);

    private static final ConfigKey<Integer> VmIpFetchTaskWorkers = new ConfigKey<Integer>("Advanced", Integer.class, "externaldhcp.vmipfetchtask.workers", "10",
            "number of worker threads for vm ip fetch task ", true);

    private static final ConfigKey<Boolean> AllowDeployVmIfGivenHostFails = new ConfigKey<Boolean>("Advanced", Boolean.class, "allow.deploy.vm.if.deploy.on.given.host.fails", "false",
            "allow vm to deploy on different host if vm fails to deploy on the given host ", true);

    private static final ConfigKey<Boolean> EnableAdditionalVmConfig = new ConfigKey<>("Advanced", Boolean.class, "enable.additional.vm.configuration",
            "false", "allow additional arbitrary configuration to vm", true, ConfigKey.Scope.Account);
    private static final ConfigKey<Boolean> VmDestroyForcestop = new ConfigKey<Boolean>("Advanced", Boolean.class, "vm.destroy.forcestop", "false",
            "On destroy, force-stop takes this value ", true);

    @Override
    public UserVmVO getVirtualMachine(long vmId) {
        return _vmDao.findById(vmId);
    }

    @Override
    public List<? extends UserVm> getVirtualMachines(long hostId) {
        return _vmDao.listByHostId(hostId);
    }

    private void resourceLimitCheck(Account owner, Boolean displayVm, Long cpu, Long memory) throws ResourceAllocationException {
        _resourceLimitMgr.checkResourceLimit(owner, ResourceType.user_vm, displayVm);
        _resourceLimitMgr.checkResourceLimit(owner, ResourceType.cpu, displayVm, cpu);
        _resourceLimitMgr.checkResourceLimit(owner, ResourceType.memory, displayVm, memory);
    }

    private void resourceCountIncrement(long accountId, Boolean displayVm, Long cpu, Long memory) {
        _resourceLimitMgr.incrementResourceCount(accountId, ResourceType.user_vm, displayVm);
        _resourceLimitMgr.incrementResourceCount(accountId, ResourceType.cpu, displayVm, cpu);
        _resourceLimitMgr.incrementResourceCount(accountId, ResourceType.memory, displayVm, memory);
    }

    private void resourceCountDecrement(long accountId, Boolean displayVm, Long cpu, Long memory) {
        _resourceLimitMgr.decrementResourceCount(accountId, ResourceType.user_vm, displayVm);
        _resourceLimitMgr.decrementResourceCount(accountId, ResourceType.cpu, displayVm, cpu);
        _resourceLimitMgr.decrementResourceCount(accountId, ResourceType.memory, displayVm, memory);
    }

    public class VmAndCountDetails {
        long vmId;
        int  retrievalCount = VmIpFetchTrialMax.value();


        public VmAndCountDetails() {
        }

        public VmAndCountDetails (long vmId, int retrievalCount) {
            this.vmId = vmId;
            this.retrievalCount = retrievalCount;
        }

        public VmAndCountDetails (long vmId) {
            this.vmId = vmId;
        }

        public int getRetrievalCount() {
            return retrievalCount;
        }

        public void setRetrievalCount(int retrievalCount) {
            this.retrievalCount = retrievalCount;
        }

        public long getVmId() {
            return vmId;
        }

        public void setVmId(long vmId) {
            this.vmId = vmId;
        }

        public void decrementCount() {
            this.retrievalCount--;

        }
    }

    private class VmIpAddrFetchThread extends ManagedContextRunnable {


        long nicId;
        long vmId;
        String vmName;
        boolean isWindows;
        Long hostId;
        String networkCidr;

        public VmIpAddrFetchThread(long vmId, long nicId, String instanceName, boolean windows, Long hostId, String networkCidr) {
            this.vmId = vmId;
            this.nicId = nicId;
            this.vmName = instanceName;
            this.isWindows = windows;
            this.hostId = hostId;
            this.networkCidr = networkCidr;
        }

        @Override
        protected void runInContext() {
            GetVmIpAddressCommand cmd = new GetVmIpAddressCommand(vmName, networkCidr, isWindows);
            boolean decrementCount = true;

            try {
                s_logger.debug("Trying for vm "+ vmId +" nic Id "+nicId +" ip retrieval ...");
                Answer answer = _agentMgr.send(hostId, cmd);
                NicVO nic = _nicDao.findById(nicId);
                if (answer.getResult()) {
                    String vmIp = answer.getDetails();

                    if (NetUtils.isValidIp4(vmIp)) {
                        // set this vm ip addr in vm nic.
                        if (nic != null) {
                            nic.setIPv4Address(vmIp);
                            _nicDao.update(nicId, nic);
                            s_logger.debug("Vm "+ vmId +" IP "+vmIp +" got retrieved successfully");
                            vmIdCountMap.remove(nicId);
                            decrementCount = false;
                            ActionEventUtils.onActionEvent(User.UID_SYSTEM, Account.ACCOUNT_ID_SYSTEM,
                                    Domain.ROOT_DOMAIN, EventTypes.EVENT_NETWORK_EXTERNAL_DHCP_VM_IPFETCH,
                                    "VM " + vmId + " nic id " + nicId + " ip address " + vmIp + " got fetched successfully");
                        }
                    }
                } else {
                    //previously vm has ip and nic table has ip address. After vm restart or stop/start
                    //if vm doesnot get the ip then set the ip in nic table to null
                    if (nic.getIPv4Address() != null) {
                        nic.setIPv4Address(null);
                        _nicDao.update(nicId, nic);
                    }
                    if (answer.getDetails() != null) {
                        s_logger.debug("Failed to get vm ip for Vm "+ vmId + answer.getDetails());
                    }
                }
            } catch (OperationTimedoutException e) {
                s_logger.warn("Timed Out", e);
            } catch (AgentUnavailableException e) {
                s_logger.warn("Agent Unavailable ", e);
            } finally {
                if (decrementCount) {
                    VmAndCountDetails vmAndCount = vmIdCountMap.get(nicId);
                    vmAndCount.decrementCount();
                    s_logger.debug("Ip is not retrieved for VM " + vmId +" nic "+nicId + " ... decremented count to "+vmAndCount.getRetrievalCount());
                    vmIdCountMap.put(nicId, vmAndCount);
                }
            }
        }
    }

    @Override
    @ActionEvent(eventType = EventTypes.EVENT_VM_RESETPASSWORD, eventDescription = "resetting Vm password", async = true)
    public UserVm resetVMPassword(ResetVMPasswordCmd cmd, String password) throws ResourceUnavailableException, InsufficientCapacityException {
        Account caller = CallContext.current().getCallingAccount();
        Long vmId = cmd.getId();
        UserVmVO userVm = _vmDao.findById(cmd.getId());

        // Do parameters input validation
        if (userVm == null) {
            throw new InvalidParameterValueException("unable to find a virtual machine with id " + cmd.getId());
        }

        _vmDao.loadDetails(userVm);

        VMTemplateVO template = _templateDao.findByIdIncludingRemoved(userVm.getTemplateId());
        if (template == null || !template.isEnablePassword()) {
            throw new InvalidParameterValueException("Fail to reset password for the virtual machine, the template is not password enabled");
        }

        if (userVm.getState() == State.Error || userVm.getState() == State.Expunging) {
            s_logger.error("vm is not in the right state: " + vmId);
            throw new InvalidParameterValueException("Vm with id " + vmId + " is not in the right state");
        }

        if (userVm.getState() != State.Stopped) {
            s_logger.error("vm is not in the right state: " + vmId);
            throw new InvalidParameterValueException("Vm " + userVm + " should be stopped to do password reset");
        }

        _accountMgr.checkAccess(caller, null, true, userVm);

        boolean result = resetVMPasswordInternal(vmId, password);

        if (result) {
            userVm.setPassword(password);
        } else {
            throw new CloudRuntimeException("Failed to reset password for the virtual machine ");
        }

        return userVm;
    }

    private boolean resetVMPasswordInternal(Long vmId, String password) throws ResourceUnavailableException, InsufficientCapacityException {
        Long userId = CallContext.current().getCallingUserId();
        VMInstanceVO vmInstance = _vmDao.findById(vmId);

        if (password == null || password.equals("")) {
            return false;
        }

        VMTemplateVO template = _templateDao.findByIdIncludingRemoved(vmInstance.getTemplateId());
        if (template.isEnablePassword()) {
            Nic defaultNic = _networkModel.getDefaultNic(vmId);
            if (defaultNic == null) {
                s_logger.error("Unable to reset password for vm " + vmInstance + " as the instance doesn't have default nic");
                return false;
            }

            Network defaultNetwork = _networkDao.findById(defaultNic.getNetworkId());
            NicProfile defaultNicProfile = new NicProfile(defaultNic, defaultNetwork, null, null, null, _networkModel.isSecurityGroupSupportedInNetwork(defaultNetwork),
                    _networkModel.getNetworkTag(template.getHypervisorType(), defaultNetwork));
            VirtualMachineProfile vmProfile = new VirtualMachineProfileImpl(vmInstance);
            vmProfile.setParameter(VirtualMachineProfile.Param.VmPassword, password);

            UserDataServiceProvider element = _networkMgr.getPasswordResetProvider(defaultNetwork);
            if (element == null) {
                throw new CloudRuntimeException("Can't find network element for " + Service.UserData.getName() + " provider needed for password reset");
            }

            boolean result = element.savePassword(defaultNetwork, defaultNicProfile, vmProfile);

            // Need to reboot the virtual machine so that the password gets
            // redownloaded from the DomR, and reset on the VM
            if (!result) {
                s_logger.debug("Failed to reset password for the virtual machine; no need to reboot the vm");
                return false;
            } else {
                final UserVmVO userVm = _vmDao.findById(vmId);
                _vmDao.loadDetails(userVm);
                // update the password in vm_details table too
                // Check if an SSH key pair was selected for the instance and if so
                // use it to encrypt & save the vm password
                encryptAndStorePassword(userVm, password);

                if (vmInstance.getState() == State.Stopped) {
                    s_logger.debug("Vm " + vmInstance + " is stopped, not rebooting it as a part of password reset");
                    return true;
                }

                if (rebootVirtualMachine(userId, vmId) == null) {
                    s_logger.warn("Failed to reboot the vm " + vmInstance);
                    return false;
                } else {
                    s_logger.debug("Vm " + vmInstance + " is rebooted successfully as a part of password reset");
                    return true;
                }
            }
        } else {
            if (s_logger.isDebugEnabled()) {
                s_logger.debug("Reset password called for a vm that is not using a password enabled template");
            }
            return false;
        }
    }

    @Override
    @ActionEvent(eventType = EventTypes.EVENT_VM_RESETSSHKEY, eventDescription = "resetting Vm SSHKey", async = true)
    public UserVm resetVMSSHKey(ResetVMSSHKeyCmd cmd) throws ResourceUnavailableException, InsufficientCapacityException {

        Account caller = CallContext.current().getCallingAccount();
        Account owner = _accountMgr.finalizeOwner(caller, cmd.getAccountName(), cmd.getDomainId(), cmd.getProjectId());
        Long vmId = cmd.getId();

        UserVmVO userVm = _vmDao.findById(cmd.getId());
        if (userVm == null) {
            throw new InvalidParameterValueException("unable to find a virtual machine by id" + cmd.getId());
        }

        _vmDao.loadDetails(userVm);
        VMTemplateVO template = _templateDao.findByIdIncludingRemoved(userVm.getTemplateId());

        // Do parameters input validation

        if (userVm.getState() == State.Error || userVm.getState() == State.Expunging) {
            s_logger.error("vm is not in the right state: " + vmId);
            throw new InvalidParameterValueException("Vm with specified id is not in the right state");
        }
        if (userVm.getState() != State.Stopped) {
            s_logger.error("vm is not in the right state: " + vmId);
            throw new InvalidParameterValueException("Vm " + userVm + " should be stopped to do SSH Key reset");
        }

        SSHKeyPairVO s = _sshKeyPairDao.findByName(owner.getAccountId(), owner.getDomainId(), cmd.getName());
        if (s == null) {
            throw new InvalidParameterValueException("A key pair with name '" + cmd.getName() + "' does not exist for account " + owner.getAccountName()
            + " in specified domain id");
        }

        _accountMgr.checkAccess(caller, null, true, userVm);
        String password = null;
        String sshPublicKey = s.getPublicKey();
        if (template != null && template.isEnablePassword()) {
            password = _mgr.generateRandomPassword();
        }

        boolean result = resetVMSSHKeyInternal(vmId, sshPublicKey, password);

        if (!result) {
            throw new CloudRuntimeException("Failed to reset SSH Key for the virtual machine ");
        }
        return userVm;
    }

    private boolean resetVMSSHKeyInternal(Long vmId, String sshPublicKey, String password) throws ResourceUnavailableException, InsufficientCapacityException {
        Long userId = CallContext.current().getCallingUserId();
        VMInstanceVO vmInstance = _vmDao.findById(vmId);

        VMTemplateVO template = _templateDao.findByIdIncludingRemoved(vmInstance.getTemplateId());
        Nic defaultNic = _networkModel.getDefaultNic(vmId);
        if (defaultNic == null) {
            s_logger.error("Unable to reset SSH Key for vm " + vmInstance + " as the instance doesn't have default nic");
            return false;
        }

        Network defaultNetwork = _networkDao.findById(defaultNic.getNetworkId());
        NicProfile defaultNicProfile = new NicProfile(defaultNic, defaultNetwork, null, null, null, _networkModel.isSecurityGroupSupportedInNetwork(defaultNetwork),
                _networkModel.getNetworkTag(template.getHypervisorType(), defaultNetwork));

        VirtualMachineProfile vmProfile = new VirtualMachineProfileImpl(vmInstance);

        if (template.isEnablePassword()) {
            vmProfile.setParameter(VirtualMachineProfile.Param.VmPassword, password);
        }

        UserDataServiceProvider element = _networkMgr.getSSHKeyResetProvider(defaultNetwork);
        if (element == null) {
            throw new CloudRuntimeException("Can't find network element for " + Service.UserData.getName() + " provider needed for SSH Key reset");
        }
        boolean result = element.saveSSHKey(defaultNetwork, defaultNicProfile, vmProfile, sshPublicKey);

        // Need to reboot the virtual machine so that the password gets redownloaded from the DomR, and reset on the VM
        if (!result) {
            s_logger.debug("Failed to reset SSH Key for the virtual machine; no need to reboot the vm");
            return false;
        } else {
            final UserVmVO userVm = _vmDao.findById(vmId);
            _vmDao.loadDetails(userVm);
            userVm.setDetail(VmDetailConstants.SSH_PUBLIC_KEY, sshPublicKey);
            if (template.isEnablePassword()) {
                userVm.setPassword(password);
                //update the encrypted password in vm_details table too
                encryptAndStorePassword(userVm, password);
            } else {
                _vmDao.saveDetails(userVm);
            }

            if (vmInstance.getState() == State.Stopped) {
                s_logger.debug("Vm " + vmInstance + " is stopped, not rebooting it as a part of SSH Key reset");
                return true;
            }
            if (rebootVirtualMachine(userId, vmId) == null) {
                s_logger.warn("Failed to reboot the vm " + vmInstance);
                return false;
            } else {
                s_logger.debug("Vm " + vmInstance + " is rebooted successfully as a part of SSH Key reset");
                return true;
            }
        }
    }

    @Override
    public boolean stopVirtualMachine(long userId, long vmId) {
        boolean status = false;
        if (s_logger.isDebugEnabled()) {
            s_logger.debug("Stopping vm=" + vmId);
        }
        UserVmVO vm = _vmDao.findById(vmId);
        if (vm == null || vm.getRemoved() != null) {
            if (s_logger.isDebugEnabled()) {
                s_logger.debug("VM is either removed or deleted.");
            }
            return true;
        }

        _userDao.findById(userId);
        try {
            VirtualMachineEntity vmEntity = _orchSrvc.getVirtualMachine(vm.getUuid());
            status = vmEntity.stop(Long.toString(userId));
        } catch (ResourceUnavailableException e) {
            s_logger.debug("Unable to stop due to ", e);
            status = false;
        } catch (CloudException e) {
            throw new CloudRuntimeException("Unable to contact the agent to stop the virtual machine " + vm, e);
        }
        return status;
    }

    private UserVm rebootVirtualMachine(long userId, long vmId) throws InsufficientCapacityException, ResourceUnavailableException {
        UserVmVO vm = _vmDao.findById(vmId);

        if (vm == null || vm.getState() == State.Destroyed || vm.getState() == State.Expunging || vm.getRemoved() != null) {
            s_logger.warn("Vm id=" + vmId + " doesn't exist");
            return null;
        }

        if (vm.getState() == State.Running && vm.getHostId() != null) {
            collectVmDiskStatistics(vm);
            collectVmNetworkStatistics(vm);
            DataCenterVO dc = _dcDao.findById(vm.getDataCenterId());
            try {
                if (dc.getNetworkType() == DataCenter.NetworkType.Advanced) {
                    //List all networks of vm
                    List<Long> vmNetworks = _vmNetworkMapDao.getNetworks(vmId);
                    List<DomainRouterVO> routers = new ArrayList<DomainRouterVO>();
                    //List the stopped routers
                    for(long vmNetworkId : vmNetworks) {
                        List<DomainRouterVO> router = _routerDao.listStopped(vmNetworkId);
                        routers.addAll(router);
                    }
                    //A vm may not have many nics attached and even fewer routers might be stopped (only in exceptional cases)
                    //Safe to start the stopped router serially, this is consistent with the way how multiple networks are added to vm during deploy
                    //and routers are started serially ,may revisit to make this process parallel
                    for(DomainRouterVO routerToStart : routers) {
                        s_logger.warn("Trying to start router " + routerToStart.getInstanceName() + " as part of vm: " + vm.getInstanceName() + " reboot");
                        _virtualNetAppliance.startRouter(routerToStart.getId(),true);
                    }
                }
            } catch (ConcurrentOperationException e) {
                throw new CloudRuntimeException("Concurrent operations on starting router. " + e);
            } catch (Exception ex){
                throw new CloudRuntimeException("Router start failed due to" + ex);
            }finally {
                s_logger.info("Rebooting vm " + vm.getInstanceName());
                _itMgr.reboot(vm.getUuid(), null);
            }
            return _vmDao.findById(vmId);
        } else {
            s_logger.error("Vm id=" + vmId + " is not in Running state, failed to reboot");
            return null;
        }
    }

    @Override
    @ActionEvent(eventType = EventTypes.EVENT_VM_UPGRADE, eventDescription = "upgrading Vm")
    /*
     * TODO: cleanup eventually - Refactored API call
     */
    // This method will be deprecated as we use ScaleVMCmd for both stopped VMs and running VMs
    public UserVm upgradeVirtualMachine(UpgradeVMCmd cmd) throws ResourceAllocationException {
        Long vmId = cmd.getId();
        Long svcOffId = cmd.getServiceOfferingId();
        Account caller = CallContext.current().getCallingAccount();

        // Verify input parameters
        //UserVmVO vmInstance = _vmDao.findById(vmId);
        VMInstanceVO vmInstance = _vmInstanceDao.findById(vmId);
        if (vmInstance == null) {
            throw new InvalidParameterValueException("unable to find a virtual machine with id " + vmId);
        } else if (!(vmInstance.getState().equals(State.Stopped))) {
            throw new InvalidParameterValueException("Unable to upgrade virtual machine " + vmInstance.toString() + " " + " in state " + vmInstance.getState()
            + "; make sure the virtual machine is stopped");
        }

        _accountMgr.checkAccess(caller, null, true, vmInstance);

        // Check resource limits for CPU and Memory.
        Map<String, String> customParameters = cmd.getDetails();
        ServiceOfferingVO newServiceOffering = _offeringDao.findById(svcOffId);
        if (newServiceOffering.getState() == DiskOffering.State.Inactive) {
            throw new InvalidParameterValueException(String.format("Unable to upgrade virtual machine %s with an inactive service offering %s", vmInstance.getUuid(), newServiceOffering.getUuid()));
        }
        if (newServiceOffering.isDynamic()) {
            newServiceOffering.setDynamicFlag(true);
            validateCustomParameters(newServiceOffering, cmd.getDetails());
            newServiceOffering = _offeringDao.getComputeOffering(newServiceOffering, customParameters);
        }
        ServiceOfferingVO currentServiceOffering = _offeringDao.findByIdIncludingRemoved(vmInstance.getId(), vmInstance.getServiceOfferingId());

        int newCpu = newServiceOffering.getCpu();
        int newMemory = newServiceOffering.getRamSize();
        int currentCpu = currentServiceOffering.getCpu();
        int currentMemory = currentServiceOffering.getRamSize();

        if (newCpu > currentCpu) {
            _resourceLimitMgr.checkResourceLimit(caller, ResourceType.cpu, newCpu - currentCpu);
        }
        if (newMemory > currentMemory) {
            _resourceLimitMgr.checkResourceLimit(caller, ResourceType.memory, newMemory - currentMemory);
        }

        // Check that the specified service offering ID is valid
        _itMgr.checkIfCanUpgrade(vmInstance, newServiceOffering);

        _itMgr.upgradeVmDb(vmId, svcOffId);
        if (newServiceOffering.isDynamic()) {
            //save the custom values to the database.
            saveCustomOfferingDetails(vmId, newServiceOffering);
        }
        if (currentServiceOffering.isDynamic() && !newServiceOffering.isDynamic()) {
            removeCustomOfferingDetails(vmId);
        }

        // Increment or decrement CPU and Memory count accordingly.
        if (newCpu > currentCpu) {
            _resourceLimitMgr.incrementResourceCount(caller.getAccountId(), ResourceType.cpu, new Long(newCpu - currentCpu));
        } else if (currentCpu > newCpu) {
            _resourceLimitMgr.decrementResourceCount(caller.getAccountId(), ResourceType.cpu, new Long(currentCpu - newCpu));
        }
        if (newMemory > currentMemory) {
            _resourceLimitMgr.incrementResourceCount(caller.getAccountId(), ResourceType.memory, new Long(newMemory - currentMemory));
        } else if (currentMemory > newMemory) {
            _resourceLimitMgr.decrementResourceCount(caller.getAccountId(), ResourceType.memory, new Long(currentMemory - newMemory));
        }

        // Generate usage event for VM upgrade
        UserVmVO userVm = _vmDao.findById(vmId);
        generateUsageEvent( userVm, userVm.isDisplayVm(), EventTypes.EVENT_VM_UPGRADE);

        return userVm;
    }

    @Override
    public void validateCustomParameters(ServiceOfferingVO serviceOffering, Map<String, String> customParameters) {
        //TODO need to validate custom cpu, and memory against min/max CPU/Memory ranges from service_offering_details table
        if (customParameters.size() != 0) {
            Map<String, String> offeringDetails = serviceOfferingDetailsDao.listDetailsKeyPairs(serviceOffering.getId());
            if (serviceOffering.getCpu() == null) {
                int minCPU = NumbersUtil.parseInt(offeringDetails.get(ApiConstants.MIN_CPU_NUMBER), 1);
                int maxCPU = NumbersUtil.parseInt(offeringDetails.get(ApiConstants.MAX_CPU_NUMBER), Integer.MAX_VALUE);
                int cpuNumber = NumbersUtil.parseInt(customParameters.get(UsageEventVO.DynamicParameters.cpuNumber.name()), -1);
                if (cpuNumber < minCPU || cpuNumber > maxCPU) {
                    throw new InvalidParameterValueException(String.format("Invalid cpu cores value, specify a value between %d and %d", minCPU, maxCPU));
                }
            } else if (customParameters.containsKey(UsageEventVO.DynamicParameters.cpuNumber.name())) {
                throw new InvalidParameterValueException("The cpu cores of this offering id:" + serviceOffering.getUuid()
                + " is not customizable. This is predefined in the template.");
            }

            if (serviceOffering.getSpeed() == null) {
                String cpuSpeed = customParameters.get(UsageEventVO.DynamicParameters.cpuSpeed.name());
                if ((cpuSpeed == null) || (NumbersUtil.parseInt(cpuSpeed, -1) <= 0)) {
                    throw new InvalidParameterValueException("Invalid cpu speed value, specify a value between 1 and " + Integer.MAX_VALUE);
                }
            } else if (!serviceOffering.isCustomCpuSpeedSupported() && customParameters.containsKey(UsageEventVO.DynamicParameters.cpuSpeed.name())) {
                throw new InvalidParameterValueException("The cpu speed of this offering id:" + serviceOffering.getUuid()
                + " is not customizable. This is predefined in the template.");
            }

            if (serviceOffering.getRamSize() == null) {
                int minMemory = NumbersUtil.parseInt(offeringDetails.get(ApiConstants.MIN_MEMORY), 32);
                int maxMemory = NumbersUtil.parseInt(offeringDetails.get(ApiConstants.MAX_MEMORY), Integer.MAX_VALUE);
                int memory = NumbersUtil.parseInt(customParameters.get(UsageEventVO.DynamicParameters.memory.name()), -1);
                if (memory < minMemory || memory > maxMemory) {
                    throw new InvalidParameterValueException(String.format("Invalid memory value, specify a value between %d and %d", minMemory, maxMemory));
                }
            } else if (customParameters.containsKey(UsageEventVO.DynamicParameters.memory.name())) {
                throw new InvalidParameterValueException("The memory of this offering id:" + serviceOffering.getUuid() + " is not customizable. This is predefined in the template.");
            }
        } else {
            throw new InvalidParameterValueException("Need to specify custom parameter values cpu, cpu speed and memory when using custom offering");
        }
    }

    private UserVm upgradeStoppedVirtualMachine(Long vmId, Long svcOffId, Map<String, String> customParameters) throws ResourceAllocationException {
        Account caller = CallContext.current().getCallingAccount();

        // Verify input parameters
        //UserVmVO vmInstance = _vmDao.findById(vmId);
        VMInstanceVO vmInstance = _vmInstanceDao.findById(vmId);
        if (vmInstance == null) {
            throw new InvalidParameterValueException("unable to find a virtual machine with id " + vmId);
        }

        _accountMgr.checkAccess(caller, null, true, vmInstance);

        // Check resource limits for CPU and Memory.
        ServiceOfferingVO newServiceOffering = _offeringDao.findById(svcOffId);
        if (newServiceOffering.isDynamic()) {
            newServiceOffering.setDynamicFlag(true);
            validateCustomParameters(newServiceOffering, customParameters);
            newServiceOffering = _offeringDao.getComputeOffering(newServiceOffering, customParameters);
        }
        ServiceOfferingVO currentServiceOffering = _offeringDao.findByIdIncludingRemoved(vmInstance.getId(), vmInstance.getServiceOfferingId());

        int newCpu = newServiceOffering.getCpu();
        int newMemory = newServiceOffering.getRamSize();
        int currentCpu = currentServiceOffering.getCpu();
        int currentMemory = currentServiceOffering.getRamSize();

        if (newCpu > currentCpu) {
            _resourceLimitMgr.checkResourceLimit(caller, ResourceType.cpu, newCpu - currentCpu);
        }
        if (newMemory > currentMemory) {
            _resourceLimitMgr.checkResourceLimit(caller, ResourceType.memory, newMemory - currentMemory);
        }

        // Check that the specified service offering ID is valid
        _itMgr.checkIfCanUpgrade(vmInstance, newServiceOffering);

        DiskOfferingVO newROOTDiskOffering = _diskOfferingDao.findById(newServiceOffering.getId());

        List<VolumeVO> vols = _volsDao.findReadyRootVolumesByInstance(vmInstance.getId());

        for (final VolumeVO rootVolumeOfVm : vols) {
            rootVolumeOfVm.setDiskOfferingId(newROOTDiskOffering.getId());

            _volsDao.update(rootVolumeOfVm.getId(), rootVolumeOfVm);

            ResizeVolumeCmd resizeVolumeCmd = new ResizeVolumeCmd(rootVolumeOfVm.getId(), newROOTDiskOffering.getMinIops(), newROOTDiskOffering.getMaxIops());

            _volumeService.resizeVolume(resizeVolumeCmd);
        }

        // Check if the new service offering can be applied to vm instance
        ServiceOffering newSvcOffering = _offeringDao.findById(svcOffId);
        Account owner = _accountMgr.getActiveAccountById(vmInstance.getAccountId());
        _accountMgr.checkAccess(owner, newSvcOffering, _dcDao.findById(vmInstance.getDataCenterId()));

        _itMgr.upgradeVmDb(vmId, svcOffId);
        if (newServiceOffering.isDynamic()) {
            //save the custom values to the database.
            saveCustomOfferingDetails(vmId, newServiceOffering);
        }
        if (currentServiceOffering.isDynamic() && !newServiceOffering.isDynamic()) {
            removeCustomOfferingDetails(vmId);
        }

        // Increment or decrement CPU and Memory count accordingly.
        if (newCpu > currentCpu) {
            _resourceLimitMgr.incrementResourceCount(caller.getAccountId(), ResourceType.cpu, new Long(newCpu - currentCpu));
        } else if (currentCpu > newCpu) {
            _resourceLimitMgr.decrementResourceCount(caller.getAccountId(), ResourceType.cpu, new Long(currentCpu - newCpu));
        }
        if (newMemory > currentMemory) {
            _resourceLimitMgr.incrementResourceCount(caller.getAccountId(), ResourceType.memory, new Long(newMemory - currentMemory));
        } else if (currentMemory > newMemory) {
            _resourceLimitMgr.decrementResourceCount(caller.getAccountId(), ResourceType.memory, new Long(currentMemory - newMemory));
        }

        return _vmDao.findById(vmInstance.getId());

    }

    @Override
    @ActionEvent(eventType = EventTypes.EVENT_NIC_CREATE, eventDescription = "Creating Nic", async = true)
    public UserVm addNicToVirtualMachine(AddNicToVMCmd cmd) throws InvalidParameterValueException, PermissionDeniedException, CloudRuntimeException {
        Long vmId = cmd.getVmId();
        Long networkId = cmd.getNetworkId();
        String ipAddress = cmd.getIpAddress();
        String macAddress = cmd.getMacAddress();
        Account caller = CallContext.current().getCallingAccount();

        UserVmVO vmInstance = _vmDao.findById(vmId);
        if (vmInstance == null) {
            throw new InvalidParameterValueException("unable to find a virtual machine with id " + vmId);
        }

        // Check that Vm does not have VM Snapshots
        if (_vmSnapshotDao.findByVm(vmId).size() > 0) {
            throw new InvalidParameterValueException("NIC cannot be added to VM with VM Snapshots");
        }

        NetworkVO network = _networkDao.findById(networkId);
        if (network == null) {
            throw new InvalidParameterValueException("unable to find a network with id " + networkId);
        }

        if (caller.getType() != Account.ACCOUNT_TYPE_ADMIN) {
            if (!(network.getGuestType() == Network.GuestType.Shared && network.getAclType() == ACLType.Domain)
                    && !(network.getAclType() == ACLType.Account && network.getAccountId() == vmInstance.getAccountId())) {
                throw new InvalidParameterValueException("only shared network or isolated network with the same account_id can be added to vmId: " + vmId);
            }
        }

        List<NicVO> allNics = _nicDao.listByVmId(vmInstance.getId());
        for (NicVO nic : allNics) {
            if (nic.getNetworkId() == network.getId()) {
                throw new CloudRuntimeException("A NIC already exists for VM:" + vmInstance.getInstanceName() + " in network: " + network.getUuid());
            }
        }

        macAddress = validateOrReplaceMacAddress(macAddress, network.getId());

        if(_nicDao.findByNetworkIdAndMacAddress(networkId, macAddress) != null) {
            throw new CloudRuntimeException("A NIC with this MAC address exists for network: " + network.getUuid());
        }

        NicProfile profile = new NicProfile(ipAddress, null, macAddress);
        if (ipAddress != null) {
            if (!(NetUtils.isValidIp4(ipAddress) || NetUtils.isValidIp6(ipAddress))) {
                throw new InvalidParameterValueException("Invalid format for IP address parameter: " + ipAddress);
            }
        }

        // Perform permission check on VM
        _accountMgr.checkAccess(caller, null, true, vmInstance);

        // Verify that zone is not Basic
        DataCenterVO dc = _dcDao.findById(vmInstance.getDataCenterId());
        if (dc.getNetworkType() == DataCenter.NetworkType.Basic) {
            throw new CloudRuntimeException("Zone " + vmInstance.getDataCenterId() + ", has a NetworkType of Basic. Can't add a new NIC to a VM on a Basic Network");
        }

        // Perform account permission check on network
        _accountMgr.checkAccess(caller, AccessType.UseEntry, false, network);

        //ensure network belongs in zone
        if (network.getDataCenterId() != vmInstance.getDataCenterId()) {
            throw new CloudRuntimeException(vmInstance + " is in zone:" + vmInstance.getDataCenterId() + " but " + network + " is in zone:" + network.getDataCenterId());
        }

        // Get all vms hostNames in the network
        List<String> hostNames = _vmInstanceDao.listDistinctHostNames(network.getId());
        // verify that there are no duplicates, listDistictHostNames could return hostNames even if the NIC
        //in the network is removed, so also check if the NIC is present and then throw an exception.
        //This will also check if there are multiple nics of same vm in the network
        if (hostNames.contains(vmInstance.getHostName())) {
            for (String hostName : hostNames) {
                VMInstanceVO vm = _vmInstanceDao.findVMByHostName(hostName);
                if (_networkModel.getNicInNetwork(vm.getId(), network.getId()) != null && vm.getHostName().equals(vmInstance.getHostName())) {
                    throw new CloudRuntimeException(network + " already has a vm with host name: " + vmInstance.getHostName());
                }
            }
        }

        NicProfile guestNic = null;
        boolean cleanUp = true;

        try {
            guestNic = _itMgr.addVmToNetwork(vmInstance, network, profile);
            saveExtraDhcpOptions(guestNic.getId(), cmd.getDhcpOptionsMap());
            _networkMgr.configureExtraDhcpOptions(network, guestNic.getId(), cmd.getDhcpOptionsMap());
            cleanUp = false;
        } catch (ResourceUnavailableException e) {
            throw new CloudRuntimeException("Unable to add NIC to " + vmInstance + ": " + e);
        } catch (InsufficientCapacityException e) {
            throw new CloudRuntimeException("Insufficient capacity when adding NIC to " + vmInstance + ": " + e);
        } catch (ConcurrentOperationException e) {
            throw new CloudRuntimeException("Concurrent operations on adding NIC to " + vmInstance + ": " + e);
        } finally {
            if(cleanUp) {
                try {
                    _itMgr.removeVmFromNetwork(vmInstance, network, null);
                } catch (ResourceUnavailableException e) {
                    throw new CloudRuntimeException("Error while cleaning up NIC " + e);
                }
            }
        }
        CallContext.current().putContextParameter(Nic.class, guestNic.getUuid());
        s_logger.debug("Successful addition of " + network + " from " + vmInstance);
        return _vmDao.findById(vmInstance.getId());
    }

    /**
     * If the given MAC address is invalid it replaces the given MAC with the next available MAC address
     */
    protected String validateOrReplaceMacAddress(String macAddress, long networkId) {
        if (!NetUtils.isValidMac(macAddress)) {
            try {
                macAddress = _networkModel.getNextAvailableMacAddressInNetwork(networkId);
            } catch (InsufficientAddressCapacityException e) {
                throw new CloudRuntimeException(String.format("A MAC address cannot be generated for this NIC in the network [id=%s] ", networkId));
            }
        }
        return macAddress;
    }

    private void saveExtraDhcpOptions(long nicId, Map<Integer, String> dhcpOptions) {
        List<NicExtraDhcpOptionVO> nicExtraDhcpOptionVOList = dhcpOptions
                .entrySet()
                .stream()
                .map(entry -> new NicExtraDhcpOptionVO(nicId, entry.getKey(), entry.getValue()))
                .collect(Collectors.toList());

        _nicExtraDhcpOptionDao.saveExtraDhcpOptions(nicExtraDhcpOptionVOList);
    }

    @Override
    @ActionEvent(eventType = EventTypes.EVENT_NIC_DELETE, eventDescription = "Removing Nic", async = true)
    public UserVm removeNicFromVirtualMachine(RemoveNicFromVMCmd cmd) throws InvalidParameterValueException, PermissionDeniedException, CloudRuntimeException {
        Long vmId = cmd.getVmId();
        Long nicId = cmd.getNicId();
        Account caller = CallContext.current().getCallingAccount();

        UserVmVO vmInstance = _vmDao.findById(vmId);
        if (vmInstance == null) {
            throw new InvalidParameterValueException("Unable to find a virtual machine with id " + vmId);
        }

        // Check that Vm does not have VM Snapshots
        if (_vmSnapshotDao.findByVm(vmId).size() > 0) {
            throw new InvalidParameterValueException("NIC cannot be removed from VM with VM Snapshots");
        }

        NicVO nic = _nicDao.findById(nicId);
        if (nic == null) {
            throw new InvalidParameterValueException("Unable to find a nic with id " + nicId);
        }

        NetworkVO network = _networkDao.findById(nic.getNetworkId());
        if (network == null) {
            throw new InvalidParameterValueException("Unable to find a network with id " + nic.getNetworkId());
        }

        // Perform permission check on VM
        _accountMgr.checkAccess(caller, null, true, vmInstance);

        // Verify that zone is not Basic
        DataCenterVO dc = _dcDao.findById(vmInstance.getDataCenterId());
        if (dc.getNetworkType() == DataCenter.NetworkType.Basic) {
            throw new InvalidParameterValueException("Zone " + vmInstance.getDataCenterId() + ", has a NetworkType of Basic. Can't remove a NIC from a VM on a Basic Network");
        }

        // check to see if nic is attached to VM
        if (nic.getInstanceId() != vmId) {
            throw new InvalidParameterValueException(nic + " is not a nic on " + vmInstance);
        }

        // Perform account permission check on network
        _accountMgr.checkAccess(caller, AccessType.UseEntry, false, network);

        // don't delete default NIC on a user VM
        if (nic.isDefaultNic() && vmInstance.getType() == VirtualMachine.Type.User) {
            throw new InvalidParameterValueException("Unable to remove nic from " + vmInstance + " in " + network + ", nic is default.");
        }

        // if specified nic is associated with PF/LB/Static NAT
        if (_rulesMgr.listAssociatedRulesForGuestNic(nic).size() > 0) {
            throw new InvalidParameterValueException("Unable to remove nic from " + vmInstance + " in " + network + ", nic has associated Port forwarding or Load balancer or Static NAT rules.");
        }

        boolean nicremoved = false;
        try {
            nicremoved = _itMgr.removeNicFromVm(vmInstance, nic);
        } catch (ResourceUnavailableException e) {
            throw new CloudRuntimeException("Unable to remove " + network + " from " + vmInstance + ": " + e);

        } catch (ConcurrentOperationException e) {
            throw new CloudRuntimeException("Concurrent operations on removing " + network + " from " + vmInstance + ": " + e);
        }

        if (!nicremoved) {
            throw new CloudRuntimeException("Unable to remove " + network + " from " + vmInstance);
        }

        s_logger.debug("Successful removal of " + network + " from " + vmInstance);
        return _vmDao.findById(vmInstance.getId());
    }

    @Override
    @ActionEvent(eventType = EventTypes.EVENT_NIC_UPDATE, eventDescription = "Creating Nic", async = true)
    public UserVm updateDefaultNicForVirtualMachine(UpdateDefaultNicForVMCmd cmd) throws InvalidParameterValueException, CloudRuntimeException {
        Long vmId = cmd.getVmId();
        Long nicId = cmd.getNicId();
        Account caller = CallContext.current().getCallingAccount();

        UserVmVO vmInstance = _vmDao.findById(vmId);
        if (vmInstance == null) {
            throw new InvalidParameterValueException("unable to find a virtual machine with id " + vmId);
        }

        // Check that Vm does not have VM Snapshots
        if (_vmSnapshotDao.findByVm(vmId).size() > 0) {
            throw new InvalidParameterValueException("NIC cannot be updated for VM with VM Snapshots");
        }

        NicVO nic = _nicDao.findById(nicId);
        if (nic == null) {
            throw new InvalidParameterValueException("unable to find a nic with id " + nicId);
        }
        NetworkVO network = _networkDao.findById(nic.getNetworkId());
        if (network == null) {
            throw new InvalidParameterValueException("unable to find a network with id " + nic.getNetworkId());
        }

        // Perform permission check on VM
        _accountMgr.checkAccess(caller, null, true, vmInstance);

        // Verify that zone is not Basic
        DataCenterVO dc = _dcDao.findById(vmInstance.getDataCenterId());
        if (dc.getNetworkType() == DataCenter.NetworkType.Basic) {
            throw new CloudRuntimeException("Zone " + vmInstance.getDataCenterId() + ", has a NetworkType of Basic. Can't change default NIC on a Basic Network");
        }

        // no need to check permissions for network, we'll enumerate the ones they already have access to
        Network existingdefaultnet = _networkModel.getDefaultNetworkForVm(vmId);

        //check to see if nic is attached to VM
        if (nic.getInstanceId() != vmId) {
            throw new InvalidParameterValueException(nic + " is not a nic on  " + vmInstance);
        }
        // if current default equals chosen new default, Throw an exception
        if (nic.isDefaultNic()) {
            throw new CloudRuntimeException("refusing to set default nic because chosen nic is already the default");
        }

        //make sure the VM is Running or Stopped
        if ((vmInstance.getState() != State.Running) && (vmInstance.getState() != State.Stopped)) {
            throw new CloudRuntimeException("refusing to set default " + vmInstance + " is not Running or Stopped");
        }

        NicProfile existing = null;
        List<NicProfile> nicProfiles = _networkMgr.getNicProfiles(vmInstance);
        for (NicProfile nicProfile : nicProfiles) {
            if (nicProfile.isDefaultNic() && existingdefaultnet != null && nicProfile.getNetworkId() == existingdefaultnet.getId()) {
                existing = nicProfile;
            }
        }

        if (existing == null) {
            s_logger.warn("Failed to update default nic, no nic profile found for existing default network");
            throw new CloudRuntimeException("Failed to find a nic profile for the existing default network. This is bad and probably means some sort of configuration corruption");
        }

        Network oldDefaultNetwork = null;
        oldDefaultNetwork = _networkModel.getDefaultNetworkForVm(vmId);
        String oldNicIdString = Long.toString(_networkModel.getDefaultNic(vmId).getId());
        long oldNetworkOfferingId = -1L;

        if (oldDefaultNetwork != null) {
            oldNetworkOfferingId = oldDefaultNetwork.getNetworkOfferingId();
        }
        NicVO existingVO = _nicDao.findById(existing.id);
        Integer chosenID = nic.getDeviceId();
        Integer existingID = existing.getDeviceId();

        nic.setDefaultNic(true);
        nic.setDeviceId(existingID);
        existingVO.setDefaultNic(false);
        existingVO.setDeviceId(chosenID);

        nic = _nicDao.persist(nic);
        existingVO = _nicDao.persist(existingVO);

        Network newdefault = null;
        newdefault = _networkModel.getDefaultNetworkForVm(vmId);

        if (newdefault == null) {
            nic.setDefaultNic(false);
            nic.setDeviceId(chosenID);
            existingVO.setDefaultNic(true);
            existingVO.setDeviceId(existingID);

            nic = _nicDao.persist(nic);
            _nicDao.persist(existingVO);

            newdefault = _networkModel.getDefaultNetworkForVm(vmId);
            if (newdefault.getId() == existingdefaultnet.getId()) {
                throw new CloudRuntimeException("Setting a default nic failed, and we had no default nic, but we were able to set it back to the original");
            }
            throw new CloudRuntimeException("Failed to change default nic to " + nic + " and now we have no default");
        } else if (newdefault.getId() == nic.getNetworkId()) {
            s_logger.debug("successfully set default network to " + network + " for " + vmInstance);
            String nicIdString = Long.toString(nic.getId());
            long newNetworkOfferingId = network.getNetworkOfferingId();
            UsageEventUtils.publishUsageEvent(EventTypes.EVENT_NETWORK_OFFERING_REMOVE, vmInstance.getAccountId(), vmInstance.getDataCenterId(), vmInstance.getId(),
                    oldNicIdString, oldNetworkOfferingId, null, 1L, VirtualMachine.class.getName(), vmInstance.getUuid(), vmInstance.isDisplay());
            UsageEventUtils.publishUsageEvent(EventTypes.EVENT_NETWORK_OFFERING_ASSIGN, vmInstance.getAccountId(), vmInstance.getDataCenterId(), vmInstance.getId(), nicIdString,
                    newNetworkOfferingId, null, 1L, VirtualMachine.class.getName(), vmInstance.getUuid(), vmInstance.isDisplay());
            UsageEventUtils.publishUsageEvent(EventTypes.EVENT_NETWORK_OFFERING_REMOVE, vmInstance.getAccountId(), vmInstance.getDataCenterId(), vmInstance.getId(), nicIdString,
                    newNetworkOfferingId, null, 0L, VirtualMachine.class.getName(), vmInstance.getUuid(), vmInstance.isDisplay());
            UsageEventUtils.publishUsageEvent(EventTypes.EVENT_NETWORK_OFFERING_ASSIGN, vmInstance.getAccountId(), vmInstance.getDataCenterId(), vmInstance.getId(),
                    oldNicIdString, oldNetworkOfferingId, null, 0L, VirtualMachine.class.getName(), vmInstance.getUuid(), vmInstance.isDisplay());

            if (vmInstance.getState() == State.Running) {
                try {
                    VirtualMachineProfile vmProfile = new VirtualMachineProfileImpl(vmInstance);
                    User callerUser = _accountMgr.getActiveUser(CallContext.current().getCallingUserId());
                    ReservationContext context = new ReservationContextImpl(null, null, callerUser, caller);
                    DeployDestination dest = new DeployDestination(dc, null, null, null);
                    _networkMgr.prepare(vmProfile, dest, context);
                } catch (final Exception e) {
                    s_logger.info("Got exception: ", e);
                }
            }

            return _vmDao.findById(vmInstance.getId());
        }

        throw new CloudRuntimeException("something strange happened, new default network(" + newdefault.getId() + ") is not null, and is not equal to the network("
                + nic.getNetworkId() + ") of the chosen nic");
    }

    @Override
    public UserVm updateNicIpForVirtualMachine(UpdateVmNicIpCmd cmd) {
        Long nicId = cmd.getNicId();
        String ipaddr = cmd.getIpaddress();
        Account caller = CallContext.current().getCallingAccount();

        //check whether the nic belongs to user vm.
        NicVO nicVO = _nicDao.findById(nicId);
        if (nicVO == null) {
            throw new InvalidParameterValueException("There is no nic for the " + nicId);
        }

        if (nicVO.getVmType() != VirtualMachine.Type.User) {
            throw new InvalidParameterValueException("The nic is not belongs to user vm");
        }

        UserVm vm = _vmDao.findById(nicVO.getInstanceId());
        if (vm == null) {
            throw new InvalidParameterValueException("There is no vm with the nic");
        }

        Network network = _networkDao.findById(nicVO.getNetworkId());
        if (network == null) {
            throw new InvalidParameterValueException("There is no network with the nic");
        }
        // Don't allow to update vm nic ip if network is not in Implemented/Setup/Allocated state
        if (!(network.getState() == Network.State.Allocated || network.getState() == Network.State.Implemented || network.getState() == Network.State.Setup)) {
            throw new InvalidParameterValueException("Network is not in the right state to update vm nic ip. Correct states are: " + Network.State.Allocated + ", " + Network.State.Implemented + ", "
                    + Network.State.Setup);
        }

        NetworkOfferingVO offering = _networkOfferingDao.findByIdIncludingRemoved(network.getNetworkOfferingId());
        if (offering == null) {
            throw new InvalidParameterValueException("There is no network offering with the network");
        }
        if (!_networkModel.listNetworkOfferingServices(offering.getId()).isEmpty() && vm.getState() != State.Stopped) {
            InvalidParameterValueException ex = new InvalidParameterValueException(
                    "VM is not Stopped, unable to update the vm nic having the specified id");
            ex.addProxyObject(vm.getUuid(), "vmId");
            throw ex;
        }

        // verify permissions
        _accountMgr.checkAccess(caller, null, true, vm);
        Account ipOwner = _accountDao.findByIdIncludingRemoved(vm.getAccountId());

        // verify ip address
        s_logger.debug("Calling the ip allocation ...");
        DataCenter dc = _dcDao.findById(network.getDataCenterId());
        if (dc == null) {
            throw new InvalidParameterValueException("There is no dc with the nic");
        }
        if (dc.getNetworkType() == NetworkType.Advanced && network.getGuestType() == Network.GuestType.Isolated) {
            try {
                ipaddr = _ipAddrMgr.allocateGuestIP(network, ipaddr);
            } catch (InsufficientAddressCapacityException e) {
                throw new InvalidParameterValueException("Allocating ip to guest nic " + nicVO.getUuid() + " failed, for insufficient address capacity");
            }
            if (ipaddr == null) {
                throw new InvalidParameterValueException("Allocating ip to guest nic " + nicVO.getUuid() + " failed, please choose another ip");
            }

            if (_networkModel.areServicesSupportedInNetwork(network.getId(), Service.StaticNat)) {
                IPAddressVO oldIP = _ipAddressDao.findByAssociatedVmId(vm.getId());
                if (oldIP != null) {
                    oldIP.setVmIp(ipaddr);
                    _ipAddressDao.persist(oldIP);
                }
            }
            // implementing the network elements and resources as a part of vm nic ip update if network has services and it is in Implemented state
            if (!_networkModel.listNetworkOfferingServices(offering.getId()).isEmpty() && network.getState() == Network.State.Implemented) {
                User callerUser = _accountMgr.getActiveUser(CallContext.current().getCallingUserId());
                ReservationContext context = new ReservationContextImpl(null, null, callerUser, caller);
                DeployDestination dest = new DeployDestination(_dcDao.findById(network.getDataCenterId()), null, null, null);

                s_logger.debug("Implementing the network " + network + " elements and resources as a part of vm nic ip update");
                try {
                    // implement the network elements and rules again
                    _networkMgr.implementNetworkElementsAndResources(dest, context, network, offering);
                } catch (Exception ex) {
                    s_logger.warn("Failed to implement network " + network + " elements and resources as a part of vm nic ip update due to ", ex);
                    CloudRuntimeException e = new CloudRuntimeException("Failed to implement network (with specified id) elements and resources as a part of vm nic ip update");
                    e.addProxyObject(network.getUuid(), "networkId");
                    // restore to old ip address
                    if (_networkModel.areServicesSupportedInNetwork(network.getId(), Service.StaticNat)) {
                        IPAddressVO oldIP = _ipAddressDao.findByAssociatedVmId(vm.getId());
                        if (oldIP != null) {
                            oldIP.setVmIp(nicVO.getIPv4Address());
                            _ipAddressDao.persist(oldIP);
                        }
                    }
                    throw e;
                }
            }
        } else if (dc.getNetworkType() == NetworkType.Basic || network.getGuestType()  == Network.GuestType.Shared) {
            //handle the basic networks here
            //for basic zone, need to provide the podId to ensure proper ip alloation
            Long podId = null;
            if (dc.getNetworkType() == NetworkType.Basic) {
                podId = vm.getPodIdToDeployIn();
                if (podId == null) {
                    throw new InvalidParameterValueException("vm pod id is null in Basic zone; can't decide the range for ip allocation");
                }
            }

            try {
                ipaddr = _ipAddrMgr.allocatePublicIpForGuestNic(network, podId, ipOwner, ipaddr);
                if (ipaddr == null) {
                    throw new InvalidParameterValueException("Allocating ip to guest nic " + nicVO.getUuid() + " failed, please choose another ip");
                }

                final IPAddressVO newIp = _ipAddressDao.findByIpAndDcId(dc.getId(), ipaddr);
                final Vlan vlan = _vlanDao.findById(newIp.getVlanId());
                nicVO.setIPv4Gateway(vlan.getVlanGateway());
                nicVO.setIPv4Netmask(vlan.getVlanNetmask());

                final IPAddressVO ip = _ipAddressDao.findByIpAndSourceNetworkId(nicVO.getNetworkId(), nicVO.getIPv4Address());
                if (ip != null) {
                    Transaction.execute(new TransactionCallbackNoReturn() {
                        @Override
                        public void doInTransactionWithoutResult(TransactionStatus status) {
                            _ipAddrMgr.markIpAsUnavailable(ip.getId());
                            _ipAddressDao.unassignIpAddress(ip.getId());
                        }
                    });
                }
            } catch (InsufficientAddressCapacityException e) {
                s_logger.error("Allocating ip to guest nic " + nicVO.getUuid() + " failed, for insufficient address capacity");
                return null;
            }
        } else {
            s_logger.error("UpdateVmNicIpCmd is not supported in this network...");
            return null;
        }

        s_logger.debug("Updating IPv4 address of NIC " + nicVO + " to " + ipaddr + "/" + nicVO.getIPv4Netmask() + " with gateway " + nicVO.getIPv4Gateway());
        nicVO.setIPv4Address(ipaddr);
        _nicDao.persist(nicVO);

        return vm;
    }

    @Override
    @ActionEvent(eventType = EventTypes.EVENT_VM_UPGRADE, eventDescription = "Upgrading VM", async = true)
    public UserVm upgradeVirtualMachine(ScaleVMCmd cmd) throws ResourceUnavailableException, ConcurrentOperationException, ManagementServerException,
    VirtualMachineMigrationException {

        Long vmId = cmd.getId();
        Long newServiceOfferingId = cmd.getServiceOfferingId();
        VirtualMachine vm = (VirtualMachine) this._entityMgr.findById(VirtualMachine.class, vmId);
        if (vm == null) {
            throw new InvalidParameterValueException("Unable to find VM's UUID");
        }
        CallContext.current().setEventDetails("Vm Id: " + vm.getUuid());

        boolean result = upgradeVirtualMachine(vmId, newServiceOfferingId, cmd.getDetails());
        if (result) {
            UserVmVO vmInstance = _vmDao.findById(vmId);
            if (vmInstance.getState().equals(State.Stopped)) {
                // Generate usage event for VM upgrade
                generateUsageEvent(vmInstance, vmInstance.isDisplayVm(), EventTypes.EVENT_VM_UPGRADE);
            }
            if (vmInstance.getState().equals(State.Running)) {
                // Generate usage event for Dynamic scaling of VM
                generateUsageEvent( vmInstance, vmInstance.isDisplayVm(), EventTypes.EVENT_VM_DYNAMIC_SCALE);
            }
            return vmInstance;
        } else {
            throw new CloudRuntimeException("Failed to scale the VM");
        }
    }

    @Override
    public HashMap<Long, List<VmDiskStatsEntry>> getVmDiskStatistics(long hostId, String hostName, List<Long> vmIds) throws CloudRuntimeException {
        HashMap<Long, List<VmDiskStatsEntry>> vmDiskStatsById = new HashMap<Long, List<VmDiskStatsEntry>>();

        if (vmIds.isEmpty()) {
            return vmDiskStatsById;
        }

        List<String> vmNames = new ArrayList<String>();

        for (Long vmId : vmIds) {
            UserVmVO vm = _vmDao.findById(vmId);
            vmNames.add(vm.getInstanceName());
        }

        Answer answer = _agentMgr.easySend(hostId, new GetVmDiskStatsCommand(vmNames, _hostDao.findById(hostId).getGuid(), hostName));
        if (answer == null || !answer.getResult()) {
            s_logger.warn("Unable to obtain VM disk statistics.");
            return null;
        } else {
            HashMap<String, List<VmDiskStatsEntry>> vmDiskStatsByName = ((GetVmDiskStatsAnswer)answer).getVmDiskStatsMap();

            if (vmDiskStatsByName == null) {
                s_logger.warn("Unable to obtain VM disk statistics.");
                return null;
            }

            for (Map.Entry<String, List<VmDiskStatsEntry>> entry: vmDiskStatsByName.entrySet()) {
                vmDiskStatsById.put(vmIds.get(vmNames.indexOf(entry.getKey())), entry.getValue());
            }
        }

        return vmDiskStatsById;
    }

    @Override
    public boolean upgradeVirtualMachine(Long vmId, Long newServiceOfferingId, Map<String, String> customParameters) throws ResourceUnavailableException,
    ConcurrentOperationException, ManagementServerException, VirtualMachineMigrationException {

        // Verify input parameters
        VMInstanceVO vmInstance = _vmInstanceDao.findById(vmId);

        if (vmInstance != null) {
            if (vmInstance.getState().equals(State.Stopped)) {
                upgradeStoppedVirtualMachine(vmId, newServiceOfferingId, customParameters);
                return true;
            }
            if (vmInstance.getState().equals(State.Running)) {
                return upgradeRunningVirtualMachine(vmId, newServiceOfferingId, customParameters);
            }
        }
        return false;
    }

    private boolean upgradeRunningVirtualMachine(Long vmId, Long newServiceOfferingId, Map<String, String> customParameters) throws ResourceUnavailableException,
    ConcurrentOperationException, ManagementServerException, VirtualMachineMigrationException {

        Account caller = CallContext.current().getCallingAccount();
        VMInstanceVO vmInstance = _vmInstanceDao.findById(vmId);
        if (vmInstance.getHypervisorType() != HypervisorType.XenServer && vmInstance.getHypervisorType() != HypervisorType.VMware && vmInstance.getHypervisorType() != HypervisorType.Simulator) {
            s_logger.info("Scaling the VM dynamically is not supported for VMs running on Hypervisor "+vmInstance.getHypervisorType());
            throw new InvalidParameterValueException("Scaling the VM dynamically is not supported for VMs running on Hypervisor "+vmInstance.getHypervisorType());
        }

        _accountMgr.checkAccess(caller, null, true, vmInstance);

        //Check if its a scale "up"
        ServiceOfferingVO newServiceOffering = _offeringDao.findById(newServiceOfferingId);
        if (newServiceOffering.isDynamic()) {
            newServiceOffering.setDynamicFlag(true);
            validateCustomParameters(newServiceOffering, customParameters);
            newServiceOffering = _offeringDao.getComputeOffering(newServiceOffering, customParameters);
        }

        // Check that the specified service offering ID is valid
        _itMgr.checkIfCanUpgrade(vmInstance, newServiceOffering);

        ServiceOfferingVO currentServiceOffering = _offeringDao.findByIdIncludingRemoved(vmInstance.getId(), vmInstance.getServiceOfferingId());
        int newCpu = newServiceOffering.getCpu();
        int newMemory = newServiceOffering.getRamSize();
        int newSpeed = newServiceOffering.getSpeed();
        int currentCpu = currentServiceOffering.getCpu();
        int currentMemory = currentServiceOffering.getRamSize();
        int currentSpeed = currentServiceOffering.getSpeed();
        int memoryDiff = newMemory - currentMemory;
        int cpuDiff = newCpu * newSpeed - currentCpu * currentSpeed;

        // Don't allow to scale when (Any of the new values less than current values) OR (All current and new values are same)
        if ((newSpeed < currentSpeed || newMemory < currentMemory || newCpu < currentCpu) || (newSpeed == currentSpeed && newMemory == currentMemory && newCpu == currentCpu)) {
            throw new InvalidParameterValueException("Only scaling up the vm is supported, new service offering(speed=" + newSpeed + ",cpu=" + newCpu + ",memory=," + newMemory
                    + ")" + " should have at least one value(cpu/ram) greater than old value and no resource value less than older(speed=" + currentSpeed + ",cpu=" + currentCpu
                    + ",memory=," + currentMemory + ")");
        }

        _offeringDao.loadDetails(currentServiceOffering);
        _offeringDao.loadDetails(newServiceOffering);

        Map<String, String> currentDetails = currentServiceOffering.getDetails();
        Map<String, String> newDetails = newServiceOffering.getDetails();
        String currentVgpuType = currentDetails.get("vgpuType");
        String newVgpuType = newDetails.get("vgpuType");
        if(currentVgpuType != null) {
            if(newVgpuType == null || !newVgpuType.equalsIgnoreCase(currentVgpuType)) {
                throw new InvalidParameterValueException("Dynamic scaling of vGPU type is not supported. VM has vGPU Type: " + currentVgpuType);
            }
        }

        // Check resource limits
        if (newCpu > currentCpu) {
            _resourceLimitMgr.checkResourceLimit(caller, ResourceType.cpu, newCpu - currentCpu);
        }
        if (newMemory > currentMemory) {
            _resourceLimitMgr.checkResourceLimit(caller, ResourceType.memory, newMemory - currentMemory);
        }

        // Dynamically upgrade the running vms
        boolean success = false;
        if (vmInstance.getState().equals(State.Running)) {
            int retry = _scaleRetry;
            ExcludeList excludes = new ExcludeList();

            // Check zone wide flag
            boolean enableDynamicallyScaleVm = EnableDynamicallyScaleVm.valueIn(vmInstance.getDataCenterId());
            if (!enableDynamicallyScaleVm) {
                throw new PermissionDeniedException("Dynamically scaling virtual machines is disabled for this zone, please contact your admin");
            }

            // Check vm flag
            if (!vmInstance.isDynamicallyScalable()) {
                throw new CloudRuntimeException("Unable to Scale the vm: " + vmInstance.getUuid() + " as vm does not have tools to support dynamic scaling");
            }

            // Check disable threshold for cluster is not crossed
            HostVO host = _hostDao.findById(vmInstance.getHostId());
            if (_capacityMgr.checkIfClusterCrossesThreshold(host.getClusterId(), cpuDiff, memoryDiff)) {
                throw new CloudRuntimeException("Unable to scale vm: " + vmInstance.getUuid() + " due to insufficient resources");
            }

            while (retry-- != 0) { // It's != so that it can match -1.
                try {
                    boolean existingHostHasCapacity = false;

                    // Increment CPU and Memory count accordingly.
                    if (newCpu > currentCpu) {
                        _resourceLimitMgr.incrementResourceCount(caller.getAccountId(), ResourceType.cpu, new Long(newCpu - currentCpu));
                    }

                    if (memoryDiff > 0) {
                        _resourceLimitMgr.incrementResourceCount(caller.getAccountId(), ResourceType.memory, new Long(memoryDiff));
                    }

                    // #1 Check existing host has capacity
                    if (!excludes.shouldAvoid(ApiDBUtils.findHostById(vmInstance.getHostId()))) {
                        existingHostHasCapacity = _capacityMgr.checkIfHostHasCpuCapability(vmInstance.getHostId(), newCpu, newSpeed)
                                && _capacityMgr.checkIfHostHasCapacity(vmInstance.getHostId(), cpuDiff, (memoryDiff) * 1024L * 1024L, false,
                                        _capacityMgr.getClusterOverProvisioningFactor(host.getClusterId(), Capacity.CAPACITY_TYPE_CPU),
                                        _capacityMgr.getClusterOverProvisioningFactor(host.getClusterId(), Capacity.CAPACITY_TYPE_MEMORY), false);
                        excludes.addHost(vmInstance.getHostId());
                    }

                    // #2 migrate the vm if host doesn't have capacity or is in avoid set
                    if (!existingHostHasCapacity) {
                        _itMgr.findHostAndMigrate(vmInstance.getUuid(), newServiceOfferingId, excludes);
                    }

                    // #3 scale the vm now
                    _itMgr.upgradeVmDb(vmId, newServiceOfferingId);
                    if (newServiceOffering.isDynamic()) {
                        //save the custom values to the database.
                        saveCustomOfferingDetails(vmId, newServiceOffering);
                    }
                    vmInstance = _vmInstanceDao.findById(vmId);
                    _itMgr.reConfigureVm(vmInstance.getUuid(), currentServiceOffering, existingHostHasCapacity);
                    success = true;
                    if (currentServiceOffering.isDynamic() && !newServiceOffering.isDynamic()) {
                        removeCustomOfferingDetails(vmId);
                    }
                    return success;
                } catch (InsufficientCapacityException e) {
                    s_logger.warn("Received exception while scaling ", e);
                } catch (ResourceUnavailableException e) {
                    s_logger.warn("Received exception while scaling ", e);
                } catch (ConcurrentOperationException e) {
                    s_logger.warn("Received exception while scaling ", e);
                } catch (Exception e) {
                    s_logger.warn("Received exception while scaling ", e);
                } finally {
                    if (!success) {
                        _itMgr.upgradeVmDb(vmId, currentServiceOffering.getId()); // rollback

                        // Decrement CPU and Memory count accordingly.
                        if (newCpu > currentCpu) {
                            _resourceLimitMgr.decrementResourceCount(caller.getAccountId(), ResourceType.cpu, new Long(newCpu - currentCpu));
                        }
                        //restoring old service offering will take care of removing new SO.
                        if(currentServiceOffering.isDynamic()){
                            saveCustomOfferingDetails(vmId, currentServiceOffering);
                        }

                        if (memoryDiff > 0) {
                            _resourceLimitMgr.decrementResourceCount(caller.getAccountId(), ResourceType.memory, new Long(memoryDiff));
                        }
                    }
                }
            }
        }
        return success;
    }

    @Override
    public void saveCustomOfferingDetails(long vmId, ServiceOffering serviceOffering) {
        //save the custom values to the database.
        Map<String, String> details = userVmDetailsDao.listDetailsKeyPairs(vmId);
        details.put(UsageEventVO.DynamicParameters.cpuNumber.name(), serviceOffering.getCpu().toString());
        details.put(UsageEventVO.DynamicParameters.cpuSpeed.name(), serviceOffering.getSpeed().toString());
        details.put(UsageEventVO.DynamicParameters.memory.name(), serviceOffering.getRamSize().toString());
        List<UserVmDetailVO> detailList = new ArrayList<UserVmDetailVO>();
        for (Map.Entry<String, String> entry: details.entrySet()) {
            UserVmDetailVO detailVO = new UserVmDetailVO(vmId, entry.getKey(), entry.getValue(), true);
            detailList.add(detailVO);
        }
        userVmDetailsDao.saveDetails(detailList);
    }

    @Override
    public void removeCustomOfferingDetails(long vmId) {
        Map<String, String> details = userVmDetailsDao.listDetailsKeyPairs(vmId);
        details.remove(UsageEventVO.DynamicParameters.cpuNumber.name());
        details.remove(UsageEventVO.DynamicParameters.cpuSpeed.name());
        details.remove(UsageEventVO.DynamicParameters.memory.name());
        List<UserVmDetailVO> detailList = new ArrayList<UserVmDetailVO>();
        for(Map.Entry<String, String> entry: details.entrySet()) {
            UserVmDetailVO detailVO = new UserVmDetailVO(vmId, entry.getKey(), entry.getValue(), true);
            detailList.add(detailVO);
        }
        userVmDetailsDao.saveDetails(detailList);
    }

    @Override
    public HashMap<Long, VmStatsEntry> getVirtualMachineStatistics(long hostId, String hostName, List<Long> vmIds) throws CloudRuntimeException {
        HashMap<Long, VmStatsEntry> vmStatsById = new HashMap<Long, VmStatsEntry>();

        if (vmIds.isEmpty()) {
            return vmStatsById;
        }

        List<String> vmNames = new ArrayList<String>();

        for (Long vmId : vmIds) {
            UserVmVO vm = _vmDao.findById(vmId);
            vmNames.add(vm.getInstanceName());
        }

        Answer answer = _agentMgr.easySend(hostId, new GetVmStatsCommand(vmNames, _hostDao.findById(hostId).getGuid(), hostName));
        if (answer == null || !answer.getResult()) {
            s_logger.warn("Unable to obtain VM statistics.");
            return null;
        } else {
            HashMap<String, VmStatsEntry> vmStatsByName = ((GetVmStatsAnswer)answer).getVmStatsMap();

            if (vmStatsByName == null) {
                s_logger.warn("Unable to obtain VM statistics.");
                return null;
            }

            for (Map.Entry<String, VmStatsEntry> entry : vmStatsByName.entrySet()) {
                vmStatsById.put(vmIds.get(vmNames.indexOf(entry.getKey())), entry.getValue());
            }
        }

        return vmStatsById;
    }

    @Override
    public HashMap<String, VolumeStatsEntry> getVolumeStatistics(long clusterId, String poolUuid, StoragePoolType poolType, List<String> volumeLocators, int timeout) {
        List<HostVO> neighbors = _resourceMgr.listHostsInClusterByStatus(clusterId, Status.Up);
        StoragePool storagePool = _storagePoolDao.findPoolByUUID(poolUuid);
        for (HostVO neighbor : neighbors) {
            if (storagePool.isManaged()) {

                volumeLocators = getVolumesByHost(neighbor, storagePool);

            }

            GetVolumeStatsCommand cmd = new GetVolumeStatsCommand(poolType, poolUuid, volumeLocators);

            if (timeout > 0) {
                cmd.setWait(timeout/1000);
            }

            Answer answer = _agentMgr.easySend(neighbor.getId(), cmd);

            if (answer instanceof GetVolumeStatsAnswer){
                GetVolumeStatsAnswer volstats = (GetVolumeStatsAnswer)answer;
                return volstats.getVolumeStats();
            }
        }
        return null;
    }

    private List<String> getVolumesByHost(HostVO host, StoragePool pool){
        List<UserVmVO> vmsPerHost = _vmDao.listByHostId(host.getId());
        return vmsPerHost.stream()
                .flatMap(vm -> _volsDao.findByInstanceIdAndPoolId(vm.getId(),pool.getId()).stream().map(vol -> vol.getPath()))
                .collect(Collectors.toList());
    }

    @Override
    @DB
    public UserVm recoverVirtualMachine(RecoverVMCmd cmd) throws ResourceAllocationException, CloudRuntimeException {

        final Long vmId = cmd.getId();
        Account caller = CallContext.current().getCallingAccount();
        final Long userId = caller.getAccountId();

        // Verify input parameters
        final UserVmVO vm = _vmDao.findById(vmId);

        if (vm == null) {
            throw new InvalidParameterValueException("unable to find a virtual machine with id " + vmId);
        }

        // When trying to expunge, permission is denied when the caller is not an admin and the AllowUserExpungeRecoverVm is false for the caller.
        if (!_accountMgr.isAdmin(userId) && !AllowUserExpungeRecoverVm.valueIn(userId)) {
            throw new PermissionDeniedException("Recovering a vm can only be done by an Admin. Or when the allow.user.expunge.recover.vm key is set.");
        }

        if (vm.getRemoved() != null) {
            if (s_logger.isDebugEnabled()) {
                s_logger.debug("Unable to find vm or vm is removed: " + vmId);
            }
            throw new InvalidParameterValueException("Unable to find vm by id " + vmId);
        }

        if (vm.getState() != State.Destroyed) {
            if (s_logger.isDebugEnabled()) {
                s_logger.debug("vm is not in the right state: " + vmId);
            }
            throw new InvalidParameterValueException("Vm with id " + vmId + " is not in the right state");
        }

        if (s_logger.isDebugEnabled()) {
            s_logger.debug("Recovering vm " + vmId);
        }

        Transaction.execute(new TransactionCallbackWithExceptionNoReturn<ResourceAllocationException>() {
            @Override public void doInTransactionWithoutResult(TransactionStatus status) throws ResourceAllocationException {

                Account account = _accountDao.lockRow(vm.getAccountId(), true);

                // if the account is deleted, throw error
                if (account.getRemoved() != null) {
                    throw new CloudRuntimeException("Unable to recover VM as the account is deleted");
                }

                // Get serviceOffering for Virtual Machine
                ServiceOfferingVO serviceOffering = _serviceOfferingDao.findById(vm.getId(), vm.getServiceOfferingId());

                // First check that the maximum number of UserVMs, CPU and Memory limit for the given
                // accountId will not be exceeded
                resourceLimitCheck(account, vm.isDisplayVm(), new Long(serviceOffering.getCpu()), new Long(serviceOffering.getRamSize()));

                _haMgr.cancelDestroy(vm, vm.getHostId());

                try {
                    if (!_itMgr.stateTransitTo(vm, VirtualMachine.Event.RecoveryRequested, null)) {
                        s_logger.debug("Unable to recover the vm because it is not in the correct state: " + vmId);
                        throw new InvalidParameterValueException("Unable to recover the vm because it is not in the correct state: " + vmId);
                    }
                } catch (NoTransitionException e) {
                    throw new InvalidParameterValueException("Unable to recover the vm because it is not in the correct state: " + vmId);
                }

                // Recover the VM's disks
                List<VolumeVO> volumes = _volsDao.findByInstance(vmId);
                for (VolumeVO volume : volumes) {
                    if (volume.getVolumeType().equals(Volume.Type.ROOT)) {
                        // Create an event
                        Long templateId = volume.getTemplateId();
                        Long diskOfferingId = volume.getDiskOfferingId();
                        Long offeringId = null;
                        if (diskOfferingId != null) {
                            DiskOfferingVO offering = _diskOfferingDao.findById(diskOfferingId);
                            if (offering != null && (offering.getType() == DiskOfferingVO.Type.Disk)) {
                                offeringId = offering.getId();
                            }
                        }
                        UsageEventUtils
                        .publishUsageEvent(EventTypes.EVENT_VOLUME_CREATE, volume.getAccountId(), volume.getDataCenterId(), volume.getId(), volume.getName(), offeringId,
                                templateId, volume.getSize(), Volume.class.getName(), volume.getUuid(), volume.isDisplayVolume());
                    }
                }

                //Update Resource Count for the given account
                resourceCountIncrement(account.getId(), vm.isDisplayVm(), new Long(serviceOffering.getCpu()), new Long(serviceOffering.getRamSize()));
            }
        });

        return _vmDao.findById(vmId);
    }

    @Override
    public boolean configure(String name, Map<String, Object> params) throws ConfigurationException {
        _name = name;

        if (_configDao == null) {
            throw new ConfigurationException("Unable to get the configuration dao.");
        }

        Map<String, String> configs = _configDao.getConfiguration("AgentManager", params);

        _instance = configs.get("instance.name");
        if (_instance == null) {
            _instance = "DEFAULT";
        }

        String workers = configs.get("expunge.workers");
        int wrks = NumbersUtil.parseInt(workers, 10);
        capacityReleaseInterval = NumbersUtil.parseInt(_configDao.getValue(Config.CapacitySkipcountingHours.key()), 3600);

        String time = configs.get("expunge.interval");
        _expungeInterval = NumbersUtil.parseInt(time, 86400);
        time = configs.get("expunge.delay");
        _expungeDelay = NumbersUtil.parseInt(time, _expungeInterval);

        _executor = Executors.newScheduledThreadPool(wrks, new NamedThreadFactory("UserVm-Scavenger"));

        String vmIpWorkers = configs.get(VmIpFetchTaskWorkers.value());
        int vmipwrks = NumbersUtil.parseInt(vmIpWorkers, 10);

        _vmIpFetchExecutor =   Executors.newScheduledThreadPool(vmipwrks, new NamedThreadFactory("UserVm-ipfetch"));

        String aggregationRange = configs.get("usage.stats.job.aggregation.range");
        int _usageAggregationRange  = NumbersUtil.parseInt(aggregationRange, 1440);
        int HOURLY_TIME = 60;
        final int DAILY_TIME = 60 * 24;
        if (_usageAggregationRange == DAILY_TIME) {
            _dailyOrHourly = true;
        } else if (_usageAggregationRange == HOURLY_TIME) {
            _dailyOrHourly = true;
        } else {
            _dailyOrHourly = false;
        }

        _itMgr.registerGuru(VirtualMachine.Type.User, this);

        VirtualMachine.State.getStateMachine().registerListener(new UserVmStateListener(_usageEventDao, _networkDao, _nicDao, _offeringDao, _vmDao, this, _configDao));

        String value = _configDao.getValue(Config.SetVmInternalNameUsingDisplayName.key());
        _instanceNameFlag = (value == null) ? false : Boolean.parseBoolean(value);

        _scaleRetry = NumbersUtil.parseInt(configs.get(Config.ScaleRetry.key()), 2);

        _vmIpFetchThreadExecutor = Executors.newFixedThreadPool(VmIpFetchThreadPoolMax.value(), new NamedThreadFactory("vmIpFetchThread"));

        s_logger.info("User VM Manager is configured.");

        return true;
    }

    @Override
    public String getName() {
        return _name;
    }

    @Override
    public boolean start() {
        _executor.scheduleWithFixedDelay(new ExpungeTask(), _expungeInterval, _expungeInterval, TimeUnit.SECONDS);
        _vmIpFetchExecutor.scheduleWithFixedDelay(new VmIpFetchTask(), VmIpFetchWaitInterval.value(), VmIpFetchWaitInterval.value(), TimeUnit.SECONDS);
        loadVmDetailsInMapForExternalDhcpIp();
        return true;
    }

    private void loadVmDetailsInMapForExternalDhcpIp() {

        List<NetworkVO> networks = _networkDao.listByGuestType(Network.GuestType.Shared);

        for (NetworkVO network: networks) {
            if(_networkModel.isSharedNetworkWithoutServices(network.getId())) {
                List<NicVO> nics = _nicDao.listByNetworkId(network.getId());

                for (NicVO nic : nics) {

                    if (nic.getIPv4Address() == null) {
                        long nicId = nic.getId();
                        long vmId = nic.getInstanceId();
                        VMInstanceVO vmInstance = _vmInstanceDao.findById(vmId);

                        // only load running vms. For stopped vms get loaded on starting
                        if (vmInstance.getState() == State.Running) {
                            VmAndCountDetails vmAndCount = new VmAndCountDetails(vmId, VmIpFetchTrialMax.value());
                            vmIdCountMap.put(nicId, vmAndCount);
                        }
                    }
                }
            }
        }
    }

    @Override
    public boolean stop() {
        _executor.shutdown();
        _vmIpFetchExecutor.shutdown();
        return true;
    }

    public String getRandomPrivateTemplateName() {
        return UUID.randomUUID().toString();
    }

    @Override
    public boolean expunge(UserVmVO vm, long callerUserId, Account caller) {
        vm = _vmDao.acquireInLockTable(vm.getId());
        if (vm == null) {
            return false;
        }
        try {

            releaseNetworkResourcesOnExpunge(vm.getId());

            List<VolumeVO> rootVol = _volsDao.findByInstanceAndType(vm.getId(), Volume.Type.ROOT);
            // expunge the vm
            _itMgr.advanceExpunge(vm.getUuid());
            // Update Resource count
            if (vm.getAccountId() != Account.ACCOUNT_ID_SYSTEM && !rootVol.isEmpty()) {
                _resourceLimitMgr.decrementResourceCount(vm.getAccountId(), ResourceType.volume);
                _resourceLimitMgr.decrementResourceCount(vm.getAccountId(), ResourceType.primary_storage, new Long(rootVol.get(0).getSize()));
            }

            // Only if vm is not expunged already, cleanup it's resources
            if (vm.getRemoved() == null) {
                // Cleanup vm resources - all the PF/LB/StaticNat rules
                // associated with vm
                s_logger.debug("Starting cleaning up vm " + vm + " resources...");
                if (cleanupVmResources(vm.getId())) {
                    s_logger.debug("Successfully cleaned up vm " + vm + " resources as a part of expunge process");
                } else {
                    s_logger.warn("Failed to cleanup resources as a part of vm " + vm + " expunge");
                    return false;
                }

                _vmDao.remove(vm.getId());
            }

            return true;

        } catch (ResourceUnavailableException e) {
            s_logger.warn("Unable to expunge  " + vm, e);
            return false;
        } catch (OperationTimedoutException e) {
            s_logger.warn("Operation time out on expunging " + vm, e);
            return false;
        } catch (ConcurrentOperationException e) {
            s_logger.warn("Concurrent operations on expunging " + vm, e);
            return false;
        } finally {
            _vmDao.releaseFromLockTable(vm.getId());
        }
    }

    /**
     * Release network resources, it was done on vm stop previously.
     * @param id vm id
     * @throws ConcurrentOperationException
     * @throws ResourceUnavailableException
     */
    private void releaseNetworkResourcesOnExpunge(long id) throws ConcurrentOperationException, ResourceUnavailableException {
        final VMInstanceVO vmInstance = _vmDao.findById(id);
        if (vmInstance != null){
            final VirtualMachineProfile profile = new VirtualMachineProfileImpl(vmInstance);
            _networkMgr.release(profile, false);
        }
        else {
            s_logger.error("Couldn't find vm with id = " + id + ", unable to release network resources");
        }
    }

    private boolean cleanupVmResources(long vmId) {
        boolean success = true;
        // Remove vm from security groups
        _securityGroupMgr.removeInstanceFromGroups(vmId);

        // Remove vm from instance group
        removeInstanceFromInstanceGroup(vmId);

        // cleanup firewall rules
        if (_firewallMgr.revokeFirewallRulesForVm(vmId)) {
            s_logger.debug("Firewall rules are removed successfully as a part of vm id=" + vmId + " expunge");
        } else {
            success = false;
            s_logger.warn("Fail to remove firewall rules as a part of vm id=" + vmId + " expunge");
        }

        // cleanup port forwarding rules
        if (_rulesMgr.revokePortForwardingRulesForVm(vmId)) {
            s_logger.debug("Port forwarding rules are removed successfully as a part of vm id=" + vmId + " expunge");
        } else {
            success = false;
            s_logger.warn("Fail to remove port forwarding rules as a part of vm id=" + vmId + " expunge");
        }

        // cleanup load balancer rules
        if (_lbMgr.removeVmFromLoadBalancers(vmId)) {
            s_logger.debug("Removed vm id=" + vmId + " from all load balancers as a part of expunge process");
        } else {
            success = false;
            s_logger.warn("Fail to remove vm id=" + vmId + " from load balancers as a part of expunge process");
        }

        // If vm is assigned to static nat, disable static nat for the ip
        // address and disassociate ip if elasticIP is enabled
        List<IPAddressVO> ips = _ipAddressDao.findAllByAssociatedVmId(vmId);

        for (IPAddressVO ip : ips) {
            try {
                if (_rulesMgr.disableStaticNat(ip.getId(), _accountMgr.getAccount(Account.ACCOUNT_ID_SYSTEM), User.UID_SYSTEM, true)) {
                    s_logger.debug("Disabled 1-1 nat for ip address " + ip + " as a part of vm id=" + vmId + " expunge");
                } else {
                    s_logger.warn("Failed to disable static nat for ip address " + ip + " as a part of vm id=" + vmId + " expunge");
                    success = false;
                }
            } catch (ResourceUnavailableException e) {
                success = false;
                s_logger.warn("Failed to disable static nat for ip address " + ip + " as a part of vm id=" + vmId + " expunge because resource is unavailable", e);
            }
        }

        return success;
    }

    @Override
    public void deletePrivateTemplateRecord(Long templateId) {
        if (templateId != null) {
            _templateDao.remove(templateId);
        }
    }

    // used for vm transitioning to error state
    private void updateVmStateForFailedVmCreation(Long vmId, Long hostId) {

        UserVmVO vm = _vmDao.findById(vmId);

        if (vm != null) {
            if (vm.getState().equals(State.Stopped)) {
                s_logger.debug("Destroying vm " + vm + " as it failed to create on Host with Id:" + hostId);
                try {
                    _itMgr.stateTransitTo(vm, VirtualMachine.Event.OperationFailedToError, null);
                } catch (NoTransitionException e1) {
                    s_logger.warn(e1.getMessage());
                }
                // destroy associated volumes for vm in error state
                // get all volumes in non destroyed state
                List<VolumeVO> volumesForThisVm = _volsDao.findUsableVolumesForInstance(vm.getId());
                for (VolumeVO volume : volumesForThisVm) {
                    if (volume.getState() != Volume.State.Destroy) {
                        volumeMgr.destroyVolume(volume);
                    }
                }
                String msg = "Failed to deploy Vm with Id: " + vmId + ", on Host with Id: " + hostId;
                _alertMgr.sendAlert(AlertManager.AlertType.ALERT_TYPE_USERVM, vm.getDataCenterId(), vm.getPodIdToDeployIn(), msg, msg);

                // Get serviceOffering for Virtual Machine
                ServiceOfferingVO offering = _serviceOfferingDao.findById(vm.getId(), vm.getServiceOfferingId());

                // Update Resource Count for the given account
                resourceCountDecrement(vm.getAccountId(), vm.isDisplayVm(), new Long(offering.getCpu()), new Long(offering.getRamSize()));
            }
        }
    }



    private class VmIpFetchTask extends ManagedContextRunnable {

        @Override
        protected void runInContext() {
            GlobalLock scanLock = GlobalLock.getInternLock("vmIpFetch");
            try {
                if (scanLock.lock(ACQUIRE_GLOBAL_LOCK_TIMEOUT_FOR_COOPERATION)) {
                    try {

                        for (Entry<Long, VmAndCountDetails> entry:   vmIdCountMap.entrySet()) {
                            long nicId = entry.getKey();
                            VmAndCountDetails vmIdAndCount = entry.getValue();
                            long vmId = vmIdAndCount.getVmId();

                            if (vmIdAndCount.getRetrievalCount() <= 0) {
                                vmIdCountMap.remove(nicId);
                                s_logger.debug("Vm " + vmId +" nic "+nicId + " count is zero .. removing vm nic from map ");

                                ActionEventUtils.onActionEvent(User.UID_SYSTEM, Account.ACCOUNT_ID_SYSTEM,
                                        Domain.ROOT_DOMAIN, EventTypes.EVENT_NETWORK_EXTERNAL_DHCP_VM_IPFETCH,
                                        "VM " + vmId + " nic id "+ nicId + " ip addr fetch failed ");

                                continue;
                            }


                            UserVm userVm = _vmDao.findById(vmId);
                            VMInstanceVO vmInstance = _vmInstanceDao.findById(vmId);
                            NicVO nicVo = _nicDao.findById(nicId);
                            NetworkVO network = _networkDao.findById(nicVo.getNetworkId());

                            VirtualMachineProfile vmProfile = new VirtualMachineProfileImpl(userVm);
                            VirtualMachine vm = vmProfile.getVirtualMachine();
                            boolean isWindows = _guestOSCategoryDao.findById(_guestOSDao.findById(vm.getGuestOSId()).getCategoryId()).getName().equalsIgnoreCase("Windows");

                            _vmIpFetchThreadExecutor.execute(new VmIpAddrFetchThread(vmId, nicId, vmInstance.getInstanceName(),
                                    isWindows, vm.getHostId(), network.getCidr()));

                        }
                    } catch (Exception e) {
                        s_logger.error("Caught the Exception in VmIpFetchTask", e);
                    } finally {
                        scanLock.unlock();
                    }
                }
            } finally {
                scanLock.releaseRef();
            }

        }
    }


    private class ExpungeTask extends ManagedContextRunnable {
        public ExpungeTask() {
        }

        @Override
        protected void runInContext() {
            GlobalLock scanLock = GlobalLock.getInternLock("UserVMExpunge");
            try {
                if (scanLock.lock(ACQUIRE_GLOBAL_LOCK_TIMEOUT_FOR_COOPERATION)) {
                    try {
                        List<UserVmVO> vms = _vmDao.findDestroyedVms(new Date(System.currentTimeMillis() - ((long)_expungeDelay << 10)));
                        if (s_logger.isInfoEnabled()) {
                            if (vms.size() == 0) {
                                s_logger.trace("Found " + vms.size() + " vms to expunge.");
                            } else {
                                s_logger.info("Found " + vms.size() + " vms to expunge.");
                            }
                        }
                        for (UserVmVO vm : vms) {
                            try {
                                expungeVm(vm.getId());
                            } catch (Exception e) {
                                s_logger.warn("Unable to expunge " + vm, e);
                            }
                        }
                    } catch (Exception e) {
                        s_logger.error("Caught the following Exception", e);
                    } finally {
                        scanLock.unlock();
                    }
                }
            } finally {
                scanLock.releaseRef();
            }
        }

    }

    @Override
    @ActionEvent(eventType = EventTypes.EVENT_VM_UPDATE, eventDescription = "updating Vm")
    public UserVm updateVirtualMachine(UpdateVMCmd cmd) throws ResourceUnavailableException, InsufficientCapacityException {
        validateInputsAndPermissionForUpdateVirtualMachineCommand(cmd);

        String displayName = cmd.getDisplayName();
        String group = cmd.getGroup();
        Boolean ha = cmd.getHaEnable();
        Boolean isDisplayVm = cmd.getDisplayVm();
        Long id = cmd.getId();
        Long osTypeId = cmd.getOsTypeId();
        String userData = cmd.getUserData();
        Boolean isDynamicallyScalable = cmd.isDynamicallyScalable();
        String hostName = cmd.getHostName();
        Map<String,String> details = cmd.getDetails();
        List<Long> securityGroupIdList = getSecurityGroupIdList(cmd);
        boolean cleanupDetails = cmd.isCleanupDetails();
        String extraConfig = cmd.getExtraConfig();

        UserVmVO vmInstance = _vmDao.findById(cmd.getId());
        long accountId = vmInstance.getAccountId();

        if (isDisplayVm != null && isDisplayVm != vmInstance.isDisplay()) {
            updateDisplayVmFlag(isDisplayVm, id, vmInstance);
        }
        final Account caller = CallContext.current().getCallingAccount();
        final List<String> userBlacklistedSettings = Stream.of(QueryService.UserVMBlacklistedDetails.value().split(","))
                .map(item -> (item).trim())
                .collect(Collectors.toList());
        if (cleanupDetails){
            if (caller != null && caller.getType() == Account.ACCOUNT_TYPE_ADMIN) {
                userVmDetailsDao.removeDetails(id);
            } else {
                for (final UserVmDetailVO detail : userVmDetailsDao.listDetails(id)) {
                    if (detail != null && !userBlacklistedSettings.contains(detail.getName())) {
                        userVmDetailsDao.removeDetail(id, detail.getName());
                    }
                }
            }
        } else {
            if (MapUtils.isNotEmpty(details)) {
                if (caller != null && caller.getType() != Account.ACCOUNT_TYPE_ADMIN) {
                    // Ensure blacklisted detail is not passed by non-root-admin user
                    for (final String detailName : details.keySet()) {
                        if (userBlacklistedSettings.contains(detailName)) {
                            throw new InvalidParameterValueException("You're not allowed to add or edit the restricted setting: " + detailName);
                        }
                    }
                    // Add any hidden/blacklisted detail
                    for (final UserVmDetailVO detail : userVmDetailsDao.listDetails(id)) {
                        if (userBlacklistedSettings.contains(detail.getName())) {
                            details.put(detail.getName(), detail.getValue());
                        }
                    }
                }
                for (String detailName : details.keySet()) {
                    if (detailName.startsWith(ApiConstants.OVF_PROPERTIES)) {
                        String ovfPropKey = detailName.replace(ApiConstants.OVF_PROPERTIES + "-", "");
                        TemplateOVFPropertyVO ovfPropertyVO = templateOVFPropertiesDao.findByTemplateAndKey(vmInstance.getTemplateId(), ovfPropKey);
                        if (ovfPropertyVO != null && ovfPropertyVO.isPassword()) {
                            details.put(detailName, DBEncryptionUtil.encrypt(details.get(detailName)));
                        }
                    }
                }
                vmInstance.setDetails(details);
                _vmDao.saveDetails(vmInstance);
            }
            if (StringUtils.isNotBlank(extraConfig) && EnableAdditionalVmConfig.valueIn(accountId)) {
                AccountVO account = _accountDao.findById(accountId);
                addExtraConfig(vmInstance, account, extraConfig);
            }
        }
        return updateVirtualMachine(id, displayName, group, ha, isDisplayVm, osTypeId, userData, isDynamicallyScalable,
                cmd.getHttpMethod(), cmd.getCustomId(), hostName, cmd.getInstanceName(), securityGroupIdList, cmd.getDhcpOptionsMap());
    }

    protected void updateDisplayVmFlag(Boolean isDisplayVm, Long id, UserVmVO vmInstance) {
        vmInstance.setDisplayVm(isDisplayVm);

        // Resource limit changes
        ServiceOffering offering = _serviceOfferingDao.findByIdIncludingRemoved(vmInstance.getServiceOfferingId());
        _resourceLimitMgr.changeResourceCount(vmInstance.getAccountId(), ResourceType.user_vm, isDisplayVm);
        _resourceLimitMgr.changeResourceCount(vmInstance.getAccountId(), ResourceType.cpu, isDisplayVm, new Long(offering.getCpu()));
        _resourceLimitMgr.changeResourceCount(vmInstance.getAccountId(), ResourceType.memory, isDisplayVm, new Long(offering.getRamSize()));

        // Usage
        saveUsageEvent(vmInstance);

        // take care of the root volume as well.
        List<VolumeVO> rootVols = _volsDao.findByInstanceAndType(id, Volume.Type.ROOT);
        if (!rootVols.isEmpty()) {
            _volumeService.updateDisplay(rootVols.get(0), isDisplayVm);
        }

        // take care of the data volumes as well.
        List<VolumeVO> dataVols = _volsDao.findByInstanceAndType(id, Volume.Type.DATADISK);
        for (Volume dataVol : dataVols) {
            _volumeService.updateDisplay(dataVol, isDisplayVm);
        }
    }

    protected void validateInputsAndPermissionForUpdateVirtualMachineCommand(UpdateVMCmd cmd) {
        UserVmVO vmInstance = _vmDao.findById(cmd.getId());
        if (vmInstance == null) {
            throw new InvalidParameterValueException("unable to find virtual machine with id: " + cmd.getId());
        }
        validateGuestOsIdForUpdateVirtualMachineCommand(cmd);
        Account caller = CallContext.current().getCallingAccount();
        _accountMgr.checkAccess(caller, null, true, vmInstance);
    }

    protected void validateGuestOsIdForUpdateVirtualMachineCommand(UpdateVMCmd cmd) {
        Long osTypeId = cmd.getOsTypeId();
        if (osTypeId != null) {
            GuestOSVO guestOS = _guestOSDao.findById(osTypeId);
            if (guestOS == null) {
                throw new InvalidParameterValueException("Please specify a valid guest OS ID.");
            }
        }
    }

    private void saveUsageEvent(UserVmVO vm) {

        // If vm not destroyed
        if( vm.getState() != State.Destroyed && vm.getState() != State.Expunging && vm.getState() != State.Error){

            if(vm.isDisplayVm()){
                //1. Allocated VM Usage Event
                generateUsageEvent(vm, true, EventTypes.EVENT_VM_CREATE);

                if(vm.getState() == State.Running || vm.getState() == State.Stopping){
                    //2. Running VM Usage Event
                    generateUsageEvent(vm, true, EventTypes.EVENT_VM_START);

                    // 3. Network offering usage
                    generateNetworkUsageForVm(vm, true, EventTypes.EVENT_NETWORK_OFFERING_ASSIGN);
                }

            }else {
                //1. Allocated VM Usage Event
                generateUsageEvent(vm, true, EventTypes.EVENT_VM_DESTROY);

                if(vm.getState() == State.Running || vm.getState() == State.Stopping){
                    //2. Running VM Usage Event
                    generateUsageEvent(vm, true, EventTypes.EVENT_VM_STOP);

                    // 3. Network offering usage
                    generateNetworkUsageForVm(vm, true, EventTypes.EVENT_NETWORK_OFFERING_REMOVE);
                }
            }
        }

    }

    private void generateNetworkUsageForVm(VirtualMachine vm, boolean isDisplay, String eventType){

        List<NicVO> nics = _nicDao.listByVmId(vm.getId());
        for (NicVO nic : nics) {
            NetworkVO network = _networkDao.findById(nic.getNetworkId());
            long isDefault = (nic.isDefaultNic()) ? 1 : 0;
            UsageEventUtils.publishUsageEvent(eventType, vm.getAccountId(), vm.getDataCenterId(), vm.getId(),
                    Long.toString(nic.getId()), network.getNetworkOfferingId(), null, isDefault, vm.getClass().getName(), vm.getUuid(), isDisplay);
        }

    }

    @Override
    public UserVm updateVirtualMachine(long id, String displayName, String group, Boolean ha, Boolean isDisplayVmEnabled, Long osTypeId, String userData,
            Boolean isDynamicallyScalable, HTTPMethod httpMethod, String customId, String hostName, String instanceName, List<Long> securityGroupIdList, Map<String, Map<Integer, String>> extraDhcpOptionsMap)
                    throws ResourceUnavailableException, InsufficientCapacityException {
        UserVmVO vm = _vmDao.findById(id);
        if (vm == null) {
            throw new CloudRuntimeException("Unable to find virtual machine with id " + id);
        }

        if(instanceName != null){
            VMInstanceVO vmInstance = _vmInstanceDao.findVMByInstanceName(instanceName);
            if(vmInstance != null && vmInstance.getId() != id){
                throw new CloudRuntimeException("Instance name : " + instanceName + " is not unique");
            }
        }

        if (vm.getState() == State.Error || vm.getState() == State.Expunging) {
            s_logger.error("vm is not in the right state: " + id);
            throw new InvalidParameterValueException("Vm with id " + id + " is not in the right state");
        }

        if (displayName == null) {
            displayName = vm.getDisplayName();
        }

        if (ha == null) {
            ha = vm.isHaEnabled();
        }

        ServiceOffering offering = _serviceOfferingDao.findById(vm.getId(), vm.getServiceOfferingId());
        if (!offering.isOfferHA() && ha) {
            throw new InvalidParameterValueException("Can't enable ha for the vm as it's created from the Service offering having HA disabled");
        }

        if (isDisplayVmEnabled == null) {
            isDisplayVmEnabled = vm.isDisplayVm();
        }

        boolean updateUserdata = false;
        if (userData != null) {
            // check and replace newlines
            userData = userData.replace("\\n", "");
            userData = validateUserData(userData, httpMethod);
            // update userData on domain router.
            updateUserdata = true;
        } else {
            userData = vm.getUserData();
        }

        if (isDynamicallyScalable == null) {
            isDynamicallyScalable = vm.isDynamicallyScalable();
        }

        if (osTypeId == null) {
            osTypeId = vm.getGuestOSId();
        }

        if (group != null) {
            addInstanceToGroup(id, group);
        }

        if (isDynamicallyScalable == null) {
            isDynamicallyScalable = vm.isDynamicallyScalable();
        }

        boolean isVMware = (vm.getHypervisorType() == HypervisorType.VMware);

        if (securityGroupIdList != null && isVMware) {
            throw new InvalidParameterValueException("Security group feature is not supported for vmWare hypervisor");
        } else {
            // Get default guest network in Basic zone
            Network defaultNetwork = null;
            try {
                DataCenterVO zone = _dcDao.findById(vm.getDataCenterId());

                if (zone.getNetworkType() == NetworkType.Basic) {
                    // Get default guest network in Basic zone
                    defaultNetwork = _networkModel.getExclusiveGuestNetwork(zone.getId());
                } else if (zone.isSecurityGroupEnabled()) {
                    NicVO defaultNic = _nicDao.findDefaultNicForVM(vm.getId());
                    if (defaultNic != null) {
                        defaultNetwork = _networkDao.findById(defaultNic.getNetworkId());
                    }
                }
            } catch (InvalidParameterValueException e) {
                if(s_logger.isDebugEnabled()) {
                    s_logger.debug(e.getMessage(),e);
                }
                defaultNetwork = _networkModel.getDefaultNetworkForVm(id);
            }

            if (securityGroupIdList != null && _networkModel.isSecurityGroupSupportedInNetwork(defaultNetwork) && _networkModel.canAddDefaultSecurityGroup()) {
                if (vm.getState() == State.Stopped) {
                    // Remove instance from security groups
                    _securityGroupMgr.removeInstanceFromGroups(id);
                    // Add instance in provided groups
                    _securityGroupMgr.addInstanceToGroups(id, securityGroupIdList);
                } else {
                    throw new InvalidParameterValueException("Virtual machine must be stopped prior to update security groups ");
                }
            }
        }
        List<? extends Nic> nics = _nicDao.listByVmId(vm.getId());
        if (hostName != null) {
            // Check is hostName is RFC compliant
            checkNameForRFCCompliance(hostName);

            if (vm.getHostName().equalsIgnoreCase(hostName)) {
                s_logger.debug("Vm " + vm + " is already set with the hostName specified: " + hostName);
                hostName = null;
            }

            // Verify that vm's hostName is unique

            List<NetworkVO> vmNtwks = new ArrayList<NetworkVO>(nics.size());
            for (Nic nic : nics) {
                vmNtwks.add(_networkDao.findById(nic.getNetworkId()));
            }
            checkIfHostNameUniqueInNtwkDomain(hostName, vmNtwks);
        }

        List<NetworkVO> networks = nics.stream()
                .map(nic -> _networkDao.findById(nic.getNetworkId()))
                .collect(Collectors.toList());

        verifyExtraDhcpOptionsNetwork(extraDhcpOptionsMap, networks);
        for (Nic nic : nics) {
            _networkMgr.saveExtraDhcpOptions(networks.stream()
                    .filter(network -> network.getId() == nic.getNetworkId())
                    .findFirst()
                    .get()
                    .getUuid(), nic.getId(), extraDhcpOptionsMap);
        }

        _vmDao.updateVM(id, displayName, ha, osTypeId, userData, isDisplayVmEnabled, isDynamicallyScalable, customId, hostName, instanceName);

        if (updateUserdata) {
            boolean result = updateUserDataInternal(_vmDao.findById(id));
            if (result) {
                s_logger.debug("User data successfully updated for vm id=" + id);
            } else {
                throw new CloudRuntimeException("Failed to reset userdata for the virtual machine ");
            }
        }

        return _vmDao.findById(id);
    }

    private boolean updateUserDataInternal(UserVm vm) throws ResourceUnavailableException, InsufficientCapacityException {
        VMTemplateVO template = _templateDao.findByIdIncludingRemoved(vm.getTemplateId());

        List<? extends Nic> nics = _nicDao.listByVmId(vm.getId());
        if (nics == null || nics.isEmpty()) {
            s_logger.error("unable to find any nics for vm " + vm.getUuid());
            return false;
        }

        boolean userDataApplied = false;
        for (Nic nic : nics) {
            userDataApplied |= applyUserData(template.getHypervisorType(), vm, nic);
        }
        return userDataApplied;
    }

    protected boolean applyUserData(HypervisorType hyperVisorType, UserVm vm, Nic nic) throws ResourceUnavailableException, InsufficientCapacityException {
        Network network = _networkDao.findById(nic.getNetworkId());
        NicProfile nicProfile = new NicProfile(nic, network, null, null, null, _networkModel.isSecurityGroupSupportedInNetwork(network), _networkModel.getNetworkTag(
                hyperVisorType, network));
        VirtualMachineProfile vmProfile = new VirtualMachineProfileImpl(vm);

        if (_networkModel.areServicesSupportedByNetworkOffering(network.getNetworkOfferingId(), Service.UserData)) {
            UserDataServiceProvider element = _networkModel.getUserDataUpdateProvider(network);
            if (element == null) {
                throw new CloudRuntimeException("Can't find network element for " + Service.UserData.getName() + " provider needed for UserData update");
            }
            boolean result = element.saveUserData(network, nicProfile, vmProfile);
            if (!result) {
                s_logger.error("Failed to update userdata for vm " + vm + " and nic " + nic);
            } else {
                return true;
            }
        } else {
            s_logger.debug("Not applying userdata for nic id=" + nic.getId() + " in vm id=" + vmProfile.getId() + " because it is not supported in network id=" + network.getId());
        }
        return false;
    }

    @Override
    @ActionEvent(eventType = EventTypes.EVENT_VM_START, eventDescription = "starting Vm", async = true)
    public UserVm startVirtualMachine(StartVMCmd cmd) throws ExecutionException, ConcurrentOperationException, ResourceUnavailableException, InsufficientCapacityException {
        return startVirtualMachine(cmd.getId(), cmd.getPodId(), cmd.getClusterId(), cmd.getHostId(), null, cmd.getDeploymentPlanner()).first();
    }

    @Override
    @ActionEvent(eventType = EventTypes.EVENT_VM_REBOOT, eventDescription = "rebooting Vm", async = true)
    public UserVm rebootVirtualMachine(RebootVMCmd cmd) throws InsufficientCapacityException, ResourceUnavailableException {
        Account caller = CallContext.current().getCallingAccount();
        Long vmId = cmd.getId();

        // Verify input parameters
        UserVmVO vmInstance = _vmDao.findById(vmId);
        if (vmInstance == null) {
            throw new InvalidParameterValueException("unable to find a virtual machine with id " + vmId);
        }

        _accountMgr.checkAccess(caller, null, true, vmInstance);

        checkIfHostOfVMIsInPrepareForMaintenanceState(vmInstance.getHostId(), vmId, "Reboot");

        // If the VM is Volatile in nature, on reboot discard the VM's root disk and create a new root disk for it: by calling restoreVM
        long serviceOfferingId = vmInstance.getServiceOfferingId();
        ServiceOfferingVO offering = _serviceOfferingDao.findById(vmInstance.getId(), serviceOfferingId);
        if (offering != null && offering.getRemoved() == null) {
            if (offering.isVolatileVm()) {
                return restoreVMInternal(caller, vmInstance, null);
            }
        } else {
            throw new InvalidParameterValueException("Unable to find service offering: " + serviceOfferingId + " corresponding to the vm");
        }

        UserVm userVm = rebootVirtualMachine(CallContext.current().getCallingUserId(), vmId);
        if (userVm != null ) {
            // update the vmIdCountMap if the vm is in advanced shared network with out services
            final List<NicVO> nics = _nicDao.listByVmId(vmId);
            for (NicVO nic : nics) {
                Network network = _networkModel.getNetwork(nic.getNetworkId());
                if (_networkModel.isSharedNetworkWithoutServices(network.getId())) {
                    s_logger.debug("Adding vm " +vmId +" nic id "+ nic.getId() +" into vmIdCountMap as part of vm " +
                            "reboot for vm ip fetch ");
                    vmIdCountMap.put(nic.getId(), new VmAndCountDetails(nic.getInstanceId(), VmIpFetchTrialMax.value()));
                }
            }
            return  userVm;
        }
        return  null;
    }

    @Override
    @ActionEvent(eventType = EventTypes.EVENT_VM_DESTROY, eventDescription = "destroying Vm", async = true)
    public UserVm destroyVm(DestroyVMCmd cmd) throws ResourceUnavailableException, ConcurrentOperationException {
        CallContext ctx = CallContext.current();
        long vmId = cmd.getId();
        boolean expunge = cmd.getExpunge();

        // When trying to expunge, permission is denied when the caller is not an admin and the AllowUserExpungeRecoverVm is false for the caller.
        if (expunge && !_accountMgr.isAdmin(ctx.getCallingAccount().getId()) && !AllowUserExpungeRecoverVm.valueIn(cmd.getEntityOwnerId())) {
            throw new PermissionDeniedException("Parameter " + ApiConstants.EXPUNGE + " can be passed by Admin only. Or when the allow.user.expunge.recover.vm key is set.");
        }
        // check if VM exists
        UserVmVO vm = _vmDao.findById(vmId);

        if (vm == null || vm.getRemoved() != null) {
            throw new InvalidParameterValueException("unable to find a virtual machine with id " + vmId);
        }

        if (vm.getState() == State.Destroyed || vm.getState() == State.Expunging) {
            s_logger.debug("Vm id=" + vmId + " is already destroyed");
            return vm;
        }

        // check if there are active volume snapshots tasks
        s_logger.debug("Checking if there are any ongoing snapshots on the ROOT volumes associated with VM with ID " + vmId);
        if (checkStatusOfVolumeSnapshots(vmId, Volume.Type.ROOT)) {
            throw new CloudRuntimeException("There is/are unbacked up snapshot(s) on ROOT volume, vm destroy is not permitted, please try again later.");
        }
        s_logger.debug("Found no ongoing snapshots on volume of type ROOT, for the vm with id " + vmId);

        List<VolumeVO> volumes = getVolumesFromIds(cmd);

        checkForUnattachedVolumes(vmId, volumes);
        validateVolumes(volumes);

        stopVirtualMachine(vmId, VmDestroyForcestop.value());

        detachVolumesFromVm(volumes);

        UserVm destroyedVm = destroyVm(vmId, expunge);
        if (expunge) {
            if (!expunge(vm, ctx.getCallingUserId(), ctx.getCallingAccount())) {
                throw new CloudRuntimeException("Failed to expunge vm " + destroyedVm);
            }
        }

        deleteVolumesFromVm(volumes);

        return destroyedVm;
    }

    private List<VolumeVO> getVolumesFromIds(DestroyVMCmd cmd) {
        List<VolumeVO> volumes = new ArrayList<>();
        if (cmd.getVolumeIds() != null) {
            for (Long volId : cmd.getVolumeIds()) {
                VolumeVO vol = _volsDao.findById(volId);

                if (vol == null) {
                    throw new InvalidParameterValueException("Unable to find volume with ID: " + volId);
                }
                volumes.add(vol);
            }
        }
        return volumes;
    }

    @Override
    @DB
    public InstanceGroupVO createVmGroup(CreateVMGroupCmd cmd) {
        Account caller = CallContext.current().getCallingAccount();
        Long domainId = cmd.getDomainId();
        String accountName = cmd.getAccountName();
        String groupName = cmd.getGroupName();
        Long projectId = cmd.getProjectId();

        Account owner = _accountMgr.finalizeOwner(caller, accountName, domainId, projectId);
        long accountId = owner.getId();

        // Check if name is already in use by this account
        boolean isNameInUse = _vmGroupDao.isNameInUse(accountId, groupName);

        if (isNameInUse) {
            throw new InvalidParameterValueException("Unable to create vm group, a group with name " + groupName + " already exists for account " + accountId);
        }

        return createVmGroup(groupName, accountId);
    }

    @DB
    private InstanceGroupVO createVmGroup(String groupName, long accountId) {
        Account account = null;
        try {
            account = _accountDao.acquireInLockTable(accountId); // to ensure
            // duplicate
            // vm group
            // names are
            // not
            // created.
            if (account == null) {
                s_logger.warn("Failed to acquire lock on account");
                return null;
            }
            InstanceGroupVO group = _vmGroupDao.findByAccountAndName(accountId, groupName);
            if (group == null) {
                group = new InstanceGroupVO(groupName, accountId);
                group = _vmGroupDao.persist(group);
            }
            return group;
        } finally {
            if (account != null) {
                _accountDao.releaseFromLockTable(accountId);
            }
        }
    }

    @Override
    public boolean deleteVmGroup(DeleteVMGroupCmd cmd) {
        Account caller = CallContext.current().getCallingAccount();
        Long groupId = cmd.getId();

        // Verify input parameters
        InstanceGroupVO group = _vmGroupDao.findById(groupId);
        if ((group == null) || (group.getRemoved() != null)) {
            throw new InvalidParameterValueException("unable to find a vm group with id " + groupId);
        }

        _accountMgr.checkAccess(caller, null, true, group);

        return deleteVmGroup(groupId);
    }

    @Override
    public boolean deleteVmGroup(long groupId) {
        // delete all the mappings from group_vm_map table
        List<InstanceGroupVMMapVO> groupVmMaps = _groupVMMapDao.listByGroupId(groupId);
        for (InstanceGroupVMMapVO groupMap : groupVmMaps) {
            SearchCriteria<InstanceGroupVMMapVO> sc = _groupVMMapDao.createSearchCriteria();
            sc.addAnd("instanceId", SearchCriteria.Op.EQ, groupMap.getInstanceId());
            _groupVMMapDao.expunge(sc);
        }

        if (_vmGroupDao.remove(groupId)) {
            return true;
        } else {
            return false;
        }
    }

    @Override
    @DB
    public boolean addInstanceToGroup(final long userVmId, String groupName) {
        UserVmVO vm = _vmDao.findById(userVmId);

        InstanceGroupVO group = _vmGroupDao.findByAccountAndName(vm.getAccountId(), groupName);
        // Create vm group if the group doesn't exist for this account
        if (group == null) {
            group = createVmGroup(groupName, vm.getAccountId());
        }

        if (group != null) {
            UserVm userVm = _vmDao.acquireInLockTable(userVmId);
            if (userVm == null) {
                s_logger.warn("Failed to acquire lock on user vm id=" + userVmId);
            }
            try {
                final InstanceGroupVO groupFinal = group;
                Transaction.execute(new TransactionCallbackNoReturn() {
                    @Override
                    public void doInTransactionWithoutResult(TransactionStatus status) {
                        // don't let the group be deleted when we are assigning vm to
                        // it.
                        InstanceGroupVO ngrpLock = _vmGroupDao.lockRow(groupFinal.getId(), false);
                        if (ngrpLock == null) {
                            s_logger.warn("Failed to acquire lock on vm group id=" + groupFinal.getId() + " name=" + groupFinal.getName());
                            throw new CloudRuntimeException("Failed to acquire lock on vm group id=" + groupFinal.getId() + " name=" + groupFinal.getName());
                        }

                        // Currently don't allow to assign a vm to more than one group
                        if (_groupVMMapDao.listByInstanceId(userVmId) != null) {
                            // Delete all mappings from group_vm_map table
                            List<InstanceGroupVMMapVO> groupVmMaps = _groupVMMapDao.listByInstanceId(userVmId);
                            for (InstanceGroupVMMapVO groupMap : groupVmMaps) {
                                SearchCriteria<InstanceGroupVMMapVO> sc = _groupVMMapDao.createSearchCriteria();
                                sc.addAnd("instanceId", SearchCriteria.Op.EQ, groupMap.getInstanceId());
                                _groupVMMapDao.expunge(sc);
                            }
                        }
                        InstanceGroupVMMapVO groupVmMapVO = new InstanceGroupVMMapVO(groupFinal.getId(), userVmId);
                        _groupVMMapDao.persist(groupVmMapVO);

                    }
                });

                return true;
            } finally {
                if (userVm != null) {
                    _vmDao.releaseFromLockTable(userVmId);
                }
            }
        }
        return false;
    }

    @Override
    public InstanceGroupVO getGroupForVm(long vmId) {
        // TODO - in future releases vm can be assigned to multiple groups; but
        // currently return just one group per vm
        try {
            List<InstanceGroupVMMapVO> groupsToVmMap = _groupVMMapDao.listByInstanceId(vmId);

            if (groupsToVmMap != null && groupsToVmMap.size() != 0) {
                InstanceGroupVO group = _vmGroupDao.findById(groupsToVmMap.get(0).getGroupId());
                return group;
            } else {
                return null;
            }
        } catch (Exception e) {
            s_logger.warn("Error trying to get group for a vm: ", e);
            return null;
        }
    }

    @Override
    public void removeInstanceFromInstanceGroup(long vmId) {
        try {
            List<InstanceGroupVMMapVO> groupVmMaps = _groupVMMapDao.listByInstanceId(vmId);
            for (InstanceGroupVMMapVO groupMap : groupVmMaps) {
                SearchCriteria<InstanceGroupVMMapVO> sc = _groupVMMapDao.createSearchCriteria();
                sc.addAnd("instanceId", SearchCriteria.Op.EQ, groupMap.getInstanceId());
                _groupVMMapDao.expunge(sc);
            }
        } catch (Exception e) {
            s_logger.warn("Error trying to remove vm from group: ", e);
        }
    }

    private boolean validPassword(String password) {
        if (password == null || password.length() == 0) {
            return false;
        }
        for (int i = 0; i < password.length(); i++) {
            if (password.charAt(i) == ' ') {
                return false;
            }
        }
        return true;
    }

    @Override
    @ActionEvent(eventType = EventTypes.EVENT_VM_CREATE, eventDescription = "deploying Vm", create = true)
    public UserVm createBasicSecurityGroupVirtualMachine(DataCenter zone, ServiceOffering serviceOffering, VirtualMachineTemplate template, List<Long> securityGroupIdList,
            Account owner, String hostName, String displayName, Long diskOfferingId, Long diskSize, String group, HypervisorType hypervisor, HTTPMethod httpmethod,
            String userData, String sshKeyPair, Map<Long, IpAddresses> requestedIps, IpAddresses defaultIps, Boolean displayVm, String keyboard, List<Long> affinityGroupIdList,
            Map<String, String> customParametes, String customId, Map<String, Map<Integer, String>> dhcpOptionMap,
            Map<Long, DiskOffering> dataDiskTemplateToDiskOfferingMap, Map<String, String> userVmOVFProperties) throws InsufficientCapacityException, ConcurrentOperationException, ResourceUnavailableException,
    StorageUnavailableException, ResourceAllocationException {

        Account caller = CallContext.current().getCallingAccount();
        List<NetworkVO> networkList = new ArrayList<NetworkVO>();

        // Verify that caller can perform actions in behalf of vm owner
        _accountMgr.checkAccess(caller, null, true, owner);

        // Verify that owner can use the service offering
        _accountMgr.checkAccess(owner, serviceOffering, zone);
        _accountMgr.checkAccess(owner, _diskOfferingDao.findById(diskOfferingId), zone);

        // Get default guest network in Basic zone
        Network defaultNetwork = _networkModel.getExclusiveGuestNetwork(zone.getId());

        if (defaultNetwork == null) {
            throw new InvalidParameterValueException("Unable to find a default network to start a vm");
        } else {
            networkList.add(_networkDao.findById(defaultNetwork.getId()));
        }

        boolean isVmWare = (template.getHypervisorType() == HypervisorType.VMware || (hypervisor != null && hypervisor == HypervisorType.VMware));

        if (securityGroupIdList != null && isVmWare) {
            throw new InvalidParameterValueException("Security group feature is not supported for vmWare hypervisor");
        } else if (!isVmWare && _networkModel.isSecurityGroupSupportedInNetwork(defaultNetwork) && _networkModel.canAddDefaultSecurityGroup()) {
            //add the default securityGroup only if no security group is specified
            if (securityGroupIdList == null || securityGroupIdList.isEmpty()) {
                if (securityGroupIdList == null) {
                    securityGroupIdList = new ArrayList<Long>();
                }
                SecurityGroup defaultGroup = _securityGroupMgr.getDefaultSecurityGroup(owner.getId());
                if (defaultGroup != null) {
                    securityGroupIdList.add(defaultGroup.getId());
                } else {
                    // create default security group for the account
                    if (s_logger.isDebugEnabled()) {
                        s_logger.debug("Couldn't find default security group for the account " + owner + " so creating a new one");
                    }
                    defaultGroup = _securityGroupMgr.createSecurityGroup(SecurityGroupManager.DEFAULT_GROUP_NAME, SecurityGroupManager.DEFAULT_GROUP_DESCRIPTION,
                            owner.getDomainId(), owner.getId(), owner.getAccountName());
                    securityGroupIdList.add(defaultGroup.getId());
                }
            }
        }

        return createVirtualMachine(zone, serviceOffering, template, hostName, displayName, owner, diskOfferingId, diskSize, networkList, securityGroupIdList, group, httpmethod,
                userData, sshKeyPair, hypervisor, caller, requestedIps, defaultIps, displayVm, keyboard, affinityGroupIdList, customParametes, customId, dhcpOptionMap,
                dataDiskTemplateToDiskOfferingMap, userVmOVFProperties);

    }

    @Override
    @ActionEvent(eventType = EventTypes.EVENT_VM_CREATE, eventDescription = "deploying Vm", create = true)
    public UserVm createAdvancedSecurityGroupVirtualMachine(DataCenter zone, ServiceOffering serviceOffering, VirtualMachineTemplate template, List<Long> networkIdList,
            List<Long> securityGroupIdList, Account owner, String hostName, String displayName, Long diskOfferingId, Long diskSize, String group, HypervisorType hypervisor,
            HTTPMethod httpmethod, String userData, String sshKeyPair, Map<Long, IpAddresses> requestedIps, IpAddresses defaultIps, Boolean displayVm, String keyboard,
            List<Long> affinityGroupIdList, Map<String, String> customParameters, String customId, Map<String, Map<Integer, String>> dhcpOptionMap,
            Map<Long, DiskOffering> dataDiskTemplateToDiskOfferingMap, Map<String, String> userVmOVFProperties) throws InsufficientCapacityException, ConcurrentOperationException,
    ResourceUnavailableException, StorageUnavailableException, ResourceAllocationException {

        Account caller = CallContext.current().getCallingAccount();
        List<NetworkVO> networkList = new ArrayList<NetworkVO>();
        boolean isSecurityGroupEnabledNetworkUsed = false;
        boolean isVmWare = (template.getHypervisorType() == HypervisorType.VMware || (hypervisor != null && hypervisor == HypervisorType.VMware));

        // Verify that caller can perform actions in behalf of vm owner
        _accountMgr.checkAccess(caller, null, true, owner);

        // Verify that owner can use the service offering
        _accountMgr.checkAccess(owner, serviceOffering, zone);
        _accountMgr.checkAccess(owner, _diskOfferingDao.findById(diskOfferingId), zone);

        // If no network is specified, find system security group enabled network
        if (networkIdList == null || networkIdList.isEmpty()) {
            Network networkWithSecurityGroup = _networkModel.getNetworkWithSGWithFreeIPs(zone.getId());
            if (networkWithSecurityGroup == null) {
                throw new InvalidParameterValueException("No network with security enabled is found in zone id=" + zone.getUuid());
            }

            networkList.add(_networkDao.findById(networkWithSecurityGroup.getId()));
            isSecurityGroupEnabledNetworkUsed = true;

        } else if (securityGroupIdList != null && !securityGroupIdList.isEmpty()) {
            if (isVmWare) {
                throw new InvalidParameterValueException("Security group feature is not supported for vmWare hypervisor");
            }
            // Only one network can be specified, and it should be security group enabled
            if (networkIdList.size() > 1) {
                throw new InvalidParameterValueException("Only support one network per VM if security group enabled");
            }

            NetworkVO network = _networkDao.findById(networkIdList.get(0));

            if (network == null) {
                throw new InvalidParameterValueException("Unable to find network by id " + networkIdList.get(0).longValue());
            }

            if (!_networkModel.isSecurityGroupSupportedInNetwork(network)) {
                throw new InvalidParameterValueException("Network is not security group enabled: " + network.getId());
            }

            networkList.add(network);
            isSecurityGroupEnabledNetworkUsed = true;

        } else {
            // Verify that all the networks are Shared/Guest; can't create combination of SG enabled and disabled networks
            for (Long networkId : networkIdList) {
                NetworkVO network = _networkDao.findById(networkId);

                if (network == null) {
                    throw new InvalidParameterValueException("Unable to find network by id " + networkIdList.get(0).longValue());
                }

                boolean isSecurityGroupEnabled = _networkModel.isSecurityGroupSupportedInNetwork(network);
                if (isSecurityGroupEnabled) {
                    if (networkIdList.size() > 1) {
                        throw new InvalidParameterValueException("Can't create a vm with multiple networks one of" + " which is Security Group enabled");
                    }

                    isSecurityGroupEnabledNetworkUsed = true;
                }

                if (!(network.getTrafficType() == TrafficType.Guest && network.getGuestType() == Network.GuestType.Shared)) {
                    throw new InvalidParameterValueException("Can specify only Shared Guest networks when" + " deploy vm in Advance Security Group enabled zone");
                }

                // Perform account permission check
                if (network.getAclType() == ACLType.Account) {
                    _accountMgr.checkAccess(caller, AccessType.UseEntry, false, network);
                }
                networkList.add(network);
            }
        }

        // if network is security group enabled, and no security group is specified, then add the default security group automatically
        if (isSecurityGroupEnabledNetworkUsed && !isVmWare && _networkModel.canAddDefaultSecurityGroup()) {

            //add the default securityGroup only if no security group is specified
            if (securityGroupIdList == null || securityGroupIdList.isEmpty()) {
                if (securityGroupIdList == null) {
                    securityGroupIdList = new ArrayList<Long>();
                }

                SecurityGroup defaultGroup = _securityGroupMgr.getDefaultSecurityGroup(owner.getId());
                if (defaultGroup != null) {
                    securityGroupIdList.add(defaultGroup.getId());
                } else {
                    // create default security group for the account
                    if (s_logger.isDebugEnabled()) {
                        s_logger.debug("Couldn't find default security group for the account " + owner + " so creating a new one");
                    }
                    defaultGroup = _securityGroupMgr.createSecurityGroup(SecurityGroupManager.DEFAULT_GROUP_NAME, SecurityGroupManager.DEFAULT_GROUP_DESCRIPTION,
                            owner.getDomainId(), owner.getId(), owner.getAccountName());
                    securityGroupIdList.add(defaultGroup.getId());
                }
            }
        }

        return createVirtualMachine(zone, serviceOffering, template, hostName, displayName, owner, diskOfferingId, diskSize, networkList, securityGroupIdList, group, httpmethod,
                userData, sshKeyPair, hypervisor, caller, requestedIps, defaultIps, displayVm, keyboard, affinityGroupIdList, customParameters, customId, dhcpOptionMap, dataDiskTemplateToDiskOfferingMap,
                userVmOVFProperties);
    }

    @Override
    @ActionEvent(eventType = EventTypes.EVENT_VM_CREATE, eventDescription = "deploying Vm", create = true)
    public UserVm createAdvancedVirtualMachine(DataCenter zone, ServiceOffering serviceOffering, VirtualMachineTemplate template, List<Long> networkIdList, Account owner,
            String hostName, String displayName, Long diskOfferingId, Long diskSize, String group, HypervisorType hypervisor, HTTPMethod httpmethod, String userData,
            String sshKeyPair, Map<Long, IpAddresses> requestedIps, IpAddresses defaultIps, Boolean displayvm, String keyboard, List<Long> affinityGroupIdList,
            Map<String, String> customParametrs, String customId, Map<String, Map<Integer, String>> dhcpOptionsMap, Map<Long, DiskOffering> dataDiskTemplateToDiskOfferingMap,
            Map<String, String> userVmOVFPropertiesMap) throws InsufficientCapacityException, ConcurrentOperationException, ResourceUnavailableException,
    StorageUnavailableException, ResourceAllocationException {

        Account caller = CallContext.current().getCallingAccount();
        List<NetworkVO> networkList = new ArrayList<NetworkVO>();

        // Verify that caller can perform actions in behalf of vm owner
        _accountMgr.checkAccess(caller, null, true, owner);

        // Verify that owner can use the service offering
        _accountMgr.checkAccess(owner, serviceOffering, zone);
        _accountMgr.checkAccess(owner, _diskOfferingDao.findById(diskOfferingId), zone);

        List<HypervisorType> vpcSupportedHTypes = _vpcMgr.getSupportedVpcHypervisors();
        if (networkIdList == null || networkIdList.isEmpty()) {
            NetworkVO defaultNetwork = null;

            // if no network is passed in
            // Check if default virtual network offering has
            // Availability=Required. If it's true, search for corresponding
            // network
            // * if network is found, use it. If more than 1 virtual network is
            // found, throw an error
            // * if network is not found, create a new one and use it

            List<NetworkOfferingVO> requiredOfferings = _networkOfferingDao.listByAvailability(Availability.Required, false);
            if (requiredOfferings.size() < 1) {
                throw new InvalidParameterValueException("Unable to find network offering with availability=" + Availability.Required
                        + " to automatically create the network as a part of vm creation");
            }

            if (requiredOfferings.get(0).getState() == NetworkOffering.State.Enabled) {
                // get Virtual networks
                List<? extends Network> virtualNetworks = _networkModel.listNetworksForAccount(owner.getId(), zone.getId(), Network.GuestType.Isolated);
                if (virtualNetworks == null) {
                    throw new InvalidParameterValueException("No (virtual) networks are found for account " + owner);
                }
                if (virtualNetworks.isEmpty()) {
                    long physicalNetworkId = _networkModel.findPhysicalNetworkId(zone.getId(), requiredOfferings.get(0).getTags(), requiredOfferings.get(0).getTrafficType());
                    // Validate physical network
                    PhysicalNetwork physicalNetwork = _physicalNetworkDao.findById(physicalNetworkId);
                    if (physicalNetwork == null) {
                        throw new InvalidParameterValueException("Unable to find physical network with id: " + physicalNetworkId + " and tag: "
                                + requiredOfferings.get(0).getTags());
                    }
                    s_logger.debug("Creating network for account " + owner + " from the network offering id=" + requiredOfferings.get(0).getId() + " as a part of deployVM process");
                    Network newNetwork = _networkMgr.createGuestNetwork(requiredOfferings.get(0).getId(), owner.getAccountName() + "-network", owner.getAccountName() + "-network",
                            null, null, null, false, null, owner, null, physicalNetwork, zone.getId(), ACLType.Account, null, null, null, null, true, null,
                            null);
                    if (newNetwork != null) {
                        defaultNetwork = _networkDao.findById(newNetwork.getId());
                    }
                } else if (virtualNetworks.size() > 1) {
                    throw new InvalidParameterValueException("More than 1 default Isolated networks are found for account " + owner + "; please specify networkIds");
                } else {
                    defaultNetwork = _networkDao.findById(virtualNetworks.get(0).getId());
                }
            } else {
                throw new InvalidParameterValueException("Required network offering id=" + requiredOfferings.get(0).getId() + " is not in " + NetworkOffering.State.Enabled);
            }

            if (defaultNetwork != null) {
                networkList.add(defaultNetwork);
            }

        } else {
            for (Long networkId : networkIdList) {
                NetworkVO network = _networkDao.findById(networkId);
                if (network == null) {
                    throw new InvalidParameterValueException("Unable to find network by id " + networkIdList.get(0).longValue());
                }
                if (network.getVpcId() != null) {
                    // Only ISOs, XenServer, KVM, and VmWare template types are
                    // supported for vpc networks
                    if (template.getFormat() != ImageFormat.ISO && !vpcSupportedHTypes.contains(template.getHypervisorType())) {
                        throw new InvalidParameterValueException("Can't create vm from template with hypervisor " + template.getHypervisorType() + " in vpc network " + network);
                    } else if (template.getFormat() == ImageFormat.ISO && !vpcSupportedHTypes.contains(hypervisor)) {
                        // Only XenServer, KVM, and VMware hypervisors are supported
                        // for vpc networks
                        throw new InvalidParameterValueException("Can't create vm of hypervisor type " + hypervisor + " in vpc network");

                    }
                }

                _networkModel.checkNetworkPermissions(owner, network);

                // don't allow to use system networks
                NetworkOffering networkOffering = _entityMgr.findById(NetworkOffering.class, network.getNetworkOfferingId());
                if (networkOffering.isSystemOnly()) {
                    throw new InvalidParameterValueException("Network id=" + networkId + " is system only and can't be used for vm deployment");
                }
                networkList.add(network);
            }
        }
        verifyExtraDhcpOptionsNetwork(dhcpOptionsMap, networkList);

        return createVirtualMachine(zone, serviceOffering, template, hostName, displayName, owner, diskOfferingId, diskSize, networkList, null, group, httpmethod, userData,
                sshKeyPair, hypervisor, caller, requestedIps, defaultIps, displayvm, keyboard, affinityGroupIdList, customParametrs, customId, dhcpOptionsMap,
                dataDiskTemplateToDiskOfferingMap, userVmOVFPropertiesMap);
    }

    private void verifyExtraDhcpOptionsNetwork(Map<String, Map<Integer, String>> dhcpOptionsMap, List<NetworkVO> networkList) throws InvalidParameterValueException {
        if (dhcpOptionsMap != null) {
            for (String networkUuid : dhcpOptionsMap.keySet()) {
                boolean networkFound = false;
                for (NetworkVO network : networkList) {
                    if (network.getUuid().equals(networkUuid)) {
                        networkFound = true;
                        break;
                    }
                }

                if (!networkFound) {
                    throw new InvalidParameterValueException("VM does not has a nic in the Network (" + networkUuid + ") that is specified in the extra dhcp options.");
                }
            }
        }
    }

    public void checkNameForRFCCompliance(String name) {
        if (!NetUtils.verifyDomainNameLabel(name, true)) {
            throw new InvalidParameterValueException("Invalid name. Vm name can contain ASCII letters 'a' through 'z', the digits '0' through '9', "
                    + "and the hyphen ('-'), must be between 1 and 63 characters long, and can't start or end with \"-\" and can't start with digit");
        }
    }

    @DB
    private UserVm createVirtualMachine(DataCenter zone, ServiceOffering serviceOffering, VirtualMachineTemplate tmplt, String hostName, String displayName, Account owner,
            Long diskOfferingId, Long diskSize, List<NetworkVO> networkList, List<Long> securityGroupIdList, String group, HTTPMethod httpmethod, String userData,
            String sshKeyPair, HypervisorType hypervisor, Account caller, Map<Long, IpAddresses> requestedIps, IpAddresses defaultIps, Boolean isDisplayVm, String keyboard,
            List<Long> affinityGroupIdList, Map<String, String> customParameters, String customId, Map<String, Map<Integer, String>> dhcpOptionMap,
            Map<Long, DiskOffering> datadiskTemplateToDiskOfferringMap,
            Map<String, String> userVmOVFPropertiesMap) throws InsufficientCapacityException, ResourceUnavailableException,
    ConcurrentOperationException, StorageUnavailableException, ResourceAllocationException {

        _accountMgr.checkAccess(caller, null, true, owner);

        if (owner.getState() == Account.State.disabled) {
            throw new PermissionDeniedException("The owner of vm to deploy is disabled: " + owner);
        }
        VMTemplateVO template = _templateDao.findById(tmplt.getId());
        if (template != null) {
            _templateDao.loadDetails(template);
        }

        HypervisorType hypervisorType = null;
        if (template.getHypervisorType() == null || template.getHypervisorType() == HypervisorType.None) {
            if (hypervisor == null || hypervisor == HypervisorType.None) {
                throw new InvalidParameterValueException("hypervisor parameter is needed to deploy VM or the hypervisor parameter value passed is invalid");
            }
            hypervisorType = hypervisor;
        } else {
            if (hypervisor != null && hypervisor != HypervisorType.None && hypervisor != template.getHypervisorType()) {
                throw new InvalidParameterValueException("Hypervisor passed to the deployVm call, is different from the hypervisor type of the template");
            }
            hypervisorType = template.getHypervisorType();
        }

        long accountId = owner.getId();

        assert !(requestedIps != null && (defaultIps.getIp4Address() != null || defaultIps.getIp6Address() != null)) : "requestedIp list and defaultNetworkIp should never be specified together";

        if (Grouping.AllocationState.Disabled == zone.getAllocationState()
                && !_accountMgr.isRootAdmin(caller.getId())) {
            throw new PermissionDeniedException(
                    "Cannot perform this operation, Zone is currently disabled: "
                            + zone.getId());
        }

        // check if zone is dedicated
        DedicatedResourceVO dedicatedZone = _dedicatedDao.findByZoneId(zone.getId());
        if (dedicatedZone != null) {
            DomainVO domain = _domainDao.findById(dedicatedZone.getDomainId());
            if (domain == null) {
                throw new CloudRuntimeException("Unable to find the domain " + zone.getDomainId() + " for the zone: " + zone);
            }
            // check that caller can operate with domain
            _configMgr.checkZoneAccess(caller, zone);
            // check that vm owner can create vm in the domain
            _configMgr.checkZoneAccess(owner, zone);
        }

        ServiceOfferingVO offering = _serviceOfferingDao.findById(serviceOffering.getId());
        if (offering.isDynamic()) {
            offering.setDynamicFlag(true);
            validateCustomParameters(offering, customParameters);
            offering = _offeringDao.getComputeOffering(offering, customParameters);
        }
        // check if account/domain is with in resource limits to create a new vm
        boolean isIso = Storage.ImageFormat.ISO == template.getFormat();
        long size = 0;
        // custom root disk size, resizes base template to larger size
        if (customParameters.containsKey(VmDetailConstants.ROOT_DISK_SIZE)) {
            // only KVM, XenServer and VMware supports rootdisksize override
            if (!(hypervisorType == HypervisorType.KVM || hypervisorType == HypervisorType.XenServer || hypervisorType == HypervisorType.VMware || hypervisorType == HypervisorType.Simulator)) {
                throw new InvalidParameterValueException("Hypervisor " + hypervisorType + " does not support rootdisksize override");
            }

            Long rootDiskSize = NumbersUtil.parseLong(customParameters.get(VmDetailConstants.ROOT_DISK_SIZE), -1);
            if (rootDiskSize <= 0) {
                throw new InvalidParameterValueException("Root disk size should be a positive number.");
            }
            size = rootDiskSize * GiB_TO_BYTES;
        } else {
            // For baremetal, size can be null
            Long templateSize = _templateDao.findById(template.getId()).getSize();
            if (templateSize != null) {
                size = templateSize;
            }
        }
        if (diskOfferingId != null) {
            DiskOfferingVO diskOffering = _diskOfferingDao.findById(diskOfferingId);
            if (diskOffering != null && diskOffering.isCustomized()) {
                if (diskSize == null) {
                    throw new InvalidParameterValueException("This disk offering requires a custom size specified");
                }
                Long customDiskOfferingMaxSize = VolumeOrchestrationService.CustomDiskOfferingMaxSize.value();
                Long customDiskOfferingMinSize = VolumeOrchestrationService.CustomDiskOfferingMinSize.value();
                if ((diskSize < customDiskOfferingMinSize) || (diskSize > customDiskOfferingMaxSize)) {
                    throw new InvalidParameterValueException("VM Creation failed. Volume size: " + diskSize + "GB is out of allowed range. Max: " + customDiskOfferingMaxSize
                            + " Min:" + customDiskOfferingMinSize);
                }
                size += diskSize * GiB_TO_BYTES;
            }
            size += _diskOfferingDao.findById(diskOfferingId).getDiskSize();
        }
        resourceLimitCheck(owner, isDisplayVm, new Long(offering.getCpu()), new Long(offering.getRamSize()));

        _resourceLimitMgr.checkResourceLimit(owner, ResourceType.volume, (isIso || diskOfferingId == null ? 1 : 2));
        _resourceLimitMgr.checkResourceLimit(owner, ResourceType.primary_storage, size);

        // verify security group ids
        if (securityGroupIdList != null) {
            for (Long securityGroupId : securityGroupIdList) {
                SecurityGroup sg = _securityGroupDao.findById(securityGroupId);
                if (sg == null) {
                    throw new InvalidParameterValueException("Unable to find security group by id " + securityGroupId);
                } else {
                    // verify permissions
                    _accountMgr.checkAccess(caller, null, true, owner, sg);
                }
            }
        }

        if (datadiskTemplateToDiskOfferringMap != null && !datadiskTemplateToDiskOfferringMap.isEmpty()) {
            for (Entry<Long, DiskOffering> datadiskTemplateToDiskOffering : datadiskTemplateToDiskOfferringMap.entrySet()) {
                VMTemplateVO dataDiskTemplate = _templateDao.findById(datadiskTemplateToDiskOffering.getKey());
                DiskOffering dataDiskOffering = datadiskTemplateToDiskOffering.getValue();

                if (dataDiskTemplate == null
                        || (!dataDiskTemplate.getTemplateType().equals(TemplateType.DATADISK)) && (dataDiskTemplate.getState().equals(VirtualMachineTemplate.State.Active))) {
                    throw new InvalidParameterValueException("Invalid template id specified for Datadisk template" + datadiskTemplateToDiskOffering.getKey());
                }
                long dataDiskTemplateId = datadiskTemplateToDiskOffering.getKey();
                if (!dataDiskTemplate.getParentTemplateId().equals(template.getId())) {
                    throw new InvalidParameterValueException("Invalid Datadisk template. Specified Datadisk template" + dataDiskTemplateId
                            + " doesn't belong to template " + template.getId());
                }
                if (dataDiskOffering == null) {
                    throw new InvalidParameterValueException("Invalid disk offering id " + datadiskTemplateToDiskOffering.getValue().getId() +
                            " specified for datadisk template " + dataDiskTemplateId);
                }
                if (dataDiskOffering.isCustomized()) {
                    throw new InvalidParameterValueException("Invalid disk offering id " + dataDiskOffering.getId() + " specified for datadisk template " +
                            dataDiskTemplateId + ". Custom Disk offerings are not supported for Datadisk templates");
                }
                if (dataDiskOffering.getDiskSize() < dataDiskTemplate.getSize()) {
                    throw new InvalidParameterValueException("Invalid disk offering id " + dataDiskOffering.getId() + " specified for datadisk template " +
                            dataDiskTemplateId + ". Disk offering size should be greater than or equal to the template size");
                }
                _templateDao.loadDetails(dataDiskTemplate);
                _resourceLimitMgr.checkResourceLimit(owner, ResourceType.volume, 1);
                _resourceLimitMgr.checkResourceLimit(owner, ResourceType.primary_storage, dataDiskOffering.getDiskSize());
            }
        }

        // check that the affinity groups exist
        if (affinityGroupIdList != null) {
            for (Long affinityGroupId : affinityGroupIdList) {
                AffinityGroupVO ag = _affinityGroupDao.findById(affinityGroupId);
                if (ag == null) {
                    throw new InvalidParameterValueException("Unable to find affinity group " + ag);
                } else if (!_affinityGroupService.isAffinityGroupProcessorAvailable(ag.getType())) {
                    throw new InvalidParameterValueException("Affinity group type is not supported for group: " + ag + " ,type: " + ag.getType()
                    + " , Please try again after removing the affinity group");
                } else {
                    // verify permissions
                    if (ag.getAclType() == ACLType.Domain) {
                        _accountMgr.checkAccess(caller, null, false, owner, ag);
                        // Root admin has access to both VM and AG by default,
                        // but
                        // make sure the owner of these entities is same
                        if (caller.getId() == Account.ACCOUNT_ID_SYSTEM || _accountMgr.isRootAdmin(caller.getId())) {
                            if (!_affinityGroupService.isAffinityGroupAvailableInDomain(ag.getId(), owner.getDomainId())) {
                                throw new PermissionDeniedException("Affinity Group " + ag + " does not belong to the VM's domain");
                            }
                        }
                    } else {
                        _accountMgr.checkAccess(caller, null, true, owner, ag);
                        // Root admin has access to both VM and AG by default,
                        // but
                        // make sure the owner of these entities is same
                        if (caller.getId() == Account.ACCOUNT_ID_SYSTEM || _accountMgr.isRootAdmin(caller.getId())) {
                            if (ag.getAccountId() != owner.getAccountId()) {
                                throw new PermissionDeniedException("Affinity Group " + ag + " does not belong to the VM's account");
                            }
                        }
                    }
                }
            }
        }

        if (hypervisorType != HypervisorType.BareMetal) {
            // check if we have available pools for vm deployment
            long availablePools = _storagePoolDao.countPoolsByStatus(StoragePoolStatus.Up);
            if (availablePools < 1) {
                throw new StorageUnavailableException("There are no available pools in the UP state for vm deployment", -1);
            }
        }

        if (template.getTemplateType().equals(TemplateType.SYSTEM)) {
            throw new InvalidParameterValueException("Unable to use system template " + template.getId() + " to deploy a user vm");
        }
        List<VMTemplateZoneVO> listZoneTemplate = _templateZoneDao.listByZoneTemplate(zone.getId(), template.getId());
        if (listZoneTemplate == null || listZoneTemplate.isEmpty()) {
            throw new InvalidParameterValueException("The template " + template.getId() + " is not available for use");
        }

        if (isIso && !template.isBootable()) {
            throw new InvalidParameterValueException("Installing from ISO requires an ISO that is bootable: " + template.getId());
        }

        // Check templates permissions
        _accountMgr.checkAccess(owner, AccessType.UseEntry, false, template);

        // check if the user data is correct
        userData = validateUserData(userData, httpmethod);

        // Find an SSH public key corresponding to the key pair name, if one is
        // given
        String sshPublicKey = null;
        if (sshKeyPair != null && !sshKeyPair.equals("")) {
            SSHKeyPair pair = _sshKeyPairDao.findByName(owner.getAccountId(), owner.getDomainId(), sshKeyPair);
            if (pair == null) {
                throw new InvalidParameterValueException("A key pair with name '" + sshKeyPair + "' was not found.");
            }

            sshPublicKey = pair.getPublicKey();
        }

        List<Pair<NetworkVO, NicProfile>> networks = new ArrayList<Pair<NetworkVO, NicProfile>>();

        LinkedHashMap<String, NicProfile> networkNicMap = new LinkedHashMap<String, NicProfile>();

        short defaultNetworkNumber = 0;
        boolean securityGroupEnabled = false;
        boolean vpcNetwork = false;
        for (NetworkVO network : networkList) {
            if ((network.getDataCenterId() != zone.getId())) {
                if (!network.isStrechedL2Network()) {
                    throw new InvalidParameterValueException("Network id=" + network.getId() +
                            " doesn't belong to zone " + zone.getId());
                }

                NetworkOffering ntwkOffering = _networkOfferingDao.findById(network.getNetworkOfferingId());
                Long physicalNetworkId = _networkModel.findPhysicalNetworkId(zone.getId(), ntwkOffering.getTags(), ntwkOffering.getTrafficType());

                String provider = _ntwkSrvcDao.getProviderForServiceInNetwork(network.getId(), Service.Connectivity);
                if (!_networkModel.isProviderEnabledInPhysicalNetwork(physicalNetworkId, provider)) {
                    throw new InvalidParameterValueException("Network in which is VM getting deployed could not be" +
                            " streched to the zone, as we could not find a valid physical network");
                }
            }

            //relax the check if the caller is admin account
            if (caller.getType() != Account.ACCOUNT_TYPE_ADMIN) {
                if (!(network.getGuestType() == Network.GuestType.Shared && network.getAclType() == ACLType.Domain)
                        && !(network.getAclType() == ACLType.Account && network.getAccountId() == accountId)) {
                    throw new InvalidParameterValueException("only shared network or isolated network with the same account_id can be added to vm");
                }
            }

            IpAddresses requestedIpPair = null;
            if (requestedIps != null && !requestedIps.isEmpty()) {
                requestedIpPair = requestedIps.get(network.getId());
            }

            if (requestedIpPair == null) {
                requestedIpPair = new IpAddresses(null, null);
            } else {
                _networkModel.checkRequestedIpAddresses(network.getId(), requestedIpPair);
            }

            NicProfile profile = new NicProfile(requestedIpPair.getIp4Address(), requestedIpPair.getIp6Address(), requestedIpPair.getMacAddress());

            if (defaultNetworkNumber == 0) {
                defaultNetworkNumber++;
                // if user requested specific ip for default network, add it
                if (defaultIps.getIp4Address() != null || defaultIps.getIp6Address() != null) {
                    _networkModel.checkRequestedIpAddresses(network.getId(), defaultIps);
                    profile = new NicProfile(defaultIps.getIp4Address(), defaultIps.getIp6Address());
                } else if (defaultIps.getMacAddress() != null) {
                    profile = new NicProfile(null, null, defaultIps.getMacAddress());
                }

                profile.setDefaultNic(true);
                if (!_networkModel.areServicesSupportedInNetwork(network.getId(), new Service[]{Service.UserData})) {
                    if ((userData != null) && (!userData.isEmpty())) {
                        throw new InvalidParameterValueException("Unable to deploy VM as UserData is provided while deploying the VM, but there is no support for " + Network.Service.UserData.getName() + " service in the default network " + network.getId());
                    }

                    if ((sshPublicKey != null) && (!sshPublicKey.isEmpty())) {
                        throw new InvalidParameterValueException("Unable to deploy VM as SSH keypair is provided while deploying the VM, but there is no support for " + Network.Service.UserData.getName() + " service in the default network " + network.getId());
                    }

                    if (template.isEnablePassword()) {
                        throw new InvalidParameterValueException("Unable to deploy VM as template " + template.getId() + " is password enabled, but there is no support for " + Network.Service.UserData.getName() + " service in the default network " + network.getId());
                    }
                }
            }

            networks.add(new Pair<NetworkVO, NicProfile>(network, profile));

            if (_networkModel.isSecurityGroupSupportedInNetwork(network)) {
                securityGroupEnabled = true;
            }

            // vm can't be a part of more than 1 VPC network
            if (network.getVpcId() != null) {
                if (vpcNetwork) {
                    throw new InvalidParameterValueException("Vm can't be a part of more than 1 VPC network");
                }
                vpcNetwork = true;
            }

            networkNicMap.put(network.getUuid(), profile);
        }

        if (securityGroupIdList != null && !securityGroupIdList.isEmpty() && !securityGroupEnabled) {
            throw new InvalidParameterValueException("Unable to deploy vm with security groups as SecurityGroup service is not enabled for the vm's network");
        }

        // Verify network information - network default network has to be set;
        // and vm can't have more than one default network
        // This is a part of business logic because default network is required
        // by Agent Manager in order to configure default
        // gateway for the vm
        if (defaultNetworkNumber == 0) {
            throw new InvalidParameterValueException("At least 1 default network has to be specified for the vm");
        } else if (defaultNetworkNumber > 1) {
            throw new InvalidParameterValueException("Only 1 default network per vm is supported");
        }

        long id = _vmDao.getNextInSequence(Long.class, "id");

        if (hostName != null) {
            // Check is hostName is RFC compliant
            checkNameForRFCCompliance(hostName);
        }

        String instanceName = null;
        String uuidName = _uuidMgr.generateUuid(UserVm.class, customId);
        if (_instanceNameFlag && hypervisor.equals(HypervisorType.VMware)) {
            if (hostName == null) {
                if (displayName != null) {
                    hostName = displayName;
                } else {
                    hostName = generateHostName(uuidName);
                }
            }
            // If global config vm.instancename.flag is set to true, then CS will set guest VM's name as it appears on the hypervisor, to its hostname.
            // In case of VMware since VM name must be unique within a DC, check if VM with the same hostname already exists in the zone.
            VMInstanceVO vmByHostName = _vmInstanceDao.findVMByHostNameInZone(hostName, zone.getId());
            if (vmByHostName != null && vmByHostName.getState() != VirtualMachine.State.Expunging) {
                throw new InvalidParameterValueException("There already exists a VM by the name: " + hostName + ".");
            }
        } else {
            if (hostName == null) {
                //Generate name using uuid and instance.name global config
                hostName = generateHostName(uuidName);
            }
        }

        if (hostName != null) {
            // Check is hostName is RFC compliant
            checkNameForRFCCompliance(hostName);
        }
        instanceName = VirtualMachineName.getVmName(id, owner.getId(), _instance);

        // Check if VM with instanceName already exists.
        VMInstanceVO vmObj = _vmInstanceDao.findVMByInstanceName(instanceName);
        if (vmObj != null && vmObj.getState() != VirtualMachine.State.Expunging) {
            throw new InvalidParameterValueException("There already exists a VM by the display name supplied");
        }

        checkIfHostNameUniqueInNtwkDomain(hostName, networkList);

        long userId = CallContext.current().getCallingUserId();
        if (CallContext.current().getCallingAccount().getId() != owner.getId()) {
            List<UserVO> userVOs = _userDao.listByAccount(owner.getAccountId());
            if (!userVOs.isEmpty()) {
                userId =  userVOs.get(0).getId();
            }
        }

        UserVmVO vm = commitUserVm(zone, template, hostName, displayName, owner, diskOfferingId, diskSize, userData, caller, isDisplayVm, keyboard, accountId, userId, offering,
                isIso, sshPublicKey, networkNicMap, id, instanceName, uuidName, hypervisorType, customParameters, dhcpOptionMap,
                datadiskTemplateToDiskOfferringMap, userVmOVFPropertiesMap);

        // Assign instance to the group
        try {
            if (group != null) {
                boolean addToGroup = addInstanceToGroup(Long.valueOf(id), group);
                if (!addToGroup) {
                    throw new CloudRuntimeException("Unable to assign Vm to the group " + group);
                }
            }
        } catch (Exception ex) {
            throw new CloudRuntimeException("Unable to assign Vm to the group " + group);
        }

        _securityGroupMgr.addInstanceToGroups(vm.getId(), securityGroupIdList);

        if (affinityGroupIdList != null && !affinityGroupIdList.isEmpty()) {
            _affinityGroupVMMapDao.updateMap(vm.getId(), affinityGroupIdList);
        }

        CallContext.current().putContextParameter(VirtualMachine.class, vm.getUuid());
        return vm;
    }

    private void checkIfHostNameUniqueInNtwkDomain(String hostName, List<? extends Network> networkList) {
        // Check that hostName is unique in the network domain
        Map<String, List<Long>> ntwkDomains = new HashMap<String, List<Long>>();
        for (Network network : networkList) {
            String ntwkDomain = network.getNetworkDomain();
            if (!ntwkDomains.containsKey(ntwkDomain)) {
                List<Long> ntwkIds = new ArrayList<Long>();
                ntwkIds.add(network.getId());
                ntwkDomains.put(ntwkDomain, ntwkIds);
            } else {
                List<Long> ntwkIds = ntwkDomains.get(ntwkDomain);
                ntwkIds.add(network.getId());
                ntwkDomains.put(ntwkDomain, ntwkIds);
            }
        }

        for (Entry<String, List<Long>> ntwkDomain : ntwkDomains.entrySet()) {
            for (Long ntwkId : ntwkDomain.getValue()) {
                // * get all vms hostNames in the network
                List<String> hostNames = _vmInstanceDao.listDistinctHostNames(ntwkId);
                // * verify that there are no duplicates
                if (hostNames.contains(hostName)) {
                    throw new InvalidParameterValueException("The vm with hostName " + hostName + " already exists in the network domain: " + ntwkDomain.getKey() + "; network="
                            + _networkModel.getNetwork(ntwkId));
                }
            }
        }
    }

    private String generateHostName(String uuidName) {
        return _instance + "-" + uuidName;
    }

    private UserVmVO commitUserVm(final boolean isImport, final DataCenter zone, final Host host, final Host lastHost, final VirtualMachineTemplate template, final String hostName, final String displayName, final Account owner,
                                  final Long diskOfferingId, final Long diskSize, final String userData, final Account caller, final Boolean isDisplayVm, final String keyboard,
                                  final long accountId, final long userId, final ServiceOffering offering, final boolean isIso, final String sshPublicKey, final LinkedHashMap<String, NicProfile> networkNicMap,
                                  final long id, final String instanceName, final String uuidName, final HypervisorType hypervisorType, final Map<String, String> customParameters,
                                  final Map<String, Map<Integer, String>> extraDhcpOptionMap, final Map<Long, DiskOffering> dataDiskTemplateToDiskOfferingMap,
                                  final Map<String, String> userVmOVFPropertiesMap, final VirtualMachine.PowerState powerState) throws InsufficientCapacityException {
        return Transaction.execute(new TransactionCallbackWithException<UserVmVO, InsufficientCapacityException>() {
            @Override
            public UserVmVO doInTransaction(TransactionStatus status) throws InsufficientCapacityException {
                UserVmVO vm = new UserVmVO(id, instanceName, displayName, template.getId(), hypervisorType, template.getGuestOSId(), offering.isOfferHA(),
                        offering.getLimitCpuUse(), owner.getDomainId(), owner.getId(), userId, offering.getId(), userData, hostName, diskOfferingId);
                vm.setUuid(uuidName);
                vm.setDynamicallyScalable(template.isDynamicallyScalable());

                Map<String, String> details = template.getDetails();
                if (details != null && !details.isEmpty()) {
                    vm.details.putAll(details);
                }

                if (sshPublicKey != null) {
                    vm.setDetail(VmDetailConstants.SSH_PUBLIC_KEY, sshPublicKey);
                }

                if (keyboard != null && !keyboard.isEmpty()) {
                    vm.setDetail(VmDetailConstants.KEYBOARD, keyboard);
                }

                if (!isImport && isIso) {
                    vm.setIsoId(template.getId());
                }
                Long rootDiskSize = null;
                // custom root disk size, resizes base template to larger size
                if (customParameters.containsKey(VmDetailConstants.ROOT_DISK_SIZE)) {
                    // already verified for positive number
                    rootDiskSize = Long.parseLong(customParameters.get(VmDetailConstants.ROOT_DISK_SIZE));

                    VMTemplateVO templateVO = _templateDao.findById(template.getId());
                    if (templateVO == null) {
                        throw new InvalidParameterValueException("Unable to look up template by id " + template.getId());
                    }

                    validateRootDiskResize(hypervisorType, rootDiskSize, templateVO, vm, customParameters);
                }

                if (isDisplayVm != null) {
                    vm.setDisplayVm(isDisplayVm);
                } else {
                    vm.setDisplayVm(true);
                }

                long guestOSId = template.getGuestOSId();
                GuestOSVO guestOS = _guestOSDao.findById(guestOSId);
                long guestOSCategoryId = guestOS.getCategoryId();
                GuestOSCategoryVO guestOSCategory = _guestOSCategoryDao.findById(guestOSCategoryId);

                // If hypervisor is vSphere and OS is OS X, set special settings.
                if (hypervisorType.equals(HypervisorType.VMware)) {
                    if (guestOS.getDisplayName().toLowerCase().contains("apple mac os")) {
                        vm.setDetail(VmDetailConstants.SMC_PRESENT, "TRUE");
                        vm.setDetail(VmDetailConstants.ROOT_DISK_CONTROLLER, "scsi");
                        vm.setDetail(VmDetailConstants.DATA_DISK_CONTROLLER, "scsi");
                        vm.setDetail(VmDetailConstants.FIRMWARE, "efi");
                        s_logger.info("guestOS is OSX : overwrite root disk controller to scsi, use smc and efi");
                    } else {
                        String controllerSetting = _configDao.getValue("vmware.root.disk.controller");
                        // Don't override if VM already has root/data disk controller detail
                        if (vm.getDetail(VmDetailConstants.ROOT_DISK_CONTROLLER) == null) {
                            vm.setDetail(VmDetailConstants.ROOT_DISK_CONTROLLER, controllerSetting);
                        }
                        if (vm.getDetail(VmDetailConstants.DATA_DISK_CONTROLLER) == null) {
                            if (controllerSetting.equalsIgnoreCase("scsi")) {
                                vm.setDetail(VmDetailConstants.DATA_DISK_CONTROLLER, "scsi");
                            } else {
                                vm.setDetail(VmDetailConstants.DATA_DISK_CONTROLLER, "osdefault");
                            }
                        }
                    }
                }

                if (isImport) {
                    vm.setDataCenterId(zone.getId());
                    vm.setHostId(host.getId());
                    if (lastHost != null) {
                        vm.setLastHostId(lastHost.getId());
                    }
                    vm.setPowerState(powerState);
                    if (powerState == VirtualMachine.PowerState.PowerOn) {
                        vm.setState(State.Running);
                    }
                }

                _vmDao.persist(vm);
                for (String key : customParameters.keySet()) {
                    if (key.equalsIgnoreCase(VmDetailConstants.CPU_NUMBER) ||
                            key.equalsIgnoreCase(VmDetailConstants.CPU_SPEED) ||
                            key.equalsIgnoreCase(VmDetailConstants.MEMORY)) {
                        // handle double byte strings.
                        vm.setDetail(key, Integer.toString(Integer.parseInt(customParameters.get(key))));
                    } else {
                        vm.setDetail(key, customParameters.get(key));
                    }
                }
                vm.setDetail(VmDetailConstants.DEPLOY_VM, "true");

                if (MapUtils.isNotEmpty(userVmOVFPropertiesMap)) {
                    for (String key : userVmOVFPropertiesMap.keySet()) {
                        String detailKey = ApiConstants.OVF_PROPERTIES + "-" + key;
                        String value = userVmOVFPropertiesMap.get(key);

                        // Sanitize boolean values to expected format and encrypt passwords
                        if (StringUtils.isNotBlank(value)) {
                            if (value.equalsIgnoreCase("True")) {
                                value = "True";
                            } else if (value.equalsIgnoreCase("False")) {
                                value = "False";
                            } else {
                                TemplateOVFPropertyVO ovfPropertyVO = templateOVFPropertiesDao.findByTemplateAndKey(vm.getTemplateId(), key);
                                if (ovfPropertyVO.isPassword()) {
                                    value = DBEncryptionUtil.encrypt(value);
                                }
                            }
                        }
                        vm.setDetail(detailKey, value);
                    }
                }

                _vmDao.saveDetails(vm);
                if (!isImport) {
                    s_logger.debug("Allocating in the DB for vm");
                    DataCenterDeployment plan = new DataCenterDeployment(zone.getId());

                    List<String> computeTags = new ArrayList<String>();
                    computeTags.add(offering.getHostTag());

                    List<String> rootDiskTags = new ArrayList<String>();
                    rootDiskTags.add(offering.getTags());

                    if (isIso) {
                        _orchSrvc.createVirtualMachineFromScratch(vm.getUuid(), Long.toString(owner.getAccountId()), vm.getIsoId().toString(), hostName, displayName,
                                hypervisorType.name(), guestOSCategory.getName(), offering.getCpu(), offering.getSpeed(), offering.getRamSize(), diskSize, computeTags, rootDiskTags,
                                networkNicMap, plan, extraDhcpOptionMap);
                    } else {
                        _orchSrvc.createVirtualMachine(vm.getUuid(), Long.toString(owner.getAccountId()), Long.toString(template.getId()), hostName, displayName, hypervisorType.name(),
                                offering.getCpu(), offering.getSpeed(), offering.getRamSize(), diskSize, computeTags, rootDiskTags, networkNicMap, plan, rootDiskSize, extraDhcpOptionMap, dataDiskTemplateToDiskOfferingMap);
                    }

                    if (s_logger.isDebugEnabled()) {
                        s_logger.debug("Successfully allocated DB entry for " + vm);
                    }
                }
                CallContext.current().setEventDetails("Vm Id: " + vm.getUuid());

                if (!isImport) {
                    if (!offering.isDynamic()) {
                        UsageEventUtils.publishUsageEvent(EventTypes.EVENT_VM_CREATE, accountId, zone.getId(), vm.getId(), vm.getHostName(), offering.getId(), template.getId(),
                                hypervisorType.toString(), VirtualMachine.class.getName(), vm.getUuid(), vm.isDisplayVm());
                    } else {
                        UsageEventUtils.publishUsageEvent(EventTypes.EVENT_VM_CREATE, accountId, zone.getId(), vm.getId(), vm.getHostName(), offering.getId(), template.getId(),
                                hypervisorType.toString(), VirtualMachine.class.getName(), vm.getUuid(), customParameters, vm.isDisplayVm());
                    }

                    //Update Resource Count for the given account
                    resourceCountIncrement(accountId, isDisplayVm, new Long(offering.getCpu()), new Long(offering.getRamSize()));
                }
                return vm;
            }
        });
    }

    private UserVmVO commitUserVm(final DataCenter zone, final VirtualMachineTemplate template, final String hostName, final String displayName, final Account owner,
            final Long diskOfferingId, final Long diskSize, final String userData, final Account caller, final Boolean isDisplayVm, final String keyboard,
            final long accountId, final long userId, final ServiceOfferingVO offering, final boolean isIso, final String sshPublicKey, final LinkedHashMap<String, NicProfile> networkNicMap,
            final long id, final String instanceName, final String uuidName, final HypervisorType hypervisorType, final Map<String, String> customParameters, final Map<String,
            Map<Integer, String>> extraDhcpOptionMap, final Map<Long, DiskOffering> dataDiskTemplateToDiskOfferingMap,
            Map<String, String> userVmOVFPropertiesMap) throws InsufficientCapacityException {
        return commitUserVm(false, zone, null, null, template, hostName, displayName, owner,
                diskOfferingId, diskSize, userData, caller, isDisplayVm, keyboard,
                accountId, userId, offering, isIso, sshPublicKey, networkNicMap,
                id, instanceName, uuidName, hypervisorType, customParameters,
                extraDhcpOptionMap, dataDiskTemplateToDiskOfferingMap,
                userVmOVFPropertiesMap, null);
    }

    public void validateRootDiskResize(final HypervisorType hypervisorType, Long rootDiskSize, VMTemplateVO templateVO, UserVmVO vm, final Map<String, String> customParameters) throws InvalidParameterValueException
    {
        // rootdisksize must be larger than template.
        if ((rootDiskSize << 30) < templateVO.getSize()) {
            Long templateVOSizeGB = templateVO.getSize() / GiB_TO_BYTES;
            String error = "Unsupported: rootdisksize override is smaller than template size " + templateVO.getSize() + "B (" + templateVOSizeGB + "GB)";
            s_logger.error(error);
            throw new InvalidParameterValueException(error);
        } else if ((rootDiskSize << 30) > templateVO.getSize()) {
            if (hypervisorType == HypervisorType.VMware && (vm.getDetails() == null || vm.getDetails().get(VmDetailConstants.ROOT_DISK_CONTROLLER) == null)) {
                s_logger.warn("If Root disk controller parameter is not overridden, then Root disk resize may fail because current Root disk controller value is NULL.");
            } else if (hypervisorType == HypervisorType.VMware && !vm.getDetails().get(VmDetailConstants.ROOT_DISK_CONTROLLER).toLowerCase().contains("scsi")) {
                String error = "Found unsupported root disk controller: " + vm.getDetails().get(VmDetailConstants.ROOT_DISK_CONTROLLER);
                s_logger.error(error);
                throw new InvalidParameterValueException(error);
            } else {
                s_logger.debug("Rootdisksize override validation successful. Template root disk size " + (templateVO.getSize() / GiB_TO_BYTES) + "GB Root disk size specified " + rootDiskSize + "GB");
            }
        } else {
            s_logger.debug("Root disk size specified is " + (rootDiskSize << 30) + "B and Template root disk size is " + templateVO.getSize() + "B. Both are equal so no need to override");
            customParameters.remove(VmDetailConstants.ROOT_DISK_SIZE);
        }
    }


    @Override
    public void generateUsageEvent(VirtualMachine vm, boolean isDisplay, String eventType){
        ServiceOfferingVO serviceOffering = _offeringDao.findById(vm.getId(), vm.getServiceOfferingId());
        if (!serviceOffering.isDynamic()) {
            UsageEventUtils.publishUsageEvent(eventType, vm.getAccountId(), vm.getDataCenterId(), vm.getId(),
                    vm.getHostName(), serviceOffering.getId(), vm.getTemplateId(), vm.getHypervisorType().toString(),
                    VirtualMachine.class.getName(), vm.getUuid(), isDisplay);
        }
        else {
            Map<String, String> customParameters = new HashMap<String, String>();
            customParameters.put(UsageEventVO.DynamicParameters.cpuNumber.name(), serviceOffering.getCpu().toString());
            customParameters.put(UsageEventVO.DynamicParameters.cpuSpeed.name(), serviceOffering.getSpeed().toString());
            customParameters.put(UsageEventVO.DynamicParameters.memory.name(), serviceOffering.getRamSize().toString());
            UsageEventUtils.publishUsageEvent(eventType, vm.getAccountId(), vm.getDataCenterId(), vm.getId(),
                    vm.getHostName(), serviceOffering.getId(), vm.getTemplateId(), vm.getHypervisorType().toString(),
                    VirtualMachine.class.getName(), vm.getUuid(), customParameters, isDisplay);
        }
    }

    @Override
    public HashMap<Long, List<VmNetworkStatsEntry>> getVmNetworkStatistics(long hostId, String hostName, List<Long> vmIds) {
        HashMap<Long, List<VmNetworkStatsEntry>> vmNetworkStatsById = new HashMap<Long, List<VmNetworkStatsEntry>>();

        if (vmIds.isEmpty()) {
            return vmNetworkStatsById;
        }

        List<String> vmNames = new ArrayList<String>();

        for (Long vmId : vmIds) {
            UserVmVO vm = _vmDao.findById(vmId);
            vmNames.add(vm.getInstanceName());
        }

        Answer answer = _agentMgr.easySend(hostId, new GetVmNetworkStatsCommand(vmNames, _hostDao.findById(hostId).getGuid(), hostName));
        if (answer == null || !answer.getResult()) {
            s_logger.warn("Unable to obtain VM network statistics.");
            return null;
        } else {
            HashMap<String, List<VmNetworkStatsEntry>> vmNetworkStatsByName = ((GetVmNetworkStatsAnswer)answer).getVmNetworkStatsMap();

            if (vmNetworkStatsByName == null) {
                s_logger.warn("Unable to obtain VM network statistics.");
                return null;
            }

            for (String vmName : vmNetworkStatsByName.keySet()) {
                vmNetworkStatsById.put(vmIds.get(vmNames.indexOf(vmName)), vmNetworkStatsByName.get(vmName));
            }
        }

        return vmNetworkStatsById;
    }

    @Override
    public void collectVmNetworkStatistics (final UserVm userVm) {
        if (!userVm.getHypervisorType().equals(HypervisorType.KVM)) {
            return;
        }
        s_logger.debug("Collect vm network statistics from host before stopping Vm");
        long hostId = userVm.getHostId();
        List<String> vmNames = new ArrayList<String>();
        vmNames.add(userVm.getInstanceName());
        final HostVO host = _hostDao.findById(hostId);

        GetVmNetworkStatsAnswer networkStatsAnswer = null;
        try {
            networkStatsAnswer = (GetVmNetworkStatsAnswer) _agentMgr.easySend(hostId, new GetVmNetworkStatsCommand(vmNames, host.getGuid(), host.getName()));
        } catch (Exception e) {
            s_logger.warn("Error while collecting network stats for vm: " + userVm.getHostName() + " from host: " + host.getName(), e);
            return;
        }
        if (networkStatsAnswer != null) {
            if (!networkStatsAnswer.getResult()) {
                s_logger.warn("Error while collecting network stats vm: " + userVm.getHostName() + " from host: " + host.getName() + "; details: " + networkStatsAnswer.getDetails());
                return;
            }
            try {
                final GetVmNetworkStatsAnswer networkStatsAnswerFinal = networkStatsAnswer;
                Transaction.execute(new TransactionCallbackNoReturn() {
                    @Override
                    public void doInTransactionWithoutResult(TransactionStatus status) {
                        HashMap<String, List<VmNetworkStatsEntry>> vmNetworkStatsByName = networkStatsAnswerFinal.getVmNetworkStatsMap();
                        if (vmNetworkStatsByName == null) {
                            return;
                        }
                        List<VmNetworkStatsEntry> vmNetworkStats = vmNetworkStatsByName.get(userVm.getInstanceName());
                        if (vmNetworkStats == null) {
                            return;
                        }

                        for (VmNetworkStatsEntry vmNetworkStat:vmNetworkStats) {
                            SearchCriteria<NicVO> sc_nic = _nicDao.createSearchCriteria();
                            sc_nic.addAnd("macAddress", SearchCriteria.Op.EQ, vmNetworkStat.getMacAddress());
                            NicVO nic = _nicDao.search(sc_nic, null).get(0);
                            List<VlanVO> vlan = _vlanDao.listVlansByNetworkId(nic.getNetworkId());
                            if (vlan == null || vlan.size() == 0 || vlan.get(0).getVlanType() != VlanType.DirectAttached)
                            {
                                break; // only get network statistics for DirectAttached network (shared networks in Basic zone and Advanced zone with/without SG)
                            }
                            UserStatisticsVO previousvmNetworkStats = _userStatsDao.findBy(userVm.getAccountId(), userVm.getDataCenterId(), nic.getNetworkId(), nic.getIPv4Address(), userVm.getId(), "UserVm");
                            if (previousvmNetworkStats == null) {
                                previousvmNetworkStats = new UserStatisticsVO(userVm.getAccountId(), userVm.getDataCenterId(),nic.getIPv4Address(), userVm.getId(), "UserVm", nic.getNetworkId());
                                _userStatsDao.persist(previousvmNetworkStats);
                            }
                            UserStatisticsVO vmNetworkStat_lock = _userStatsDao.lock(userVm.getAccountId(), userVm.getDataCenterId(), nic.getNetworkId(), nic.getIPv4Address(), userVm.getId(), "UserVm");

                            if ((vmNetworkStat.getBytesSent() == 0) && (vmNetworkStat.getBytesReceived() == 0)) {
                                s_logger.debug("bytes sent and received are all 0. Not updating user_statistics");
                                continue;
                            }

                            if (vmNetworkStat_lock == null) {
                                s_logger.warn("unable to find vm network stats from host for account: " + userVm.getAccountId() + " with vmId: " + userVm.getId()+ " and nicId:" + nic.getId());
                                continue;
                            }

                            if (previousvmNetworkStats != null
                                    && ((previousvmNetworkStats.getCurrentBytesSent() != vmNetworkStat_lock.getCurrentBytesSent())
                                            || (previousvmNetworkStats.getCurrentBytesReceived() != vmNetworkStat_lock.getCurrentBytesReceived()))) {
                                s_logger.debug("vm network stats changed from the time GetNmNetworkStatsCommand was sent. " +
                                        "Ignoring current answer. Host: " + host.getName()  + " . VM: " + vmNetworkStat.getVmName() +
                                        " Sent(Bytes): " + vmNetworkStat.getBytesSent() + " Received(Bytes): " + vmNetworkStat.getBytesReceived());
                                continue;
                            }

                            if (vmNetworkStat_lock.getCurrentBytesSent() > vmNetworkStat.getBytesSent()) {
                                if (s_logger.isDebugEnabled()) {
                                    s_logger.debug("Sent # of bytes that's less than the last one.  " +
                                            "Assuming something went wrong and persisting it. Host: " + host.getName() + " . VM: " + vmNetworkStat.getVmName() +
                                            " Reported: " + vmNetworkStat.getBytesSent() + " Stored: " + vmNetworkStat_lock.getCurrentBytesSent());
                                }
                                vmNetworkStat_lock.setNetBytesSent(vmNetworkStat_lock.getNetBytesSent() + vmNetworkStat_lock.getCurrentBytesSent());
                            }
                            vmNetworkStat_lock.setCurrentBytesSent(vmNetworkStat.getBytesSent());

                            if (vmNetworkStat_lock.getCurrentBytesReceived() > vmNetworkStat.getBytesReceived()) {
                                if (s_logger.isDebugEnabled()) {
                                    s_logger.debug("Received # of bytes that's less than the last one.  " +
                                            "Assuming something went wrong and persisting it. Host: " + host.getName() + " . VM: " + vmNetworkStat.getVmName() +
                                            " Reported: " + vmNetworkStat.getBytesReceived() + " Stored: " + vmNetworkStat_lock.getCurrentBytesReceived());
                                }
                                vmNetworkStat_lock.setNetBytesReceived(vmNetworkStat_lock.getNetBytesReceived() + vmNetworkStat_lock.getCurrentBytesReceived());
                            }
                            vmNetworkStat_lock.setCurrentBytesReceived(vmNetworkStat.getBytesReceived());

                            if (! _dailyOrHourly) {
                                //update agg bytes
                                vmNetworkStat_lock.setAggBytesReceived(vmNetworkStat_lock.getNetBytesReceived() + vmNetworkStat_lock.getCurrentBytesReceived());
                                vmNetworkStat_lock.setAggBytesSent(vmNetworkStat_lock.getNetBytesSent() + vmNetworkStat_lock.getCurrentBytesSent());
                            }

                            _userStatsDao.update(vmNetworkStat_lock.getId(), vmNetworkStat_lock);
                        }
                    }
                });
            } catch (Exception e) {
                s_logger.warn("Unable to update vm network statistics for vm: " + userVm.getId() + " from host: " + hostId, e);
            }
        }
    }

    protected String validateUserData(String userData, HTTPMethod httpmethod) {
        byte[] decodedUserData = null;
        if (userData != null) {

            if (userData.contains("%")) {
                try {
                    userData = URLDecoder.decode(userData, "UTF-8");
                } catch (UnsupportedEncodingException e) {
                    throw new InvalidParameterValueException("Url decoding of userdata failed.");
                }
            }

            if (!Base64.isBase64(userData)) {
                throw new InvalidParameterValueException("User data is not base64 encoded");
            }
            // If GET, use 4K. If POST, support upto 32K.
            if (httpmethod.equals(HTTPMethod.GET)) {
                if (userData.length() >= MAX_HTTP_GET_LENGTH) {
                    throw new InvalidParameterValueException("User data is too long for an http GET request");
                }
                decodedUserData = Base64.decodeBase64(userData.getBytes());
                if (decodedUserData.length > MAX_HTTP_GET_LENGTH) {
                    throw new InvalidParameterValueException("User data is too long for GET request");
                }
            } else if (httpmethod.equals(HTTPMethod.POST)) {
                if (userData.length() >= MAX_HTTP_POST_LENGTH) {
                    throw new InvalidParameterValueException("User data is too long for an http POST request");
                }
                decodedUserData = Base64.decodeBase64(userData.getBytes());
                if (decodedUserData.length > MAX_HTTP_POST_LENGTH) {
                    throw new InvalidParameterValueException("User data is too long for POST request");
                }
            }

            if (decodedUserData == null || decodedUserData.length < 1) {
                throw new InvalidParameterValueException("User data is too short");
            }
            // Re-encode so that the '=' paddings are added if necessary since 'isBase64' does not require it, but python does on the VR.
            return Base64.encodeBase64String(decodedUserData);
        }
        return null;
    }

    @Override
    @ActionEvent(eventType = EventTypes.EVENT_VM_CREATE, eventDescription = "starting Vm", async = true)
    public UserVm startVirtualMachine(DeployVMCmd cmd) throws ResourceUnavailableException, InsufficientCapacityException, ConcurrentOperationException {
        long vmId = cmd.getEntityId();
        Long podId = null;
        Long clusterId = null;
        Long hostId = cmd.getHostId();
        Map<Long, DiskOffering> diskOfferingMap = cmd.getDataDiskTemplateToDiskOfferingMap();
        if (cmd instanceof DeployVMCmdByAdmin) {
            DeployVMCmdByAdmin adminCmd = (DeployVMCmdByAdmin)cmd;
            podId = adminCmd.getPodId();
            clusterId = adminCmd.getClusterId();
        }
        return startVirtualMachine(vmId, podId, clusterId, hostId, diskOfferingMap, null, cmd.getDeploymentPlanner());
    }

    private UserVm startVirtualMachine(long vmId, Long podId, Long clusterId, Long hostId, Map<Long, DiskOffering> diskOfferingMap, Map<VirtualMachineProfile.Param, Object> additonalParams, String deploymentPlannerToUse)
            throws ResourceUnavailableException,
            InsufficientCapacityException, ConcurrentOperationException {
        UserVmVO vm = _vmDao.findById(vmId);
        Pair<UserVmVO, Map<VirtualMachineProfile.Param, Object>> vmParamPair = null;

        try {
            vmParamPair = startVirtualMachine(vmId, podId, clusterId, hostId, additonalParams, deploymentPlannerToUse);
            vm = vmParamPair.first();

            // At this point VM should be in "Running" state
            UserVmVO tmpVm = _vmDao.findById(vm.getId());
            if (!tmpVm.getState().equals(State.Running)) {
                // Some other thread changed state of VM, possibly vmsync
                s_logger.error("VM " + tmpVm + " unexpectedly went to " + tmpVm.getState() + " state");
                throw new ConcurrentOperationException("Failed to deploy VM "+vm);
            }

            try {
                if (!diskOfferingMap.isEmpty()) {
                    List<VolumeVO> vols = _volsDao.findByInstance(tmpVm.getId());
                    for (VolumeVO vol : vols) {
                        if (vol.getVolumeType() == Volume.Type.DATADISK) {
                            DiskOffering doff =  _entityMgr.findById(DiskOffering.class, vol.getDiskOfferingId());
                            _volService.resizeVolumeOnHypervisor(vol.getId(), doff.getDiskSize(), tmpVm.getHostId(), vm.getInstanceName());
                        }
                    }
                }
            }
            catch (Exception e) {
                s_logger.fatal("Unable to resize the data disk for vm " + vm.getDisplayName() + " due to " + e.getMessage(), e);
            }

        } finally {
            updateVmStateForFailedVmCreation(vm.getId(), hostId);
        }

        // Check that the password was passed in and is valid
        VMTemplateVO template = _templateDao.findByIdIncludingRemoved(vm.getTemplateId());
        if (template.isEnablePassword()) {
            // this value is not being sent to the backend; need only for api
            // display purposes
            vm.setPassword((String)vmParamPair.second().get(VirtualMachineProfile.Param.VmPassword));
        }

        return vm;
    }

    @Override
    public boolean finalizeVirtualMachineProfile(VirtualMachineProfile profile, DeployDestination dest, ReservationContext context) {
        UserVmVO vm = _vmDao.findById(profile.getId());
        Map<String, String> details = userVmDetailsDao.listDetailsKeyPairs(vm.getId());
        vm.setDetails(details);

        // add userdata info into vm profile
        Nic defaultNic = _networkModel.getDefaultNic(vm.getId());
        if(defaultNic != null) {
            Network network = _networkModel.getNetwork(defaultNic.getNetworkId());
            if (_networkModel.isSharedNetworkWithoutServices(network.getId())) {
                final String serviceOffering = _serviceOfferingDao.findByIdIncludingRemoved(vm.getId(), vm.getServiceOfferingId()).getDisplayText();
                boolean isWindows = _guestOSCategoryDao.findById(_guestOSDao.findById(vm.getGuestOSId()).getCategoryId()).getName().equalsIgnoreCase("Windows");

                List<String[]> vmData = _networkModel.generateVmData(vm.getUserData(), serviceOffering, vm.getDataCenterId(), vm.getInstanceName(), vm.getHostName(), vm.getId(),
                        vm.getUuid(), defaultNic.getIPv4Address(), vm.getDetail(VmDetailConstants.SSH_PUBLIC_KEY), (String) profile.getParameter(VirtualMachineProfile.Param.VmPassword), isWindows);
                String vmName = vm.getInstanceName();
                String configDriveIsoRootFolder = "/tmp";
                String isoFile = configDriveIsoRootFolder + "/" + vmName + "/configDrive/" + vmName + ".iso";
                profile.setVmData(vmData);
                profile.setConfigDriveLabel(VirtualMachineManager.VmConfigDriveLabel.value());
                profile.setConfigDriveIsoRootFolder(configDriveIsoRootFolder);
                profile.setConfigDriveIsoFile(isoFile);
            }
        }

        _templateMgr.prepareIsoForVmProfile(profile, dest);
        return true;
    }

    @Override
    public boolean setupVmForPvlan(boolean add, Long hostId, NicProfile nic) {
        if (!nic.getBroadCastUri().getScheme().equals("pvlan")) {
            return false;
        }
        String op = "add";
        if (!add) {
            // "delete" would remove all the rules(if using ovs) related to this vm
            op = "delete";
        }
        Network network = _networkDao.findById(nic.getNetworkId());
        Host host = _hostDao.findById(hostId);
        String networkTag = _networkModel.getNetworkTag(host.getHypervisorType(), network);
        PvlanSetupCommand cmd = PvlanSetupCommand.createVmSetup(op, nic.getBroadCastUri(), networkTag, nic.getMacAddress());
        Answer answer = null;
        try {
            answer = _agentMgr.send(hostId, cmd);
        } catch (OperationTimedoutException e) {
            s_logger.warn("Timed Out", e);
            return false;
        } catch (AgentUnavailableException e) {
            s_logger.warn("Agent Unavailable ", e);
            return false;
        }

        boolean result = true;
        if (answer == null || !answer.getResult()) {
            result = false;
        }
        return result;
    }

    @Override
    public boolean finalizeDeployment(Commands cmds, VirtualMachineProfile profile, DeployDestination dest, ReservationContext context) {
        UserVmVO userVm = _vmDao.findById(profile.getId());
        List<NicVO> nics = _nicDao.listByVmId(userVm.getId());
        for (NicVO nic : nics) {
            NetworkVO network = _networkDao.findById(nic.getNetworkId());
            if (network.getTrafficType() == TrafficType.Guest || network.getTrafficType() == TrafficType.Public) {
                userVm.setPrivateIpAddress(nic.getIPv4Address());
                userVm.setPrivateMacAddress(nic.getMacAddress());
                _vmDao.update(userVm.getId(), userVm);
            }
        }

        List<VolumeVO> volumes = _volsDao.findByInstance(userVm.getId());
        VmDiskStatisticsVO diskstats = null;
        for (VolumeVO volume : volumes) {
            diskstats = _vmDiskStatsDao.findBy(userVm.getAccountId(), userVm.getDataCenterId(), userVm.getId(), volume.getId());
            if (diskstats == null) {
                diskstats = new VmDiskStatisticsVO(userVm.getAccountId(), userVm.getDataCenterId(), userVm.getId(), volume.getId());
                _vmDiskStatsDao.persist(diskstats);
            }
        }

        finalizeCommandsOnStart(cmds, profile);
        return true;
    }

    @Override
    public boolean finalizeCommandsOnStart(Commands cmds, VirtualMachineProfile profile) {
        UserVmVO vm = _vmDao.findById(profile.getId());
        List<VMSnapshotVO> vmSnapshots = _vmSnapshotDao.findByVm(vm.getId());
        RestoreVMSnapshotCommand command = _vmSnapshotMgr.createRestoreCommand(vm, vmSnapshots);
        if (command != null) {
            cmds.addCommand("restoreVMSnapshot", command);
        }
        return true;
    }

    @Override
    public boolean  finalizeStart(VirtualMachineProfile profile, long hostId, Commands cmds, ReservationContext context) {
        UserVmVO vm = _vmDao.findById(profile.getId());

        Answer[] answersToCmds = cmds.getAnswers();
        if (answersToCmds == null) {
            if (s_logger.isDebugEnabled()) {
                s_logger.debug("Returning from finalizeStart() since there are no answers to read");
            }
            return true;
        }
        Answer startAnswer = cmds.getAnswer(StartAnswer.class);
        String returnedIp = null;
        String originalIp = null;
        if (startAnswer != null) {
            StartAnswer startAns = (StartAnswer)startAnswer;
            VirtualMachineTO vmTO = startAns.getVirtualMachine();
            for (NicTO nicTO : vmTO.getNics()) {
                if (nicTO.getType() == TrafficType.Guest) {
                    returnedIp = nicTO.getIp();
                }
            }
        }

        List<NicVO> nics = _nicDao.listByVmId(vm.getId());
        NicVO guestNic = null;
        NetworkVO guestNetwork = null;
        for (NicVO nic : nics) {
            NetworkVO network = _networkDao.findById(nic.getNetworkId());
            long isDefault = (nic.isDefaultNic()) ? 1 : 0;
            UsageEventUtils.publishUsageEvent(EventTypes.EVENT_NETWORK_OFFERING_ASSIGN, vm.getAccountId(), vm.getDataCenterId(), vm.getId(), Long.toString(nic.getId()),
                    network.getNetworkOfferingId(), null, isDefault, VirtualMachine.class.getName(), vm.getUuid(), vm.isDisplay());
            if (network.getTrafficType() == TrafficType.Guest) {
                originalIp = nic.getIPv4Address();
                guestNic = nic;
                guestNetwork = network;
                // In vmware, we will be effecting pvlan settings in portgroups in StartCommand.
                if (profile.getHypervisorType() != HypervisorType.VMware) {
                    if (nic.getBroadcastUri().getScheme().equals("pvlan")) {
                        NicProfile nicProfile = new NicProfile(nic, network, nic.getBroadcastUri(), nic.getIsolationUri(), 0, false, "pvlan-nic");
                        if (!setupVmForPvlan(true, hostId, nicProfile)) {
                            return false;
                        }
                    }
                }
            }
        }
        boolean ipChanged = false;
        if (originalIp != null && !originalIp.equalsIgnoreCase(returnedIp)) {
            if (returnedIp != null && guestNic != null) {
                guestNic.setIPv4Address(returnedIp);
                ipChanged = true;
            }
        }
        if (returnedIp != null && !returnedIp.equalsIgnoreCase(originalIp)) {
            if (guestNic != null) {
                guestNic.setIPv4Address(returnedIp);
                ipChanged = true;
            }
        }
        if (ipChanged) {
            _dcDao.findById(vm.getDataCenterId());
            UserVmVO userVm = _vmDao.findById(profile.getId());
            // dc.getDhcpProvider().equalsIgnoreCase(Provider.ExternalDhcpServer.getName())
            if (_ntwkSrvcDao.canProviderSupportServiceInNetwork(guestNetwork.getId(), Service.Dhcp, Provider.ExternalDhcpServer)) {
                _nicDao.update(guestNic.getId(), guestNic);
                userVm.setPrivateIpAddress(guestNic.getIPv4Address());
                _vmDao.update(userVm.getId(), userVm);

                s_logger.info("Detected that ip changed in the answer, updated nic in the db with new ip " + returnedIp);
            }
        }

        // get system ip and create static nat rule for the vm
        try {
            _rulesMgr.getSystemIpAndEnableStaticNatForVm(profile.getVirtualMachine(), false);
        } catch (Exception ex) {
            s_logger.warn("Failed to get system ip and enable static nat for the vm " + profile.getVirtualMachine() + " due to exception ", ex);
            return false;
        }

        Answer answer = cmds.getAnswer("restoreVMSnapshot");
        if (answer != null && answer instanceof RestoreVMSnapshotAnswer) {
            RestoreVMSnapshotAnswer restoreVMSnapshotAnswer = (RestoreVMSnapshotAnswer) answer;
            if (restoreVMSnapshotAnswer == null || !restoreVMSnapshotAnswer.getResult()) {
                s_logger.warn("Unable to restore the vm snapshot from image file to the VM: " + restoreVMSnapshotAnswer.getDetails());
            }
        }

        final VirtualMachineProfile vmProfile = profile;
        Transaction.execute(new TransactionCallbackNoReturn() {
            @Override
            public void doInTransactionWithoutResult(TransactionStatus status) {
                final UserVmVO vm = _vmDao.findById(vmProfile.getId());
                final List<NicVO> nics = _nicDao.listByVmId(vm.getId());
                for (NicVO nic : nics) {
                    Network network = _networkModel.getNetwork(nic.getNetworkId());
                    if (_networkModel.isSharedNetworkWithoutServices(network.getId())) {
                        vmIdCountMap.put(nic.getId(), new VmAndCountDetails(nic.getInstanceId(), VmIpFetchTrialMax.value()));
                    }
                }
            }
        });

        return true;
    }

    @Override
    public void finalizeExpunge(VirtualMachine vm) {
    }

    @Override
    @ActionEvent(eventType = EventTypes.EVENT_VM_STOP, eventDescription = "stopping Vm", async = true)
    public UserVm stopVirtualMachine(long vmId, boolean forced) throws ConcurrentOperationException {
        // Input validation
        Account caller = CallContext.current().getCallingAccount();
        Long userId = CallContext.current().getCallingUserId();

        // if account is removed, return error
        if (caller != null && caller.getRemoved() != null) {
            throw new PermissionDeniedException("The account " + caller.getUuid() + " is removed");
        }

        UserVmVO vm = _vmDao.findById(vmId);
        if (vm == null) {
            throw new InvalidParameterValueException("unable to find a virtual machine with id " + vmId);
        }

        _userDao.findById(userId);
        boolean status = false;
        try {
            VirtualMachineEntity vmEntity = _orchSrvc.getVirtualMachine(vm.getUuid());

            if(forced) {
                status = vmEntity.stopForced(Long.toString(userId));
            } else {
                status = vmEntity.stop(Long.toString(userId));
            }
            if (status) {
                return _vmDao.findById(vmId);
            } else {
                return null;
            }
        } catch (ResourceUnavailableException e) {
            throw new CloudRuntimeException("Unable to contact the agent to stop the virtual machine " + vm, e);
        } catch (CloudException e) {
            throw new CloudRuntimeException("Unable to contact the agent to stop the virtual machine " + vm, e);
        }
    }

    @Override
    public void finalizeStop(VirtualMachineProfile profile, Answer answer) {
        VirtualMachine vm = profile.getVirtualMachine();
        // release elastic IP here
        IPAddressVO ip = _ipAddressDao.findByAssociatedVmId(profile.getId());
        if (ip != null && ip.getSystem()) {
            CallContext ctx = CallContext.current();
            try {
                long networkId = ip.getAssociatedWithNetworkId();
                Network guestNetwork = _networkDao.findById(networkId);
                NetworkOffering offering = _entityMgr.findById(NetworkOffering.class, guestNetwork.getNetworkOfferingId());
                assert (offering.isAssociatePublicIP() == true) : "User VM should not have system owned public IP associated with it when offering configured not to associate public IP.";
                _rulesMgr.disableStaticNat(ip.getId(), ctx.getCallingAccount(), ctx.getCallingUserId(), true);
            } catch (Exception ex) {
                s_logger.warn("Failed to disable static nat and release system ip " + ip + " as a part of vm " + profile.getVirtualMachine() + " stop due to exception ", ex);
            }
        }

        final List<NicVO> nics = _nicDao.listByVmId(vm.getId());
        for (final NicVO nic : nics) {
            final NetworkVO network = _networkDao.findById(nic.getNetworkId());
            if (network != null && network.getTrafficType() == TrafficType.Guest) {
                if (nic.getBroadcastUri() != null && nic.getBroadcastUri().getScheme().equals("pvlan")) {
                    NicProfile nicProfile = new NicProfile(nic, network, nic.getBroadcastUri(), nic.getIsolationUri(), 0, false, "pvlan-nic");
                    setupVmForPvlan(false, vm.getHostId(), nicProfile);
                }
            }
        }
    }

    @Override
    public Pair<UserVmVO, Map<VirtualMachineProfile.Param, Object>> startVirtualMachine(long vmId, Long hostId, Map<VirtualMachineProfile.Param, Object> additionalParams, String deploymentPlannerToUse)
            throws ConcurrentOperationException, ResourceUnavailableException, InsufficientCapacityException {
        return startVirtualMachine(vmId, null, null, hostId, additionalParams, deploymentPlannerToUse);
    }

    @Override
    public Pair<UserVmVO, Map<VirtualMachineProfile.Param, Object>> startVirtualMachine(long vmId, Long podId, Long clusterId, Long hostId, Map<VirtualMachineProfile.Param, Object> additionalParams, String deploymentPlannerToUse)
            throws ConcurrentOperationException, ResourceUnavailableException, InsufficientCapacityException {
        // Input validation
        final Account callerAccount = CallContext.current().getCallingAccount();
        UserVO callerUser = _userDao.findById(CallContext.current().getCallingUserId());

        // if account is removed, return error
        if (callerAccount != null && callerAccount.getRemoved() != null) {
            throw new InvalidParameterValueException("The account " + callerAccount.getId() + " is removed");
        }

        UserVmVO vm = _vmDao.findById(vmId);
        if (vm == null) {
            throw new InvalidParameterValueException("unable to find a virtual machine with id " + vmId);
        }

        _accountMgr.checkAccess(callerAccount, null, true, vm);

        Account owner = _accountDao.findById(vm.getAccountId());

        if (owner == null) {
            throw new InvalidParameterValueException("The owner of " + vm + " does not exist: " + vm.getAccountId());
        }

        if (owner.getState() == Account.State.disabled) {
            throw new PermissionDeniedException("The owner of " + vm + " is disabled: " + vm.getAccountId());
        }

        // check if vm is security group enabled
        if (_securityGroupMgr.isVmSecurityGroupEnabled(vmId) && _securityGroupMgr.getSecurityGroupsForVm(vmId).isEmpty()
                && !_securityGroupMgr.isVmMappedToDefaultSecurityGroup(vmId) && _networkModel.canAddDefaultSecurityGroup()) {
            // if vm is not mapped to security group, create a mapping
            if (s_logger.isDebugEnabled()) {
                s_logger.debug("Vm " + vm + " is security group enabled, but not mapped to default security group; creating the mapping automatically");
            }

            SecurityGroup defaultSecurityGroup = _securityGroupMgr.getDefaultSecurityGroup(vm.getAccountId());
            if (defaultSecurityGroup != null) {
                List<Long> groupList = new ArrayList<Long>();
                groupList.add(defaultSecurityGroup.getId());
                _securityGroupMgr.addInstanceToGroups(vmId, groupList);
            }
        }
        // Choose deployment planner
        // Host takes 1st preference, Cluster takes 2nd preference and Pod takes 3rd
        // Default behaviour is invoked when host, cluster or pod are not specified
        boolean isRootAdmin = _accountService.isRootAdmin(callerAccount.getId());
        Pod destinationPod = getDestinationPod(podId, isRootAdmin);
        Cluster destinationCluster = getDestinationCluster(clusterId, isRootAdmin);
        Host destinationHost = getDestinationHost(hostId, isRootAdmin);
        DataCenterDeployment plan = null;
        boolean deployOnGivenHost = false;
        if (destinationHost != null) {
            s_logger.debug("Destination Host to deploy the VM is specified, specifying a deployment plan to deploy the VM");
            plan = new DataCenterDeployment(vm.getDataCenterId(), destinationHost.getPodId(), destinationHost.getClusterId(), destinationHost.getId(), null, null);
            if (!AllowDeployVmIfGivenHostFails.value()) {
                deployOnGivenHost = true;
            }
        } else if (destinationCluster != null) {
            s_logger.debug("Destination Cluster to deploy the VM is specified, specifying a deployment plan to deploy the VM");
            plan = new DataCenterDeployment(vm.getDataCenterId(), destinationCluster.getPodId(), destinationCluster.getId(), null, null, null);
            if (!AllowDeployVmIfGivenHostFails.value()) {
                deployOnGivenHost = true;
            }
        } else if (destinationPod != null) {
            s_logger.debug("Destination Pod to deploy the VM is specified, specifying a deployment plan to deploy the VM");
            plan = new DataCenterDeployment(vm.getDataCenterId(), destinationPod.getId(), null, null, null, null);
            if (!AllowDeployVmIfGivenHostFails.value()) {
                deployOnGivenHost = true;
            }
        }

        // Set parameters
        Map<VirtualMachineProfile.Param, Object> params = null;
        VMTemplateVO template = null;
        if (vm.isUpdateParameters()) {
            _vmDao.loadDetails(vm);
            // Check that the password was passed in and is valid
            template = _templateDao.findByIdIncludingRemoved(vm.getTemplateId());

            String password = "saved_password";
            if (template.isEnablePassword()) {
                if (vm.getDetail("password") != null) {
                    password = DBEncryptionUtil.decrypt(vm.getDetail("password"));
                } else {
                    password = _mgr.generateRandomPassword();
                    vm.setPassword(password);
                }
            }

            if (!validPassword(password)) {
                throw new InvalidParameterValueException("A valid password for this virtual machine was not provided.");
            }

            // Check if an SSH key pair was selected for the instance and if so
            // use it to encrypt & save the vm password
            encryptAndStorePassword(vm, password);

            params = new HashMap<VirtualMachineProfile.Param, Object>();
            if (additionalParams != null) {
                params.putAll(additionalParams);
            }
            params.put(VirtualMachineProfile.Param.VmPassword, password);
        }

        VirtualMachineEntity vmEntity = _orchSrvc.getVirtualMachine(vm.getUuid());

        DeploymentPlanner planner = null;
        if (deploymentPlannerToUse != null) {
            // if set to null, the deployment planner would be later figured out either from global config var, or from
            // the service offering
            planner = _planningMgr.getDeploymentPlannerByName(deploymentPlannerToUse);
            if (planner == null) {
                throw new InvalidParameterValueException("Can't find a planner by name " + deploymentPlannerToUse);
            }
        }

        String reservationId = vmEntity.reserve(planner, plan, new ExcludeList(), Long.toString(callerUser.getId()));
        vmEntity.deploy(reservationId, Long.toString(callerUser.getId()), params, deployOnGivenHost);

        Pair<UserVmVO, Map<VirtualMachineProfile.Param, Object>> vmParamPair = new Pair(vm, params);
        if (vm != null && vm.isUpdateParameters()) {
            // this value is not being sent to the backend; need only for api
            // display purposes
            if (template.isEnablePassword()) {
                if (vm.getDetail(VmDetailConstants.PASSWORD) != null) {
                    userVmDetailsDao.removeDetail(vm.getId(), VmDetailConstants.PASSWORD);
                }
                vm.setUpdateParameters(false);
                _vmDao.update(vm.getId(), vm);
            }
        }

        return vmParamPair;
    }

    private Pod getDestinationPod(Long podId, boolean isRootAdmin) {
        Pod destinationPod = null;
        if (podId != null) {
            if (!isRootAdmin) {
                throw new PermissionDeniedException(
                        "Parameter " + ApiConstants.POD_ID + " can only be specified by a Root Admin, permission denied");
            }
            destinationPod = _podDao.findById(podId);
            if (destinationPod == null) {
                throw new InvalidParameterValueException("Unable to find the pod to deploy the VM, pod id=" + podId);
            }
        }
        return destinationPod;
    }

    private Cluster getDestinationCluster(Long clusterId, boolean isRootAdmin) {
        Cluster destinationCluster = null;
        if (clusterId != null) {
            if (!isRootAdmin) {
                throw new PermissionDeniedException(
                        "Parameter " + ApiConstants.CLUSTER_ID + " can only be specified by a Root Admin, permission denied");
            }
            destinationCluster = _clusterDao.findById(clusterId);
            if (destinationCluster == null) {
                throw new InvalidParameterValueException("Unable to find the cluster to deploy the VM, cluster id=" + clusterId);
            }
        }
        return destinationCluster;
    }

    private Host getDestinationHost(Long hostId, boolean isRootAdmin) {
        Host destinationHost = null;
        if (hostId != null) {
            if (!isRootAdmin) {
                throw new PermissionDeniedException(
                        "Parameter " + ApiConstants.HOST_ID + " can only be specified by a Root Admin, permission denied");
            }
            destinationHost = _hostDao.findById(hostId);
            if (destinationHost == null) {
                throw new InvalidParameterValueException("Unable to find the host to deploy the VM, host id=" + hostId);
            }
        }
        return destinationHost;
    }

    @Override
    public UserVm destroyVm(long vmId, boolean expunge) throws ResourceUnavailableException, ConcurrentOperationException {
        // Account caller = CallContext.current().getCallingAccount();
        // Long userId = CallContext.current().getCallingUserId();
        Long userId = 2L;

        // Verify input parameters
        UserVmVO vm = _vmDao.findById(vmId);
        if (vm == null || vm.getRemoved() != null) {
            InvalidParameterValueException ex = new InvalidParameterValueException("Unable to find a virtual machine with specified vmId");
            throw ex;
        }

        if (vm.getState() == State.Destroyed || vm.getState() == State.Expunging) {
            s_logger.trace("Vm id=" + vmId + " is already destroyed");
            return vm;
        }

        boolean status;
        State vmState = vm.getState();

        try {
            VirtualMachineEntity vmEntity = _orchSrvc.getVirtualMachine(vm.getUuid());
            status = vmEntity.destroy(Long.toString(userId), expunge);
        } catch (CloudException e) {
            CloudRuntimeException ex = new CloudRuntimeException("Unable to destroy with specified vmId", e);
            ex.addProxyObject(vm.getUuid(), "vmId");
            throw ex;
        }

        if (status) {
            // Mark the account's volumes as destroyed
            List<VolumeVO> volumes = _volsDao.findByInstance(vmId);
            for (VolumeVO volume : volumes) {
                if (volume.getVolumeType().equals(Volume.Type.ROOT)) {
                    UsageEventUtils.publishUsageEvent(EventTypes.EVENT_VOLUME_DELETE, volume.getAccountId(), volume.getDataCenterId(), volume.getId(), volume.getName(),
                            Volume.class.getName(), volume.getUuid(), volume.isDisplayVolume());
                }
            }

            if (vmState != State.Error) {
                // Get serviceOffering for Virtual Machine
                ServiceOfferingVO offering = _serviceOfferingDao.findByIdIncludingRemoved(vm.getId(), vm.getServiceOfferingId());

                //Update Resource Count for the given account
                resourceCountDecrement(vm.getAccountId(), vm.isDisplayVm(), new Long(offering.getCpu()), new Long(offering.getRamSize()));
            }
            return _vmDao.findById(vmId);
        } else {
            CloudRuntimeException ex = new CloudRuntimeException("Failed to destroy vm with specified vmId");
            ex.addProxyObject(vm.getUuid(), "vmId");
            throw ex;
        }

    }

    @Override
    public void collectVmDiskStatistics(final UserVm userVm) {
        // Only supported for KVM and VMware
        if (!(userVm.getHypervisorType().equals(HypervisorType.KVM) || userVm.getHypervisorType().equals(HypervisorType.VMware))) {
            return;
        }
        s_logger.debug("Collect vm disk statistics from host before stopping VM");
        if (userVm.getHostId() == null) {
            s_logger.error("Unable to collect vm disk statistics for VM as the host is null, skipping VM disk statistics collection");
            return;
        }
        long hostId = userVm.getHostId();
        List<String> vmNames = new ArrayList<String>();
        vmNames.add(userVm.getInstanceName());
        final HostVO host = _hostDao.findById(hostId);

        GetVmDiskStatsAnswer diskStatsAnswer = null;
        try {
            diskStatsAnswer = (GetVmDiskStatsAnswer)_agentMgr.easySend(hostId, new GetVmDiskStatsCommand(vmNames, host.getGuid(), host.getName()));
        } catch (Exception e) {
            s_logger.warn("Error while collecting disk stats for vm: " + userVm.getInstanceName() + " from host: " + host.getName(), e);
            return;
        }
        if (diskStatsAnswer != null) {
            if (!diskStatsAnswer.getResult()) {
                s_logger.warn("Error while collecting disk stats vm: " + userVm.getInstanceName() + " from host: " + host.getName() + "; details: " + diskStatsAnswer.getDetails());
                return;
            }
            try {
                final GetVmDiskStatsAnswer diskStatsAnswerFinal = diskStatsAnswer;
                Transaction.execute(new TransactionCallbackNoReturn() {
                    @Override
                    public void doInTransactionWithoutResult(TransactionStatus status) {
                        HashMap<String, List<VmDiskStatsEntry>> vmDiskStatsByName = diskStatsAnswerFinal.getVmDiskStatsMap();
                        if (vmDiskStatsByName == null) {
                            return;
                        }
                        List<VmDiskStatsEntry> vmDiskStats = vmDiskStatsByName.get(userVm.getInstanceName());
                        if (vmDiskStats == null) {
                            return;
                        }

                        for (VmDiskStatsEntry vmDiskStat : vmDiskStats) {
                            SearchCriteria<VolumeVO> sc_volume = _volsDao.createSearchCriteria();
                            sc_volume.addAnd("path", SearchCriteria.Op.EQ, vmDiskStat.getPath());
                            List<VolumeVO> volumes = _volsDao.search(sc_volume, null);
                            if ((volumes == null) || (volumes.size() == 0)) {
                                break;
                            }
                            VolumeVO volume = volumes.get(0);
                            VmDiskStatisticsVO previousVmDiskStats = _vmDiskStatsDao.findBy(userVm.getAccountId(), userVm.getDataCenterId(), userVm.getId(), volume.getId());
                            VmDiskStatisticsVO vmDiskStat_lock = _vmDiskStatsDao.lock(userVm.getAccountId(), userVm.getDataCenterId(), userVm.getId(), volume.getId());

                            if ((vmDiskStat.getIORead() == 0) && (vmDiskStat.getIOWrite() == 0) && (vmDiskStat.getBytesRead() == 0) && (vmDiskStat.getBytesWrite() == 0)) {
                                s_logger.debug("Read/Write of IO and Bytes are both 0. Not updating vm_disk_statistics");
                                continue;
                            }

                            if (vmDiskStat_lock == null) {
                                s_logger.warn("unable to find vm disk stats from host for account: " + userVm.getAccountId() + " with vmId: " + userVm.getId() + " and volumeId:"
                                        + volume.getId());
                                continue;
                            }

                            if (previousVmDiskStats != null
                                    && ((previousVmDiskStats.getCurrentIORead() != vmDiskStat_lock.getCurrentIORead()) || ((previousVmDiskStats.getCurrentIOWrite() != vmDiskStat_lock
                                    .getCurrentIOWrite())
                                            || (previousVmDiskStats.getCurrentBytesRead() != vmDiskStat_lock.getCurrentBytesRead()) || (previousVmDiskStats
                                                    .getCurrentBytesWrite() != vmDiskStat_lock.getCurrentBytesWrite())))) {
                                s_logger.debug("vm disk stats changed from the time GetVmDiskStatsCommand was sent. " + "Ignoring current answer. Host: " + host.getName()
                                + " . VM: " + vmDiskStat.getVmName() + " IO Read: " + vmDiskStat.getIORead() + " IO Write: " + vmDiskStat.getIOWrite() + " Bytes Read: "
                                + vmDiskStat.getBytesRead() + " Bytes Write: " + vmDiskStat.getBytesWrite());
                                continue;
                            }

                            if (vmDiskStat_lock.getCurrentIORead() > vmDiskStat.getIORead()) {
                                if (s_logger.isDebugEnabled()) {
                                    s_logger.debug("Read # of IO that's less than the last one.  " + "Assuming something went wrong and persisting it. Host: " + host.getName()
                                    + " . VM: " + vmDiskStat.getVmName() + " Reported: " + vmDiskStat.getIORead() + " Stored: " + vmDiskStat_lock.getCurrentIORead());
                                }
                                vmDiskStat_lock.setNetIORead(vmDiskStat_lock.getNetIORead() + vmDiskStat_lock.getCurrentIORead());
                            }
                            vmDiskStat_lock.setCurrentIORead(vmDiskStat.getIORead());
                            if (vmDiskStat_lock.getCurrentIOWrite() > vmDiskStat.getIOWrite()) {
                                if (s_logger.isDebugEnabled()) {
                                    s_logger.debug("Write # of IO that's less than the last one.  " + "Assuming something went wrong and persisting it. Host: " + host.getName()
                                    + " . VM: " + vmDiskStat.getVmName() + " Reported: " + vmDiskStat.getIOWrite() + " Stored: " + vmDiskStat_lock.getCurrentIOWrite());
                                }
                                vmDiskStat_lock.setNetIOWrite(vmDiskStat_lock.getNetIOWrite() + vmDiskStat_lock.getCurrentIOWrite());
                            }
                            vmDiskStat_lock.setCurrentIOWrite(vmDiskStat.getIOWrite());
                            if (vmDiskStat_lock.getCurrentBytesRead() > vmDiskStat.getBytesRead()) {
                                if (s_logger.isDebugEnabled()) {
                                    s_logger.debug("Read # of Bytes that's less than the last one.  " + "Assuming something went wrong and persisting it. Host: " + host.getName()
                                    + " . VM: " + vmDiskStat.getVmName() + " Reported: " + vmDiskStat.getBytesRead() + " Stored: " + vmDiskStat_lock.getCurrentBytesRead());
                                }
                                vmDiskStat_lock.setNetBytesRead(vmDiskStat_lock.getNetBytesRead() + vmDiskStat_lock.getCurrentBytesRead());
                            }
                            vmDiskStat_lock.setCurrentBytesRead(vmDiskStat.getBytesRead());
                            if (vmDiskStat_lock.getCurrentBytesWrite() > vmDiskStat.getBytesWrite()) {
                                if (s_logger.isDebugEnabled()) {
                                    s_logger.debug("Write # of Bytes that's less than the last one.  " + "Assuming something went wrong and persisting it. Host: " + host.getName()
                                    + " . VM: " + vmDiskStat.getVmName() + " Reported: " + vmDiskStat.getBytesWrite() + " Stored: "
                                    + vmDiskStat_lock.getCurrentBytesWrite());
                                }
                                vmDiskStat_lock.setNetBytesWrite(vmDiskStat_lock.getNetBytesWrite() + vmDiskStat_lock.getCurrentBytesWrite());
                            }
                            vmDiskStat_lock.setCurrentBytesWrite(vmDiskStat.getBytesWrite());

                            if (!_dailyOrHourly) {
                                //update agg bytes
                                vmDiskStat_lock.setAggIORead(vmDiskStat_lock.getNetIORead() + vmDiskStat_lock.getCurrentIORead());
                                vmDiskStat_lock.setAggIOWrite(vmDiskStat_lock.getNetIOWrite() + vmDiskStat_lock.getCurrentIOWrite());
                                vmDiskStat_lock.setAggBytesRead(vmDiskStat_lock.getNetBytesRead() + vmDiskStat_lock.getCurrentBytesRead());
                                vmDiskStat_lock.setAggBytesWrite(vmDiskStat_lock.getNetBytesWrite() + vmDiskStat_lock.getCurrentBytesWrite());
                            }

                            _vmDiskStatsDao.update(vmDiskStat_lock.getId(), vmDiskStat_lock);
                        }
                    }
                });
            } catch (Exception e) {
                s_logger.warn("Unable to update vm disk statistics for vm: " + userVm.getId() + " from host: " + hostId, e);
            }
        }
    }

    @Override
    @ActionEvent(eventType = EventTypes.EVENT_VM_EXPUNGE, eventDescription = "expunging Vm", async = true)
    public UserVm expungeVm(long vmId) throws ResourceUnavailableException, ConcurrentOperationException {
        Account caller = CallContext.current().getCallingAccount();
        Long userId = caller.getId();

        // Verify input parameters
        UserVmVO vm = _vmDao.findById(vmId);
        if (vm == null) {
            InvalidParameterValueException ex = new InvalidParameterValueException("Unable to find a virtual machine with specified vmId");
            ex.addProxyObject(String.valueOf(vmId), "vmId");
            throw ex;
        }

        if (vm.getRemoved() != null) {
            s_logger.trace("Vm id=" + vmId + " is already expunged");
            return vm;
        }

        if (!(vm.getState() == State.Destroyed || vm.getState() == State.Expunging || vm.getState() == State.Error)) {
            CloudRuntimeException ex = new CloudRuntimeException("Please destroy vm with specified vmId before expunge");
            ex.addProxyObject(String.valueOf(vmId), "vmId");
            throw ex;
        }

        // When trying to expunge, permission is denied when the caller is not an admin and the AllowUserExpungeRecoverVm is false for the caller.
        if (!_accountMgr.isAdmin(userId) && !AllowUserExpungeRecoverVm.valueIn(userId)) {
            throw new PermissionDeniedException("Expunging a vm can only be done by an Admin. Or when the allow.user.expunge.recover.vm key is set.");
        }

        _vmSnapshotMgr.deleteVMSnapshotsFromDB(vmId);

        boolean status;

        status = expunge(vm, userId, caller);
        if (status) {
            return _vmDao.findByIdIncludingRemoved(vmId);
        } else {
            CloudRuntimeException ex = new CloudRuntimeException("Failed to expunge vm with specified vmId");
            ex.addProxyObject(String.valueOf(vmId), "vmId");
            throw ex;
        }

    }

    @Override
    public HypervisorType getHypervisorTypeOfUserVM(long vmId) {
        UserVmVO userVm = _vmDao.findById(vmId);
        if (userVm == null) {
            InvalidParameterValueException ex = new InvalidParameterValueException("unable to find a virtual machine with specified id");
            ex.addProxyObject(String.valueOf(vmId), "vmId");
            throw ex;
        }

        return userVm.getHypervisorType();
    }

    @Override
    public UserVm createVirtualMachine(DeployVMCmd cmd) throws InsufficientCapacityException, ResourceUnavailableException, ConcurrentOperationException,
    StorageUnavailableException, ResourceAllocationException {
        //Verify that all objects exist before passing them to the service
        Account owner = _accountService.getActiveAccountById(cmd.getEntityOwnerId());

        verifyDetails(cmd.getDetails());

        Long zoneId = cmd.getZoneId();

        DataCenter zone = _entityMgr.findById(DataCenter.class, zoneId);
        if (zone == null) {
            throw new InvalidParameterValueException("Unable to find zone by id=" + zoneId);
        }

        Long serviceOfferingId = cmd.getServiceOfferingId();

        ServiceOffering serviceOffering = _entityMgr.findById(ServiceOffering.class, serviceOfferingId);
        if (serviceOffering == null) {
            throw new InvalidParameterValueException("Unable to find service offering: " + serviceOfferingId);
        }

        Long templateId = cmd.getTemplateId();

        if (!serviceOffering.isDynamic()) {
            for(String detail: cmd.getDetails().keySet()) {
                if(detail.equalsIgnoreCase(VmDetailConstants.CPU_NUMBER) || detail.equalsIgnoreCase(VmDetailConstants.CPU_SPEED) || detail.equalsIgnoreCase(VmDetailConstants.MEMORY)) {
                    throw new InvalidParameterValueException("cpuNumber or cpuSpeed or memory should not be specified for static service offering");
                }
            }
        }

        VirtualMachineTemplate template = _entityMgr.findById(VirtualMachineTemplate.class, templateId);
        // Make sure a valid template ID was specified
        if (template == null) {
            throw new InvalidParameterValueException("Unable to use template " + templateId);
        }

        Long diskOfferingId = cmd.getDiskOfferingId();
        DiskOffering diskOffering = null;
        if (diskOfferingId != null) {
            diskOffering = _entityMgr.findById(DiskOffering.class, diskOfferingId);
            if (diskOffering == null) {
                throw new InvalidParameterValueException("Unable to find disk offering " + diskOfferingId);
            }
        }

        if (!zone.isLocalStorageEnabled()) {
            if (serviceOffering.isUseLocalStorage()) {
                throw new InvalidParameterValueException("Zone is not configured to use local storage but service offering " + serviceOffering.getName() + " uses it");
            }
            if (diskOffering != null && diskOffering.isUseLocalStorage()) {
                throw new InvalidParameterValueException("Zone is not configured to use local storage but disk offering " + diskOffering.getName() + " uses it");
            }
        }

        String ipAddress = cmd.getIpAddress();
        String ip6Address = cmd.getIp6Address();
        String macAddress = cmd.getMacAddress();
        String name = cmd.getName();
        String displayName = cmd.getDisplayName();
        UserVm vm = null;
        IpAddresses addrs = new IpAddresses(ipAddress, ip6Address, macAddress);
        Long size = cmd.getSize();
        String group = cmd.getGroup();
        String userData = cmd.getUserData();
        String sshKeyPairName = cmd.getSSHKeyPairName();
        Boolean displayVm = cmd.isDisplayVm();
        String keyboard = cmd.getKeyboard();
        Map<Long, DiskOffering> dataDiskTemplateToDiskOfferingMap = cmd.getDataDiskTemplateToDiskOfferingMap();
        Map<String, String> userVmOVFProperties = cmd.getVmOVFProperties();
        if (zone.getNetworkType() == NetworkType.Basic) {
            if (cmd.getNetworkIds() != null) {
                throw new InvalidParameterValueException("Can't specify network Ids in Basic zone");
            } else {
                vm = createBasicSecurityGroupVirtualMachine(zone, serviceOffering, template, getSecurityGroupIdList(cmd), owner, name, displayName, diskOfferingId,
                        size , group , cmd.getHypervisor(), cmd.getHttpMethod(), userData , sshKeyPairName , cmd.getIpToNetworkMap(), addrs, displayVm , keyboard , cmd.getAffinityGroupIdList(),
                        cmd.getDetails(), cmd.getCustomId(), cmd.getDhcpOptionsMap(),
                        dataDiskTemplateToDiskOfferingMap, userVmOVFProperties);
            }
        } else {
            if (zone.isSecurityGroupEnabled())  {
                vm = createAdvancedSecurityGroupVirtualMachine(zone, serviceOffering, template, cmd.getNetworkIds(), getSecurityGroupIdList(cmd), owner, name,
                        displayName, diskOfferingId, size, group, cmd.getHypervisor(), cmd.getHttpMethod(), userData, sshKeyPairName, cmd.getIpToNetworkMap(), addrs, displayVm, keyboard,
                        cmd.getAffinityGroupIdList(), cmd.getDetails(), cmd.getCustomId(), cmd.getDhcpOptionsMap(),
                        dataDiskTemplateToDiskOfferingMap, userVmOVFProperties);

            } else {
                if (cmd.getSecurityGroupIdList() != null && !cmd.getSecurityGroupIdList().isEmpty()) {
                    throw new InvalidParameterValueException("Can't create vm with security groups; security group feature is not enabled per zone");
                }
                vm = createAdvancedVirtualMachine(zone, serviceOffering, template, cmd.getNetworkIds(), owner, name, displayName, diskOfferingId, size, group,
                        cmd.getHypervisor(), cmd.getHttpMethod(), userData, sshKeyPairName, cmd.getIpToNetworkMap(), addrs, displayVm, keyboard, cmd.getAffinityGroupIdList(), cmd.getDetails(),
                        cmd.getCustomId(), cmd.getDhcpOptionsMap(), dataDiskTemplateToDiskOfferingMap, userVmOVFProperties);
            }
        }
        // check if this templateId has a child ISO
        List<VMTemplateVO> child_templates = _templateDao.listByParentTemplatetId(templateId);
        for (VMTemplateVO tmpl: child_templates){
            if (tmpl.getFormat() == Storage.ImageFormat.ISO){
                s_logger.info("MDOV trying to attach disk to the VM " + tmpl.getId() + " vmid=" + vm.getId());
                _tmplService.attachIso(tmpl.getId(), vm.getId());
            }
        }

        // Add extraConfig to user_vm_details table
        Account caller = CallContext.current().getCallingAccount();
        Long callerId = caller.getId();
        String extraConfig = cmd.getExtraConfig();
        if (StringUtils.isNotBlank(extraConfig) && EnableAdditionalVmConfig.valueIn(callerId) ) {
            addExtraConfig(vm, caller, extraConfig);
        }

        if (cmd.getCopyImageTags()) {
            VMTemplateVO templateOrIso = _templateDao.findById(templateId);
            if (templateOrIso != null) {
                final ResourceTag.ResourceObjectType templateType = (templateOrIso.getFormat() == ImageFormat.ISO) ? ResourceTag.ResourceObjectType.ISO : ResourceTag.ResourceObjectType.Template;
                final List<? extends ResourceTag> resourceTags = resourceTagDao.listBy(templateId, templateType);
                for (ResourceTag resourceTag : resourceTags) {
                    final ResourceTagVO copyTag = new ResourceTagVO(resourceTag.getKey(), resourceTag.getValue(), resourceTag.getAccountId(), resourceTag.getDomainId(), vm.getId(), ResourceTag.ResourceObjectType.UserVm, resourceTag.getCustomer(), vm.getUuid());
                    resourceTagDao.persist(copyTag);
                }
            }
        }

        return vm;
    }

    /**
     * Persist extra configurations as details for VMware VMs
     */
    protected void persistExtraConfigVmware(String decodedUrl, UserVm vm) {
        String[] configDataArr = decodedUrl.split("\\r?\\n");
        for (String config: configDataArr) {
            String[] keyValue = config.split("=");
            try {
                userVmDetailsDao.addDetail(vm.getId(), keyValue[0], keyValue[1], true);
            } catch (ArrayIndexOutOfBoundsException e) {
                throw new CloudRuntimeException("Issue occurred during parsing of:" + config);
            }
        }
    }

    /**
     * Persist extra configurations as details for hypervisors except Vmware
     */
    protected void persistExtraConfigNonVmware(String decodedUrl, UserVm vm) {
        String[] extraConfigs = decodedUrl.split("\n\n");
        for (String cfg : extraConfigs) {
            int i = 1;
            String[] cfgParts = cfg.split("\n");
            String extraConfigKey = ApiConstants.EXTRA_CONFIG;
            String extraConfigValue;
            if (cfgParts[0].matches("\\S+:$")) {
                extraConfigKey += "-" + cfgParts[0].substring(0,cfgParts[0].length() - 1);
                extraConfigValue = cfg.replace(cfgParts[0] + "\n", "");
            } else {
                extraConfigKey += "-" + String.valueOf(i);
                extraConfigValue = cfg;
            }
            userVmDetailsDao.addDetail(vm.getId(), extraConfigKey, extraConfigValue, true);
            i++;
        }
    }

    protected void addExtraConfig(UserVm vm, Account caller, String extraConfig) {
        String decodedUrl = decodeExtraConfig(extraConfig);
        HypervisorType hypervisorType = vm.getHypervisorType();
        if (hypervisorType == HypervisorType.VMware) {
            persistExtraConfigVmware(decodedUrl, vm);
        } else {
            persistExtraConfigNonVmware(decodedUrl, vm);
        }
    }

    protected String decodeExtraConfig(String encodeString) {
        String decodedUrl;
        try {
            decodedUrl = URLDecoder.decode(encodeString, "UTF-8");
        } catch (UnsupportedEncodingException e) {
            throw new CloudRuntimeException("Failed to provided decode URL string: " + e.getMessage());
        }
        return decodedUrl;
    }

    protected List<Long> getSecurityGroupIdList(SecurityGroupAction cmd) {
        if (cmd.getSecurityGroupNameList() != null && cmd.getSecurityGroupIdList() != null) {
            throw new InvalidParameterValueException("securitygroupids parameter is mutually exclusive with securitygroupnames parameter");
        }

        //transform group names to ids here
        if (cmd.getSecurityGroupNameList() != null) {
            List<Long> securityGroupIds = new ArrayList<Long>();
            for (String groupName : cmd.getSecurityGroupNameList()) {
                SecurityGroup sg = _securityGroupMgr.getSecurityGroup(groupName, cmd.getEntityOwnerId());
                if (sg == null) {
                    throw new InvalidParameterValueException("Unable to find group by name " + groupName);
                } else {
                    securityGroupIds.add(sg.getId());
                }
            }
            return securityGroupIds;
        } else {
            return cmd.getSecurityGroupIdList();
        }
    }

    // this is an opportunity to verify that parameters that came in via the Details Map are OK
    // for example, minIops and maxIops should either both be specified or neither be specified and,
    // if specified, minIops should be <= maxIops
    private void verifyDetails(Map<String,String> details) {
        if (details != null) {
            String minIops = details.get("minIops");
            String maxIops = details.get("maxIops");

            verifyMinAndMaxIops(minIops, maxIops);

            minIops = details.get("minIopsDo");
            maxIops = details.get("maxIopsDo");

            verifyMinAndMaxIops(minIops, maxIops);
        }
    }

    private void verifyMinAndMaxIops(String minIops, String maxIops) {
        if ((minIops != null && maxIops == null) || (minIops == null && maxIops != null)) {
            throw new InvalidParameterValueException("Either 'Min IOPS' and 'Max IOPS' must both be specified or neither be specified.");
        }

        long lMinIops;

        try {
            if (minIops != null) {
                lMinIops = Long.parseLong(minIops);
            }
            else {
                lMinIops = 0;
            }
        }
        catch (NumberFormatException ex) {
            throw new InvalidParameterValueException("'Min IOPS' must be a whole number.");
        }

        long lMaxIops;

        try {
            if (maxIops != null) {
                lMaxIops = Long.parseLong(maxIops);
            }
            else {
                lMaxIops = 0;
            }
        }
        catch (NumberFormatException ex) {
            throw new InvalidParameterValueException("'Max IOPS' must be a whole number.");
        }

        if (lMinIops > lMaxIops) {
            throw new InvalidParameterValueException("'Min IOPS' must be less than or equal to 'Max IOPS'.");
        }
    }

    @Override
    public UserVm getUserVm(long vmId) {
        return _vmDao.findById(vmId);
    }

    @Override
    public VirtualMachine vmStorageMigration(Long vmId, StoragePool destPool) {
        // access check - only root admin can migrate VM
        Account caller = CallContext.current().getCallingAccount();
        if (!_accountMgr.isRootAdmin(caller.getId())) {
            if (s_logger.isDebugEnabled()) {
                s_logger.debug("Caller is not a root admin, permission denied to migrate the VM");
            }
            throw new PermissionDeniedException("No permission to migrate VM, Only Root Admin can migrate a VM!");
        }

        VMInstanceVO vm = _vmInstanceDao.findById(vmId);
        if (vm == null) {
            throw new InvalidParameterValueException("Unable to find the VM by id=" + vmId);
        }

        if (vm.getState() != State.Stopped) {
            InvalidParameterValueException ex = new InvalidParameterValueException("VM is not Stopped, unable to migrate the vm having the specified id");
            ex.addProxyObject(vm.getUuid(), "vmId");
            throw ex;
        }

        if (vm.getType() != VirtualMachine.Type.User) {
            // OffLineVmwareMigration: *WHY* ?
            throw new InvalidParameterValueException("can only do storage migration on user vm");
        }

        List<VolumeVO> vols = _volsDao.findByInstance(vm.getId());
        if (vols.size() > 1) {
            // OffLineVmwareMigration: data disks are not permitted, here!
            if (vols.size() > 1 &&
                    // OffLineVmwareMigration: allow multiple disks for vmware
                    !HypervisorType.VMware.equals(vm.getHypervisorType())) {
                throw new InvalidParameterValueException("Data disks attached to the vm, can not migrate. Need to detach data disks first");
            }
        }

        // Check that Vm does not have VM Snapshots
        if (_vmSnapshotDao.findByVm(vmId).size() > 0) {
            throw new InvalidParameterValueException("VM's disk cannot be migrated, please remove all the VM Snapshots for this VM");
        }

        checkDestinationHypervisorType(destPool, vm);

        _itMgr.storageMigration(vm.getUuid(), destPool);
        return _vmDao.findById(vm.getId());

    }

    private void checkDestinationHypervisorType(StoragePool destPool, VMInstanceVO vm) {
        HypervisorType destHypervisorType = destPool.getHypervisor();
        if (destHypervisorType == null) {
            destHypervisorType = _clusterDao.findById(
                    destPool.getClusterId()).getHypervisorType();
        }

        if (vm.getHypervisorType() != destHypervisorType && destHypervisorType != HypervisorType.Any) {
            throw new InvalidParameterValueException("hypervisor is not compatible: dest: " + destHypervisorType.toString() + ", vm: " + vm.getHypervisorType().toString());
        }

    }

    private boolean isVMUsingLocalStorage(VMInstanceVO vm) {
        boolean usesLocalStorage = false;

        List<VolumeVO> volumes = _volsDao.findByInstance(vm.getId());
        for (VolumeVO vol : volumes) {
            DiskOfferingVO diskOffering = _diskOfferingDao.findById(vol.getDiskOfferingId());
            if (diskOffering.isUseLocalStorage()) {
                usesLocalStorage = true;
                break;
            }
            StoragePoolVO storagePool = _storagePoolDao.findById(vol.getPoolId());
            if (storagePool.isLocal()) {
                usesLocalStorage = true;
                break;
            }
        }
        return usesLocalStorage;
    }

    @Override
    @ActionEvent(eventType = EventTypes.EVENT_VM_MIGRATE, eventDescription = "migrating VM", async = true)
    public VirtualMachine migrateVirtualMachine(Long vmId, Host destinationHost) throws ResourceUnavailableException, ConcurrentOperationException, ManagementServerException,
    VirtualMachineMigrationException {
        // access check - only root admin can migrate VM
        Account caller = CallContext.current().getCallingAccount();
        if (!_accountMgr.isRootAdmin(caller.getId())) {
            if (s_logger.isDebugEnabled()) {
                s_logger.debug("Caller is not a root admin, permission denied to migrate the VM");
            }
            throw new PermissionDeniedException("No permission to migrate VM, Only Root Admin can migrate a VM!");
        }

        VMInstanceVO vm = _vmInstanceDao.findById(vmId);
        if (vm == null) {
            throw new InvalidParameterValueException("Unable to find the VM by id=" + vmId);
        }
        // business logic
        if (vm.getState() != State.Running) {
            if (s_logger.isDebugEnabled()) {
                s_logger.debug("VM is not Running, unable to migrate the vm " + vm);
            }
            InvalidParameterValueException ex = new InvalidParameterValueException("VM is not Running, unable to migrate the vm with specified id");
            ex.addProxyObject(vm.getUuid(), "vmId");
            throw ex;
        }

        checkIfHostOfVMIsInPrepareForMaintenanceState(vm.getHostId(), vmId, "Migrate");

        if(serviceOfferingDetailsDao.findDetail(vm.getServiceOfferingId(), GPU.Keys.pciDevice.toString()) != null) {
            throw new InvalidParameterValueException("Live Migration of GPU enabled VM is not supported");
        }

        if (!isOnSupportedHypevisorForMigration(vm)) {
            if (s_logger.isDebugEnabled()) {
                s_logger.debug(vm + " is not XenServer/VMware/KVM/Ovm/Hyperv, cannot migrate this VM form hypervisor type " + vm.getHypervisorType());
            }
            throw new InvalidParameterValueException("Unsupported Hypervisor Type for VM migration, we support XenServer/VMware/KVM/Ovm/Hyperv/Ovm3 only");
        }

        if (vm.getType().equals(VirtualMachine.Type.User) && vm.getHypervisorType().equals(HypervisorType.LXC)) {
            throw new InvalidParameterValueException("Unsupported Hypervisor Type for User VM migration, we support XenServer/VMware/KVM/Ovm/Hyperv/Ovm3 only");
        }

        if (isVMUsingLocalStorage(vm)) {
            if (s_logger.isDebugEnabled()) {
                s_logger.debug(vm + " is using Local Storage, cannot migrate this VM.");
            }
            throw new InvalidParameterValueException("Unsupported operation, VM uses Local storage, cannot migrate");
        }

        // check if migrating to same host
        long srcHostId = vm.getHostId();
        if (destinationHost.getId() == srcHostId) {
            throw new InvalidParameterValueException("Cannot migrate VM, VM is already present on this host, please specify valid destination host to migrate the VM");
        }

        // check if host is UP
        if (destinationHost.getState() != com.cloud.host.Status.Up || destinationHost.getResourceState() != ResourceState.Enabled) {
            throw new InvalidParameterValueException("Cannot migrate VM, destination host is not in correct state, has status: " + destinationHost.getState() + ", state: "
                    + destinationHost.getResourceState());
        }

        if (vm.getType() != VirtualMachine.Type.User) {
            // for System VMs check that the destination host is within the same
            // cluster
            HostVO srcHost = _hostDao.findById(srcHostId);
            if (srcHost != null && srcHost.getClusterId() != null && destinationHost.getClusterId() != null) {
                if (srcHost.getClusterId().longValue() != destinationHost.getClusterId().longValue()) {
                    throw new InvalidParameterValueException("Cannot migrate the VM, destination host is not in the same cluster as current host of the VM");
                }
            }
        }

        if (dpdkHelper.isVMDpdkEnabled(vm.getId()) && !dpdkHelper.isHostDpdkEnabled(destinationHost.getId())) {
            throw new CloudRuntimeException("Cannot migrate VM, VM is DPDK enabled VM but destination host is not DPDK enabled");
        }

        checkHostsDedication(vm, srcHostId, destinationHost.getId());

        // call to core process
        DataCenterVO dcVO = _dcDao.findById(destinationHost.getDataCenterId());
        HostPodVO pod = _podDao.findById(destinationHost.getPodId());
        Cluster cluster = _clusterDao.findById(destinationHost.getClusterId());
        DeployDestination dest = new DeployDestination(dcVO, pod, cluster, destinationHost);

        // check max guest vm limit for the destinationHost
        HostVO destinationHostVO = _hostDao.findById(destinationHost.getId());
        if (_capacityMgr.checkIfHostReachMaxGuestLimit(destinationHostVO)) {
            if (s_logger.isDebugEnabled()) {
                s_logger.debug("Host name: " + destinationHost.getName() + ", hostId: " + destinationHost.getId()
                + " already has max Running VMs(count includes system VMs), cannot migrate to this host");
            }
            throw new VirtualMachineMigrationException("Destination host, hostId: " + destinationHost.getId()
            + " already has max Running VMs(count includes system VMs), cannot migrate to this host");
        }
        //check if there are any ongoing volume snapshots on the volumes associated with the VM.
        s_logger.debug("Checking if there are any ongoing snapshots volumes associated with VM with ID " + vmId);
        if (checkStatusOfVolumeSnapshots(vmId, null)) {
            throw new CloudRuntimeException("There is/are unbacked up snapshot(s) on volume(s) attached to this VM, VM Migration is not permitted, please try again later.");
        }
        s_logger.debug("Found no ongoing snapshots on volumes associated with the vm with id " + vmId);

        UserVmVO uservm = _vmDao.findById(vmId);
        if (uservm != null) {
            collectVmDiskStatistics(uservm);
            collectVmNetworkStatistics(uservm);
        }
        _itMgr.migrate(vm.getUuid(), srcHostId, dest);
        VMInstanceVO vmInstance = _vmInstanceDao.findById(vmId);
        if (vmInstance.getType().equals(VirtualMachine.Type.User)) {
            return _vmDao.findById(vmId);
        } else {
            return vmInstance;
        }
    }

    private boolean isOnSupportedHypevisorForMigration(VMInstanceVO vm) {
        return (vm.getHypervisorType().equals(HypervisorType.XenServer) ||
                vm.getHypervisorType().equals(HypervisorType.VMware) ||
                vm.getHypervisorType().equals(HypervisorType.KVM) ||
                vm.getHypervisorType().equals(HypervisorType.Ovm) ||
                vm.getHypervisorType().equals(HypervisorType.Hyperv) ||
                vm.getHypervisorType().equals(HypervisorType.LXC) ||
                vm.getHypervisorType().equals(HypervisorType.Simulator) ||
                vm.getHypervisorType().equals(HypervisorType.Ovm3));
    }

    private boolean checkIfHostIsDedicated(HostVO host) {
        long hostId = host.getId();
        DedicatedResourceVO dedicatedHost = _dedicatedDao.findByHostId(hostId);
        DedicatedResourceVO dedicatedClusterOfHost = _dedicatedDao.findByClusterId(host.getClusterId());
        DedicatedResourceVO dedicatedPodOfHost = _dedicatedDao.findByPodId(host.getPodId());
        if (dedicatedHost != null || dedicatedClusterOfHost != null || dedicatedPodOfHost != null) {
            return true;
        } else {
            return false;
        }
    }

    private void checkIfHostOfVMIsInPrepareForMaintenanceState(Long hostId, Long vmId, String operation) {
        HostVO host = _hostDao.findById(hostId);
        if (host.getResourceState() != ResourceState.PrepareForMaintenance) {
            return;
        }

        s_logger.debug("Host is in PrepareForMaintenance state - " + operation + " VM operation on the VM id: " + vmId + " is not allowed");
        throw new InvalidParameterValueException(operation + " VM operation on the VM id: " + vmId + " is not allowed as host is preparing for maintenance mode");
    }

    private Long accountOfDedicatedHost(HostVO host) {
        long hostId = host.getId();
        DedicatedResourceVO dedicatedHost = _dedicatedDao.findByHostId(hostId);
        DedicatedResourceVO dedicatedClusterOfHost = _dedicatedDao.findByClusterId(host.getClusterId());
        DedicatedResourceVO dedicatedPodOfHost = _dedicatedDao.findByPodId(host.getPodId());
        if (dedicatedHost != null) {
            return dedicatedHost.getAccountId();
        }
        if (dedicatedClusterOfHost != null) {
            return dedicatedClusterOfHost.getAccountId();
        }
        if (dedicatedPodOfHost != null) {
            return dedicatedPodOfHost.getAccountId();
        }
        return null;
    }

    private Long domainOfDedicatedHost(HostVO host) {
        long hostId = host.getId();
        DedicatedResourceVO dedicatedHost = _dedicatedDao.findByHostId(hostId);
        DedicatedResourceVO dedicatedClusterOfHost = _dedicatedDao.findByClusterId(host.getClusterId());
        DedicatedResourceVO dedicatedPodOfHost = _dedicatedDao.findByPodId(host.getPodId());
        if (dedicatedHost != null) {
            return dedicatedHost.getDomainId();
        }
        if (dedicatedClusterOfHost != null) {
            return dedicatedClusterOfHost.getDomainId();
        }
        if (dedicatedPodOfHost != null) {
            return dedicatedPodOfHost.getDomainId();
        }
        return null;
    }

    public void checkHostsDedication(VMInstanceVO vm, long srcHostId, long destHostId) {
        HostVO srcHost = _hostDao.findById(srcHostId);
        HostVO destHost = _hostDao.findById(destHostId);
        boolean srcExplDedicated = checkIfHostIsDedicated(srcHost);
        boolean destExplDedicated = checkIfHostIsDedicated(destHost);
        //if srcHost is explicitly dedicated and destination Host is not
        if (srcExplDedicated && !destExplDedicated) {
            //raise an alert
            String msg = "VM is being migrated from a explicitly dedicated host " + srcHost.getName() + " to non-dedicated host " + destHost.getName();
            _alertMgr.sendAlert(AlertManager.AlertType.ALERT_TYPE_USERVM, vm.getDataCenterId(), vm.getPodIdToDeployIn(), msg, msg);
            s_logger.warn(msg);
        }
        //if srcHost is non dedicated but destination Host is explicitly dedicated
        if (!srcExplDedicated && destExplDedicated) {
            //raise an alert
            String msg = "VM is being migrated from a non dedicated host " + srcHost.getName() + " to a explicitly dedicated host " + destHost.getName();
            _alertMgr.sendAlert(AlertManager.AlertType.ALERT_TYPE_USERVM, vm.getDataCenterId(), vm.getPodIdToDeployIn(), msg, msg);
            s_logger.warn(msg);
        }

        //if hosts are dedicated to different account/domains, raise an alert
        if (srcExplDedicated && destExplDedicated) {
            if (!((accountOfDedicatedHost(srcHost) == null) || (accountOfDedicatedHost(srcHost).equals(accountOfDedicatedHost(destHost))))) {
                String msg = "VM is being migrated from host " + srcHost.getName() + " explicitly dedicated to account " + accountOfDedicatedHost(srcHost) + " to host "
                        + destHost.getName() + " explicitly dedicated to account " + accountOfDedicatedHost(destHost);
                _alertMgr.sendAlert(AlertManager.AlertType.ALERT_TYPE_USERVM, vm.getDataCenterId(), vm.getPodIdToDeployIn(), msg, msg);
                s_logger.warn(msg);
            }
            if (!((domainOfDedicatedHost(srcHost) == null) || (domainOfDedicatedHost(srcHost).equals(domainOfDedicatedHost(destHost))))) {
                String msg = "VM is being migrated from host " + srcHost.getName() + " explicitly dedicated to domain " + domainOfDedicatedHost(srcHost) + " to host "
                        + destHost.getName() + " explicitly dedicated to domain " + domainOfDedicatedHost(destHost);
                _alertMgr.sendAlert(AlertManager.AlertType.ALERT_TYPE_USERVM, vm.getDataCenterId(), vm.getPodIdToDeployIn(), msg, msg);
                s_logger.warn(msg);
            }
        }

        // Checks for implicitly dedicated hosts
        ServiceOfferingVO deployPlanner = _offeringDao.findById(vm.getId(), vm.getServiceOfferingId());
        if (deployPlanner.getDeploymentPlanner() != null && deployPlanner.getDeploymentPlanner().equals("ImplicitDedicationPlanner")) {
            //VM is deployed using implicit planner
            long accountOfVm = vm.getAccountId();
            String msg = "VM of account " + accountOfVm + " with implicit deployment planner being migrated to host " + destHost.getName();
            //Get all vms on destination host
            boolean emptyDestination = false;
            List<VMInstanceVO> vmsOnDest = getVmsOnHost(destHostId);
            if (vmsOnDest == null || vmsOnDest.isEmpty()) {
                emptyDestination = true;
            }

            if (!emptyDestination) {
                //Check if vm is deployed using strict implicit planner
                if (!isServiceOfferingUsingPlannerInPreferredMode(vm.getServiceOfferingId())) {
                    //Check if all vms on destination host are created using strict implicit mode
                    if (!checkIfAllVmsCreatedInStrictMode(accountOfVm, vmsOnDest)) {
                        msg = "VM of account " + accountOfVm + " with strict implicit deployment planner being migrated to host " + destHost.getName()
                        + " not having all vms strict implicitly dedicated to account " + accountOfVm;
                    }
                } else {
                    //If vm is deployed using preferred implicit planner, check if all vms on destination host must be
                    //using implicit planner and must belong to same account
                    for (VMInstanceVO vmsDest : vmsOnDest) {
                        ServiceOfferingVO destPlanner = _offeringDao.findById(vm.getId(), vmsDest.getServiceOfferingId());
                        if (!((destPlanner.getDeploymentPlanner() != null && destPlanner.getDeploymentPlanner().equals("ImplicitDedicationPlanner")) && vmsDest.getAccountId() == accountOfVm)) {
                            msg = "VM of account " + accountOfVm + " with preffered implicit deployment planner being migrated to host " + destHost.getName()
                            + " not having all vms implicitly dedicated to account " + accountOfVm;
                        }
                    }
                }
            }
            _alertMgr.sendAlert(AlertManager.AlertType.ALERT_TYPE_USERVM, vm.getDataCenterId(), vm.getPodIdToDeployIn(), msg, msg);
            s_logger.warn(msg);

        } else {
            //VM is not deployed using implicit planner, check if it migrated between dedicated hosts
            List<PlannerHostReservationVO> reservedHosts = _plannerHostReservationDao.listAllDedicatedHosts();
            boolean srcImplDedicated = false;
            boolean destImplDedicated = false;
            String msg = null;
            for (PlannerHostReservationVO reservedHost : reservedHosts) {
                if (reservedHost.getHostId() == srcHostId) {
                    srcImplDedicated = true;
                }
                if (reservedHost.getHostId() == destHostId) {
                    destImplDedicated = true;
                }
            }
            if (srcImplDedicated) {
                if (destImplDedicated) {
                    msg = "VM is being migrated from implicitly dedicated host " + srcHost.getName() + " to another implicitly dedicated host " + destHost.getName();
                } else {
                    msg = "VM is being migrated from implicitly dedicated host " + srcHost.getName() + " to shared host " + destHost.getName();
                }
                _alertMgr.sendAlert(AlertManager.AlertType.ALERT_TYPE_USERVM, vm.getDataCenterId(), vm.getPodIdToDeployIn(), msg, msg);
                s_logger.warn(msg);
            } else {
                if (destImplDedicated) {
                    msg = "VM is being migrated from shared host " + srcHost.getName() + " to implicitly dedicated host " + destHost.getName();
                    _alertMgr.sendAlert(AlertManager.AlertType.ALERT_TYPE_USERVM, vm.getDataCenterId(), vm.getPodIdToDeployIn(), msg, msg);
                    s_logger.warn(msg);
                }
            }
        }
    }

    private List<VMInstanceVO> getVmsOnHost(long hostId) {
        List<VMInstanceVO> vms =  _vmInstanceDao.listUpByHostId(hostId);
        List<VMInstanceVO> vmsByLastHostId = _vmInstanceDao.listByLastHostId(hostId);
        if (vmsByLastHostId.size() > 0) {
            // check if any VMs are within skip.counting.hours, if yes we have to consider the host.
            for (VMInstanceVO stoppedVM : vmsByLastHostId) {
                long secondsSinceLastUpdate = (DateUtil.currentGMTTime().getTime() - stoppedVM.getUpdateTime().getTime()) / 1000;
                if (secondsSinceLastUpdate < capacityReleaseInterval) {
                    vms.add(stoppedVM);
                }
            }
        }

        return vms;
    }

    private boolean isServiceOfferingUsingPlannerInPreferredMode(long serviceOfferingId) {
        boolean preferred = false;
        Map<String, String> details = serviceOfferingDetailsDao.listDetailsKeyPairs(serviceOfferingId);
        if (details != null && !details.isEmpty()) {
            String preferredAttribute = details.get("ImplicitDedicationMode");
            if (preferredAttribute != null && preferredAttribute.equals("Preferred")) {
                preferred = true;
            }
        }
        return preferred;
    }

    private boolean checkIfAllVmsCreatedInStrictMode(Long accountId, List<VMInstanceVO> allVmsOnHost) {
        boolean createdByImplicitStrict = true;
        if (allVmsOnHost.isEmpty()) {
            return false;
        }
        for (VMInstanceVO vm : allVmsOnHost) {
            if (!isImplicitPlannerUsedByOffering(vm.getServiceOfferingId()) || vm.getAccountId() != accountId) {
                s_logger.info("Host " + vm.getHostId() + " found to be running a vm created by a planner other" + " than implicit, or running vms of other account");
                createdByImplicitStrict = false;
                break;
            } else if (isServiceOfferingUsingPlannerInPreferredMode(vm.getServiceOfferingId()) || vm.getAccountId() != accountId) {
                s_logger.info("Host " + vm.getHostId() + " found to be running a vm created by an implicit planner" + " in preferred mode, or running vms of other account");
                createdByImplicitStrict = false;
                break;
            }
        }
        return createdByImplicitStrict;
    }

    private boolean isImplicitPlannerUsedByOffering(long offeringId) {
        boolean implicitPlannerUsed = false;
        ServiceOfferingVO offering = _serviceOfferingDao.findByIdIncludingRemoved(offeringId);
        if (offering == null) {
            s_logger.error("Couldn't retrieve the offering by the given id : " + offeringId);
        } else {
            String plannerName = offering.getDeploymentPlanner();
            if (plannerName != null) {
                if (plannerName.equals("ImplicitDedicationPlanner")) {
                    implicitPlannerUsed = true;
                }
            }
        }

        return implicitPlannerUsed;
    }

    @Override
    @ActionEvent(eventType = EventTypes.EVENT_VM_MIGRATE, eventDescription = "migrating VM", async = true)
    public VirtualMachine migrateVirtualMachineWithVolume(Long vmId, Host destinationHost, Map<String, String> volumeToPool) throws ResourceUnavailableException,
    ConcurrentOperationException, ManagementServerException, VirtualMachineMigrationException {
        // Access check - only root administrator can migrate VM.
        Account caller = CallContext.current().getCallingAccount();
        if (!_accountMgr.isRootAdmin(caller.getId())) {
            if (s_logger.isDebugEnabled()) {
                s_logger.debug("Caller is not a root admin, permission denied to migrate the VM");
            }
            throw new PermissionDeniedException("No permission to migrate VM, Only Root Admin can migrate a VM!");
        }

        VMInstanceVO vm = _vmInstanceDao.findById(vmId);
        if (vm == null) {
            throw new InvalidParameterValueException("Unable to find the vm by id " + vmId);
        }

        // OfflineVmwareMigration: this would be it ;) if multiple paths exist: unify
        if (vm.getState() != State.Running) {
            // OfflineVmwareMigration: and not vmware
            if (s_logger.isDebugEnabled()) {
                s_logger.debug("VM is not Running, unable to migrate the vm " + vm);
            }
            CloudRuntimeException ex = new CloudRuntimeException("VM is not Running, unable to migrate the vm with" + " specified id");
            ex.addProxyObject(vm.getUuid(), "vmId");
            throw ex;
        }

        if(serviceOfferingDetailsDao.findDetail(vm.getServiceOfferingId(), GPU.Keys.pciDevice.toString()) != null) {
            throw new InvalidParameterValueException("Live Migration of GPU enabled VM is not supported");
        }

        // OfflineVmwareMigration: this condition is to complicated. (already a method somewhere)
        if (!vm.getHypervisorType().equals(HypervisorType.XenServer) && !vm.getHypervisorType().equals(HypervisorType.VMware) && !vm.getHypervisorType().equals(HypervisorType.KVM)
                && !vm.getHypervisorType().equals(HypervisorType.Ovm) && !vm.getHypervisorType().equals(HypervisorType.Hyperv)
                && !vm.getHypervisorType().equals(HypervisorType.Simulator)) {
            throw new InvalidParameterValueException("Unsupported hypervisor type for vm migration, we support" + " XenServer/VMware/KVM only");
        }

        long srcHostId = vm.getHostId();
        Host srcHost = _resourceMgr.getHost(srcHostId);

        if(srcHost == null ){
            throw new InvalidParameterValueException("Cannot migrate VM, there is not Host with id: " + srcHostId);
        }

        // Check if src and destination hosts are valid and migrating to same host
        if (destinationHost.getId() == srcHostId) {
            throw new InvalidParameterValueException("Cannot migrate VM, VM is already present on this host, please" + " specify valid destination host to migrate the VM");
        }

        // Check if the source and destination hosts are of the same type and support storage motion.
        if (!srcHost.getHypervisorType().equals(destinationHost.getHypervisorType())) {
            throw new CloudRuntimeException("The source and destination hosts are not of the same type and version. Source hypervisor type and version: " +
                    srcHost.getHypervisorType().toString() + " " + srcHost.getHypervisorVersion() + ", Destination hypervisor type and version: " +
                    destinationHost.getHypervisorType().toString() + " " + destinationHost.getHypervisorVersion());
        }

        String srcHostVersion = srcHost.getHypervisorVersion();
        String destinationHostVersion = destinationHost.getHypervisorVersion();

        if (HypervisorType.KVM.equals(srcHost.getHypervisorType())) {
            if (srcHostVersion == null) {
                srcHostVersion = "";
            }

            if (destinationHostVersion == null) {
                destinationHostVersion = "";
            }
        }

        if (!srcHostVersion.equals(destinationHostVersion)) {
            throw new CloudRuntimeException("The source and destination hosts are not of the same type and version. Source hypervisor type and version: " +
                    srcHost.getHypervisorType().toString() + " " + srcHost.getHypervisorVersion() + ", Destination hypervisor type and version: " +
                    destinationHost.getHypervisorType().toString() + " " + destinationHost.getHypervisorVersion());
        }

        HypervisorCapabilitiesVO capabilities = _hypervisorCapabilitiesDao.findByHypervisorTypeAndVersion(srcHost.getHypervisorType(), srcHost.getHypervisorVersion());

        if (capabilities == null && HypervisorType.KVM.equals(srcHost.getHypervisorType())) {
            List<HypervisorCapabilitiesVO> lstHypervisorCapabilities = _hypervisorCapabilitiesDao.listAllByHypervisorType(HypervisorType.KVM);

            if (lstHypervisorCapabilities != null) {
                for (HypervisorCapabilitiesVO hypervisorCapabilities : lstHypervisorCapabilities) {
                    if (hypervisorCapabilities.isStorageMotionSupported()) {
                        capabilities = hypervisorCapabilities;

                        break;
                    }
                }
            }
        }

        if (!capabilities.isStorageMotionSupported()) {
            throw new CloudRuntimeException("Migration with storage isn't supported on hypervisor " + srcHost.getHypervisorType() + " of version " + srcHost.getHypervisorVersion());
        }

        // Check if destination host is up.
        if (destinationHost.getState() != com.cloud.host.Status.Up || destinationHost.getResourceState() != ResourceState.Enabled) {
            throw new CloudRuntimeException("Cannot migrate VM, destination host is not in correct state, has " + "status: " + destinationHost.getState() + ", state: "
                    + destinationHost.getResourceState());
        }

        // Check that Vm does not have VM Snapshots
        if (_vmSnapshotDao.findByVm(vmId).size() > 0) {
            throw new InvalidParameterValueException("VM with VM Snapshots cannot be migrated with storage, please remove all VM snapshots");
        }

        List<VolumeVO> vmVolumes = _volsDao.findUsableVolumesForInstance(vm.getId());
        Map<Long, Long> volToPoolObjectMap = new HashMap<Long, Long>();
        if (!isVMUsingLocalStorage(vm) && destinationHost.getClusterId().equals(srcHost.getClusterId())) {
            if (volumeToPool.isEmpty()) {
                // If the destination host is in the same cluster and volumes do not have to be migrated across pools
                // then fail the call. migrateVirtualMachine api should have been used.
                throw new InvalidParameterValueException("Migration of the vm " + vm + "from host " + srcHost + " to destination host " + destinationHost
                        + " doesn't involve migrating the volumes.");
            }
        }

        if (!volumeToPool.isEmpty()) {
            // Check if all the volumes and pools passed as parameters are valid.
            for (Map.Entry<String, String> entry : volumeToPool.entrySet()) {
                VolumeVO volume = _volsDao.findByUuid(entry.getKey());
                StoragePoolVO pool = _storagePoolDao.findByUuid(entry.getValue());
                if (volume == null) {
                    throw new InvalidParameterValueException("There is no volume present with the given id " + entry.getKey());
                } else if (pool == null) {
                    throw new InvalidParameterValueException("There is no storage pool present with the given id " + entry.getValue());
                } else if (pool.isInMaintenance()) {
                    throw new InvalidParameterValueException("Cannot migrate volume " + volume + "to the destination storage pool " + pool.getName() +
                            " as the storage pool is in maintenance mode.");
                } else {
                    // Verify the volume given belongs to the vm.
                    if (!vmVolumes.contains(volume)) {
                        throw new InvalidParameterValueException("There volume " + volume + " doesn't belong to " + "the virtual machine " + vm + " that has to be migrated");
                    }
                    volToPoolObjectMap.put(Long.valueOf(volume.getId()), Long.valueOf(pool.getId()));
                }
            }
        }

        // Check if all the volumes are in the correct state.
        for (VolumeVO volume : vmVolumes) {
            if (volume.getState() != Volume.State.Ready) {
                throw new CloudRuntimeException("Volume " + volume + " of the VM is not in Ready state. Cannot " + "migrate the vm with its volumes.");
            }
        }

        // Check max guest vm limit for the destinationHost.
        HostVO destinationHostVO = _hostDao.findById(destinationHost.getId());
        if (_capacityMgr.checkIfHostReachMaxGuestLimit(destinationHostVO)) {
            throw new VirtualMachineMigrationException("Host name: " + destinationHost.getName() + ", hostId: " + destinationHost.getId()
            + " already has max running vms (count includes system VMs). Cannot" + " migrate to this host");
        }

        checkHostsDedication(vm, srcHostId, destinationHost.getId());

        _itMgr.migrateWithStorage(vm.getUuid(), srcHostId, destinationHost.getId(), volToPoolObjectMap);
        return _vmDao.findById(vm.getId());
    }

    @DB
    @Override
    @ActionEvent(eventType = EventTypes.EVENT_VM_MOVE, eventDescription = "move VM to another user", async = false)
    public UserVm moveVMToUser(final AssignVMCmd cmd) throws ResourceAllocationException, ConcurrentOperationException, ResourceUnavailableException, InsufficientCapacityException {
        // VERIFICATIONS and VALIDATIONS

        // VV 1: verify the two users
        Account caller = CallContext.current().getCallingAccount();
        if (!_accountMgr.isRootAdmin(caller.getId())
                && !_accountMgr.isDomainAdmin(caller.getId())) { // only
            // root
            // admin
            // can
            // assign
            // VMs
            throw new InvalidParameterValueException("Only domain admins are allowed to assign VMs and not " + caller.getType());
        }

        // get and check the valid VM
        final UserVmVO vm = _vmDao.findById(cmd.getVmId());
        if (vm == null) {
            throw new InvalidParameterValueException("There is no vm by that id " + cmd.getVmId());
        } else if (vm.getState() == State.Running) { // VV 3: check if vm is
            // running
            if (s_logger.isDebugEnabled()) {
                s_logger.debug("VM is Running, unable to move the vm " + vm);
            }
            InvalidParameterValueException ex = new InvalidParameterValueException("VM is Running, unable to move the vm with specified vmId");
            ex.addProxyObject(vm.getUuid(), "vmId");
            throw ex;
        }

        final Account oldAccount = _accountService.getActiveAccountById(vm.getAccountId());
        if (oldAccount == null) {
            throw new InvalidParameterValueException("Invalid account for VM " + vm.getAccountId() + " in domain.");
        }
        final Account newAccount = _accountMgr.finalizeOwner(caller, cmd.getAccountName(), cmd.getDomainId(), cmd.getProjectId());
        if (newAccount == null) {
            throw new InvalidParameterValueException("Invalid accountid=" + cmd.getAccountName() + " in domain " + cmd.getDomainId());
        }

        if (newAccount.getState() == Account.State.disabled) {
            throw new InvalidParameterValueException("The new account owner " + cmd.getAccountName() + " is disabled.");
        }

        //check caller has access to both the old and new account
        _accountMgr.checkAccess(caller, null, true, oldAccount);
        _accountMgr.checkAccess(caller, null, true, newAccount);

        // make sure the accounts are not same
        if (oldAccount.getAccountId() == newAccount.getAccountId()) {
            throw new InvalidParameterValueException("The new account is the same as the old account. Account id =" + oldAccount.getAccountId());
        }

        // don't allow to move the vm if there are existing PF/LB/Static Nat
        // rules, or vm is assigned to static Nat ip
        List<PortForwardingRuleVO> pfrules = _portForwardingDao.listByVm(cmd.getVmId());
        if (pfrules != null && pfrules.size() > 0) {
            throw new InvalidParameterValueException("Remove the Port forwarding rules for this VM before assigning to another user.");
        }
        List<FirewallRuleVO> snrules = _rulesDao.listStaticNatByVmId(vm.getId());
        if (snrules != null && snrules.size() > 0) {
            throw new InvalidParameterValueException("Remove the StaticNat rules for this VM before assigning to another user.");
        }
        List<LoadBalancerVMMapVO> maps = _loadBalancerVMMapDao.listByInstanceId(vm.getId());
        if (maps != null && maps.size() > 0) {
            throw new InvalidParameterValueException("Remove the load balancing rules for this VM before assigning to another user.");
        }
        // check for one on one nat
        List<IPAddressVO> ips = _ipAddressDao.findAllByAssociatedVmId(cmd.getVmId());
        for (IPAddressVO ip : ips) {
            if (ip.isOneToOneNat()) {
                throw new InvalidParameterValueException("Remove the one to one nat rule for this VM for ip " + ip.toString());
            }
        }

        final List<VolumeVO> volumes = _volsDao.findByInstance(cmd.getVmId());

        for (VolumeVO volume : volumes) {
            List<SnapshotVO> snapshots = _snapshotDao.listByStatusNotIn(volume.getId(), Snapshot.State.Destroyed,Snapshot.State.Error);
            if (snapshots != null && snapshots.size() > 0) {
                throw new InvalidParameterValueException(
                        "Snapshots exists for volume: "+ volume.getName()+ ", Detach volume or remove snapshots for volume before assigning VM to another user.");
            }
        }

        DataCenterVO zone = _dcDao.findById(vm.getDataCenterId());

        // Get serviceOffering and Volumes for Virtual Machine
        final ServiceOfferingVO offering = _serviceOfferingDao.findByIdIncludingRemoved(vm.getId(), vm.getServiceOfferingId());

        //Remove vm from instance group
        removeInstanceFromInstanceGroup(cmd.getVmId());

        // VV 2: check if account/domain is with in resource limits to create a new vm
        resourceLimitCheck(newAccount, vm.isDisplayVm(), new Long(offering.getCpu()), new Long(offering.getRamSize()));

        // VV 3: check if volumes and primary storage space are with in resource limits
        _resourceLimitMgr.checkResourceLimit(newAccount, ResourceType.volume, _volsDao.findByInstance(cmd.getVmId()).size());
        Long totalVolumesSize = (long)0;
        for (VolumeVO volume : volumes) {
            totalVolumesSize += volume.getSize();
        }
        _resourceLimitMgr.checkResourceLimit(newAccount, ResourceType.primary_storage, totalVolumesSize);

        // VV 4: Check if new owner can use the vm template
        VirtualMachineTemplate template = _templateDao.findByIdIncludingRemoved(vm.getTemplateId());
        if (template == null) {
            throw new InvalidParameterValueException(String.format("Template for VM: %s cannot be found", vm.getUuid()));
        }
        if (!template.isPublicTemplate()) {
            Account templateOwner = _accountMgr.getAccount(template.getAccountId());
            _accountMgr.checkAccess(newAccount, null, true, templateOwner);
        }

        // VV 5: check the new account can create vm in the domain
        DomainVO domain = _domainDao.findById(cmd.getDomainId());
        _accountMgr.checkAccess(newAccount, domain);

        Transaction.execute(new TransactionCallbackNoReturn() {
            @Override
            public void doInTransactionWithoutResult(TransactionStatus status) {
                //generate destroy vm event for usage
                UsageEventUtils.publishUsageEvent(EventTypes.EVENT_VM_DESTROY, vm.getAccountId(), vm.getDataCenterId(),
                        vm.getId(), vm.getHostName(), vm.getServiceOfferingId(), vm.getTemplateId(),
                        vm.getHypervisorType().toString(), VirtualMachine.class.getName(), vm.getUuid(), vm.isDisplayVm());
                // update resource counts for old account
                resourceCountDecrement(oldAccount.getAccountId(), vm.isDisplayVm(), new Long(offering.getCpu()), new Long(offering.getRamSize()));

                // OWNERSHIP STEP 1: update the vm owner
                vm.setAccountId(newAccount.getAccountId());
                vm.setDomainId(cmd.getDomainId());
                _vmDao.persist(vm);

                // OS 2: update volume
                for (VolumeVO volume : volumes) {
                    UsageEventUtils.publishUsageEvent(EventTypes.EVENT_VOLUME_DELETE, volume.getAccountId(), volume.getDataCenterId(), volume.getId(), volume.getName(),
                            Volume.class.getName(), volume.getUuid(), volume.isDisplayVolume());
                    _resourceLimitMgr.decrementResourceCount(oldAccount.getAccountId(), ResourceType.volume);
                    _resourceLimitMgr.decrementResourceCount(oldAccount.getAccountId(), ResourceType.primary_storage, new Long(volume.getSize()));
                    volume.setAccountId(newAccount.getAccountId());
                    volume.setDomainId(newAccount.getDomainId());
                    _volsDao.persist(volume);
                    _resourceLimitMgr.incrementResourceCount(newAccount.getAccountId(), ResourceType.volume);
                    _resourceLimitMgr.incrementResourceCount(newAccount.getAccountId(), ResourceType.primary_storage, new Long(volume.getSize()));
                    UsageEventUtils.publishUsageEvent(EventTypes.EVENT_VOLUME_CREATE, volume.getAccountId(), volume.getDataCenterId(), volume.getId(), volume.getName(),
                            volume.getDiskOfferingId(), volume.getTemplateId(), volume.getSize(), Volume.class.getName(),
                            volume.getUuid(), volume.isDisplayVolume());
                }

                //update resource count of new account
                resourceCountIncrement(newAccount.getAccountId(), vm.isDisplayVm(), new Long(offering.getCpu()), new Long(offering.getRamSize()));

                //generate usage events to account for this change
                UsageEventUtils.publishUsageEvent(EventTypes.EVENT_VM_CREATE, vm.getAccountId(), vm.getDataCenterId(), vm.getId(),
                        vm.getHostName(), vm.getServiceOfferingId(), vm.getTemplateId(), vm.getHypervisorType().toString(),
                        VirtualMachine.class.getName(), vm.getUuid(), vm.isDisplayVm());
            }
        });

        VirtualMachine vmoi = _itMgr.findById(vm.getId());
        VirtualMachineProfileImpl vmOldProfile = new VirtualMachineProfileImpl(vmoi);

        // OS 3: update the network
        List<Long> networkIdList = cmd.getNetworkIds();
        List<Long> securityGroupIdList = cmd.getSecurityGroupIdList();

        if (zone.getNetworkType() == NetworkType.Basic) {
            if (networkIdList != null && !networkIdList.isEmpty()) {
                throw new InvalidParameterValueException("Can't move vm with network Ids; this is a basic zone VM");
            }
            // cleanup the old security groups
            _securityGroupMgr.removeInstanceFromGroups(cmd.getVmId());
            // cleanup the network for the oldOwner
            _networkMgr.cleanupNics(vmOldProfile);
            _networkMgr.expungeNics(vmOldProfile);
            // security groups will be recreated for the new account, when the
            // VM is started
            List<NetworkVO> networkList = new ArrayList<NetworkVO>();

            // Get default guest network in Basic zone
            Network defaultNetwork = _networkModel.getExclusiveGuestNetwork(zone.getId());

            if (defaultNetwork == null) {
                throw new InvalidParameterValueException("Unable to find a default network to start a vm");
            } else {
                networkList.add(_networkDao.findById(defaultNetwork.getId()));
            }

            boolean isVmWare = (template.getHypervisorType() == HypervisorType.VMware);

            if (securityGroupIdList != null && isVmWare) {
                throw new InvalidParameterValueException("Security group feature is not supported for vmWare hypervisor");
            } else if (!isVmWare && _networkModel.isSecurityGroupSupportedInNetwork(defaultNetwork) && _networkModel.canAddDefaultSecurityGroup()) {
                if (securityGroupIdList == null) {
                    securityGroupIdList = new ArrayList<Long>();
                }
                SecurityGroup defaultGroup = _securityGroupMgr.getDefaultSecurityGroup(newAccount.getId());
                if (defaultGroup != null) {
                    // check if security group id list already contains Default
                    // security group, and if not - add it
                    boolean defaultGroupPresent = false;
                    for (Long securityGroupId : securityGroupIdList) {
                        if (securityGroupId.longValue() == defaultGroup.getId()) {
                            defaultGroupPresent = true;
                            break;
                        }
                    }

                    if (!defaultGroupPresent) {
                        securityGroupIdList.add(defaultGroup.getId());
                    }

                } else {
                    // create default security group for the account
                    if (s_logger.isDebugEnabled()) {
                        s_logger.debug("Couldn't find default security group for the account " + newAccount + " so creating a new one");
                    }
                    defaultGroup = _securityGroupMgr.createSecurityGroup(SecurityGroupManager.DEFAULT_GROUP_NAME, SecurityGroupManager.DEFAULT_GROUP_DESCRIPTION,
                            newAccount.getDomainId(), newAccount.getId(), newAccount.getAccountName());
                    securityGroupIdList.add(defaultGroup.getId());
                }
            }

            LinkedHashMap<Network, List<? extends NicProfile>> networks = new LinkedHashMap<Network, List<? extends NicProfile>>();
            NicProfile profile = new NicProfile();
            profile.setDefaultNic(true);
            networks.put(networkList.get(0), new ArrayList<NicProfile>(Arrays.asList(profile)));

            VirtualMachine vmi = _itMgr.findById(vm.getId());
            VirtualMachineProfileImpl vmProfile = new VirtualMachineProfileImpl(vmi);
            _networkMgr.allocate(vmProfile, networks, null);

            _securityGroupMgr.addInstanceToGroups(vm.getId(), securityGroupIdList);

            s_logger.debug("AssignVM: Basic zone, adding security groups no " + securityGroupIdList.size() + " to " + vm.getInstanceName());
        } else {
            if (zone.isSecurityGroupEnabled())  { // advanced zone with security groups
                // cleanup the old security groups
                _securityGroupMgr.removeInstanceFromGroups(cmd.getVmId());

                Set<NetworkVO> applicableNetworks = new HashSet<NetworkVO>();
                String requestedIPv4ForDefaultNic = null;
                String requestedIPv6ForDefaultNic = null;
                // if networkIdList is null and the first network of vm is shared network, then keep it if possible
                if (networkIdList == null || networkIdList.isEmpty()) {
                    NicVO defaultNicOld = _nicDao.findDefaultNicForVM(vm.getId());
                    if (defaultNicOld != null) {
                        NetworkVO defaultNetworkOld = _networkDao.findById(defaultNicOld.getNetworkId());
                        if (defaultNetworkOld != null && defaultNetworkOld.getGuestType() == Network.GuestType.Shared && defaultNetworkOld.getAclType() == ACLType.Domain) {
                            try {
                                _networkModel.checkNetworkPermissions(newAccount, defaultNetworkOld);
                                applicableNetworks.add(defaultNetworkOld);
                                requestedIPv4ForDefaultNic = defaultNicOld.getIPv4Address();
                                requestedIPv6ForDefaultNic = defaultNicOld.getIPv6Address();
                                s_logger.debug("AssignVM: use old shared network " + defaultNetworkOld.getName() + " with old ip " + requestedIPv4ForDefaultNic + " on default nic of vm:" + vm.getInstanceName());
                            } catch (PermissionDeniedException e) {
                                s_logger.debug("AssignVM: the shared network on old default nic can not be applied to new account");
                            }
                        }
                    }
                }
                // cleanup the network for the oldOwner
                _networkMgr.cleanupNics(vmOldProfile);
                _networkMgr.expungeNics(vmOldProfile);

                if (networkIdList != null && !networkIdList.isEmpty()) {
                    // add any additional networks
                    for (Long networkId : networkIdList) {
                        NetworkVO network = _networkDao.findById(networkId);
                        if (network == null) {
                            InvalidParameterValueException ex = new InvalidParameterValueException(
                                    "Unable to find specified network id");
                            ex.addProxyObject(networkId.toString(), "networkId");
                            throw ex;
                        }

                        _networkModel.checkNetworkPermissions(newAccount, network);

                        // don't allow to use system networks
                        NetworkOffering networkOffering = _entityMgr.findById(NetworkOffering.class, network.getNetworkOfferingId());
                        if (networkOffering.isSystemOnly()) {
                            InvalidParameterValueException ex = new InvalidParameterValueException(
                                    "Specified Network id is system only and can't be used for vm deployment");
                            ex.addProxyObject(network.getUuid(), "networkId");
                            throw ex;
                        }
                        applicableNetworks.add(network);
                    }
                }

                // add the new nics
                LinkedHashMap<Network, List<? extends NicProfile>> networks = new LinkedHashMap<Network, List<? extends NicProfile>>();
                int toggle = 0;
                NetworkVO defaultNetwork = null;
                for (NetworkVO appNet : applicableNetworks) {
                    NicProfile defaultNic = new NicProfile();
                    if (toggle == 0) {
                        defaultNic.setDefaultNic(true);
                        defaultNic.setRequestedIPv4(requestedIPv4ForDefaultNic);
                        defaultNic.setRequestedIPv6(requestedIPv6ForDefaultNic);
                        defaultNetwork = appNet;
                        toggle++;
                    }
                    networks.put(appNet, new ArrayList<NicProfile>(Arrays.asList(defaultNic)));

                }

                boolean isVmWare = (template.getHypervisorType() == HypervisorType.VMware);
                if (securityGroupIdList != null && isVmWare) {
                    throw new InvalidParameterValueException("Security group feature is not supported for vmWare hypervisor");
                } else if (!isVmWare && (defaultNetwork == null || _networkModel.isSecurityGroupSupportedInNetwork(defaultNetwork)) && _networkModel.canAddDefaultSecurityGroup()) {
                    if (securityGroupIdList == null) {
                        securityGroupIdList = new ArrayList<Long>();
                    }
                    SecurityGroup defaultGroup = _securityGroupMgr
                            .getDefaultSecurityGroup(newAccount.getId());
                    if (defaultGroup != null) {
                        // check if security group id list already contains Default
                        // security group, and if not - add it
                        boolean defaultGroupPresent = false;
                        for (Long securityGroupId : securityGroupIdList) {
                            if (securityGroupId.longValue() == defaultGroup.getId()) {
                                defaultGroupPresent = true;
                                break;
                            }
                        }

                        if (!defaultGroupPresent) {
                            securityGroupIdList.add(defaultGroup.getId());
                        }

                    } else {
                        // create default security group for the account
                        if (s_logger.isDebugEnabled()) {
                            s_logger.debug("Couldn't find default security group for the account "
                                    + newAccount + " so creating a new one");
                        }
                        defaultGroup = _securityGroupMgr.createSecurityGroup(
                                SecurityGroupManager.DEFAULT_GROUP_NAME,
                                SecurityGroupManager.DEFAULT_GROUP_DESCRIPTION,
                                newAccount.getDomainId(), newAccount.getId(),
                                newAccount.getAccountName());
                        securityGroupIdList.add(defaultGroup.getId());
                    }
                }

                VirtualMachine vmi = _itMgr.findById(vm.getId());
                VirtualMachineProfileImpl vmProfile = new VirtualMachineProfileImpl(vmi);

                if (applicableNetworks.isEmpty()) {
                    throw new InvalidParameterValueException("No network is specified, please specify one when you move the vm. For now, please add a network to VM on NICs tab.");
                } else {
                    _networkMgr.allocate(vmProfile, networks, null);
                }

                _securityGroupMgr.addInstanceToGroups(vm.getId(),
                        securityGroupIdList);
                s_logger.debug("AssignVM: Advanced zone, adding security groups no "
                        + securityGroupIdList.size() + " to "
                        + vm.getInstanceName());

            } else {
                if (securityGroupIdList != null && !securityGroupIdList.isEmpty()) {
                    throw new InvalidParameterValueException("Can't move vm with security groups; security group feature is not enabled in this zone");
                }
                Set<NetworkVO> applicableNetworks = new HashSet<NetworkVO>();
                // if networkIdList is null and the first network of vm is shared network, then keep it if possible
                if (networkIdList == null || networkIdList.isEmpty()) {
                    NicVO defaultNicOld = _nicDao.findDefaultNicForVM(vm.getId());
                    if (defaultNicOld != null) {
                        NetworkVO defaultNetworkOld = _networkDao.findById(defaultNicOld.getNetworkId());
                        if (defaultNetworkOld != null && defaultNetworkOld.getGuestType() == Network.GuestType.Shared && defaultNetworkOld.getAclType() == ACLType.Domain) {
                            try {
                                _networkModel.checkNetworkPermissions(newAccount, defaultNetworkOld);
                                applicableNetworks.add(defaultNetworkOld);
                            } catch (PermissionDeniedException e) {
                                s_logger.debug("AssignVM: the shared network on old default nic can not be applied to new account");
                            }
                        }
                    }
                }

                // cleanup the network for the oldOwner
                _networkMgr.cleanupNics(vmOldProfile);
                _networkMgr.expungeNics(vmOldProfile);

                if (networkIdList != null && !networkIdList.isEmpty()) {
                    // add any additional networks
                    for (Long networkId : networkIdList) {
                        NetworkVO network = _networkDao.findById(networkId);
                        if (network == null) {
                            InvalidParameterValueException ex = new InvalidParameterValueException("Unable to find specified network id");
                            ex.addProxyObject(networkId.toString(), "networkId");
                            throw ex;
                        }

                        _networkModel.checkNetworkPermissions(newAccount, network);

                        // don't allow to use system networks
                        NetworkOffering networkOffering = _entityMgr.findById(NetworkOffering.class, network.getNetworkOfferingId());
                        if (networkOffering.isSystemOnly()) {
                            InvalidParameterValueException ex = new InvalidParameterValueException("Specified Network id is system only and can't be used for vm deployment");
                            ex.addProxyObject(network.getUuid(), "networkId");
                            throw ex;
                        }
                        applicableNetworks.add(network);
                    }
                } else if (applicableNetworks.isEmpty()) {
                    NetworkVO defaultNetwork = null;
                    List<NetworkOfferingVO> requiredOfferings = _networkOfferingDao.listByAvailability(Availability.Required, false);
                    if (requiredOfferings.size() < 1) {
                        throw new InvalidParameterValueException("Unable to find network offering with availability=" + Availability.Required
                                + " to automatically create the network as a part of vm creation");
                    }
                    if (requiredOfferings.get(0).getState() == NetworkOffering.State.Enabled) {
                        // get Virtual networks
                        List<? extends Network> virtualNetworks = _networkModel.listNetworksForAccount(newAccount.getId(), zone.getId(), Network.GuestType.Isolated);
                        if (virtualNetworks.isEmpty()) {
                            long physicalNetworkId = _networkModel.findPhysicalNetworkId(zone.getId(), requiredOfferings.get(0).getTags(), requiredOfferings.get(0)
                                    .getTrafficType());
                            // Validate physical network
                            PhysicalNetwork physicalNetwork = _physicalNetworkDao.findById(physicalNetworkId);
                            if (physicalNetwork == null) {
                                throw new InvalidParameterValueException("Unable to find physical network with id: " + physicalNetworkId + " and tag: "
                                        + requiredOfferings.get(0).getTags());
                            }
                            s_logger.debug("Creating network for account " + newAccount + " from the network offering id=" + requiredOfferings.get(0).getId()
                                    + " as a part of deployVM process");
                            Network newNetwork = _networkMgr.createGuestNetwork(requiredOfferings.get(0).getId(), newAccount.getAccountName() + "-network",
                                    newAccount.getAccountName() + "-network", null, null, null, false, null, newAccount,
                                    null, physicalNetwork, zone.getId(), ACLType.Account, null, null,
                                    null, null, true, null, null);
                            // if the network offering has persistent set to true, implement the network
                            if (requiredOfferings.get(0).isPersistent()) {
                                DeployDestination dest = new DeployDestination(zone, null, null, null);
                                UserVO callerUser = _userDao.findById(CallContext.current().getCallingUserId());
                                Journal journal = new Journal.LogJournal("Implementing " + newNetwork, s_logger);
                                ReservationContext context = new ReservationContextImpl(UUID.randomUUID().toString(), journal, callerUser, caller);
                                s_logger.debug("Implementing the network for account" + newNetwork + " as a part of" + " network provision for persistent networks");
                                try {
                                    Pair<? extends NetworkGuru, ? extends Network> implementedNetwork = _networkMgr.implementNetwork(newNetwork.getId(), dest, context);
                                    if (implementedNetwork == null || implementedNetwork.first() == null) {
                                        s_logger.warn("Failed to implement the network " + newNetwork);
                                    }
                                    newNetwork = implementedNetwork.second();
                                } catch (Exception ex) {
                                    s_logger.warn("Failed to implement network " + newNetwork + " elements and"
                                            + " resources as a part of network provision for persistent network due to ", ex);
                                    CloudRuntimeException e = new CloudRuntimeException("Failed to implement network"
                                            + " (with specified id) elements and resources as a part of network provision");
                                    e.addProxyObject(newNetwork.getUuid(), "networkId");
                                    throw e;
                                }
                            }
                            defaultNetwork = _networkDao.findById(newNetwork.getId());
                        } else if (virtualNetworks.size() > 1) {
                            throw new InvalidParameterValueException("More than 1 default Isolated networks are found " + "for account " + newAccount
                                    + "; please specify networkIds");
                        } else {
                            defaultNetwork = _networkDao.findById(virtualNetworks.get(0).getId());
                        }
                    } else {
                        throw new InvalidParameterValueException("Required network offering id=" + requiredOfferings.get(0).getId() + " is not in " + NetworkOffering.State.Enabled);
                    }

                    applicableNetworks.add(defaultNetwork);
                }

                // add the new nics
                LinkedHashMap<Network, List<? extends NicProfile>> networks = new LinkedHashMap<Network, List<? extends NicProfile>>();
                int toggle = 0;
                for (NetworkVO appNet : applicableNetworks) {
                    NicProfile defaultNic = new NicProfile();
                    if (toggle == 0) {
                        defaultNic.setDefaultNic(true);
                        toggle++;
                    }
                    networks.put(appNet, new ArrayList<NicProfile>(Arrays.asList(defaultNic)));
                }
                VirtualMachine vmi = _itMgr.findById(vm.getId());
                VirtualMachineProfileImpl vmProfile = new VirtualMachineProfileImpl(vmi);
                _networkMgr.allocate(vmProfile, networks, null);
                s_logger.debug("AssignVM: Advance virtual, adding networks no " + networks.size() + " to " + vm.getInstanceName());
            } // END IF NON SEC GRP ENABLED
        } // END IF ADVANCED
        s_logger.info("AssignVM: vm " + vm.getInstanceName() + " now belongs to account " + newAccount.getAccountName());
        return vm;
    }

    @Override
    public UserVm restoreVM(RestoreVMCmd cmd) throws InsufficientCapacityException, ResourceUnavailableException {
        // Input validation
        Account caller = CallContext.current().getCallingAccount();

        long vmId = cmd.getVmId();
        Long newTemplateId = cmd.getTemplateId();

        UserVmVO vm = _vmDao.findById(vmId);
        if (vm == null) {
            InvalidParameterValueException ex = new InvalidParameterValueException("Cannot find VM with ID " + vmId);
            ex.addProxyObject(String.valueOf(vmId), "vmId");
            throw ex;
        }

        _accountMgr.checkAccess(caller, null, true, vm);

        //check if there are any active snapshots on volumes associated with the VM
        s_logger.debug("Checking if there are any ongoing snapshots on the ROOT volumes associated with VM with ID " + vmId);
        if (checkStatusOfVolumeSnapshots(vmId, Volume.Type.ROOT)) {
            throw new CloudRuntimeException("There is/are unbacked up snapshot(s) on ROOT volume, Re-install VM is not permitted, please try again later.");
        }
        s_logger.debug("Found no ongoing snapshots on volume of type ROOT, for the vm with id " + vmId);
        return restoreVMInternal(caller, vm, newTemplateId);
    }

    public UserVm restoreVMInternal(Account caller, UserVmVO vm, Long newTemplateId) throws InsufficientCapacityException, ResourceUnavailableException {

        Long userId = caller.getId();
        Account owner = _accountDao.findById(vm.getAccountId());
        _userDao.findById(userId);
        long vmId = vm.getId();
        boolean needRestart = false;

        // Input validation
        if (owner == null) {
            throw new InvalidParameterValueException("The owner of " + vm + " does not exist: " + vm.getAccountId());
        }

        if (owner.getState() == Account.State.disabled) {
            throw new PermissionDeniedException("The owner of " + vm + " is disabled: " + vm.getAccountId());
        }

        if (vm.getState() != VirtualMachine.State.Running && vm.getState() != VirtualMachine.State.Stopped) {
            throw new CloudRuntimeException("Vm " + vm.getUuid() + " currently in " + vm.getState() + " state, restore vm can only execute when VM in Running or Stopped");
        }

        if (vm.getState() == VirtualMachine.State.Running) {
            needRestart = true;
        }

        List<VolumeVO> rootVols = _volsDao.findByInstanceAndType(vmId, Volume.Type.ROOT);
        if (rootVols.isEmpty()) {
            InvalidParameterValueException ex = new InvalidParameterValueException("Can not find root volume for VM " + vm.getUuid());
            ex.addProxyObject(vm.getUuid(), "vmId");
            throw ex;
        }
        if (rootVols.size() > 1) {
            InvalidParameterValueException ex = new InvalidParameterValueException("There are " + rootVols.size() + " root volumes for VM " + vm.getUuid());
            ex.addProxyObject(vm.getUuid(), "vmId");
            throw ex;
        }
        VolumeVO root = rootVols.get(0);
        if ( !Volume.State.Allocated.equals(root.getState()) || newTemplateId != null ){
            Long templateId = root.getTemplateId();
            boolean isISO = false;
            if (templateId == null) {
                // Assuming that for a vm deployed using ISO, template ID is set to NULL
                isISO = true;
                templateId = vm.getIsoId();
            }

            // If target VM has associated VM snapshots then don't allow restore of VM
            List<VMSnapshotVO> vmSnapshots = _vmSnapshotDao.findByVm(vmId);
            if (vmSnapshots.size() > 0) {
                throw new InvalidParameterValueException("Unable to restore VM, please remove VM snapshots before restoring VM");
            }

            VMTemplateVO template = null;
            //newTemplateId can be either template or ISO id. In the following snippet based on the vm deployment (from template or ISO) it is handled accordingly
            if (newTemplateId != null) {
                template = _templateDao.findById(newTemplateId);
                _accountMgr.checkAccess(caller, null, true, template);
                if (isISO) {
                    if (!template.getFormat().equals(ImageFormat.ISO)) {
                        throw new InvalidParameterValueException("Invalid ISO id provided to restore the VM ");
                    }
                } else {
                    if (template.getFormat().equals(ImageFormat.ISO)) {
                        throw new InvalidParameterValueException("Invalid template id provided to restore the VM ");
                    }
                }
            } else {
                if (isISO && templateId == null) {
                    throw new CloudRuntimeException("Cannot restore the VM since there is no ISO attached to VM");
                }
                template = _templateDao.findById(templateId);
                if (template == null) {
                    InvalidParameterValueException ex = new InvalidParameterValueException("Cannot find template/ISO for specified volumeid and vmId");
                    ex.addProxyObject(vm.getUuid(), "vmId");
                    ex.addProxyObject(root.getUuid(), "volumeId");
                    throw ex;
                }
            }

            checkRestoreVmFromTemplate(vm, template);

            if (needRestart) {
                try {
                    _itMgr.stop(vm.getUuid());
                } catch (ResourceUnavailableException e) {
                    s_logger.debug("Stop vm " + vm.getUuid() + " failed", e);
                    CloudRuntimeException ex = new CloudRuntimeException("Stop vm failed for specified vmId");
                    ex.addProxyObject(vm.getUuid(), "vmId");
                    throw ex;
                }
            }

            /* If new template/ISO is provided allocate a new volume from new template/ISO otherwise allocate new volume from original template/ISO */
            Volume newVol = null;
            if (newTemplateId != null) {
                if (isISO) {
                    newVol = volumeMgr.allocateDuplicateVolume(root, null);
                    vm.setIsoId(newTemplateId);
                    vm.setGuestOSId(template.getGuestOSId());
                    vm.setTemplateId(newTemplateId);
                    _vmDao.update(vmId, vm);
                } else {
                    newVol = volumeMgr.allocateDuplicateVolume(root, newTemplateId);
                    vm.setGuestOSId(template.getGuestOSId());
                    vm.setTemplateId(newTemplateId);
                    _vmDao.update(vmId, vm);
                }
            } else {
                newVol = volumeMgr.allocateDuplicateVolume(root, null);
            }

            // 1. Save usage event and update resource count for user vm volumes
            _resourceLimitMgr.incrementResourceCount(newVol.getAccountId(), ResourceType.volume, newVol.isDisplay());
            _resourceLimitMgr.incrementResourceCount(newVol.getAccountId(), ResourceType.primary_storage, newVol.isDisplay(), new Long(newVol.getSize()));
            // 2. Create Usage event for the newly created volume
            UsageEventVO usageEvent = new UsageEventVO(EventTypes.EVENT_VOLUME_CREATE, newVol.getAccountId(), newVol.getDataCenterId(), newVol.getId(), newVol.getName(), newVol.getDiskOfferingId(), template.getId(), newVol.getSize());
            _usageEventDao.persist(usageEvent);

            handleManagedStorage(vm, root);

            _volsDao.attachVolume(newVol.getId(), vmId, newVol.getDeviceId());

            // Detach, destroy and create the usage event for the old root volume.
            _volsDao.detachVolume(root.getId());
            volumeMgr.destroyVolume(root);

            // For VMware hypervisor since the old root volume is replaced by the new root volume, force expunge old root volume if it has been created in storage
            if (vm.getHypervisorType() == HypervisorType.VMware) {
                VolumeInfo volumeInStorage = volFactory.getVolume(root.getId());
                if (volumeInStorage != null) {
                    s_logger.info("Expunging volume " + root.getId() + " from primary data store");
                    AsyncCallFuture<VolumeApiResult> future = _volService.expungeVolumeAsync(volFactory.getVolume(root.getId()));
                    try {
                        future.get();
                    } catch (Exception e) {
                        s_logger.debug("Failed to expunge volume:" + root.getId(), e);
                    }
                }
            }

            Map<VirtualMachineProfile.Param, Object> params = null;
            String password = null;

            if (template.isEnablePassword()) {
                password = _mgr.generateRandomPassword();
                boolean result = resetVMPasswordInternal(vmId, password);
                if (!result) {
                    throw new CloudRuntimeException("VM reset is completed but failed to reset password for the virtual machine ");
                }
            }

            if (needRestart) {
                try {
                    if (vm.getDetail(VmDetailConstants.PASSWORD) != null) {
                        params = new HashMap<VirtualMachineProfile.Param, Object>();
                        params.put(VirtualMachineProfile.Param.VmPassword, password);
                    }
                    _itMgr.start(vm.getUuid(), params);
                    vm = _vmDao.findById(vmId);
                    if (template.isEnablePassword()) {
                        // this value is not being sent to the backend; need only for api
                        // display purposes
                        vm.setPassword(password);
                        if (vm.isUpdateParameters()) {
                            vm.setUpdateParameters(false);
                            _vmDao.loadDetails(vm);
                            if (vm.getDetail(VmDetailConstants.PASSWORD) != null) {
                                userVmDetailsDao.removeDetail(vm.getId(), VmDetailConstants.PASSWORD);
                            }
                            _vmDao.update(vm.getId(), vm);
                        }
                    }
                } catch (Exception e) {
                    s_logger.debug("Unable to start VM " + vm.getUuid(), e);
                    CloudRuntimeException ex = new CloudRuntimeException("Unable to start VM with specified id" + e.getMessage());
                    ex.addProxyObject(vm.getUuid(), "vmId");
                    throw ex;
                }
            }
        }

        s_logger.debug("Restore VM " + vmId + " done successfully");
        return vm;

    }

    /**
     * Perform basic checkings to make sure restore is possible. If not, #InvalidParameterValueException is thrown.
     *
     * @param vm vm
     * @param template template
     * @throws InvalidParameterValueException if restore is not possible
     */
    private void checkRestoreVmFromTemplate(UserVmVO vm, VMTemplateVO template) {
        TemplateDataStoreVO tmplStore;
        if (!template.isDirectDownload()) {
            tmplStore = _templateStoreDao.findByTemplateZoneReady(template.getId(), vm.getDataCenterId());
            if (tmplStore == null) {
                throw new InvalidParameterValueException("Cannot restore the vm as the template " + template.getUuid() + " isn't available in the zone");
            }
        } else {
            tmplStore = _templateStoreDao.findByTemplate(template.getId(), DataStoreRole.Image);
            if (tmplStore == null || (tmplStore != null && !tmplStore.getDownloadState().equals(VMTemplateStorageResourceAssoc.Status.BYPASSED))) {
                throw new InvalidParameterValueException("Cannot restore the vm as the bypassed template " + template.getUuid() + " isn't available in the zone");
            }
        }
    }

    private void handleManagedStorage(UserVmVO vm, VolumeVO root) {
        if (Volume.State.Allocated.equals(root.getState())) {
            return;
        }

        StoragePoolVO storagePool = _storagePoolDao.findById(root.getPoolId());

        if (storagePool != null && storagePool.isManaged()) {
            Long hostId = vm.getHostId() != null ? vm.getHostId() : vm.getLastHostId();

            if (hostId != null) {
                VolumeInfo volumeInfo = volFactory.getVolume(root.getId());
                Host host = _hostDao.findById(hostId);

                final Command cmd;

                if (host.getHypervisorType() == HypervisorType.XenServer) {
                    DiskTO disk = new DiskTO(volumeInfo.getTO(), root.getDeviceId(), root.getPath(), root.getVolumeType());

                    // it's OK in this case to send a detach command to the host for a root volume as this
                    // will simply lead to the SR that supports the root volume being removed
                    cmd = new DettachCommand(disk, vm.getInstanceName());

                    DettachCommand detachCommand = (DettachCommand)cmd;

                    detachCommand.setManaged(true);

                    detachCommand.setStorageHost(storagePool.getHostAddress());
                    detachCommand.setStoragePort(storagePool.getPort());

                    detachCommand.set_iScsiName(root.get_iScsiName());
                }
                else if (host.getHypervisorType() == HypervisorType.VMware) {
                    PrimaryDataStore primaryDataStore = (PrimaryDataStore)volumeInfo.getDataStore();
                    Map<String, String> details = primaryDataStore.getDetails();

                    if (details == null) {
                        details = new HashMap<>();

                        primaryDataStore.setDetails(details);
                    }

                    details.put(DiskTO.MANAGED, Boolean.TRUE.toString());

                    cmd = new DeleteCommand(volumeInfo.getTO());
                }
                else if (host.getHypervisorType() == HypervisorType.KVM) {
                    cmd = null;
                }
                else {
                    throw new CloudRuntimeException("This hypervisor type is not supported on managed storage for this command.");
                }

                if (cmd != null) {
                    Commands cmds = new Commands(Command.OnError.Stop);

                    cmds.addCommand(cmd);

                    try {
                        _agentMgr.send(hostId, cmds);
                    } catch (Exception ex) {
                        throw new CloudRuntimeException(ex.getMessage());
                    }

                    if (!cmds.isSuccessful()) {
                        for (Answer answer : cmds.getAnswers()) {
                            if (!answer.getResult()) {
                                s_logger.warn("Failed to reset vm due to: " + answer.getDetails());

                                throw new CloudRuntimeException("Unable to reset " + vm + " due to " + answer.getDetails());
                            }
                        }
                    }
                }

                // root.getPoolId() should be null if the VM we are detaching the disk from has never been started before
                DataStore dataStore = root.getPoolId() != null ? _dataStoreMgr.getDataStore(root.getPoolId(), DataStoreRole.Primary) : null;

                volumeMgr.revokeAccess(volFactory.getVolume(root.getId()), host, dataStore);

                if (dataStore != null) {
                    handleTargetsForVMware(host.getId(), storagePool.getHostAddress(), storagePool.getPort(), root.get_iScsiName());
                }
            }
        }
    }

    private void handleTargetsForVMware(long hostId, String storageAddress, int storagePort, String iScsiName) {
        HostVO host = _hostDao.findById(hostId);

        if (host.getHypervisorType() == HypervisorType.VMware) {
            ModifyTargetsCommand cmd = new ModifyTargetsCommand();

            List<Map<String, String>> targets = new ArrayList<>();

            Map<String, String> target = new HashMap<>();

            target.put(ModifyTargetsCommand.STORAGE_HOST, storageAddress);
            target.put(ModifyTargetsCommand.STORAGE_PORT, String.valueOf(storagePort));
            target.put(ModifyTargetsCommand.IQN, iScsiName);

            targets.add(target);

            cmd.setTargets(targets);
            cmd.setApplyToAllHostsInCluster(true);
            cmd.setAdd(false);
            cmd.setTargetTypeToRemove(ModifyTargetsCommand.TargetTypeToRemove.DYNAMIC);

            sendModifyTargetsCommand(cmd, hostId);
        }
    }

    private void sendModifyTargetsCommand(ModifyTargetsCommand cmd, long hostId) {
        Answer answer = _agentMgr.easySend(hostId, cmd);

        if (answer == null) {
            String msg = "Unable to get an answer to the modify targets command";

            s_logger.warn(msg);
        }
        else if (!answer.getResult()) {
            String msg = "Unable to modify target on the following host: " + hostId;

            s_logger.warn(msg);
        }
    }

    @Override
    public void prepareStop(VirtualMachineProfile profile) {
        UserVmVO vm = _vmDao.findById(profile.getId());
        if (vm != null && vm.getState() == State.Stopping) {
            collectVmDiskStatistics(vm);
            collectVmNetworkStatistics(vm);
        }
    }

    private void encryptAndStorePassword(UserVmVO vm, String password) {
        String sshPublicKey = vm.getDetail(VmDetailConstants.SSH_PUBLIC_KEY);
        if (sshPublicKey != null && !sshPublicKey.equals("") && password != null && !password.equals("saved_password")) {
            if (!sshPublicKey.startsWith("ssh-rsa")) {
                s_logger.warn("Only RSA public keys can be used to encrypt a vm password.");
                return;
            }
            String encryptedPasswd = RSAHelper.encryptWithSSHPublicKey(sshPublicKey, password);
            if (encryptedPasswd == null) {
                throw new CloudRuntimeException("Error encrypting password");
            }

            vm.setDetail(VmDetailConstants.ENCRYPTED_PASSWORD, encryptedPasswd);
            _vmDao.saveDetails(vm);
        }
    }

    @Override
    public void persistDeviceBusInfo(UserVmVO vm, String rootDiskController) {
        String existingVmRootDiskController = vm.getDetail(VmDetailConstants.ROOT_DISK_CONTROLLER);
        if (StringUtils.isEmpty(existingVmRootDiskController) && !StringUtils.isEmpty(rootDiskController)) {
            vm.setDetail(VmDetailConstants.ROOT_DISK_CONTROLLER, rootDiskController);
            _vmDao.saveDetails(vm);
            if (s_logger.isDebugEnabled()) {
                s_logger.debug("Persisted device bus information rootDiskController=" + rootDiskController + " for vm: " + vm.getDisplayName());
            }
        }
    }

    @Override
    public String getConfigComponentName() {
        return UserVmManager.class.getSimpleName();
    }

    @Override
    public ConfigKey<?>[] getConfigKeys() {
        return new ConfigKey<?>[] {EnableDynamicallyScaleVm, AllowUserExpungeRecoverVm, VmIpFetchWaitInterval, VmIpFetchTrialMax, VmIpFetchThreadPoolMax,
            VmIpFetchTaskWorkers, AllowDeployVmIfGivenHostFails, EnableAdditionalVmConfig, DisplayVMOVFProperties};
    }

    @Override
    public String getVmUserData(long vmId) {
        UserVmVO vm = _vmDao.findById(vmId);
        if (vm == null) {
            throw new InvalidParameterValueException("Unable to find virtual machine with id " + vmId);
        }

        _accountMgr.checkAccess(CallContext.current().getCallingAccount(), null, true, vm);
        return vm.getUserData();
    }

    @Override
    public boolean isDisplayResourceEnabled(Long vmId) {
        UserVm vm = _vmDao.findById(vmId);
        if (vm != null) {
            return vm.isDisplayVm();
        }

        return true;
    }

    private boolean checkStatusOfVolumeSnapshots(long vmId, Volume.Type type) {
        List<VolumeVO> listVolumes = null;
        if (type == Volume.Type.ROOT) {
            listVolumes = _volsDao.findByInstanceAndType(vmId, type);
        } else if (type == Volume.Type.DATADISK) {
            listVolumes = _volsDao.findByInstanceAndType(vmId, type);
        } else {
            listVolumes = _volsDao.findByInstance(vmId);
        }
        s_logger.debug("Found "+listVolumes.size()+" no. of volumes of type "+type+" for vm with VM ID "+vmId);
        for (VolumeVO volume : listVolumes) {
            Long volumeId = volume.getId();
            s_logger.debug("Checking status of snapshots for Volume with Volume Id: "+volumeId);
            List<SnapshotVO> ongoingSnapshots = _snapshotDao.listByStatus(volumeId, Snapshot.State.Creating, Snapshot.State.CreatedOnPrimary, Snapshot.State.BackingUp);
            int ongoingSnapshotsCount = ongoingSnapshots.size();
            s_logger.debug("The count of ongoing Snapshots for VM with ID "+vmId+" and disk type "+type+" is "+ongoingSnapshotsCount);
            if (ongoingSnapshotsCount > 0) {
                s_logger.debug("Found "+ongoingSnapshotsCount+" no. of snapshots, on volume of type "+type+", which snapshots are not yet backed up");
                return true;
            }
        }
        return false;
    }

    private void checkForUnattachedVolumes(long vmId, List<VolumeVO> volumes) {

        StringBuilder sb = new StringBuilder();

        for (VolumeVO volume : volumes) {
            if (volume.getInstanceId() == null || vmId != volume.getInstanceId()) {
                sb.append(volume.toString() + "; ");
            }
        }

        if (!StringUtils.isEmpty(sb.toString())) {
            throw new InvalidParameterValueException("The following supplied volumes are not attached to the VM: " + sb.toString());
        }
    }

    private void validateVolumes(List<VolumeVO> volumes) {

        for (VolumeVO volume : volumes) {
            if (!(volume.getVolumeType() == Volume.Type.ROOT || volume.getVolumeType() == Volume.Type.DATADISK)) {
                throw new InvalidParameterValueException("Please specify volume of type " + Volume.Type.DATADISK.toString() + " or " + Volume.Type.ROOT.toString());
            }
        }
    }

    private void detachVolumesFromVm(List<VolumeVO> volumes) {

        for (VolumeVO volume : volumes) {

            Volume detachResult = _volumeService.detachVolumeViaDestroyVM(volume.getInstanceId(), volume.getId());

            if (detachResult == null) {
                s_logger.error("DestroyVM remove volume - failed to detach and delete volume " + volume.getInstanceId() + " from instance " + volume.getId());
            }
        }
    }

    private void deleteVolumesFromVm(List<VolumeVO> volumes) {

        for (VolumeVO volume : volumes) {

            boolean deleteResult = _volumeService.deleteVolume(volume.getId(), CallContext.current().getCallingAccount());

            if (!deleteResult) {
                s_logger.error("DestroyVM remove volume - failed to delete volume " + volume.getInstanceId() + " from instance " + volume.getId());
            }
        }
    }

    @Override
    public UserVm importVM(final DataCenter zone, final Host host, final VirtualMachineTemplate template, final String instanceName, final String displayName,
                           final Account owner, final String userData, final Account caller, final Boolean isDisplayVm, final String keyboard,
                           final long accountId, final long userId, final ServiceOffering serviceOffering, final DiskOffering rootDiskOffering, final String sshPublicKey,
                           final String hostName, final HypervisorType hypervisorType, final Map<String, String> customParameters, final VirtualMachine.PowerState powerState) throws InsufficientCapacityException {
        if (zone == null) {
            throw new InvalidParameterValueException("Unable to import virtual machine with invalid zone");
        }
        if (host == null) {
            throw new InvalidParameterValueException("Unable to import virtual machine with invalid host");
        }

        final long id = _vmDao.getNextInSequence(Long.class, "id");

        if (hostName != null) {
            // Check is hostName is RFC compliant
            checkNameForRFCCompliance(hostName);
        }

        final String uuidName = _uuidMgr.generateUuid(UserVm.class, null);
        final Host lastHost = powerState != VirtualMachine.PowerState.PowerOn ? host : null;
        UserVmVO userVmVO = commitUserVm(true, zone, host, lastHost, template, hostName, displayName, owner,
                rootDiskOffering.getId(), null, userData, caller, isDisplayVm, keyboard,
                accountId, userId, serviceOffering, template.getFormat().equals(ImageFormat.ISO), sshPublicKey, null,
                id, instanceName, uuidName, hypervisorType, customParameters,
                null, null, null, powerState);
        return userVmVO;
    }
}<|MERGE_RESOLUTION|>--- conflicted
+++ resolved
@@ -312,11 +312,6 @@
 import com.cloud.vm.snapshot.VMSnapshotManager;
 import com.cloud.vm.snapshot.VMSnapshotVO;
 import com.cloud.vm.snapshot.dao.VMSnapshotDao;
-<<<<<<< HEAD
-import com.google.common.base.Strings;
-import com.google.gson.Gson;
-=======
->>>>>>> 294813e8
 
 public class UserVmManagerImpl extends ManagerBase implements UserVmManager, VirtualMachineGuru, UserVmService, Configurable {
     private static final Logger s_logger = Logger.getLogger(UserVmManagerImpl.class);
@@ -492,8 +487,6 @@
     private ResourceTagDao resourceTagDao;
     @Inject
     private TemplateOVFPropertiesDao templateOVFPropertiesDao;
-
-    protected Gson gson;
 
     private ScheduledExecutorService _executor = null;
     private ScheduledExecutorService _vmIpFetchExecutor = null;
