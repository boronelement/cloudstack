--- conflicted
+++ resolved
@@ -8680,11 +8680,9 @@
             UsageEventUtils.publishUsageEvent(EventTypes.EVENT_VM_STOP, vm.getAccountId(), vm.getDataCenterId(),
                     vm.getId(), vm.getHostName(), vm.getServiceOfferingId(), vm.getTemplateId(),
                     vm.getHypervisorType().toString(), VirtualMachine.class.getName(), vm.getUuid(), vm.isDisplayVm());
-<<<<<<< HEAD
+
             resourceCountDecrement(vm.getAccountId(), vm.isDisplayVm(), offering, template);
             resourceNotDecremented = false;
-=======
->>>>>>> bcbf152a
         }
         // VM destroy usage event
         UsageEventUtils.publishUsageEvent(EventTypes.EVENT_VM_DESTROY, vm.getAccountId(), vm.getDataCenterId(),
