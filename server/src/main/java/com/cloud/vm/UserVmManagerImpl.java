// Licensed to the Apache Software Foundation (ASF) under one
// or more contributor license agreements.  See the NOTICE file
// distributed with this work for additional information
// regarding copyright ownership.  The ASF licenses this file
// to you under the Apache License, Version 2.0 (the
// "License"); you may not use this file except in compliance
// with the License.  You may obtain a copy of the License at
//
//   http://www.apache.org/licenses/LICENSE-2.0
//
// Unless required by applicable law or agreed to in writing,
// software distributed under the License is distributed on an
// "AS IS" BASIS, WITHOUT WARRANTIES OR CONDITIONS OF ANY
// KIND, either express or implied.  See the License for the
// specific language governing permissions and limitations
// under the License.
package com.cloud.vm;

import static com.cloud.configuration.ConfigurationManagerImpl.VM_USERDATA_MAX_LENGTH;
import static com.cloud.storage.Volume.IOPS_LIMIT;
import static com.cloud.utils.NumbersUtil.toHumanReadableSize;
import static org.apache.cloudstack.api.ApiConstants.MAX_IOPS;
import static org.apache.cloudstack.api.ApiConstants.MIN_IOPS;

import java.io.IOException;
import java.io.StringReader;
import java.io.UnsupportedEncodingException;
import java.net.URLDecoder;
import java.util.ArrayList;
import java.util.Arrays;
import java.util.Date;
import java.util.HashMap;
import java.util.HashSet;
import java.util.LinkedHashMap;
import java.util.LinkedHashSet;
import java.util.List;
import java.util.Map;
import java.util.Map.Entry;
import java.util.Objects;
import java.util.Set;
import java.util.UUID;
import java.util.concurrent.ConcurrentHashMap;
import java.util.concurrent.ExecutorService;
import java.util.concurrent.Executors;
import java.util.concurrent.ScheduledExecutorService;
import java.util.concurrent.TimeUnit;
import java.util.regex.Matcher;
import java.util.regex.Pattern;
import java.util.stream.Collectors;
import java.util.stream.Stream;

import javax.inject.Inject;
import javax.naming.ConfigurationException;
import javax.xml.parsers.DocumentBuilder;
import javax.xml.parsers.ParserConfigurationException;

import com.cloud.kubernetes.cluster.KubernetesClusterHelper;
import com.cloud.network.dao.NsxProviderDao;
import com.cloud.network.element.NsxProviderVO;
import com.cloud.user.AccountVO;
import com.cloud.utils.exception.ExceptionProxyObject;
import org.apache.cloudstack.acl.ControlledEntity;
import org.apache.cloudstack.acl.ControlledEntity.ACLType;
import org.apache.cloudstack.acl.SecurityChecker.AccessType;
import org.apache.cloudstack.affinity.AffinityGroupService;
import org.apache.cloudstack.affinity.AffinityGroupVMMapVO;
import org.apache.cloudstack.affinity.AffinityGroupVO;
import org.apache.cloudstack.affinity.dao.AffinityGroupDao;
import org.apache.cloudstack.affinity.dao.AffinityGroupVMMapDao;
import org.apache.cloudstack.annotation.AnnotationService;
import org.apache.cloudstack.annotation.dao.AnnotationDao;
import org.apache.cloudstack.api.ApiCommandResourceType;
import org.apache.cloudstack.api.ApiConstants;
import org.apache.cloudstack.api.BaseCmd;
import org.apache.cloudstack.api.BaseCmd.HTTPMethod;
import org.apache.cloudstack.api.command.admin.vm.AssignVMCmd;
import org.apache.cloudstack.api.command.admin.vm.DeployVMCmdByAdmin;
import org.apache.cloudstack.api.command.admin.vm.ExpungeVMCmd;
import org.apache.cloudstack.api.command.admin.vm.RecoverVMCmd;
import org.apache.cloudstack.api.command.user.vm.AddNicToVMCmd;
import org.apache.cloudstack.api.command.user.vm.DeployVMCmd;
import org.apache.cloudstack.api.command.user.vm.DeployVnfApplianceCmd;
import org.apache.cloudstack.api.command.user.vm.DestroyVMCmd;
import org.apache.cloudstack.api.command.user.vm.RebootVMCmd;
import org.apache.cloudstack.api.command.user.vm.RemoveNicFromVMCmd;
import org.apache.cloudstack.api.command.user.vm.ResetVMPasswordCmd;
import org.apache.cloudstack.api.command.user.vm.ResetVMSSHKeyCmd;
import org.apache.cloudstack.api.command.user.vm.ResetVMUserDataCmd;
import org.apache.cloudstack.api.command.user.vm.RestoreVMCmd;
import org.apache.cloudstack.api.command.user.vm.ScaleVMCmd;
import org.apache.cloudstack.api.command.user.vm.SecurityGroupAction;
import org.apache.cloudstack.api.command.user.vm.StartVMCmd;
import org.apache.cloudstack.api.command.user.vm.UpdateDefaultNicForVMCmd;
import org.apache.cloudstack.api.command.user.vm.UpdateVMCmd;
import org.apache.cloudstack.api.command.user.vm.UpdateVmNicIpCmd;
import org.apache.cloudstack.api.command.user.vm.UpgradeVMCmd;
import org.apache.cloudstack.api.command.user.vmgroup.CreateVMGroupCmd;
import org.apache.cloudstack.api.command.user.vmgroup.DeleteVMGroupCmd;
import org.apache.cloudstack.api.command.user.volume.ChangeOfferingForVolumeCmd;
import org.apache.cloudstack.api.command.user.volume.ResizeVolumeCmd;
import org.apache.cloudstack.backup.Backup;
import org.apache.cloudstack.backup.BackupManager;
import org.apache.cloudstack.backup.dao.BackupDao;
import org.apache.cloudstack.context.CallContext;
import org.apache.cloudstack.engine.cloud.entity.api.VirtualMachineEntity;
import org.apache.cloudstack.engine.cloud.entity.api.db.dao.VMNetworkMapDao;
import org.apache.cloudstack.engine.orchestration.service.NetworkOrchestrationService;
import org.apache.cloudstack.engine.orchestration.service.VolumeOrchestrationService;
import org.apache.cloudstack.engine.service.api.OrchestrationService;
import org.apache.cloudstack.engine.subsystem.api.storage.DataStore;
import org.apache.cloudstack.engine.subsystem.api.storage.DataStoreDriver;
import org.apache.cloudstack.engine.subsystem.api.storage.DataStoreManager;
import org.apache.cloudstack.engine.subsystem.api.storage.DataStoreProvider;
import org.apache.cloudstack.engine.subsystem.api.storage.DataStoreProviderManager;
import org.apache.cloudstack.engine.subsystem.api.storage.PrimaryDataStore;
import org.apache.cloudstack.engine.subsystem.api.storage.PrimaryDataStoreDriver;
import org.apache.cloudstack.engine.subsystem.api.storage.VolumeDataFactory;
import org.apache.cloudstack.engine.subsystem.api.storage.VolumeInfo;
import org.apache.cloudstack.engine.subsystem.api.storage.VolumeService;
import org.apache.cloudstack.engine.subsystem.api.storage.VolumeService.VolumeApiResult;
import org.apache.cloudstack.framework.async.AsyncCallFuture;
import org.apache.cloudstack.framework.config.ConfigKey;
import org.apache.cloudstack.framework.config.Configurable;
import org.apache.cloudstack.framework.config.dao.ConfigurationDao;
import org.apache.cloudstack.framework.messagebus.MessageBus;
import org.apache.cloudstack.framework.messagebus.PublishScope;
import org.apache.cloudstack.managed.context.ManagedContextRunnable;
import org.apache.cloudstack.query.QueryService;
import org.apache.cloudstack.reservation.dao.ReservationDao;
import org.apache.cloudstack.snapshot.SnapshotHelper;
import org.apache.cloudstack.storage.command.DeleteCommand;
import org.apache.cloudstack.storage.command.DettachCommand;
import org.apache.cloudstack.storage.datastore.db.PrimaryDataStoreDao;
import org.apache.cloudstack.storage.datastore.db.StoragePoolVO;
import org.apache.cloudstack.storage.datastore.db.TemplateDataStoreDao;
import org.apache.cloudstack.storage.datastore.db.TemplateDataStoreVO;
import org.apache.cloudstack.storage.template.VnfTemplateManager;
import org.apache.cloudstack.userdata.UserDataManager;
import org.apache.cloudstack.utils.bytescale.ByteScaleUtils;
import org.apache.cloudstack.utils.security.ParserUtils;
import org.apache.cloudstack.vm.UnmanagedVMsManager;
import org.apache.cloudstack.vm.schedule.VMScheduleManager;
import org.apache.commons.codec.binary.Base64;
import org.apache.commons.collections.CollectionUtils;
import org.apache.commons.collections.MapUtils;
import org.apache.commons.lang.math.NumberUtils;
import org.apache.commons.lang3.StringUtils;
import org.apache.commons.lang3.builder.ToStringBuilder;
import org.apache.commons.lang3.builder.ToStringStyle;
import org.jetbrains.annotations.NotNull;
import org.springframework.beans.factory.NoSuchBeanDefinitionException;
import org.springframework.beans.factory.annotation.Autowired;
import org.springframework.beans.factory.annotation.Qualifier;
import org.w3c.dom.Document;
import org.w3c.dom.Element;
import org.w3c.dom.NodeList;
import org.xml.sax.InputSource;
import org.xml.sax.SAXException;

import com.cloud.agent.AgentManager;
import com.cloud.agent.api.Answer;
import com.cloud.agent.api.Command;
import com.cloud.agent.api.GetVmDiskStatsAnswer;
import com.cloud.agent.api.GetVmDiskStatsCommand;
import com.cloud.agent.api.GetVmIpAddressCommand;
import com.cloud.agent.api.GetVmNetworkStatsAnswer;
import com.cloud.agent.api.GetVmNetworkStatsCommand;
import com.cloud.agent.api.GetVolumeStatsAnswer;
import com.cloud.agent.api.GetVolumeStatsCommand;
import com.cloud.agent.api.ModifyTargetsCommand;
import com.cloud.agent.api.PvlanSetupCommand;
import com.cloud.agent.api.RestoreVMSnapshotAnswer;
import com.cloud.agent.api.RestoreVMSnapshotCommand;
import com.cloud.agent.api.StartAnswer;
import com.cloud.agent.api.VmDiskStatsEntry;
import com.cloud.agent.api.VmNetworkStatsEntry;
import com.cloud.agent.api.VolumeStatsEntry;
import com.cloud.agent.api.to.DiskTO;
import com.cloud.agent.api.to.NicTO;
import com.cloud.agent.api.to.VirtualMachineTO;
import com.cloud.agent.api.to.deployasis.OVFNetworkTO;
import com.cloud.agent.api.to.deployasis.OVFPropertyTO;
import com.cloud.agent.manager.Commands;
import com.cloud.alert.AlertManager;
import com.cloud.api.ApiDBUtils;
import com.cloud.api.query.dao.ServiceOfferingJoinDao;
import com.cloud.api.query.vo.ServiceOfferingJoinVO;
import com.cloud.capacity.Capacity;
import com.cloud.capacity.CapacityManager;
import com.cloud.configuration.Config;
import com.cloud.configuration.ConfigurationManager;
import com.cloud.configuration.ConfigurationManagerImpl;
import com.cloud.configuration.Resource.ResourceType;
import com.cloud.dc.DataCenter;
import com.cloud.dc.DataCenter.NetworkType;
import com.cloud.dc.DataCenterVO;
import com.cloud.dc.DedicatedResourceVO;
import com.cloud.dc.HostPodVO;
import com.cloud.dc.Pod;
import com.cloud.dc.Vlan;
import com.cloud.dc.Vlan.VlanType;
import com.cloud.dc.VlanVO;
import com.cloud.dc.dao.ClusterDao;
import com.cloud.dc.dao.DataCenterDao;
import com.cloud.dc.dao.DedicatedResourceDao;
import com.cloud.dc.dao.HostPodDao;
import com.cloud.dc.dao.VlanDao;
import com.cloud.deploy.DataCenterDeployment;
import com.cloud.deploy.DeployDestination;
import com.cloud.deploy.DeploymentPlanner;
import com.cloud.deploy.DeploymentPlanner.ExcludeList;
import com.cloud.deploy.DeploymentPlanningManager;
import com.cloud.deploy.PlannerHostReservationVO;
import com.cloud.deploy.dao.PlannerHostReservationDao;
import com.cloud.deployasis.UserVmDeployAsIsDetailVO;
import com.cloud.deployasis.dao.TemplateDeployAsIsDetailsDao;
import com.cloud.deployasis.dao.UserVmDeployAsIsDetailsDao;
import com.cloud.domain.Domain;
import com.cloud.domain.DomainVO;
import com.cloud.domain.dao.DomainDao;
import com.cloud.event.ActionEvent;
import com.cloud.event.ActionEventUtils;
import com.cloud.event.EventTypes;
import com.cloud.event.UsageEventUtils;
import com.cloud.event.UsageEventVO;
import com.cloud.event.dao.UsageEventDao;
import com.cloud.exception.AffinityConflictException;
import com.cloud.exception.AgentUnavailableException;
import com.cloud.exception.CloudException;
import com.cloud.exception.ConcurrentOperationException;
import com.cloud.exception.InsufficientAddressCapacityException;
import com.cloud.exception.InsufficientCapacityException;
import com.cloud.exception.InsufficientServerCapacityException;
import com.cloud.exception.InvalidParameterValueException;
import com.cloud.exception.ManagementServerException;
import com.cloud.exception.OperationTimedoutException;
import com.cloud.exception.PermissionDeniedException;
import com.cloud.exception.ResourceAllocationException;
import com.cloud.exception.ResourceUnavailableException;
import com.cloud.exception.StorageUnavailableException;
import com.cloud.exception.UnsupportedServiceException;
import com.cloud.exception.VirtualMachineMigrationException;
import com.cloud.gpu.GPU;
import com.cloud.ha.HighAvailabilityManager;
import com.cloud.host.Host;
import com.cloud.host.HostVO;
import com.cloud.host.Status;
import com.cloud.host.dao.HostDao;
import com.cloud.hypervisor.Hypervisor.HypervisorType;
import com.cloud.hypervisor.dao.HypervisorCapabilitiesDao;
import com.cloud.hypervisor.kvm.dpdk.DpdkHelper;
import com.cloud.network.IpAddressManager;
import com.cloud.network.Network;
import com.cloud.network.Network.GuestType;
import com.cloud.network.Network.IpAddresses;
import com.cloud.network.Network.Provider;
import com.cloud.network.Network.Service;
import com.cloud.network.NetworkModel;
import com.cloud.network.Networks.TrafficType;
import com.cloud.network.PhysicalNetwork;
import com.cloud.network.as.AutoScaleManager;
import com.cloud.network.dao.FirewallRulesDao;
import com.cloud.network.dao.IPAddressDao;
import com.cloud.network.dao.IPAddressVO;
import com.cloud.network.dao.LoadBalancerVMMapDao;
import com.cloud.network.dao.LoadBalancerVMMapVO;
import com.cloud.network.dao.NetworkDao;
import com.cloud.network.dao.NetworkServiceMapDao;
import com.cloud.network.dao.NetworkVO;
import com.cloud.network.dao.PhysicalNetworkDao;
import com.cloud.network.element.UserDataServiceProvider;
import com.cloud.network.guru.NetworkGuru;
import com.cloud.network.lb.LoadBalancingRulesManager;
import com.cloud.network.router.CommandSetupHelper;
import com.cloud.network.router.NetworkHelper;
import com.cloud.network.router.VpcVirtualNetworkApplianceManager;
import com.cloud.network.rules.FirewallManager;
import com.cloud.network.rules.FirewallRuleVO;
import com.cloud.network.rules.PortForwardingRuleVO;
import com.cloud.network.rules.RulesManager;
import com.cloud.network.rules.dao.PortForwardingRulesDao;
import com.cloud.network.security.SecurityGroup;
import com.cloud.network.security.SecurityGroupManager;
import com.cloud.network.security.SecurityGroupService;
import com.cloud.network.security.dao.SecurityGroupDao;
import com.cloud.network.vpc.VpcManager;
import com.cloud.offering.DiskOffering;
import com.cloud.offering.NetworkOffering;
import com.cloud.offering.NetworkOffering.Availability;
import com.cloud.offering.ServiceOffering;
import com.cloud.offerings.NetworkOfferingVO;
import com.cloud.offerings.dao.NetworkOfferingDao;
import com.cloud.org.Cluster;
import com.cloud.org.Grouping;
import com.cloud.resource.ResourceManager;
import com.cloud.resource.ResourceState;
import com.cloud.resourcelimit.CheckedReservation;
import com.cloud.server.ManagementService;
import com.cloud.server.ResourceTag;
import com.cloud.server.StatsCollector;
import com.cloud.service.ServiceOfferingVO;
import com.cloud.service.dao.ServiceOfferingDao;
import com.cloud.service.dao.ServiceOfferingDetailsDao;
import com.cloud.storage.DataStoreRole;
import com.cloud.storage.DiskOfferingVO;
import com.cloud.storage.GuestOSCategoryVO;
import com.cloud.storage.GuestOSVO;
import com.cloud.storage.ScopeType;
import com.cloud.storage.Snapshot;
import com.cloud.storage.SnapshotVO;
import com.cloud.storage.Storage;
import com.cloud.storage.Storage.ImageFormat;
import com.cloud.storage.Storage.StoragePoolType;
import com.cloud.storage.Storage.TemplateType;
import com.cloud.storage.StorageManager;
import com.cloud.storage.StoragePool;
import com.cloud.storage.StoragePoolStatus;
import com.cloud.storage.VMTemplateStorageResourceAssoc;
import com.cloud.storage.VMTemplateVO;
import com.cloud.storage.VMTemplateZoneVO;
import com.cloud.storage.Volume;
import com.cloud.storage.VolumeApiService;
import com.cloud.storage.VolumeVO;
import com.cloud.storage.dao.DiskOfferingDao;
import com.cloud.storage.dao.GuestOSCategoryDao;
import com.cloud.storage.dao.GuestOSDao;
import com.cloud.storage.dao.SnapshotDao;
import com.cloud.storage.dao.VMTemplateDao;
import com.cloud.storage.dao.VMTemplateZoneDao;
import com.cloud.storage.dao.VolumeDao;
import com.cloud.tags.ResourceTagVO;
import com.cloud.tags.dao.ResourceTagDao;
import com.cloud.template.TemplateApiService;
import com.cloud.template.TemplateManager;
import com.cloud.template.VirtualMachineTemplate;
import com.cloud.user.Account;
import com.cloud.user.AccountManager;
import com.cloud.user.AccountService;
import com.cloud.user.ResourceLimitService;
import com.cloud.user.SSHKeyPairVO;
import com.cloud.user.User;
import com.cloud.user.UserData;
import com.cloud.user.UserStatisticsVO;
import com.cloud.user.UserVO;
import com.cloud.user.VmDiskStatisticsVO;
import com.cloud.user.dao.AccountDao;
import com.cloud.user.dao.SSHKeyPairDao;
import com.cloud.user.dao.UserDao;
import com.cloud.user.dao.UserDataDao;
import com.cloud.user.dao.UserStatisticsDao;
import com.cloud.user.dao.VmDiskStatisticsDao;
import com.cloud.uservm.UserVm;
import com.cloud.utils.DateUtil;
import com.cloud.utils.Journal;
import com.cloud.utils.NumbersUtil;
import com.cloud.utils.Pair;
import com.cloud.utils.component.ComponentContext;
import com.cloud.utils.component.ManagerBase;
import com.cloud.utils.concurrency.NamedThreadFactory;
import com.cloud.utils.crypt.DBEncryptionUtil;
import com.cloud.utils.crypt.RSAHelper;
import com.cloud.utils.db.DB;
import com.cloud.utils.db.EntityManager;
import com.cloud.utils.db.GlobalLock;
import com.cloud.utils.db.SearchCriteria;
import com.cloud.utils.db.Transaction;
import com.cloud.utils.db.TransactionCallbackNoReturn;
import com.cloud.utils.db.TransactionCallbackWithException;
import com.cloud.utils.db.TransactionCallbackWithExceptionNoReturn;
import com.cloud.utils.db.TransactionStatus;
import com.cloud.utils.db.UUIDManager;
import com.cloud.utils.exception.CloudRuntimeException;
import com.cloud.utils.exception.ExecutionException;
import com.cloud.utils.fsm.NoTransitionException;
import com.cloud.utils.net.Ip;
import com.cloud.utils.net.NetUtils;
import com.cloud.vm.VirtualMachine.State;
import com.cloud.vm.dao.DomainRouterDao;
import com.cloud.vm.dao.InstanceGroupDao;
import com.cloud.vm.dao.InstanceGroupVMMapDao;
import com.cloud.vm.dao.NicDao;
import com.cloud.vm.dao.NicExtraDhcpOptionDao;
import com.cloud.vm.dao.UserVmDao;
import com.cloud.vm.dao.UserVmDetailsDao;
import com.cloud.vm.dao.VMInstanceDao;
import com.cloud.vm.dao.VmStatsDao;
import com.cloud.vm.snapshot.VMSnapshotManager;
import com.cloud.vm.snapshot.VMSnapshotVO;
import com.cloud.vm.snapshot.dao.VMSnapshotDao;

public class UserVmManagerImpl extends ManagerBase implements UserVmManager, VirtualMachineGuru, Configurable {

    /**
     * The number of seconds to wait before timing out when trying to acquire a global lock.
     */
    private static final int ACQUIRE_GLOBAL_LOCK_TIMEOUT_FOR_COOPERATION = 3;

    private static final long GiB_TO_BYTES = 1024 * 1024 * 1024;

    @Inject
    private EntityManager _entityMgr;
    @Inject
    private HostDao _hostDao;
    @Inject
    private ServiceOfferingDao serviceOfferingDao;
    @Inject
    private DiskOfferingDao _diskOfferingDao;
    @Inject
    private VMTemplateDao _templateDao;
    @Inject
    private VMTemplateZoneDao _templateZoneDao;
    @Inject
    protected TemplateDataStoreDao _templateStoreDao;
    @Inject
    private DomainDao _domainDao;
    @Inject
    private UserVmDao _vmDao;
    @Inject
    private VolumeDao _volsDao;
    @Inject
    private DataCenterDao _dcDao;
    @Inject
    private FirewallRulesDao _rulesDao;
    @Inject
    private LoadBalancerVMMapDao _loadBalancerVMMapDao;
    @Inject
    private PortForwardingRulesDao _portForwardingDao;
    @Inject
    private IPAddressDao _ipAddressDao;
    @Inject
    private HostPodDao _podDao;
    @Inject
    private NetworkModel _networkModel;
    @Inject
    private NetworkOrchestrationService _networkMgr;
    @Inject
    private AgentManager _agentMgr;
    @Inject
    private ConfigurationManager _configMgr;
    @Inject
    private AccountDao _accountDao;
    @Inject
    private UserDao _userDao;
    @Inject
    private SnapshotDao _snapshotDao;
    @Inject
    private GuestOSDao _guestOSDao;
    @Inject
    private HighAvailabilityManager _haMgr;
    @Inject
    private AlertManager _alertMgr;
    @Inject
    private AccountManager _accountMgr;
    @Inject
    private AccountService _accountService;
    @Inject
    private ClusterDao _clusterDao;
    @Inject
    private PrimaryDataStoreDao _storagePoolDao;
    @Inject
    private SecurityGroupManager _securityGroupMgr;
    @Inject
    private NetworkOfferingDao _networkOfferingDao;
    @Inject
    private InstanceGroupDao _vmGroupDao;
    @Inject
    private InstanceGroupVMMapDao _groupVMMapDao;
    @Inject
    private VirtualMachineManager _itMgr;
    @Inject
    private NetworkDao _networkDao;
    @Inject
    private NicDao _nicDao;
    @Inject
    private RulesManager _rulesMgr;
    @Inject
    private LoadBalancingRulesManager _lbMgr;
    @Inject
    private SSHKeyPairDao _sshKeyPairDao;
    @Inject
    private UserVmDetailsDao userVmDetailsDao;
    @Inject
    private HypervisorCapabilitiesDao _hypervisorCapabilitiesDao;
    @Inject
    private SecurityGroupDao _securityGroupDao;
    @Inject
    private CapacityManager _capacityMgr;
    @Inject
    private VMInstanceDao _vmInstanceDao;
    @Inject
    private ResourceLimitService _resourceLimitMgr;
    @Inject
    private FirewallManager _firewallMgr;
    @Inject
    private ResourceManager _resourceMgr;
    @Inject
    private NetworkServiceMapDao _ntwkSrvcDao;
    @Inject
    private PhysicalNetworkDao _physicalNetworkDao;
    @Inject
    private VpcManager _vpcMgr;
    @Inject
    private TemplateManager _templateMgr;
    @Inject
    private GuestOSCategoryDao _guestOSCategoryDao;
    @Inject
    private UsageEventDao _usageEventDao;
    @Inject
    private VmDiskStatisticsDao _vmDiskStatsDao;
    @Inject
    private VMSnapshotDao _vmSnapshotDao;
    @Inject
    private VMSnapshotManager _vmSnapshotMgr;
    @Inject
    private AffinityGroupVMMapDao _affinityGroupVMMapDao;
    @Inject
    private AffinityGroupDao _affinityGroupDao;
    @Inject
    private DedicatedResourceDao _dedicatedDao;
    @Inject
    private AffinityGroupService _affinityGroupService;
    @Inject
    private PlannerHostReservationDao _plannerHostReservationDao;
    @Inject
    private ServiceOfferingDetailsDao serviceOfferingDetailsDao;
    @Inject
    private UserStatisticsDao _userStatsDao;
    @Inject
    private VlanDao _vlanDao;
    @Inject
    private VolumeService _volService;
    @Inject
    private VolumeDataFactory volFactory;
    @Inject
    private UUIDManager _uuidMgr;
    @Inject
    private DeploymentPlanningManager _planningMgr;
    @Inject
    private VolumeApiService _volumeService;
    @Inject
    private DataStoreManager _dataStoreMgr;
    @Inject
    private VpcVirtualNetworkApplianceManager _virtualNetAppliance;
    @Inject
    private DomainRouterDao _routerDao;
    @Inject
    private VMNetworkMapDao _vmNetworkMapDao;
    @Inject
    private IpAddressManager _ipAddrMgr;
    @Inject
    private NicExtraDhcpOptionDao _nicExtraDhcpOptionDao;
    @Inject
    private TemplateApiService _tmplService;
    @Inject
    private ConfigurationDao _configDao;
    @Inject
    private DpdkHelper dpdkHelper;
    @Inject
    private ResourceTagDao resourceTagDao;
    @Inject
    private TemplateDeployAsIsDetailsDao templateDeployAsIsDetailsDao;
    @Inject
    private UserVmDeployAsIsDetailsDao userVmDeployAsIsDetailsDao;
    @Inject
    private DataStoreProviderManager _dataStoreProviderMgr;
    @Inject
    private StorageManager storageManager;
    @Inject
    private ServiceOfferingJoinDao serviceOfferingJoinDao;
    @Inject
    private BackupDao backupDao;
    @Inject
    private BackupManager backupManager;
    @Inject
    private AnnotationDao annotationDao;
    @Inject
    private VmStatsDao vmStatsDao;
    @Inject
    private DataCenterDao dataCenterDao;
    @Inject
    private MessageBus messageBus;
    @Inject
    protected CommandSetupHelper commandSetupHelper;
    @Autowired
    @Qualifier("networkHelper")
    protected NetworkHelper nwHelper;
    @Inject
    ReservationDao reservationDao;
    @Inject
    ResourceLimitService resourceLimitService;

    @Inject
    private StatsCollector statsCollector;
    @Inject
    private UserDataDao userDataDao;

    @Inject
    protected SnapshotHelper snapshotHelper;

    @Inject
    private AutoScaleManager autoScaleManager;

    @Inject
    VMScheduleManager vmScheduleManager;
    @Inject
    NsxProviderDao nsxProviderDao;


    private ScheduledExecutorService _executor = null;
    private ScheduledExecutorService _vmIpFetchExecutor = null;
    private int _expungeInterval;
    private int _expungeDelay;
    private boolean _dailyOrHourly = false;
    private int capacityReleaseInterval;
    private ExecutorService _vmIpFetchThreadExecutor;
    private List<KubernetesClusterHelper> kubernetesClusterHelpers;


    private String _instance;
    private boolean _instanceNameFlag;
    private int _scaleRetry;
    private Map<Long, VmAndCountDetails> vmIdCountMap = new ConcurrentHashMap<>();

    protected static long ROOT_DEVICE_ID = 0;

    private static final int MAX_HTTP_GET_LENGTH = 2 * MAX_USER_DATA_LENGTH_BYTES;
    private static final int NUM_OF_2K_BLOCKS = 512;
    private static final int MAX_HTTP_POST_LENGTH = NUM_OF_2K_BLOCKS * MAX_USER_DATA_LENGTH_BYTES;

    public List<KubernetesClusterHelper> getKubernetesClusterHelpers() {
        return kubernetesClusterHelpers;
    }

    public void setKubernetesClusterHelpers(final List<KubernetesClusterHelper> kubernetesClusterHelpers) {
        this.kubernetesClusterHelpers = kubernetesClusterHelpers;
    }

    @Inject
    private OrchestrationService _orchSrvc;

    @Inject
    private VolumeOrchestrationService volumeMgr;

    @Inject
    private ManagementService _mgr;

    @Inject
    private UserDataManager userDataManager;

    @Inject
    VnfTemplateManager vnfTemplateManager;

    private static final ConfigKey<Integer> VmIpFetchWaitInterval = new ConfigKey<Integer>("Advanced", Integer.class, "externaldhcp.vmip.retrieval.interval", "180",
            "Wait Interval (in seconds) for shared network vm dhcp ip addr fetch for next iteration ", true);

    private static final ConfigKey<Integer> VmIpFetchTrialMax = new ConfigKey<Integer>("Advanced", Integer.class, "externaldhcp.vmip.max.retry", "10",
            "The max number of retrieval times for shared entwork vm dhcp ip fetch, in case of failures", true);

    private static final ConfigKey<Integer> VmIpFetchThreadPoolMax = new ConfigKey<Integer>("Advanced", Integer.class, "externaldhcp.vmipFetch.threadPool.max", "10",
            "number of threads for fetching vms ip address", true);

    private static final ConfigKey<Integer> VmIpFetchTaskWorkers = new ConfigKey<Integer>("Advanced", Integer.class, "externaldhcp.vmipfetchtask.workers", "10",
            "number of worker threads for vm ip fetch task ", true);

    private static final ConfigKey<Boolean> AllowDeployVmIfGivenHostFails = new ConfigKey<Boolean>("Advanced", Boolean.class, "allow.deploy.vm.if.deploy.on.given.host.fails", "false",
            "allow vm to deploy on different host if vm fails to deploy on the given host ", true);

    private static final ConfigKey<Boolean> EnableAdditionalVmConfig = new ConfigKey<>("Advanced", Boolean.class,
            "enable.additional.vm.configuration", "false", "allow additional arbitrary configuration to vm", true, ConfigKey.Scope.Account);

    private static final ConfigKey<String> KvmAdditionalConfigAllowList = new ConfigKey<>(String.class,
    "allow.additional.vm.configuration.list.kvm", "Advanced", "", "Comma separated list of allowed additional configuration options.", true, ConfigKey.Scope.Account, null, null, EnableAdditionalVmConfig.key(), null, null, ConfigKey.Kind.CSV, null);

    private static final ConfigKey<String> XenServerAdditionalConfigAllowList = new ConfigKey<>(String.class,
    "allow.additional.vm.configuration.list.xenserver", "Advanced", "", "Comma separated list of allowed additional configuration options", true, ConfigKey.Scope.Global, null, null, EnableAdditionalVmConfig.key(), null, null, ConfigKey.Kind.CSV, null);

    private static final ConfigKey<String> VmwareAdditionalConfigAllowList = new ConfigKey<>(String.class,
    "allow.additional.vm.configuration.list.vmware", "Advanced", "", "Comma separated list of allowed additional configuration options.", true, ConfigKey.Scope.Global, null, null, EnableAdditionalVmConfig.key(), null, null, ConfigKey.Kind.CSV, null);

    private static final ConfigKey<Boolean> VmDestroyForcestop = new ConfigKey<Boolean>("Advanced", Boolean.class, "vm.destroy.forcestop", "false",
            "On destroy, force-stop takes this value ", true);

    public static final List<HypervisorType> VM_STORAGE_MIGRATION_SUPPORTING_HYPERVISORS = new ArrayList<>(Arrays.asList(
            HypervisorType.KVM,
            HypervisorType.VMware,
            HypervisorType.XenServer,
            HypervisorType.Simulator
    ));

    protected static final List<HypervisorType> ROOT_DISK_SIZE_OVERRIDE_SUPPORTING_HYPERVISORS = Arrays.asList(
            HypervisorType.KVM,
            HypervisorType.XenServer,
            HypervisorType.VMware,
            HypervisorType.Simulator,
            HypervisorType.Custom
    );

    private static final List<HypervisorType> HYPERVISORS_THAT_CAN_DO_STORAGE_MIGRATION_ON_NON_USER_VMS = Arrays.asList(HypervisorType.KVM, HypervisorType.VMware);

    @Override
    public UserVmVO getVirtualMachine(long vmId) {
        return _vmDao.findById(vmId);
    }

    @Override
    public List<? extends UserVm> getVirtualMachines(long hostId) {
        return _vmDao.listByHostId(hostId);
    }

    protected void resourceCountIncrement(long accountId, Boolean displayVm, ServiceOffering serviceOffering, VirtualMachineTemplate template) {
        if (!VirtualMachineManager.ResourceCountRunningVMsonly.value()) {
            _resourceLimitMgr.incrementVmResourceCount(accountId, displayVm, serviceOffering, template);
        }
    }

    protected void resourceCountDecrement(long accountId, Boolean displayVm, ServiceOffering serviceOffering, VirtualMachineTemplate template) {
        if (!VirtualMachineManager.ResourceCountRunningVMsonly.value()) {
            _resourceLimitMgr.decrementVmResourceCount(accountId, displayVm, serviceOffering, template);
        }
    }

    public class VmAndCountDetails {
        long vmId;
        int  retrievalCount = VmIpFetchTrialMax.value();


        public VmAndCountDetails() {
        }

        public VmAndCountDetails (long vmId, int retrievalCount) {
            this.vmId = vmId;
            this.retrievalCount = retrievalCount;
        }

        public VmAndCountDetails (long vmId) {
            this.vmId = vmId;
        }

        public int getRetrievalCount() {
            return retrievalCount;
        }

        public void setRetrievalCount(int retrievalCount) {
            this.retrievalCount = retrievalCount;
        }

        public long getVmId() {
            return vmId;
        }

        public void setVmId(long vmId) {
            this.vmId = vmId;
        }

        public void decrementCount() {
            this.retrievalCount--;

        }
    }

    private class VmIpAddrFetchThread extends ManagedContextRunnable {


        long nicId;
        long vmId;
        String vmName;
        boolean isWindows;
        Long hostId;
        String networkCidr;

        public VmIpAddrFetchThread(long vmId, long nicId, String instanceName, boolean windows, Long hostId, String networkCidr) {
            this.vmId = vmId;
            this.nicId = nicId;
            this.vmName = instanceName;
            this.isWindows = windows;
            this.hostId = hostId;
            this.networkCidr = networkCidr;
        }

        @Override
        protected void runInContext() {
            GetVmIpAddressCommand cmd = new GetVmIpAddressCommand(vmName, networkCidr, isWindows);
            boolean decrementCount = true;

            try {
                logger.debug("Trying for vm "+ vmId +" nic Id "+nicId +" ip retrieval ...");
                Answer answer = _agentMgr.send(hostId, cmd);
                NicVO nic = _nicDao.findById(nicId);
                if (answer.getResult()) {
                    String vmIp = answer.getDetails();

                    if (NetUtils.isValidIp4(vmIp)) {
                        // set this vm ip addr in vm nic.
                        if (nic != null) {
                            nic.setIPv4Address(vmIp);
                            _nicDao.update(nicId, nic);
                            logger.debug("Vm "+ vmId +" IP "+vmIp +" got retrieved successfully");
                            vmIdCountMap.remove(nicId);
                            decrementCount = false;
                            ActionEventUtils.onActionEvent(User.UID_SYSTEM, Account.ACCOUNT_ID_SYSTEM,
                                    Domain.ROOT_DOMAIN, EventTypes.EVENT_NETWORK_EXTERNAL_DHCP_VM_IPFETCH,
                                    "VM " + vmId + " nic id " + nicId + " ip address " + vmIp + " got fetched successfully", vmId, ApiCommandResourceType.VirtualMachine.toString());
                        }
                    }
                } else {
                    //previously vm has ip and nic table has ip address. After vm restart or stop/start
                    //if vm doesnot get the ip then set the ip in nic table to null
                    if (nic.getIPv4Address() != null) {
                        nic.setIPv4Address(null);
                        _nicDao.update(nicId, nic);
                    }
                    if (answer.getDetails() != null) {
                        logger.debug("Failed to get vm ip for Vm "+ vmId + answer.getDetails());
                    }
                }
            } catch (OperationTimedoutException e) {
                logger.warn("Timed Out", e);
            } catch (AgentUnavailableException e) {
                logger.warn("Agent Unavailable ", e);
            } finally {
                if (decrementCount) {
                    VmAndCountDetails vmAndCount = vmIdCountMap.get(nicId);
                    vmAndCount.decrementCount();
                    logger.debug("Ip is not retrieved for VM " + vmId +" nic "+nicId + " ... decremented count to "+vmAndCount.getRetrievalCount());
                    vmIdCountMap.put(nicId, vmAndCount);
                }
            }
        }
    }

    private void addVmUefiBootOptionsToParams(Map<VirtualMachineProfile.Param, Object> params, String bootType, String bootMode) {
        if (logger.isTraceEnabled()) {
            logger.trace(String.format("Adding boot options (%s, %s, %s) into the param map for VM start as UEFI detail(%s=%s) found for the VM",
                    VirtualMachineProfile.Param.UefiFlag.getName(),
                    VirtualMachineProfile.Param.BootType.getName(),
                    VirtualMachineProfile.Param.BootMode.getName(),
                    bootType,
                    bootMode));
        }
        params.put(VirtualMachineProfile.Param.UefiFlag, "Yes");
        params.put(VirtualMachineProfile.Param.BootType, bootType);
        params.put(VirtualMachineProfile.Param.BootMode, bootMode);
    }

    @Override
    @ActionEvent(eventType = EventTypes.EVENT_VM_RESETPASSWORD, eventDescription = "resetting Vm password", async = true)
    public UserVm resetVMPassword(ResetVMPasswordCmd cmd, String password) throws ResourceUnavailableException, InsufficientCapacityException {
        Account caller = CallContext.current().getCallingAccount();
        Long vmId = cmd.getId();
        UserVmVO userVm = _vmDao.findById(cmd.getId());

        // Do parameters input validation
        if (userVm == null) {
            throw new InvalidParameterValueException("unable to find a virtual machine with id " + cmd.getId());
        }

        _vmDao.loadDetails(userVm);

        VMTemplateVO template = _templateDao.findByIdIncludingRemoved(userVm.getTemplateId());
        if (template == null || !template.isEnablePassword()) {
            throw new InvalidParameterValueException("Fail to reset password for the virtual machine, the template is not password enabled");
        }

        if (userVm.getState() == State.Error || userVm.getState() == State.Expunging) {
            logger.error("vm is not in the right state: " + vmId);
            throw new InvalidParameterValueException("Vm with id " + vmId + " is not in the right state");
        }

        if (userVm.getState() != State.Stopped) {
            logger.error("vm is not in the right state: " + vmId);
            throw new InvalidParameterValueException("Vm " + userVm + " should be stopped to do password reset");
        }

        _accountMgr.checkAccess(caller, null, true, userVm);

        boolean result = resetVMPasswordInternal(vmId, password);

        if (result) {
            userVm.setPassword(password);
        } else {
            throw new CloudRuntimeException("Failed to reset password for the virtual machine ");
        }

        return userVm;
    }

    private boolean resetVMPasswordInternal(Long vmId, String password) throws ResourceUnavailableException, InsufficientCapacityException {
        Long userId = CallContext.current().getCallingUserId();
        VMInstanceVO vmInstance = _vmDao.findById(vmId);

        if (password == null || password.equals("")) {
            return false;
        }

        VMTemplateVO template = _templateDao.findByIdIncludingRemoved(vmInstance.getTemplateId());
        if (template.isEnablePassword()) {
            Nic defaultNic = _networkModel.getDefaultNic(vmId);
            if (defaultNic == null) {
                logger.error("Unable to reset password for vm " + vmInstance + " as the instance doesn't have default nic");
                return false;
            }

            Network defaultNetwork = _networkDao.findById(defaultNic.getNetworkId());
            NicProfile defaultNicProfile = new NicProfile(defaultNic, defaultNetwork, null, null, null, _networkModel.isSecurityGroupSupportedInNetwork(defaultNetwork),
                    _networkModel.getNetworkTag(template.getHypervisorType(), defaultNetwork));
            VirtualMachineProfile vmProfile = new VirtualMachineProfileImpl(vmInstance);
            vmProfile.setParameter(VirtualMachineProfile.Param.VmPassword, password);

            UserDataServiceProvider element = _networkMgr.getPasswordResetProvider(defaultNetwork);
            if (element == null) {
                throw new CloudRuntimeException("Can't find network element for " + Service.UserData.getName() + " provider needed for password reset");
            }

            boolean result = element.savePassword(defaultNetwork, defaultNicProfile, vmProfile);

            // Need to reboot the virtual machine so that the password gets
            // redownloaded from the DomR, and reset on the VM
            if (!result) {
                logger.debug("Failed to reset password for the virtual machine; no need to reboot the vm");
                return false;
            } else {
                final UserVmVO userVm = _vmDao.findById(vmId);
                _vmDao.loadDetails(userVm);
                // update the password in vm_details table too
                // Check if an SSH key pair was selected for the instance and if so
                // use it to encrypt & save the vm password
                encryptAndStorePassword(userVm, password);

                if (vmInstance.getState() == State.Stopped) {
                    logger.debug("Vm " + vmInstance + " is stopped, not rebooting it as a part of password reset");
                    return true;
                }

                if (rebootVirtualMachine(userId, vmId, false, false) == null) {
                    logger.warn("Failed to reboot the vm " + vmInstance);
                    return false;
                } else {
                    logger.debug("Vm " + vmInstance + " is rebooted successfully as a part of password reset");
                    return true;
                }
            }
        } else {
            if (logger.isDebugEnabled()) {
                logger.debug("Reset password called for a vm that is not using a password enabled template");
            }
            return false;
        }
    }

    @Override
    @ActionEvent(eventType = EventTypes.EVENT_VM_RESETUSERDATA, eventDescription = "resetting VM userdata", async = true)
    public UserVm resetVMUserData(ResetVMUserDataCmd cmd) throws ResourceUnavailableException, InsufficientCapacityException {

        Account caller = CallContext.current().getCallingAccount();
        Long vmId = cmd.getId();
        UserVmVO userVm = _vmDao.findById(cmd.getId());

        if (userVm == null) {
            throw new InvalidParameterValueException("unable to find a virtual machine by id" + cmd.getId());
        }
        _accountMgr.checkAccess(caller, null, true, userVm);

        VMTemplateVO template = _templateDao.findByIdIncludingRemoved(userVm.getTemplateId());

        // Do parameters input validation

        if (userVm.getState() != State.Stopped) {
            logger.error("vm is not in the right state: " + vmId);
            throw new InvalidParameterValueException(String.format("VM %s should be stopped to do UserData reset", userVm));
        }

        String userData = cmd.getUserData();
        Long userDataId = cmd.getUserdataId();
        String userDataDetails = null;
        if (MapUtils.isNotEmpty(cmd.getUserdataDetails())) {
            userDataDetails = cmd.getUserdataDetails().toString();
        }
        userData = finalizeUserData(userData, userDataId, template);
        userData = userDataManager.validateUserData(userData, cmd.getHttpMethod());

        userVm.setUserDataId(userDataId);
        userVm.setUserData(userData);
        userVm.setUserDataDetails(userDataDetails);
        _vmDao.update(userVm.getId(), userVm);

        updateUserData(userVm);

        UserVmVO vm = _vmDao.findById(vmId);
        _vmDao.loadDetails(vm);
        return vm;
    }

    @Override
    @ActionEvent(eventType = EventTypes.EVENT_VM_RESETSSHKEY, eventDescription = "resetting Vm SSHKey", async = true)
    public UserVm resetVMSSHKey(ResetVMSSHKeyCmd cmd) throws ResourceUnavailableException, InsufficientCapacityException {

        Account caller = CallContext.current().getCallingAccount();
        Account owner = _accountMgr.finalizeOwner(caller, cmd.getAccountName(), cmd.getDomainId(), cmd.getProjectId());
        Long vmId = cmd.getId();
        UserVmVO userVm = _vmDao.findById(cmd.getId());

        if (userVm == null) {
            throw new InvalidParameterValueException("unable to find a virtual machine by id" + cmd.getId());
        }

        VMTemplateVO template = _templateDao.findByIdIncludingRemoved(userVm.getTemplateId());

        // Do parameters input validation

        if (userVm.getState() == State.Error || userVm.getState() == State.Expunging) {
            logger.error("vm is not in the right state: " + vmId);
            throw new InvalidParameterValueException("Vm with specified id is not in the right state");
        }
        if (userVm.getState() != State.Stopped) {
            logger.error("vm is not in the right state: " + vmId);
            throw new InvalidParameterValueException("Vm " + userVm + " should be stopped to do SSH Key reset");
        }

        if (cmd.getNames() == null || cmd.getNames().isEmpty()) {
            throw new InvalidParameterValueException("'keypair' or 'keypairs' must be specified");
        }

        String keypairnames = "";
        String sshPublicKeys = "";
        List<SSHKeyPairVO> pairs = new ArrayList<>();

        pairs = _sshKeyPairDao.findByNames(owner.getAccountId(), owner.getDomainId(), cmd.getNames());
        if (pairs == null || pairs.size() != cmd.getNames().size()) {
            throw new InvalidParameterValueException("Not all specified keypairs exist");
        }
        sshPublicKeys = pairs.stream().map(p -> p.getPublicKey()).collect(Collectors.joining("\n"));
        keypairnames = String.join(",", cmd.getNames());

        _accountMgr.checkAccess(caller, null, true, userVm);

        boolean result = resetVMSSHKeyInternal(vmId, sshPublicKeys, keypairnames);

        UserVmVO vm = _vmDao.findById(vmId);
        _vmDao.loadDetails(vm);
        if (!result) {
            throw new CloudRuntimeException("Failed to reset SSH Key for the virtual machine ");
        }

        removeEncryptedPasswordFromUserVmVoDetails(vmId);

        _vmDao.loadDetails(userVm);
        return userVm;
    }

    protected void removeEncryptedPasswordFromUserVmVoDetails(long vmId) {
        userVmDetailsDao.removeDetail(vmId, VmDetailConstants.ENCRYPTED_PASSWORD);
    }

    private boolean resetVMSSHKeyInternal(Long vmId, String sshPublicKeys, String keypairnames) throws ResourceUnavailableException, InsufficientCapacityException {
        Long userId = CallContext.current().getCallingUserId();
        VMInstanceVO vmInstance = _vmDao.findById(vmId);

        VMTemplateVO template = _templateDao.findByIdIncludingRemoved(vmInstance.getTemplateId());
        Nic defaultNic = _networkModel.getDefaultNic(vmId);
        if (defaultNic == null) {
            logger.error("Unable to reset SSH Key for vm " + vmInstance + " as the instance doesn't have default nic");
            return false;
        }

        Network defaultNetwork = _networkDao.findById(defaultNic.getNetworkId());
        NicProfile defaultNicProfile = new NicProfile(defaultNic, defaultNetwork, null, null, null, _networkModel.isSecurityGroupSupportedInNetwork(defaultNetwork),
                _networkModel.getNetworkTag(template.getHypervisorType(), defaultNetwork));

        VirtualMachineProfile vmProfile = new VirtualMachineProfileImpl(vmInstance);

        UserDataServiceProvider element = _networkMgr.getSSHKeyResetProvider(defaultNetwork);
        if (element == null) {
            throw new CloudRuntimeException("Can't find network element for " + Service.UserData.getName() + " provider needed for SSH Key reset");
        }
        boolean result = element.saveSSHKey(defaultNetwork, defaultNicProfile, vmProfile, sshPublicKeys);
        // Need to reboot the virtual machine so that the password gets redownloaded from the DomR, and reset on the VM
        if (!result) {
            logger.debug("Failed to reset SSH Key for the virtual machine; no need to reboot the vm");
            return false;
        } else {
            final UserVmVO userVm = _vmDao.findById(vmId);
            _vmDao.loadDetails(userVm);
            userVm.setDetail(VmDetailConstants.SSH_PUBLIC_KEY, sshPublicKeys);
            userVm.setDetail(VmDetailConstants.SSH_KEY_PAIR_NAMES, keypairnames);
            _vmDao.saveDetails(userVm);

            if (vmInstance.getState() == State.Stopped) {
                logger.debug("Vm " + vmInstance + " is stopped, not rebooting it as a part of SSH Key reset");
                return true;
            }
            if (rebootVirtualMachine(userId, vmId, false, false) == null) {
                logger.warn("Failed to reboot the vm " + vmInstance);
                return false;
            } else {
                logger.debug("Vm " + vmInstance + " is rebooted successfully as a part of SSH Key reset");
                return true;
            }
        }
    }

    @Override
    public boolean stopVirtualMachine(long userId, long vmId) {
        boolean status = false;
        if (logger.isDebugEnabled()) {
            logger.debug("Stopping vm=" + vmId);
        }
        UserVmVO vm = _vmDao.findById(vmId);
        if (vm == null || vm.getRemoved() != null) {
            if (logger.isDebugEnabled()) {
                logger.debug("VM is either removed or deleted.");
            }
            return true;
        }

        _userDao.findById(userId);
        try {
            VirtualMachineEntity vmEntity = _orchSrvc.getVirtualMachine(vm.getUuid());
            status = vmEntity.stop(Long.toString(userId));
        } catch (ResourceUnavailableException e) {
            logger.debug("Unable to stop due to ", e);
            status = false;
        } catch (CloudException e) {
            throw new CloudRuntimeException("Unable to contact the agent to stop the virtual machine " + vm, e);
        }
        return status;
    }

    private UserVm rebootVirtualMachine(long userId, long vmId, boolean enterSetup, boolean forced) throws InsufficientCapacityException, ResourceUnavailableException {
        UserVmVO vm = _vmDao.findById(vmId);

        if (logger.isTraceEnabled()) {
            logger.trace(String.format("reboot %s with enterSetup set to %s", vm.getInstanceName(), Boolean.toString(enterSetup)));
        }

        if (vm == null || vm.getState() == State.Destroyed || vm.getState() == State.Expunging || vm.getRemoved() != null) {
            logger.warn("Vm id=" + vmId + " doesn't exist");
            return null;
        }

        if (vm.getState() == State.Running && vm.getHostId() != null) {
            collectVmDiskAndNetworkStatistics(vm, State.Running);

            if (forced) {
                Host vmOnHost = _hostDao.findById(vm.getHostId());
                if (vmOnHost == null || vmOnHost.getResourceState() != ResourceState.Enabled || vmOnHost.getStatus() != Status.Up ) {
                    throw new CloudRuntimeException("Unable to force reboot the VM as the host: " + vm.getHostId() + " is not in the right state");
                }
                return forceRebootVirtualMachine(vmId, vm.getHostId(), enterSetup);
            }

            DataCenterVO dc = _dcDao.findById(vm.getDataCenterId());
            try {
                if (dc.getNetworkType() == DataCenter.NetworkType.Advanced) {
                    //List all networks of vm
                    List<Long> vmNetworks = _vmNetworkMapDao.getNetworks(vmId);
                    List<DomainRouterVO> routers = new ArrayList<DomainRouterVO>();
                    //List the stopped routers
                    for(long vmNetworkId : vmNetworks) {
                        List<DomainRouterVO> router = _routerDao.listStopped(vmNetworkId);
                        routers.addAll(router);
                    }
                    //A vm may not have many nics attached and even fewer routers might be stopped (only in exceptional cases)
                    //Safe to start the stopped router serially, this is consistent with the way how multiple networks are added to vm during deploy
                    //and routers are started serially ,may revisit to make this process parallel
                    for(DomainRouterVO routerToStart : routers) {
                        logger.warn("Trying to start router " + routerToStart.getInstanceName() + " as part of vm: " + vm.getInstanceName() + " reboot");
                        _virtualNetAppliance.startRouter(routerToStart.getId(),true);
                    }
                }
            } catch (ConcurrentOperationException e) {
                throw new CloudRuntimeException("Concurrent operations on starting router. " + e);
            } catch (Exception ex){
                throw new CloudRuntimeException("Router start failed due to" + ex);
            } finally {
                if (logger.isInfoEnabled()) {
                    logger.info(String.format("Rebooting vm %s%s.", vm.getInstanceName(), enterSetup? " entering hardware setup menu" : " as is"));
                }
                Map<VirtualMachineProfile.Param,Object> params = null;
                if (enterSetup) {
                    params = new HashMap();
                    params.put(VirtualMachineProfile.Param.BootIntoSetup, Boolean.TRUE);
                    if (logger.isTraceEnabled()) {
                        logger.trace(String.format("Adding %s to paramlist", VirtualMachineProfile.Param.BootIntoSetup));
                    }
                }
                _itMgr.reboot(vm.getUuid(), params);
            }
            return _vmDao.findById(vmId);
        } else {
            logger.error("Vm id=" + vmId + " is not in Running state, failed to reboot");
            return null;
        }
    }

    private UserVm forceRebootVirtualMachine(long vmId, long hostId, boolean enterSetup) {
        try {
            if (stopVirtualMachine(vmId, false) != null) {
                Map<VirtualMachineProfile.Param,Object> params = new HashMap<>();
                if (enterSetup) {
                    params.put(VirtualMachineProfile.Param.BootIntoSetup, Boolean.TRUE);
                }
                return startVirtualMachine(vmId, null, null, hostId, params, null, false).first();
            }
        } catch (ResourceUnavailableException e) {
            throw new CloudRuntimeException("Unable to reboot the VM: " + vmId, e);
        } catch (CloudException e) {
            throw new CloudRuntimeException("Unable to reboot the VM: " + vmId, e);
        }
        return null;
    }

    @Override
    @ActionEvent(eventType = EventTypes.EVENT_VM_UPGRADE, eventDescription = "upgrading Vm")
    /*
     * TODO: cleanup eventually - Refactored API call
     */
    // This method will be deprecated as we use ScaleVMCmd for both stopped VMs and running VMs
    public UserVm upgradeVirtualMachine(UpgradeVMCmd cmd) throws ResourceAllocationException {
        Long vmId = cmd.getId();
        Long svcOffId = cmd.getServiceOfferingId();
        Account caller = CallContext.current().getCallingAccount();

        // Verify input parameters
        //UserVmVO vmInstance = _vmDao.findById(vmId);
        VMInstanceVO vmInstance = _vmInstanceDao.findById(vmId);
        if (vmInstance == null) {
            throw new InvalidParameterValueException("unable to find a virtual machine with id " + vmId);
        } else if (!(vmInstance.getState().equals(State.Stopped))) {
            throw new InvalidParameterValueException("Unable to upgrade virtual machine " + vmInstance.toString() + " " + " in state " + vmInstance.getState()
            + "; make sure the virtual machine is stopped");
        }

        _accountMgr.checkAccess(caller, null, true, vmInstance);

        upgradeStoppedVirtualMachine(vmId, svcOffId, cmd.getDetails());

        // Generate usage event for VM upgrade
        UserVmVO userVm = _vmDao.findById(vmId);
        generateUsageEvent( userVm, userVm.isDisplayVm(), EventTypes.EVENT_VM_UPGRADE);

        return userVm;
    }

    /**
     Updates the instance details map with the current values for absent details. This only applies to details {@value VmDetailConstants#CPU_SPEED},
     {@value VmDetailConstants#MEMORY}, and {@value VmDetailConstants#CPU_NUMBER}. This method only updates the map passed as parameter, not the database.
     @param details Map containing the instance details.
     @param vmInstance The virtual machine instance to retrieve the current values.
     @param newServiceOfferingId The ID of the new service offering.
     */

    protected void updateInstanceDetailsMapWithCurrentValuesForAbsentDetails(Map<String, String> details, VirtualMachine vmInstance, Long newServiceOfferingId) {
        ServiceOfferingVO currentServiceOffering = serviceOfferingDao.findByIdIncludingRemoved(vmInstance.getId(), vmInstance.getServiceOfferingId());
        ServiceOfferingVO newServiceOffering = serviceOfferingDao.findById(newServiceOfferingId);
        addCurrentDetailValueToInstanceDetailsMapIfNewValueWasNotSpecified(newServiceOffering.getSpeed(), details, VmDetailConstants.CPU_SPEED, currentServiceOffering.getSpeed());
        addCurrentDetailValueToInstanceDetailsMapIfNewValueWasNotSpecified(newServiceOffering.getRamSize(), details, VmDetailConstants.MEMORY, currentServiceOffering.getRamSize());
        addCurrentDetailValueToInstanceDetailsMapIfNewValueWasNotSpecified(newServiceOffering.getCpu(), details, VmDetailConstants.CPU_NUMBER, currentServiceOffering.getCpu());
    }

    /**
     * Adds the current detail value to the instance details map if a new value was not specified to it.
     *
     * @param newValue the new value to be set.
     * @param details a map of instance details.
     * @param detailKey the detail to be updated.
     * @param currentValue the current value of the detail constant.
     */

    protected void addCurrentDetailValueToInstanceDetailsMapIfNewValueWasNotSpecified(Integer newValue, Map<String, String> details, String detailKey, Integer currentValue) {
        if (newValue == null && details.get(detailKey) == null) {
            String currentValueString = String.valueOf(currentValue);
            logger.debug("{} was not specified, keeping the current value: {}.", detailKey, currentValueString);
            details.put(detailKey, currentValueString);
        }
    }


    private void validateOfferingMaxResource(ServiceOfferingVO offering) {
        Integer maxCPUCores = ConfigurationManagerImpl.VM_SERVICE_OFFERING_MAX_CPU_CORES.value() == 0 ? Integer.MAX_VALUE: ConfigurationManagerImpl.VM_SERVICE_OFFERING_MAX_CPU_CORES.value();
        if (offering.getCpu() > maxCPUCores) {
            throw new InvalidParameterValueException("Invalid cpu cores value, please choose another service offering with cpu cores between 1 and " + maxCPUCores);
        }
        Integer maxRAMSize = ConfigurationManagerImpl.VM_SERVICE_OFFERING_MAX_RAM_SIZE.value() == 0 ? Integer.MAX_VALUE: ConfigurationManagerImpl.VM_SERVICE_OFFERING_MAX_RAM_SIZE.value();
        if (offering.getRamSize() > maxRAMSize) {
            throw new InvalidParameterValueException("Invalid memory value, please choose another service offering with memory between 32 and " + maxRAMSize + " MB");
        }
    }

    @Override
    public void validateCustomParameters(ServiceOfferingVO serviceOffering, Map<String, String> customParameters) {
        //TODO need to validate custom cpu, and memory against min/max CPU/Memory ranges from service_offering_details table
        if (customParameters.size() != 0) {
            Map<String, String> offeringDetails = serviceOfferingDetailsDao.listDetailsKeyPairs(serviceOffering.getId());
            if (serviceOffering.getCpu() == null) {
                int minCPU = NumbersUtil.parseInt(offeringDetails.get(ApiConstants.MIN_CPU_NUMBER), 1);
                int maxCPU = NumbersUtil.parseInt(offeringDetails.get(ApiConstants.MAX_CPU_NUMBER), Integer.MAX_VALUE);
                int cpuNumber = NumbersUtil.parseInt(customParameters.get(UsageEventVO.DynamicParameters.cpuNumber.name()), -1);
                Integer maxCPUCores = ConfigurationManagerImpl.VM_SERVICE_OFFERING_MAX_CPU_CORES.value() == 0 ? Integer.MAX_VALUE: ConfigurationManagerImpl.VM_SERVICE_OFFERING_MAX_CPU_CORES.value();
                if (cpuNumber < minCPU || cpuNumber > maxCPU || cpuNumber > maxCPUCores) {
                    throw new InvalidParameterValueException(String.format("Invalid cpu cores value, specify a value between %d and %d", minCPU, Math.min(maxCPUCores, maxCPU)));
                }
            } else if (customParameters.containsKey(UsageEventVO.DynamicParameters.cpuNumber.name())) {
                throw new InvalidParameterValueException("The cpu cores of this offering id:" + serviceOffering.getUuid()
                + " is not customizable. This is predefined in the template.");
            }

            if (serviceOffering.getSpeed() == null) {
                String cpuSpeed = customParameters.get(UsageEventVO.DynamicParameters.cpuSpeed.name());
                if ((cpuSpeed == null) || (NumbersUtil.parseInt(cpuSpeed, -1) <= 0)) {
                    throw new InvalidParameterValueException("Invalid cpu speed value, specify a value between 1 and " + Integer.MAX_VALUE);
                }
            } else if (!serviceOffering.isCustomCpuSpeedSupported() && customParameters.containsKey(UsageEventVO.DynamicParameters.cpuSpeed.name())) {
                throw new InvalidParameterValueException("The cpu speed of this offering id:" + serviceOffering.getUuid()
                + " is not customizable. This is predefined in the template.");
            }

            if (serviceOffering.getRamSize() == null) {
                int minMemory = NumbersUtil.parseInt(offeringDetails.get(ApiConstants.MIN_MEMORY), 32);
                int maxMemory = NumbersUtil.parseInt(offeringDetails.get(ApiConstants.MAX_MEMORY), Integer.MAX_VALUE);
                int memory = NumbersUtil.parseInt(customParameters.get(UsageEventVO.DynamicParameters.memory.name()), -1);
                Integer maxRAMSize = ConfigurationManagerImpl.VM_SERVICE_OFFERING_MAX_RAM_SIZE.value() == 0 ? Integer.MAX_VALUE: ConfigurationManagerImpl.VM_SERVICE_OFFERING_MAX_RAM_SIZE.value();
                if (memory < minMemory || memory > maxMemory || memory > maxRAMSize) {
                    throw new InvalidParameterValueException(String.format("Invalid memory value, specify a value between %d and %d", minMemory, Math.min(maxRAMSize, maxMemory)));
                }
            } else if (customParameters.containsKey(UsageEventVO.DynamicParameters.memory.name())) {
                throw new InvalidParameterValueException("The memory of this offering id:" + serviceOffering.getUuid() + " is not customizable. This is predefined in the template.");
            }
        } else {
            throw new InvalidParameterValueException("Need to specify custom parameter values cpu, cpu speed and memory when using custom offering");
        }
    }

    private UserVm upgradeStoppedVirtualMachine(Long vmId, Long svcOffId, Map<String, String> customParameters) throws ResourceAllocationException {

        VMInstanceVO vmInstance = _vmInstanceDao.findById(vmId);
        // Check resource limits for CPU and Memory.
        ServiceOfferingVO newServiceOffering = serviceOfferingDao.findById(svcOffId);
        if (newServiceOffering.getState() == ServiceOffering.State.Inactive) {
            throw new InvalidParameterValueException(String.format("Unable to upgrade virtual machine %s with an inactive service offering %s", vmInstance.getUuid(), newServiceOffering.getUuid()));
        }
        if (newServiceOffering.isDynamic()) {
            newServiceOffering.setDynamicFlag(true);
            validateCustomParameters(newServiceOffering, customParameters);
            newServiceOffering = serviceOfferingDao.getComputeOffering(newServiceOffering, customParameters);
        } else {
            validateOfferingMaxResource(newServiceOffering);
        }
        ServiceOfferingVO currentServiceOffering = serviceOfferingDao.findByIdIncludingRemoved(vmInstance.getId(), vmInstance.getServiceOfferingId());

        validateDiskOfferingChecks(currentServiceOffering, newServiceOffering);

        int newCpu = newServiceOffering.getCpu();
        int newMemory = newServiceOffering.getRamSize();
        int currentCpu = currentServiceOffering.getCpu();
        int currentMemory = currentServiceOffering.getRamSize();

        Account owner = _accountMgr.getActiveAccountById(vmInstance.getAccountId());
        VMTemplateVO template = _templateDao.findByIdIncludingRemoved(vmInstance.getTemplateId());
        if (!VirtualMachineManager.ResourceCountRunningVMsonly.value()) {
            _resourceLimitMgr.checkVmResourceLimitsForServiceOfferingChange(owner, vmInstance.isDisplay(), (long) currentCpu, (long) newCpu,
                    (long) currentMemory, (long) newMemory, currentServiceOffering, newServiceOffering, template);
        }

        // Check that the specified service offering ID is valid
        _itMgr.checkIfCanUpgrade(vmInstance, newServiceOffering);

        // Check if the new service offering can be applied to vm instance
        _accountMgr.checkAccess(owner, newServiceOffering, _dcDao.findById(vmInstance.getDataCenterId()));

        // resize and migrate the root volume if required
        DiskOfferingVO newDiskOffering = _diskOfferingDao.findById(newServiceOffering.getDiskOfferingId());
        changeDiskOfferingForRootVolume(vmId, newDiskOffering, customParameters, vmInstance.getDataCenterId());

        _itMgr.upgradeVmDb(vmId, newServiceOffering, currentServiceOffering);

        // Increment or decrement CPU and Memory count accordingly.
        if (!VirtualMachineManager.ResourceCountRunningVMsonly.value()) {
            _resourceLimitMgr.updateVmResourceCountForServiceOfferingChange(owner.getAccountId(), vmInstance.isDisplay(), (long) currentCpu, (long) newCpu,
                    (long) currentMemory, (long) newMemory, currentServiceOffering, newServiceOffering, template);
        }

        return _vmDao.findById(vmInstance.getId());

    }

    /**
     * Prepares the Resize Volume Command and verifies if the disk offering from the new service offering can be resized.
     * <br>
     * If the Service Offering was configured with a root disk size (size > 0) then it can only resize to an offering with a larger disk
     * or to an offering with a root size of zero, which is the default behavior.
     */
    protected ResizeVolumeCmd prepareResizeVolumeCmd(VolumeVO rootVolume, DiskOfferingVO currentRootDiskOffering, DiskOfferingVO newRootDiskOffering) {
        if (rootVolume == null) {
            throw new InvalidParameterValueException("Could not find Root volume for the VM while preparing the Resize Volume Command.");
        }
        if (currentRootDiskOffering == null) {
            throw new InvalidParameterValueException("Could not find Disk Offering matching the provided current Root Offering ID.");
        }
        if (newRootDiskOffering == null) {
            throw new InvalidParameterValueException("Could not find Disk Offering matching the provided Offering ID for resizing Root volume.");
        }

        ResizeVolumeCmd resizeVolumeCmd = new ResizeVolumeCmd(rootVolume.getId(), newRootDiskOffering.getMinIops(), newRootDiskOffering.getMaxIops());

        long newNewOfferingRootSizeInBytes = newRootDiskOffering.getDiskSize();
        long newNewOfferingRootSizeInGiB = newNewOfferingRootSizeInBytes / GiB_TO_BYTES;
        long currentRootDiskOfferingGiB = currentRootDiskOffering.getDiskSize() / GiB_TO_BYTES;
        if (newNewOfferingRootSizeInBytes > currentRootDiskOffering.getDiskSize()) {
            resizeVolumeCmd = new ResizeVolumeCmd(rootVolume.getId(), newRootDiskOffering.getMinIops(), newRootDiskOffering.getMaxIops(), newRootDiskOffering.getId());
            logger.debug(String.format("Preparing command to resize VM Root disk from %d GB to %d GB; current offering: %s, new offering: %s.", currentRootDiskOfferingGiB,
                    newNewOfferingRootSizeInGiB, currentRootDiskOffering.getName(), newRootDiskOffering.getName()));
        } else if (newNewOfferingRootSizeInBytes > 0l && newNewOfferingRootSizeInBytes < currentRootDiskOffering.getDiskSize()) {
            throw new InvalidParameterValueException(String.format(
                    "Failed to resize Root volume. The new Service Offering [id: %d, name: %s] has a smaller disk size [%d GB] than the current disk [%d GB].",
                    newRootDiskOffering.getId(), newRootDiskOffering.getName(), newNewOfferingRootSizeInGiB, currentRootDiskOfferingGiB));
        }
        return resizeVolumeCmd;
    }

    @Override
    @ActionEvent(eventType = EventTypes.EVENT_NIC_CREATE, eventDescription = "Creating Nic", async = true)
    public UserVm addNicToVirtualMachine(AddNicToVMCmd cmd) throws InvalidParameterValueException, PermissionDeniedException, CloudRuntimeException {
        Long vmId = cmd.getVmId();
        Long networkId = cmd.getNetworkId();
        String ipAddress = cmd.getIpAddress();
        String macAddress = cmd.getMacAddress();
        Account caller = CallContext.current().getCallingAccount();

        UserVmVO vmInstance = _vmDao.findById(vmId);
        if (vmInstance == null) {
            throw new InvalidParameterValueException("unable to find a virtual machine with id " + vmId);
        }

        // Check that Vm does not have VM Snapshots
        if (_vmSnapshotDao.findByVm(vmId).size() > 0) {
            throw new InvalidParameterValueException("NIC cannot be added to VM with VM Snapshots");
        }

        NetworkVO network = _networkDao.findById(networkId);
        if (network == null) {
            throw new InvalidParameterValueException("unable to find a network with id " + networkId);
        }

        Account vmOwner = _accountMgr.getAccount(vmInstance.getAccountId());
        _networkModel.checkNetworkPermissions(vmOwner, network);

        checkIfNetExistsForVM(vmInstance, network);

        macAddress = validateOrReplaceMacAddress(macAddress, network.getId());

        if(_nicDao.findByNetworkIdAndMacAddress(networkId, macAddress) != null) {
            throw new CloudRuntimeException("A NIC with this MAC address exists for network: " + network.getUuid());
        }

        NicProfile profile = new NicProfile(ipAddress, null, macAddress);
        if (ipAddress != null) {
            if (!(NetUtils.isValidIp4(ipAddress) || NetUtils.isValidIp6(ipAddress))) {
                throw new InvalidParameterValueException("Invalid format for IP address parameter: " + ipAddress);
            }
        }

        // Perform permission check on VM
        _accountMgr.checkAccess(caller, null, true, vmInstance);

        // Verify that zone is not Basic
        DataCenterVO dc = _dcDao.findById(vmInstance.getDataCenterId());
        if (dc.getNetworkType() == DataCenter.NetworkType.Basic) {
            throw new CloudRuntimeException("Zone " + vmInstance.getDataCenterId() + ", has a NetworkType of Basic. Can't add a new NIC to a VM on a Basic Network");
        }

        //ensure network belongs in zone
        if (network.getDataCenterId() != vmInstance.getDataCenterId()) {
            throw new CloudRuntimeException(vmInstance + " is in zone:" + vmInstance.getDataCenterId() + " but " + network + " is in zone:" + network.getDataCenterId());
        }

        if(_networkModel.getNicInNetwork(vmInstance.getId(),network.getId()) != null){
            logger.debug("VM " + vmInstance.getHostName() + " already in network " + network.getName() + " going to add another NIC");
        } else {
            //* get all vms hostNames in the network
            List<String> hostNames = _vmInstanceDao.listDistinctHostNames(network.getId());
            //* verify that there are no duplicates
            if (hostNames.contains(vmInstance.getHostName())) {
                throw new CloudRuntimeException("Network " + network.getName() + " already has a vm with host name: " + vmInstance.getHostName());
            }
        }

        setNicAsDefaultIfNeeded(vmInstance, profile);

        NicProfile guestNic = null;
        boolean cleanUp = true;

        try {
            guestNic = _itMgr.addVmToNetwork(vmInstance, network, profile);
            saveExtraDhcpOptions(guestNic.getId(), cmd.getDhcpOptionsMap());
            _networkMgr.configureExtraDhcpOptions(network, guestNic.getId(), cmd.getDhcpOptionsMap());
            cleanUp = false;
        } catch (ResourceUnavailableException e) {
            throw new CloudRuntimeException("Unable to add NIC to " + vmInstance + ": " + e);
        } catch (InsufficientCapacityException e) {
            throw new CloudRuntimeException("Insufficient capacity when adding NIC to " + vmInstance + ": " + e);
        } catch (ConcurrentOperationException e) {
            throw new CloudRuntimeException("Concurrent operations on adding NIC to " + vmInstance + ": " + e);
        } finally {
            if(cleanUp) {
                try {
                    _itMgr.removeVmFromNetwork(vmInstance, network, null);
                } catch (ResourceUnavailableException e) {
                    throw new CloudRuntimeException("Error while cleaning up NIC " + e);
                }
            }
        }
        CallContext.current().putContextParameter(Nic.class, guestNic.getUuid());
        logger.debug(String.format("Successful addition of %s from %s through %s", network, vmInstance, guestNic));
        return _vmDao.findById(vmInstance.getId());
    }

    /**
     * Set NIC as default if VM has no default NIC
     * @param vmInstance VM instance to be checked
     * @param nicProfile NIC profile to be updated
     */
    public void setNicAsDefaultIfNeeded(UserVmVO vmInstance, NicProfile nicProfile) {
        if (_networkModel.getDefaultNic(vmInstance.getId()) == null) {
            logger.debug(String.format("Setting NIC %s as default as VM %s has no default NIC.", nicProfile.getName(), vmInstance.getName()));
            nicProfile.setDefaultNic(true);
        }
    }

    /**
     * duplicated in {@see VirtualMachineManagerImpl} for a {@see VMInstanceVO}
     */
    private void checkIfNetExistsForVM(VirtualMachine virtualMachine, Network network) {
        List<NicVO> allNics = _nicDao.listByVmId(virtualMachine.getId());
        for (NicVO nic : allNics) {
            if (nic.getNetworkId() == network.getId()) {
                throw new CloudRuntimeException("A NIC already exists for VM:" + virtualMachine.getInstanceName() + " in network: " + network.getUuid());
            }
        }
    }

    /**
     * If the given MAC address is invalid it replaces the given MAC with the next available MAC address
     */
    protected String validateOrReplaceMacAddress(String macAddress, long networkId) {
        if (!NetUtils.isValidMac(macAddress)) {
            try {
                macAddress = _networkModel.getNextAvailableMacAddressInNetwork(networkId);
            } catch (InsufficientAddressCapacityException e) {
                throw new CloudRuntimeException(String.format("A MAC address cannot be generated for this NIC in the network [id=%s] ", networkId));
            }
        }
        return macAddress;
    }

    private void saveExtraDhcpOptions(long nicId, Map<Integer, String> dhcpOptions) {
        List<NicExtraDhcpOptionVO> nicExtraDhcpOptionVOList = dhcpOptions
                .entrySet()
                .stream()
                .map(entry -> new NicExtraDhcpOptionVO(nicId, entry.getKey(), entry.getValue()))
                .collect(Collectors.toList());

        _nicExtraDhcpOptionDao.saveExtraDhcpOptions(nicExtraDhcpOptionVOList);
    }

    @Override
    @ActionEvent(eventType = EventTypes.EVENT_NIC_DELETE, eventDescription = "Removing Nic", async = true)
    public UserVm removeNicFromVirtualMachine(RemoveNicFromVMCmd cmd) throws InvalidParameterValueException, PermissionDeniedException, CloudRuntimeException {
        Long vmId = cmd.getVmId();
        Long nicId = cmd.getNicId();
        Account caller = CallContext.current().getCallingAccount();

        UserVmVO vmInstance = _vmDao.findById(vmId);
        if (vmInstance == null) {
            throw new InvalidParameterValueException("Unable to find a virtual machine with id " + vmId);
        }

        // Check that Vm does not have VM Snapshots
        if (_vmSnapshotDao.findByVm(vmId).size() > 0) {
            throw new InvalidParameterValueException("NIC cannot be removed from VM with VM Snapshots");
        }

        NicVO nic = _nicDao.findById(nicId);
        if (nic == null) {
            throw new InvalidParameterValueException("Unable to find a nic with id " + nicId);
        }

        NetworkVO network = _networkDao.findById(nic.getNetworkId());
        if (network == null) {
            throw new InvalidParameterValueException("Unable to find a network with id " + nic.getNetworkId());
        }

        // Perform permission check on VM
        _accountMgr.checkAccess(caller, null, true, vmInstance);

        // Verify that zone is not Basic
        DataCenterVO dc = _dcDao.findById(vmInstance.getDataCenterId());
        if (dc.getNetworkType() == DataCenter.NetworkType.Basic) {
            throw new InvalidParameterValueException("Zone " + vmInstance.getDataCenterId() + ", has a NetworkType of Basic. Can't remove a NIC from a VM on a Basic Network");
        }

        // check to see if nic is attached to VM
        if (nic.getInstanceId() != vmId) {
            throw new InvalidParameterValueException(nic + " is not a nic on " + vmInstance);
        }

        // don't delete default NIC on a user VM
        if (nic.isDefaultNic() && vmInstance.getType() == VirtualMachine.Type.User) {
            throw new InvalidParameterValueException("Unable to remove nic from " + vmInstance + " in " + network + ", nic is default.");
        }

        // if specified nic is associated with PF/LB/Static NAT
        if (_rulesMgr.listAssociatedRulesForGuestNic(nic).size() > 0) {
            throw new InvalidParameterValueException("Unable to remove nic from " + vmInstance + " in " + network + ", nic has associated Port forwarding or Load balancer or Static NAT rules.");
        }

        boolean nicremoved = false;
        try {
            nicremoved = _itMgr.removeNicFromVm(vmInstance, nic);
        } catch (ResourceUnavailableException e) {
            throw new CloudRuntimeException("Unable to remove " + network + " from " + vmInstance + ": " + e);

        } catch (ConcurrentOperationException e) {
            throw new CloudRuntimeException("Concurrent operations on removing " + network + " from " + vmInstance + ": " + e);
        }

        if (!nicremoved) {
            throw new CloudRuntimeException("Unable to remove " + network + " from " + vmInstance);
        }

        logger.debug("Successful removal of " + network + " from " + vmInstance);
        return _vmDao.findById(vmInstance.getId());
    }

    @Override
    @ActionEvent(eventType = EventTypes.EVENT_NIC_UPDATE, eventDescription = "Creating Nic", async = true)
    public UserVm updateDefaultNicForVirtualMachine(UpdateDefaultNicForVMCmd cmd) throws InvalidParameterValueException, CloudRuntimeException {
        Long vmId = cmd.getVmId();
        Long nicId = cmd.getNicId();
        Account caller = CallContext.current().getCallingAccount();

        UserVmVO vmInstance = _vmDao.findById(vmId);
        if (vmInstance == null) {
            throw new InvalidParameterValueException("unable to find a virtual machine with id " + vmId);
        }

        // Check that Vm does not have VM Snapshots
        if (_vmSnapshotDao.findByVm(vmId).size() > 0) {
            throw new InvalidParameterValueException("NIC cannot be updated for VM with VM Snapshots");
        }

        NicVO nic = _nicDao.findById(nicId);
        if (nic == null) {
            throw new InvalidParameterValueException("unable to find a nic with id " + nicId);
        }
        NetworkVO network = _networkDao.findById(nic.getNetworkId());
        if (network == null) {
            throw new InvalidParameterValueException("unable to find a network with id " + nic.getNetworkId());
        }

        // Perform permission check on VM
        _accountMgr.checkAccess(caller, null, true, vmInstance);

        // Verify that zone is not Basic
        DataCenterVO dc = _dcDao.findById(vmInstance.getDataCenterId());
        if (dc.getNetworkType() == DataCenter.NetworkType.Basic) {
            throw new CloudRuntimeException("Zone " + vmInstance.getDataCenterId() + ", has a NetworkType of Basic. Can't change default NIC on a Basic Network");
        }

        // no need to check permissions for network, we'll enumerate the ones they already have access to
        Network existingdefaultnet = _networkModel.getDefaultNetworkForVm(vmId);

        //check to see if nic is attached to VM
        if (nic.getInstanceId() != vmId) {
            throw new InvalidParameterValueException(nic + " is not a nic on  " + vmInstance);
        }
        // if current default equals chosen new default, Throw an exception
        if (nic.isDefaultNic()) {
            throw new CloudRuntimeException("refusing to set default nic because chosen nic is already the default");
        }

        //make sure the VM is Running or Stopped
        if ((vmInstance.getState() != State.Running) && (vmInstance.getState() != State.Stopped)) {
            throw new CloudRuntimeException("refusing to set default " + vmInstance + " is not Running or Stopped");
        }

        NicProfile existing = null;
        List<NicProfile> nicProfiles = _networkMgr.getNicProfiles(vmInstance);
        for (NicProfile nicProfile : nicProfiles) {
            if (nicProfile.isDefaultNic() && existingdefaultnet != null && nicProfile.getNetworkId() == existingdefaultnet.getId()) {
                existing = nicProfile;
            }
        }

        if (existing == null) {
            logger.warn("Failed to update default nic, no nic profile found for existing default network");
            throw new CloudRuntimeException("Failed to find a nic profile for the existing default network. This is bad and probably means some sort of configuration corruption");
        }

        Network oldDefaultNetwork = null;
        oldDefaultNetwork = _networkModel.getDefaultNetworkForVm(vmId);
        String oldNicIdString = Long.toString(_networkModel.getDefaultNic(vmId).getId());
        long oldNetworkOfferingId = -1L;

        if (oldDefaultNetwork != null) {
            oldNetworkOfferingId = oldDefaultNetwork.getNetworkOfferingId();
        }
        NicVO existingVO = _nicDao.findById(existing.id);
        Integer chosenID = nic.getDeviceId();
        Integer existingID = existing.getDeviceId();

        Network newdefault = null;
        if (_itMgr.updateDefaultNicForVM(vmInstance, nic, existingVO)) {
            newdefault = _networkModel.getDefaultNetworkForVm(vmId);
        }

        if (newdefault == null) {
            nic.setDefaultNic(false);
            nic.setDeviceId(chosenID);
            existingVO.setDefaultNic(true);
            existingVO.setDeviceId(existingID);

            nic = _nicDao.persist(nic);
            _nicDao.persist(existingVO);

            newdefault = _networkModel.getDefaultNetworkForVm(vmId);
            if (newdefault.getId() == existingdefaultnet.getId()) {
                throw new CloudRuntimeException("Setting a default nic failed, and we had no default nic, but we were able to set it back to the original");
            }
            throw new CloudRuntimeException("Failed to change default nic to " + nic + " and now we have no default");
        } else if (newdefault.getId() == nic.getNetworkId()) {
            logger.debug("successfully set default network to " + network + " for " + vmInstance);
            String nicIdString = Long.toString(nic.getId());
            long newNetworkOfferingId = network.getNetworkOfferingId();
            UsageEventUtils.publishUsageEvent(EventTypes.EVENT_NETWORK_OFFERING_REMOVE, vmInstance.getAccountId(), vmInstance.getDataCenterId(), vmInstance.getId(),
                    oldNicIdString, oldNetworkOfferingId, null, 1L, VirtualMachine.class.getName(), vmInstance.getUuid(), vmInstance.isDisplay());
            UsageEventUtils.publishUsageEvent(EventTypes.EVENT_NETWORK_OFFERING_ASSIGN, vmInstance.getAccountId(), vmInstance.getDataCenterId(), vmInstance.getId(), nicIdString,
                    newNetworkOfferingId, null, 1L, VirtualMachine.class.getName(), vmInstance.getUuid(), vmInstance.isDisplay());
            UsageEventUtils.publishUsageEvent(EventTypes.EVENT_NETWORK_OFFERING_REMOVE, vmInstance.getAccountId(), vmInstance.getDataCenterId(), vmInstance.getId(), nicIdString,
                    newNetworkOfferingId, null, 0L, VirtualMachine.class.getName(), vmInstance.getUuid(), vmInstance.isDisplay());
            UsageEventUtils.publishUsageEvent(EventTypes.EVENT_NETWORK_OFFERING_ASSIGN, vmInstance.getAccountId(), vmInstance.getDataCenterId(), vmInstance.getId(),
                    oldNicIdString, oldNetworkOfferingId, null, 0L, VirtualMachine.class.getName(), vmInstance.getUuid(), vmInstance.isDisplay());

            if (vmInstance.getState() == State.Running) {
                try {
                    VirtualMachineProfile vmProfile = new VirtualMachineProfileImpl(vmInstance);
                    User callerUser = _accountMgr.getActiveUser(CallContext.current().getCallingUserId());
                    ReservationContext context = new ReservationContextImpl(null, null, callerUser, caller);
                    DeployDestination dest = new DeployDestination(dc, null, null, null);
                    _networkMgr.prepare(vmProfile, dest, context);
                } catch (final Exception e) {
                    logger.info("Got exception: ", e);
                }
            }

            return _vmDao.findById(vmInstance.getId());
        }

        throw new CloudRuntimeException("something strange happened, new default network(" + newdefault.getId() + ") is not null, and is not equal to the network("
                + nic.getNetworkId() + ") of the chosen nic");
    }

    @Override
    public UserVm updateNicIpForVirtualMachine(UpdateVmNicIpCmd cmd) {
        Long nicId = cmd.getNicId();
        String ipaddr = cmd.getIpaddress();
        Account caller = CallContext.current().getCallingAccount();

        //check whether the nic belongs to user vm.
        NicVO nicVO = _nicDao.findById(nicId);
        if (nicVO == null) {
            throw new InvalidParameterValueException("There is no nic for the " + nicId);
        }

        if (nicVO.getVmType() != VirtualMachine.Type.User) {
            throw new InvalidParameterValueException("The nic is not belongs to user vm");
        }

        UserVm vm = _vmDao.findById(nicVO.getInstanceId());
        if (vm == null) {
            throw new InvalidParameterValueException("There is no vm with the nic");
        }

        Network network = _networkDao.findById(nicVO.getNetworkId());
        if (network == null) {
            throw new InvalidParameterValueException("There is no network with the nic");
        }
        // Don't allow to update vm nic ip if network is not in Implemented/Setup/Allocated state
        if (!(network.getState() == Network.State.Allocated || network.getState() == Network.State.Implemented || network.getState() == Network.State.Setup)) {
            throw new InvalidParameterValueException("Network is not in the right state to update vm nic ip. Correct states are: " + Network.State.Allocated + ", " + Network.State.Implemented + ", "
                    + Network.State.Setup);
        }

        NetworkOfferingVO offering = _networkOfferingDao.findByIdIncludingRemoved(network.getNetworkOfferingId());
        if (offering == null) {
            throw new InvalidParameterValueException("There is no network offering with the network");
        }
        if (!_networkModel.listNetworkOfferingServices(offering.getId()).isEmpty() && vm.getState() != State.Stopped) {
            InvalidParameterValueException ex = new InvalidParameterValueException(
                    "VM is not Stopped, unable to update the vm nic having the specified id");
            ex.addProxyObject(vm.getUuid(), "vmId");
            throw ex;
        }

        // verify permissions
        _accountMgr.checkAccess(caller, null, true, vm);
        Account ipOwner = _accountDao.findByIdIncludingRemoved(vm.getAccountId());

        // verify ip address
        logger.debug("Calling the ip allocation ...");
        DataCenter dc = _dcDao.findById(network.getDataCenterId());
        if (dc == null) {
            throw new InvalidParameterValueException("There is no dc with the nic");
        }
        if (dc.getNetworkType() == NetworkType.Advanced && network.getGuestType() == Network.GuestType.Isolated) {
            try {
                ipaddr = _ipAddrMgr.allocateGuestIP(network, ipaddr);
            } catch (InsufficientAddressCapacityException e) {
                throw new InvalidParameterValueException("Allocating ip to guest nic " + nicVO.getUuid() + " failed, for insufficient address capacity");
            }
            if (ipaddr == null) {
                throw new InvalidParameterValueException("Allocating ip to guest nic " + nicVO.getUuid() + " failed, please choose another ip");
            }

            if (nicVO.getIPv4Address() != null) {
                updatePublicIpDnatVmIp(vm.getId(), network.getId(), nicVO.getIPv4Address(), ipaddr);
                updateLoadBalancerRulesVmIp(vm.getId(), network.getId(), nicVO.getIPv4Address(), ipaddr);
                updatePortForwardingRulesVmIp(vm.getId(), network.getId(), nicVO.getIPv4Address(), ipaddr);
            }

        } else if (dc.getNetworkType() == NetworkType.Basic || network.getGuestType()  == Network.GuestType.Shared) {
            //handle the basic networks here
            //for basic zone, need to provide the podId to ensure proper ip alloation
            Long podId = null;
            if (dc.getNetworkType() == NetworkType.Basic) {
                podId = vm.getPodIdToDeployIn();
                if (podId == null) {
                    throw new InvalidParameterValueException("vm pod id is null in Basic zone; can't decide the range for ip allocation");
                }
            }

            try {
                ipaddr = _ipAddrMgr.allocatePublicIpForGuestNic(network, podId, ipOwner, ipaddr);
                if (ipaddr == null) {
                    throw new InvalidParameterValueException("Allocating ip to guest nic " + nicVO.getUuid() + " failed, please choose another ip");
                }

                final IPAddressVO newIp = _ipAddressDao.findByIpAndSourceNetworkId(network.getId(), ipaddr);
                final Vlan vlan = _vlanDao.findById(newIp.getVlanId());
                nicVO.setIPv4Gateway(vlan.getVlanGateway());
                nicVO.setIPv4Netmask(vlan.getVlanNetmask());

                final IPAddressVO ip = _ipAddressDao.findByIpAndSourceNetworkId(nicVO.getNetworkId(), nicVO.getIPv4Address());
                if (ip != null) {
                    Transaction.execute(new TransactionCallbackNoReturn() {
                        @Override
                        public void doInTransactionWithoutResult(TransactionStatus status) {
                            _ipAddrMgr.markIpAsUnavailable(ip.getId());
                            _ipAddressDao.unassignIpAddress(ip.getId());
                        }
                    });
                }
            } catch (InsufficientAddressCapacityException e) {
                logger.error("Allocating ip to guest nic " + nicVO.getUuid() + " failed, for insufficient address capacity");
                return null;
            }
        } else {
            throw new InvalidParameterValueException("UpdateVmNicIpCmd is not supported in L2 network");
        }

        logger.debug("Updating IPv4 address of NIC " + nicVO + " to " + ipaddr + "/" + nicVO.getIPv4Netmask() + " with gateway " + nicVO.getIPv4Gateway());
        nicVO.setIPv4Address(ipaddr);
        _nicDao.persist(nicVO);

        return vm;
    }

    private void updatePublicIpDnatVmIp(long vmId, long networkId, String oldIp, String newIp) {
        if (!_networkModel.areServicesSupportedInNetwork(networkId, Service.StaticNat)) {
            return;
        }
        List<IPAddressVO> publicIps = _ipAddressDao.listByAssociatedVmId(vmId);
        for (IPAddressVO publicIp : publicIps) {
            if (oldIp.equals(publicIp.getVmIp()) && publicIp.getAssociatedWithNetworkId() == networkId) {
                publicIp.setVmIp(newIp);
                _ipAddressDao.persist(publicIp);
            }
        }
    }

    private void updateLoadBalancerRulesVmIp(long vmId, long networkId, String oldIp, String newIp) {
        if (!_networkModel.areServicesSupportedInNetwork(networkId, Service.Lb)) {
            return;
        }
        List<LoadBalancerVMMapVO> loadBalancerVMMaps = _loadBalancerVMMapDao.listByInstanceId(vmId);
        for (LoadBalancerVMMapVO map : loadBalancerVMMaps) {
            long lbId = map.getLoadBalancerId();
            FirewallRuleVO rule = _rulesDao.findById(lbId);
            if (oldIp.equals(map.getInstanceIp()) && networkId == rule.getNetworkId()) {
                map.setInstanceIp(newIp);
                _loadBalancerVMMapDao.persist(map);
            }
        }
    }

    private void updatePortForwardingRulesVmIp(long vmId, long networkId, String oldIp, String newIp) {
        if (!_networkModel.areServicesSupportedInNetwork(networkId, Service.PortForwarding)) {
            return;
        }
        List<PortForwardingRuleVO> firewallRules = _portForwardingDao.listByVm(vmId);
        for (PortForwardingRuleVO firewallRule : firewallRules) {
            FirewallRuleVO rule = _rulesDao.findById(firewallRule.getId());
            if (oldIp.equals(firewallRule.getDestinationIpAddress().toString()) && networkId == rule.getNetworkId()) {
                firewallRule.setDestinationIpAddress(new Ip(newIp));
                _portForwardingDao.persist(firewallRule);
            }
        }
    }

    @Override
    @ActionEvent(eventType = EventTypes.EVENT_VM_UPGRADE, eventDescription = "Upgrading VM", async = true)
    public UserVm upgradeVirtualMachine(ScaleVMCmd cmd) throws ResourceUnavailableException, ConcurrentOperationException, ManagementServerException,
    VirtualMachineMigrationException {

        Long vmId = cmd.getId();
        Long newServiceOfferingId = cmd.getServiceOfferingId();
        VirtualMachine vm = (VirtualMachine) this._entityMgr.findById(VirtualMachine.class, vmId);
        if (vm == null) {
            throw new InvalidParameterValueException("Unable to find VM's UUID");
        }
        CallContext.current().setEventDetails("Vm Id: " + vm.getUuid());

        Map<String, String> cmdDetails = cmd.getDetails();

        updateInstanceDetailsMapWithCurrentValuesForAbsentDetails(cmdDetails, vm, newServiceOfferingId);

        boolean result = upgradeVirtualMachine(vmId, newServiceOfferingId, cmdDetails);
        if (result) {
            UserVmVO vmInstance = _vmDao.findById(vmId);
            if (vmInstance.getState().equals(State.Stopped)) {
                // Generate usage event for VM upgrade
                generateUsageEvent(vmInstance, vmInstance.isDisplayVm(), EventTypes.EVENT_VM_UPGRADE);
            }
            return vmInstance;
        } else {
            throw new CloudRuntimeException("Failed to scale the VM");
        }
    }

    @Override
    public boolean upgradeVirtualMachine(Long vmId, Long newServiceOfferingId, Map<String, String> customParameters) throws ResourceUnavailableException,
    ConcurrentOperationException, ManagementServerException, VirtualMachineMigrationException {

        VMInstanceVO vmInstance = _vmInstanceDao.findById(vmId);
        Account caller = CallContext.current().getCallingAccount();
        _accountMgr.checkAccess(caller, null, true, vmInstance);
        if (vmInstance == null) {
            logger.error(String.format("VM instance with id [%s] is null, it is not possible to upgrade a null VM.", vmId));
            return false;
        }

        if (State.Stopped.equals(vmInstance.getState())) {
            upgradeStoppedVirtualMachine(vmId, newServiceOfferingId, customParameters);
            return true;
        }

        if (State.Running.equals(vmInstance.getState())) {
            ServiceOfferingVO newServiceOfferingVO = serviceOfferingDao.findById(newServiceOfferingId);
            VMTemplateVO template = _templateDao.findByIdIncludingRemoved(vmInstance.getTemplateId());
            HostVO instanceHost = _hostDao.findById(vmInstance.getHostId());
            _hostDao.loadHostTags(instanceHost);

            if (!instanceHost.checkHostServiceOfferingAndTemplateTags(newServiceOfferingVO, template)) {
                logger.error(String.format("Cannot upgrade VM [%s] as the new service offering [%s] does not have the required host tags %s.", vmInstance, newServiceOfferingVO,
                        instanceHost.getHostTags()));
                return false;
            }
        }
        return upgradeRunningVirtualMachine(vmId, newServiceOfferingId, customParameters);
    }

    private boolean upgradeRunningVirtualMachine(Long vmId, Long newServiceOfferingId, Map<String, String> customParameters) throws ResourceUnavailableException,
    ConcurrentOperationException, ManagementServerException, VirtualMachineMigrationException {

        Account caller = CallContext.current().getCallingAccount();
        VMInstanceVO vmInstance = _vmInstanceDao.findById(vmId);
        Account owner = _accountDao.findById(vmInstance.getAccountId());

        Set<HypervisorType> supportedHypervisorTypes = new HashSet<>();
        supportedHypervisorTypes.add(HypervisorType.XenServer);
        supportedHypervisorTypes.add(HypervisorType.VMware);
        supportedHypervisorTypes.add(HypervisorType.Simulator);
        supportedHypervisorTypes.add(HypervisorType.KVM);

        HypervisorType vmHypervisorType = vmInstance.getHypervisorType();

        if (!supportedHypervisorTypes.contains(vmHypervisorType)) {
            String message = String.format("Scaling the VM dynamically is not supported for VMs running on Hypervisor [%s].", vmInstance.getHypervisorType());
            logger.info(message);
            throw new InvalidParameterValueException(message);
        }

        _accountMgr.checkAccess(caller, null, true, vmInstance);

        //Check if its a scale "up"
        ServiceOfferingVO newServiceOffering = serviceOfferingDao.findById(newServiceOfferingId);
        if (newServiceOffering.isDynamic()) {
            newServiceOffering.setDynamicFlag(true);
            validateCustomParameters(newServiceOffering, customParameters);
            newServiceOffering = serviceOfferingDao.getComputeOffering(newServiceOffering, customParameters);
        }

        // Check that the specified service offering ID is valid
        _itMgr.checkIfCanUpgrade(vmInstance, newServiceOffering);

        ServiceOfferingVO currentServiceOffering = serviceOfferingDao.findByIdIncludingRemoved(vmInstance.getId(), vmInstance.getServiceOfferingId());
        if (newServiceOffering.isDynamicScalingEnabled() != currentServiceOffering.isDynamicScalingEnabled()) {
            throw new InvalidParameterValueException("Unable to Scale VM: since dynamic scaling enabled flag is not same for new service offering and old service offering");
        }

        validateDiskOfferingChecks(currentServiceOffering, newServiceOffering);

        int newCpu = newServiceOffering.getCpu();
        int newMemory = newServiceOffering.getRamSize();
        int newSpeed = newServiceOffering.getSpeed();
        int currentCpu = currentServiceOffering.getCpu();
        int currentMemory = currentServiceOffering.getRamSize();
        int currentSpeed = currentServiceOffering.getSpeed();
        int memoryDiff = newMemory - currentMemory;
        int cpuDiff = newCpu * newSpeed - currentCpu * currentSpeed;

        // Don't allow to scale when (Any of the new values less than current values) OR (All current and new values are same)
        if ((newSpeed < currentSpeed || newMemory < currentMemory || newCpu < currentCpu) || (newSpeed == currentSpeed && newMemory == currentMemory && newCpu == currentCpu)) {
            String message = String.format("While the VM is running, only scalling up it is supported. New service offering {\"memory\": %s, \"speed\": %s, \"cpu\": %s} should"
              + " have at least one value (ram, speed or cpu) greater than the current values {\"memory\": %s, \"speed\": %s, \"cpu\": %s}.", newMemory, newSpeed, newCpu,
              currentMemory, currentSpeed, currentCpu);

            throw new InvalidParameterValueException(message);
        }

        if (vmHypervisorType.equals(HypervisorType.KVM) && !currentServiceOffering.isDynamic()) {
            String message = String.format("Unable to live scale VM on KVM when current service offering is a \"Fixed Offering\". KVM needs the tag \"maxMemory\" to live scale and it is only configured when VM is deployed with a custom service offering and \"Dynamic Scalable\" is enabled.");
            logger.info(message);
            throw new InvalidParameterValueException(message);
        }

        serviceOfferingDao.loadDetails(currentServiceOffering);
        serviceOfferingDao.loadDetails(newServiceOffering);

        Map<String, String> currentDetails = currentServiceOffering.getDetails();
        Map<String, String> newDetails = newServiceOffering.getDetails();
        String currentVgpuType = currentDetails.get("vgpuType");
        String newVgpuType = newDetails.get("vgpuType");

        if (currentVgpuType != null && (newVgpuType == null || !newVgpuType.equalsIgnoreCase(currentVgpuType))) {
            throw new InvalidParameterValueException(String.format("Dynamic scaling of vGPU type is not supported. VM has vGPU Type: [%s].", currentVgpuType));
        }

        VMTemplateVO template = _templateDao.findByIdIncludingRemoved(vmInstance.getTemplateId());

        // Check resource limits
        _resourceLimitMgr.checkVmResourceLimitsForServiceOfferingChange(owner, vmInstance.isDisplay(), (long) currentCpu, (long) newCpu,
                (long) currentMemory, (long) newMemory, currentServiceOffering, newServiceOffering, template);

        // Dynamically upgrade the running vms
        boolean success = false;
        if (vmInstance.getState().equals(State.Running)) {
            int retry = _scaleRetry;
            ExcludeList excludes = new ExcludeList();

            // Check zone wide flag
            boolean enableDynamicallyScaleVm = EnableDynamicallyScaleVm.valueIn(vmInstance.getDataCenterId());
            if (!enableDynamicallyScaleVm) {
                throw new PermissionDeniedException("Dynamically scaling virtual machines is disabled for this zone, please contact your admin.");
            }

            // Check vm flag
            if (!vmInstance.isDynamicallyScalable()) {
                throw new CloudRuntimeException(String.format("Unable to scale %s as it does not have tools to support dynamic scaling.", vmInstance.toString()));
            }

            // Check disable threshold for cluster is not crossed
            HostVO host = _hostDao.findById(vmInstance.getHostId());
            if (_capacityMgr.checkIfClusterCrossesThreshold(host.getClusterId(), cpuDiff, memoryDiff)) {
                throw new CloudRuntimeException(String.format("Unable to scale %s due to insufficient resources.", vmInstance.toString()));
            }

            while (retry-- != 0) { // It's != so that it can match -1.
                try {
                    boolean existingHostHasCapacity = false;

                    // Increment CPU and Memory count accordingly.
                    _resourceLimitMgr.updateVmResourceCountForServiceOfferingChange(caller.getAccountId(), vmInstance.isDisplay(),
                            (long) currentCpu, (long) newCpu, (long) currentMemory, (long) newMemory,
                            currentServiceOffering, newServiceOffering, template);
                    // #1 Check existing host has capacity
                    if (!excludes.shouldAvoid(ApiDBUtils.findHostById(vmInstance.getHostId()))) {
                        existingHostHasCapacity = _capacityMgr.checkIfHostHasCpuCapability(vmInstance.getHostId(), newCpu, newSpeed)
                                && _capacityMgr.checkIfHostHasCapacity(vmInstance.getHostId(), cpuDiff, ByteScaleUtils.mebibytesToBytes(memoryDiff), false,
                                        _capacityMgr.getClusterOverProvisioningFactor(host.getClusterId(), Capacity.CAPACITY_TYPE_CPU),
                                        _capacityMgr.getClusterOverProvisioningFactor(host.getClusterId(), Capacity.CAPACITY_TYPE_MEMORY), false);
                        excludes.addHost(vmInstance.getHostId());
                    }

                    // #2 migrate the vm if host doesn't have capacity or is in avoid set
                    if (!existingHostHasCapacity) {
                        _itMgr.findHostAndMigrate(vmInstance.getUuid(), newServiceOfferingId, customParameters, excludes);
                    }

                    // #3 resize or migrate the root volume if required
                    DiskOfferingVO newDiskOffering = _diskOfferingDao.findById(newServiceOffering.getDiskOfferingId());
                    changeDiskOfferingForRootVolume(vmId, newDiskOffering, customParameters, vmInstance.getDataCenterId());

                    // #4 scale the vm now
                    vmInstance = _vmInstanceDao.findById(vmId);
                    _itMgr.reConfigureVm(vmInstance.getUuid(), currentServiceOffering, newServiceOffering, customParameters, existingHostHasCapacity);
                    success = true;
                    return success;
                } catch (InsufficientCapacityException | ResourceUnavailableException | ConcurrentOperationException e) {
                    logger.error(String.format("Unable to scale %s due to [%s].", vmInstance.toString(), e.getMessage()), e);
                } finally {
                    if (!success) {
                        // Decrement CPU and Memory count accordingly.
                        _resourceLimitMgr.updateVmResourceCountForServiceOfferingChange(caller.getAccountId(), vmInstance.isDisplay(),
                                (long) newCpu, (long) currentCpu, (long) newMemory, (long) currentMemory,
                                newServiceOffering, currentServiceOffering, template);
                    }
                }
            }
        }
        return success;
    }

    protected void validateDiskOfferingChecks(ServiceOfferingVO currentServiceOffering, ServiceOfferingVO newServiceOffering) {
        if (currentServiceOffering.getDiskOfferingStrictness() != newServiceOffering.getDiskOfferingStrictness()) {
            throw new InvalidParameterValueException("Unable to Scale VM, since disk offering strictness flag is not same for new service offering and old service offering");
        }

        if (currentServiceOffering.getDiskOfferingStrictness() && currentServiceOffering.getDiskOfferingId() != newServiceOffering.getDiskOfferingId()) {
            throw new InvalidParameterValueException("Unable to Scale VM, since disk offering id associated with the old service offering is not same for new service offering");
        }

        DiskOfferingVO currentRootDiskOffering = _diskOfferingDao.findByIdIncludingRemoved(currentServiceOffering.getDiskOfferingId());
        DiskOfferingVO newRootDiskOffering = _diskOfferingDao.findById(newServiceOffering.getDiskOfferingId());

        if (currentRootDiskOffering.getEncrypt() != newRootDiskOffering.getEncrypt()) {
            throw new InvalidParameterValueException("Cannot change volume encryption type via service offering change");
        }
    }

    private void changeDiskOfferingForRootVolume(Long vmId, DiskOfferingVO newDiskOffering, Map<String, String> customParameters, Long zoneId) throws ResourceAllocationException {

        if (!AllowDiskOfferingChangeDuringScaleVm.valueIn(zoneId)) {
            if (logger.isDebugEnabled()) {
                logger.debug(String.format("Changing the disk offering of the root volume during the compute offering change operation is disabled. Please check the setting [%s].", AllowDiskOfferingChangeDuringScaleVm.key()));
            }
            return;
        }

        List<VolumeVO> vols = _volsDao.findReadyAndAllocatedRootVolumesByInstance(vmId);

        for (final VolumeVO rootVolumeOfVm : vols) {
            DiskOfferingVO currentRootDiskOffering = _diskOfferingDao.findById(rootVolumeOfVm.getDiskOfferingId());
            Long rootDiskSize= null;
            Long rootDiskSizeBytes = null;
            if (customParameters.containsKey(ApiConstants.ROOT_DISK_SIZE)) {
                rootDiskSize = Long.parseLong(customParameters.get(ApiConstants.ROOT_DISK_SIZE));
                rootDiskSizeBytes = rootDiskSize << 30;
            }
            if (currentRootDiskOffering.getId() == newDiskOffering.getId() &&
                    (!newDiskOffering.isCustomized() || (newDiskOffering.isCustomized() && Objects.equals(rootVolumeOfVm.getSize(), rootDiskSizeBytes)))) {
                if (logger.isDebugEnabled()) {
                    logger.debug(String.format("Volume %s is already having disk offering %s", rootVolumeOfVm, newDiskOffering.getUuid()));
                }
                continue;
            }
            HypervisorType hypervisorType = _volsDao.getHypervisorType(rootVolumeOfVm.getId());
            if (HypervisorType.Simulator != hypervisorType) {
                Long minIopsInNewDiskOffering = null;
                Long maxIopsInNewDiskOffering = null;
                boolean autoMigrate = false;
                boolean shrinkOk = false;
                if (customParameters.containsKey(MIN_IOPS)) {
                    minIopsInNewDiskOffering = Long.parseLong(customParameters.get(MIN_IOPS));
                }

                if (customParameters.containsKey(IOPS_LIMIT)) {
                    maxIopsInNewDiskOffering = Long.parseLong(customParameters.get(IOPS_LIMIT));
                } else if (customParameters.containsKey(MAX_IOPS)) {
                    maxIopsInNewDiskOffering = Long.parseLong(customParameters.get(MAX_IOPS));
                }
                if (customParameters.containsKey(ApiConstants.AUTO_MIGRATE)) {
                    autoMigrate = Boolean.parseBoolean(customParameters.get(ApiConstants.AUTO_MIGRATE));
                }
                if (customParameters.containsKey(ApiConstants.SHRINK_OK)) {
                    shrinkOk = Boolean.parseBoolean(customParameters.get(ApiConstants.SHRINK_OK));
                }
                ChangeOfferingForVolumeCmd changeOfferingForVolumeCmd = new ChangeOfferingForVolumeCmd(rootVolumeOfVm.getId(), newDiskOffering.getId(), minIopsInNewDiskOffering, maxIopsInNewDiskOffering, autoMigrate, shrinkOk);
                if (rootDiskSize != null) {
                    changeOfferingForVolumeCmd.setSize(rootDiskSize);
                }
                Volume result = _volumeService.changeDiskOfferingForVolume(changeOfferingForVolumeCmd);
                if (result == null) {
                    throw new CloudRuntimeException("Failed to change disk offering of the root volume");
                }
            } else if (newDiskOffering.getDiskSize() > 0 && currentRootDiskOffering.getDiskSize() != newDiskOffering.getDiskSize()) {
                throw new InvalidParameterValueException("Hypervisor " + hypervisorType + " does not support volume resize");
            }
        }
    }

    @Override
    public HashMap<String, VolumeStatsEntry> getVolumeStatistics(long clusterId, String poolUuid, StoragePoolType poolType,  int timeout) {
        List<HostVO> neighbors = _resourceMgr.listHostsInClusterByStatus(clusterId, Status.Up);
        StoragePoolVO storagePool = _storagePoolDao.findPoolByUUID(poolUuid);
        HashMap<String, VolumeStatsEntry> volumeStatsByUuid = new HashMap<>();

        for (HostVO neighbor : neighbors) {

            // - zone wide storage for specific hypervisortypes
            if ((ScopeType.ZONE.equals(storagePool.getScope()) && storagePool.getHypervisor() != neighbor.getHypervisorType())) {
                // skip this neighbour if their hypervisor type is not the same as that of the store
                continue;
            }

            List<String> volumeLocators = getVolumesByHost(neighbor, storagePool);
            if (!CollectionUtils.isEmpty(volumeLocators)) {

                GetVolumeStatsCommand cmd = new GetVolumeStatsCommand(poolType, poolUuid, volumeLocators);
                Answer answer = null;

                DataStoreProvider storeProvider = _dataStoreProviderMgr
                        .getDataStoreProvider(storagePool.getStorageProviderName());
                DataStoreDriver storeDriver = storeProvider.getDataStoreDriver();

                if (storeDriver instanceof PrimaryDataStoreDriver && ((PrimaryDataStoreDriver) storeDriver).canProvideVolumeStats()) {
                    // Get volume stats from the pool directly instead of sending cmd to host
                    answer = storageManager.getVolumeStats(storagePool, cmd);
                } else {
                    if (timeout > 0) {
                        cmd.setWait(timeout/1000);
                    }

                    answer = _agentMgr.easySend(neighbor.getId(), cmd);
                }

                if (answer != null && answer instanceof GetVolumeStatsAnswer){
                    GetVolumeStatsAnswer volstats = (GetVolumeStatsAnswer)answer;
                    if (volstats.getVolumeStats() != null) {
                        volumeStatsByUuid.putAll(volstats.getVolumeStats());
                    }
                }
            }
        }
        return volumeStatsByUuid.size() > 0 ? volumeStatsByUuid : null;
    }

    private List<String> getVolumesByHost(HostVO host, StoragePool pool){
        List<VMInstanceVO> vmsPerHost = _vmInstanceDao.listByHostId(host.getId());
        return vmsPerHost.stream()
                .flatMap(vm -> _volsDao.findByInstanceIdAndPoolId(vm.getId(),pool.getId()).stream().map(vol ->
                vol.getState() == Volume.State.Ready ? (vol.getFormat() == ImageFormat.OVA ? vol.getChainInfo() : vol.getPath()) : null).filter(Objects::nonNull))
                .collect(Collectors.toList());
    }

    @Override
    @DB
    @ActionEvent(eventType = EventTypes.EVENT_VM_RECOVER, eventDescription = "Recovering VM")
    public UserVm recoverVirtualMachine(RecoverVMCmd cmd) throws ResourceAllocationException, CloudRuntimeException {

        final Long vmId = cmd.getId();
        Account caller = CallContext.current().getCallingAccount();
        final Long userId = caller.getAccountId();

        // Verify input parameters
        final UserVmVO vm = _vmDao.findById(vmId);

        if (vm == null) {
            throw new InvalidParameterValueException("unable to find a virtual machine with id " + vmId);
        }

        // When trying to expunge, permission is denied when the caller is not an admin and the AllowUserExpungeRecoverVm is false for the caller.
        if (!_accountMgr.isAdmin(userId) && !AllowUserExpungeRecoverVm.valueIn(userId)) {
            throw new PermissionDeniedException("Recovering a vm can only be done by an Admin. Or when the allow.user.expunge.recover.vm key is set.");
        }

        if (vm.getRemoved() != null) {
            if (logger.isDebugEnabled()) {
                logger.debug("Unable to find vm or vm is removed: " + vmId);
            }
            throw new InvalidParameterValueException("Unable to find vm by id " + vmId);
        }

        if (vm.getState() != State.Destroyed) {
            if (logger.isDebugEnabled()) {
                logger.debug("vm is not in the right state: " + vmId);
            }
            throw new InvalidParameterValueException("Vm with id " + vmId + " is not in the right state");
        }

        if (logger.isDebugEnabled()) {
            logger.debug("Recovering vm " + vmId);
        }

        Transaction.execute(new TransactionCallbackWithExceptionNoReturn<ResourceAllocationException>() {
            @Override public void doInTransactionWithoutResult(TransactionStatus status) throws ResourceAllocationException {

                Account account = _accountDao.lockRow(vm.getAccountId(), true);

                // if the account is deleted, throw error
                if (account.getRemoved() != null) {
                    throw new CloudRuntimeException("Unable to recover VM as the account is deleted");
                }

                // Get serviceOffering for Virtual Machine
                ServiceOfferingVO serviceOffering = serviceOfferingDao.findById(vm.getId(), vm.getServiceOfferingId());
                VMTemplateVO template = _templateDao.findByIdIncludingRemoved(vm.getTemplateId());

                // First check that the maximum number of UserVMs, CPU and Memory limit for the given
                // accountId will not be exceeded
                if (!VirtualMachineManager.ResourceCountRunningVMsonly.value()) {
                    resourceLimitService.checkVmResourceLimit(account, vm.isDisplayVm(), serviceOffering, template);
                }

                _haMgr.cancelDestroy(vm, vm.getHostId());

                try {
                    if (!_itMgr.stateTransitTo(vm, VirtualMachine.Event.RecoveryRequested, null)) {
                        logger.debug("Unable to recover the vm because it is not in the correct state: " + vmId);
                        throw new InvalidParameterValueException("Unable to recover the vm because it is not in the correct state: " + vmId);
                    }
                } catch (NoTransitionException e) {
                    throw new InvalidParameterValueException("Unable to recover the vm because it is not in the correct state: " + vmId);
                }

                // Recover the VM's disks
                List<VolumeVO> volumes = _volsDao.findByInstance(vmId);
                for (VolumeVO volume : volumes) {
                    if (volume.getVolumeType().equals(Volume.Type.ROOT)) {
                        recoverRootVolume(volume, vmId);
                        break;
                    }
                }

                //Update Resource Count for the given account
                resourceCountIncrement(account.getId(), vm.isDisplayVm(), serviceOffering, template);
            }
        });

        return _vmDao.findById(vmId);
    }

    protected void recoverRootVolume(VolumeVO volume, Long vmId) {
        if (Volume.State.Destroy.equals(volume.getState())) {
            _volumeService.recoverVolume(volume.getId());
            _volsDao.attachVolume(volume.getId(), vmId, ROOT_DEVICE_ID);
        } else {
            _volumeService.publishVolumeCreationUsageEvent(volume);
        }
    }

    @Override
    public boolean configure(String name, Map<String, Object> params) throws ConfigurationException {
        _name = name;

        if (_configDao == null) {
            throw new ConfigurationException("Unable to get the configuration dao.");
        }

        Map<String, String> configs = _configDao.getConfiguration("AgentManager", params);

        _instance = configs.get("instance.name");
        if (_instance == null) {
            _instance = "DEFAULT";
        }

        String workers = configs.get("expunge.workers");
        int wrks = NumbersUtil.parseInt(workers, 10);
        capacityReleaseInterval = NumbersUtil.parseInt(_configDao.getValue(Config.CapacitySkipcountingHours.key()), 3600);

        String time = configs.get("expunge.interval");
        _expungeInterval = NumbersUtil.parseInt(time, 86400);
        time = configs.get("expunge.delay");
        _expungeDelay = NumbersUtil.parseInt(time, _expungeInterval);

        _executor = Executors.newScheduledThreadPool(wrks, new NamedThreadFactory("UserVm-Scavenger"));

        String vmIpWorkers = configs.get(VmIpFetchTaskWorkers.value());
        int vmipwrks = NumbersUtil.parseInt(vmIpWorkers, 10);

        _vmIpFetchExecutor =   Executors.newScheduledThreadPool(vmipwrks, new NamedThreadFactory("UserVm-ipfetch"));

        String aggregationRange = configs.get("usage.stats.job.aggregation.range");
        int _usageAggregationRange  = NumbersUtil.parseInt(aggregationRange, 1440);
        int HOURLY_TIME = 60;
        final int DAILY_TIME = 60 * 24;
        if (_usageAggregationRange == DAILY_TIME) {
            _dailyOrHourly = true;
        } else if (_usageAggregationRange == HOURLY_TIME) {
            _dailyOrHourly = true;
        } else {
            _dailyOrHourly = false;
        }

        _itMgr.registerGuru(VirtualMachine.Type.User, this);

        VirtualMachine.State.getStateMachine().registerListener(new UserVmStateListener(_usageEventDao, _networkDao, _nicDao, serviceOfferingDao, _vmDao, this, _configDao));

        String value = _configDao.getValue(Config.SetVmInternalNameUsingDisplayName.key());
        _instanceNameFlag = (value == null) ? false : Boolean.parseBoolean(value);

        _scaleRetry = NumbersUtil.parseInt(configs.get(Config.ScaleRetry.key()), 2);

        _vmIpFetchThreadExecutor = Executors.newFixedThreadPool(VmIpFetchThreadPoolMax.value(), new NamedThreadFactory("vmIpFetchThread"));

        logger.info("User VM Manager is configured.");

        return true;
    }

    @Override
    public String getName() {
        return _name;
    }

    @Override
    public boolean start() {
        _executor.scheduleWithFixedDelay(new ExpungeTask(), _expungeInterval, _expungeInterval, TimeUnit.SECONDS);
        _vmIpFetchExecutor.scheduleWithFixedDelay(new VmIpFetchTask(), VmIpFetchWaitInterval.value(), VmIpFetchWaitInterval.value(), TimeUnit.SECONDS);
        loadVmDetailsInMapForExternalDhcpIp();
        return true;
    }

    private void loadVmDetailsInMapForExternalDhcpIp() {

        List<NetworkVO> networks = _networkDao.listByGuestType(Network.GuestType.Shared);

        for (NetworkVO network: networks) {
            if(_networkModel.isSharedNetworkWithoutServices(network.getId())) {
                List<NicVO> nics = _nicDao.listByNetworkId(network.getId());

                for (NicVO nic : nics) {
                    if (nic.getIPv4Address() == null) {
                        long nicId = nic.getId();
                        long vmId = nic.getInstanceId();
                        VMInstanceVO vmInstance = _vmInstanceDao.findById(vmId);

                        // only load running vms. For stopped vms get loaded on starting
                        if (vmInstance != null && vmInstance.getState() == State.Running) {
                            VmAndCountDetails vmAndCount = new VmAndCountDetails(vmId, VmIpFetchTrialMax.value());
                            vmIdCountMap.put(nicId, vmAndCount);
                        }
                    }
                }
            }
        }
    }

    @Override
    public boolean stop() {
        _executor.shutdown();
        _vmIpFetchExecutor.shutdown();
        return true;
    }

    public String getRandomPrivateTemplateName() {
        return UUID.randomUUID().toString();
    }

    @Override
    public boolean expunge(UserVmVO vm) {
        vm = _vmDao.acquireInLockTable(vm.getId());
        if (vm == null) {
            return false;
        }
        try {

            if (vm.getBackupOfferingId() != null) {
                List<Backup> backupsForVm = backupDao.listByVmId(vm.getDataCenterId(), vm.getId());
                if (CollectionUtils.isEmpty(backupsForVm)) {
                    backupManager.removeVMFromBackupOffering(vm.getId(), true);
                } else {
                    throw new CloudRuntimeException(String.format("This VM [uuid: %s, name: %s] has a "
                            + "Backup Offering [id: %s, external id: %s] with %s backups. Please, remove the backup offering "
                            + "before proceeding to VM exclusion!", vm.getUuid(), vm.getInstanceName(), vm.getBackupOfferingId(),
                            vm.getBackupExternalId(), backupsForVm.size()));
                }
            }

            autoScaleManager.removeVmFromVmGroup(vm.getId());

            releaseNetworkResourcesOnExpunge(vm.getId());

            List<VolumeVO> rootVol = _volsDao.findByInstanceAndType(vm.getId(), Volume.Type.ROOT);
            // expunge the vm
            _itMgr.advanceExpunge(vm.getUuid());

            // Only if vm is not expunged already, cleanup it's resources
            if (vm.getRemoved() == null) {
                // Cleanup vm resources - all the PF/LB/StaticNat rules
                // associated with vm
                logger.debug("Starting cleaning up vm " + vm + " resources...");
                if (cleanupVmResources(vm.getId())) {
                    logger.debug("Successfully cleaned up vm " + vm + " resources as a part of expunge process");
                } else {
                    logger.warn("Failed to cleanup resources as a part of vm " + vm + " expunge");
                    return false;
                }

                if (vm.getUserDataId() != null) {
                    vm.setUserDataId(null);
                    _vmDao.update(vm.getId(), vm);
                }

                _vmDao.remove(vm.getId());
            }

            return true;

        } catch (ResourceUnavailableException e) {
            logger.warn("Unable to expunge  " + vm, e);
            return false;
        } catch (OperationTimedoutException e) {
            logger.warn("Operation time out on expunging " + vm, e);
            return false;
        } catch (ConcurrentOperationException e) {
            logger.warn("Concurrent operations on expunging " + vm, e);
            return false;
        } finally {
            _vmDao.releaseFromLockTable(vm.getId());
        }
    }

    /**
     * Release network resources, it was done on vm stop previously.
     * @param id vm id
     * @throws ConcurrentOperationException
     * @throws ResourceUnavailableException
     */
    private void releaseNetworkResourcesOnExpunge(long id) throws ConcurrentOperationException, ResourceUnavailableException {
        final VMInstanceVO vmInstance = _vmDao.findById(id);
        if (vmInstance != null){
            final VirtualMachineProfile profile = new VirtualMachineProfileImpl(vmInstance);
            _networkMgr.release(profile, false);
        }
        else {
            logger.error("Couldn't find vm with id = " + id + ", unable to release network resources");
        }
    }

    private boolean cleanupVmResources(long vmId) {
        boolean success = true;
        // Remove vm from security groups
        _securityGroupMgr.removeInstanceFromGroups(vmId);

        // Remove vm from instance group
        removeInstanceFromInstanceGroup(vmId);

        // cleanup firewall rules
        if (_firewallMgr.revokeFirewallRulesForVm(vmId)) {
            logger.debug("Firewall rules are removed successfully as a part of vm id=" + vmId + " expunge");
        } else {
            success = false;
            logger.warn("Fail to remove firewall rules as a part of vm id=" + vmId + " expunge");
        }

        // cleanup port forwarding rules
        VMInstanceVO vmInstanceVO = _vmInstanceDao.findById(vmId);
        NsxProviderVO nsx = nsxProviderDao.findByZoneId(vmInstanceVO.getDataCenterId());
        if (Objects.isNull(nsx) || Objects.isNull(kubernetesClusterHelpers.get(0).findByVmId(vmId))) {
            if (_rulesMgr.revokePortForwardingRulesForVm(vmId)) {
                logger.debug("Port forwarding rules are removed successfully as a part of vm id=" + vmId + " expunge");
            } else {
                success = false;
                logger.warn("Fail to remove port forwarding rules as a part of vm id=" + vmId + " expunge");
            }
        }

        // cleanup load balancer rules
        if (_lbMgr.removeVmFromLoadBalancers(vmId)) {
            logger.debug("Removed vm id=" + vmId + " from all load balancers as a part of expunge process");
        } else {
            success = false;
            logger.warn("Fail to remove vm id=" + vmId + " from load balancers as a part of expunge process");
        }

        // If vm is assigned to static nat, disable static nat for the ip
        // address and disassociate ip if elasticIP is enabled
        List<IPAddressVO> ips = _ipAddressDao.findAllByAssociatedVmId(vmId);

        for (IPAddressVO ip : ips) {
            try {
                if (_rulesMgr.disableStaticNat(ip.getId(), _accountMgr.getAccount(Account.ACCOUNT_ID_SYSTEM), User.UID_SYSTEM, true)) {
                    logger.debug("Disabled 1-1 nat for ip address " + ip + " as a part of vm id=" + vmId + " expunge");
                } else {
                    logger.warn("Failed to disable static nat for ip address " + ip + " as a part of vm id=" + vmId + " expunge");
                    success = false;
                }
            } catch (ResourceUnavailableException e) {
                success = false;
                logger.warn("Failed to disable static nat for ip address " + ip + " as a part of vm id=" + vmId + " expunge because resource is unavailable", e);
            }
        }

        return success;
    }

    @Override
    public void deletePrivateTemplateRecord(Long templateId) {
        if (templateId != null) {
            _templateDao.remove(templateId);
        }
    }

    // used for vm transitioning to error state
    private void updateVmStateForFailedVmCreation(Long vmId, Long hostId) {

        UserVmVO vm = _vmDao.findById(vmId);

        if (vm != null) {
            if (vm.getState().equals(State.Stopped)) {
                logger.debug("Destroying vm " + vm + " as it failed to create on Host with Id:" + hostId);
                try {
                    _itMgr.stateTransitTo(vm, VirtualMachine.Event.OperationFailedToError, null);
                } catch (NoTransitionException e1) {
                    logger.warn(e1.getMessage());
                }
                // destroy associated volumes for vm in error state
                // get all volumes in non destroyed state
                List<VolumeVO> volumesForThisVm = _volsDao.findUsableVolumesForInstance(vm.getId());
                for (VolumeVO volume : volumesForThisVm) {
                    if (volume.getState() != Volume.State.Destroy) {
                        volumeMgr.destroyVolume(volume);
                    }
                }
                String msg = "Failed to deploy Vm with Id: " + vmId + ", on Host with Id: " + hostId;
                _alertMgr.sendAlert(AlertManager.AlertType.ALERT_TYPE_USERVM, vm.getDataCenterId(), vm.getPodIdToDeployIn(), msg, msg);

                // Get serviceOffering and template for Virtual Machine
                ServiceOfferingVO offering = serviceOfferingDao.findById(vm.getId(), vm.getServiceOfferingId());
                VMTemplateVO template = _templateDao.findByIdIncludingRemoved(vm.getTemplateId());

                // Update Resource Count for the given account
                resourceCountDecrement(vm.getAccountId(), vm.isDisplayVm(), offering, template);
            }
        }
    }



    private class VmIpFetchTask extends ManagedContextRunnable {

        @Override
        protected void runInContext() {
            GlobalLock scanLock = GlobalLock.getInternLock("vmIpFetch");
            try {
                if (scanLock.lock(ACQUIRE_GLOBAL_LOCK_TIMEOUT_FOR_COOPERATION)) {
                    try {

                        for (Entry<Long, VmAndCountDetails> entry:   vmIdCountMap.entrySet()) {
                            long nicId = entry.getKey();
                            VmAndCountDetails vmIdAndCount = entry.getValue();
                            long vmId = vmIdAndCount.getVmId();

                            if (vmIdAndCount.getRetrievalCount() <= 0) {
                                vmIdCountMap.remove(nicId);
                                logger.debug("Vm " + vmId +" nic "+nicId + " count is zero .. removing vm nic from map ");

                                ActionEventUtils.onActionEvent(User.UID_SYSTEM, Account.ACCOUNT_ID_SYSTEM,
                                        Domain.ROOT_DOMAIN, EventTypes.EVENT_NETWORK_EXTERNAL_DHCP_VM_IPFETCH,
                                        "VM " + vmId + " nic id "+ nicId + " ip addr fetch failed ", vmId, ApiCommandResourceType.VirtualMachine.toString());

                                continue;
                            }


                            UserVm userVm = _vmDao.findById(vmId);
                            VMInstanceVO vmInstance = _vmInstanceDao.findById(vmId);
                            NicVO nicVo = _nicDao.findById(nicId);
                            NetworkVO network = _networkDao.findById(nicVo.getNetworkId());

                            VirtualMachineProfile vmProfile = new VirtualMachineProfileImpl(userVm);
                            VirtualMachine vm = vmProfile.getVirtualMachine();
                            boolean isWindows = _guestOSCategoryDao.findById(_guestOSDao.findById(vm.getGuestOSId()).getCategoryId()).getName().equalsIgnoreCase("Windows");

                            _vmIpFetchThreadExecutor.execute(new VmIpAddrFetchThread(vmId, nicId, vmInstance.getInstanceName(),
                                    isWindows, vm.getHostId(), network.getCidr()));

                        }
                    } catch (Exception e) {
                        logger.error("Caught the Exception in VmIpFetchTask", e);
                    } finally {
                        scanLock.unlock();
                    }
                }
            } finally {
                scanLock.releaseRef();
            }

        }
    }


    private class ExpungeTask extends ManagedContextRunnable {
        public ExpungeTask() {
        }

        @Override
        protected void runInContext() {
            GlobalLock scanLock = GlobalLock.getInternLock("UserVMExpunge");
            try {
                if (scanLock.lock(ACQUIRE_GLOBAL_LOCK_TIMEOUT_FOR_COOPERATION)) {
                    try {
                        List<UserVmVO> vms = _vmDao.findDestroyedVms(new Date(System.currentTimeMillis() - ((long)_expungeDelay << 10)));
                        if (logger.isInfoEnabled()) {
                            if (vms.size() == 0) {
                                logger.trace("Found " + vms.size() + " vms to expunge.");
                            } else {
                                logger.info("Found " + vms.size() + " vms to expunge.");
                            }
                        }
                        for (UserVmVO vm : vms) {
                            try {
                                expungeVm(vm.getId());
                            } catch (Exception e) {
                                logger.warn("Unable to expunge " + vm, e);
                            }
                        }
                    } catch (Exception e) {
                        logger.error("Caught the following Exception", e);
                    } finally {
                        scanLock.unlock();
                    }
                }
            } finally {
                scanLock.releaseRef();
            }
        }
    }

    private void verifyVmLimits(UserVmVO vmInstance, Map<String, String> details) {
        Account owner = _accountDao.findById(vmInstance.getAccountId());
        if (owner == null) {
            throw new InvalidParameterValueException("The owner of " + vmInstance + " does not exist: " + vmInstance.getAccountId());
        }

        long newCpu = NumberUtils.toLong(details.get(VmDetailConstants.CPU_NUMBER));
        long newMemory = NumberUtils.toLong(details.get(VmDetailConstants.MEMORY));
        ServiceOfferingVO currentServiceOffering = serviceOfferingDao.findByIdIncludingRemoved(vmInstance.getId(), vmInstance.getServiceOfferingId());
        ServiceOfferingVO svcOffering = serviceOfferingDao.findById(vmInstance.getServiceOfferingId());
        boolean isDynamic = currentServiceOffering.isDynamic();
        if (isDynamic) {
            Map<String, String> customParameters = new HashMap<>();
            customParameters.put(VmDetailConstants.CPU_NUMBER, String.valueOf(newCpu));
            customParameters.put(VmDetailConstants.MEMORY, String.valueOf(newMemory));
            if (svcOffering.isCustomCpuSpeedSupported()) {
                customParameters.put(VmDetailConstants.CPU_SPEED, details.get(VmDetailConstants.CPU_SPEED));
            }
            validateCustomParameters(svcOffering, customParameters);
        }
        if (VirtualMachineManager.ResourceCountRunningVMsonly.value()) {
            return;
        }
        long currentCpu = currentServiceOffering.getCpu();
        long currentMemory = currentServiceOffering.getRamSize();
        VMTemplateVO template = _templateDao.findByIdIncludingRemoved(vmInstance.getTemplateId());
        try {
            if (newCpu > currentCpu) {
                _resourceLimitMgr.checkVmCpuResourceLimit(owner, vmInstance.isDisplay(), svcOffering, template, newCpu - currentCpu);
            }
            if (newMemory > currentMemory) {
                _resourceLimitMgr.checkVmMemoryResourceLimit(owner, vmInstance.isDisplay(), svcOffering, template, newMemory - currentMemory);
            }
        } catch (ResourceAllocationException e) {
            logger.error(String.format("Failed to updated VM due to: %s", e.getLocalizedMessage()));
            throw new InvalidParameterValueException(e.getLocalizedMessage());
        }

        if (newCpu > currentCpu) {
            _resourceLimitMgr.incrementVmCpuResourceCount(owner.getAccountId(), vmInstance.isDisplay(), svcOffering, template, newCpu - currentCpu);
        } else if (newCpu > 0 && currentCpu > newCpu){
            _resourceLimitMgr.decrementVmCpuResourceCount(owner.getAccountId(), vmInstance.isDisplay(), svcOffering, template, currentCpu - newCpu);
        }
        if (newMemory > currentMemory) {
            _resourceLimitMgr.incrementVmMemoryResourceCount(owner.getAccountId(), vmInstance.isDisplay(), svcOffering, template, newMemory - currentMemory);
        } else if (newMemory > 0 && currentMemory > newMemory){
            _resourceLimitMgr.decrementVmMemoryResourceCount(owner.getAccountId(), vmInstance.isDisplay(), svcOffering, template, currentMemory - newMemory);
        }
    }

    @Override
    @ActionEvent(eventType = EventTypes.EVENT_VM_UPDATE, eventDescription = "updating Vm")
    public UserVm updateVirtualMachine(UpdateVMCmd cmd) throws ResourceUnavailableException, InsufficientCapacityException {
        validateInputsAndPermissionForUpdateVirtualMachineCommand(cmd);

        String displayName = cmd.getDisplayName();
        String group = cmd.getGroup();
        Boolean ha = cmd.getHaEnable();
        Boolean isDisplayVm = cmd.getDisplayVm();
        Long id = cmd.getId();
        Long osTypeId = cmd.getOsTypeId();
        Boolean isDynamicallyScalable = cmd.isDynamicallyScalable();
        String hostName = cmd.getHostName();
        Map<String,String> details = cmd.getDetails();
        List<Long> securityGroupIdList = getSecurityGroupIdList(cmd);
        boolean cleanupDetails = cmd.isCleanupDetails();
        String extraConfig = cmd.getExtraConfig();

        UserVmVO vmInstance = _vmDao.findById(cmd.getId());
        VMTemplateVO template = _templateDao.findById(vmInstance.getTemplateId());
        if (MapUtils.isNotEmpty(details) || cmd.isCleanupDetails()) {
            if (template != null && template.isDeployAsIs()) {
                throw new CloudRuntimeException("Detail settings are read from OVA, it cannot be changed by API call.");
            }
        }
        String userData = cmd.getUserData();
        Long userDataId = cmd.getUserdataId();
        String userDataDetails = null;
        if (MapUtils.isNotEmpty(cmd.getUserdataDetails())) {
            userDataDetails = cmd.getUserdataDetails().toString();
        }
        userData = finalizeUserData(userData, userDataId, template);

        long accountId = vmInstance.getAccountId();

        if (isDisplayVm != null && isDisplayVm != vmInstance.isDisplay()) {
            updateDisplayVmFlag(isDisplayVm, id, vmInstance);
        }
        final Account caller = CallContext.current().getCallingAccount();
        final List<String> userDenyListedSettings = Stream.of(QueryService.UserVMDeniedDetails.value().split(","))
                .map(item -> (item).trim())
                .collect(Collectors.toList());
        final List<String> userReadOnlySettings = Stream.of(QueryService.UserVMReadOnlyDetails.value().split(","))
                .map(item -> (item).trim())
                .collect(Collectors.toList());
        List<UserVmDetailVO> existingDetails = userVmDetailsDao.listDetails(id);
        if (cleanupDetails){
            if (caller != null && caller.getType() == Account.Type.ADMIN) {
                for (final UserVmDetailVO detail : existingDetails) {
                    if (detail != null && detail.isDisplay() && !isExtraConfig(detail.getName())) {
                        userVmDetailsDao.removeDetail(id, detail.getName());
                    }
                }
            } else {
                for (final UserVmDetailVO detail : existingDetails) {
                    if (detail != null && !userDenyListedSettings.contains(detail.getName())
                            && !userReadOnlySettings.contains(detail.getName()) && detail.isDisplay()
                            && !isExtraConfig(detail.getName())) {
                        userVmDetailsDao.removeDetail(id, detail.getName());
                    }
                }
            }
        } else {
            if (MapUtils.isNotEmpty(details)) {
                if (details.containsKey("extraconfig")) {
                    throw new InvalidParameterValueException("'extraconfig' should not be included in details as key");
                }

                details.entrySet().removeIf(detail -> isExtraConfig(detail.getKey()));

                if (caller != null && caller.getType() != Account.Type.ADMIN) {
                    // Ensure denied or read-only detail is not passed by non-root-admin user
                    for (final String detailName : details.keySet()) {
                        if (userDenyListedSettings.contains(detailName)) {
                            throw new InvalidParameterValueException("You're not allowed to add or edit the restricted setting: " + detailName);
                        }
                        if (userReadOnlySettings.contains(detailName)) {
                            throw new InvalidParameterValueException("You're not allowed to add or edit the read-only setting: " + detailName);
                        }
                        if (existingDetails.stream().anyMatch(d -> Objects.equals(d.getName(), detailName) && !d.isDisplay())){
                            throw new InvalidParameterValueException("You're not allowed to add or edit the non-displayable setting: " + detailName);
                        }
                    }
                    // Add any existing user denied or read-only details. We do it here because admins would already provide these (or can delete them).
                    for (final UserVmDetailVO detail : existingDetails) {
                        if (userDenyListedSettings.contains(detail.getName()) || userReadOnlySettings.contains(detail.getName())) {
                            details.put(detail.getName(), detail.getValue());
                        }
                    }
                }

                // ensure details marked as non-displayable are maintained, regardless of admin or not
                for (final UserVmDetailVO existingDetail : existingDetails) {
                    if (!existingDetail.isDisplay() || isExtraConfig(existingDetail.getName())) {
                        details.put(existingDetail.getName(), existingDetail.getValue());
                    }
                }

                verifyVmLimits(vmInstance, details);
                vmInstance.setDetails(details);
                _vmDao.saveDetails(vmInstance);
            }
            if (StringUtils.isNotBlank(extraConfig)) {
                if (EnableAdditionalVmConfig.valueIn(accountId)) {
                    logger.info("Adding extra configuration to user vm: " + vmInstance.getUuid());
                    addExtraConfig(vmInstance, extraConfig);
                } else {
                    throw new InvalidParameterValueException("attempted setting extraconfig but enable.additional.vm.configuration is disabled");
                }
            }
        }
        return updateVirtualMachine(id, displayName, group, ha, isDisplayVm, osTypeId, userData, userDataId, userDataDetails, isDynamicallyScalable,
                cmd.getHttpMethod(), cmd.getCustomId(), hostName, cmd.getInstanceName(), securityGroupIdList, cmd.getDhcpOptionsMap());
    }

    private boolean isExtraConfig(String detailName) {
        return detailName != null && detailName.startsWith(ApiConstants.EXTRA_CONFIG);
    }

    protected void updateDisplayVmFlag(Boolean isDisplayVm, Long id, UserVmVO vmInstance) {
        vmInstance.setDisplayVm(isDisplayVm);

        // Resource limit changes
        ServiceOffering offering = serviceOfferingDao.findByIdIncludingRemoved(vmInstance.getId(), vmInstance.getServiceOfferingId());
        VMTemplateVO template = _templateDao.findByIdIncludingRemoved(vmInstance.getTemplateId());
        if (isDisplayVm) {
            resourceCountIncrement(vmInstance.getAccountId(), true, offering, template);
        } else {
            resourceCountDecrement(vmInstance.getAccountId(), true, offering, template);
        }

        // Usage
        saveUsageEvent(vmInstance);

        // take care of the root volume as well.
        List<VolumeVO> rootVols = _volsDao.findByInstanceAndType(id, Volume.Type.ROOT);
        if (!rootVols.isEmpty()) {
            _volumeService.updateDisplay(rootVols.get(0), isDisplayVm);
        }

        // take care of the data volumes as well.
        List<VolumeVO> dataVols = _volsDao.findByInstanceAndType(id, Volume.Type.DATADISK);
        for (Volume dataVol : dataVols) {
            _volumeService.updateDisplay(dataVol, isDisplayVm);
        }
    }

    protected void validateInputsAndPermissionForUpdateVirtualMachineCommand(UpdateVMCmd cmd) {
        UserVmVO vmInstance = _vmDao.findById(cmd.getId());
        if (vmInstance == null) {
            throw new InvalidParameterValueException("unable to find virtual machine with id: " + cmd.getId());
        }
        validateGuestOsIdForUpdateVirtualMachineCommand(cmd);
        Account caller = CallContext.current().getCallingAccount();
        _accountMgr.checkAccess(caller, null, true, vmInstance);
    }

    protected void validateGuestOsIdForUpdateVirtualMachineCommand(UpdateVMCmd cmd) {
        Long osTypeId = cmd.getOsTypeId();
        if (osTypeId != null) {
            GuestOSVO guestOS = _guestOSDao.findById(osTypeId);
            if (guestOS == null) {
                throw new InvalidParameterValueException("Please specify a valid guest OS ID.");
            }
        }
    }

    private void saveUsageEvent(UserVmVO vm) {

        // If vm not destroyed
        if( vm.getState() != State.Destroyed && vm.getState() != State.Expunging && vm.getState() != State.Error){

            if(vm.isDisplayVm()){
                //1. Allocated VM Usage Event
                generateUsageEvent(vm, true, EventTypes.EVENT_VM_CREATE);

                if(vm.getState() == State.Running || vm.getState() == State.Stopping){
                    //2. Running VM Usage Event
                    generateUsageEvent(vm, true, EventTypes.EVENT_VM_START);

                    // 3. Network offering usage
                    generateNetworkUsageForVm(vm, true, EventTypes.EVENT_NETWORK_OFFERING_ASSIGN);
                }

            }else {
                //1. Allocated VM Usage Event
                generateUsageEvent(vm, true, EventTypes.EVENT_VM_DESTROY);

                if(vm.getState() == State.Running || vm.getState() == State.Stopping){
                    //2. Running VM Usage Event
                    generateUsageEvent(vm, true, EventTypes.EVENT_VM_STOP);

                    // 3. Network offering usage
                    generateNetworkUsageForVm(vm, true, EventTypes.EVENT_NETWORK_OFFERING_REMOVE);
                }
            }
        }

    }

    private void generateNetworkUsageForVm(VirtualMachine vm, boolean isDisplay, String eventType){

        List<NicVO> nics = _nicDao.listByVmId(vm.getId());
        for (NicVO nic : nics) {
            NetworkVO network = _networkDao.findById(nic.getNetworkId());
            long isDefault = (nic.isDefaultNic()) ? 1 : 0;
            UsageEventUtils.publishUsageEvent(eventType, vm.getAccountId(), vm.getDataCenterId(), vm.getId(),
                    Long.toString(nic.getId()), network.getNetworkOfferingId(), null, isDefault, vm.getClass().getName(), vm.getUuid(), isDisplay);
        }

    }

    @Override
    public UserVm updateVirtualMachine(long id, String displayName, String group, Boolean ha, Boolean isDisplayVmEnabled, Long osTypeId, String userData,
                                       Long userDataId, String userDataDetails, Boolean isDynamicallyScalable, HTTPMethod httpMethod, String customId, String hostName, String instanceName, List<Long> securityGroupIdList, Map<String, Map<Integer, String>> extraDhcpOptionsMap)
                    throws ResourceUnavailableException, InsufficientCapacityException {
        UserVmVO vm = _vmDao.findById(id);
        if (vm == null) {
            throw new CloudRuntimeException("Unable to find virtual machine with id " + id);
        }

        if(instanceName != null){
            VMInstanceVO vmInstance = _vmInstanceDao.findVMByInstanceName(instanceName);
            if(vmInstance != null && vmInstance.getId() != id){
                throw new CloudRuntimeException("Instance name : " + instanceName + " is not unique");
            }
        }

        if (vm.getState() == State.Error || vm.getState() == State.Expunging) {
            logger.error("vm is not in the right state: " + id);
            throw new InvalidParameterValueException("Vm with id " + id + " is not in the right state");
        }

        if (displayName == null) {
            displayName = vm.getDisplayName();
        }

        if (ha == null) {
            ha = vm.isHaEnabled();
        }

        ServiceOffering offering = serviceOfferingDao.findById(vm.getId(), vm.getServiceOfferingId());
        if (!offering.isOfferHA() && ha) {
            throw new InvalidParameterValueException("Can't enable ha for the vm as it's created from the Service offering having HA disabled");
        }

        if (isDisplayVmEnabled == null) {
            isDisplayVmEnabled = vm.isDisplayVm();
        }

        boolean updateUserdata = false;
        if (userData != null) {
            // check and replace newlines
            userData = userData.replace("\\n", "");
            userData = userDataManager.validateUserData(userData, httpMethod);
            // update userData on domain router.
            updateUserdata = true;
        } else {
            userData = vm.getUserData();
        }

        if (userDataId == null) {
            userDataId = vm.getUserDataId();
        }

        if (userDataDetails == null) {
            userDataDetails = vm.getUserDataDetails();
        }

        if (osTypeId == null) {
            osTypeId = vm.getGuestOSId();
        }

        if (group != null) {
            addInstanceToGroup(id, group);
        }

        if (isDynamicallyScalable == null) {
            isDynamicallyScalable = vm.isDynamicallyScalable();
        } else {
            if (isDynamicallyScalable == true) {
                VMTemplateVO template = _templateDao.findByIdIncludingRemoved(vm.getTemplateId());
                if (!template.isDynamicallyScalable()) {
                    throw new InvalidParameterValueException("Dynamic Scaling cannot be enabled for the VM since its template does not have dynamic scaling enabled");
                }
                if (!offering.isDynamicScalingEnabled()) {
                    throw new InvalidParameterValueException("Dynamic Scaling cannot be enabled for the VM since its service offering does not have dynamic scaling enabled");
                }
                if (!UserVmManager.EnableDynamicallyScaleVm.valueIn(vm.getDataCenterId())) {
                    logger.debug(String.format("Dynamic Scaling cannot be enabled for the VM %s since the global setting enable.dynamic.scale.vm is set to false", vm.getUuid()));
                    throw new InvalidParameterValueException("Dynamic Scaling cannot be enabled for the VM since corresponding global setting is set to false");
                }
            }
        }

        boolean isVMware = (vm.getHypervisorType() == HypervisorType.VMware);

        if (securityGroupIdList != null && isVMware) {
            throw new InvalidParameterValueException("Security group feature is not supported for vmWare hypervisor");
        } else {
            // Get default guest network in Basic zone
            Network defaultNetwork = null;
            try {
                DataCenterVO zone = _dcDao.findById(vm.getDataCenterId());

                if (zone.getNetworkType() == NetworkType.Basic) {
                    // Get default guest network in Basic zone
                    defaultNetwork = _networkModel.getExclusiveGuestNetwork(zone.getId());
                } else if (zone.isSecurityGroupEnabled()) {
                    NicVO defaultNic = _nicDao.findDefaultNicForVM(vm.getId());
                    if (defaultNic != null) {
                        defaultNetwork = _networkDao.findById(defaultNic.getNetworkId());
                    }
                }
            } catch (InvalidParameterValueException e) {
                if(logger.isDebugEnabled()) {
                    logger.debug(e.getMessage(),e);
                }
                defaultNetwork = _networkModel.getDefaultNetworkForVm(id);
            }

            if (securityGroupIdList != null && _networkModel.isSecurityGroupSupportedInNetwork(defaultNetwork) && _networkModel.canAddDefaultSecurityGroup()) {
                if (vm.getState() == State.Stopped) {
                    // Remove instance from security groups
                    _securityGroupMgr.removeInstanceFromGroups(id);
                    // Add instance in provided groups
                    _securityGroupMgr.addInstanceToGroups(id, securityGroupIdList);
                } else {
                    throw new InvalidParameterValueException("Virtual machine must be stopped prior to update security groups ");
                }
            }
        }
        List<? extends Nic> nics = _nicDao.listByVmId(vm.getId());
        if (hostName != null) {
            // Check is hostName is RFC compliant
            checkNameForRFCCompliance(hostName);

            if (vm.getHostName().equals(hostName)) {
                logger.debug("Vm " + vm + " is already set with the hostName specified: " + hostName);
                hostName = null;
            }

            // Verify that vm's hostName is unique

            List<NetworkVO> vmNtwks = new ArrayList<NetworkVO>(nics.size());
            for (Nic nic : nics) {
                vmNtwks.add(_networkDao.findById(nic.getNetworkId()));
            }
            checkIfHostNameUniqueInNtwkDomain(hostName, vmNtwks);
        }

        List<NetworkVO> networks = nics.stream()
                .map(nic -> _networkDao.findById(nic.getNetworkId()))
                .collect(Collectors.toList());

        verifyExtraDhcpOptionsNetwork(extraDhcpOptionsMap, networks);
        for (Nic nic : nics) {
            _networkMgr.saveExtraDhcpOptions(networks.stream()
                    .filter(network -> network.getId() == nic.getNetworkId())
                    .findFirst()
                    .get()
                    .getUuid(), nic.getId(), extraDhcpOptionsMap);
        }

        _vmDao.updateVM(id, displayName, ha, osTypeId, userData, userDataId, userDataDetails, isDisplayVmEnabled, isDynamicallyScalable, customId, hostName, instanceName);

        if (updateUserdata) {
            updateUserData(vm);
        }

        if (State.Running == vm.getState()) {
            updateDns(vm, hostName);
        }

        return _vmDao.findById(id);
    }

    protected void updateUserData(UserVm vm) throws ResourceUnavailableException, InsufficientCapacityException {
        boolean result = updateUserDataInternal(vm);
        if (result) {
            logger.debug(String.format("User data successfully updated for vm id:  %s", vm.getId()));
        } else {
            throw new CloudRuntimeException("Failed to reset userdata for the virtual machine ");
        }
    }

    private void updateDns(UserVmVO vm, String hostName) throws ResourceUnavailableException, InsufficientCapacityException {
        if (!StringUtils.isEmpty(hostName)) {
            vm.setHostName(hostName);
            try {
                List<NicVO> nicVOs = _nicDao.listByVmId(vm.getId());
                for (NicVO nic : nicVOs) {
                    List<DomainRouterVO> routers = _routerDao.findByNetwork(nic.getNetworkId());
                    for (DomainRouterVO router : routers) {
                        if (router.getState() != State.Running) {
                            logger.warn(String.format("Unable to update DNS for VM %s, as virtual router: %s is not in the right state: %s ", vm, router.getName(), router.getState()));
                            continue;
                        }
                        Commands commands = new Commands(Command.OnError.Stop);
                        commandSetupHelper.createDhcpEntryCommand(router, vm, nic, false, commands);
                        if (!nwHelper.sendCommandsToRouter(router, commands)) {
                            throw new CloudRuntimeException(String.format("Unable to send commands to virtual router: %s", router.getHostId()));
                        }
                        Answer answer = commands.getAnswer("dhcp");
                        if (answer == null || !answer.getResult()) {
                            throw new CloudRuntimeException("Failed to update hostname");
                        }
                        updateUserData(vm);
                    }
                }
            } catch (CloudRuntimeException e) {
                throw new CloudRuntimeException(String.format("Failed to update hostname of VM %s to %s", vm.getInstanceName(), vm.getHostName()));
            }
        }
    }

    private boolean updateUserDataInternal(UserVm vm) throws ResourceUnavailableException, InsufficientCapacityException {
        VMTemplateVO template = _templateDao.findByIdIncludingRemoved(vm.getTemplateId());

        List<? extends Nic> nics = _nicDao.listByVmId(vm.getId());
        if (nics == null || nics.isEmpty()) {
            logger.error("unable to find any nics for vm " + vm.getUuid());
            return false;
        }

        boolean userDataApplied = false;
        for (Nic nic : nics) {
            userDataApplied |= applyUserData(template.getHypervisorType(), vm, nic);
        }
        return userDataApplied;
    }

    protected boolean applyUserData(HypervisorType hyperVisorType, UserVm vm, Nic nic) throws ResourceUnavailableException, InsufficientCapacityException {
        Network network = _networkDao.findById(nic.getNetworkId());
        NicProfile nicProfile = new NicProfile(nic, network, null, null, null, _networkModel.isSecurityGroupSupportedInNetwork(network), _networkModel.getNetworkTag(
                hyperVisorType, network));
        VirtualMachineProfile vmProfile = new VirtualMachineProfileImpl(vm);

        if (_networkModel.areServicesSupportedByNetworkOffering(network.getNetworkOfferingId(), Service.UserData)) {
            UserDataServiceProvider element = _networkModel.getUserDataUpdateProvider(network);
            if (element == null) {
                throw new CloudRuntimeException("Can't find network element for " + Service.UserData.getName() + " provider needed for UserData update");
            }
            boolean result = element.saveUserData(network, nicProfile, vmProfile);
            if (!result) {
                logger.error("Failed to update userdata for vm " + vm + " and nic " + nic);
            } else {
                return true;
            }
        } else {
            logger.debug("Not applying userdata for nic id=" + nic.getId() + " in vm id=" + vmProfile.getId() + " because it is not supported in network id=" + network.getId());
        }
        return false;
    }

    @Override
    @ActionEvent(eventType = EventTypes.EVENT_VM_START, eventDescription = "starting Vm", async = true)
    public UserVm startVirtualMachine(StartVMCmd cmd) throws ExecutionException, ConcurrentOperationException, ResourceUnavailableException, InsufficientCapacityException, ResourceAllocationException {
        Map<VirtualMachineProfile.Param, Object> additonalParams = new HashMap<>();
        if (cmd.getBootIntoSetup() != null) {
            if (logger.isTraceEnabled()) {
                logger.trace(String.format("Adding %s into the param map", VirtualMachineProfile.Param.BootIntoSetup.getName()));
            }
            additonalParams.put(VirtualMachineProfile.Param.BootIntoSetup, cmd.getBootIntoSetup());
        }
        UserVmDetailVO uefiDetail = userVmDetailsDao.findDetail(cmd.getId(), ApiConstants.BootType.UEFI.toString());
        if (uefiDetail != null) {
            addVmUefiBootOptionsToParams(additonalParams, uefiDetail.getName(), uefiDetail.getValue());
        }
        if (cmd.getConsiderLastHost() != null) {
            additonalParams.put(VirtualMachineProfile.Param.ConsiderLastHost, cmd.getConsiderLastHost().toString());
        }

        return startVirtualMachine(cmd.getId(), cmd.getPodId(), cmd.getClusterId(), cmd.getHostId(), additonalParams, cmd.getDeploymentPlanner()).first();
    }

    @Override
    @ActionEvent(eventType = EventTypes.EVENT_VM_REBOOT, eventDescription = "rebooting Vm", async = true)
    public UserVm rebootVirtualMachine(RebootVMCmd cmd) throws InsufficientCapacityException, ResourceUnavailableException, ResourceAllocationException {
        Account caller = CallContext.current().getCallingAccount();
        Long vmId = cmd.getId();

        // Verify input parameters
        UserVmVO vmInstance = _vmDao.findById(vmId);
        if (vmInstance == null) {
            throw new InvalidParameterValueException("Unable to find a virtual machine with id " + vmId);
        }

        if (vmInstance.getState() != State.Running) {
            throw new InvalidParameterValueException(String.format("The VM %s (%s) is not running, unable to reboot it",
                    vmInstance.getUuid(), vmInstance.getDisplayNameOrHostName()));
        }

        _accountMgr.checkAccess(caller, null, true, vmInstance);

        checkIfHostOfVMIsInPrepareForMaintenanceState(vmInstance.getHostId(), vmId, "Reboot");

        // If the VM is Volatile in nature, on reboot discard the VM's root disk and create a new root disk for it: by calling restoreVM
        long serviceOfferingId = vmInstance.getServiceOfferingId();
        ServiceOfferingVO offering = serviceOfferingDao.findById(vmInstance.getId(), serviceOfferingId);
        if (offering != null && offering.getRemoved() == null) {
            if (offering.isVolatileVm()) {
                return restoreVMInternal(caller, vmInstance);
            }
        } else {
            throw new InvalidParameterValueException("Unable to find service offering: " + serviceOfferingId + " corresponding to the vm");
        }

        Boolean enterSetup = cmd.getBootIntoSetup();
        if (enterSetup != null && enterSetup && !HypervisorType.VMware.equals(vmInstance.getHypervisorType())) {
            throw new InvalidParameterValueException("Booting into a hardware setup menu is not implemented on " + vmInstance.getHypervisorType());
        }

        UserVm userVm = rebootVirtualMachine(CallContext.current().getCallingUserId(), vmId, enterSetup == null ? false : cmd.getBootIntoSetup(), cmd.isForced());
        if (userVm != null ) {
            // update the vmIdCountMap if the vm is in advanced shared network with out services
            final List<NicVO> nics = _nicDao.listByVmId(vmId);
            for (NicVO nic : nics) {
                Network network = _networkModel.getNetwork(nic.getNetworkId());
                if (_networkModel.isSharedNetworkWithoutServices(network.getId())) {
                    logger.debug("Adding vm " +vmId +" nic id "+ nic.getId() +" into vmIdCountMap as part of vm " +
                            "reboot for vm ip fetch ");
                    vmIdCountMap.put(nic.getId(), new VmAndCountDetails(nic.getInstanceId(), VmIpFetchTrialMax.value()));
                }
            }
            return  userVm;
        }
        return  null;
    }

<<<<<<< HEAD
    /**
     *  Encapsulates AllowUserExpungeRecoverVm so we can unit test checkExpungeVmPermission.
     */
    protected boolean getConfigAllowUserExpungeRecoverVm(Long accountId) {
        return AllowUserExpungeRecoverVm.valueIn(accountId);
    }

    protected void checkExpungeVmPermission (Account callingAccount) {
        logger.debug(String.format("Checking if [%s] has permission for expunging VMs.", callingAccount));
        if (!_accountMgr.isAdmin(callingAccount.getId()) && !getConfigAllowUserExpungeRecoverVm(callingAccount.getId())) {
            logger.error(String.format("Parameter [%s] can only be passed by Admin accounts or when the allow.user.expunge.recover.vm key is true.", ApiConstants.EXPUNGE));
            throw new PermissionDeniedException("Account does not have permission for expunging.");
        }
        try {
            _accountMgr.checkApiAccess(callingAccount, BaseCmd.getCommandNameByClass(ExpungeVMCmd.class));
        } catch (PermissionDeniedException ex) {
            logger.error(String.format("Role [%s] of [%s] does not have permission for expunging VMs.", callingAccount.getRoleId(), callingAccount));
            throw new PermissionDeniedException("Account does not have permission for expunging.");
=======
    protected void checkPluginsIfVmCanBeDestroyed(UserVm vm) {
        try {
            KubernetesClusterHelper kubernetesClusterHelper =
                    ComponentContext.getDelegateComponentOfType(KubernetesClusterHelper.class);
            kubernetesClusterHelper.checkVmCanBeDestroyed(vm);
        } catch (NoSuchBeanDefinitionException ignored) {
            logger.debug("No KubernetesClusterHelper bean found");
>>>>>>> 2542582c
        }
    }

    @Override
    @ActionEvent(eventType = EventTypes.EVENT_VM_DESTROY, eventDescription = "destroying Vm", async = true)
    public UserVm destroyVm(DestroyVMCmd cmd) throws ResourceUnavailableException, ConcurrentOperationException {
        CallContext ctx = CallContext.current();
        long vmId = cmd.getId();
        boolean expunge = cmd.getExpunge();

        if (expunge) {
            checkExpungeVmPermission(ctx.getCallingAccount());
        }

        // check if VM exists
        UserVmVO vm = _vmDao.findById(vmId);

        if (vm == null || vm.getRemoved() != null) {
            throw new InvalidParameterValueException("unable to find a virtual machine with id " + vmId);
        }

        if (Arrays.asList(State.Destroyed, State.Expunging).contains(vm.getState()) && !expunge) {
            logger.debug("Vm id=" + vmId + " is already destroyed");
            return vm;
        }

        // check if vm belongs to AutoScale vm group in Disabled state
        autoScaleManager.checkIfVmActionAllowed(vmId);

        // check if vm belongs to any plugin resources
        checkPluginsIfVmCanBeDestroyed(vm);

        // check if there are active volume snapshots tasks
        logger.debug("Checking if there are any ongoing snapshots on the ROOT volumes associated with VM with ID " + vmId);
        if (checkStatusOfVolumeSnapshots(vmId, Volume.Type.ROOT)) {
            throw new CloudRuntimeException("There is/are unbacked up snapshot(s) on ROOT volume, vm destroy is not permitted, please try again later.");
        }
        logger.debug("Found no ongoing snapshots on volume of type ROOT, for the vm with id " + vmId);

        List<VolumeVO> volumesToBeDeleted = getVolumesFromIds(cmd);

        checkForUnattachedVolumes(vmId, volumesToBeDeleted);
        validateVolumes(volumesToBeDeleted);

        final ControlledEntity[] volumesToDelete = volumesToBeDeleted.toArray(new ControlledEntity[0]);
        _accountMgr.checkAccess(ctx.getCallingAccount(), null, true, volumesToDelete);

        stopVirtualMachine(vmId, VmDestroyForcestop.value());

        // Detach all data disks from VM
        List<VolumeVO> dataVols = _volsDao.findByInstanceAndType(vmId, Volume.Type.DATADISK);
        detachVolumesFromVm(dataVols);

        UserVm destroyedVm = destroyVm(vmId, expunge);
        if (expunge && !expunge(vm)) {
            throw new CloudRuntimeException("Failed to expunge vm " + destroyedVm);
        }

        autoScaleManager.removeVmFromVmGroup(vmId);

        deleteVolumesFromVm(vm, volumesToBeDeleted, expunge);

        if (getDestroyRootVolumeOnVmDestruction(vm.getDomainId())) {
            VolumeVO rootVolume = _volsDao.getInstanceRootVolume(vm.getId());
            if (rootVolume != null) {
                _volService.destroyVolume(rootVolume.getId());
            } else {
                logger.warn(String.format("Tried to destroy ROOT volume for VM [%s], but couldn't retrieve it.", vm.getUuid()));
            }
        }

        return destroyedVm;
    }

    private List<VolumeVO> getVolumesFromIds(DestroyVMCmd cmd) {
        List<VolumeVO> volumes = new ArrayList<>();
        if (cmd.getVolumeIds() != null) {
            for (Long volId : cmd.getVolumeIds()) {
                VolumeVO vol = _volsDao.findById(volId);

                if (vol == null) {
                    throw new InvalidParameterValueException("Unable to find volume with ID: " + volId);
                }
                volumes.add(vol);
            }
        }
        return volumes;
    }

    @Override
    @DB
    public InstanceGroupVO createVmGroup(CreateVMGroupCmd cmd) {
        Account caller = CallContext.current().getCallingAccount();
        Long domainId = cmd.getDomainId();
        String accountName = cmd.getAccountName();
        String groupName = cmd.getGroupName();
        Long projectId = cmd.getProjectId();

        Account owner = _accountMgr.finalizeOwner(caller, accountName, domainId, projectId);
        long accountId = owner.getId();

        // Check if name is already in use by this account
        boolean isNameInUse = _vmGroupDao.isNameInUse(accountId, groupName);

        if (isNameInUse) {
            throw new InvalidParameterValueException("Unable to create vm group, a group with name " + groupName + " already exists for account " + accountId);
        }

        return createVmGroup(groupName, accountId);
    }

    @DB
    private InstanceGroupVO createVmGroup(String groupName, long accountId) {
        Account account = null;
        try {
            account = _accountDao.acquireInLockTable(accountId); // to ensure
            // duplicate
            // vm group
            // names are
            // not
            // created.
            if (account == null) {
                logger.warn("Failed to acquire lock on account");
                return null;
            }
            InstanceGroupVO group = _vmGroupDao.findByAccountAndName(accountId, groupName);
            if (group == null) {
                group = new InstanceGroupVO(groupName, accountId);
                group = _vmGroupDao.persist(group);
            }
            return group;
        } finally {
            if (account != null) {
                _accountDao.releaseFromLockTable(accountId);
            }
        }
    }

    @Override
    public boolean deleteVmGroup(DeleteVMGroupCmd cmd) {
        Account caller = CallContext.current().getCallingAccount();
        Long groupId = cmd.getId();

        // Verify input parameters
        InstanceGroupVO group = _vmGroupDao.findById(groupId);
        if ((group == null) || (group.getRemoved() != null)) {
            throw new InvalidParameterValueException("unable to find a vm group with id " + groupId);
        }

        _accountMgr.checkAccess(caller, null, true, group);

        return deleteVmGroup(groupId);
    }

    @Override
    public boolean deleteVmGroup(long groupId) {
        InstanceGroupVO group = _vmGroupDao.findById(groupId);
        annotationDao.removeByEntityType(AnnotationService.EntityType.INSTANCE_GROUP.name(), group.getUuid());
        // delete all the mappings from group_vm_map table
        List<InstanceGroupVMMapVO> groupVmMaps = _groupVMMapDao.listByGroupId(groupId);
        for (InstanceGroupVMMapVO groupMap : groupVmMaps) {
            SearchCriteria<InstanceGroupVMMapVO> sc = _groupVMMapDao.createSearchCriteria();
            sc.addAnd("instanceId", SearchCriteria.Op.EQ, groupMap.getInstanceId());
            _groupVMMapDao.expunge(sc);
        }

        if (_vmGroupDao.remove(groupId)) {
            return true;
        } else {
            return false;
        }
    }

    @Override
    @DB
    public boolean addInstanceToGroup(final long userVmId, String groupName) {
        UserVmVO vm = _vmDao.findById(userVmId);

        InstanceGroupVO group = _vmGroupDao.findByAccountAndName(vm.getAccountId(), groupName);
        // Create vm group if the group doesn't exist for this account
        if (group == null) {
            group = createVmGroup(groupName, vm.getAccountId());
        }

        if (group != null) {
            UserVm userVm = _vmDao.acquireInLockTable(userVmId);
            if (userVm == null) {
                logger.warn("Failed to acquire lock on user vm id=" + userVmId);
            }
            try {
                final InstanceGroupVO groupFinal = group;
                Transaction.execute(new TransactionCallbackNoReturn() {
                    @Override
                    public void doInTransactionWithoutResult(TransactionStatus status) {
                        // don't let the group be deleted when we are assigning vm to
                        // it.
                        InstanceGroupVO ngrpLock = _vmGroupDao.lockRow(groupFinal.getId(), false);
                        if (ngrpLock == null) {
                            logger.warn("Failed to acquire lock on vm group id=" + groupFinal.getId() + " name=" + groupFinal.getName());
                            throw new CloudRuntimeException("Failed to acquire lock on vm group id=" + groupFinal.getId() + " name=" + groupFinal.getName());
                        }

                        // Currently don't allow to assign a vm to more than one group
                        if (_groupVMMapDao.listByInstanceId(userVmId) != null) {
                            // Delete all mappings from group_vm_map table
                            List<InstanceGroupVMMapVO> groupVmMaps = _groupVMMapDao.listByInstanceId(userVmId);
                            for (InstanceGroupVMMapVO groupMap : groupVmMaps) {
                                SearchCriteria<InstanceGroupVMMapVO> sc = _groupVMMapDao.createSearchCriteria();
                                sc.addAnd("instanceId", SearchCriteria.Op.EQ, groupMap.getInstanceId());
                                _groupVMMapDao.expunge(sc);
                            }
                        }
                        InstanceGroupVMMapVO groupVmMapVO = new InstanceGroupVMMapVO(groupFinal.getId(), userVmId);
                        _groupVMMapDao.persist(groupVmMapVO);

                    }
                });

                return true;
            } finally {
                if (userVm != null) {
                    _vmDao.releaseFromLockTable(userVmId);
                }
            }
        }
        return false;
    }

    @Override
    public InstanceGroupVO getGroupForVm(long vmId) {
        // TODO - in future releases vm can be assigned to multiple groups; but
        // currently return just one group per vm
        try {
            List<InstanceGroupVMMapVO> groupsToVmMap = _groupVMMapDao.listByInstanceId(vmId);

            if (groupsToVmMap != null && groupsToVmMap.size() != 0) {
                InstanceGroupVO group = _vmGroupDao.findById(groupsToVmMap.get(0).getGroupId());
                return group;
            } else {
                return null;
            }
        } catch (Exception e) {
            logger.warn("Error trying to get group for a vm: ", e);
            return null;
        }
    }

    @Override
    public void removeInstanceFromInstanceGroup(long vmId) {
        try {
            List<InstanceGroupVMMapVO> groupVmMaps = _groupVMMapDao.listByInstanceId(vmId);
            for (InstanceGroupVMMapVO groupMap : groupVmMaps) {
                SearchCriteria<InstanceGroupVMMapVO> sc = _groupVMMapDao.createSearchCriteria();
                sc.addAnd("instanceId", SearchCriteria.Op.EQ, groupMap.getInstanceId());
                _groupVMMapDao.expunge(sc);
            }
        } catch (Exception e) {
            logger.warn("Error trying to remove vm from group: ", e);
        }
    }

    private boolean validPassword(String password) {
        if (password == null || password.length() == 0) {
            return false;
        }
        for (int i = 0; i < password.length(); i++) {
            if (password.charAt(i) == ' ') {
                return false;
            }
        }
        return true;
    }

    @Override
    @ActionEvent(eventType = EventTypes.EVENT_VM_CREATE, eventDescription = "deploying Vm", create = true)
    public UserVm createBasicSecurityGroupVirtualMachine(DataCenter zone, ServiceOffering serviceOffering, VirtualMachineTemplate template, List<Long> securityGroupIdList,
                                                         Account owner, String hostName, String displayName, Long diskOfferingId, Long diskSize, String group, HypervisorType hypervisor, HTTPMethod httpmethod,
                                                         String userData, Long userDataId, String userDataDetails, List<String> sshKeyPairs, Map<Long, IpAddresses> requestedIps, IpAddresses defaultIps, Boolean displayVm, String keyboard, List<Long> affinityGroupIdList,
                                                         Map<String, String> customParametes, String customId, Map<String, Map<Integer, String>> dhcpOptionMap,
                                                         Map<Long, DiskOffering> dataDiskTemplateToDiskOfferingMap, Map<String, String> userVmOVFProperties, boolean dynamicScalingEnabled, Long overrideDiskOfferingId) throws InsufficientCapacityException, ConcurrentOperationException, ResourceUnavailableException,
    StorageUnavailableException, ResourceAllocationException {

        Account caller = CallContext.current().getCallingAccount();
        List<NetworkVO> networkList = new ArrayList<NetworkVO>();

        // Verify that caller can perform actions in behalf of vm owner
        _accountMgr.checkAccess(caller, null, true, owner);

        // Verify that owner can use the service offering
        _accountMgr.checkAccess(owner, serviceOffering, zone);
        _accountMgr.checkAccess(owner, _diskOfferingDao.findById(diskOfferingId), zone);

        // Get default guest network in Basic zone
        Network defaultNetwork = _networkModel.getExclusiveGuestNetwork(zone.getId());

        if (defaultNetwork == null) {
            throw new InvalidParameterValueException("Unable to find a default network to start a vm");
        } else {
            networkList.add(_networkDao.findById(defaultNetwork.getId()));
        }

        boolean isVmWare = (template.getHypervisorType() == HypervisorType.VMware || (hypervisor != null && hypervisor == HypervisorType.VMware));

        if (securityGroupIdList != null && isVmWare) {
            throw new InvalidParameterValueException("Security group feature is not supported for vmWare hypervisor");
        } else if (!isVmWare && _networkModel.isSecurityGroupSupportedInNetwork(defaultNetwork) && _networkModel.canAddDefaultSecurityGroup()) {
            //add the default securityGroup only if no security group is specified
            if (securityGroupIdList == null || securityGroupIdList.isEmpty()) {
                if (securityGroupIdList == null) {
                    securityGroupIdList = new ArrayList<Long>();
                }
                SecurityGroup defaultGroup = _securityGroupMgr.getDefaultSecurityGroup(owner.getId());
                if (defaultGroup != null) {
                    securityGroupIdList.add(defaultGroup.getId());
                } else {
                    // create default security group for the account
                    if (logger.isDebugEnabled()) {
                        logger.debug("Couldn't find default security group for the account " + owner + " so creating a new one");
                    }
                    defaultGroup = _securityGroupMgr.createSecurityGroup(SecurityGroupManager.DEFAULT_GROUP_NAME, SecurityGroupManager.DEFAULT_GROUP_DESCRIPTION,
                            owner.getDomainId(), owner.getId(), owner.getAccountName());
                    securityGroupIdList.add(defaultGroup.getId());
                }
            }
        }

        return createVirtualMachine(zone, serviceOffering, template, hostName, displayName, owner, diskOfferingId, diskSize, networkList, securityGroupIdList, group, httpmethod,
                userData, userDataId, userDataDetails, sshKeyPairs, hypervisor, caller, requestedIps, defaultIps, displayVm, keyboard, affinityGroupIdList, customParametes, customId, dhcpOptionMap,
                dataDiskTemplateToDiskOfferingMap, userVmOVFProperties, dynamicScalingEnabled, null, overrideDiskOfferingId);

    }

    @Override
    @ActionEvent(eventType = EventTypes.EVENT_VM_CREATE, eventDescription = "deploying Vm", create = true)
    public UserVm createAdvancedSecurityGroupVirtualMachine(DataCenter zone, ServiceOffering serviceOffering, VirtualMachineTemplate template, List<Long> networkIdList,
                                                            List<Long> securityGroupIdList, Account owner, String hostName, String displayName, Long diskOfferingId, Long diskSize, String group, HypervisorType hypervisor,
                                                            HTTPMethod httpmethod, String userData, Long userDataId, String userDataDetails, List<String> sshKeyPairs, Map<Long, IpAddresses> requestedIps, IpAddresses defaultIps, Boolean displayVm, String keyboard,
                                                            List<Long> affinityGroupIdList, Map<String, String> customParameters, String customId, Map<String, Map<Integer, String>> dhcpOptionMap,
                                                            Map<Long, DiskOffering> dataDiskTemplateToDiskOfferingMap, Map<String, String> userVmOVFProperties, boolean dynamicScalingEnabled, Long overrideDiskOfferingId, String vmType) throws InsufficientCapacityException, ConcurrentOperationException, ResourceUnavailableException, StorageUnavailableException, ResourceAllocationException {

        Account caller = CallContext.current().getCallingAccount();
        List<NetworkVO> networkList = new ArrayList<NetworkVO>();
        boolean isSecurityGroupEnabledNetworkUsed = false;
        boolean isVmWare = (template.getHypervisorType() == HypervisorType.VMware || (hypervisor != null && hypervisor == HypervisorType.VMware));

        // Verify that caller can perform actions in behalf of vm owner
        _accountMgr.checkAccess(caller, null, true, owner);

        // Verify that owner can use the service offering
        _accountMgr.checkAccess(owner, serviceOffering, zone);
        _accountMgr.checkAccess(owner, _diskOfferingDao.findById(diskOfferingId), zone);

        // If no network is specified, find system security group enabled network
        if (networkIdList == null || networkIdList.isEmpty()) {
            Network networkWithSecurityGroup = _networkModel.getNetworkWithSGWithFreeIPs(zone.getId());
            if (networkWithSecurityGroup == null) {
                throw new InvalidParameterValueException("No network with security enabled is found in zone id=" + zone.getUuid());
            }

            networkList.add(_networkDao.findById(networkWithSecurityGroup.getId()));
            isSecurityGroupEnabledNetworkUsed = true;

        } else if (securityGroupIdList != null && !securityGroupIdList.isEmpty()) {
            if (isVmWare) {
                throw new InvalidParameterValueException("Security group feature is not supported for vmWare hypervisor");
            }
            // Only one network can be specified, and it should be security group enabled
            if (networkIdList.size() > 1 && template.getHypervisorType() != HypervisorType.KVM && hypervisor != HypervisorType.KVM) {
                throw new InvalidParameterValueException("Only support one network per VM if security group enabled");
            }

            for (Long networkId : networkIdList) {
                NetworkVO network = _networkDao.findById(networkId);
                NetworkOffering ntwkOffering = _networkOfferingDao.findById(network.getNetworkOfferingId());

                if (network == null) {
                    throw new InvalidParameterValueException("Unable to find network by id " + networkId);
                }

                if (!_networkModel.isSecurityGroupSupportedInNetwork(network) && (ntwkOffering.getGuestType() != GuestType.L2)) {
                    throw new InvalidParameterValueException("Network is not security group enabled or not L2 network: " + network.getId());
                }

                _accountMgr.checkAccess(owner, AccessType.UseEntry, false, network);

                networkList.add(network);
            }
            isSecurityGroupEnabledNetworkUsed = true;

        } else {
            // Verify that all the networks are Shared/Guest; can't create combination of SG enabled and disabled networks
            for (Long networkId : networkIdList) {
                NetworkVO network = _networkDao.findById(networkId);

                if (network == null) {
                    throw new InvalidParameterValueException("Unable to find network by id " + networkIdList.get(0).longValue());
                }

                boolean isSecurityGroupEnabled = _networkModel.isSecurityGroupSupportedInNetwork(network);
                if (isSecurityGroupEnabled) {
                    isSecurityGroupEnabledNetworkUsed = true;
                }

                if (network.getTrafficType() != TrafficType.Guest || !Arrays.asList(GuestType.Shared, GuestType.L2).contains(network.getGuestType())) {
                    throw new InvalidParameterValueException("Can specify only Shared or L2 Guest networks when deploy vm in Advance Security Group enabled zone");
                }

                _accountMgr.checkAccess(owner, AccessType.UseEntry, false, network);

                networkList.add(network);
            }
        }

        // if network is security group enabled, and no security group is specified, then add the default security group automatically
        if (isSecurityGroupEnabledNetworkUsed && !isVmWare && _networkModel.canAddDefaultSecurityGroup()) {

            //add the default securityGroup only if no security group is specified
            if (securityGroupIdList == null || securityGroupIdList.isEmpty()) {
                if (securityGroupIdList == null) {
                    securityGroupIdList = new ArrayList<Long>();
                }

                SecurityGroup defaultGroup = _securityGroupMgr.getDefaultSecurityGroup(owner.getId());
                if (defaultGroup != null) {
                    securityGroupIdList.add(defaultGroup.getId());
                } else {
                    // create default security group for the account
                    if (logger.isDebugEnabled()) {
                        logger.debug("Couldn't find default security group for the account " + owner + " so creating a new one");
                    }
                    defaultGroup = _securityGroupMgr.createSecurityGroup(SecurityGroupManager.DEFAULT_GROUP_NAME, SecurityGroupManager.DEFAULT_GROUP_DESCRIPTION,
                            owner.getDomainId(), owner.getId(), owner.getAccountName());
                    messageBus.publish(_name, SecurityGroupService.MESSAGE_CREATE_TUNGSTEN_SECURITY_GROUP_EVENT,
                        PublishScope.LOCAL, defaultGroup);
                    securityGroupIdList.add(defaultGroup.getId());
                }
            }
        }

        return createVirtualMachine(zone, serviceOffering, template, hostName, displayName, owner, diskOfferingId, diskSize, networkList, securityGroupIdList, group, httpmethod,
                userData, userDataId, userDataDetails, sshKeyPairs, hypervisor, caller, requestedIps, defaultIps, displayVm, keyboard, affinityGroupIdList, customParameters, customId, dhcpOptionMap, dataDiskTemplateToDiskOfferingMap,
                userVmOVFProperties, dynamicScalingEnabled, vmType, overrideDiskOfferingId);
    }

    @Override
    @ActionEvent(eventType = EventTypes.EVENT_VM_CREATE, eventDescription = "deploying Vm", create = true)
    public UserVm createAdvancedVirtualMachine(DataCenter zone, ServiceOffering serviceOffering, VirtualMachineTemplate template, List<Long> networkIdList, Account owner,
                                               String hostName, String displayName, Long diskOfferingId, Long diskSize, String group, HypervisorType hypervisor, HTTPMethod httpmethod, String userData,
                                               Long userDataId, String userDataDetails, List<String> sshKeyPairs, Map<Long, IpAddresses> requestedIps, IpAddresses defaultIps, Boolean displayvm, String keyboard, List<Long> affinityGroupIdList,
                                               Map<String, String> customParametrs, String customId, Map<String, Map<Integer, String>> dhcpOptionsMap, Map<Long, DiskOffering> dataDiskTemplateToDiskOfferingMap,
                                               Map<String, String> userVmOVFPropertiesMap, boolean dynamicScalingEnabled, String vmType, Long overrideDiskOfferingId) throws InsufficientCapacityException, ConcurrentOperationException, ResourceUnavailableException,
    StorageUnavailableException, ResourceAllocationException {

        Account caller = CallContext.current().getCallingAccount();
        List<NetworkVO> networkList = new ArrayList<NetworkVO>();

        // Verify that caller can perform actions in behalf of vm owner
        _accountMgr.checkAccess(caller, null, true, owner);

        // Verify that owner can use the service offering
        _accountMgr.checkAccess(owner, serviceOffering, zone);
        _accountMgr.checkAccess(owner, _diskOfferingDao.findById(diskOfferingId), zone);

        List<HypervisorType> vpcSupportedHTypes = _vpcMgr.getSupportedVpcHypervisors();
        if (networkIdList == null || networkIdList.isEmpty()) {
            NetworkVO defaultNetwork = getDefaultNetwork(zone, owner, false);
            if (defaultNetwork != null) {
                networkList.add(defaultNetwork);
            }
        } else {
            for (Long networkId : networkIdList) {
                NetworkVO network = _networkDao.findById(networkId);
                if (network == null) {
                    throw new InvalidParameterValueException("Unable to find network by id " + networkIdList.get(0).longValue());
                }
                if (network.getVpcId() != null) {
                    // Only ISOs, XenServer, KVM, and VmWare template types are
                    // supported for vpc networks
                    if (template.getFormat() != ImageFormat.ISO && !vpcSupportedHTypes.contains(template.getHypervisorType())) {
                        throw new InvalidParameterValueException("Can't create vm from template with hypervisor " + template.getHypervisorType() + " in vpc network " + network);
                    } else if (template.getFormat() == ImageFormat.ISO && !vpcSupportedHTypes.contains(hypervisor)) {
                        // Only XenServer, KVM, and VMware hypervisors are supported
                        // for vpc networks
                        throw new InvalidParameterValueException("Can't create vm of hypervisor type " + hypervisor + " in vpc network");

                    }
                }

                _networkModel.checkNetworkPermissions(owner, network);

                // don't allow to use system networks
                NetworkOffering networkOffering = _entityMgr.findById(NetworkOffering.class, network.getNetworkOfferingId());
                if (networkOffering.isSystemOnly()) {
                    throw new InvalidParameterValueException("Network id=" + networkId + " is system only and can't be used for vm deployment");
                }
                networkList.add(network);
            }
        }
        verifyExtraDhcpOptionsNetwork(dhcpOptionsMap, networkList);
        return createVirtualMachine(zone, serviceOffering, template, hostName, displayName, owner, diskOfferingId, diskSize, networkList, null, group, httpmethod, userData,
                userDataId, userDataDetails, sshKeyPairs, hypervisor, caller, requestedIps, defaultIps, displayvm, keyboard, affinityGroupIdList, customParametrs, customId, dhcpOptionsMap,
                dataDiskTemplateToDiskOfferingMap, userVmOVFPropertiesMap, dynamicScalingEnabled, vmType, overrideDiskOfferingId);
    }

    @Override
    @ActionEvent(eventType = EventTypes.EVENT_VM_CREATE, eventDescription = "deploying Vm")
    public UserVm finalizeCreateVirtualMachine(long vmId) {
        logger.info("Loading UserVm " + vmId + " from DB");
        UserVm userVm = getUserVm(vmId);
        if (userVm == null) {
            logger.info("Loaded UserVm " + vmId + " (" + userVm.getUuid() + ") from DB");
        } else {
            logger.warn("UserVm " + vmId + " does not exist in DB");
        }
        return userVm;
    }

    private NetworkVO getNetworkToAddToNetworkList(VirtualMachineTemplate template, Account owner, HypervisorType hypervisor,
            List<HypervisorType> vpcSupportedHTypes, Long networkId) {
        NetworkVO network = _networkDao.findById(networkId);
        if (network == null) {
            throw new InvalidParameterValueException("Unable to find network by id " + networkId);
        }
        if (network.getVpcId() != null) {
            // Only ISOs, XenServer, KVM, and VmWare template types are
            // supported for vpc networks
            if (template.getFormat() != ImageFormat.ISO && !vpcSupportedHTypes.contains(template.getHypervisorType())) {
                throw new InvalidParameterValueException("Can't create vm from template with hypervisor " + template.getHypervisorType() + " in vpc network " + network);
            } else if (template.getFormat() == ImageFormat.ISO && !vpcSupportedHTypes.contains(hypervisor)) {
                // Only XenServer, KVM, and VMware hypervisors are supported
                // for vpc networks
                throw new InvalidParameterValueException("Can't create vm of hypervisor type " + hypervisor + " in vpc network");
            }
        }

        _networkModel.checkNetworkPermissions(owner, network);

        // don't allow to use system networks
        NetworkOffering networkOffering = _entityMgr.findById(NetworkOffering.class, network.getNetworkOfferingId());
        if (networkOffering.isSystemOnly()) {
            throw new InvalidParameterValueException("Network id=" + networkId + " is system only and can't be used for vm deployment");
        }
        return network;
    }

    private NetworkVO getDefaultNetwork(DataCenter zone, Account owner, boolean selectAny) throws InsufficientCapacityException, ResourceAllocationException {
        NetworkVO defaultNetwork = null;

        // if no network is passed in
        // Check if default virtual network offering has
        // Availability=Required. If it's true, search for corresponding
        // network
        // * if network is found, use it. If more than 1 virtual network is
        // found, throw an error
        // * if network is not found, create a new one and use it

        List<NetworkOfferingVO> requiredOfferings = _networkOfferingDao.listByAvailability(Availability.Required, false);
        if (requiredOfferings.size() < 1) {
            throw new InvalidParameterValueException("Unable to find network offering with availability=" + Availability.Required
                    + " to automatically create the network as a part of vm creation");
        }

        if (requiredOfferings.get(0).getState() == NetworkOffering.State.Enabled) {
            // get Virtual networks
            List<? extends Network> virtualNetworks = _networkModel.listNetworksForAccount(owner.getId(), zone.getId(), Network.GuestType.Isolated);
            if (virtualNetworks == null) {
                throw new InvalidParameterValueException("No (virtual) networks are found for account " + owner);
            }
            if (virtualNetworks.isEmpty()) {
                defaultNetwork = createDefaultNetworkForAccount(zone, owner, requiredOfferings);
            } else if (virtualNetworks.size() > 1 && !selectAny) {
                throw new InvalidParameterValueException("More than 1 default Isolated networks are found for account " + owner + "; please specify networkIds");
            } else {
                defaultNetwork = _networkDao.findById(virtualNetworks.get(0).getId());
            }
        } else {
            throw new InvalidParameterValueException("Required network offering id=" + requiredOfferings.get(0).getId() + " is not in " + NetworkOffering.State.Enabled);
        }

        return defaultNetwork;
    }

    private NetworkVO createDefaultNetworkForAccount(DataCenter zone, Account owner, List<NetworkOfferingVO> requiredOfferings)
            throws InsufficientCapacityException, ResourceAllocationException {
        NetworkVO defaultNetwork = null;
        long physicalNetworkId = _networkModel.findPhysicalNetworkId(zone.getId(), requiredOfferings.get(0).getTags(), requiredOfferings.get(0).getTrafficType());
        // Validate physical network
        PhysicalNetwork physicalNetwork = _physicalNetworkDao.findById(physicalNetworkId);
        if (physicalNetwork == null) {
            throw new InvalidParameterValueException("Unable to find physical network with id: " + physicalNetworkId + " and tag: "
                    + requiredOfferings.get(0).getTags());
        }
        logger.debug("Creating network for account " + owner + " from the network offering id=" + requiredOfferings.get(0).getId() + " as a part of deployVM process");
        Network newNetwork = _networkMgr.createGuestNetwork(requiredOfferings.get(0).getId(), owner.getAccountName() + "-network", owner.getAccountName() + "-network",
                null, null, null, false, null, owner, null, physicalNetwork, zone.getId(), ACLType.Account, null, null, null, null, true, null, null,
                null, null, null, null, null, null, null, null);
        if (newNetwork != null) {
            defaultNetwork = _networkDao.findById(newNetwork.getId());
        }
        return defaultNetwork;
    }

    private void verifyExtraDhcpOptionsNetwork(Map<String, Map<Integer, String>> dhcpOptionsMap, List<NetworkVO> networkList) throws InvalidParameterValueException {
        if (dhcpOptionsMap != null) {
            for (String networkUuid : dhcpOptionsMap.keySet()) {
                boolean networkFound = false;
                for (NetworkVO network : networkList) {
                    if (network.getUuid().equals(networkUuid)) {
                        networkFound = true;
                        break;
                    }
                }

                if (!networkFound) {
                    throw new InvalidParameterValueException("VM does not has a nic in the Network (" + networkUuid + ") that is specified in the extra dhcp options.");
                }
            }
        }
    }

    public void checkNameForRFCCompliance(String name) {
        if (!NetUtils.verifyDomainNameLabel(name, true)) {
            throw new InvalidParameterValueException("Invalid name. Vm name can contain ASCII letters 'a' through 'z', the digits '0' through '9', "
                    + "and the hyphen ('-'), must be between 1 and 63 characters long, and can't start or end with \"-\" and can't start with digit");
        }
    }

    @DB
    private UserVm createVirtualMachine(DataCenter zone, ServiceOffering serviceOffering, VirtualMachineTemplate tmplt, String hostName, String displayName, Account owner,
                                        Long diskOfferingId, Long diskSize, List<NetworkVO> networkList, List<Long> securityGroupIdList, String group, HTTPMethod httpmethod, String userData,
                                        Long userDataId, String userDataDetails, List<String> sshKeyPairs, HypervisorType hypervisor, Account caller, Map<Long, IpAddresses> requestedIps, IpAddresses defaultIps, Boolean isDisplayVm, String keyboard,
                                        List<Long> affinityGroupIdList, Map<String, String> customParameters, String customId, Map<String, Map<Integer, String>> dhcpOptionMap,
                                        Map<Long, DiskOffering> datadiskTemplateToDiskOfferringMap,
                                        Map<String, String> userVmOVFPropertiesMap, boolean dynamicScalingEnabled, String vmType, Long overrideDiskOfferingId) throws InsufficientCapacityException, ResourceUnavailableException,
    ConcurrentOperationException, StorageUnavailableException, ResourceAllocationException {

        _accountMgr.checkAccess(caller, null, true, owner);

        if (owner.getState() == Account.State.DISABLED) {
            throw new PermissionDeniedException("The owner of vm to deploy is disabled: " + owner);
        }
        VMTemplateVO template = _templateDao.findById(tmplt.getId());
        if (template != null) {
            _templateDao.loadDetails(template);
        }

        HypervisorType hypervisorType = null;
        if (template.getHypervisorType() == null || template.getHypervisorType() == HypervisorType.None) {
            if (hypervisor == null || hypervisor == HypervisorType.None) {
                throw new InvalidParameterValueException("hypervisor parameter is needed to deploy VM or the hypervisor parameter value passed is invalid");
            }
            hypervisorType = hypervisor;
        } else {
            if (hypervisor != null && hypervisor != HypervisorType.None && hypervisor != template.getHypervisorType()) {
                throw new InvalidParameterValueException("Hypervisor passed to the deployVm call, is different from the hypervisor type of the template");
            }
            hypervisorType = template.getHypervisorType();
        }

        long accountId = owner.getId();

        assert !(requestedIps != null && (defaultIps.getIp4Address() != null || defaultIps.getIp6Address() != null)) : "requestedIp list and defaultNetworkIp should never be specified together";

        if (Grouping.AllocationState.Disabled == zone.getAllocationState()
                && !_accountMgr.isRootAdmin(caller.getId())) {
            throw new PermissionDeniedException(
                    "Cannot perform this operation, Zone is currently disabled: "
                            + zone.getId());
        }

        // check if zone is dedicated
        DedicatedResourceVO dedicatedZone = _dedicatedDao.findByZoneId(zone.getId());
        if (dedicatedZone != null) {
            DomainVO domain = _domainDao.findById(dedicatedZone.getDomainId());
            if (domain == null) {
                throw new CloudRuntimeException("Unable to find the domain " + zone.getDomainId() + " for the zone: " + zone);
            }
            // check that caller can operate with domain
            _configMgr.checkZoneAccess(caller, zone);
            // check that vm owner can create vm in the domain
            _configMgr.checkZoneAccess(owner, zone);
        }

        ServiceOfferingVO offering = serviceOfferingDao.findById(serviceOffering.getId());

        if (offering.isDynamic()) {
            offering.setDynamicFlag(true);
            validateCustomParameters(offering, customParameters);
            offering = serviceOfferingDao.getComputeOffering(offering, customParameters);
        } else {
            validateOfferingMaxResource(offering);
        }
        // check if account/domain is with in resource limits to create a new vm
        boolean isIso = Storage.ImageFormat.ISO == template.getFormat();

        Long rootDiskOfferingId = offering.getDiskOfferingId();
        if (isIso) {
            if (diskOfferingId == null) {
                DiskOfferingVO diskOffering = _diskOfferingDao.findById(rootDiskOfferingId);
                if (diskOffering.isComputeOnly()) {
                    throw new InvalidParameterValueException("Installing from ISO requires a disk offering to be specified for the root disk.");
                }
            } else {
                rootDiskOfferingId = diskOfferingId;
                diskOfferingId = null;
            }
            if (!customParameters.containsKey(VmDetailConstants.ROOT_DISK_SIZE) && diskSize != null) {
                customParameters.put(VmDetailConstants.ROOT_DISK_SIZE, String.valueOf(diskSize));
            }
        }
        if (!offering.getDiskOfferingStrictness() && overrideDiskOfferingId != null) {
            rootDiskOfferingId = overrideDiskOfferingId;
        }

        DiskOfferingVO rootdiskOffering = _diskOfferingDao.findById(rootDiskOfferingId);
        long volumesSize = configureCustomRootDiskSize(customParameters, template, hypervisorType, rootdiskOffering);

        if (rootdiskOffering.getEncrypt() && hypervisorType != HypervisorType.KVM) {
            throw new InvalidParameterValueException("Root volume encryption is not supported for hypervisor type " + hypervisorType);
        }

        long additionalDiskSize = 0L;
        if (!isIso && diskOfferingId != null) {
            DiskOfferingVO diskOffering = _diskOfferingDao.findById(diskOfferingId);
            additionalDiskSize = verifyAndGetDiskSize(diskOffering, diskSize);
        }
        UserVm vm = getCheckedUserVmResource(zone, hostName, displayName, owner, diskOfferingId, diskSize, networkList, securityGroupIdList, group, httpmethod, userData, userDataId, userDataDetails, sshKeyPairs, caller, requestedIps, defaultIps, isDisplayVm, keyboard, affinityGroupIdList, customParameters, customId, dhcpOptionMap, datadiskTemplateToDiskOfferringMap, userVmOVFPropertiesMap, dynamicScalingEnabled, vmType, template, hypervisorType, accountId, offering, isIso, rootDiskOfferingId, volumesSize, additionalDiskSize);

        _securityGroupMgr.addInstanceToGroups(vm.getId(), securityGroupIdList);

        if (affinityGroupIdList != null && !affinityGroupIdList.isEmpty()) {
            _affinityGroupVMMapDao.updateMap(vm.getId(), affinityGroupIdList);
        }

        CallContext.current().putContextParameter(VirtualMachine.class, vm.getUuid());
        return vm;
    }

    private UserVm getCheckedUserVmResource(DataCenter zone, String hostName, String displayName, Account owner,
        Long diskOfferingId, Long diskSize, List<NetworkVO> networkList, List<Long> securityGroupIdList, String group,
        HTTPMethod httpmethod, String userData, Long userDataId, String userDataDetails, List<String> sshKeyPairs,
        Account caller, Map<Long, IpAddresses> requestedIps, IpAddresses defaultIps, Boolean isDisplayVm,
        String keyboard, List<Long> affinityGroupIdList, Map<String, String> customParameters, String customId,
        Map<String, Map<Integer, String>> dhcpOptionMap, Map<Long, DiskOffering> datadiskTemplateToDiskOfferringMap,
        Map<String, String> userVmOVFPropertiesMap, boolean dynamicScalingEnabled, String vmType, VMTemplateVO template,
        HypervisorType hypervisorType, long accountId, ServiceOfferingVO offering, boolean isIso,
        Long rootDiskOfferingId, long volumesSize, long additionalDiskSize) throws ResourceAllocationException {
        if (!VirtualMachineManager.ResourceCountRunningVMsonly.value()) {
            List<String> resourceLimitHostTags = resourceLimitService.getResourceLimitHostTags(offering, template);
            try (CheckedReservation vmReservation = new CheckedReservation(owner, ResourceType.user_vm, resourceLimitHostTags, 1l, reservationDao, resourceLimitService);
                 CheckedReservation cpuReservation = new CheckedReservation(owner, ResourceType.cpu, resourceLimitHostTags, Long.valueOf(offering.getCpu()), reservationDao, resourceLimitService);
                 CheckedReservation memReservation = new CheckedReservation(owner, ResourceType.memory, resourceLimitHostTags, Long.valueOf(offering.getRamSize()), reservationDao, resourceLimitService);
            ) {
                return getUncheckedUserVmResource(zone, hostName, displayName, owner, diskOfferingId, diskSize, networkList, securityGroupIdList, group, httpmethod, userData, userDataId, userDataDetails, sshKeyPairs, caller, requestedIps, defaultIps, isDisplayVm, keyboard, affinityGroupIdList, customParameters, customId, dhcpOptionMap, datadiskTemplateToDiskOfferringMap, userVmOVFPropertiesMap, dynamicScalingEnabled, vmType, template, hypervisorType, accountId, offering, isIso, rootDiskOfferingId, volumesSize, additionalDiskSize);
            } catch (ResourceAllocationException | CloudRuntimeException  e) {
                throw e;
            } catch (Exception e) {
                logger.error("error during resource reservation and allocation", e);
                throw new CloudRuntimeException(e);
            }

        } else {
            return getUncheckedUserVmResource(zone, hostName, displayName, owner, diskOfferingId, diskSize, networkList, securityGroupIdList, group, httpmethod, userData, userDataId, userDataDetails, sshKeyPairs, caller, requestedIps, defaultIps, isDisplayVm, keyboard, affinityGroupIdList, customParameters, customId, dhcpOptionMap, datadiskTemplateToDiskOfferringMap, userVmOVFPropertiesMap, dynamicScalingEnabled, vmType, template, hypervisorType, accountId, offering, isIso, rootDiskOfferingId, volumesSize, additionalDiskSize);
        }
    }

    protected List<String> getResourceLimitStorageTags(long diskOfferingId) {
        DiskOfferingVO diskOfferingVO = _diskOfferingDao.findById(diskOfferingId);
        return resourceLimitService.getResourceLimitStorageTags(diskOfferingVO);
    }

    private UserVm getUncheckedUserVmResource(DataCenter zone, String hostName, String displayName, Account owner,
        Long diskOfferingId, Long diskSize, List<NetworkVO> networkList, List<Long> securityGroupIdList, String group,
        HTTPMethod httpmethod, String userData, Long userDataId, String userDataDetails, List<String> sshKeyPairs,
        Account caller, Map<Long, IpAddresses> requestedIps, IpAddresses defaultIps, Boolean isDisplayVm,
        String keyboard, List<Long> affinityGroupIdList, Map<String, String> customParameters, String customId,
        Map<String, Map<Integer, String>> dhcpOptionMap, Map<Long, DiskOffering> datadiskTemplateToDiskOfferringMap,
        Map<String, String> userVmOVFPropertiesMap, boolean dynamicScalingEnabled, String vmType, VMTemplateVO template,
        HypervisorType hypervisorType, long accountId, ServiceOfferingVO offering, boolean isIso,
        Long rootDiskOfferingId, long volumesSize, long additionalDiskSize) throws ResourceAllocationException
    {
        List<String> rootResourceLimitStorageTags = getResourceLimitStorageTags(rootDiskOfferingId != null ? rootDiskOfferingId : offering.getDiskOfferingId());
        List<String> additionalResourceLimitStorageTags = diskOfferingId != null ? getResourceLimitStorageTags(diskOfferingId) : null;

        try (CheckedReservation rootVolumeReservation = new CheckedReservation(owner, ResourceType.volume, rootResourceLimitStorageTags, 1L, reservationDao, resourceLimitService);
             CheckedReservation additionalVolumeReservation = diskOfferingId != null ? new CheckedReservation(owner, ResourceType.volume, additionalResourceLimitStorageTags, 1L, reservationDao, resourceLimitService) : null;
             CheckedReservation rootPrimaryStorageReservation = new CheckedReservation(owner, ResourceType.primary_storage, rootResourceLimitStorageTags, volumesSize, reservationDao, resourceLimitService);
             CheckedReservation additionalPrimaryStorageReservation = diskOfferingId != null ? new CheckedReservation(owner, ResourceType.primary_storage, additionalResourceLimitStorageTags, additionalDiskSize, reservationDao, resourceLimitService) : null;
        ) {

            // verify security group ids
            if (securityGroupIdList != null) {
                for (Long securityGroupId : securityGroupIdList) {
                    SecurityGroup sg = _securityGroupDao.findById(securityGroupId);
                    if (sg == null) {
                        throw new InvalidParameterValueException("Unable to find security group by id " + securityGroupId);
                    } else {
                        // verify permissions
                        _accountMgr.checkAccess(caller, null, true, owner, sg);
                    }
                }
            }

            if (datadiskTemplateToDiskOfferringMap != null && !datadiskTemplateToDiskOfferringMap.isEmpty()) {
                for (Entry<Long, DiskOffering> datadiskTemplateToDiskOffering : datadiskTemplateToDiskOfferringMap.entrySet()) {
                    VMTemplateVO dataDiskTemplate = _templateDao.findById(datadiskTemplateToDiskOffering.getKey());
                    DiskOffering dataDiskOffering = datadiskTemplateToDiskOffering.getValue();

                    if (dataDiskTemplate == null
                            || (!dataDiskTemplate.getTemplateType().equals(TemplateType.DATADISK)) && (dataDiskTemplate.getState().equals(VirtualMachineTemplate.State.Active))) {
                        throw new InvalidParameterValueException("Invalid template id specified for Datadisk template" + datadiskTemplateToDiskOffering.getKey());
                    }
                    long dataDiskTemplateId = datadiskTemplateToDiskOffering.getKey();
                    if (!dataDiskTemplate.getParentTemplateId().equals(template.getId())) {
                        throw new InvalidParameterValueException("Invalid Datadisk template. Specified Datadisk template" + dataDiskTemplateId
                                + " doesn't belong to template " + template.getId());
                    }
                    if (dataDiskOffering == null) {
                        throw new InvalidParameterValueException("Invalid disk offering id " + datadiskTemplateToDiskOffering.getValue().getId() +
                                " specified for datadisk template " + dataDiskTemplateId);
                    }
                    if (dataDiskOffering.isCustomized()) {
                        throw new InvalidParameterValueException("Invalid disk offering id " + dataDiskOffering.getId() + " specified for datadisk template " +
                                dataDiskTemplateId + ". Custom Disk offerings are not supported for Datadisk templates");
                    }
                    if (dataDiskOffering.getDiskSize() < dataDiskTemplate.getSize()) {
                        throw new InvalidParameterValueException("Invalid disk offering id " + dataDiskOffering.getId() + " specified for datadisk template " +
                                dataDiskTemplateId + ". Disk offering size should be greater than or equal to the template size");
                    }
                    _templateDao.loadDetails(dataDiskTemplate);
                    resourceLimitService.checkVolumeResourceLimit(owner, true, dataDiskOffering.getDiskSize(), dataDiskOffering);
                }
            }

            // check that the affinity groups exist
            if (affinityGroupIdList != null) {
                for (Long affinityGroupId : affinityGroupIdList) {
                    AffinityGroupVO ag = _affinityGroupDao.findById(affinityGroupId);
                    if (ag == null) {
                        throw new InvalidParameterValueException("Unable to find affinity group " + ag);
                    } else if (!_affinityGroupService.isAffinityGroupProcessorAvailable(ag.getType())) {
                        throw new InvalidParameterValueException("Affinity group type is not supported for group: " + ag + " ,type: " + ag.getType()
                                + " , Please try again after removing the affinity group");
                    } else {
                        // verify permissions
                        if (ag.getAclType() == ACLType.Domain) {
                            _accountMgr.checkAccess(caller, null, false, owner, ag);
                            // Root admin has access to both VM and AG by default,
                            // but
                            // make sure the owner of these entities is same
                            if (caller.getId() == Account.ACCOUNT_ID_SYSTEM || _accountMgr.isRootAdmin(caller.getId())) {
                                if (!_affinityGroupService.isAffinityGroupAvailableInDomain(ag.getId(), owner.getDomainId())) {
                                    throw new PermissionDeniedException("Affinity Group " + ag + " does not belong to the VM's domain");
                                }
                            }
                        } else {
                            _accountMgr.checkAccess(caller, null, true, owner, ag);
                            // Root admin has access to both VM and AG by default,
                            // but
                            // make sure the owner of these entities is same
                            if (caller.getId() == Account.ACCOUNT_ID_SYSTEM || _accountMgr.isRootAdmin(caller.getId())) {
                                if (ag.getAccountId() != owner.getAccountId()) {
                                    throw new PermissionDeniedException("Affinity Group " + ag + " does not belong to the VM's account");
                                }
                            }
                        }
                    }
                }
            }

            if (hypervisorType != HypervisorType.BareMetal) {
                // check if we have available pools for vm deployment
                long availablePools = _storagePoolDao.countPoolsByStatus(StoragePoolStatus.Up);
                if (availablePools < 1) {
                    throw new StorageUnavailableException("There are no available pools in the UP state for vm deployment", -1);
                }
            }

            if (template.getTemplateType().equals(TemplateType.SYSTEM) && !CKS_NODE.equals(vmType)) {
                throw new InvalidParameterValueException("Unable to use system template " + template.getId() + " to deploy a user vm");
            }
            List<VMTemplateZoneVO> listZoneTemplate = _templateZoneDao.listByZoneTemplate(zone.getId(), template.getId());
            if (listZoneTemplate == null || listZoneTemplate.isEmpty()) {
                throw new InvalidParameterValueException("The template " + template.getId() + " is not available for use");
            }

            if (isIso && !template.isBootable()) {
                throw new InvalidParameterValueException("Installing from ISO requires an ISO that is bootable: " + template.getId());
            }

            // Check templates permissions
            _accountMgr.checkAccess(owner, AccessType.UseEntry, false, template);

            // check if the user data is correct
            userData = userDataManager.validateUserData(userData, httpmethod);

            // Find an SSH public key corresponding to the key pair name, if one is
            // given
            String sshPublicKeys = "";
            String keypairnames = "";
            if (!sshKeyPairs.isEmpty()) {
                List<SSHKeyPairVO> pairs = _sshKeyPairDao.findByNames(owner.getAccountId(), owner.getDomainId(), sshKeyPairs);
                if (pairs == null || pairs.size() != sshKeyPairs.size()) {
                    throw new InvalidParameterValueException("Not all specified keypairs exist");
                }

                sshPublicKeys = pairs.stream().map(p -> p.getPublicKey()).collect(Collectors.joining("\n"));
                keypairnames = String.join(",", sshKeyPairs);
            }

            LinkedHashMap<String, List<NicProfile>> networkNicMap = new LinkedHashMap<>();

            short defaultNetworkNumber = 0;
            boolean securityGroupEnabled = false;
            int networkIndex = 0;
            for (NetworkVO network : networkList) {
                if ((network.getDataCenterId() != zone.getId())) {
                    if (!network.isStrechedL2Network()) {
                        throw new InvalidParameterValueException("Network id=" + network.getId() +
                                " doesn't belong to zone " + zone.getId());
                    }

                    NetworkOffering ntwkOffering = _networkOfferingDao.findById(network.getNetworkOfferingId());
                    Long physicalNetworkId = _networkModel.findPhysicalNetworkId(zone.getId(), ntwkOffering.getTags(), ntwkOffering.getTrafficType());

                    String provider = _ntwkSrvcDao.getProviderForServiceInNetwork(network.getId(), Service.Connectivity);
                    if (!_networkModel.isProviderEnabledInPhysicalNetwork(physicalNetworkId, provider)) {
                        throw new InvalidParameterValueException("Network in which is VM getting deployed could not be" +
                                " streched to the zone, as we could not find a valid physical network");
                    }
                }

                _accountMgr.checkAccess(owner, AccessType.UseEntry, false, network);

                IpAddresses requestedIpPair = null;
                if (requestedIps != null && !requestedIps.isEmpty()) {
                    requestedIpPair = requestedIps.get(network.getId());
                }

                if (requestedIpPair == null) {
                    requestedIpPair = new IpAddresses(null, null);
                } else {
                    _networkModel.checkRequestedIpAddresses(network.getId(), requestedIpPair);
                }

                NicProfile profile = new NicProfile(requestedIpPair.getIp4Address(), requestedIpPair.getIp6Address(), requestedIpPair.getMacAddress());
                profile.setOrderIndex(networkIndex);
                if (defaultNetworkNumber == 0) {
                    defaultNetworkNumber++;
                    // if user requested specific ip for default network, add it
                    if (defaultIps.getIp4Address() != null || defaultIps.getIp6Address() != null) {
                        _networkModel.checkRequestedIpAddresses(network.getId(), defaultIps);
                        profile = new NicProfile(defaultIps.getIp4Address(), defaultIps.getIp6Address());
                    } else if (defaultIps.getMacAddress() != null) {
                        profile = new NicProfile(null, null, defaultIps.getMacAddress());
                    }

                    profile.setDefaultNic(true);
                    if (!_networkModel.areServicesSupportedInNetwork(network.getId(), new Service[]{Service.UserData})) {
                        if ((userData != null) && (!userData.isEmpty())) {
                            throw new InvalidParameterValueException(String.format("Unable to deploy VM as UserData is provided while deploying the VM, but there is no support for %s service in the default network %s/%s.", Service.UserData.getName(), network.getName(), network.getUuid()));
                        }

                        if ((sshPublicKeys != null) && (!sshPublicKeys.isEmpty())) {
                            throw new InvalidParameterValueException(String.format("Unable to deploy VM as SSH keypair is provided while deploying the VM, but there is no support for %s service in the default network %s/%s", Service.UserData.getName(), network.getName(), network.getUuid()));
                        }

                        if (template.isEnablePassword()) {
                            throw new InvalidParameterValueException(String.format("Unable to deploy VM as template %s is password enabled, but there is no support for %s service in the default network %s/%s", template.getId(), Service.UserData.getName(), network.getName(), network.getUuid()));
                        }
                    }
                }

                if (_networkModel.isSecurityGroupSupportedInNetwork(network)) {
                    securityGroupEnabled = true;
                }
                List<NicProfile> profiles = networkNicMap.get(network.getUuid());
                if (CollectionUtils.isEmpty(profiles)) {
                    profiles = new ArrayList<>();
                }
                profiles.add(profile);
                networkNicMap.put(network.getUuid(), profiles);
                networkIndex++;
            }

            if (securityGroupIdList != null && !securityGroupIdList.isEmpty() && !securityGroupEnabled) {
                throw new InvalidParameterValueException("Unable to deploy vm with security groups as SecurityGroup service is not enabled for the vm's network");
            }

            // Verify network information - network default network has to be set;
            // and vm can't have more than one default network
            // This is a part of business logic because default network is required
            // by Agent Manager in order to configure default
            // gateway for the vm
            if (defaultNetworkNumber == 0) {
                throw new InvalidParameterValueException("At least 1 default network has to be specified for the vm");
            } else if (defaultNetworkNumber > 1) {
                throw new InvalidParameterValueException("Only 1 default network per vm is supported");
            }

            long id = _vmDao.getNextInSequence(Long.class, "id");

            if (hostName != null) {
                // Check is hostName is RFC compliant
                checkNameForRFCCompliance(hostName);
            }

            String instanceName = null;
            String instanceSuffix = _instance;
            String uuidName = _uuidMgr.generateUuid(UserVm.class, customId);
            if (_instanceNameFlag && HypervisorType.VMware.equals(hypervisorType)) {
                if (StringUtils.isNotEmpty(hostName)) {
                    instanceSuffix = hostName;
                }
                if (hostName == null) {
                    if (displayName != null) {
                        hostName = displayName;
                    } else {
                        hostName = generateHostName(uuidName);
                    }
                }
                // If global config vm.instancename.flag is set to true, then CS will set guest VM's name as it appears on the hypervisor, to its hostname.
                // In case of VMware since VM name must be unique within a DC, check if VM with the same hostname already exists in the zone.
                VMInstanceVO vmByHostName = _vmInstanceDao.findVMByHostNameInZone(hostName, zone.getId());
                if (vmByHostName != null && vmByHostName.getState() != State.Expunging) {
                    throw new InvalidParameterValueException("There already exists a VM by the name: " + hostName + ".");
                }
            } else {
                if (hostName == null) {
                    //Generate name using uuid and instance.name global config
                    hostName = generateHostName(uuidName);
                }
            }

            if (hostName != null) {
                // Check is hostName is RFC compliant
                checkNameForRFCCompliance(hostName);
            }
            instanceName = VirtualMachineName.getVmName(id, owner.getId(), instanceSuffix);
            if (_instanceNameFlag && HypervisorType.VMware.equals(hypervisorType) && !instanceSuffix.equals(_instance)) {
                customParameters.put(VmDetailConstants.NAME_ON_HYPERVISOR, instanceName);
            }

            // Check if VM with instanceName already exists.
            VMInstanceVO vmObj = _vmInstanceDao.findVMByInstanceName(instanceName);
            if (vmObj != null && vmObj.getState() != State.Expunging) {
                throw new InvalidParameterValueException("There already exists a VM by the display name supplied");
            }

            checkIfHostNameUniqueInNtwkDomain(hostName, networkList);

            long userId = CallContext.current().getCallingUserId();
            if (CallContext.current().getCallingAccount().getId() != owner.getId()) {
                List<UserVO> userVOs = _userDao.listByAccount(owner.getAccountId());
                if (!userVOs.isEmpty()) {
                    userId = userVOs.get(0).getId();
                }
            }

            dynamicScalingEnabled = dynamicScalingEnabled && checkIfDynamicScalingCanBeEnabled(null, offering, template, zone.getId());

            UserVmVO vm = commitUserVm(zone, template, hostName, displayName, owner, diskOfferingId, diskSize, userData, userDataId, userDataDetails, caller, isDisplayVm, keyboard, accountId, userId, offering,
                    isIso, sshPublicKeys, networkNicMap, id, instanceName, uuidName, hypervisorType, customParameters, dhcpOptionMap,
                    datadiskTemplateToDiskOfferringMap, userVmOVFPropertiesMap, dynamicScalingEnabled, vmType, rootDiskOfferingId, keypairnames);

            assignInstanceToGroup(group, id);
            return vm;
        } catch (ResourceAllocationException | CloudRuntimeException  e) {
            throw e;
        } catch (Exception e) {
            logger.error("error during resource reservation and allocation", e);
            throw new CloudRuntimeException(e);
        }
    }

    private void assignInstanceToGroup(String group, long id) {
        // Assign instance to the group
        try {
            if (group != null) {
                boolean addToGroup = addInstanceToGroup(Long.valueOf(id), group);
                if (!addToGroup) {
                    throw new CloudRuntimeException("Unable to assign Vm to the group " + group);
                }
            }
        } catch (Exception ex) {
            throw new CloudRuntimeException("Unable to assign Vm to the group " + group);
        }
    }

    private long verifyAndGetDiskSize(DiskOfferingVO diskOffering, Long diskSize) {
        long size = 0l;
        if (diskOffering == null) {
            throw new InvalidParameterValueException("Specified disk offering cannot be found");
        }
        if (diskOffering.isCustomized() && !diskOffering.isComputeOnly()) {
            if (diskSize == null) {
                throw new InvalidParameterValueException("This disk offering requires a custom size specified");
            }
            _volumeService.validateCustomDiskOfferingSizeRange(diskSize);
            size = diskSize * GiB_TO_BYTES;
        } else {
            size = diskOffering.getDiskSize();
        }
        _volumeService.validateVolumeSizeInBytes(size);
        return size;
    }

    @Override
    public boolean checkIfDynamicScalingCanBeEnabled(VirtualMachine vm, ServiceOffering offering, VirtualMachineTemplate template, Long zoneId) {
        boolean canEnableDynamicScaling = (vm != null ? vm.isDynamicallyScalable() : true) && offering.isDynamicScalingEnabled() && template.isDynamicallyScalable() && UserVmManager.EnableDynamicallyScaleVm.valueIn(zoneId);
        if (!canEnableDynamicScaling) {
            logger.info("VM cannot be configured to be dynamically scalable if any of the service offering's dynamic scaling property, template's dynamic scaling property or global setting is false");
        }

        return canEnableDynamicScaling;
    }

    /**
     * Configures the Root disk size via User`s custom parameters.
     * If the Service Offering has the Root Disk size field configured then the User`s root disk custom parameter is overwritten by the service offering.
     */
    protected long configureCustomRootDiskSize(Map<String, String> customParameters, VMTemplateVO template, HypervisorType hypervisorType, DiskOfferingVO rootDiskOffering) {
        verifyIfHypervisorSupportsRootdiskSizeOverride(hypervisorType);
        Long rootDiskSizeCustomParam = null;
        if (customParameters.containsKey(VmDetailConstants.ROOT_DISK_SIZE)) {
            rootDiskSizeCustomParam = NumbersUtil.parseLong(customParameters.get(VmDetailConstants.ROOT_DISK_SIZE), -1);
            if (rootDiskSizeCustomParam <= 0) {
                throw new InvalidParameterValueException("Root disk size should be a positive number.");
            }
        }
        long rootDiskSizeInBytes = verifyAndGetDiskSize(rootDiskOffering, rootDiskSizeCustomParam);
        if (rootDiskSizeInBytes > 0) { //if the size at DiskOffering is not zero then the Service Offering had it configured, it holds priority over the User custom size
            _volumeService.validateVolumeSizeInBytes(rootDiskSizeInBytes);
            long rootDiskSizeInGiB = rootDiskSizeInBytes / GiB_TO_BYTES;
            customParameters.put(VmDetailConstants.ROOT_DISK_SIZE, String.valueOf(rootDiskSizeInGiB));
            return rootDiskSizeInBytes;
        }

        if (customParameters.containsKey(VmDetailConstants.ROOT_DISK_SIZE)) {
            Long rootDiskSize = rootDiskSizeCustomParam * GiB_TO_BYTES;
            _volumeService.validateVolumeSizeInBytes(rootDiskSize);
            return rootDiskSize;
        } else {
            // For baremetal, size can be 0 (zero)
            Long templateSize = _templateDao.findById(template.getId()).getSize();
            if (templateSize != null) {
                return templateSize;
            }
        }
        return 0;
    }

    /**
     * Only KVM, XenServer and VMware supports rootdisksize override
     * @throws InvalidParameterValueException if the hypervisor does not support rootdisksize override
     */
    protected void verifyIfHypervisorSupportsRootdiskSizeOverride(HypervisorType hypervisorType) {
        if (!ROOT_DISK_SIZE_OVERRIDE_SUPPORTING_HYPERVISORS.contains(hypervisorType)) {
            throw new InvalidParameterValueException("Hypervisor " + hypervisorType + " does not support rootdisksize override");
        }
    }

    private void checkIfHostNameUniqueInNtwkDomain(String hostName, List<? extends Network> networkList) {
        // Check that hostName is unique in the network domain
        Map<String, List<Long>> ntwkDomains = new HashMap<String, List<Long>>();
        for (Network network : networkList) {
            String ntwkDomain = network.getNetworkDomain();
            if (!ntwkDomains.containsKey(ntwkDomain)) {
                List<Long> ntwkIds = new ArrayList<Long>();
                ntwkIds.add(network.getId());
                ntwkDomains.put(ntwkDomain, ntwkIds);
            } else {
                List<Long> ntwkIds = ntwkDomains.get(ntwkDomain);
                ntwkIds.add(network.getId());
                ntwkDomains.put(ntwkDomain, ntwkIds);
            }
        }

        for (Entry<String, List<Long>> ntwkDomain : ntwkDomains.entrySet()) {
            for (Long ntwkId : ntwkDomain.getValue()) {
                // * get all vms hostNames in the network
                List<String> hostNames = _vmInstanceDao.listDistinctHostNames(ntwkId);
                // * verify that there are no duplicates
                if (hostNames.contains(hostName)) {
                    throw new InvalidParameterValueException("The vm with hostName " + hostName + " already exists in the network domain: " + ntwkDomain.getKey() + "; network="
                            + ((_networkModel.getNetwork(ntwkId) != null) ? _networkModel.getNetwork(ntwkId).getName() : "<unknown>"));
                }
            }
        }
    }

    private String generateHostName(String uuidName) {
        return _instance + "-" + uuidName;
    }

    private UserVmVO commitUserVm(final boolean isImport, final DataCenter zone, final Host host, final Host lastHost, final VirtualMachineTemplate template, final String hostName, final String displayName, final Account owner,
                                  final Long diskOfferingId, final Long diskSize, final String userData, Long userDataId, String userDataDetails, final Boolean isDisplayVm, final String keyboard,
                                  final long accountId, final long userId, final ServiceOffering offering, final boolean isIso, final String sshPublicKeys, final LinkedHashMap<String, List<NicProfile>> networkNicMap,
                                  final long id, final String instanceName, final String uuidName, final HypervisorType hypervisorType, final Map<String, String> customParameters,
                                  final Map<String, Map<Integer, String>> extraDhcpOptionMap, final Map<Long, DiskOffering> dataDiskTemplateToDiskOfferingMap,
                                  final Map<String, String> userVmOVFPropertiesMap, final VirtualMachine.PowerState powerState, final boolean dynamicScalingEnabled, String vmType, final Long rootDiskOfferingId, String sshkeypairs) throws InsufficientCapacityException {
        UserVmVO vm = new UserVmVO(id, instanceName, displayName, template.getId(), hypervisorType, template.getGuestOSId(), offering.isOfferHA(),
                offering.getLimitCpuUse(), owner.getDomainId(), owner.getId(), userId, offering.getId(), userData, userDataId, userDataDetails, hostName);
        vm.setUuid(uuidName);
        vm.setDynamicallyScalable(dynamicScalingEnabled);

        Map<String, String> details = template.getDetails();
        if (details != null && !details.isEmpty()) {
            vm.details.putAll(details);
        }

        if (StringUtils.isNotBlank(sshPublicKeys)) {
            vm.setDetail(VmDetailConstants.SSH_PUBLIC_KEY, sshPublicKeys);
        }

        if (StringUtils.isNotBlank(sshkeypairs)) {
            vm.setDetail(VmDetailConstants.SSH_KEY_PAIR_NAMES, sshkeypairs);
        }

        if (keyboard != null && !keyboard.isEmpty()) {
            vm.setDetail(VmDetailConstants.KEYBOARD, keyboard);
        }

        if (!isImport && isIso) {
            vm.setIsoId(template.getId());
        }

        long guestOSId = template.getGuestOSId();
        GuestOSVO guestOS = _guestOSDao.findById(guestOSId);
        long guestOSCategoryId = guestOS.getCategoryId();
        GuestOSCategoryVO guestOSCategory = _guestOSCategoryDao.findById(guestOSCategoryId);
        if (hypervisorType.equals(HypervisorType.VMware)) {
            updateVMDiskController(vm, customParameters, guestOS);
        }

        Long rootDiskSize = null;
        // custom root disk size, resizes base template to larger size
        if (customParameters.containsKey(VmDetailConstants.ROOT_DISK_SIZE)) {
            // already verified for positive number
            rootDiskSize = Long.parseLong(customParameters.get(VmDetailConstants.ROOT_DISK_SIZE));

            VMTemplateVO templateVO = _templateDao.findById(template.getId());
            if (templateVO == null) {
                InvalidParameterValueException ipve = new InvalidParameterValueException("Unable to look up template by id " + template.getId());
                ipve.add(VirtualMachine.class, vm.getUuid());
                throw ipve;
            }

            validateRootDiskResize(hypervisorType, rootDiskSize, templateVO, vm, customParameters);
        }

        if (isDisplayVm != null) {
            vm.setDisplayVm(isDisplayVm);
        } else {
            vm.setDisplayVm(true);
        }

        setVmRequiredFieldsForImport(isImport, vm, zone, hypervisorType, host, lastHost, powerState);

        setVncPasswordForKvmIfAvailable(customParameters, vm);

        vm.setUserVmType(vmType);
        _vmDao.persist(vm);
        for (String key : customParameters.keySet()) {
            // BIOS was explicitly passed as the boot type, so honour it
            if (key.equalsIgnoreCase(ApiConstants.BootType.BIOS.toString())) {
                vm.details.remove(ApiConstants.BootType.UEFI.toString());
                continue;
            }

            // Deploy as is, Don't care about the boot type or template settings
            if (key.equalsIgnoreCase(ApiConstants.BootType.UEFI.toString()) && template.isDeployAsIs()) {
                vm.details.remove(ApiConstants.BootType.UEFI.toString());
                continue;
            }

            if (!hypervisorType.equals(HypervisorType.KVM)) {
                if (key.equalsIgnoreCase(VmDetailConstants.IOTHREADS)) {
                    vm.details.remove(VmDetailConstants.IOTHREADS);
                    continue;
                }
                if (key.equalsIgnoreCase(VmDetailConstants.IO_POLICY)) {
                    vm.details.remove(VmDetailConstants.IO_POLICY);
                    continue;
                }
            }

            if (key.equalsIgnoreCase(VmDetailConstants.CPU_NUMBER) ||
                    key.equalsIgnoreCase(VmDetailConstants.CPU_SPEED) ||
                    key.equalsIgnoreCase(VmDetailConstants.MEMORY)) {
                // handle double byte strings.
                vm.setDetail(key, Integer.toString(Integer.parseInt(customParameters.get(key))));
            } else {
                vm.setDetail(key, customParameters.get(key));
            }
        }
        vm.setDetail(VmDetailConstants.DEPLOY_VM, "true");

        persistVMDeployAsIsProperties(vm, userVmOVFPropertiesMap);

        List<String> hiddenDetails = new ArrayList<>();
        if (customParameters.containsKey(VmDetailConstants.NAME_ON_HYPERVISOR)) {
            hiddenDetails.add(VmDetailConstants.NAME_ON_HYPERVISOR);
        }
        _vmDao.saveDetails(vm, hiddenDetails);
        if (!isImport) {
            logger.debug("Allocating in the DB for vm");
            DataCenterDeployment plan = new DataCenterDeployment(zone.getId());

            List<String> computeTags = new ArrayList<String>();
            computeTags.add(offering.getHostTag());

            List<String> rootDiskTags = new ArrayList<String>();
            DiskOfferingVO rootDiskOfferingVO = _diskOfferingDao.findById(rootDiskOfferingId);
            rootDiskTags.add(rootDiskOfferingVO.getTags());

            orchestrateVirtualMachineCreate(vm, guestOSCategory, computeTags, rootDiskTags, plan, rootDiskSize, template, hostName, displayName, owner,
                    diskOfferingId, diskSize, offering, isIso,networkNicMap, hypervisorType, extraDhcpOptionMap, dataDiskTemplateToDiskOfferingMap,
                    rootDiskOfferingId);

        }
        CallContext.current().setEventDetails("Vm Id: " + vm.getUuid());

        if (!isImport) {
            if (!offering.isDynamic()) {
                UsageEventUtils.publishUsageEvent(EventTypes.EVENT_VM_CREATE, accountId, zone.getId(), vm.getId(), vm.getHostName(), offering.getId(), template.getId(),
                        hypervisorType.toString(), VirtualMachine.class.getName(), vm.getUuid(), vm.isDisplayVm());
            } else {
                UsageEventUtils.publishUsageEvent(EventTypes.EVENT_VM_CREATE, accountId, zone.getId(), vm.getId(), vm.getHostName(), offering.getId(), template.getId(),
                        hypervisorType.toString(), VirtualMachine.class.getName(), vm.getUuid(), customParameters, vm.isDisplayVm());
            }

            try {
                //Update Resource Count for the given account
                resourceCountIncrement(accountId, isDisplayVm, offering, template);
            } catch (CloudRuntimeException cre) {
                ArrayList<ExceptionProxyObject> epoList =  cre.getIdProxyList();
                if (epoList == null || !epoList.stream().anyMatch( e -> e.getUuid().equals(vm.getUuid()))) {
                    cre.addProxyObject(vm.getUuid(), ApiConstants.VIRTUAL_MACHINE_ID);
                }
                throw cre;
            }
        }
        return vm;
    }

    private void orchestrateVirtualMachineCreate(UserVmVO vm, GuestOSCategoryVO guestOSCategory, List<String> computeTags, List<String> rootDiskTags, DataCenterDeployment plan, Long rootDiskSize, VirtualMachineTemplate template, String hostName, String displayName, Account owner,
                                        Long diskOfferingId, Long diskSize,
                                        ServiceOffering offering, boolean isIso, LinkedHashMap<String, List<NicProfile>> networkNicMap,
                                        HypervisorType hypervisorType,
                                        Map<String, Map<Integer, String>> extraDhcpOptionMap, Map<Long, DiskOffering> dataDiskTemplateToDiskOfferingMap,
                                        Long rootDiskOfferingId) throws InsufficientCapacityException{
        try {
            if (isIso) {
                _orchSrvc.createVirtualMachineFromScratch(vm.getUuid(), Long.toString(owner.getAccountId()), vm.getIsoId().toString(), hostName, displayName,
                        hypervisorType.name(), guestOSCategory.getName(), offering.getCpu(), offering.getSpeed(), offering.getRamSize(), diskSize, computeTags, rootDiskTags,
                        networkNicMap, plan, extraDhcpOptionMap, rootDiskOfferingId);
            } else {
                _orchSrvc.createVirtualMachine(vm.getUuid(), Long.toString(owner.getAccountId()), Long.toString(template.getId()), hostName, displayName, hypervisorType.name(),
                        offering.getCpu(), offering.getSpeed(), offering.getRamSize(), diskSize, computeTags, rootDiskTags, networkNicMap, plan, rootDiskSize, extraDhcpOptionMap,
                        dataDiskTemplateToDiskOfferingMap, diskOfferingId, rootDiskOfferingId);
            }

            if (logger.isDebugEnabled()) {
                logger.debug("Successfully allocated DB entry for " + vm);
            }
        } catch (CloudRuntimeException cre) {
            ArrayList<ExceptionProxyObject> epoList = cre.getIdProxyList();
            if (epoList == null || !epoList.stream().anyMatch(e -> e.getUuid().equals(vm.getUuid()))) {
                cre.addProxyObject(vm.getUuid(), ApiConstants.VIRTUAL_MACHINE_ID);

            }
            throw cre;
        } catch (InsufficientCapacityException ice) {
            ArrayList idList = ice.getIdProxyList();
            if (idList == null || !idList.stream().anyMatch(i -> i.equals(vm.getUuid()))) {
                ice.addProxyObject(vm.getUuid());
            }
            throw ice;
        }
    }

    protected void setVmRequiredFieldsForImport(boolean isImport, UserVmVO vm, DataCenter zone, HypervisorType hypervisorType,
                                                Host host, Host lastHost, VirtualMachine.PowerState powerState) {
        if (isImport) {
            vm.setDataCenterId(zone.getId());
            if (List.of(HypervisorType.VMware, HypervisorType.KVM).contains(hypervisorType) && host != null) {
                vm.setHostId(host.getId());
            }
            if (lastHost != null) {
                vm.setLastHostId(lastHost.getId());
            }
            vm.setPowerState(powerState);
            if (powerState == VirtualMachine.PowerState.PowerOn) {
                vm.setState(State.Running);
            }
        }
    }

    private void updateVMDiskController(UserVmVO vm, Map<String, String> customParameters, GuestOSVO guestOS) {
        // If hypervisor is vSphere and OS is OS X, set special settings.
        if (guestOS.getDisplayName().toLowerCase().contains("apple mac os")) {
            vm.setDetail(VmDetailConstants.SMC_PRESENT, "TRUE");
            vm.setDetail(VmDetailConstants.ROOT_DISK_CONTROLLER, "scsi");
            vm.setDetail(VmDetailConstants.DATA_DISK_CONTROLLER, "scsi");
            vm.setDetail(VmDetailConstants.FIRMWARE, "efi");
            logger.info("guestOS is OSX : overwrite root disk controller to scsi, use smc and efi");
        } else {
            String rootDiskControllerSetting = customParameters.get(VmDetailConstants.ROOT_DISK_CONTROLLER);
            String dataDiskControllerSetting = customParameters.get(VmDetailConstants.DATA_DISK_CONTROLLER);
            if (StringUtils.isNotEmpty(rootDiskControllerSetting)) {
                vm.setDetail(VmDetailConstants.ROOT_DISK_CONTROLLER, rootDiskControllerSetting);
            }

            if (StringUtils.isNotEmpty(dataDiskControllerSetting)) {
                vm.setDetail(VmDetailConstants.DATA_DISK_CONTROLLER, dataDiskControllerSetting);
            }

            String controllerSetting = StringUtils.defaultIfEmpty(_configDao.getValue(Config.VmwareRootDiskControllerType.key()),
                    Config.VmwareRootDiskControllerType.getDefaultValue());

            // Don't override if VM already has root/data disk controller detail
            if (vm.getDetail(VmDetailConstants.ROOT_DISK_CONTROLLER) == null) {
                vm.setDetail(VmDetailConstants.ROOT_DISK_CONTROLLER, controllerSetting);
            }
            if (vm.getDetail(VmDetailConstants.DATA_DISK_CONTROLLER) == null) {
                if (controllerSetting.equalsIgnoreCase("scsi")) {
                    vm.setDetail(VmDetailConstants.DATA_DISK_CONTROLLER, "scsi");
                } else {
                    vm.setDetail(VmDetailConstants.DATA_DISK_CONTROLLER, "osdefault");
                }
            }
        }
    }

    /**
     * take the properties and set them on the vm.
     * consider should we be complete, and make sure all default values are copied as well if known?
     * I.E. iterate over the template details as well to copy any that are not defined yet.
     */
    private void persistVMDeployAsIsProperties(UserVmVO vm, Map<String, String> userVmOVFPropertiesMap) {
        if (MapUtils.isNotEmpty(userVmOVFPropertiesMap)) {
            for (String key : userVmOVFPropertiesMap.keySet()) {
                String detailKey = key;
                String value = userVmOVFPropertiesMap.get(key);

                // Sanitize boolean values to expected format and encrypt passwords
                if (StringUtils.isNotBlank(value)) {
                    if (value.equalsIgnoreCase("True")) {
                        value = "True";
                    } else if (value.equalsIgnoreCase("False")) {
                        value = "False";
                    } else {
                        OVFPropertyTO propertyTO = templateDeployAsIsDetailsDao.findPropertyByTemplateAndKey(vm.getTemplateId(), key);
                        if (propertyTO != null && propertyTO.isPassword()) {
                            value = DBEncryptionUtil.encrypt(value);
                        }
                    }
                } else if (value == null) {
                    value = "";
                }
                if (logger.isTraceEnabled()) {
                    logger.trace(String.format("setting property '%s' as '%s' with value '%s'", key, detailKey, value));
                }
                UserVmDeployAsIsDetailVO detail = new UserVmDeployAsIsDetailVO(vm.getId(), detailKey, value);
                userVmDeployAsIsDetailsDao.persist(detail);
            }
        }
    }

    private UserVmVO commitUserVm(final DataCenter zone, final VirtualMachineTemplate template, final String hostName, final String displayName, final Account owner,
                                  final Long diskOfferingId, final Long diskSize, final String userData, Long userDataId, String userDataDetails, final Account caller, final Boolean isDisplayVm, final String keyboard,
                                  final long accountId, final long userId, final ServiceOfferingVO offering, final boolean isIso, final String sshPublicKeys, final LinkedHashMap<String, List<NicProfile>> networkNicMap,
                                  final long id, final String instanceName, final String uuidName, final HypervisorType hypervisorType, final Map<String, String> customParameters, final Map<String,
            Map<Integer, String>> extraDhcpOptionMap, final Map<Long, DiskOffering> dataDiskTemplateToDiskOfferingMap,
                                  Map<String, String> userVmOVFPropertiesMap, final boolean dynamicScalingEnabled, String vmType, final Long rootDiskOfferingId, String sshkeypairs) throws InsufficientCapacityException {
        return commitUserVm(false, zone, null, null, template, hostName, displayName, owner,
                diskOfferingId, diskSize, userData, userDataId, userDataDetails, isDisplayVm, keyboard,
                accountId, userId, offering, isIso, sshPublicKeys, networkNicMap,
                id, instanceName, uuidName, hypervisorType, customParameters,
                extraDhcpOptionMap, dataDiskTemplateToDiskOfferingMap,
                userVmOVFPropertiesMap, null, dynamicScalingEnabled, vmType, rootDiskOfferingId, sshkeypairs);
    }

    public void validateRootDiskResize(final HypervisorType hypervisorType, Long rootDiskSize, VMTemplateVO templateVO, UserVmVO vm, final Map<String, String> customParameters) throws InvalidParameterValueException
    {
        // rootdisksize must be larger than template.
        boolean isIso = ImageFormat.ISO == templateVO.getFormat();
        if ((rootDiskSize << 30) < templateVO.getSize()) {
            String error = String.format("Unsupported: rootdisksize override (%s GB) is smaller than template size %s", rootDiskSize, toHumanReadableSize(templateVO.getSize()));
            logger.error(error);
            throw new InvalidParameterValueException(error);
        } else if ((rootDiskSize << 30) > templateVO.getSize()) {
            if (hypervisorType == HypervisorType.VMware && (vm.getDetails() == null || vm.getDetails().get(VmDetailConstants.ROOT_DISK_CONTROLLER) == null)) {
                logger.warn("If Root disk controller parameter is not overridden, then Root disk resize may fail because current Root disk controller value is NULL.");
            } else if (hypervisorType == HypervisorType.VMware && vm.getDetails().get(VmDetailConstants.ROOT_DISK_CONTROLLER).toLowerCase().contains("ide") && !isIso) {
                String error = String.format("Found unsupported root disk controller [%s].", vm.getDetails().get(VmDetailConstants.ROOT_DISK_CONTROLLER));
                logger.error(error);
                throw new InvalidParameterValueException(error);
            } else {
                logger.debug("Rootdisksize override validation successful. Template root disk size " + toHumanReadableSize(templateVO.getSize()) + " Root disk size specified " + rootDiskSize + " GB");
            }
        } else {
            logger.debug("Root disk size specified is " + toHumanReadableSize(rootDiskSize << 30) + " and Template root disk size is " + toHumanReadableSize(templateVO.getSize()) + ". Both are equal so no need to override");
            customParameters.remove(VmDetailConstants.ROOT_DISK_SIZE);
        }
    }


    @Override
    public void generateUsageEvent(VirtualMachine vm, boolean isDisplay, String eventType){
        ServiceOfferingVO serviceOffering = serviceOfferingDao.findById(vm.getId(), vm.getServiceOfferingId());
        if (!serviceOffering.isDynamic()) {
            UsageEventUtils.publishUsageEvent(eventType, vm.getAccountId(), vm.getDataCenterId(), vm.getId(),
                    vm.getHostName(), serviceOffering.getId(), vm.getTemplateId(), vm.getHypervisorType().toString(),
                    VirtualMachine.class.getName(), vm.getUuid(), isDisplay);
        }
        else {
            Map<String, String> customParameters = new HashMap<String, String>();
            customParameters.put(UsageEventVO.DynamicParameters.cpuNumber.name(), serviceOffering.getCpu().toString());
            customParameters.put(UsageEventVO.DynamicParameters.cpuSpeed.name(), serviceOffering.getSpeed().toString());
            customParameters.put(UsageEventVO.DynamicParameters.memory.name(), serviceOffering.getRamSize().toString());
            UsageEventUtils.publishUsageEvent(eventType, vm.getAccountId(), vm.getDataCenterId(), vm.getId(),
                    vm.getHostName(), serviceOffering.getId(), vm.getTemplateId(), vm.getHypervisorType().toString(),
                    VirtualMachine.class.getName(), vm.getUuid(), customParameters, isDisplay);
        }
    }

    @Override
    public void collectVmNetworkStatistics (final UserVm userVm) {
        if (!userVm.getHypervisorType().equals(HypervisorType.KVM)) {
            return;
        }
        logger.debug("Collect vm network statistics from host before stopping Vm");
        long hostId = userVm.getHostId();
        List<String> vmNames = new ArrayList<String>();
        vmNames.add(userVm.getInstanceName());
        final HostVO host = _hostDao.findById(hostId);

        GetVmNetworkStatsAnswer networkStatsAnswer = null;
        try {
            networkStatsAnswer = (GetVmNetworkStatsAnswer) _agentMgr.easySend(hostId, new GetVmNetworkStatsCommand(vmNames, host.getGuid(), host.getName()));
        } catch (Exception e) {
            logger.warn("Error while collecting network stats for vm: " + userVm.getHostName() + " from host: " + host.getName(), e);
            return;
        }
        if (networkStatsAnswer != null) {
            if (!networkStatsAnswer.getResult()) {
                logger.warn("Error while collecting network stats vm: " + userVm.getHostName() + " from host: " + host.getName() + "; details: " + networkStatsAnswer.getDetails());
                return;
            }
            try {
                final GetVmNetworkStatsAnswer networkStatsAnswerFinal = networkStatsAnswer;
                Transaction.execute(new TransactionCallbackNoReturn() {
                    @Override
                    public void doInTransactionWithoutResult(TransactionStatus status) {
                        HashMap<String, List<VmNetworkStatsEntry>> vmNetworkStatsByName = networkStatsAnswerFinal.getVmNetworkStatsMap();
                        if (vmNetworkStatsByName == null) {
                            return;
                        }
                        List<VmNetworkStatsEntry> vmNetworkStats = vmNetworkStatsByName.get(userVm.getInstanceName());
                        if (vmNetworkStats == null) {
                            return;
                        }

                        for (VmNetworkStatsEntry vmNetworkStat:vmNetworkStats) {
                            SearchCriteria<NicVO> sc_nic = _nicDao.createSearchCriteria();
                            sc_nic.addAnd("macAddress", SearchCriteria.Op.EQ, vmNetworkStat.getMacAddress());
                            NicVO nic = _nicDao.search(sc_nic, null).get(0);
                            List<VlanVO> vlan = _vlanDao.listVlansByNetworkId(nic.getNetworkId());
                            if (vlan == null || vlan.size() == 0 || vlan.get(0).getVlanType() != VlanType.DirectAttached)
                            {
                                break; // only get network statistics for DirectAttached network (shared networks in Basic zone and Advanced zone with/without SG)
                            }
                            UserStatisticsVO previousvmNetworkStats = _userStatsDao.findBy(userVm.getAccountId(), userVm.getDataCenterId(), nic.getNetworkId(), nic.getIPv4Address(), userVm.getId(), "UserVm");
                            if (previousvmNetworkStats == null) {
                                previousvmNetworkStats = new UserStatisticsVO(userVm.getAccountId(), userVm.getDataCenterId(),nic.getIPv4Address(), userVm.getId(), "UserVm", nic.getNetworkId());
                                _userStatsDao.persist(previousvmNetworkStats);
                            }
                            UserStatisticsVO vmNetworkStat_lock = _userStatsDao.lock(userVm.getAccountId(), userVm.getDataCenterId(), nic.getNetworkId(), nic.getIPv4Address(), userVm.getId(), "UserVm");

                            if ((vmNetworkStat.getBytesSent() == 0) && (vmNetworkStat.getBytesReceived() == 0)) {
                                logger.debug("bytes sent and received are all 0. Not updating user_statistics");
                                continue;
                            }

                            if (vmNetworkStat_lock == null) {
                                logger.warn("unable to find vm network stats from host for account: " + userVm.getAccountId() + " with vmId: " + userVm.getId()+ " and nicId:" + nic.getId());
                                continue;
                            }

                            if (previousvmNetworkStats != null
                                    && ((previousvmNetworkStats.getCurrentBytesSent() != vmNetworkStat_lock.getCurrentBytesSent())
                                            || (previousvmNetworkStats.getCurrentBytesReceived() != vmNetworkStat_lock.getCurrentBytesReceived()))) {
                                logger.debug("vm network stats changed from the time GetNmNetworkStatsCommand was sent. " +
                                        "Ignoring current answer. Host: " + host.getName()  + " . VM: " + vmNetworkStat.getVmName() +
                                        " Sent(Bytes): " + toHumanReadableSize(vmNetworkStat.getBytesSent()) + " Received(Bytes): " + toHumanReadableSize(vmNetworkStat.getBytesReceived()));
                                continue;
                            }

                            if (vmNetworkStat_lock.getCurrentBytesSent() > vmNetworkStat.getBytesSent()) {
                                if (logger.isDebugEnabled()) {
                                   logger.debug("Sent # of bytes that's less than the last one.  " +
                                            "Assuming something went wrong and persisting it. Host: " + host.getName() + " . VM: " + vmNetworkStat.getVmName() +
                                            " Reported: " + toHumanReadableSize(vmNetworkStat.getBytesSent()) + " Stored: " + toHumanReadableSize(vmNetworkStat_lock.getCurrentBytesSent()));
                                }
                                vmNetworkStat_lock.setNetBytesSent(vmNetworkStat_lock.getNetBytesSent() + vmNetworkStat_lock.getCurrentBytesSent());
                            }
                            vmNetworkStat_lock.setCurrentBytesSent(vmNetworkStat.getBytesSent());

                            if (vmNetworkStat_lock.getCurrentBytesReceived() > vmNetworkStat.getBytesReceived()) {
                                if (logger.isDebugEnabled()) {
                                    logger.debug("Received # of bytes that's less than the last one.  " +
                                            "Assuming something went wrong and persisting it. Host: " + host.getName() + " . VM: " + vmNetworkStat.getVmName() +
                                            " Reported: " + toHumanReadableSize(vmNetworkStat.getBytesReceived()) + " Stored: " + toHumanReadableSize(vmNetworkStat_lock.getCurrentBytesReceived()));
                                }
                                vmNetworkStat_lock.setNetBytesReceived(vmNetworkStat_lock.getNetBytesReceived() + vmNetworkStat_lock.getCurrentBytesReceived());
                            }
                            vmNetworkStat_lock.setCurrentBytesReceived(vmNetworkStat.getBytesReceived());

                            if (! _dailyOrHourly) {
                                //update agg bytes
                                vmNetworkStat_lock.setAggBytesReceived(vmNetworkStat_lock.getNetBytesReceived() + vmNetworkStat_lock.getCurrentBytesReceived());
                                vmNetworkStat_lock.setAggBytesSent(vmNetworkStat_lock.getNetBytesSent() + vmNetworkStat_lock.getCurrentBytesSent());
                            }

                            _userStatsDao.update(vmNetworkStat_lock.getId(), vmNetworkStat_lock);
                        }
                    }
                });
            } catch (Exception e) {
                logger.warn("Unable to update vm network statistics for vm: " + userVm.getId() + " from host: " + hostId, e);
            }
        }
    }

    @Override
    public String validateUserData(String userData, HTTPMethod httpmethod) {
        byte[] decodedUserData = null;
        if (userData != null) {

            if (userData.contains("%")) {
                try {
                    userData = URLDecoder.decode(userData, "UTF-8");
                } catch (UnsupportedEncodingException e) {
                    throw new InvalidParameterValueException("Url decoding of userdata failed.");
                }
            }

            if (!Base64.isBase64(userData)) {
                throw new InvalidParameterValueException("User data is not base64 encoded");
            }
            // If GET, use 4K. If POST, support up to 1M.
            if (httpmethod.equals(HTTPMethod.GET)) {
                if (userData.length() >= MAX_HTTP_GET_LENGTH) {
                    throw new InvalidParameterValueException("User data is too long for an http GET request");
                }
                if (userData.length() > VM_USERDATA_MAX_LENGTH.value()) {
                    throw new InvalidParameterValueException("User data has exceeded configurable max length : " + VM_USERDATA_MAX_LENGTH.value());
                }
                decodedUserData = Base64.decodeBase64(userData.getBytes());
                if (decodedUserData.length > MAX_HTTP_GET_LENGTH) {
                    throw new InvalidParameterValueException("User data is too long for GET request");
                }
            } else if (httpmethod.equals(HTTPMethod.POST)) {
                if (userData.length() >= MAX_HTTP_POST_LENGTH) {
                    throw new InvalidParameterValueException("User data is too long for an http POST request");
                }
                if (userData.length() > VM_USERDATA_MAX_LENGTH.value()) {
                    throw new InvalidParameterValueException("User data has exceeded configurable max length : " + VM_USERDATA_MAX_LENGTH.value());
                }
                decodedUserData = Base64.decodeBase64(userData.getBytes());
                if (decodedUserData.length > MAX_HTTP_POST_LENGTH) {
                    throw new InvalidParameterValueException("User data is too long for POST request");
                }
            }

            if (decodedUserData == null || decodedUserData.length < 1) {
                throw new InvalidParameterValueException("User data is too short");
            }
            // Re-encode so that the '=' paddings are added if necessary since 'isBase64' does not require it, but python does on the VR.
            return Base64.encodeBase64String(decodedUserData);
        }
        return null;
    }

    @Override
    @ActionEvent(eventType = EventTypes.EVENT_VM_CREATE, eventDescription = "deploying Vm", async = true)
    public UserVm startVirtualMachine(DeployVMCmd cmd) throws ResourceUnavailableException, InsufficientCapacityException, ConcurrentOperationException, ResourceAllocationException {
        long vmId = cmd.getEntityId();
        if (!cmd.getStartVm()) {
            return getUserVm(vmId);
        }
        Long podId = null;
        Long clusterId = null;
        Long hostId = cmd.getHostId();
        Map<VirtualMachineProfile.Param, Object> additionalParams =  new HashMap<>();
        Map<Long, DiskOffering> diskOfferingMap = cmd.getDataDiskTemplateToDiskOfferingMap();
        if (cmd instanceof DeployVMCmdByAdmin) {
            DeployVMCmdByAdmin adminCmd = (DeployVMCmdByAdmin)cmd;
            podId = adminCmd.getPodId();
            clusterId = adminCmd.getClusterId();
        }
        UserVmDetailVO uefiDetail = userVmDetailsDao.findDetail(cmd.getEntityId(), ApiConstants.BootType.UEFI.toString());
        if (uefiDetail != null) {
            addVmUefiBootOptionsToParams(additionalParams, uefiDetail.getName(), uefiDetail.getValue());
        }
        if (cmd.getBootIntoSetup() != null) {
            additionalParams.put(VirtualMachineProfile.Param.BootIntoSetup, cmd.getBootIntoSetup());
        }

        if (StringUtils.isNotBlank(cmd.getPassword())) {
            additionalParams.put(VirtualMachineProfile.Param.VmPassword, cmd.getPassword());
        }

        return startVirtualMachine(vmId, podId, clusterId, hostId, diskOfferingMap, additionalParams, cmd.getDeploymentPlanner());
    }

    private UserVm startVirtualMachine(long vmId, Long podId, Long clusterId, Long hostId, Map<Long, DiskOffering> diskOfferingMap
            , Map<VirtualMachineProfile.Param, Object> additonalParams, String deploymentPlannerToUse)
            throws ResourceUnavailableException,
            InsufficientCapacityException, ConcurrentOperationException, ResourceAllocationException {
        UserVmVO vm = _vmDao.findById(vmId);
        Pair<UserVmVO, Map<VirtualMachineProfile.Param, Object>> vmParamPair = null;

        try {
            vmParamPair = startVirtualMachine(vmId, podId, clusterId, hostId, additonalParams, deploymentPlannerToUse);
            vm = vmParamPair.first();

            // At this point VM should be in "Running" state
            UserVmVO tmpVm = _vmDao.findById(vm.getId());
            if (!tmpVm.getState().equals(State.Running)) {
                // Some other thread changed state of VM, possibly vmsync
                logger.error("VM " + tmpVm + " unexpectedly went to " + tmpVm.getState() + " state");
                throw new ConcurrentOperationException("Failed to deploy VM "+vm);
            }

            try {
                if (!diskOfferingMap.isEmpty()) {
                    List<VolumeVO> vols = _volsDao.findByInstance(tmpVm.getId());
                    for (VolumeVO vol : vols) {
                        if (vol.getVolumeType() == Volume.Type.DATADISK) {
                            DiskOffering doff =  _entityMgr.findById(DiskOffering.class, vol.getDiskOfferingId());
                            _volService.resizeVolumeOnHypervisor(vol.getId(), doff.getDiskSize(), tmpVm.getHostId(), vm.getInstanceName());
                        }
                    }
                }
            }
            catch (Exception e) {
                logger.fatal("Unable to resize the data disk for vm " + vm.getDisplayName() + " due to " + e.getMessage(), e);
            }

        } finally {
            updateVmStateForFailedVmCreation(vm.getId(), hostId);
        }

        // Check that the password was passed in and is valid
        VMTemplateVO template = _templateDao.findByIdIncludingRemoved(vm.getTemplateId());
        if (template.isEnablePassword()) {
            // this value is not being sent to the backend; need only for api
            // display purposes
            vm.setPassword((String)vmParamPair.second().get(VirtualMachineProfile.Param.VmPassword));
        }

        return vm;
    }

    private void addUserVMCmdlineArgs(Long vmId, VirtualMachineProfile profile, DeployDestination dest, StringBuilder buf) {
        UserVmVO k8sVM = _vmDao.findById(vmId);
        buf.append(" template=domP");
        buf.append(" name=").append(profile.getHostName());
        buf.append(" type=").append(k8sVM.getUserVmType());
        for (NicProfile nic : profile.getNics()) {
            int deviceId = nic.getDeviceId();
            if (nic.getIPv4Address() == null) {
                buf.append(" eth").append(deviceId).append("ip=").append("0.0.0.0");
                buf.append(" eth").append(deviceId).append("mask=").append("0.0.0.0");
            } else {
                buf.append(" eth").append(deviceId).append("ip=").append(nic.getIPv4Address());
                buf.append(" eth").append(deviceId).append("mask=").append(nic.getIPv4Netmask());
            }

            if (nic.isDefaultNic()) {
                buf.append(" gateway=").append(nic.getIPv4Gateway());
            }

            if (nic.getTrafficType() == TrafficType.Management) {
                String mgmt_cidr = _configDao.getValue(Config.ManagementNetwork.key());
                if (NetUtils.isValidIp4Cidr(mgmt_cidr)) {
                    buf.append(" mgmtcidr=").append(mgmt_cidr);
                }
                buf.append(" localgw=").append(dest.getPod().getGateway());
            }
        }
        DataCenterVO dc = _dcDao.findById(profile.getVirtualMachine().getDataCenterId());
        buf.append(" internaldns1=").append(dc.getInternalDns1());
        if (dc.getInternalDns2() != null) {
            buf.append(" internaldns2=").append(dc.getInternalDns2());
        }
        buf.append(" dns1=").append(dc.getDns1());
        if (dc.getDns2() != null) {
            buf.append(" dns2=").append(dc.getDns2());
        }
        logger.info("cmdline details: "+ buf.toString());
    }

    @Override
    public boolean finalizeVirtualMachineProfile(VirtualMachineProfile profile, DeployDestination dest, ReservationContext context) {
        UserVmVO vm = _vmDao.findById(profile.getId());
        Map<String, String> details = userVmDetailsDao.listDetailsKeyPairs(vm.getId());
        vm.setDetails(details);
        StringBuilder buf = profile.getBootArgsBuilder();
        if (CKS_NODE.equals(vm.getUserVmType())) {
            addUserVMCmdlineArgs(vm.getId(), profile, dest, buf);
        }
        // add userdata info into vm profile
        Nic defaultNic = _networkModel.getDefaultNic(vm.getId());
        if(defaultNic != null) {
            Network network = _networkModel.getNetwork(defaultNic.getNetworkId());
            if (_networkModel.isSharedNetworkWithoutServices(network.getId())) {
                final String serviceOffering = serviceOfferingDao.findByIdIncludingRemoved(vm.getId(), vm.getServiceOfferingId()).getDisplayText();
                boolean isWindows = _guestOSCategoryDao.findById(_guestOSDao.findById(vm.getGuestOSId()).getCategoryId()).getName().equalsIgnoreCase("Windows");
                String destHostname = VirtualMachineManager.getHypervisorHostname(dest.getHost() != null ? dest.getHost().getName() : "");
                List<String[]> vmData = _networkModel.generateVmData(vm.getUserData(), vm.getUserDataDetails(), serviceOffering, vm.getDataCenterId(), vm.getInstanceName(), vm.getHostName(), vm.getId(),
                        vm.getUuid(), defaultNic.getIPv4Address(), vm.getDetail(VmDetailConstants.SSH_PUBLIC_KEY), (String) profile.getParameter(VirtualMachineProfile.Param.VmPassword), isWindows, destHostname);
                String vmName = vm.getInstanceName();
                String configDriveIsoRootFolder = "/tmp";
                String isoFile = configDriveIsoRootFolder + "/" + vmName + "/configDrive/" + vmName + ".iso";
                profile.setVmData(vmData);
                profile.setConfigDriveLabel(VirtualMachineManager.VmConfigDriveLabel.value());
                profile.setConfigDriveIsoRootFolder(configDriveIsoRootFolder);
                profile.setConfigDriveIsoFile(isoFile);
            }
        }

        _templateMgr.prepareIsoForVmProfile(profile, dest);
        return true;
    }

    @Override
    public boolean setupVmForPvlan(boolean add, Long hostId, NicProfile nic) {
        if (!nic.getBroadCastUri().getScheme().equals("pvlan")) {
            return false;
        }
        String op = "add";
        if (!add) {
            // "delete" would remove all the rules(if using ovs) related to this vm
            op = "delete";
        }
        Network network = _networkDao.findById(nic.getNetworkId());
        Host host = _hostDao.findById(hostId);
        String networkTag = _networkModel.getNetworkTag(host.getHypervisorType(), network);
        PvlanSetupCommand cmd = PvlanSetupCommand.createVmSetup(op, nic.getBroadCastUri(), networkTag, nic.getMacAddress());
        Answer answer = null;
        try {
            answer = _agentMgr.send(hostId, cmd);
        } catch (OperationTimedoutException e) {
            logger.warn("Timed Out", e);
            return false;
        } catch (AgentUnavailableException e) {
            logger.warn("Agent Unavailable ", e);
            return false;
        }

        boolean result = true;
        if (answer == null || !answer.getResult()) {
            result = false;
        }
        return result;
    }

    @Override
    public boolean finalizeDeployment(Commands cmds, VirtualMachineProfile profile, DeployDestination dest, ReservationContext context) {
        UserVmVO userVm = _vmDao.findById(profile.getId());
        List<NicVO> nics = _nicDao.listByVmId(userVm.getId());
        for (NicVO nic : nics) {
            NetworkVO network = _networkDao.findById(nic.getNetworkId());
            if (network.getTrafficType() == TrafficType.Guest || network.getTrafficType() == TrafficType.Public) {
                userVm.setPrivateIpAddress(nic.getIPv4Address());
                userVm.setPrivateMacAddress(nic.getMacAddress());
                _vmDao.update(userVm.getId(), userVm);
            }
        }

        List<VolumeVO> volumes = _volsDao.findByInstance(userVm.getId());
        VmDiskStatisticsVO diskstats = null;
        for (VolumeVO volume : volumes) {
            diskstats = _vmDiskStatsDao.findBy(userVm.getAccountId(), userVm.getDataCenterId(), userVm.getId(), volume.getId());
            if (diskstats == null) {
                diskstats = new VmDiskStatisticsVO(userVm.getAccountId(), userVm.getDataCenterId(), userVm.getId(), volume.getId());
                _vmDiskStatsDao.persist(diskstats);
            }
        }

        finalizeCommandsOnStart(cmds, profile);
        return true;
    }

    @Override
    public boolean finalizeCommandsOnStart(Commands cmds, VirtualMachineProfile profile) {
        UserVmVO vm = _vmDao.findById(profile.getId());
        List<VMSnapshotVO> vmSnapshots = _vmSnapshotDao.findByVm(vm.getId());
        RestoreVMSnapshotCommand command = _vmSnapshotMgr.createRestoreCommand(vm, vmSnapshots);
        if (command != null) {
            cmds.addCommand("restoreVMSnapshot", command);
        }
        return true;
    }

    @Override
    public boolean finalizeStart(VirtualMachineProfile profile, long hostId, Commands cmds, ReservationContext context) {
        UserVmVO vm = _vmDao.findById(profile.getId());

        Answer[] answersToCmds = cmds.getAnswers();
        if (answersToCmds == null) {
            if (logger.isDebugEnabled()) {
                logger.debug("Returning from finalizeStart() since there are no answers to read");
            }
            return true;
        }
        Answer startAnswer = cmds.getAnswer(StartAnswer.class);
        String returnedIp = null;
        String originalIp = null;
        String originalVncPassword = profile.getVirtualMachine().getVncPassword();
        String returnedVncPassword = null;
        if (startAnswer != null) {
            StartAnswer startAns = (StartAnswer)startAnswer;
            VirtualMachineTO vmTO = startAns.getVirtualMachine();
            for (NicTO nicTO : vmTO.getNics()) {
                if (nicTO.getType() == TrafficType.Guest) {
                    returnedIp = nicTO.getIp();
                }
            }
            returnedVncPassword = vmTO.getVncPassword();
        }

        List<NicVO> nics = _nicDao.listByVmId(vm.getId());
        NicVO guestNic = null;
        NetworkVO guestNetwork = null;
        for (NicVO nic : nics) {
            NetworkVO network = _networkDao.findById(nic.getNetworkId());
            long isDefault = (nic.isDefaultNic()) ? 1 : 0;
            UsageEventUtils.publishUsageEvent(EventTypes.EVENT_NETWORK_OFFERING_ASSIGN, vm.getAccountId(), vm.getDataCenterId(), vm.getId(), Long.toString(nic.getId()),
                    network.getNetworkOfferingId(), null, isDefault, VirtualMachine.class.getName(), vm.getUuid(), vm.isDisplay());
            if (network.getTrafficType() == TrafficType.Guest) {
                originalIp = nic.getIPv4Address();
                guestNic = nic;
                guestNetwork = network;
                // In vmware, we will be effecting pvlan settings in portgroups in StartCommand.
                if (profile.getHypervisorType() != HypervisorType.VMware) {
                    if (nic.getBroadcastUri().getScheme().equals("pvlan")) {
                        NicProfile nicProfile = new NicProfile(nic, network, nic.getBroadcastUri(), nic.getIsolationUri(), 0, false, "pvlan-nic");
                        if (!setupVmForPvlan(true, hostId, nicProfile)) {
                            return false;
                        }
                    }
                }
            }
        }
        boolean ipChanged = false;
        if (originalIp != null && !originalIp.equalsIgnoreCase(returnedIp)) {
            if (returnedIp != null && guestNic != null) {
                guestNic.setIPv4Address(returnedIp);
                ipChanged = true;
            }
        }
        if (returnedIp != null && !returnedIp.equalsIgnoreCase(originalIp)) {
            if (guestNic != null) {
                guestNic.setIPv4Address(returnedIp);
                ipChanged = true;
            }
        }
        if (ipChanged) {
            _dcDao.findById(vm.getDataCenterId());
            UserVmVO userVm = _vmDao.findById(profile.getId());
            // dc.getDhcpProvider().equalsIgnoreCase(Provider.ExternalDhcpServer.getName())
            if (_ntwkSrvcDao.canProviderSupportServiceInNetwork(guestNetwork.getId(), Service.Dhcp, Provider.ExternalDhcpServer)) {
                _nicDao.update(guestNic.getId(), guestNic);
                userVm.setPrivateIpAddress(guestNic.getIPv4Address());
                _vmDao.update(userVm.getId(), userVm);

                logger.info("Detected that ip changed in the answer, updated nic in the db with new ip " + returnedIp);
            }
        }

        updateVncPasswordIfItHasChanged(originalVncPassword, returnedVncPassword, profile);

        // get system ip and create static nat rule for the vm
        try {
            _rulesMgr.getSystemIpAndEnableStaticNatForVm(profile.getVirtualMachine(), false);
        } catch (Exception ex) {
            logger.warn("Failed to get system ip and enable static nat for the vm " + profile.getVirtualMachine() + " due to exception ", ex);
            return false;
        }

        Answer answer = cmds.getAnswer("restoreVMSnapshot");
        if (answer != null && answer instanceof RestoreVMSnapshotAnswer) {
            RestoreVMSnapshotAnswer restoreVMSnapshotAnswer = (RestoreVMSnapshotAnswer) answer;
            if (restoreVMSnapshotAnswer == null || !restoreVMSnapshotAnswer.getResult()) {
                logger.warn("Unable to restore the vm snapshot from image file to the VM: " + restoreVMSnapshotAnswer.getDetails());
            }
        }

        final VirtualMachineProfile vmProfile = profile;
        Transaction.execute(new TransactionCallbackNoReturn() {
            @Override
            public void doInTransactionWithoutResult(TransactionStatus status) {
                final UserVmVO vm = _vmDao.findById(vmProfile.getId());
                final List<NicVO> nics = _nicDao.listByVmId(vm.getId());
                for (NicVO nic : nics) {
                    Network network = _networkModel.getNetwork(nic.getNetworkId());
                    if (_networkModel.isSharedNetworkWithoutServices(network.getId())) {
                        vmIdCountMap.put(nic.getId(), new VmAndCountDetails(nic.getInstanceId(), VmIpFetchTrialMax.value()));
                    }
                }
            }
        });

        return true;
    }

    protected void updateVncPasswordIfItHasChanged(String originalVncPassword, String returnedVncPassword, VirtualMachineProfile profile) {
        if (returnedVncPassword != null && !originalVncPassword.equals(returnedVncPassword)) {
            UserVmVO userVm = _vmDao.findById(profile.getId());
            userVm.setVncPassword(returnedVncPassword);
            _vmDao.update(userVm.getId(), userVm);
        }
    }

    @Override
    public void finalizeExpunge(VirtualMachine vm) {
    }

    @Override
    @ActionEvent(eventType = EventTypes.EVENT_VM_STOP, eventDescription = "stopping Vm", async = true)
    public UserVm stopVirtualMachine(long vmId, boolean forced) throws ConcurrentOperationException {
        // Input validation
        Account caller = CallContext.current().getCallingAccount();
        Long userId = CallContext.current().getCallingUserId();

        // if account is removed, return error
        if (caller != null && caller.getRemoved() != null) {
            throw new PermissionDeniedException("The account " + caller.getUuid() + " is removed");
        }

        UserVmVO vm = _vmDao.findById(vmId);
        if (vm == null) {
            throw new InvalidParameterValueException("unable to find a virtual machine with id " + vmId);
        }

        // check if vm belongs to AutoScale vm group in Disabled state
        autoScaleManager.checkIfVmActionAllowed(vmId);

        boolean status = false;
        try {
            VirtualMachineEntity vmEntity = _orchSrvc.getVirtualMachine(vm.getUuid());

            if(forced) {
                status = vmEntity.stopForced(Long.toString(userId));
            } else {
                status = vmEntity.stop(Long.toString(userId));
            }
            if (status) {
                return _vmDao.findById(vmId);
            } else {
                return null;
            }
        } catch (ResourceUnavailableException e) {
            throw new CloudRuntimeException("Unable to contact the agent to stop the virtual machine " + vm, e);
        } catch (CloudException e) {
            throw new CloudRuntimeException("Unable to contact the agent to stop the virtual machine " + vm, e);
        }
    }

    @Override
    public void finalizeStop(VirtualMachineProfile profile, Answer answer) {
        VirtualMachine vm = profile.getVirtualMachine();
        // release elastic IP here
        IPAddressVO ip = _ipAddressDao.findByAssociatedVmId(profile.getId());
        if (ip != null && ip.getSystem()) {
            CallContext ctx = CallContext.current();
            try {
                long networkId = ip.getAssociatedWithNetworkId();
                Network guestNetwork = _networkDao.findById(networkId);
                NetworkOffering offering = _entityMgr.findById(NetworkOffering.class, guestNetwork.getNetworkOfferingId());
                assert (offering.isAssociatePublicIP() == true) : "User VM should not have system owned public IP associated with it when offering configured not to associate public IP.";
                _rulesMgr.disableStaticNat(ip.getId(), ctx.getCallingAccount(), ctx.getCallingUserId(), true);
            } catch (Exception ex) {
                logger.warn("Failed to disable static nat and release system ip " + ip + " as a part of vm " + profile.getVirtualMachine() + " stop due to exception ", ex);
            }
        }

        final List<NicVO> nics = _nicDao.listByVmId(vm.getId());
        for (final NicVO nic : nics) {
            final NetworkVO network = _networkDao.findById(nic.getNetworkId());
            if (network != null && network.getTrafficType() == TrafficType.Guest) {
                if (nic.getBroadcastUri() != null && nic.getBroadcastUri().getScheme().equals("pvlan")) {
                    NicProfile nicProfile = new NicProfile(nic, network, nic.getBroadcastUri(), nic.getIsolationUri(), 0, false, "pvlan-nic");
                    setupVmForPvlan(false, vm.getHostId(), nicProfile);
                }
            }
        }
    }

    @Override
    public Pair<UserVmVO, Map<VirtualMachineProfile.Param, Object>> startVirtualMachine(long vmId, Long hostId, @NotNull Map<VirtualMachineProfile.Param, Object> additionalParams,
            String deploymentPlannerToUse) throws ConcurrentOperationException, ResourceUnavailableException, InsufficientCapacityException, ResourceAllocationException {
        return startVirtualMachine(vmId, null, null, hostId, additionalParams, deploymentPlannerToUse);
    }

    @Override
    public Pair<UserVmVO, Map<VirtualMachineProfile.Param, Object>> startVirtualMachine(long vmId, Long podId, Long clusterId, Long hostId,
            @NotNull Map<VirtualMachineProfile.Param, Object> additionalParams, String deploymentPlannerToUse)
            throws ConcurrentOperationException, ResourceUnavailableException, InsufficientCapacityException, ResourceAllocationException {
        return startVirtualMachine(vmId, podId, clusterId, hostId, additionalParams, deploymentPlannerToUse, true);
    }

    @Override
    public Pair<UserVmVO, Map<VirtualMachineProfile.Param, Object>> startVirtualMachine(long vmId, Long podId, Long clusterId, Long hostId,
            @NotNull Map<VirtualMachineProfile.Param, Object> additionalParams, String deploymentPlannerToUse, boolean isExplicitHost)
            throws ConcurrentOperationException, ResourceUnavailableException, InsufficientCapacityException, ResourceAllocationException {
        // Input validation
        final Account callerAccount = CallContext.current().getCallingAccount();
        UserVO callerUser = _userDao.findById(CallContext.current().getCallingUserId());

        // if account is removed, return error
        if (callerAccount != null && callerAccount.getRemoved() != null) {
            throw new InvalidParameterValueException("The account " + callerAccount.getId() + " is removed");
        }

        UserVmVO vm = _vmDao.findById(vmId);
        if (vm == null) {
            throw new InvalidParameterValueException("unable to find a virtual machine with id " + vmId);
        }

        if (vm.getState() == State.Running) {
            throw new InvalidParameterValueException(String.format("The virtual machine %s (%s) is already running",
                    vm.getUuid(), vm.getDisplayNameOrHostName()));
        }

        _accountMgr.checkAccess(callerAccount, null, true, vm);

        Account owner = _accountDao.findById(vm.getAccountId());

        if (owner == null) {
            throw new InvalidParameterValueException("The owner of " + vm + " does not exist: " + vm.getAccountId());
        }

        if (owner.getState() == Account.State.DISABLED) {
            throw new PermissionDeniedException("The owner of " + vm + " is disabled: " + vm.getAccountId());
        }
        VMTemplateVO template = _templateDao.findByIdIncludingRemoved(vm.getTemplateId());
        if (VirtualMachineManager.ResourceCountRunningVMsonly.value()) {
            // check if account/domain is with in resource limits to start a new vm
            ServiceOfferingVO offering = serviceOfferingDao.findById(vm.getId(), vm.getServiceOfferingId());
            resourceLimitService.checkVmResourceLimit(owner, vm.isDisplayVm(), offering, template);
        }
        // check if vm is security group enabled
        if (_securityGroupMgr.isVmSecurityGroupEnabled(vmId) && _securityGroupMgr.getSecurityGroupsForVm(vmId).isEmpty()
                && !_securityGroupMgr.isVmMappedToDefaultSecurityGroup(vmId) && _networkModel.canAddDefaultSecurityGroup()) {
            // if vm is not mapped to security group, create a mapping
            if (logger.isDebugEnabled()) {
                logger.debug("Vm " + vm + " is security group enabled, but not mapped to default security group; creating the mapping automatically");
            }

            SecurityGroup defaultSecurityGroup = _securityGroupMgr.getDefaultSecurityGroup(vm.getAccountId());
            if (defaultSecurityGroup != null) {
                List<Long> groupList = new ArrayList<Long>();
                groupList.add(defaultSecurityGroup.getId());
                _securityGroupMgr.addInstanceToGroups(vmId, groupList);
            }
        }
        // Choose deployment planner
        // Host takes 1st preference, Cluster takes 2nd preference and Pod takes 3rd
        // Default behaviour is invoked when host, cluster or pod are not specified
        boolean isRootAdmin = _accountService.isRootAdmin(callerAccount.getId());
        Pod destinationPod = getDestinationPod(podId, isRootAdmin);
        Cluster destinationCluster = getDestinationCluster(clusterId, isRootAdmin);
        Host destinationHost = getDestinationHost(hostId, isRootAdmin, isExplicitHost);
        DataCenterDeployment plan = null;
        boolean deployOnGivenHost = false;
        if (destinationHost != null) {
            logger.debug("Destination Host to deploy the VM is specified, specifying a deployment plan to deploy the VM");
            final ServiceOfferingVO offering = serviceOfferingDao.findById(vm.getId(), vm.getServiceOfferingId());
            Pair<Boolean, Boolean> cpuCapabilityAndCapacity = _capacityMgr.checkIfHostHasCpuCapabilityAndCapacity(destinationHost, offering, false);
            if (!cpuCapabilityAndCapacity.first() || !cpuCapabilityAndCapacity.second()) {
                String errorMsg = "Cannot deploy the VM to specified host " + hostId + "; host has cpu capability? " + cpuCapabilityAndCapacity.first() + ", host has capacity? " + cpuCapabilityAndCapacity.second();
                logger.info(errorMsg);
                if (!AllowDeployVmIfGivenHostFails.value()) {
                    throw new InvalidParameterValueException(errorMsg);
                };
            } else {
                plan = new DataCenterDeployment(vm.getDataCenterId(), destinationHost.getPodId(), destinationHost.getClusterId(), destinationHost.getId(), null, null);
                if (!AllowDeployVmIfGivenHostFails.value()) {
                    deployOnGivenHost = true;
                }
            }
        } else if (destinationCluster != null) {
            logger.debug("Destination Cluster to deploy the VM is specified, specifying a deployment plan to deploy the VM");
            plan = new DataCenterDeployment(vm.getDataCenterId(), destinationCluster.getPodId(), destinationCluster.getId(), null, null, null);
            if (!AllowDeployVmIfGivenHostFails.value()) {
                deployOnGivenHost = true;
            }
        } else if (destinationPod != null) {
            logger.debug("Destination Pod to deploy the VM is specified, specifying a deployment plan to deploy the VM");
            plan = new DataCenterDeployment(vm.getDataCenterId(), destinationPod.getId(), null, null, null, null);
            if (!AllowDeployVmIfGivenHostFails.value()) {
                deployOnGivenHost = true;
            }
        }

        // Set parameters
        Map<VirtualMachineProfile.Param, Object> params = null;
        if (vm.isUpdateParameters()) {
            _vmDao.loadDetails(vm);

            String password = getCurrentVmPasswordOrDefineNewPassword(String.valueOf(additionalParams.getOrDefault(VirtualMachineProfile.Param.VmPassword, "")), vm, template);

            if (!validPassword(password)) {
                throw new InvalidParameterValueException("A valid password for this virtual machine was not provided.");
            }

            // Check if an SSH key pair was selected for the instance and if so
            // use it to encrypt & save the vm password
            encryptAndStorePassword(vm, password);

            params = createParameterInParameterMap(params, additionalParams, VirtualMachineProfile.Param.VmPassword, password);
        }

        if(additionalParams.containsKey(VirtualMachineProfile.Param.BootIntoSetup)) {
            if (! HypervisorType.VMware.equals(vm.getHypervisorType())) {
                throw new InvalidParameterValueException(ApiConstants.BOOT_INTO_SETUP + " makes no sense for " + vm.getHypervisorType());
            }
            Object paramValue = additionalParams.get(VirtualMachineProfile.Param.BootIntoSetup);
            if (logger.isTraceEnabled()) {
                    logger.trace("It was specified whether to enter setup mode: " + paramValue.toString());
            }
            params = createParameterInParameterMap(params, additionalParams, VirtualMachineProfile.Param.BootIntoSetup, paramValue);
        }

        VirtualMachineEntity vmEntity = _orchSrvc.getVirtualMachine(vm.getUuid());

        DeploymentPlanner planner = null;
        if (deploymentPlannerToUse != null) {
            // if set to null, the deployment planner would be later figured out either from global config var, or from
            // the service offering
            planner = _planningMgr.getDeploymentPlannerByName(deploymentPlannerToUse);
            if (planner == null) {
                throw new InvalidParameterValueException("Can't find a planner by name " + deploymentPlannerToUse);
            }
        }
        vmEntity.setParamsToEntity(additionalParams);

        String reservationId = vmEntity.reserve(planner, plan, new ExcludeList(), Long.toString(callerUser.getId()));
        vmEntity.deploy(reservationId, Long.toString(callerUser.getId()), params, deployOnGivenHost);

        Pair<UserVmVO, Map<VirtualMachineProfile.Param, Object>> vmParamPair = new Pair(vm, params);
        if (vm != null && vm.isUpdateParameters()) {
            // this value is not being sent to the backend; need only for api
            // display purposes
            if (template.isEnablePassword()) {
                if (vm.getDetail(VmDetailConstants.PASSWORD) != null) {
                    userVmDetailsDao.removeDetail(vm.getId(), VmDetailConstants.PASSWORD);
                }
                vm.setUpdateParameters(false);
                _vmDao.update(vm.getId(), vm);
            }
        }

        return vmParamPair;
    }

    /**
     * If the template is password enabled and the VM already has a password, returns it.
     * If the template is password enabled and the VM does not have a password, sets the password to the password defined by the user and returns it. If no password is informed,
     * sets it to a random password and returns it.
     * If the template is not password enabled, returns saved_password.
     * @param newPassword The new password informed by the user in order to set the password of the VM.
     * @param vm The VM to retrieve the password from.
     * @param template The template to be checked if the password is enabled or not.
     * @return The password of the VM or saved_password.
     */
    protected String getCurrentVmPasswordOrDefineNewPassword(String newPassword, UserVmVO vm, VMTemplateVO template) {
        String password = "saved_password";

        if (template.isEnablePassword()) {
            if (vm.getDetail("password") != null) {
                logger.debug(String.format("Decrypting VM [%s] current password.", vm));
                password = DBEncryptionUtil.decrypt(vm.getDetail("password"));
            } else if (StringUtils.isNotBlank(newPassword)) {
                logger.debug(String.format("A password for VM [%s] was informed. Setting VM password to value defined by user.", vm));
                password = newPassword;
                vm.setPassword(password);
            } else {
                logger.debug(String.format("Setting VM [%s] password to a randomly generated password.", vm));
                password = _mgr.generateRandomPassword();
                vm.setPassword(password);
            }
        } else if (StringUtils.isNotBlank(newPassword)) {
            logger.debug(String.format("A password was informed; however, the template [%s] is not password enabled. Ignoring the parameter.", template));
        }

        return password;
    }

    private Map<VirtualMachineProfile.Param, Object> createParameterInParameterMap(Map<VirtualMachineProfile.Param, Object> params, Map<VirtualMachineProfile.Param, Object> parameterMap, VirtualMachineProfile.Param parameter,
            Object parameterValue) {
        if (logger.isTraceEnabled()) {
            logger.trace(String.format("createParameterInParameterMap(%s, %s)", parameter, parameterValue));
        }
        if (params == null) {
            if (logger.isTraceEnabled()) {
                logger.trace("creating new Parameter map");
            }
            params = new HashMap<>();
            if (parameterMap != null) {
                params.putAll(parameterMap);
            }
        }
        params.put(parameter, parameterValue);
        return params;
    }

    private Pod getDestinationPod(Long podId, boolean isRootAdmin) {
        Pod destinationPod = null;
        if (podId != null) {
            if (!isRootAdmin) {
                throw new PermissionDeniedException(
                        "Parameter " + ApiConstants.POD_ID + " can only be specified by a Root Admin, permission denied");
            }
            destinationPod = _podDao.findById(podId);
            if (destinationPod == null) {
                throw new InvalidParameterValueException("Unable to find the pod to deploy the VM, pod id=" + podId);
            }
        }
        return destinationPod;
    }

    private Cluster getDestinationCluster(Long clusterId, boolean isRootAdmin) {
        Cluster destinationCluster = null;
        if (clusterId != null) {
            if (!isRootAdmin) {
                throw new PermissionDeniedException(
                        "Parameter " + ApiConstants.CLUSTER_ID + " can only be specified by a Root Admin, permission denied");
            }
            destinationCluster = _clusterDao.findById(clusterId);
            if (destinationCluster == null) {
                throw new InvalidParameterValueException("Unable to find the cluster to deploy the VM, cluster id=" + clusterId);
            }
        }
        return destinationCluster;
    }

    private Host getDestinationHost(Long hostId, boolean isRootAdmin, boolean isExplicitHost) {
        Host destinationHost = null;
        if (hostId != null) {
            if (isExplicitHost && !isRootAdmin) {
                throw new PermissionDeniedException(
                        "Parameter " + ApiConstants.HOST_ID + " can only be specified by a Root Admin, permission denied");
            }
            destinationHost = _hostDao.findById(hostId);
            if (destinationHost == null) {
                throw new InvalidParameterValueException("Unable to find the host to deploy the VM, host id=" + hostId);
            } else if (destinationHost.getResourceState() != ResourceState.Enabled || destinationHost.getStatus() != Status.Up ) {
                throw new InvalidParameterValueException("Unable to deploy the VM as the host: " + destinationHost.getName() + " is not in the right state");
            }
        }
        return destinationHost;
    }

    @Override
    public UserVm destroyVm(long vmId, boolean expunge) throws ResourceUnavailableException, ConcurrentOperationException {
        // Verify input parameters
        UserVmVO vm = _vmDao.findById(vmId);
        if (vm == null || vm.getRemoved() != null) {
            InvalidParameterValueException ex = new InvalidParameterValueException("Unable to find a virtual machine with specified vmId");
            throw ex;
        }

        if (vm.getState() == State.Destroyed || vm.getState() == State.Expunging) {
            logger.trace("Vm id=" + vmId + " is already destroyed");
            return vm;
        }

        vmStatsDao.removeAllByVmId(vmId);

        boolean status;
        State vmState = vm.getState();

        Account owner = _accountMgr.getAccount(vm.getAccountId());

        ServiceOfferingVO offering = serviceOfferingDao.findByIdIncludingRemoved(vm.getId(), vm.getServiceOfferingId());

        try (CheckedReservation vmReservation = new CheckedReservation(owner, ResourceType.user_vm, vmId, null, -1L, reservationDao, resourceLimitService);
             CheckedReservation cpuReservation = new CheckedReservation(owner, ResourceType.cpu, vmId, null, -1 * Long.valueOf(offering.getCpu()), reservationDao, resourceLimitService);
             CheckedReservation memReservation = new CheckedReservation(owner, ResourceType.memory, vmId, null, -1 * Long.valueOf(offering.getRamSize()), reservationDao, resourceLimitService);
        ) {
            try {
                VirtualMachineEntity vmEntity = _orchSrvc.getVirtualMachine(vm.getUuid());
                status = vmEntity.destroy(expunge);
            } catch (CloudException e) {
                CloudRuntimeException ex = new CloudRuntimeException("Unable to destroy with specified vmId", e);
                ex.addProxyObject(vm.getUuid(), "vmId");
                throw ex;
            }

            if (status) {
                // Mark the account's volumes as destroyed
                List<VolumeVO> volumes = _volsDao.findByInstance(vmId);
                for (VolumeVO volume : volumes) {
                    if (volume.getVolumeType().equals(Volume.Type.ROOT)) {
                        UsageEventUtils.publishUsageEvent(EventTypes.EVENT_VOLUME_DELETE, volume.getAccountId(), volume.getDataCenterId(), volume.getId(), volume.getName(),
                                Volume.class.getName(), volume.getUuid(), volume.isDisplayVolume());
                    }
                }

                if (vmState != State.Error) {
                    // Get serviceOffering and template for Virtual Machine
                    VMTemplateVO template = _templateDao.findByIdIncludingRemoved(vm.getTemplateId());
                    //Update Resource Count for the given account
                    resourceCountDecrement(vm.getAccountId(), vm.isDisplayVm(), offering, template);
                }
                return _vmDao.findById(vmId);
            } else {
                CloudRuntimeException ex = new CloudRuntimeException("Failed to destroy vm with specified vmId");
                ex.addProxyObject(vm.getUuid(), "vmId");
                throw ex;
            }
        } catch (Exception e) {
                throw new CloudRuntimeException("Failed to destroy vm with specified vmId", e);
        }

    }

    @Override
    public void collectVmDiskStatistics(final UserVm userVm) {
        // Only supported for KVM and VMware
        if (!(userVm.getHypervisorType().equals(HypervisorType.KVM) || userVm.getHypervisorType().equals(HypervisorType.VMware))) {
            return;
        }
        logger.debug("Collect vm disk statistics from host before stopping VM");
        if (userVm.getHostId() == null) {
            logger.error("Unable to collect vm disk statistics for VM as the host is null, skipping VM disk statistics collection");
            return;
        }
        long hostId = userVm.getHostId();
        List<String> vmNames = new ArrayList<String>();
        vmNames.add(userVm.getInstanceName());
        final HostVO host = _hostDao.findById(hostId);

        GetVmDiskStatsAnswer diskStatsAnswer = null;
        try {
            diskStatsAnswer = (GetVmDiskStatsAnswer)_agentMgr.easySend(hostId, new GetVmDiskStatsCommand(vmNames, host.getGuid(), host.getName()));
        } catch (Exception e) {
            logger.warn("Error while collecting disk stats for vm: " + userVm.getInstanceName() + " from host: " + host.getName(), e);
            return;
        }
        if (diskStatsAnswer != null) {
            if (!diskStatsAnswer.getResult()) {
                logger.warn("Error while collecting disk stats vm: " + userVm.getInstanceName() + " from host: " + host.getName() + "; details: " + diskStatsAnswer.getDetails());
                return;
            }
            try {
                final GetVmDiskStatsAnswer diskStatsAnswerFinal = diskStatsAnswer;
                Transaction.execute(new TransactionCallbackNoReturn() {
                    @Override
                    public void doInTransactionWithoutResult(TransactionStatus status) {
                        HashMap<String, List<VmDiskStatsEntry>> vmDiskStatsByName = diskStatsAnswerFinal.getVmDiskStatsMap();
                        if (vmDiskStatsByName == null) {
                            return;
                        }
                        List<VmDiskStatsEntry> vmDiskStats = vmDiskStatsByName.get(userVm.getInstanceName());
                        if (vmDiskStats == null) {
                            return;
                        }

                        for (VmDiskStatsEntry vmDiskStat : vmDiskStats) {
                            SearchCriteria<VolumeVO> sc_volume = _volsDao.createSearchCriteria();
                            sc_volume.addAnd("path", SearchCriteria.Op.EQ, vmDiskStat.getPath());
                            List<VolumeVO> volumes = _volsDao.search(sc_volume, null);
                            if ((volumes == null) || (volumes.size() == 0)) {
                                break;
                            }
                            VolumeVO volume = volumes.get(0);
                            VmDiskStatisticsVO previousVmDiskStats = _vmDiskStatsDao.findBy(userVm.getAccountId(), userVm.getDataCenterId(), userVm.getId(), volume.getId());
                            VmDiskStatisticsVO vmDiskStat_lock = _vmDiskStatsDao.lock(userVm.getAccountId(), userVm.getDataCenterId(), userVm.getId(), volume.getId());

                            if ((vmDiskStat.getIORead() == 0) && (vmDiskStat.getIOWrite() == 0) && (vmDiskStat.getBytesRead() == 0) && (vmDiskStat.getBytesWrite() == 0)) {
                                logger.debug("Read/Write of IO and Bytes are both 0. Not updating vm_disk_statistics");
                                continue;
                            }

                            if (vmDiskStat_lock == null) {
                                logger.warn("unable to find vm disk stats from host for account: " + userVm.getAccountId() + " with vmId: " + userVm.getId() + " and volumeId:"
                                        + volume.getId());
                                continue;
                            }

                            if (previousVmDiskStats != null
                                    && ((previousVmDiskStats.getCurrentIORead() != vmDiskStat_lock.getCurrentIORead()) || ((previousVmDiskStats.getCurrentIOWrite() != vmDiskStat_lock
                                    .getCurrentIOWrite())
                                            || (previousVmDiskStats.getCurrentBytesRead() != vmDiskStat_lock.getCurrentBytesRead()) || (previousVmDiskStats
                                                    .getCurrentBytesWrite() != vmDiskStat_lock.getCurrentBytesWrite())))) {
                                logger.debug("vm disk stats changed from the time GetVmDiskStatsCommand was sent. " + "Ignoring current answer. Host: " + host.getName()
                                + " . VM: " + vmDiskStat.getVmName() + " IO Read: " + vmDiskStat.getIORead() + " IO Write: " + vmDiskStat.getIOWrite() + " Bytes Read: "
                                + vmDiskStat.getBytesRead() + " Bytes Write: " + vmDiskStat.getBytesWrite());
                                continue;
                            }

                            if (vmDiskStat_lock.getCurrentIORead() > vmDiskStat.getIORead()) {
                                if (logger.isDebugEnabled()) {
                                    logger.debug("Read # of IO that's less than the last one.  " + "Assuming something went wrong and persisting it. Host: " + host.getName()
                                    + " . VM: " + vmDiskStat.getVmName() + " Reported: " + vmDiskStat.getIORead() + " Stored: " + vmDiskStat_lock.getCurrentIORead());
                                }
                                vmDiskStat_lock.setNetIORead(vmDiskStat_lock.getNetIORead() + vmDiskStat_lock.getCurrentIORead());
                            }
                            vmDiskStat_lock.setCurrentIORead(vmDiskStat.getIORead());
                            if (vmDiskStat_lock.getCurrentIOWrite() > vmDiskStat.getIOWrite()) {
                                if (logger.isDebugEnabled()) {
                                    logger.debug("Write # of IO that's less than the last one.  " + "Assuming something went wrong and persisting it. Host: " + host.getName()
                                    + " . VM: " + vmDiskStat.getVmName() + " Reported: " + vmDiskStat.getIOWrite() + " Stored: " + vmDiskStat_lock.getCurrentIOWrite());
                                }
                                vmDiskStat_lock.setNetIOWrite(vmDiskStat_lock.getNetIOWrite() + vmDiskStat_lock.getCurrentIOWrite());
                            }
                            vmDiskStat_lock.setCurrentIOWrite(vmDiskStat.getIOWrite());
                            if (vmDiskStat_lock.getCurrentBytesRead() > vmDiskStat.getBytesRead()) {
                                if (logger.isDebugEnabled()) {
                                    logger.debug("Read # of Bytes that's less than the last one.  " + "Assuming something went wrong and persisting it. Host: " + host.getName()
                                    + " . VM: " + vmDiskStat.getVmName() + " Reported: " + toHumanReadableSize(vmDiskStat.getBytesRead()) + " Stored: " + toHumanReadableSize(vmDiskStat_lock.getCurrentBytesRead()));
                                }
                                vmDiskStat_lock.setNetBytesRead(vmDiskStat_lock.getNetBytesRead() + vmDiskStat_lock.getCurrentBytesRead());
                            }
                            vmDiskStat_lock.setCurrentBytesRead(vmDiskStat.getBytesRead());
                            if (vmDiskStat_lock.getCurrentBytesWrite() > vmDiskStat.getBytesWrite()) {
                                if (logger.isDebugEnabled()) {
                                    logger.debug("Write # of Bytes that's less than the last one.  " + "Assuming something went wrong and persisting it. Host: " + host.getName()
                                    + " . VM: " + vmDiskStat.getVmName() + " Reported: " + toHumanReadableSize(vmDiskStat.getBytesWrite()) + " Stored: "
                                    + toHumanReadableSize(vmDiskStat_lock.getCurrentBytesWrite()));
                                }
                                vmDiskStat_lock.setNetBytesWrite(vmDiskStat_lock.getNetBytesWrite() + vmDiskStat_lock.getCurrentBytesWrite());
                            }
                            vmDiskStat_lock.setCurrentBytesWrite(vmDiskStat.getBytesWrite());

                            if (!_dailyOrHourly) {
                                //update agg bytes
                                vmDiskStat_lock.setAggIORead(vmDiskStat_lock.getNetIORead() + vmDiskStat_lock.getCurrentIORead());
                                vmDiskStat_lock.setAggIOWrite(vmDiskStat_lock.getNetIOWrite() + vmDiskStat_lock.getCurrentIOWrite());
                                vmDiskStat_lock.setAggBytesRead(vmDiskStat_lock.getNetBytesRead() + vmDiskStat_lock.getCurrentBytesRead());
                                vmDiskStat_lock.setAggBytesWrite(vmDiskStat_lock.getNetBytesWrite() + vmDiskStat_lock.getCurrentBytesWrite());
                            }

                            _vmDiskStatsDao.update(vmDiskStat_lock.getId(), vmDiskStat_lock);
                        }
                    }
                });
            } catch (Exception e) {
                logger.warn(String.format("Unable to update VM disk statistics for %s from %s", userVm.getInstanceName(), host), e);
            }
        }
    }

    @Override
    @ActionEvent(eventType = EventTypes.EVENT_VM_EXPUNGE, eventDescription = "expunging Vm", async = true)
    public UserVm expungeVm(long vmId) throws ResourceUnavailableException, ConcurrentOperationException {
        Account caller = CallContext.current().getCallingAccount();
        Long callerId = caller.getId();

        // Verify input parameters
        UserVmVO vm = _vmDao.findById(vmId);
        if (vm == null) {
            InvalidParameterValueException ex = new InvalidParameterValueException("Unable to find a virtual machine with specified vmId");
            ex.addProxyObject(String.valueOf(vmId), "vmId");
            throw ex;
        }

        if (vm.getRemoved() != null) {
            logger.trace("Vm id=" + vmId + " is already expunged");
            return vm;
        }

        if (!(vm.getState() == State.Destroyed || vm.getState() == State.Expunging || vm.getState() == State.Error)) {
            CloudRuntimeException ex = new CloudRuntimeException("Please destroy vm with specified vmId before expunge");
            ex.addProxyObject(String.valueOf(vmId), "vmId");
            throw ex;
        }

        // When trying to expunge, permission is denied when the caller is not an admin and the AllowUserExpungeRecoverVm is false for the caller.
        if (!_accountMgr.isAdmin(callerId) && !AllowUserExpungeRecoverVm.valueIn(callerId)) {
            throw new PermissionDeniedException("Expunging a vm can only be done by an Admin. Or when the allow.user.expunge.recover.vm key is set.");
        }

        // check if vm belongs to AutoScale vm group in Disabled state
        autoScaleManager.checkIfVmActionAllowed(vmId);

        _vmSnapshotMgr.deleteVMSnapshotsFromDB(vmId, false);

        boolean status;

        status = expunge(vm);
        if (status) {
            return _vmDao.findByIdIncludingRemoved(vmId);
        } else {
            CloudRuntimeException ex = new CloudRuntimeException("Failed to expunge vm with specified vmId");
            ex.addProxyObject(String.valueOf(vmId), "vmId");
            throw ex;
        }

    }

    @Override
    public HypervisorType getHypervisorTypeOfUserVM(long vmId) {
        UserVmVO userVm = _vmDao.findById(vmId);
        if (userVm == null) {
            InvalidParameterValueException ex = new InvalidParameterValueException("unable to find a virtual machine with specified id");
            ex.addProxyObject(String.valueOf(vmId), "vmId");
            throw ex;
        }

        return userVm.getHypervisorType();
    }

    @Override
    public String finalizeUserData(String userData, Long userDataId, VirtualMachineTemplate template) {
        if (StringUtils.isEmpty(userData) && userDataId == null && (template == null || template.getUserDataId() == null)) {
            return null;
        }

        if (userDataId != null && StringUtils.isNotEmpty(userData)) {
            throw new InvalidParameterValueException("Both userdata and userdata ID inputs are not allowed, please provide only one");
        }
        if (template != null && template.getUserDataId() != null) {
            switch (template.getUserDataOverridePolicy()) {
                case DENYOVERRIDE:
                    if (StringUtils.isNotEmpty(userData) || userDataId != null) {
                        String msg = String.format("UserData input is not allowed here since template %s is configured to deny any userdata", template.getName());
                        throw new CloudRuntimeException(msg);
                    }
                case ALLOWOVERRIDE:
                    if (userDataId != null) {
                        UserData apiUserDataVO = userDataDao.findById(userDataId);
                        return apiUserDataVO.getUserData();
                    } else if (StringUtils.isNotEmpty(userData)) {
                        return userData;
                    } else {
                        UserData templateUserDataVO = userDataDao.findById(template.getUserDataId());
                        if (templateUserDataVO == null) {
                            String msg = String.format("UserData linked to the template %s is not found", template.getName());
                            throw new CloudRuntimeException(msg);
                        }
                        return templateUserDataVO.getUserData();
                    }
                case APPEND:
                    UserData templateUserDataVO = userDataDao.findById(template.getUserDataId());
                    if (templateUserDataVO == null) {
                        String msg = String.format("UserData linked to the template %s is not found", template.getName());
                        throw new CloudRuntimeException(msg);
                    }
                    if (userDataId != null) {
                        UserData apiUserDataVO = userDataDao.findById(userDataId);
                        return userDataManager.concatenateUserData(templateUserDataVO.getUserData(), apiUserDataVO.getUserData(), null);
                    } else if (StringUtils.isNotEmpty(userData)) {
                        return userDataManager.concatenateUserData(templateUserDataVO.getUserData(), userData, null);
                    } else {
                        return templateUserDataVO.getUserData();
                    }
                default:
                    String msg = String.format("This userdataPolicy %s is not supported for use with this feature", template.getUserDataOverridePolicy().toString());
                    throw new CloudRuntimeException(msg);            }
        } else {
            if (userDataId != null) {
                UserData apiUserDataVO = userDataDao.findById(userDataId);
                return apiUserDataVO.getUserData();
            } else if (StringUtils.isNotEmpty(userData)) {
                return userData;
            }
        }
        return null;
    }

    @Override
    public UserVm createVirtualMachine(DeployVMCmd cmd) throws InsufficientCapacityException, ResourceUnavailableException, ConcurrentOperationException,
    StorageUnavailableException, ResourceAllocationException {
        //Verify that all objects exist before passing them to the service
        Account owner = _accountService.getActiveAccountById(cmd.getEntityOwnerId());

        verifyDetails(cmd.getDetails());

        Long zoneId = cmd.getZoneId();

        DataCenter zone = _entityMgr.findById(DataCenter.class, zoneId);
        if (zone == null) {
            throw new InvalidParameterValueException("Unable to find zone by id=" + zoneId);
        }

        Long serviceOfferingId = cmd.getServiceOfferingId();
        Long overrideDiskOfferingId = cmd.getOverrideDiskOfferingId();

        ServiceOffering serviceOffering = _entityMgr.findById(ServiceOffering.class, serviceOfferingId);
        if (serviceOffering == null) {
            throw new InvalidParameterValueException("Unable to find service offering: " + serviceOfferingId);
        }

        if (ServiceOffering.State.Inactive.equals(serviceOffering.getState())) {
            throw new InvalidParameterValueException(String.format("Service offering is inactive: [%s].", serviceOffering.getUuid()));
        }

        if (serviceOffering.getDiskOfferingStrictness() && overrideDiskOfferingId != null) {
            throw new InvalidParameterValueException(String.format("Cannot override disk offering id %d since provided service offering is strictly mapped to its disk offering", overrideDiskOfferingId));
        }

        if (!serviceOffering.isDynamic()) {
            for(String detail: cmd.getDetails().keySet()) {
                if(detail.equalsIgnoreCase(VmDetailConstants.CPU_NUMBER) || detail.equalsIgnoreCase(VmDetailConstants.CPU_SPEED) || detail.equalsIgnoreCase(VmDetailConstants.MEMORY)) {
                    throw new InvalidParameterValueException("cpuNumber or cpuSpeed or memory should not be specified for static service offering");
                }
            }
        }

        Long templateId = cmd.getTemplateId();

        boolean dynamicScalingEnabled = cmd.isDynamicScalingEnabled();

        VirtualMachineTemplate template = _entityMgr.findById(VirtualMachineTemplate.class, templateId);
        // Make sure a valid template ID was specified
        if (template == null) {
            throw new InvalidParameterValueException("Unable to use template " + templateId);
        }
        if (TemplateType.VNF.equals(template.getTemplateType())) {
            vnfTemplateManager.validateVnfApplianceNics(template, cmd.getNetworkIds());
        } else if (cmd instanceof DeployVnfApplianceCmd) {
            throw new InvalidParameterValueException("Can't deploy VNF appliance from a non-VNF template");
        }

        ServiceOfferingJoinVO svcOffering = serviceOfferingJoinDao.findById(serviceOfferingId);

        if (template.isDeployAsIs()) {
            if (svcOffering != null && svcOffering.getRootDiskSize() != null && svcOffering.getRootDiskSize() > 0) {
                throw new InvalidParameterValueException("Failed to deploy Virtual Machine as a service offering with root disk size specified cannot be used with a deploy as-is template");
            }

            if (cmd.getDetails().get("rootdisksize") != null) {
                throw new InvalidParameterValueException("Overriding root disk size isn't supported for VMs deployed from deploy as-is templates");
            }

            // Bootmode and boottype are not supported on VMWare dpeloy-as-is templates (since 4.15)
            if ((cmd.getBootMode() != null || cmd.getBootType() != null)) {
                throw new InvalidParameterValueException("Boot type and boot mode are not supported on VMware for templates registered as deploy-as-is, as we honour what is defined in the template.");
            }
        }

        Long diskOfferingId = cmd.getDiskOfferingId();
        DiskOffering diskOffering = null;
        if (diskOfferingId != null) {
            diskOffering = _entityMgr.findById(DiskOffering.class, diskOfferingId);
            if (diskOffering == null) {
                throw new InvalidParameterValueException("Unable to find disk offering " + diskOfferingId);
            }
            if (diskOffering.isComputeOnly()) {
                throw new InvalidParameterValueException(String.format("The disk offering id %d provided is directly mapped to a service offering, please provide an individual disk offering", diskOfferingId));
            }
        }

        if (!zone.isLocalStorageEnabled()) {
            DiskOffering diskOfferingMappedInServiceOffering = _entityMgr.findById(DiskOffering.class, serviceOffering.getDiskOfferingId());
            if (diskOfferingMappedInServiceOffering.isUseLocalStorage()) {
                throw new InvalidParameterValueException("Zone is not configured to use local storage but disk offering " + diskOfferingMappedInServiceOffering.getName() + " mapped in service offering uses it");
            }
            if (diskOffering != null && diskOffering.isUseLocalStorage()) {
                throw new InvalidParameterValueException("Zone is not configured to use local storage but disk offering " + diskOffering.getName() + " uses it");
            }
        }

        List<Long> networkIds = cmd.getNetworkIds();
        LinkedHashMap<Integer, Long> userVmNetworkMap = getVmOvfNetworkMapping(zone, owner, template, cmd.getVmNetworkMap());
        if (MapUtils.isNotEmpty(userVmNetworkMap)) {
            networkIds = new ArrayList<>(userVmNetworkMap.values());
        }

        String userData = cmd.getUserData();
        userData = userDataManager.validateUserData(userData, cmd.getHttpMethod());
        Long userDataId = cmd.getUserdataId();
        String userDataDetails = null;
        if (MapUtils.isNotEmpty(cmd.getUserdataDetails())) {
            userDataDetails = cmd.getUserdataDetails().toString();
        }
        userData = finalizeUserData(userData, userDataId, template);

        Account caller = CallContext.current().getCallingAccount();
        Long callerId = caller.getId();

        boolean isRootAdmin = _accountService.isRootAdmin(callerId);

        Long hostId = cmd.getHostId();
        getDestinationHost(hostId, isRootAdmin, true);

        String ipAddress = cmd.getIpAddress();
        String ip6Address = cmd.getIp6Address();
        String macAddress = cmd.getMacAddress();
        String name = cmd.getName();
        String displayName = cmd.getDisplayName();
        UserVm vm = null;
        IpAddresses addrs = new IpAddresses(ipAddress, ip6Address, macAddress);
        Long size = cmd.getSize();
        String group = cmd.getGroup();
        List<String> sshKeyPairNames = cmd.getSSHKeyPairNames();
        Boolean displayVm = cmd.isDisplayVm();
        String keyboard = cmd.getKeyboard();
        Map<Long, DiskOffering> dataDiskTemplateToDiskOfferingMap = cmd.getDataDiskTemplateToDiskOfferingMap();
        Map<String, String> userVmOVFProperties = cmd.getVmProperties();
        if (zone.getNetworkType() == NetworkType.Basic) {
            if (networkIds != null) {
                throw new InvalidParameterValueException("Can't specify network Ids in Basic zone");
            } else {
                vm = createBasicSecurityGroupVirtualMachine(zone, serviceOffering, template, getSecurityGroupIdList(cmd, zone, template, owner), owner, name, displayName, diskOfferingId,
                        size , group , cmd.getHypervisor(), cmd.getHttpMethod(), userData, userDataId, userDataDetails, sshKeyPairNames, cmd.getIpToNetworkMap(), addrs, displayVm , keyboard , cmd.getAffinityGroupIdList(),
                        cmd.getDetails(), cmd.getCustomId(), cmd.getDhcpOptionsMap(),
                        dataDiskTemplateToDiskOfferingMap, userVmOVFProperties, dynamicScalingEnabled, overrideDiskOfferingId);
            }
        } else {
            if (zone.isSecurityGroupEnabled())  {
                vm = createAdvancedSecurityGroupVirtualMachine(zone, serviceOffering, template, networkIds, getSecurityGroupIdList(cmd, zone, template, owner), owner, name,
                        displayName, diskOfferingId, size, group, cmd.getHypervisor(), cmd.getHttpMethod(), userData, userDataId, userDataDetails, sshKeyPairNames, cmd.getIpToNetworkMap(), addrs, displayVm, keyboard,
                        cmd.getAffinityGroupIdList(), cmd.getDetails(), cmd.getCustomId(), cmd.getDhcpOptionsMap(),
                        dataDiskTemplateToDiskOfferingMap, userVmOVFProperties, dynamicScalingEnabled, overrideDiskOfferingId, null);

            } else {
                if (cmd.getSecurityGroupIdList() != null && !cmd.getSecurityGroupIdList().isEmpty()) {
                    throw new InvalidParameterValueException("Can't create vm with security groups; security group feature is not enabled per zone");
                }
                vm = createAdvancedVirtualMachine(zone, serviceOffering, template, networkIds, owner, name, displayName, diskOfferingId, size, group,
                        cmd.getHypervisor(), cmd.getHttpMethod(), userData, userDataId, userDataDetails, sshKeyPairNames, cmd.getIpToNetworkMap(), addrs, displayVm, keyboard, cmd.getAffinityGroupIdList(), cmd.getDetails(),
                        cmd.getCustomId(), cmd.getDhcpOptionsMap(), dataDiskTemplateToDiskOfferingMap, userVmOVFProperties, dynamicScalingEnabled, null, overrideDiskOfferingId);
                if (cmd instanceof DeployVnfApplianceCmd) {
                    vnfTemplateManager.createIsolatedNetworkRulesForVnfAppliance(zone, template, owner, vm, (DeployVnfApplianceCmd) cmd);
                }
            }
        }

        // check if this templateId has a child ISO
        List<VMTemplateVO> child_templates = _templateDao.listByParentTemplatetId(templateId);
        for (VMTemplateVO tmpl: child_templates){
            if (tmpl.getFormat() == Storage.ImageFormat.ISO){
                logger.info("MDOV trying to attach disk to the VM " + tmpl.getId() + " vmid=" + vm.getId());
                _tmplService.attachIso(tmpl.getId(), vm.getId(), true);
            }
        }

        // Add extraConfig to user_vm_details table
        String extraConfig = cmd.getExtraConfig();
        if (StringUtils.isNotBlank(extraConfig)) {
            if (EnableAdditionalVmConfig.valueIn(callerId)) {
                logger.info("Adding extra configuration to user vm: " + vm.getUuid());
                addExtraConfig(vm, extraConfig);
            } else {
                throw new InvalidParameterValueException("attempted setting extraconfig but enable.additional.vm.configuration is disabled");
            }
        }

        if (cmd.getCopyImageTags()) {
            VMTemplateVO templateOrIso = _templateDao.findById(templateId);
            if (templateOrIso != null) {
                final ResourceTag.ResourceObjectType templateType = (templateOrIso.getFormat() == ImageFormat.ISO) ? ResourceTag.ResourceObjectType.ISO : ResourceTag.ResourceObjectType.Template;
                final List<? extends ResourceTag> resourceTags = resourceTagDao.listBy(templateId, templateType);
                for (ResourceTag resourceTag : resourceTags) {
                    final ResourceTagVO copyTag = new ResourceTagVO(resourceTag.getKey(), resourceTag.getValue(), resourceTag.getAccountId(), resourceTag.getDomainId(), vm.getId(), ResourceTag.ResourceObjectType.UserVm, resourceTag.getCustomer(), vm.getUuid());
                    resourceTagDao.persist(copyTag);
                }
            }
        }
        return vm;
    }

    /**
     * Persist extra configuration data in the user_vm_details table as key/value pair
     * @param decodedUrl String consisting of the extra config data to appended onto the vmx file for VMware instances
     */
    protected void persistExtraConfigVmware(String decodedUrl, UserVm vm) {
        boolean isValidConfig = isValidKeyValuePair(decodedUrl);
        if (isValidConfig) {
            String[] extraConfigs = decodedUrl.split("\\r?\\n");
            for (String cfg : extraConfigs) {
                // Validate cfg against unsupported operations set by admin here
                String[] allowedKeyList = VmwareAdditionalConfigAllowList.value().split(",");
                boolean validXenOrVmwareConfiguration = isValidXenOrVmwareConfiguration(cfg, allowedKeyList);
                String[] paramArray = cfg.split("=");
                if (validXenOrVmwareConfiguration && paramArray.length == 2) {
                    userVmDetailsDao.addDetail(vm.getId(), paramArray[0].trim(), paramArray[1].trim(), true);
                } else {
                    throw new CloudRuntimeException("Extra config " + cfg + " is not on the list of allowed keys for VMware hypervisor hosts.");
                }
            }
        } else {
            throw new CloudRuntimeException("The passed extra config string " + decodedUrl + "contains an invalid key/value pair pattern");
        }
    }

    /**
     * Used to persist extra configuration settings in user_vm_details table for the XenServer hypervisor
     * persists config as key/value pair e.g key = extraconfig-1 , value="PV-bootloader=pygrub" and so on to extraconfig-N where
     * N denotes the number of extra configuration settings passed by user
     *
     * @param decodedUrl A string containing extra configuration settings as key/value pairs seprated by newline escape character
     *                   e.x PV-bootloader=pygrub\nPV-args=console\nHV-Boot-policy=""
     */
    protected void persistExtraConfigXenServer(String decodedUrl, UserVm vm) {
        boolean isValidConfig = isValidKeyValuePair(decodedUrl);
        if (isValidConfig) {
            String[] extraConfigs = decodedUrl.split("\\r?\\n");
            int i = 1;
            String extraConfigKey = ApiConstants.EXTRA_CONFIG + "-";
            for (String cfg : extraConfigs) {
                // Validate cfg against unsupported operations set by admin here
                String[] allowedKeyList = XenServerAdditionalConfigAllowList.value().split(",");
                boolean validXenOrVmwareConfiguration = isValidXenOrVmwareConfiguration(cfg, allowedKeyList);
                if (validXenOrVmwareConfiguration) {
                    userVmDetailsDao.addDetail(vm.getId(), extraConfigKey + String.valueOf(i), cfg, true);
                    i++;
                } else {
                    throw new CloudRuntimeException("Extra config " + cfg + " is not on the list of allowed keys for XenServer hypervisor hosts.");
                }
            }
        } else {
            String msg = String.format("The passed extra config string '%s' contains an invalid key/value pair pattern", decodedUrl);
            throw new CloudRuntimeException(msg);
        }
    }

    /**
     * Used to valid extraconfig keylvalue pair for Vmware and XenServer
     * Example of tested valid config for VMware as taken from VM instance vmx file
     * <p>
     * nvp.vm-uuid=34b3d5ea-1c25-4bb0-9250-8dc3388bfa9b
     * migrate.hostLog=i-2-67-VM-5130f8ab.hlog
     * ethernet0.address=02:00:5f:51:00:41
     * </p>
     * <p>
     * Examples of tested valid configs for XenServer
     * <p>
     * is-a-template=true\nHVM-boot-policy=\nPV-bootloader=pygrub\nPV-args=hvc0
     * </p>
     *
     * Allow the following character set {', ", -, ., =, a-z, 0-9, empty space, \n}
     *
     * @param decodedUrl String conprising of extra config key/value pairs for XenServer and Vmware
     * @return True if extraconfig is valid key/value pair
     */
    protected boolean isValidKeyValuePair(String decodedUrl) {
        // Valid pairs should look like "key-1=value1, param:key-2=value2, my.config.v0=False"
        Pattern pattern = Pattern.compile("^(?:[\\w-\\s\\.:]*=[\\w-\\s\\.'\":]*(?:\\s+|$))+$");
        Matcher matcher = pattern.matcher(decodedUrl);
        return matcher.matches();
    }

    /**
     * Validates key/value pair strings passed as extra configuration for XenServer and Vmware
     * @param cfg configuration key-value pair
     * @param allowedKeyList list of allowed configuration keys for XenServer and VMware
     * @return
     */
    protected boolean isValidXenOrVmwareConfiguration(String cfg, String[] allowedKeyList) {
        // This should be of minimum length 1
        // Value is ignored in case it is empty
        String[] cfgKeyValuePair = cfg.split("=");
        if (cfgKeyValuePair.length >= 1) {
            for (String allowedKey : allowedKeyList) {
                if (cfgKeyValuePair[0].equalsIgnoreCase(allowedKey.trim())) {
                    return true;
                }
            }
        } else {
            String msg = String.format("An incorrect configuration %s has been passed", cfg);
            throw new CloudRuntimeException(msg);
        }
        return false;
    }

    /**
     * Persist extra configuration data on KVM
     * persisted in the user_vm_details DB as extraconfig-1, and so on depending on the number of configurations
     * For KVM, extra config is passed as XML
     * @param decodedUrl string containing xml configuration to be persisted into user_vm_details table
     * @param vm
     */
    protected void persistExtraConfigKvm(String decodedUrl, UserVm vm) {
        // validate config against denied cfg commands
        validateKvmExtraConfig(decodedUrl, vm.getAccountId());
        String[] extraConfigs = decodedUrl.split("\n\n");
        for (String cfg : extraConfigs) {
            int i = 1;
            String[] cfgParts = cfg.split("\n");
            String extraConfigKey = ApiConstants.EXTRA_CONFIG;
            String extraConfigValue;
            if (cfgParts[0].matches("\\S+:$")) {
                extraConfigKey += "-" + cfgParts[0].substring(0, cfgParts[0].length() - 1);
                extraConfigValue = cfg.replace(cfgParts[0] + "\n", "");
            } else {
                extraConfigKey += "-" + String.valueOf(i);
                extraConfigValue = cfg;
            }
            userVmDetailsDao.addDetail(vm.getId(), extraConfigKey, extraConfigValue, true);
            i++;
        }
    }
    /**
     * This method is used to validate if extra config is valid
     */
    @Override
    public void validateExtraConfig(long accountId, HypervisorType hypervisorType, String extraConfig) {
        if (!EnableAdditionalVmConfig.valueIn(accountId)) {
            throw new CloudRuntimeException("Additional VM configuration is not enabled for this account");
        }
        if (HypervisorType.KVM.equals(hypervisorType)) {
            validateKvmExtraConfig(extraConfig, accountId);
        }
    }

    /**
     * This method is called by the persistExtraConfigKvm
     * Validates passed extra configuration data for KVM and validates against deny-list of unwanted commands
     * controlled by Root admin
     * @param decodedUrl string containing xml configuration to be validated
     */
    protected void validateKvmExtraConfig(String decodedUrl, long accountId) {
        String[] allowedConfigOptionList = KvmAdditionalConfigAllowList.valueIn(accountId).split(",");
        // Skip allowed keys validation for DPDK
        if (!decodedUrl.contains(":")) {
            try {
                DocumentBuilder builder = ParserUtils.getSaferDocumentBuilderFactory().newDocumentBuilder();
                InputSource src = new InputSource();
                src.setCharacterStream(new StringReader(String.format("<config>\n%s\n</config>", decodedUrl)));
                Document doc = builder.parse(src);
                doc.getDocumentElement().normalize();
                NodeList nodeList=doc.getElementsByTagName("*");
                for (int i = 1; i < nodeList.getLength(); i++) { // First element is config so skip it
                    Element element = (Element)nodeList.item(i);
                    boolean isValidConfig = false;
                    String currentConfig = element.getNodeName().trim();
                    for (String tag : allowedConfigOptionList) {
                        if (currentConfig.equals(tag.trim())) {
                            isValidConfig = true;
                        }
                    }
                    if (!isValidConfig) {
                        throw new CloudRuntimeException(String.format("Extra config '%s' is not on the list of allowed keys for KVM hypervisor hosts", currentConfig));
                    }
                }
            } catch (ParserConfigurationException | IOException | SAXException e) {
                throw new CloudRuntimeException("Failed to parse additional XML configuration: " + e.getMessage());
            }
        }
    }

    /**
     * Adds extra config data to guest VM instances
     * @param extraConfig Extra Configuration settings to be added in UserVm instances for KVM, XenServer and VMware
     */
    protected void addExtraConfig(UserVm vm, String extraConfig) {
        String decodedUrl = decodeExtraConfig(extraConfig);
        HypervisorType hypervisorType = vm.getHypervisorType();

        if (hypervisorType.equals(HypervisorType.XenServer)) {
            persistExtraConfigXenServer(decodedUrl, vm);
        } else if (hypervisorType.equals(HypervisorType.KVM)) {
            persistExtraConfigKvm(decodedUrl, vm);
        } else if (hypervisorType.equals(HypervisorType.VMware)) {
            persistExtraConfigVmware(decodedUrl, vm);
        } else {
            String msg = String.format("This hypervisor %s is not supported for use with this feature", hypervisorType.toString());
            throw new CloudRuntimeException(msg);
        }
    }

    /**
     * Decodes an URL encoded string passed as extra configuration for guest VMs
     * @param encodeString URL encoded string
     * @return String result of decoded URL
     */
    protected String decodeExtraConfig(String encodeString) {
        String decodedUrl;
        try {
            decodedUrl = URLDecoder.decode(encodeString, "UTF-8");
        } catch (UnsupportedEncodingException e) {
            throw new CloudRuntimeException("Failed to provided decode URL string: " + e.getMessage());
        }
        return decodedUrl;
    }

    protected List<Long> getSecurityGroupIdList(SecurityGroupAction cmd) {
        if (cmd.getSecurityGroupNameList() != null && cmd.getSecurityGroupIdList() != null) {
            throw new InvalidParameterValueException("securitygroupids parameter is mutually exclusive with securitygroupnames parameter");
        }

        //transform group names to ids here
        if (cmd.getSecurityGroupNameList() != null) {
            List<Long> securityGroupIds = new ArrayList<Long>();
            for (String groupName : cmd.getSecurityGroupNameList()) {
                SecurityGroup sg = _securityGroupMgr.getSecurityGroup(groupName, cmd.getEntityOwnerId());
                if (sg == null) {
                    throw new InvalidParameterValueException("Unable to find group by name " + groupName);
                } else {
                    securityGroupIds.add(sg.getId());
                }
            }
            return securityGroupIds;
        } else {
            return cmd.getSecurityGroupIdList();
        }
    }

    protected List<Long> getSecurityGroupIdList(SecurityGroupAction cmd, DataCenter zone, VirtualMachineTemplate template, Account owner) {
        List<Long> securityGroupIdList = getSecurityGroupIdList(cmd);
        if (cmd instanceof DeployVnfApplianceCmd) {
            SecurityGroup securityGroup = vnfTemplateManager.createSecurityGroupForVnfAppliance(zone, template, owner, (DeployVnfApplianceCmd) cmd);
            if (securityGroup != null) {
                if (securityGroupIdList == null) {
                    securityGroupIdList = new ArrayList<>();
                }
                securityGroupIdList.add(securityGroup.getId());
            }
        }
        return securityGroupIdList;
    }

    // this is an opportunity to verify that parameters that came in via the Details Map are OK
    // for example, minIops and maxIops should either both be specified or neither be specified and,
    // if specified, minIops should be <= maxIops
    private void verifyDetails(Map<String,String> details) {
        if (details != null) {
            String minIops = details.get(MIN_IOPS);
            String maxIops = details.get(MAX_IOPS);

            verifyMinAndMaxIops(minIops, maxIops);

            minIops = details.get("minIopsDo");
            maxIops = details.get("maxIopsDo");

            verifyMinAndMaxIops(minIops, maxIops);

            if (details.containsKey("extraconfig")) {
                throw new InvalidParameterValueException("'extraconfig' should not be included in details as key");
            }

            for (String detailName : details.keySet()) {
                if (isExtraConfig(detailName)) {
                    throw new InvalidParameterValueException("detail name should not start with extraconfig");
                }
            }
        }
    }

    private void verifyMinAndMaxIops(String minIops, String maxIops) {
        if ((minIops != null && maxIops == null) || (minIops == null && maxIops != null)) {
            throw new InvalidParameterValueException("Either 'Min IOPS' and 'Max IOPS' must both be specified or neither be specified.");
        }

        long lMinIops;

        try {
            if (minIops != null) {
                lMinIops = Long.parseLong(minIops);
            }
            else {
                lMinIops = 0;
            }
        }
        catch (NumberFormatException ex) {
            throw new InvalidParameterValueException("'Min IOPS' must be a whole number.");
        }

        long lMaxIops;

        try {
            if (maxIops != null) {
                lMaxIops = Long.parseLong(maxIops);
            }
            else {
                lMaxIops = 0;
            }
        }
        catch (NumberFormatException ex) {
            throw new InvalidParameterValueException("'Max IOPS' must be a whole number.");
        }

        if (lMinIops > lMaxIops) {
            throw new InvalidParameterValueException("'Min IOPS' must be less than or equal to 'Max IOPS'.");
        }
    }

    @Override
    public UserVm getUserVm(long vmId) {
        return _vmDao.findById(vmId);
    }

    @Override
    public VirtualMachine getVm(long vmId) {
        return _vmInstanceDao.findById(vmId);
    }

    private VMInstanceVO preVmStorageMigrationCheck(Long vmId) {
        // access check - only root admin can migrate VM
        Account caller = CallContext.current().getCallingAccount();
        if (!_accountMgr.isRootAdmin(caller.getId())) {
            if (logger.isDebugEnabled()) {
                logger.debug("Caller is not a root admin, permission denied to migrate the VM");
            }
            throw new PermissionDeniedException("No permission to migrate VM, Only Root Admin can migrate a VM!");
        }

        VMInstanceVO vm = _vmInstanceDao.findById(vmId);
        if (vm == null) {
            throw new InvalidParameterValueException("Unable to find the VM by id=" + vmId);
        }

        if (vm.getState() != State.Stopped) {
            InvalidParameterValueException ex = new InvalidParameterValueException("VM is not Stopped, unable to migrate the vm having the specified id");
            ex.addProxyObject(vm.getUuid(), "vmId");
            throw ex;
        }

        HypervisorType hypervisorType = vm.getHypervisorType();
        if (vm.getType() != VirtualMachine.Type.User && !HYPERVISORS_THAT_CAN_DO_STORAGE_MIGRATION_ON_NON_USER_VMS.contains(hypervisorType)) {
            throw new InvalidParameterValueException(String.format("Unable to migrate storage of non-user VMs for hypervisor [%s]. Operation only supported for the following"
                    + " hypervisors: [%s].", hypervisorType, HYPERVISORS_THAT_CAN_DO_STORAGE_MIGRATION_ON_NON_USER_VMS));
        }

        // Check that Vm does not have VM Snapshots
        if (_vmSnapshotDao.findByVm(vmId).size() > 0) {
            throw new InvalidParameterValueException("VM's disk cannot be migrated, please remove all the VM Snapshots for this VM");
        }

        return vm;
    }

    private VirtualMachine findMigratedVm(long vmId, VirtualMachine.Type vmType) {
        if (VirtualMachine.Type.User.equals(vmType)) {
            return _vmDao.findById(vmId);
        }
        return _vmInstanceDao.findById(vmId);
    }

    @Override
    public VirtualMachine vmStorageMigration(Long vmId, StoragePool destPool) {
        VMInstanceVO vm = preVmStorageMigrationCheck(vmId);
        Map<Long, Long> volumeToPoolIds = new HashMap<>();
        checkDestinationHypervisorType(destPool, vm);
        List<VolumeVO> volumes = _volsDao.findByInstance(vm.getId());
        StoragePoolVO destinationPoolVo = _storagePoolDao.findById(destPool.getId());
        Long destPoolPodId = ScopeType.CLUSTER.equals(destinationPoolVo.getScope()) || ScopeType.HOST.equals(destinationPoolVo.getScope()) ?
                destinationPoolVo.getPodId() : null;
        for (VolumeVO volume : volumes) {
            if (!VirtualMachine.Type.User.equals(vm.getType())) {
                // Migrate within same pod as source storage and same cluster for all disks only. Hypervisor check already done
                StoragePoolVO pool = _storagePoolDao.findById(volume.getPoolId());
                if (destPoolPodId != null &&
                        (ScopeType.CLUSTER.equals(pool.getScope()) || ScopeType.HOST.equals(pool.getScope())) &&
                        !destPoolPodId.equals(pool.getPodId())) {
                    throw new InvalidParameterValueException("Storage migration of non-user VMs cannot be done between storage pools of different pods");
                }
            }
            volumeToPoolIds.put(volume.getId(), destPool.getId());
        }
        _itMgr.storageMigration(vm.getUuid(), volumeToPoolIds);
        return findMigratedVm(vm.getId(), vm.getType());
    }

    @Override
    public VirtualMachine vmStorageMigration(Long vmId, Map<String, String> volumeToPool) {
        VMInstanceVO vm = preVmStorageMigrationCheck(vmId);
        Map<Long, Long> volumeToPoolIds = new HashMap<>();
        Long poolClusterId = null;
        for (Map.Entry<String, String> entry : volumeToPool.entrySet()) {
            Volume volume = _volsDao.findByUuid(entry.getKey());
            StoragePoolVO pool = _storagePoolDao.findPoolByUUID(entry.getValue());
            if (poolClusterId != null &&
                    (ScopeType.CLUSTER.equals(pool.getScope()) || ScopeType.HOST.equals(pool.getScope())) &&
                    !poolClusterId.equals(pool.getClusterId())) {
                throw new InvalidParameterValueException("VM's disk cannot be migrated, input destination storage pools belong to different clusters");
            }
            if (pool.getClusterId() != null) {
                poolClusterId = pool.getClusterId();
            }
            checkDestinationHypervisorType(pool, vm);
            volumeToPoolIds.put(volume.getId(), pool.getId());
        }
        _itMgr.storageMigration(vm.getUuid(), volumeToPoolIds);
        return findMigratedVm(vm.getId(), vm.getType());
    }

    private void checkDestinationHypervisorType(StoragePool destPool, VMInstanceVO vm) {
        HypervisorType destHypervisorType = destPool.getHypervisor();
        if (destHypervisorType == null) {
            destHypervisorType = _clusterDao.findById(
                    destPool.getClusterId()).getHypervisorType();
        }

        if (vm.getHypervisorType() != destHypervisorType && destHypervisorType != HypervisorType.Any) {
            throw new InvalidParameterValueException("hypervisor is not compatible: dest: " + destHypervisorType.toString() + ", vm: " + vm.getHypervisorType().toString());
        }

    }

    public boolean isVMUsingLocalStorage(VMInstanceVO vm) {
        List<VolumeVO> volumes = _volsDao.findByInstance(vm.getId());
        return isAnyVmVolumeUsingLocalStorage(volumes);
    }

    @Override
    @ActionEvent(eventType = EventTypes.EVENT_VM_MIGRATE, eventDescription = "migrating VM", async = true)
    public VirtualMachine migrateVirtualMachine(Long vmId, Host destinationHost) throws ResourceUnavailableException, ConcurrentOperationException, ManagementServerException,
    VirtualMachineMigrationException {
        // access check - only root admin can migrate VM
        Account caller = CallContext.current().getCallingAccount();
        if (!_accountMgr.isRootAdmin(caller.getId())) {
            if (logger.isDebugEnabled()) {
                logger.debug("Caller is not a root admin, permission denied to migrate the VM");
            }
            throw new PermissionDeniedException("No permission to migrate VM, Only Root Admin can migrate a VM!");
        }

        VMInstanceVO vm = _vmInstanceDao.findById(vmId);
        if (vm == null) {
            throw new InvalidParameterValueException("Unable to find the VM by id=" + vmId);
        }
        // business logic
        if (vm.getState() != State.Running) {
            if (logger.isDebugEnabled()) {
                logger.debug("VM is not Running, unable to migrate the vm " + vm);
            }
            InvalidParameterValueException ex = new InvalidParameterValueException("VM is not Running, unable to migrate the vm with specified id");
            ex.addProxyObject(vm.getUuid(), "vmId");
            throw ex;
        }

        checkIfHostOfVMIsInPrepareForMaintenanceState(vm.getHostId(), vmId, "Migrate");

        if(serviceOfferingDetailsDao.findDetail(vm.getServiceOfferingId(), GPU.Keys.pciDevice.toString()) != null) {
            throw new InvalidParameterValueException("Live Migration of GPU enabled VM is not supported");
        }

        if (!isOnSupportedHypevisorForMigration(vm)) {
            logger.error(vm + " is not XenServer/VMware/KVM/Ovm/Hyperv, cannot migrate this VM from hypervisor type " + vm.getHypervisorType());
            throw new InvalidParameterValueException("Unsupported Hypervisor Type for VM migration, we support XenServer/VMware/KVM/Ovm/Hyperv/Ovm3 only");
        }

        if (vm.getType().equals(VirtualMachine.Type.User) && vm.getHypervisorType().equals(HypervisorType.LXC)) {
            throw new InvalidParameterValueException("Unsupported Hypervisor Type for User VM migration, we support XenServer/VMware/KVM/Ovm/Hyperv/Ovm3 only");
        }

        if (isVMUsingLocalStorage(vm)) {
            logger.error(vm + " is using Local Storage, cannot migrate this VM.");
            throw new InvalidParameterValueException("Unsupported operation, VM uses Local storage, cannot migrate");
        }

        // check if migrating to same host
        long srcHostId = vm.getHostId();
        Host srcHost = _resourceMgr.getHost(srcHostId);
        if (srcHost == null) {
            throw new InvalidParameterValueException("Cannot migrate VM, host with id: " + srcHostId + " for VM not found");
        }

        DeployDestination dest = null;
        if (destinationHost == null) {
            dest = chooseVmMigrationDestination(vm, srcHost, null);
        } else {
            dest = checkVmMigrationDestination(vm, srcHost, destinationHost);
        }

        // If no suitable destination found then throw exception
        if (dest == null) {
            throw new CloudRuntimeException("Unable to find suitable destination to migrate VM " + vm.getInstanceName());
        }

        collectVmDiskAndNetworkStatistics(vmId, State.Running);
        _itMgr.migrate(vm.getUuid(), srcHostId, dest);
        return findMigratedVm(vm.getId(), vm.getType());
    }

    private DeployDestination chooseVmMigrationDestination(VMInstanceVO vm, Host srcHost, Long poolId) {
        vm.setLastHostId(null); // Last host does not have higher priority in vm migration
        final ServiceOfferingVO offering = serviceOfferingDao.findById(vm.getId(), vm.getServiceOfferingId());
        final VirtualMachineProfile profile = new VirtualMachineProfileImpl(vm, null, offering, null, null);
        final Long srcHostId = srcHost.getId();
        final Host host = _hostDao.findById(srcHostId);
        ExcludeList excludes = new ExcludeList();
        excludes.addHost(srcHostId);
        final DataCenterDeployment plan = _itMgr.getMigrationDeployment(vm, host, poolId, excludes);
        try {
            return _planningMgr.planDeployment(profile, plan, excludes, null);
        } catch (final AffinityConflictException e2) {
            logger.warn("Unable to create deployment, affinity rules associated to the VM conflict", e2);
            throw new CloudRuntimeException("Unable to create deployment, affinity rules associated to the VM conflict");
        } catch (final InsufficientServerCapacityException e3) {
            throw new CloudRuntimeException("Unable to find a server to migrate the vm to");
        }
    }

    private DeployDestination checkVmMigrationDestination(VMInstanceVO vm, Host srcHost, Host destinationHost) throws VirtualMachineMigrationException {
        if (destinationHost == null) {
            return null;
        }
        if (destinationHost.getId() == srcHost.getId()) {
            throw new InvalidParameterValueException("Cannot migrate VM, VM is already present on this host, please specify valid destination host to migrate the VM");
        }

        // check if host is UP
        if (destinationHost.getState() != com.cloud.host.Status.Up || destinationHost.getResourceState() != ResourceState.Enabled) {
            throw new InvalidParameterValueException("Cannot migrate VM, destination host is not in correct state, has status: " + destinationHost.getState() + ", state: "
                    + destinationHost.getResourceState());
        }

        if (vm.getType() != VirtualMachine.Type.User) {
            // for System VMs check that the destination host is within the same pod
            if (srcHost.getPodId() != null && !srcHost.getPodId().equals(destinationHost.getPodId())) {
                throw new InvalidParameterValueException("Cannot migrate the VM, destination host is not in the same pod as current host of the VM");
            }
        }

        if (dpdkHelper.isVMDpdkEnabled(vm.getId()) && !dpdkHelper.isHostDpdkEnabled(destinationHost.getId())) {
            throw new CloudRuntimeException("Cannot migrate VM, VM is DPDK enabled VM but destination host is not DPDK enabled");
        }

        checkHostsDedication(vm, srcHost.getId(), destinationHost.getId());

        // call to core process
        DataCenterVO dcVO = _dcDao.findById(destinationHost.getDataCenterId());
        HostPodVO pod = _podDao.findById(destinationHost.getPodId());
        Cluster cluster = _clusterDao.findById(destinationHost.getClusterId());
        DeployDestination dest = new DeployDestination(dcVO, pod, cluster, destinationHost);

        // check max guest vm limit for the destinationHost
        HostVO destinationHostVO = _hostDao.findById(destinationHost.getId());
        if (_capacityMgr.checkIfHostReachMaxGuestLimit(destinationHostVO)) {
            if (logger.isDebugEnabled()) {
                logger.debug("Host name: " + destinationHost.getName() + ", hostId: " + destinationHost.getId()
                + " already has max Running VMs(count includes system VMs), cannot migrate to this host");
            }
            throw new VirtualMachineMigrationException("Destination host, hostId: " + destinationHost.getId()
            + " already has max Running VMs(count includes system VMs), cannot migrate to this host");
        }
        //check if there are any ongoing volume snapshots on the volumes associated with the VM.
        Long vmId = vm.getId();
        logger.debug("Checking if there are any ongoing snapshots volumes associated with VM with ID " + vmId);
        if (checkStatusOfVolumeSnapshots(vmId, null)) {
            throw new CloudRuntimeException("There is/are unbacked up snapshot(s) on volume(s) attached to this VM, VM Migration is not permitted, please try again later.");
        }
        logger.debug("Found no ongoing snapshots on volumes associated with the vm with id " + vmId);

        return dest;
    }

    private boolean isOnSupportedHypevisorForMigration(VMInstanceVO vm) {
        return (vm.getHypervisorType().equals(HypervisorType.XenServer) ||
                vm.getHypervisorType().equals(HypervisorType.VMware) ||
                vm.getHypervisorType().equals(HypervisorType.KVM) ||
                vm.getHypervisorType().equals(HypervisorType.Ovm) ||
                vm.getHypervisorType().equals(HypervisorType.Hyperv) ||
                vm.getHypervisorType().equals(HypervisorType.LXC) ||
                vm.getHypervisorType().equals(HypervisorType.Simulator) ||
                vm.getHypervisorType().equals(HypervisorType.Ovm3));
    }

    private boolean checkIfHostIsDedicated(HostVO host) {
        long hostId = host.getId();
        DedicatedResourceVO dedicatedHost = _dedicatedDao.findByHostId(hostId);
        DedicatedResourceVO dedicatedClusterOfHost = _dedicatedDao.findByClusterId(host.getClusterId());
        DedicatedResourceVO dedicatedPodOfHost = _dedicatedDao.findByPodId(host.getPodId());
        if (dedicatedHost != null || dedicatedClusterOfHost != null || dedicatedPodOfHost != null) {
            return true;
        } else {
            return false;
        }
    }

    private void checkIfHostOfVMIsInPrepareForMaintenanceState(Long hostId, Long vmId, String operation) {
        HostVO host = _hostDao.findById(hostId);
        if (host.getResourceState() != ResourceState.PrepareForMaintenance) {
            return;
        }

        logger.debug("Host is in PrepareForMaintenance state - " + operation + " VM operation on the VM id: " + vmId + " is not allowed");
        throw new InvalidParameterValueException(operation + " VM operation on the VM id: " + vmId + " is not allowed as host is preparing for maintenance mode");
    }

    private Long accountOfDedicatedHost(HostVO host) {
        long hostId = host.getId();
        DedicatedResourceVO dedicatedHost = _dedicatedDao.findByHostId(hostId);
        DedicatedResourceVO dedicatedClusterOfHost = _dedicatedDao.findByClusterId(host.getClusterId());
        DedicatedResourceVO dedicatedPodOfHost = _dedicatedDao.findByPodId(host.getPodId());
        if (dedicatedHost != null) {
            return dedicatedHost.getAccountId();
        }
        if (dedicatedClusterOfHost != null) {
            return dedicatedClusterOfHost.getAccountId();
        }
        if (dedicatedPodOfHost != null) {
            return dedicatedPodOfHost.getAccountId();
        }
        return null;
    }

    private Long domainOfDedicatedHost(HostVO host) {
        long hostId = host.getId();
        DedicatedResourceVO dedicatedHost = _dedicatedDao.findByHostId(hostId);
        DedicatedResourceVO dedicatedClusterOfHost = _dedicatedDao.findByClusterId(host.getClusterId());
        DedicatedResourceVO dedicatedPodOfHost = _dedicatedDao.findByPodId(host.getPodId());
        if (dedicatedHost != null) {
            return dedicatedHost.getDomainId();
        }
        if (dedicatedClusterOfHost != null) {
            return dedicatedClusterOfHost.getDomainId();
        }
        if (dedicatedPodOfHost != null) {
            return dedicatedPodOfHost.getDomainId();
        }
        return null;
    }

    public void checkHostsDedication(VMInstanceVO vm, long srcHostId, long destHostId) {
        HostVO srcHost = _hostDao.findById(srcHostId);
        HostVO destHost = _hostDao.findById(destHostId);
        boolean srcExplDedicated = checkIfHostIsDedicated(srcHost);
        boolean destExplDedicated = checkIfHostIsDedicated(destHost);
        //if srcHost is explicitly dedicated and destination Host is not
        if (srcExplDedicated && !destExplDedicated) {
            //raise an alert
            String msg = "VM is being migrated from a explicitly dedicated host " + srcHost.getName() + " to non-dedicated host " + destHost.getName();
            _alertMgr.sendAlert(AlertManager.AlertType.ALERT_TYPE_USERVM, vm.getDataCenterId(), vm.getPodIdToDeployIn(), msg, msg);
            logger.warn(msg);
        }
        //if srcHost is non dedicated but destination Host is explicitly dedicated
        if (!srcExplDedicated && destExplDedicated) {
            //raise an alert
            String msg = "VM is being migrated from a non dedicated host " + srcHost.getName() + " to a explicitly dedicated host " + destHost.getName();
            _alertMgr.sendAlert(AlertManager.AlertType.ALERT_TYPE_USERVM, vm.getDataCenterId(), vm.getPodIdToDeployIn(), msg, msg);
            logger.warn(msg);
        }

        //if hosts are dedicated to different account/domains, raise an alert
        if (srcExplDedicated && destExplDedicated) {
            if (!((accountOfDedicatedHost(srcHost) == null) || (accountOfDedicatedHost(srcHost).equals(accountOfDedicatedHost(destHost))))) {
                String msg = "VM is being migrated from host " + srcHost.getName() + " explicitly dedicated to account " + accountOfDedicatedHost(srcHost) + " to host "
                        + destHost.getName() + " explicitly dedicated to account " + accountOfDedicatedHost(destHost);
                _alertMgr.sendAlert(AlertManager.AlertType.ALERT_TYPE_USERVM, vm.getDataCenterId(), vm.getPodIdToDeployIn(), msg, msg);
                logger.warn(msg);
            }
            if (!((domainOfDedicatedHost(srcHost) == null) || (domainOfDedicatedHost(srcHost).equals(domainOfDedicatedHost(destHost))))) {
                String msg = "VM is being migrated from host " + srcHost.getName() + " explicitly dedicated to domain " + domainOfDedicatedHost(srcHost) + " to host "
                        + destHost.getName() + " explicitly dedicated to domain " + domainOfDedicatedHost(destHost);
                _alertMgr.sendAlert(AlertManager.AlertType.ALERT_TYPE_USERVM, vm.getDataCenterId(), vm.getPodIdToDeployIn(), msg, msg);
                logger.warn(msg);
            }
        }

        // Checks for implicitly dedicated hosts
        ServiceOfferingVO deployPlanner = serviceOfferingDao.findById(vm.getId(), vm.getServiceOfferingId());
        if (deployPlanner.getDeploymentPlanner() != null && deployPlanner.getDeploymentPlanner().equals("ImplicitDedicationPlanner")) {
            //VM is deployed using implicit planner
            long accountOfVm = vm.getAccountId();
            String msg = "VM of account " + accountOfVm + " with implicit deployment planner being migrated to host " + destHost.getName();
            //Get all vms on destination host
            boolean emptyDestination = false;
            List<VMInstanceVO> vmsOnDest = getVmsOnHost(destHostId);
            if (vmsOnDest == null || vmsOnDest.isEmpty()) {
                emptyDestination = true;
            }

            if (!emptyDestination) {
                //Check if vm is deployed using strict implicit planner
                if (!isServiceOfferingUsingPlannerInPreferredMode(vm.getServiceOfferingId())) {
                    //Check if all vms on destination host are created using strict implicit mode
                    if (!checkIfAllVmsCreatedInStrictMode(accountOfVm, vmsOnDest)) {
                        msg = "VM of account " + accountOfVm + " with strict implicit deployment planner being migrated to host " + destHost.getName()
                        + " not having all vms strict implicitly dedicated to account " + accountOfVm;
                    }
                } else {
                    //If vm is deployed using preferred implicit planner, check if all vms on destination host must be
                    //using implicit planner and must belong to same account
                    for (VMInstanceVO vmsDest : vmsOnDest) {
                        ServiceOfferingVO destPlanner = serviceOfferingDao.findById(vm.getId(), vmsDest.getServiceOfferingId());
                        if (!((destPlanner.getDeploymentPlanner() != null && destPlanner.getDeploymentPlanner().equals("ImplicitDedicationPlanner")) && vmsDest.getAccountId() == accountOfVm)) {
                            msg = "VM of account " + accountOfVm + " with preffered implicit deployment planner being migrated to host " + destHost.getName()
                            + " not having all vms implicitly dedicated to account " + accountOfVm;
                        }
                    }
                }
            }
            _alertMgr.sendAlert(AlertManager.AlertType.ALERT_TYPE_USERVM, vm.getDataCenterId(), vm.getPodIdToDeployIn(), msg, msg);
            logger.warn(msg);

        } else {
            //VM is not deployed using implicit planner, check if it migrated between dedicated hosts
            List<PlannerHostReservationVO> reservedHosts = _plannerHostReservationDao.listAllDedicatedHosts();
            boolean srcImplDedicated = false;
            boolean destImplDedicated = false;
            String msg = null;
            for (PlannerHostReservationVO reservedHost : reservedHosts) {
                if (reservedHost.getHostId() == srcHostId) {
                    srcImplDedicated = true;
                }
                if (reservedHost.getHostId() == destHostId) {
                    destImplDedicated = true;
                }
            }
            if (srcImplDedicated) {
                if (destImplDedicated) {
                    msg = "VM is being migrated from implicitly dedicated host " + srcHost.getName() + " to another implicitly dedicated host " + destHost.getName();
                } else {
                    msg = "VM is being migrated from implicitly dedicated host " + srcHost.getName() + " to shared host " + destHost.getName();
                }
                _alertMgr.sendAlert(AlertManager.AlertType.ALERT_TYPE_USERVM, vm.getDataCenterId(), vm.getPodIdToDeployIn(), msg, msg);
                logger.warn(msg);
            } else {
                if (destImplDedicated) {
                    msg = "VM is being migrated from shared host " + srcHost.getName() + " to implicitly dedicated host " + destHost.getName();
                    _alertMgr.sendAlert(AlertManager.AlertType.ALERT_TYPE_USERVM, vm.getDataCenterId(), vm.getPodIdToDeployIn(), msg, msg);
                    logger.warn(msg);
                }
            }
        }
    }

    private List<VMInstanceVO> getVmsOnHost(long hostId) {
        List<VMInstanceVO> vms =  _vmInstanceDao.listUpByHostId(hostId);
        List<VMInstanceVO> vmsByLastHostId = _vmInstanceDao.listByLastHostId(hostId);
        if (vmsByLastHostId.size() > 0) {
            // check if any VMs are within skip.counting.hours, if yes we have to consider the host.
            for (VMInstanceVO stoppedVM : vmsByLastHostId) {
                long secondsSinceLastUpdate = (DateUtil.currentGMTTime().getTime() - stoppedVM.getUpdateTime().getTime()) / 1000;
                if (secondsSinceLastUpdate < capacityReleaseInterval) {
                    vms.add(stoppedVM);
                }
            }
        }

        return vms;
    }

    private boolean isServiceOfferingUsingPlannerInPreferredMode(long serviceOfferingId) {
        boolean preferred = false;
        Map<String, String> details = serviceOfferingDetailsDao.listDetailsKeyPairs(serviceOfferingId);
        if (details != null && !details.isEmpty()) {
            String preferredAttribute = details.get("ImplicitDedicationMode");
            if (preferredAttribute != null && preferredAttribute.equals("Preferred")) {
                preferred = true;
            }
        }
        return preferred;
    }

    private boolean checkIfAllVmsCreatedInStrictMode(Long accountId, List<VMInstanceVO> allVmsOnHost) {
        boolean createdByImplicitStrict = true;
        if (allVmsOnHost.isEmpty()) {
            return false;
        }
        for (VMInstanceVO vm : allVmsOnHost) {
            if (!isImplicitPlannerUsedByOffering(vm.getServiceOfferingId()) || vm.getAccountId() != accountId) {
                logger.info("Host " + vm.getHostId() + " found to be running a vm created by a planner other" + " than implicit, or running vms of other account");
                createdByImplicitStrict = false;
                break;
            } else if (isServiceOfferingUsingPlannerInPreferredMode(vm.getServiceOfferingId()) || vm.getAccountId() != accountId) {
                logger.info("Host " + vm.getHostId() + " found to be running a vm created by an implicit planner" + " in preferred mode, or running vms of other account");
                createdByImplicitStrict = false;
                break;
            }
        }
        return createdByImplicitStrict;
    }

    private boolean isImplicitPlannerUsedByOffering(long offeringId) {
        boolean implicitPlannerUsed = false;
        ServiceOfferingVO offering = serviceOfferingDao.findByIdIncludingRemoved(offeringId);
        if (offering == null) {
            logger.error("Couldn't retrieve the offering by the given id : " + offeringId);
        } else {
            String plannerName = offering.getDeploymentPlanner();
            if (plannerName != null) {
                if (plannerName.equals("ImplicitDedicationPlanner")) {
                    implicitPlannerUsed = true;
                }
            }
        }

        return implicitPlannerUsed;
    }

    protected boolean isAnyVmVolumeUsingLocalStorage(final List<VolumeVO> volumes) {
        for (VolumeVO vol : volumes) {
            DiskOfferingVO diskOffering = _diskOfferingDao.findById(vol.getDiskOfferingId());
            if (diskOffering.isUseLocalStorage()) {
                return true;
            }
            StoragePoolVO storagePool = _storagePoolDao.findById(vol.getPoolId());
            if (storagePool.isLocal()) {
                return true;
            }
        }
        return false;
    }

    protected boolean isAllVmVolumesOnZoneWideStore(final List<VolumeVO> volumes) {
        if (CollectionUtils.isEmpty(volumes)) {
            return false;
        }
        for (Volume volume : volumes) {
            if (volume == null || volume.getPoolId() == null) {
                return false;
            }
            StoragePoolVO pool = _storagePoolDao.findById(volume.getPoolId());
            if (pool == null || !ScopeType.ZONE.equals(pool.getScope())) {
                return false;
            }
        }
        return true;
    }

    private Pair<Host, Host> getHostsForMigrateVmWithStorage(VMInstanceVO vm, Host destinationHost) throws VirtualMachineMigrationException {
        long srcHostId = vm.getHostId();
        Host srcHost = _resourceMgr.getHost(srcHostId);

        if (srcHost == null) {
            throw new InvalidParameterValueException("Cannot migrate VM, host with ID: " + srcHostId + " for VM not found");
        }

        if (destinationHost == null) {
            return new Pair<>(srcHost, null);
        }

        // Check if source and destination hosts are valid and migrating to same host
        if (destinationHost.getId() == srcHostId) {
            throw new InvalidParameterValueException(String.format("Cannot migrate VM as it is already present on host %s (ID: %s), please specify valid destination host to migrate the VM",
                    destinationHost.getName(), destinationHost.getUuid()));
        }

        String srcHostVersion = srcHost.getHypervisorVersion();
        String destHostVersion = destinationHost.getHypervisorVersion();

        // Check if the source and destination hosts are of the same type and support storage motion.
        if (!srcHost.getHypervisorType().equals(destinationHost.getHypervisorType())) {
            throw new CloudRuntimeException("The source and destination hosts are not of the same type and version. Source hypervisor type and version: " +
                    srcHost.getHypervisorType().toString() + " " + srcHostVersion + ", Destination hypervisor type and version: " +
                    destinationHost.getHypervisorType().toString() + " " + destHostVersion);
        }

        if (!VirtualMachine.Type.User.equals(vm.getType())) {
            // for System VMs check that the destination host is within the same pod
            if (srcHost.getPodId() != null && !srcHost.getPodId().equals(destinationHost.getPodId())) {
                throw new InvalidParameterValueException("Cannot migrate the VM, destination host is not in the same pod as current host of the VM");
            }
        }

        if (HypervisorType.KVM.equals(srcHost.getHypervisorType())) {
            if (srcHostVersion == null) {
                srcHostVersion = "";
            }

            if (destHostVersion == null) {
                destHostVersion = "";
            }
        }

        if (!_hypervisorCapabilitiesDao.isStorageMotionSupported(srcHost.getHypervisorType(), srcHostVersion)) {
            throw new CloudRuntimeException(String.format("Migration with storage isn't supported for source host %s (ID: %s) on hypervisor %s with version %s", srcHost.getName(), srcHost.getUuid(), srcHost.getHypervisorType(), srcHost.getHypervisorVersion()));
        }

        if (srcHostVersion == null || !srcHostVersion.equals(destHostVersion)) {
            if (!_hypervisorCapabilitiesDao.isStorageMotionSupported(destinationHost.getHypervisorType(), destHostVersion)) {
                throw new CloudRuntimeException(String.format("Migration with storage isn't supported for target host %s (ID: %s) on hypervisor %s with version %s", destinationHost.getName(), destinationHost.getUuid(), destinationHost.getHypervisorType(), destinationHost.getHypervisorVersion()));
            }
        }

        // Check if destination host is up.
        if (destinationHost.getState() != com.cloud.host.Status.Up || destinationHost.getResourceState() != ResourceState.Enabled) {
            throw new CloudRuntimeException(String.format("Cannot migrate VM, destination host %s (ID: %s) is not in correct state, has status: %s, state: %s",
                    destinationHost.getName(), destinationHost.getUuid(), destinationHost.getState(), destinationHost.getResourceState()));
        }

        // Check max guest vm limit for the destinationHost.
        if (_capacityMgr.checkIfHostReachMaxGuestLimit(destinationHost)) {
            throw new VirtualMachineMigrationException(String.format("Cannot migrate VM as destination host %s (ID: %s) already has max running vms (count includes system VMs)",
                    destinationHost.getName(), destinationHost.getUuid()));
        }

        return new Pair<>(srcHost, destinationHost);
    }

    private List<VolumeVO> getVmVolumesForMigrateVmWithStorage(VMInstanceVO vm) {
        List<VolumeVO> vmVolumes = _volsDao.findUsableVolumesForInstance(vm.getId());
        for (VolumeVO volume : vmVolumes) {
            if (volume.getState() != Volume.State.Ready) {
                throw new CloudRuntimeException(String.format("Volume %s (ID: %s) of the VM is not in Ready state. Cannot migrate the VM %s (ID: %s) with its volumes", volume.getName(), volume.getUuid(), vm.getInstanceName(), vm.getUuid()));
            }
        }
        return vmVolumes;
    }

    private Map<Long, Long> getVolumePoolMappingForMigrateVmWithStorage(VMInstanceVO vm, Map<String, String> volumeToPool) {
        Map<Long, Long> volToPoolObjectMap = new HashMap<Long, Long>();

        List<VolumeVO> vmVolumes = getVmVolumesForMigrateVmWithStorage(vm);

        if (MapUtils.isNotEmpty(volumeToPool)) {
            // Check if all the volumes and pools passed as parameters are valid.
            for (Map.Entry<String, String> entry : volumeToPool.entrySet()) {
                VolumeVO volume = _volsDao.findByUuid(entry.getKey());
                StoragePoolVO pool = _storagePoolDao.findByUuid(entry.getValue());
                if (volume == null) {
                    throw new InvalidParameterValueException("There is no volume present with the given id " + entry.getKey());
                } else if (pool == null) {
                    throw new InvalidParameterValueException("There is no storage pool present with the given id " + entry.getValue());
                } else if (pool.isInMaintenance()) {
                    throw new InvalidParameterValueException("Cannot migrate volume " + volume + "to the destination storage pool " + pool.getName() +
                            " as the storage pool is in maintenance mode.");
                } else {
                    // Verify the volume given belongs to the vm.
                    if (!vmVolumes.contains(volume)) {
                        throw new InvalidParameterValueException(String.format("Volume " + volume + " doesn't belong to the VM %s (ID: %s) that has to be migrated", vm.getInstanceName(), vm.getUuid()));
                    }
                    volToPoolObjectMap.put(volume.getId(), pool.getId());
                }
                HypervisorType hypervisorType = _volsDao.getHypervisorType(volume.getId());

                try {
                    snapshotHelper.checkKvmVolumeSnapshotsOnlyInPrimaryStorage(volume, hypervisorType);
                } catch (CloudRuntimeException ex) {
                    throw new CloudRuntimeException(String.format("Unable to migrate %s to the destination storage pool [%s] due to [%s]", volume,
                            new ToStringBuilder(pool, ToStringStyle.JSON_STYLE).append("uuid", pool.getUuid()).append("name", pool.getName()).toString(), ex.getMessage()), ex);
                }

                if (hypervisorType.equals(HypervisorType.VMware)) {
                    try {
                        DiskOffering diskOffering = _diskOfferingDao.findById(volume.getDiskOfferingId());
                        DiskProfile diskProfile = new DiskProfile(volume, diskOffering, _volsDao.getHypervisorType(volume.getId()));
                        Pair<Volume, DiskProfile> volumeDiskProfilePair = new Pair<>(volume, diskProfile);
                        boolean isStoragePoolStoragepolicyCompliance = storageManager.isStoragePoolCompliantWithStoragePolicy(Arrays.asList(volumeDiskProfilePair), pool);
                        if (!isStoragePoolStoragepolicyCompliance) {
                            throw new CloudRuntimeException(String.format("Storage pool %s is not storage policy compliance with the volume %s", pool.getUuid(), volume.getUuid()));
                        }
                    } catch (StorageUnavailableException e) {
                        throw new CloudRuntimeException(String.format("Could not verify storage policy compliance against storage pool %s due to exception %s", pool.getUuid(), e.getMessage()));
                    }
                }
            }
        }
        return volToPoolObjectMap;
    }

    protected boolean isVmCanBeMigratedWithoutStorage(Host srcHost, Host destinationHost, List<VolumeVO> volumes,
          Map<String, String> volumeToPool) {
        return !isAnyVmVolumeUsingLocalStorage(volumes) &&
                MapUtils.isEmpty(volumeToPool) && destinationHost != null
                && (destinationHost.getClusterId().equals(srcHost.getClusterId()) || isAllVmVolumesOnZoneWideStore(volumes));
    }

    protected Host chooseVmMigrationDestinationUsingVolumePoolMap(VMInstanceVO vm, Host srcHost, Map<Long, Long> volToPoolObjectMap) {
        Long poolId = null;
        if (MapUtils.isNotEmpty(volToPoolObjectMap)) {
            poolId = new ArrayList<>(volToPoolObjectMap.values()).get(0);
        }
        DeployDestination deployDestination = chooseVmMigrationDestination(vm, srcHost, poolId);
        if (deployDestination == null || deployDestination.getHost() == null) {
            throw new CloudRuntimeException("Unable to find suitable destination to migrate VM " + vm.getInstanceName());
        }
        return deployDestination.getHost();
    }

    @Override
    @ActionEvent(eventType = EventTypes.EVENT_VM_MIGRATE, eventDescription = "migrating VM", async = true)
    public VirtualMachine migrateVirtualMachineWithVolume(Long vmId, Host destinationHost, Map<String, String> volumeToPool) throws ResourceUnavailableException,
    ConcurrentOperationException, ManagementServerException, VirtualMachineMigrationException {
        // Access check - only root administrator can migrate VM.
        Account caller = CallContext.current().getCallingAccount();
        if (!_accountMgr.isRootAdmin(caller.getId())) {
            if (logger.isDebugEnabled()) {
                logger.debug("Caller is not a root admin, permission denied to migrate the VM");
            }
            throw new PermissionDeniedException("No permission to migrate VM, Only Root Admin can migrate a VM!");
        }

        VMInstanceVO vm = _vmInstanceDao.findById(vmId);
        if (vm == null) {
            throw new InvalidParameterValueException("Unable to find the VM by ID " + vmId);
        }

        // OfflineVmwareMigration: this would be it ;) if multiple paths exist: unify
        if (vm.getState() != State.Running) {
            // OfflineVmwareMigration: and not vmware
            if (logger.isDebugEnabled()) {
                logger.debug("VM is not Running, unable to migrate the vm " + vm);
            }
            CloudRuntimeException ex = new CloudRuntimeException(String.format("Unable to migrate the VM %s (ID: %s) as it is not in Running state", vm.getInstanceName(), vm.getUuid()));
            ex.addProxyObject(vm.getUuid(), "vmId");
            throw ex;
        }

        if(serviceOfferingDetailsDao.findDetail(vm.getServiceOfferingId(), GPU.Keys.pciDevice.toString()) != null) {
            throw new InvalidParameterValueException("Live Migration of GPU enabled VM is not supported");
        }

        if (!VM_STORAGE_MIGRATION_SUPPORTING_HYPERVISORS.contains(vm.getHypervisorType())) {
            throw new InvalidParameterValueException(String.format("Unsupported hypervisor: %s for VM migration, we support XenServer/VMware/KVM only", vm.getHypervisorType()));
        }

        if (_vmSnapshotDao.findByVm(vmId).size() > 0) {
            throw new InvalidParameterValueException("VM with VM Snapshots cannot be migrated with storage, please remove all VM snapshots");
        }

        Pair<Host, Host> sourceDestinationHosts = getHostsForMigrateVmWithStorage(vm, destinationHost);
        Host srcHost = sourceDestinationHosts.first();

        final List<VolumeVO> volumes = _volsDao.findCreatedByInstance(vm.getId());
        if (isVmCanBeMigratedWithoutStorage(srcHost, destinationHost, volumes, volumeToPool)) {
            // If volumes do not have to be migrated
            // call migrateVirtualMachine for non-user VMs else throw exception
            if (!VirtualMachine.Type.User.equals(vm.getType())) {
                return migrateVirtualMachine(vmId, destinationHost);
            }
            throw new InvalidParameterValueException(String.format("Migration of the VM: %s (ID: %s) from host %s (ID: %s) to destination host  %s (ID: %s) doesn't involve migrating the volumes",
                    vm.getInstanceName(), vm.getUuid(), srcHost.getName(), srcHost.getUuid(), destinationHost.getName(), destinationHost.getUuid()));
        }

        Map<Long, Long> volToPoolObjectMap = getVolumePoolMappingForMigrateVmWithStorage(vm, volumeToPool);

        if (destinationHost == null) {
            destinationHost = chooseVmMigrationDestinationUsingVolumePoolMap(vm, srcHost, volToPoolObjectMap);
        }

        checkHostsDedication(vm, srcHost.getId(), destinationHost.getId());

        _itMgr.migrateWithStorage(vm.getUuid(), srcHost.getId(), destinationHost.getId(), volToPoolObjectMap);
        return findMigratedVm(vm.getId(), vm.getType());
    }

    protected void checkVolumesLimits(Account account, List<VolumeVO> volumes) throws ResourceAllocationException {
        Long totalVolumes = 0L;
        Long totalVolumesSize = 0L;
        Map<Long, List<String>> diskOfferingTagsMap = new HashMap<>();
        Map<String, Long> tagVolumeCountMap = new HashMap<>();
        Map<String, Long> tagSizeMap = new HashMap<>();
        for (VolumeVO volume : volumes) {
            if (!volume.isDisplay()) {
                continue;
            }
            totalVolumes++;
            totalVolumesSize += volume.getSize();
            if (!diskOfferingTagsMap.containsKey(volume.getDiskOfferingId())) {
                diskOfferingTagsMap.put(volume.getDiskOfferingId(), _resourceLimitMgr.getResourceLimitStorageTags(
                        _diskOfferingDao.findById(volume.getDiskOfferingId())));
            }
            List<String> tags = diskOfferingTagsMap.get(volume.getDiskOfferingId());
            for (String tag : tags) {
                if (tagVolumeCountMap.containsKey(tag)) {
                    tagVolumeCountMap.put(tag, tagVolumeCountMap.get(tag) + 1);
                    tagSizeMap.put(tag, tagSizeMap.get(tag) + volume.getSize());
                } else {
                    tagVolumeCountMap.put(tag, 1L);
                    tagSizeMap.put(tag, volume.getSize());
                }
            }
        }
        _resourceLimitMgr.checkResourceLimit(account, ResourceType.volume, totalVolumes);
        _resourceLimitMgr.checkResourceLimit(account, ResourceType.primary_storage, totalVolumesSize);
        for (String tag : tagVolumeCountMap.keySet()) {
            resourceLimitService.checkResourceLimitWithTag(account, ResourceType.volume, tag, tagVolumeCountMap.get(tag));
            resourceLimitService.checkResourceLimitWithTag(account, ResourceType.primary_storage, tag, tagSizeMap.get(tag));
        }
    }

    @DB
    @Override
    @ActionEvent(eventType = EventTypes.EVENT_VM_MOVE, eventDescription = "move VM to another user", async = false)
    public UserVm moveVMToUser(final AssignVMCmd cmd) throws ResourceAllocationException, ConcurrentOperationException, ResourceUnavailableException, InsufficientCapacityException {
        // VERIFICATIONS and VALIDATIONS

        // VV 1: verify the two users
        Account caller = CallContext.current().getCallingAccount();
        if (!_accountMgr.isRootAdmin(caller.getId())
                && !_accountMgr.isDomainAdmin(caller.getId())) { // only
            // root
            // admin
            // can
            // assign
            // VMs
            throw new InvalidParameterValueException("Only domain admins are allowed to assign VMs and not " + caller.getType());
        }

        // get and check the valid VM
        final UserVmVO vm = _vmDao.findById(cmd.getVmId());
        if (vm == null) {
            throw new InvalidParameterValueException("There is no vm by that id " + cmd.getVmId());
        } else if (vm.getState() == State.Running) { // VV 3: check if vm is
            // running
            if (logger.isDebugEnabled()) {
                logger.debug("VM is Running, unable to move the vm " + vm);
            }
            InvalidParameterValueException ex = new InvalidParameterValueException("VM is Running, unable to move the vm with specified vmId");
            ex.addProxyObject(vm.getUuid(), "vmId");
            throw ex;
        }

        final Account oldAccount = _accountService.getActiveAccountById(vm.getAccountId());
        if (oldAccount == null) {
            throw new InvalidParameterValueException("Invalid account for VM " + vm.getAccountId() + " in domain.");
        }
        final Account newAccount = _accountMgr.finalizeOwner(caller, cmd.getAccountName(), cmd.getDomainId(), cmd.getProjectId());
        if (newAccount == null) {
            throw new InvalidParameterValueException("Invalid accountid=" + cmd.getAccountName() + " in domain " + cmd.getDomainId());
        }

        if (newAccount.getState() == Account.State.DISABLED) {
            throw new InvalidParameterValueException("The new account owner " + cmd.getAccountName() + " is disabled.");
        }

        if (cmd.getProjectId() != null && cmd.getDomainId() == null) {
            throw new InvalidParameterValueException("Please provide a valid domain ID; cannot assign VM to a project if domain ID is NULL.");
        }

        //check caller has access to both the old and new account
        _accountMgr.checkAccess(caller, null, true, oldAccount);
        _accountMgr.checkAccess(caller, null, true, newAccount);

        // make sure the accounts are not same
        if (oldAccount.getAccountId() == newAccount.getAccountId()) {
            throw new InvalidParameterValueException("The new account is the same as the old account. Account id =" + oldAccount.getAccountId());
        }

        // don't allow to move the vm if there are existing PF/LB/Static Nat
        // rules, or vm is assigned to static Nat ip
        List<PortForwardingRuleVO> pfrules = _portForwardingDao.listByVm(cmd.getVmId());
        if (pfrules != null && pfrules.size() > 0) {
            throw new InvalidParameterValueException("Remove the Port forwarding rules for this VM before assigning to another user.");
        }
        List<FirewallRuleVO> snrules = _rulesDao.listStaticNatByVmId(vm.getId());
        if (snrules != null && snrules.size() > 0) {
            throw new InvalidParameterValueException("Remove the StaticNat rules for this VM before assigning to another user.");
        }
        List<LoadBalancerVMMapVO> maps = _loadBalancerVMMapDao.listByInstanceId(vm.getId());
        if (maps != null && maps.size() > 0) {
            throw new InvalidParameterValueException("Remove the load balancing rules for this VM before assigning to another user.");
        }
        // check for one on one nat
        List<IPAddressVO> ips = _ipAddressDao.findAllByAssociatedVmId(cmd.getVmId());
        for (IPAddressVO ip : ips) {
            if (ip.isOneToOneNat()) {
                throw new InvalidParameterValueException("Remove the one to one nat rule for this VM for ip " + ip.toString());
            }
        }

        final List<VolumeVO> volumes = _volsDao.findByInstance(cmd.getVmId());

        for (VolumeVO volume : volumes) {
            List<SnapshotVO> snapshots = _snapshotDao.listByStatusNotIn(volume.getId(), Snapshot.State.Destroyed,Snapshot.State.Error);
            if (snapshots != null && snapshots.size() > 0) {
                throw new InvalidParameterValueException(
                        "Snapshots exists for volume: "+ volume.getName()+ ", Detach volume or remove snapshots for volume before assigning VM to another user.");
            }
        }

        DataCenterVO zone = _dcDao.findById(vm.getDataCenterId());

        VirtualMachineTemplate template = _templateDao.findByIdIncludingRemoved(vm.getTemplateId());
        // Get serviceOffering and Volumes for Virtual Machine
        final ServiceOfferingVO offering = serviceOfferingDao.findByIdIncludingRemoved(vm.getId(), vm.getServiceOfferingId());

        //Remove vm from instance group
        removeInstanceFromInstanceGroup(cmd.getVmId());

        // VV 2: check if account/domain is with in resource limits to create a new vm
        if (!VirtualMachineManager.ResourceCountRunningVMsonly.value()) {
            resourceLimitService.checkVmResourceLimit(newAccount, vm.isDisplayVm(), offering, template);
        }

        // VV 3: check if volumes and primary storage space are with in resource limits
        checkVolumesLimits(newAccount, volumes);

        // VV 4: Check if new owner can use the vm template
        if (template == null) {
            throw new InvalidParameterValueException(String.format("Template for VM: %s cannot be found", vm.getUuid()));
        }
        if (!template.isPublicTemplate()) {
            Account templateOwner = _accountMgr.getAccount(template.getAccountId());
            _accountMgr.checkAccess(newAccount, null, true, templateOwner);
        }

        // VV 5: check the new account can create vm in the domain
        DomainVO domain = _domainDao.findById(cmd.getDomainId());
        _accountMgr.checkAccess(newAccount, domain);

        Transaction.execute(new TransactionCallbackNoReturn() {
            @Override
            public void doInTransactionWithoutResult(TransactionStatus status) {
                //generate destroy vm event for usage
                UsageEventUtils.publishUsageEvent(EventTypes.EVENT_VM_DESTROY, vm.getAccountId(), vm.getDataCenterId(),
                        vm.getId(), vm.getHostName(), vm.getServiceOfferingId(), vm.getTemplateId(),
                        vm.getHypervisorType().toString(), VirtualMachine.class.getName(), vm.getUuid(), vm.isDisplayVm());
                // update resource counts for old account
                resourceCountDecrement(oldAccount.getAccountId(), vm.isDisplayVm(), offering, template);

                // OWNERSHIP STEP 1: update the vm owner
                vm.setAccountId(newAccount.getAccountId());
                vm.setDomainId(cmd.getDomainId());
                _vmDao.persist(vm);

                // OS 2: update volume
                for (VolumeVO volume : volumes) {
                    UsageEventUtils.publishUsageEvent(EventTypes.EVENT_VOLUME_DELETE, volume.getAccountId(), volume.getDataCenterId(), volume.getId(), volume.getName(),
                            Volume.class.getName(), volume.getUuid(), volume.isDisplayVolume());
                    DiskOfferingVO diskOfferingVO = _diskOfferingDao.findById(volume.getDiskOfferingId());
                    _resourceLimitMgr.decrementVolumeResourceCount(oldAccount.getAccountId(), volume.isDisplay(), volume.getSize(), diskOfferingVO);
                    volume.setAccountId(newAccount.getAccountId());
                    volume.setDomainId(newAccount.getDomainId());
                    _volsDao.persist(volume);
                    _resourceLimitMgr.incrementVolumeResourceCount(newAccount.getAccountId(), volume.isDisplay(), volume.getSize(), diskOfferingVO);
                    UsageEventUtils.publishUsageEvent(EventTypes.EVENT_VOLUME_CREATE, volume.getAccountId(), volume.getDataCenterId(), volume.getId(), volume.getName(),
                            volume.getDiskOfferingId(), volume.getTemplateId(), volume.getSize(), Volume.class.getName(),
                            volume.getUuid(), volume.isDisplayVolume());
                }

                //update resource count of new account
                resourceCountIncrement(newAccount.getAccountId(), vm.isDisplayVm(), offering, template);

                //generate usage events to account for this change
                UsageEventUtils.publishUsageEvent(EventTypes.EVENT_VM_CREATE, vm.getAccountId(), vm.getDataCenterId(), vm.getId(),
                        vm.getHostName(), vm.getServiceOfferingId(), vm.getTemplateId(), vm.getHypervisorType().toString(),
                        VirtualMachine.class.getName(), vm.getUuid(), vm.isDisplayVm());
            }
        });

        VirtualMachine vmoi = _itMgr.findById(vm.getId());
        VirtualMachineProfileImpl vmOldProfile = new VirtualMachineProfileImpl(vmoi);

        // OS 3: update the network
        List<Long> networkIdList = cmd.getNetworkIds();
        List<Long> securityGroupIdList = cmd.getSecurityGroupIdList();

        if (zone.getNetworkType() == NetworkType.Basic) {
            if (networkIdList != null && !networkIdList.isEmpty()) {
                throw new InvalidParameterValueException("Can't move vm with network Ids; this is a basic zone VM");
            }
            // cleanup the old security groups
            _securityGroupMgr.removeInstanceFromGroups(cmd.getVmId());
            // cleanup the network for the oldOwner
            _networkMgr.cleanupNics(vmOldProfile);
            _networkMgr.removeNics(vmOldProfile);
            // security groups will be recreated for the new account, when the
            // VM is started
            List<NetworkVO> networkList = new ArrayList<NetworkVO>();

            // Get default guest network in Basic zone
            Network defaultNetwork = _networkModel.getExclusiveGuestNetwork(zone.getId());

            if (defaultNetwork == null) {
                throw new InvalidParameterValueException("Unable to find a default network to start a vm");
            } else {
                networkList.add(_networkDao.findById(defaultNetwork.getId()));
            }

            boolean isVmWare = (template.getHypervisorType() == HypervisorType.VMware);

            if (securityGroupIdList != null && isVmWare) {
                throw new InvalidParameterValueException("Security group feature is not supported for vmWare hypervisor");
            } else if (!isVmWare && _networkModel.isSecurityGroupSupportedInNetwork(defaultNetwork) && _networkModel.canAddDefaultSecurityGroup()) {
                if (securityGroupIdList == null) {
                    securityGroupIdList = new ArrayList<Long>();
                }
                SecurityGroup defaultGroup = _securityGroupMgr.getDefaultSecurityGroup(newAccount.getId());
                if (defaultGroup != null) {
                    // check if security group id list already contains Default
                    // security group, and if not - add it
                    boolean defaultGroupPresent = false;
                    for (Long securityGroupId : securityGroupIdList) {
                        if (securityGroupId.longValue() == defaultGroup.getId()) {
                            defaultGroupPresent = true;
                            break;
                        }
                    }

                    if (!defaultGroupPresent) {
                        securityGroupIdList.add(defaultGroup.getId());
                    }

                } else {
                    // create default security group for the account
                    if (logger.isDebugEnabled()) {
                        logger.debug("Couldn't find default security group for the account " + newAccount + " so creating a new one");
                    }
                    defaultGroup = _securityGroupMgr.createSecurityGroup(SecurityGroupManager.DEFAULT_GROUP_NAME, SecurityGroupManager.DEFAULT_GROUP_DESCRIPTION,
                            newAccount.getDomainId(), newAccount.getId(), newAccount.getAccountName());
                    securityGroupIdList.add(defaultGroup.getId());
                }
            }

            LinkedHashMap<Network, List<? extends NicProfile>> networks = new LinkedHashMap<Network, List<? extends NicProfile>>();
            NicProfile profile = new NicProfile();
            profile.setDefaultNic(true);
            networks.put(networkList.get(0), new ArrayList<NicProfile>(Arrays.asList(profile)));

            VirtualMachine vmi = _itMgr.findById(vm.getId());
            VirtualMachineProfileImpl vmProfile = new VirtualMachineProfileImpl(vmi);
            _networkMgr.allocate(vmProfile, networks, null);

            _securityGroupMgr.addInstanceToGroups(vm.getId(), securityGroupIdList);

            int securityIdList = securityGroupIdList != null ? securityGroupIdList.size() : 0;
            logger.debug("AssignVM: Basic zone, adding security groups no " + securityIdList + " to " + vm.getInstanceName());
        } else {
            Set<NetworkVO> applicableNetworks = new LinkedHashSet<>();
            Map<Long, String> requestedIPv4ForNics = new HashMap<>();
            Map<Long, String> requestedIPv6ForNics = new HashMap<>();
            if (zone.isSecurityGroupEnabled())  { // advanced zone with security groups
                // cleanup the old security groups
                _securityGroupMgr.removeInstanceFromGroups(cmd.getVmId());
                // if networkIdList is null and the first network of vm is shared network, then keep it if possible
                if (networkIdList == null || networkIdList.isEmpty()) {
                    NicVO defaultNicOld = _nicDao.findDefaultNicForVM(vm.getId());
                    if (defaultNicOld != null) {
                        NetworkVO defaultNetworkOld = _networkDao.findById(defaultNicOld.getNetworkId());
                        if (canAccountUseNetwork(newAccount, defaultNetworkOld)) {
                            applicableNetworks.add(defaultNetworkOld);
                            requestedIPv4ForNics.put(defaultNetworkOld.getId(), defaultNicOld.getIPv4Address());
                            requestedIPv6ForNics.put(defaultNetworkOld.getId(), defaultNicOld.getIPv6Address());
                            logger.debug("AssignVM: use old shared network " + defaultNetworkOld.getName() + " with old ip " + defaultNicOld.getIPv4Address() + " on default nic of vm:" + vm.getInstanceName());
                        }
                    }
                }

                if (networkIdList != null && !networkIdList.isEmpty()) {
                    // add any additional networks
                    for (Long networkId : networkIdList) {
                        NetworkVO network = _networkDao.findById(networkId);
                        if (network == null) {
                            InvalidParameterValueException ex = new InvalidParameterValueException(
                                    "Unable to find specified network id");
                            ex.addProxyObject(networkId.toString(), "networkId");
                            throw ex;
                        }

                        _networkModel.checkNetworkPermissions(newAccount, network);

                        // don't allow to use system networks
                        NetworkOffering networkOffering = _entityMgr.findById(NetworkOffering.class, network.getNetworkOfferingId());
                        if (networkOffering.isSystemOnly()) {
                            InvalidParameterValueException ex = new InvalidParameterValueException(
                                    "Specified Network id is system only and can't be used for vm deployment");
                            ex.addProxyObject(network.getUuid(), "networkId");
                            throw ex;
                        }

                        if (network.getGuestType() == Network.GuestType.Shared && network.getAclType() == ACLType.Domain) {
                            NicVO nicOld = _nicDao.findByNtwkIdAndInstanceId(network.getId(), vm.getId());
                            if (nicOld != null) {
                                requestedIPv4ForNics.put(network.getId(), nicOld.getIPv4Address());
                                requestedIPv6ForNics.put(network.getId(), nicOld.getIPv6Address());
                                logger.debug("AssignVM: use old shared network " + network.getName() + " with old ip " + nicOld.getIPv4Address() + " on nic of vm:" + vm.getInstanceName());
                            }
                        }
                        logger.debug("AssignVM: Added network " + network.getName() + " to vm " + vm.getId());
                        applicableNetworks.add(network);
                    }
                }

                // cleanup the network for the oldOwner
                _networkMgr.cleanupNics(vmOldProfile);
                _networkMgr.removeNics(vmOldProfile);

                // add the new nics
                LinkedHashMap<Network, List<? extends NicProfile>> networks = new LinkedHashMap<Network, List<? extends NicProfile>>();
                int toggle = 0;
                NetworkVO defaultNetwork = null;
                for (NetworkVO appNet : applicableNetworks) {
                    NicProfile defaultNic = new NicProfile();
                    if (toggle == 0) {
                        defaultNic.setDefaultNic(true);
                        defaultNetwork = appNet;
                        toggle++;
                    }

                    defaultNic.setRequestedIPv4(requestedIPv4ForNics.get(appNet.getId()));
                    defaultNic.setRequestedIPv6(requestedIPv6ForNics.get(appNet.getId()));
                    networks.put(appNet, new ArrayList<NicProfile>(Arrays.asList(defaultNic)));

                }

                boolean isVmWare = (template.getHypervisorType() == HypervisorType.VMware);
                if (securityGroupIdList != null && isVmWare) {
                    throw new InvalidParameterValueException("Security group feature is not supported for vmWare hypervisor");
                } else if (!isVmWare && (defaultNetwork == null || _networkModel.isSecurityGroupSupportedInNetwork(defaultNetwork)) && _networkModel.canAddDefaultSecurityGroup()) {
                    if (securityGroupIdList == null) {
                        securityGroupIdList = new ArrayList<Long>();
                    }
                    SecurityGroup defaultGroup = _securityGroupMgr
                            .getDefaultSecurityGroup(newAccount.getId());
                    if (defaultGroup != null) {
                        // check if security group id list already contains Default
                        // security group, and if not - add it
                        boolean defaultGroupPresent = false;
                        for (Long securityGroupId : securityGroupIdList) {
                            if (securityGroupId.longValue() == defaultGroup.getId()) {
                                defaultGroupPresent = true;
                                break;
                            }
                        }

                        if (!defaultGroupPresent) {
                            securityGroupIdList.add(defaultGroup.getId());
                        }

                    } else {
                        // create default security group for the account
                        if (logger.isDebugEnabled()) {
                            logger.debug("Couldn't find default security group for the account "
                                    + newAccount + " so creating a new one");
                        }
                        defaultGroup = _securityGroupMgr.createSecurityGroup(
                                SecurityGroupManager.DEFAULT_GROUP_NAME,
                                SecurityGroupManager.DEFAULT_GROUP_DESCRIPTION,
                                newAccount.getDomainId(), newAccount.getId(),
                                newAccount.getAccountName());
                        securityGroupIdList.add(defaultGroup.getId());
                    }
                }

                VirtualMachine vmi = _itMgr.findById(vm.getId());
                VirtualMachineProfileImpl vmProfile = new VirtualMachineProfileImpl(vmi);

                if (applicableNetworks.isEmpty()) {
                    throw new InvalidParameterValueException("No network is specified, please specify one when you move the vm. For now, please add a network to VM on NICs tab.");
                } else {
                    _networkMgr.allocate(vmProfile, networks, null);
                }

                _securityGroupMgr.addInstanceToGroups(vm.getId(),
                        securityGroupIdList);
                logger.debug("AssignVM: Advanced zone, adding security groups no "
                        + securityGroupIdList.size() + " to "
                        + vm.getInstanceName());

            } else {
                if (securityGroupIdList != null && !securityGroupIdList.isEmpty()) {
                    throw new InvalidParameterValueException("Can't move vm with security groups; security group feature is not enabled in this zone");
                }
                // if networkIdList is null and the first network of vm is shared network, then keep it if possible
                if (networkIdList == null || networkIdList.isEmpty()) {
                    NicVO defaultNicOld = _nicDao.findDefaultNicForVM(vm.getId());
                    if (defaultNicOld != null) {
                        NetworkVO defaultNetworkOld = _networkDao.findById(defaultNicOld.getNetworkId());
                        if (canAccountUseNetwork(newAccount, defaultNetworkOld)) {
                            applicableNetworks.add(defaultNetworkOld);
                            requestedIPv4ForNics.put(defaultNetworkOld.getId(), defaultNicOld.getIPv4Address());
                            requestedIPv6ForNics.put(defaultNetworkOld.getId(), defaultNicOld.getIPv6Address());
                            logger.debug("AssignVM: use old shared network " + defaultNetworkOld.getName() + " with old ip " + defaultNicOld.getIPv4Address() + " on default nic of vm:" + vm.getInstanceName());
                        }
                    }
                }

                if (networkIdList != null && !networkIdList.isEmpty()) {
                    // add any additional networks
                    for (Long networkId : networkIdList) {
                        NetworkVO network = _networkDao.findById(networkId);
                        if (network == null) {
                            InvalidParameterValueException ex = new InvalidParameterValueException("Unable to find specified network id");
                            ex.addProxyObject(networkId.toString(), "networkId");
                            throw ex;
                        }

                        _networkModel.checkNetworkPermissions(newAccount, network);

                        // don't allow to use system networks
                        NetworkOffering networkOffering = _entityMgr.findById(NetworkOffering.class, network.getNetworkOfferingId());
                        if (networkOffering.isSystemOnly()) {
                            InvalidParameterValueException ex = new InvalidParameterValueException("Specified Network id is system only and can't be used for vm deployment");
                            ex.addProxyObject(network.getUuid(), "networkId");
                            throw ex;
                        }

                        if (network.getGuestType() == Network.GuestType.Shared && network.getAclType() == ACLType.Domain) {
                            NicVO nicOld = _nicDao.findByNtwkIdAndInstanceId(network.getId(), vm.getId());
                            if (nicOld != null) {
                                requestedIPv4ForNics.put(network.getId(), nicOld.getIPv4Address());
                                requestedIPv6ForNics.put(network.getId(), nicOld.getIPv6Address());
                                logger.debug("AssignVM: use old shared network " + network.getName() + " with old ip " + nicOld.getIPv4Address() + " on nic of vm:" + vm.getInstanceName());
                            }
                        }
                        logger.debug("AssignVM: Added network " + network.getName() + " to vm " + vm.getId());
                        applicableNetworks.add(network);
                    }
                } else if (applicableNetworks.isEmpty()) {
                    NetworkVO defaultNetwork = null;
                    List<NetworkOfferingVO> requiredOfferings = _networkOfferingDao.listByAvailability(Availability.Required, false);
                    if (requiredOfferings.size() < 1) {
                        throw new InvalidParameterValueException("Unable to find network offering with availability=" + Availability.Required
                                + " to automatically create the network as a part of vm creation");
                    }
                    if (requiredOfferings.get(0).getState() == NetworkOffering.State.Enabled) {
                        // get Virtual networks
                        List<? extends Network> virtualNetworks = _networkModel.listNetworksForAccount(newAccount.getId(), zone.getId(), Network.GuestType.Isolated);
                        if (virtualNetworks.isEmpty()) {
                            long physicalNetworkId = _networkModel.findPhysicalNetworkId(zone.getId(), requiredOfferings.get(0).getTags(), requiredOfferings.get(0)
                                    .getTrafficType());
                            // Validate physical network
                            PhysicalNetwork physicalNetwork = _physicalNetworkDao.findById(physicalNetworkId);
                            if (physicalNetwork == null) {
                                throw new InvalidParameterValueException("Unable to find physical network with id: " + physicalNetworkId + " and tag: "
                                        + requiredOfferings.get(0).getTags());
                            }
                            logger.debug("Creating network for account " + newAccount + " from the network offering id=" + requiredOfferings.get(0).getId()
                                    + " as a part of deployVM process");
                            Network newNetwork = _networkMgr.createGuestNetwork(requiredOfferings.get(0).getId(), newAccount.getAccountName() + "-network",
                                    newAccount.getAccountName() + "-network", null, null, null, false, null, newAccount,
                                    null, physicalNetwork, zone.getId(), ACLType.Account, null, null,
                                    null, null, true, null, null, null, null, null, null, null, null, null, null);
                            // if the network offering has persistent set to true, implement the network
                            if (requiredOfferings.get(0).isPersistent()) {
                                DeployDestination dest = new DeployDestination(zone, null, null, null);
                                UserVO callerUser = _userDao.findById(CallContext.current().getCallingUserId());
                                Journal journal = new Journal.LogJournal("Implementing " + newNetwork, logger);
                                ReservationContext context = new ReservationContextImpl(UUID.randomUUID().toString(), journal, callerUser, caller);
                                logger.debug("Implementing the network for account" + newNetwork + " as a part of" + " network provision for persistent networks");
                                try {
                                    Pair<? extends NetworkGuru, ? extends Network> implementedNetwork = _networkMgr.implementNetwork(newNetwork.getId(), dest, context);
                                    if (implementedNetwork == null || implementedNetwork.first() == null) {
                                        logger.warn("Failed to implement the network " + newNetwork);
                                    }
                                    newNetwork = implementedNetwork.second();
                                } catch (Exception ex) {
                                    logger.warn("Failed to implement network " + newNetwork + " elements and"
                                            + " resources as a part of network provision for persistent network due to ", ex);
                                    CloudRuntimeException e = new CloudRuntimeException("Failed to implement network"
                                            + " (with specified id) elements and resources as a part of network provision");
                                    e.addProxyObject(newNetwork.getUuid(), "networkId");
                                    throw e;
                                }
                            }
                            defaultNetwork = _networkDao.findById(newNetwork.getId());
                        } else if (virtualNetworks.size() > 1) {
                            throw new InvalidParameterValueException("More than 1 default Isolated networks are found " + "for account " + newAccount
                                    + "; please specify networkIds");
                        } else {
                            defaultNetwork = _networkDao.findById(virtualNetworks.get(0).getId());
                        }
                    } else {
                        throw new InvalidParameterValueException("Required network offering id=" + requiredOfferings.get(0).getId() + " is not in " + NetworkOffering.State.Enabled);
                    }

                    applicableNetworks.add(defaultNetwork);
                }

                // cleanup the network for the oldOwner
                _networkMgr.cleanupNics(vmOldProfile);
                _networkMgr.removeNics(vmOldProfile);

                // add the new nics
                LinkedHashMap<Network, List<? extends NicProfile>> networks = new LinkedHashMap<Network, List<? extends NicProfile>>();
                int toggle = 0;
                for (NetworkVO appNet : applicableNetworks) {
                    NicProfile defaultNic = new NicProfile();
                    if (toggle == 0) {
                        defaultNic.setDefaultNic(true);
                        toggle++;
                    }
                    defaultNic.setRequestedIPv4(requestedIPv4ForNics.get(appNet.getId()));
                    defaultNic.setRequestedIPv6(requestedIPv6ForNics.get(appNet.getId()));
                    networks.put(appNet, new ArrayList<NicProfile>(Arrays.asList(defaultNic)));
                }
                VirtualMachine vmi = _itMgr.findById(vm.getId());
                VirtualMachineProfileImpl vmProfile = new VirtualMachineProfileImpl(vmi);
                _networkMgr.allocate(vmProfile, networks, null);
                logger.debug("AssignVM: Advance virtual, adding networks no " + networks.size() + " to " + vm.getInstanceName());
            } // END IF NON SEC GRP ENABLED
        } // END IF ADVANCED
        logger.info("AssignVM: vm " + vm.getInstanceName() + " now belongs to account " + newAccount.getAccountName());
        return vm;
    }

    private boolean canAccountUseNetwork(Account newAccount, Network network) {
        if (network != null && network.getAclType() == ACLType.Domain
                && (network.getGuestType() == Network.GuestType.Shared
                || network.getGuestType() == Network.GuestType.L2)) {
            try {
                _networkModel.checkNetworkPermissions(newAccount, network);
                return true;
            } catch (PermissionDeniedException e) {
                logger.debug(String.format("AssignVM: %s network %s can not be used by new account %s", network.getGuestType(), network.getName(), newAccount.getAccountName()));
                return false;
            }
        }
        return false;
    }

    private DiskOfferingVO validateAndGetDiskOffering(Long diskOfferingId, UserVmVO vm, Account caller) {
        DiskOfferingVO diskOffering = _diskOfferingDao.findById(diskOfferingId);
        if (diskOffering == null) {
            throw new InvalidParameterValueException("Cannot find disk offering with ID " + diskOfferingId);
        }
        DataCenterVO zone = dataCenterDao.findById(vm.getDataCenterId());
        _accountMgr.checkAccess(caller, diskOffering, zone);
        ServiceOfferingVO serviceOffering = serviceOfferingDao.findById(vm.getServiceOfferingId());
        if (serviceOffering.getDiskOfferingStrictness() && !serviceOffering.getDiskOfferingId().equals(diskOfferingId)) {
            throw new InvalidParameterValueException("VM's service offering has a strict disk offering requirement, and the specified disk offering does not match");
        }
        return diskOffering;
    }

    @Override
    public UserVm restoreVM(RestoreVMCmd cmd) throws InsufficientCapacityException, ResourceUnavailableException, ResourceAllocationException {
        // Input validation
        Account caller = CallContext.current().getCallingAccount();

        long vmId = cmd.getVmId();
        Long newTemplateId = cmd.getTemplateId();
        Long rootDiskOfferingId = cmd.getRootDiskOfferingId();
        boolean expunge = cmd.getExpungeRootDisk();
        Map<String, String> details = cmd.getDetails();

        verifyDetails(details);

        UserVmVO vm = _vmDao.findById(vmId);
        if (vm == null) {
            InvalidParameterValueException ex = new InvalidParameterValueException("Cannot find VM with ID " + vmId);
            ex.addProxyObject(String.valueOf(vmId), "vmId");
            throw ex;
        }
        _accountMgr.checkAccess(caller, null, true, vm);

        VMTemplateVO template;
        if (newTemplateId != null) {
            template = _templateDao.findById(newTemplateId);
            if (template == null) {
                throw new InvalidParameterValueException("Cannot find template with ID " + newTemplateId);
            }
        } else {
            template = _templateDao.findById(vm.getTemplateId());
            if (template == null) {
                throw new InvalidParameterValueException("Cannot find template linked with VM");
            }
        }
        DiskOffering diskOffering = rootDiskOfferingId != null ? validateAndGetDiskOffering(rootDiskOfferingId, vm, caller) : null;
        if (template.getSize() != null) {
            String rootDiskSize = details.get(VmDetailConstants.ROOT_DISK_SIZE);
            Long templateSize = template.getSize();
            if (StringUtils.isNumeric(rootDiskSize)) {
                if (Long.parseLong(rootDiskSize) * GiB_TO_BYTES < templateSize) {
                    throw new InvalidParameterValueException(String.format("Root disk size [%s] is smaller than the template size [%s]", rootDiskSize, templateSize));
                }
            } else if (diskOffering != null && diskOffering.getDiskSize() < templateSize) {
                throw new InvalidParameterValueException(String.format("Disk size for selected offering [%s] is less than the template's size [%s]", diskOffering.getDiskSize(), templateSize));
            }
        }

        //check if there are any active snapshots on volumes associated with the VM
        logger.debug("Checking if there are any ongoing snapshots on the ROOT volumes associated with VM with ID " + vmId);
        if (checkStatusOfVolumeSnapshots(vmId, Volume.Type.ROOT)) {
            throw new CloudRuntimeException("There is/are unbacked up snapshot(s) on ROOT volume, Re-install VM is not permitted, please try again later.");
        }
        logger.debug("Found no ongoing snapshots on volume of type ROOT, for the vm with id " + vmId);
        return restoreVMInternal(caller, vm, newTemplateId, rootDiskOfferingId, expunge, details);
    }

    public UserVm restoreVMInternal(Account caller, UserVmVO vm, Long newTemplateId, Long rootDiskOfferingId, boolean expunge, Map<String, String> details) throws InsufficientCapacityException, ResourceUnavailableException, ResourceAllocationException {
        return _itMgr.restoreVirtualMachine(vm.getId(), newTemplateId, rootDiskOfferingId, expunge, details);
    }


    public UserVm restoreVMInternal(Account caller, UserVmVO vm) throws InsufficientCapacityException, ResourceUnavailableException, ResourceAllocationException {
        return restoreVMInternal(caller, vm, null, null, false, null);
    }

    private VMTemplateVO getRestoreVirtualMachineTemplate(Account caller, Long newTemplateId, List<VolumeVO> rootVols, UserVmVO vm) {
        VMTemplateVO template = null;
        if (CollectionUtils.isNotEmpty(rootVols)) {
            VolumeVO root = rootVols.get(0);
            Long templateId = root.getTemplateId();
            boolean isISO = false;
            if (templateId == null) {
                // Assuming that for a vm deployed using ISO, template ID is set to NULL
                isISO = true;
                templateId = vm.getIsoId();
            }
            //newTemplateId can be either template or ISO id. In the following snippet based on the vm deployment (from template or ISO) it is handled accordingly
            if (newTemplateId != null) {
                template = _templateDao.findById(newTemplateId);
                _accountMgr.checkAccess(caller, null, true, template);
                if (isISO) {
                    if (!template.getFormat().equals(ImageFormat.ISO)) {
                        throw new InvalidParameterValueException("VM has been created using an ISO therefore it can not be re-installed with a template");
                    }
                } else {
                    if (template.getFormat().equals(ImageFormat.ISO)) {
                        throw new InvalidParameterValueException("Invalid template id provided to restore the VM ");
                    }
                }
            } else {
                if (isISO && templateId == null) {
                    throw new CloudRuntimeException("Cannot restore the VM since there is no ISO attached to VM");
                }
                template = _templateDao.findById(templateId);
                if (template == null) {
                    InvalidParameterValueException ex = new InvalidParameterValueException("Cannot find template/ISO for specified volumeid and vmId");
                    ex.addProxyObject(vm.getUuid(), "vmId");
                    ex.addProxyObject(root.getUuid(), "volumeId");
                    throw ex;
                }
            }
        }

        return template;
    }

    @Override
    public UserVm restoreVirtualMachine(final Account caller, final long vmId, final Long newTemplateId,
            final Long rootDiskOfferingId,
            final boolean expunge, final Map<String, String> details) throws InsufficientCapacityException, ResourceUnavailableException {
        Long userId = caller.getId();
        _userDao.findById(userId);
        UserVmVO vm = _vmDao.findById(vmId);
        Account owner = _accountDao.findById(vm.getAccountId());
        boolean needRestart = false;

        // Input validation
        if (owner == null) {
            throw new InvalidParameterValueException("The owner of " + vm + " does not exist: " + vm.getAccountId());
        }

        if (owner.getState() == Account.State.DISABLED) {
            throw new PermissionDeniedException("The owner of " + vm + " is disabled: " + vm.getAccountId());
        }

        if (vm.getState() != VirtualMachine.State.Running && vm.getState() != VirtualMachine.State.Stopped) {
            throw new CloudRuntimeException("Vm " + vm.getUuid() + " currently in " + vm.getState() + " state, restore vm can only execute when VM in Running or Stopped");
        }

        if (vm.getState() == VirtualMachine.State.Running) {
            needRestart = true;
        }

        VMTemplateVO currentTemplate = _templateDao.findById(vm.getTemplateId());
        List<VolumeVO> rootVols = _volsDao.findByInstanceAndType(vmId, Volume.Type.ROOT);
        if (rootVols.isEmpty()) {
            InvalidParameterValueException ex = new InvalidParameterValueException("Can not find root volume for VM " + vm.getUuid());
            ex.addProxyObject(vm.getUuid(), "vmId");
            throw ex;
        }
        if (rootVols.size() > 1 && currentTemplate != null && !currentTemplate.isDeployAsIs()) {
            InvalidParameterValueException ex = new InvalidParameterValueException("There are " + rootVols.size() + " root volumes for VM " + vm.getUuid());
            ex.addProxyObject(vm.getUuid(), "vmId");
            throw ex;
        }

        // If target VM has associated VM snapshots then don't allow restore of VM
        List<VMSnapshotVO> vmSnapshots = _vmSnapshotDao.findByVm(vmId);
        if (vmSnapshots.size() > 0) {
            throw new InvalidParameterValueException("Unable to restore VM, please remove VM snapshots before restoring VM");
        }

        VMTemplateVO template = getRestoreVirtualMachineTemplate(caller, newTemplateId, rootVols, vm);
        DiskOffering diskOffering = rootDiskOfferingId != null ? _diskOfferingDao.findById(rootDiskOfferingId) : null;
        try {
            checkRestoreVmFromTemplate(vm, template, rootVols, diskOffering, details);
        } catch (ResourceAllocationException e) {
            logger.error("Failed to restore VM " + vm.getUuid() + " due to " + e.getMessage(), e);
            throw new CloudRuntimeException("Failed to restore VM " + vm.getUuid() + " due to " + e.getMessage(), e);
        }

        if (needRestart) {
            try {
                _itMgr.stop(vm.getUuid());
            } catch (ResourceUnavailableException e) {
                logger.debug("Stop vm " + vm.getUuid() + " failed", e);
                CloudRuntimeException ex = new CloudRuntimeException("Stop vm failed for specified vmId");
                ex.addProxyObject(vm.getUuid(), "vmId");
                throw ex;
            }
        }

        for (VolumeVO root : rootVols) {
            if ( !Volume.State.Allocated.equals(root.getState()) || newTemplateId != null || diskOffering != null) {
                _volumeService.validateDestroyVolume(root, caller, Volume.State.Allocated.equals(root.getState()) || expunge, false);
                final UserVmVO userVm = vm;
                Pair<UserVmVO, Volume> vmAndNewVol = Transaction.execute(new TransactionCallbackWithException<Pair<UserVmVO, Volume>, CloudRuntimeException>() {
                    @Override
                    public Pair<UserVmVO, Volume> doInTransaction(final TransactionStatus status) throws CloudRuntimeException {
                        Long templateId = root.getTemplateId();
                        boolean isISO = false;
                        if (templateId == null) {
                            // Assuming that for a vm deployed using ISO, template ID is set to NULL
                            isISO = true;
                            templateId = userVm.getIsoId();
                        }

                        /* If new template/ISO is provided allocate a new volume from new template/ISO otherwise allocate new volume from original template/ISO */
                        Volume newVol = null;
                        if (newTemplateId != null) {
                            if (isISO) {
                                newVol = volumeMgr.allocateDuplicateVolume(root, diskOffering, null);
                                userVm.setIsoId(newTemplateId);
                                userVm.setGuestOSId(template.getGuestOSId());
                                userVm.setTemplateId(newTemplateId);
                            } else {
                                newVol = volumeMgr.allocateDuplicateVolume(root, diskOffering, newTemplateId);
                                userVm.setGuestOSId(template.getGuestOSId());
                                userVm.setTemplateId(newTemplateId);
                            }
                            // check and update VM if it can be dynamically scalable with the new template
                            updateVMDynamicallyScalabilityUsingTemplate(userVm, newTemplateId);
                        } else {
                            newVol = volumeMgr.allocateDuplicateVolume(root, diskOffering, null);
                        }

                        getRootVolumeSizeForVmRestore(newVol, template, userVm, diskOffering, details, true);
                        volumeMgr.saveVolumeDetails(newVol.getDiskOfferingId(), newVol.getId());

                        // 1. Save usage event and update resource count for user vm volumes
                        try {
                            _resourceLimitMgr.incrementVolumeResourceCount(userVm.getAccountId(), newVol.isDisplay(),
                                    newVol.getSize(), diskOffering != null ? diskOffering : _diskOfferingDao.findById(newVol.getDiskOfferingId()));
                        } catch (final CloudRuntimeException e) {
                            throw e;
                        } catch (final Exception e) {
                            logger.error("Unable to restore VM " + userVm.getUuid(), e);
                            throw new CloudRuntimeException(e);
                        }

                        // 2. Create Usage event for the newly created volume
                        UsageEventVO usageEvent = new UsageEventVO(EventTypes.EVENT_VOLUME_CREATE, newVol.getAccountId(), newVol.getDataCenterId(), newVol.getId(), newVol.getName(), newVol.getDiskOfferingId(), template.getId(), newVol.getSize());
                        _usageEventDao.persist(usageEvent);

                        return new Pair<>(userVm, newVol);
                    }
                });

                vm = vmAndNewVol.first();
                Volume newVol = vmAndNewVol.second();

                handleManagedStorage(vm, root);

                _volsDao.attachVolume(newVol.getId(), vmId, newVol.getDeviceId());

                // Detach, destroy and create the usage event for the old root volume.
                _volsDao.detachVolume(root.getId());
                destroyVolumeInContext(vm, Volume.State.Allocated.equals(root.getState()) || expunge, root);

                if (currentTemplate.getId() != template.getId() && VirtualMachine.Type.User.equals(vm.type) && !VirtualMachineManager.ResourceCountRunningVMsonly.value()) {
                    ServiceOfferingVO serviceOffering = serviceOfferingDao.findById(vm.getId(), vm.getServiceOfferingId());
                    _resourceLimitMgr.updateVmResourceCountForTemplateChange(vm.getAccountId(), vm.isDisplay(), serviceOffering, currentTemplate, template);
                }

                // For VMware hypervisor since the old root volume is replaced by the new root volume, force expunge old root volume if it has been created in storage
                if (vm.getHypervisorType() == HypervisorType.VMware) {
                    VolumeInfo volumeInStorage = volFactory.getVolume(root.getId());
                    if (volumeInStorage != null) {
                        logger.info("Expunging volume " + root.getId() + " from primary data store");
                        AsyncCallFuture<VolumeApiResult> future = _volService.expungeVolumeAsync(volFactory.getVolume(root.getId()));
                        try {
                            future.get();
                        } catch (Exception e) {
                            logger.debug("Failed to expunge volume:" + root.getId(), e);
                        }
                    }
                }
            }
        }

        Map<VirtualMachineProfile.Param, Object> params = null;
        String password = null;

        if (template.isEnablePassword()) {
            password = _mgr.generateRandomPassword();
            boolean result = resetVMPasswordInternal(vmId, password);
            if (!result) {
                throw new CloudRuntimeException("VM reset is completed but failed to reset password for the virtual machine ");
            }
            vm.setPassword(password);
        }
        if (needRestart) {
            try {
                if (vm.getDetail(VmDetailConstants.PASSWORD) != null) {
                    params = new HashMap<>();
                    params.put(VirtualMachineProfile.Param.VmPassword, password);
                }
                _itMgr.start(vm.getUuid(), params);
                vm = _vmDao.findById(vmId);
                if (template.isEnablePassword()) {
                    // this value is not being sent to the backend; need only for api
                    // display purposes
                    vm.setPassword(password);
                    if (vm.isUpdateParameters()) {
                        vm.setUpdateParameters(false);
                        _vmDao.loadDetails(vm);
                        if (vm.getDetail(VmDetailConstants.PASSWORD) != null) {
                            userVmDetailsDao.removeDetail(vm.getId(), VmDetailConstants.PASSWORD);
                        }
                        _vmDao.update(vm.getId(), vm);
                    }
                }
            } catch (Exception e) {
                logger.debug("Unable to start VM " + vm.getUuid(), e);
                CloudRuntimeException ex = new CloudRuntimeException("Unable to start VM with specified id" + e.getMessage());
                ex.addProxyObject(vm.getUuid(), "vmId");
                throw ex;
            }
        }

        logger.debug("Restore VM " + vmId + " done successfully");
        return vm;

    }

    Long getRootVolumeSizeForVmRestore(Volume vol, VMTemplateVO template, UserVmVO userVm, DiskOffering diskOffering, Map<String, String> details, boolean update) {
        VolumeVO resizedVolume = (VolumeVO) vol;

        Long size = null;
        if (template != null && template.getSize() != null) {
            UserVmDetailVO vmRootDiskSizeDetail = userVmDetailsDao.findDetail(userVm.getId(), VmDetailConstants.ROOT_DISK_SIZE);
            if (vmRootDiskSizeDetail == null) {
                size = template.getSize();
            } else {
                long rootDiskSize = Long.parseLong(vmRootDiskSizeDetail.getValue()) * GiB_TO_BYTES;
                if (template.getSize() >= rootDiskSize) {
                    size = template.getSize();
                    if (update) {
                        userVmDetailsDao.remove(vmRootDiskSizeDetail.getId());
                    }
                } else {
                    size = rootDiskSize;
                }
            }
            if (update) {
                resizedVolume.setSize(size);
            }
        }

        if (diskOffering != null) {
            if (update) {
                resizedVolume.setDiskOfferingId(diskOffering.getId());
            }
            // Size of disk offering should be greater than or equal to the template's size and this should be validated before this
            if (!diskOffering.isCustomized()) {
                size = diskOffering.getDiskSize();
                if (update) {
                    resizedVolume.setSize(diskOffering.getDiskSize());
                }
            }

            if (update) {
                if (diskOffering.getMinIops() != null) {
                    resizedVolume.setMinIops(diskOffering.getMinIops());
                }
                if (diskOffering.getMaxIops() != null) {
                    resizedVolume.setMaxIops(diskOffering.getMaxIops());
                }
            }
        }

        // Size of disk should be greater than or equal to the template's size and this should be validated before this
        if (MapUtils.isNotEmpty(details)) {
            if (StringUtils.isNumeric(details.get(VmDetailConstants.ROOT_DISK_SIZE))) {
                Long rootDiskSize = Long.parseLong(details.get(VmDetailConstants.ROOT_DISK_SIZE)) * GiB_TO_BYTES;
                size = rootDiskSize;
                if (update) {
                    resizedVolume.setSize(rootDiskSize);
                }
                UserVmDetailVO vmRootDiskSizeDetail = userVmDetailsDao.findDetail(userVm.getId(), VmDetailConstants.ROOT_DISK_SIZE);
                if (update) {
                    if (vmRootDiskSizeDetail != null) {
                        vmRootDiskSizeDetail.setValue(details.get(VmDetailConstants.ROOT_DISK_SIZE));
                        userVmDetailsDao.update(vmRootDiskSizeDetail.getId(), vmRootDiskSizeDetail);
                    } else {
                        userVmDetailsDao.persist(new UserVmDetailVO(userVm.getId(), VmDetailConstants.ROOT_DISK_SIZE,
                                details.get(VmDetailConstants.ROOT_DISK_SIZE), true));
                    }
                }
            }
            if (update) {
                String minIops = details.get(MIN_IOPS);
                String maxIops = details.get(MAX_IOPS);

                if (StringUtils.isNumeric(minIops)) {
                    resizedVolume.setMinIops(Long.parseLong(minIops));
                }
                if (StringUtils.isNumeric(maxIops)) {
                    resizedVolume.setMinIops(Long.parseLong(maxIops));
                }
            }
        }
        if (update) {
            _volsDao.update(resizedVolume.getId(), resizedVolume);
        }
        return size;
    }

    private void updateVMDynamicallyScalabilityUsingTemplate(UserVmVO vm, Long newTemplateId) {
        ServiceOfferingVO serviceOffering = serviceOfferingDao.findById(vm.getServiceOfferingId());
        VMTemplateVO newTemplate = _templateDao.findById(newTemplateId);
        boolean dynamicScalingEnabled = checkIfDynamicScalingCanBeEnabled(vm, serviceOffering, newTemplate, vm.getDataCenterId());
        vm.setDynamicallyScalable(dynamicScalingEnabled);
        _vmDao.update(vm.getId(), vm);
    }

    /**
     * Perform basic checkings to make sure restore is possible. If not, #InvalidParameterValueException is thrown.
     *
     * @param vm vm
     * @param template template
     * @throws InvalidParameterValueException if restore is not possible
     */
    private void checkRestoreVmFromTemplate(UserVmVO vm, VMTemplateVO template, List<VolumeVO> rootVolumes, DiskOffering newDiskOffering, Map<String,String> details) throws ResourceAllocationException {
        TemplateDataStoreVO tmplStore;
        if (!template.isDirectDownload()) {
            tmplStore = _templateStoreDao.findByTemplateZoneReady(template.getId(), vm.getDataCenterId());
            if (tmplStore == null) {
                throw new InvalidParameterValueException("Cannot restore the vm as the template " + template.getUuid() + " isn't available in the zone");
            }
        } else {
            tmplStore = _templateStoreDao.findByTemplate(template.getId(), DataStoreRole.Image);
            if (tmplStore == null || (tmplStore != null && !tmplStore.getDownloadState().equals(VMTemplateStorageResourceAssoc.Status.BYPASSED))) {
                throw new InvalidParameterValueException("Cannot restore the vm as the bypassed template " + template.getUuid() + " isn't available in the zone");
            }
        }

        AccountVO owner = _accountDao.findByIdIncludingRemoved(vm.getAccountId());
        if (vm.getTemplateId() != template.getId()) {
            ServiceOfferingVO serviceOffering = serviceOfferingDao.findById(vm.getId(), vm.getServiceOfferingId());
            VMTemplateVO currentTemplate = _templateDao.findByIdIncludingRemoved(vm.getTemplateId());
            _resourceLimitMgr.checkVmResourceLimitsForTemplateChange(owner, vm.isDisplay(), serviceOffering, currentTemplate, template);
        }

        for (Volume vol : rootVolumes) {
            Long newSize = getRootVolumeSizeForVmRestore(vol, template, vm, newDiskOffering, details, false);
            if (newSize == null) {
                newSize = vol.getSize();
            }
            if (newDiskOffering != null || !vol.getSize().equals(newSize)) {
                DiskOffering currentOffering = _diskOfferingDao.findById(vol.getDiskOfferingId());
                _resourceLimitMgr.checkVolumeResourceLimitForDiskOfferingChange(owner, vol.isDisplay(),
                        vol.getSize(), newSize, currentOffering, newDiskOffering);
            }
        }
    }

    private void handleManagedStorage(UserVmVO vm, VolumeVO root) {
        if (Volume.State.Allocated.equals(root.getState())) {
            return;
        }

        StoragePoolVO storagePool = _storagePoolDao.findById(root.getPoolId());

        if (storagePool != null && storagePool.isManaged()) {
            Long hostId = vm.getHostId() != null ? vm.getHostId() : vm.getLastHostId();

            if (hostId != null) {
                VolumeInfo volumeInfo = volFactory.getVolume(root.getId());
                Host host = _hostDao.findById(hostId);

                final Command cmd;

                if (host.getHypervisorType() == HypervisorType.XenServer) {
                    DiskTO disk = new DiskTO(volumeInfo.getTO(), root.getDeviceId(), root.getPath(), root.getVolumeType());

                    // it's OK in this case to send a detach command to the host for a root volume as this
                    // will simply lead to the SR that supports the root volume being removed
                    cmd = new DettachCommand(disk, vm.getInstanceName());

                    DettachCommand detachCommand = (DettachCommand)cmd;

                    detachCommand.setManaged(true);

                    detachCommand.setStorageHost(storagePool.getHostAddress());
                    detachCommand.setStoragePort(storagePool.getPort());

                    detachCommand.set_iScsiName(root.get_iScsiName());
                }
                else if (host.getHypervisorType() == HypervisorType.VMware) {
                    PrimaryDataStore primaryDataStore = (PrimaryDataStore)volumeInfo.getDataStore();
                    Map<String, String> details = primaryDataStore.getDetails();

                    if (details == null) {
                        details = new HashMap<>();

                        primaryDataStore.setDetails(details);
                    }

                    details.put(DiskTO.MANAGED, Boolean.TRUE.toString());

                    cmd = new DeleteCommand(volumeInfo.getTO());
                }
                else if (host.getHypervisorType() == HypervisorType.KVM) {
                    cmd = null;
                }
                else {
                    throw new CloudRuntimeException("This hypervisor type is not supported on managed storage for this command.");
                }

                if (cmd != null) {
                    Commands cmds = new Commands(Command.OnError.Stop);

                    cmds.addCommand(cmd);

                    try {
                        _agentMgr.send(hostId, cmds);
                    } catch (Exception ex) {
                        throw new CloudRuntimeException(ex.getMessage());
                    }

                    if (!cmds.isSuccessful()) {
                        for (Answer answer : cmds.getAnswers()) {
                            if (!answer.getResult()) {
                                logger.warn("Failed to reset vm due to: " + answer.getDetails());

                                throw new CloudRuntimeException("Unable to reset " + vm + " due to " + answer.getDetails());
                            }
                        }
                    }
                }

                // root.getPoolId() should be null if the VM we are detaching the disk from has never been started before
                DataStore dataStore = root.getPoolId() != null ? _dataStoreMgr.getDataStore(root.getPoolId(), DataStoreRole.Primary) : null;

                volumeMgr.revokeAccess(volFactory.getVolume(root.getId()), host, dataStore);

                if (dataStore != null) {
                    handleTargetsForVMware(host.getId(), storagePool.getHostAddress(), storagePool.getPort(), root.get_iScsiName());
                }
            }
        }
    }

    private void handleTargetsForVMware(long hostId, String storageAddress, int storagePort, String iScsiName) {
        HostVO host = _hostDao.findById(hostId);

        if (host.getHypervisorType() == HypervisorType.VMware) {
            ModifyTargetsCommand cmd = new ModifyTargetsCommand();

            List<Map<String, String>> targets = new ArrayList<>();

            Map<String, String> target = new HashMap<>();

            target.put(ModifyTargetsCommand.STORAGE_HOST, storageAddress);
            target.put(ModifyTargetsCommand.STORAGE_PORT, String.valueOf(storagePort));
            target.put(ModifyTargetsCommand.IQN, iScsiName);

            targets.add(target);

            cmd.setTargets(targets);
            cmd.setApplyToAllHostsInCluster(true);
            cmd.setAdd(false);
            cmd.setTargetTypeToRemove(ModifyTargetsCommand.TargetTypeToRemove.DYNAMIC);

            sendModifyTargetsCommand(cmd, hostId);
        }
    }

    private void sendModifyTargetsCommand(ModifyTargetsCommand cmd, long hostId) {
        Answer answer = _agentMgr.easySend(hostId, cmd);

        if (answer == null) {
            String msg = "Unable to get an answer to the modify targets command";

            logger.warn(msg);
        }
        else if (!answer.getResult()) {
            String msg = "Unable to modify target on the following host: " + hostId;

            logger.warn(msg);
        }
    }

    @Override
    public void prepareStop(VirtualMachineProfile profile) {
        collectVmDiskAndNetworkStatistics(profile.getId(), State.Stopping);
    }

    @Override
    public void finalizeUnmanage(VirtualMachine vm) {
    }

    private void encryptAndStorePassword(UserVmVO vm, String password) {
        String sshPublicKeys = vm.getDetail(VmDetailConstants.SSH_PUBLIC_KEY);
        if (sshPublicKeys != null && !sshPublicKeys.equals("") && password != null && !password.equals("saved_password")) {
            if (!sshPublicKeys.startsWith("ssh-rsa")) {
                logger.warn("Only RSA public keys can be used to encrypt a vm password.");
                return;
            }
            String encryptedPasswd = RSAHelper.encryptWithSSHPublicKey(sshPublicKeys, password);
            if (encryptedPasswd == null) {
                throw new CloudRuntimeException("Error encrypting password");
            }

            vm.setDetail(VmDetailConstants.ENCRYPTED_PASSWORD, encryptedPasswd);
            _vmDao.saveDetails(vm);
        }
    }

    @Override
    public void persistDeviceBusInfo(UserVmVO vm, String rootDiskController) {
        String existingVmRootDiskController = vm.getDetail(VmDetailConstants.ROOT_DISK_CONTROLLER);
        if (StringUtils.isEmpty(existingVmRootDiskController) && StringUtils.isNotEmpty(rootDiskController)) {
            vm.setDetail(VmDetailConstants.ROOT_DISK_CONTROLLER, rootDiskController);
            _vmDao.saveDetails(vm);
            if (logger.isDebugEnabled()) {
                logger.debug("Persisted device bus information rootDiskController=" + rootDiskController + " for vm: " + vm.getDisplayName());
            }
        }
    }

    @Override
    public String getConfigComponentName() {
        return UserVmManager.class.getSimpleName();
    }

    @Override
    public ConfigKey<?>[] getConfigKeys() {
        return new ConfigKey<?>[] {EnableDynamicallyScaleVm, AllowDiskOfferingChangeDuringScaleVm, AllowUserExpungeRecoverVm, VmIpFetchWaitInterval, VmIpFetchTrialMax,
                VmIpFetchThreadPoolMax, VmIpFetchTaskWorkers, AllowDeployVmIfGivenHostFails, EnableAdditionalVmConfig, DisplayVMOVFProperties,
                KvmAdditionalConfigAllowList, XenServerAdditionalConfigAllowList, VmwareAdditionalConfigAllowList, DestroyRootVolumeOnVmDestruction};
    }

    @Override
    public String getVmUserData(long vmId) {
        UserVmVO vm = _vmDao.findById(vmId);
        if (vm == null) {
            throw new InvalidParameterValueException("Unable to find virtual machine with id " + vmId);
        }

        _accountMgr.checkAccess(CallContext.current().getCallingAccount(), null, true, vm);
        return vm.getUserData();
    }

    @Override
    public boolean isDisplayResourceEnabled(Long vmId) {
        UserVm vm = _vmDao.findById(vmId);
        if (vm != null) {
            return vm.isDisplayVm();
        }

        return true;
    }

    private boolean checkStatusOfVolumeSnapshots(long vmId, Volume.Type type) {
        List<VolumeVO> listVolumes = null;
        if (type == Volume.Type.ROOT) {
            listVolumes = _volsDao.findByInstanceAndType(vmId, type);
        } else if (type == Volume.Type.DATADISK) {
            listVolumes = _volsDao.findByInstanceAndType(vmId, type);
        } else {
            listVolumes = _volsDao.findByInstance(vmId);
        }
        logger.debug("Found "+listVolumes.size()+" no. of volumes of type "+type+" for vm with VM ID "+vmId);
        for (VolumeVO volume : listVolumes) {
            Long volumeId = volume.getId();
            logger.debug("Checking status of snapshots for Volume with Volume Id: "+volumeId);
            List<SnapshotVO> ongoingSnapshots = _snapshotDao.listByStatus(volumeId, Snapshot.State.Creating, Snapshot.State.CreatedOnPrimary, Snapshot.State.BackingUp);
            int ongoingSnapshotsCount = ongoingSnapshots.size();
            logger.debug("The count of ongoing Snapshots for VM with ID "+vmId+" and disk type "+type+" is "+ongoingSnapshotsCount);
            if (ongoingSnapshotsCount > 0) {
                logger.debug("Found "+ongoingSnapshotsCount+" no. of snapshots, on volume of type "+type+", which snapshots are not yet backed up");
                return true;
            }
        }
        return false;
    }

    private void checkForUnattachedVolumes(long vmId, List<VolumeVO> volumes) {

        StringBuilder sb = new StringBuilder();

        for (VolumeVO volume : volumes) {
            if (volume.getInstanceId() == null || vmId != volume.getInstanceId() || volume.getVolumeType() != Volume.Type.DATADISK) {
                sb.append(volume.toString() + "; ");
            }
        }

        if (!StringUtils.isEmpty(sb.toString())) {
            throw new InvalidParameterValueException("The following supplied volumes are not DATADISK attached to the VM: " + sb.toString());
        }
    }

    private void validateVolumes(List<VolumeVO> volumes) {

        for (VolumeVO volume : volumes) {
            if (!(volume.getVolumeType() == Volume.Type.ROOT || volume.getVolumeType() == Volume.Type.DATADISK)) {
                throw new InvalidParameterValueException("Please specify volume of type " + Volume.Type.DATADISK.toString() + " or " + Volume.Type.ROOT.toString());
            }
        }
    }

    private void detachVolumesFromVm(List<VolumeVO> volumes) {

        for (VolumeVO volume : volumes) {
            // Create new context and inject correct event resource type, id and details,
            // otherwise VOLUME.DETACH event will be associated with VirtualMachine and contain VM id and other information.
            CallContext volumeContext = CallContext.register(CallContext.current(), ApiCommandResourceType.Volume);
            volumeContext.setEventDetails("Volume Type: " + volume.getVolumeType() + " Volume Id: " + this._uuidMgr.getUuid(Volume.class, volume.getId()) + " Vm Id: " + this._uuidMgr.getUuid(VirtualMachine.class, volume.getInstanceId()));
            volumeContext.setEventResourceType(ApiCommandResourceType.Volume);
            volumeContext.setEventResourceId(volume.getId());

            Volume detachResult = null;
            try {
                detachResult = _volumeService.detachVolumeViaDestroyVM(volume.getInstanceId(), volume.getId());
            } finally {
                // Remove volumeContext and pop vmContext back
                CallContext.unregister();
            }

            if (detachResult == null) {
                logger.error("DestroyVM remove volume - failed to detach and delete volume " + volume.getInstanceId() + " from instance " + volume.getId());
            }
        }
    }

    private void deleteVolumesFromVm(UserVmVO vm, List<VolumeVO> volumes, boolean expunge) {

        for (VolumeVO volume : volumes) {
            destroyVolumeInContext(vm, expunge, volume);
        }
    }

    private void destroyVolumeInContext(UserVmVO vm, boolean expunge, VolumeVO volume) {
        // Create new context and inject correct event resource type, id and details,
        // otherwise VOLUME.DESTROY event will be associated with VirtualMachine and contain VM id and other information.
        CallContext volumeContext = CallContext.register(CallContext.current(), ApiCommandResourceType.Volume);
        volumeContext.setEventDetails("Volume Type: " + volume.getVolumeType() + " Volume Id: " + this._uuidMgr.getUuid(Volume.class, volume.getId()) + " Vm Id: " + vm.getUuid());
        volumeContext.setEventResourceType(ApiCommandResourceType.Volume);
        volumeContext.setEventResourceId(volume.getId());
        try {
            Volume result = _volumeService.destroyVolume(volume.getId(), CallContext.current().getCallingAccount(), expunge, false);

            if (result == null) {
                logger.error(String.format("DestroyVM remove volume - failed to delete volume %s from instance %s", volume.getId(), volume.getInstanceId()));
            }
        } finally {
            // Remove volumeContext and pop vmContext back
            CallContext.unregister();
        }
    }

    @Override
    public UserVm importVM(final DataCenter zone, final Host host, final VirtualMachineTemplate template, final String instanceName, final String displayName,
                           final Account owner, final String userData, final Account caller, final Boolean isDisplayVm, final String keyboard,
                           final long accountId, final long userId, final ServiceOffering serviceOffering, final String sshPublicKeys,
                           final String hostName, final HypervisorType hypervisorType, final Map<String, String> customParameters,
                           final VirtualMachine.PowerState powerState, final LinkedHashMap<String, List<NicProfile>> networkNicMap) throws InsufficientCapacityException {
        if (zone == null) {
            throw new InvalidParameterValueException("Unable to import virtual machine with invalid zone");
        }
        if (host == null && hypervisorType == HypervisorType.VMware) {
            throw new InvalidParameterValueException("Unable to import virtual machine with invalid host");
        }

        final long id = _vmDao.getNextInSequence(Long.class, "id");

        if (hostName != null) {
            // Check is hostName is RFC compliant
            checkNameForRFCCompliance(hostName);
        }

        final String uuidName = _uuidMgr.generateUuid(UserVm.class, null);
        final Host lastHost = powerState != VirtualMachine.PowerState.PowerOn ? host : null;
        final Boolean dynamicScalingEnabled = checkIfDynamicScalingCanBeEnabled(null, serviceOffering, template, zone.getId());
        return commitUserVm(true, zone, host, lastHost, template, hostName, displayName, owner,
                null, null, userData, null, null, isDisplayVm, keyboard,
                accountId, userId, serviceOffering, template.getFormat().equals(ImageFormat.ISO), sshPublicKeys, networkNicMap,
                id, instanceName, uuidName, hypervisorType, customParameters,
                null, null, null, powerState, dynamicScalingEnabled, null, serviceOffering.getDiskOfferingId(), null);
    }

    @Override
    public boolean unmanageUserVM(Long vmId) {
        UserVmVO vm = _vmDao.findById(vmId);
        if (vm == null || vm.getRemoved() != null) {
            throw new InvalidParameterValueException("Unable to find a VM with ID = " + vmId);
        }

        vm = _vmDao.acquireInLockTable(vm.getId());
        boolean result;
        try {
            if (vm.getState() != State.Running && vm.getState() != State.Stopped) {
                logger.debug("VM ID = " + vmId + " is not running or stopped, cannot be unmanaged");
                return false;
            }

            if (!UnmanagedVMsManager.isSupported(vm.getHypervisorType())) {
                throw new UnsupportedServiceException("Unmanaging a VM is currently not supported on hypervisor " +
                        vm.getHypervisorType().toString());
            }

            List<VolumeVO> volumes = _volsDao.findByInstance(vm.getId());
            checkUnmanagingVMOngoingVolumeSnapshots(vm);
            checkUnmanagingVMVolumes(vm, volumes);

            result = _itMgr.unmanage(vm.getUuid());
            if (result) {
                cleanupUnmanageVMResources(vm.getId());
                unmanageVMFromDB(vm.getId());
                publishUnmanageVMUsageEvents(vm, volumes);
            } else {
                throw new CloudRuntimeException("Error while unmanaging VM: " + vm.getUuid());
            }
        } catch (Exception e) {
            logger.error("Could not unmanage VM " + vm.getUuid(), e);
            throw new CloudRuntimeException(e);
        } finally {
            _vmDao.releaseFromLockTable(vm.getId());
        }

        return true;
    }

    /*
        Generate usage events related to unmanaging a VM
     */
    private void publishUnmanageVMUsageEvents(UserVmVO vm, List<VolumeVO> volumes) {
        postProcessingUnmanageVMVolumes(volumes, vm);
        postProcessingUnmanageVM(vm);
    }

    /*
        Cleanup the VM from resources and groups
     */
    private void cleanupUnmanageVMResources(long vmId) {
        cleanupVmResources(vmId);
        removeVMFromAffinityGroups(vmId);
    }

    private void unmanageVMFromDB(long vmId) {
        VMInstanceVO vm = _vmInstanceDao.findById(vmId);
        userVmDetailsDao.removeDetails(vmId);
        vm.setState(State.Expunging);
        vm.setRemoved(new Date());
        _vmInstanceDao.update(vm.getId(), vm);
    }

    /*
        Remove VM from affinity groups after unmanaging
     */
    private void removeVMFromAffinityGroups(long vmId) {
        List<AffinityGroupVMMapVO> affinityGroups = _affinityGroupVMMapDao.listByInstanceId(vmId);
        if (affinityGroups.size() > 0) {
            logger.debug("Cleaning up VM from affinity groups after unmanaging");
            for (AffinityGroupVMMapVO map : affinityGroups) {
                _affinityGroupVMMapDao.expunge(map.getId());
            }
        }
    }

    /*
        Decrement VM resources and generate usage events after unmanaging VM
     */
    private void postProcessingUnmanageVM(UserVmVO vm) {
        ServiceOfferingVO offering = serviceOfferingDao.findById(vm.getServiceOfferingId());
        VMTemplateVO template = _templateDao.findByIdIncludingRemoved(vm.getTemplateId());
        // First generate a VM stop event if the VM was not stopped already
        boolean resourceNotDecremented = true;
        if (vm.getState() != State.Stopped) {
            UsageEventUtils.publishUsageEvent(EventTypes.EVENT_VM_STOP, vm.getAccountId(), vm.getDataCenterId(),
                    vm.getId(), vm.getHostName(), vm.getServiceOfferingId(), vm.getTemplateId(),
                    vm.getHypervisorType().toString(), VirtualMachine.class.getName(), vm.getUuid(), vm.isDisplayVm());
            resourceCountDecrement(vm.getAccountId(), vm.isDisplayVm(), offering, template);
            resourceNotDecremented = false;
        }

        // VM destroy usage event
        UsageEventUtils.publishUsageEvent(EventTypes.EVENT_VM_DESTROY, vm.getAccountId(), vm.getDataCenterId(),
                vm.getId(), vm.getHostName(), vm.getServiceOfferingId(), vm.getTemplateId(),
                vm.getHypervisorType().toString(), VirtualMachine.class.getName(), vm.getUuid(), vm.isDisplayVm());
        if (resourceNotDecremented) {
            resourceCountDecrement(vm.getAccountId(), vm.isDisplayVm(), offering, template);
        }
    }

    /*
        Decrement resources for volumes and generate usage event for ROOT volume after unmanaging VM.
        Usage events for DATA disks are published by the transition listener: @see VolumeStateListener#postStateTransitionEvent
     */
    private void postProcessingUnmanageVMVolumes(List<VolumeVO> volumes, UserVmVO vm) {
        for (VolumeVO volume : volumes) {
            if (volume.getVolumeType() == Volume.Type.ROOT) {
                //
                UsageEventUtils.publishUsageEvent(EventTypes.EVENT_VOLUME_DELETE, volume.getAccountId(), volume.getDataCenterId(), volume.getId(), volume.getName(),
                        Volume.class.getName(), volume.getUuid(), volume.isDisplayVolume());
            }
            _resourceLimitMgr.decrementVolumeResourceCount(vm.getAccountId(), volume.isDisplayVolume(),
                    volume.getSize(), _diskOfferingDao.findByIdIncludingRemoved(volume.getDiskOfferingId()));
        }
    }

    private void checkUnmanagingVMOngoingVolumeSnapshots(UserVmVO vm) {
        logger.debug("Checking if there are any ongoing snapshots on the ROOT volumes associated with VM with ID " + vm.getId());
        if (checkStatusOfVolumeSnapshots(vm.getId(), Volume.Type.ROOT)) {
            throw new CloudRuntimeException("There is/are unbacked up snapshot(s) on ROOT volume, vm unmanage is not permitted, please try again later.");
        }
        logger.debug("Found no ongoing snapshots on volume of type ROOT, for the vm with id " + vm.getId());
    }

    private void checkUnmanagingVMVolumes(UserVmVO vm, List<VolumeVO> volumes) {
        for (VolumeVO volume : volumes) {
            if (volume.getInstanceId() == null || !volume.getInstanceId().equals(vm.getId())) {
                throw new CloudRuntimeException("Invalid state for volume with ID " + volume.getId() + " of VM " +
                        vm.getId() +": it is not attached to VM");
            } else if (volume.getVolumeType() != Volume.Type.ROOT && volume.getVolumeType() != Volume.Type.DATADISK) {
                throw new CloudRuntimeException("Invalid type for volume with ID " + volume.getId() +
                        ": ROOT or DATADISK expected but got " + volume.getVolumeType());
            }
        }
    }

    private LinkedHashMap<Integer, Long> getVmOvfNetworkMapping(DataCenter zone, Account owner, VirtualMachineTemplate template, Map<Integer, Long> vmNetworkMapping) throws InsufficientCapacityException, ResourceAllocationException {
        LinkedHashMap<Integer, Long> mapping = new LinkedHashMap<>();
        if (ImageFormat.OVA.equals(template.getFormat())) {
            List<OVFNetworkTO> OVFNetworkTOList =
                    templateDeployAsIsDetailsDao.listNetworkRequirementsByTemplateId(template.getId());
            if (CollectionUtils.isNotEmpty(OVFNetworkTOList)) {
                Network lastMappedNetwork = null;
                for (OVFNetworkTO OVFNetworkTO : OVFNetworkTOList) {
                    Long networkId = vmNetworkMapping.get(OVFNetworkTO.getInstanceID());
                    if (networkId == null && lastMappedNetwork == null) {
                        lastMappedNetwork = getNetworkForOvfNetworkMapping(zone, owner);
                    }
                    if (networkId == null) {
                        networkId = lastMappedNetwork.getId();
                    }
                    mapping.put(OVFNetworkTO.getInstanceID(), networkId);
                }
            }
        }
        return mapping;
    }

    private Network getNetworkForOvfNetworkMapping(DataCenter zone, Account owner) throws InsufficientCapacityException, ResourceAllocationException {
        Network network = null;
        if (zone.isSecurityGroupEnabled()) {
            network = _networkModel.getNetworkWithSGWithFreeIPs(zone.getId());
            if (network == null) {
                throw new InvalidParameterValueException("No network with security enabled is found in zone ID: " + zone.getUuid());
            }
        } else {
            network = getDefaultNetwork(zone, owner, true);
            if (network == null) {
                throw new InvalidParameterValueException(String.format("Default network not found for zone ID: %s and account ID: %s", zone.getUuid(), owner.getUuid()));
            }
        }
        return network;
    }

    private void collectVmDiskAndNetworkStatistics(Long vmId, State expectedState) {
        UserVmVO uservm = _vmDao.findById(vmId);
        if (uservm != null) {
            collectVmDiskAndNetworkStatistics(uservm, expectedState);
        } else {
            logger.info(String.format("Skip collecting vm %s disk and network statistics as it is not user vm", uservm));
        }
    }

    private void collectVmDiskAndNetworkStatistics(UserVm vm, State expectedState) {
        if (expectedState == null || expectedState == vm.getState()) {
            collectVmDiskStatistics(vm);
            collectVmNetworkStatistics(vm);
        } else {
            logger.warn(String.format("Skip collecting vm %s disk and network statistics as the expected vm state is %s but actual state is %s", vm, expectedState, vm.getState()));
        }
    }

    public Boolean getDestroyRootVolumeOnVmDestruction(Long domainId){
        return DestroyRootVolumeOnVmDestruction.valueIn(domainId);
    }

    private void setVncPasswordForKvmIfAvailable(Map<String, String> customParameters, UserVmVO vm) {
        if (customParameters.containsKey(VmDetailConstants.KVM_VNC_PASSWORD)
                && StringUtils.isNotEmpty(customParameters.get(VmDetailConstants.KVM_VNC_PASSWORD))) {
            vm.setVncPassword(customParameters.get(VmDetailConstants.KVM_VNC_PASSWORD));
        }
    }
}<|MERGE_RESOLUTION|>--- conflicted
+++ resolved
@@ -3317,7 +3317,6 @@
         return  null;
     }
 
-<<<<<<< HEAD
     /**
      *  Encapsulates AllowUserExpungeRecoverVm so we can unit test checkExpungeVmPermission.
      */
@@ -3336,7 +3335,8 @@
         } catch (PermissionDeniedException ex) {
             logger.error(String.format("Role [%s] of [%s] does not have permission for expunging VMs.", callingAccount.getRoleId(), callingAccount));
             throw new PermissionDeniedException("Account does not have permission for expunging.");
-=======
+        }
+
     protected void checkPluginsIfVmCanBeDestroyed(UserVm vm) {
         try {
             KubernetesClusterHelper kubernetesClusterHelper =
@@ -3344,7 +3344,6 @@
             kubernetesClusterHelper.checkVmCanBeDestroyed(vm);
         } catch (NoSuchBeanDefinitionException ignored) {
             logger.debug("No KubernetesClusterHelper bean found");
->>>>>>> 2542582c
         }
     }
 
