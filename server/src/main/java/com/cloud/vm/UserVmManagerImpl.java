// Licensed to the Apache Software Foundation (ASF) under one
// or more contributor license agreements.  See the NOTICE file
// distributed with this work for additional information
// regarding copyright ownership.  The ASF licenses this file
// to you under the Apache License, Version 2.0 (the
// "License"); you may not use this file except in compliance
// with the License.  You may obtain a copy of the License at
//
//   http://www.apache.org/licenses/LICENSE-2.0
//
// Unless required by applicable law or agreed to in writing,
// software distributed under the License is distributed on an
// "AS IS" BASIS, WITHOUT WARRANTIES OR CONDITIONS OF ANY
// KIND, either express or implied.  See the License for the
// specific language governing permissions and limitations
// under the License.
package com.cloud.vm;

import static com.cloud.utils.NumbersUtil.toHumanReadableSize;

import java.io.IOException;
import java.io.StringReader;
import java.io.UnsupportedEncodingException;
import java.net.URLDecoder;
import java.util.ArrayList;
import java.util.Arrays;
import java.util.Date;
import java.util.HashMap;
import java.util.LinkedHashMap;
import java.util.LinkedHashSet;
import java.util.List;
import java.util.Map;
import java.util.Map.Entry;
import java.util.Objects;
import java.util.Set;
import java.util.UUID;
import java.util.concurrent.ConcurrentHashMap;
import java.util.concurrent.ExecutorService;
import java.util.concurrent.Executors;
import java.util.concurrent.ScheduledExecutorService;
import java.util.concurrent.TimeUnit;
import java.util.regex.Matcher;
import java.util.regex.Pattern;
import java.util.stream.Collectors;
import java.util.stream.Stream;

import javax.inject.Inject;
import javax.naming.ConfigurationException;
import javax.xml.parsers.DocumentBuilder;
import javax.xml.parsers.DocumentBuilderFactory;
import javax.xml.parsers.ParserConfigurationException;

import com.cloud.network.router.CommandSetupHelper;
import com.cloud.network.router.NetworkHelper;
import org.apache.cloudstack.acl.ControlledEntity;
import org.apache.cloudstack.acl.ControlledEntity.ACLType;
import org.apache.cloudstack.acl.SecurityChecker.AccessType;
import org.apache.cloudstack.affinity.AffinityGroupService;
import org.apache.cloudstack.affinity.AffinityGroupVMMapVO;
import org.apache.cloudstack.affinity.AffinityGroupVO;
import org.apache.cloudstack.affinity.dao.AffinityGroupDao;
import org.apache.cloudstack.affinity.dao.AffinityGroupVMMapDao;
import org.apache.cloudstack.annotation.AnnotationService;
import org.apache.cloudstack.annotation.dao.AnnotationDao;
import org.apache.cloudstack.api.ApiConstants;
import org.apache.cloudstack.api.BaseCmd.HTTPMethod;
import org.apache.cloudstack.api.command.admin.vm.AssignVMCmd;
import org.apache.cloudstack.api.command.admin.vm.DeployVMCmdByAdmin;
import org.apache.cloudstack.api.command.admin.vm.RecoverVMCmd;
import org.apache.cloudstack.api.command.user.vm.AddNicToVMCmd;
import org.apache.cloudstack.api.command.user.vm.DeployVMCmd;
import org.apache.cloudstack.api.command.user.vm.DestroyVMCmd;
import org.apache.cloudstack.api.command.user.vm.RebootVMCmd;
import org.apache.cloudstack.api.command.user.vm.RemoveNicFromVMCmd;
import org.apache.cloudstack.api.command.user.vm.ResetVMPasswordCmd;
import org.apache.cloudstack.api.command.user.vm.ResetVMSSHKeyCmd;
import org.apache.cloudstack.api.command.user.vm.RestoreVMCmd;
import org.apache.cloudstack.api.command.user.vm.ScaleVMCmd;
import org.apache.cloudstack.api.command.user.vm.SecurityGroupAction;
import org.apache.cloudstack.api.command.user.vm.StartVMCmd;
import org.apache.cloudstack.api.command.user.vm.UpdateDefaultNicForVMCmd;
import org.apache.cloudstack.api.command.user.vm.UpdateVMCmd;
import org.apache.cloudstack.api.command.user.vm.UpdateVmNicIpCmd;
import org.apache.cloudstack.api.command.user.vm.UpgradeVMCmd;
import org.apache.cloudstack.api.command.user.vmgroup.CreateVMGroupCmd;
import org.apache.cloudstack.api.command.user.vmgroup.DeleteVMGroupCmd;
import org.apache.cloudstack.api.command.user.volume.ResizeVolumeCmd;
import org.apache.cloudstack.backup.Backup;
import org.apache.cloudstack.backup.BackupManager;
import org.apache.cloudstack.backup.dao.BackupDao;
import org.apache.cloudstack.context.CallContext;
import org.apache.cloudstack.engine.cloud.entity.api.VirtualMachineEntity;
import org.apache.cloudstack.engine.cloud.entity.api.db.dao.VMNetworkMapDao;
import org.apache.cloudstack.engine.orchestration.service.NetworkOrchestrationService;
import org.apache.cloudstack.engine.orchestration.service.VolumeOrchestrationService;
import org.apache.cloudstack.engine.service.api.OrchestrationService;
import org.apache.cloudstack.engine.subsystem.api.storage.DataStore;
import org.apache.cloudstack.engine.subsystem.api.storage.DataStoreDriver;
import org.apache.cloudstack.engine.subsystem.api.storage.DataStoreManager;
import org.apache.cloudstack.engine.subsystem.api.storage.DataStoreProvider;
import org.apache.cloudstack.engine.subsystem.api.storage.DataStoreProviderManager;
import org.apache.cloudstack.engine.subsystem.api.storage.PrimaryDataStore;
import org.apache.cloudstack.engine.subsystem.api.storage.PrimaryDataStoreDriver;
import org.apache.cloudstack.engine.subsystem.api.storage.VolumeDataFactory;
import org.apache.cloudstack.engine.subsystem.api.storage.VolumeInfo;
import org.apache.cloudstack.engine.subsystem.api.storage.VolumeService;
import org.apache.cloudstack.engine.subsystem.api.storage.VolumeService.VolumeApiResult;
import org.apache.cloudstack.framework.async.AsyncCallFuture;
import org.apache.cloudstack.framework.config.ConfigKey;
import org.apache.cloudstack.framework.config.Configurable;
import org.apache.cloudstack.framework.config.dao.ConfigurationDao;
import org.apache.cloudstack.managed.context.ManagedContextRunnable;
import org.apache.cloudstack.query.QueryService;
import org.apache.cloudstack.storage.command.DeleteCommand;
import org.apache.cloudstack.storage.command.DettachCommand;
import org.apache.cloudstack.storage.datastore.db.PrimaryDataStoreDao;
import org.apache.cloudstack.storage.datastore.db.StoragePoolVO;
import org.apache.cloudstack.storage.datastore.db.TemplateDataStoreDao;
import org.apache.cloudstack.storage.datastore.db.TemplateDataStoreVO;
import org.apache.commons.codec.binary.Base64;
import org.apache.commons.collections.CollectionUtils;
import org.apache.commons.collections.MapUtils;
import org.apache.commons.lang.math.NumberUtils;
import org.apache.commons.lang3.StringUtils;
import org.apache.log4j.Logger;
import org.springframework.beans.factory.annotation.Autowired;
import org.springframework.beans.factory.annotation.Qualifier;
import org.w3c.dom.Document;
import org.w3c.dom.Element;
import org.w3c.dom.NodeList;
import org.xml.sax.InputSource;
import org.xml.sax.SAXException;

import com.cloud.agent.AgentManager;
import com.cloud.agent.api.Answer;
import com.cloud.agent.api.Command;
import com.cloud.agent.api.GetVmDiskStatsAnswer;
import com.cloud.agent.api.GetVmDiskStatsCommand;
import com.cloud.agent.api.GetVmIpAddressCommand;
import com.cloud.agent.api.GetVmNetworkStatsAnswer;
import com.cloud.agent.api.GetVmNetworkStatsCommand;
import com.cloud.agent.api.GetVmStatsAnswer;
import com.cloud.agent.api.GetVmStatsCommand;
import com.cloud.agent.api.GetVolumeStatsAnswer;
import com.cloud.agent.api.GetVolumeStatsCommand;
import com.cloud.agent.api.ModifyTargetsCommand;
import com.cloud.agent.api.PvlanSetupCommand;
import com.cloud.agent.api.RestoreVMSnapshotAnswer;
import com.cloud.agent.api.RestoreVMSnapshotCommand;
import com.cloud.agent.api.StartAnswer;
import com.cloud.agent.api.VmDiskStatsEntry;
import com.cloud.agent.api.VmNetworkStatsEntry;
import com.cloud.agent.api.VmStatsEntry;
import com.cloud.agent.api.VolumeStatsEntry;
import com.cloud.agent.api.to.DiskTO;
import com.cloud.agent.api.to.NicTO;
import com.cloud.agent.api.to.VirtualMachineTO;
import com.cloud.agent.api.to.deployasis.OVFNetworkTO;
import com.cloud.agent.api.to.deployasis.OVFPropertyTO;
import com.cloud.agent.manager.Commands;
import com.cloud.alert.AlertManager;
import com.cloud.api.ApiDBUtils;
import com.cloud.api.query.dao.ServiceOfferingJoinDao;
import com.cloud.api.query.vo.ServiceOfferingJoinVO;
import com.cloud.capacity.Capacity;
import com.cloud.capacity.CapacityManager;
import com.cloud.configuration.Config;
import com.cloud.configuration.ConfigurationManager;
import com.cloud.configuration.ConfigurationManagerImpl;
import com.cloud.configuration.Resource.ResourceType;
import com.cloud.dc.DataCenter;
import com.cloud.dc.DataCenter.NetworkType;
import com.cloud.dc.DataCenterVO;
import com.cloud.dc.DedicatedResourceVO;
import com.cloud.dc.HostPodVO;
import com.cloud.dc.Pod;
import com.cloud.dc.Vlan;
import com.cloud.dc.Vlan.VlanType;
import com.cloud.dc.VlanVO;
import com.cloud.dc.dao.ClusterDao;
import com.cloud.dc.dao.DataCenterDao;
import com.cloud.dc.dao.DedicatedResourceDao;
import com.cloud.dc.dao.HostPodDao;
import com.cloud.dc.dao.VlanDao;
import com.cloud.deploy.DataCenterDeployment;
import com.cloud.deploy.DeployDestination;
import com.cloud.deploy.DeploymentPlanner;
import com.cloud.deploy.DeploymentPlanner.ExcludeList;
import com.cloud.deploy.DeploymentPlanningManager;
import com.cloud.deploy.PlannerHostReservationVO;
import com.cloud.deploy.dao.PlannerHostReservationDao;
import com.cloud.deployasis.UserVmDeployAsIsDetailVO;
import com.cloud.deployasis.dao.TemplateDeployAsIsDetailsDao;
import com.cloud.deployasis.dao.UserVmDeployAsIsDetailsDao;
import com.cloud.domain.Domain;
import com.cloud.domain.DomainVO;
import com.cloud.domain.dao.DomainDao;
import com.cloud.event.ActionEvent;
import com.cloud.event.ActionEventUtils;
import com.cloud.event.EventTypes;
import com.cloud.event.UsageEventUtils;
import com.cloud.event.UsageEventVO;
import com.cloud.event.dao.UsageEventDao;
import com.cloud.exception.AffinityConflictException;
import com.cloud.exception.AgentUnavailableException;
import com.cloud.exception.CloudException;
import com.cloud.exception.ConcurrentOperationException;
import com.cloud.exception.InsufficientAddressCapacityException;
import com.cloud.exception.InsufficientCapacityException;
import com.cloud.exception.InsufficientServerCapacityException;
import com.cloud.exception.InvalidParameterValueException;
import com.cloud.exception.ManagementServerException;
import com.cloud.exception.OperationTimedoutException;
import com.cloud.exception.PermissionDeniedException;
import com.cloud.exception.ResourceAllocationException;
import com.cloud.exception.ResourceUnavailableException;
import com.cloud.exception.StorageUnavailableException;
import com.cloud.exception.UnsupportedServiceException;
import com.cloud.exception.VirtualMachineMigrationException;
import com.cloud.gpu.GPU;
import com.cloud.ha.HighAvailabilityManager;
import com.cloud.host.Host;
import com.cloud.host.HostVO;
import com.cloud.host.Status;
import com.cloud.host.dao.HostDao;
import com.cloud.hypervisor.Hypervisor;
import com.cloud.hypervisor.Hypervisor.HypervisorType;
import com.cloud.hypervisor.dao.HypervisorCapabilitiesDao;
import com.cloud.hypervisor.kvm.dpdk.DpdkHelper;
import com.cloud.network.IpAddressManager;
import com.cloud.network.Network;
import com.cloud.network.Network.IpAddresses;
import com.cloud.network.Network.Provider;
import com.cloud.network.Network.Service;
import com.cloud.network.NetworkModel;
import com.cloud.network.Networks.TrafficType;
import com.cloud.network.PhysicalNetwork;
import com.cloud.network.dao.FirewallRulesDao;
import com.cloud.network.dao.IPAddressDao;
import com.cloud.network.dao.IPAddressVO;
import com.cloud.network.dao.LoadBalancerVMMapDao;
import com.cloud.network.dao.LoadBalancerVMMapVO;
import com.cloud.network.dao.NetworkDao;
import com.cloud.network.dao.NetworkServiceMapDao;
import com.cloud.network.dao.NetworkVO;
import com.cloud.network.dao.PhysicalNetworkDao;
import com.cloud.network.element.UserDataServiceProvider;
import com.cloud.network.guru.NetworkGuru;
import com.cloud.network.lb.LoadBalancingRulesManager;
import com.cloud.network.router.VpcVirtualNetworkApplianceManager;
import com.cloud.network.rules.FirewallManager;
import com.cloud.network.rules.FirewallRuleVO;
import com.cloud.network.rules.PortForwardingRuleVO;
import com.cloud.network.rules.RulesManager;
import com.cloud.network.rules.dao.PortForwardingRulesDao;
import com.cloud.network.security.SecurityGroup;
import com.cloud.network.security.SecurityGroupManager;
import com.cloud.network.security.dao.SecurityGroupDao;
import com.cloud.network.vpc.VpcManager;
import com.cloud.offering.DiskOffering;
import com.cloud.offering.NetworkOffering;
import com.cloud.offering.NetworkOffering.Availability;
import com.cloud.offering.ServiceOffering;
import com.cloud.offerings.NetworkOfferingVO;
import com.cloud.offerings.dao.NetworkOfferingDao;
import com.cloud.org.Cluster;
import com.cloud.org.Grouping;
import com.cloud.resource.ResourceManager;
import com.cloud.resource.ResourceState;
import com.cloud.server.ManagementService;
import com.cloud.server.ResourceTag;
import com.cloud.service.ServiceOfferingVO;
import com.cloud.service.dao.ServiceOfferingDao;
import com.cloud.service.dao.ServiceOfferingDetailsDao;
import com.cloud.storage.DataStoreRole;
import com.cloud.storage.DiskOfferingVO;
import com.cloud.storage.GuestOSCategoryVO;
import com.cloud.storage.GuestOSVO;
import com.cloud.storage.ScopeType;
import com.cloud.storage.Snapshot;
import com.cloud.storage.SnapshotVO;
import com.cloud.storage.Storage;
import com.cloud.storage.Storage.ImageFormat;
import com.cloud.storage.Storage.StoragePoolType;
import com.cloud.storage.Storage.TemplateType;
import com.cloud.storage.StorageManager;
import com.cloud.storage.StoragePool;
import com.cloud.storage.StoragePoolStatus;
import com.cloud.storage.VMTemplateStorageResourceAssoc;
import com.cloud.storage.VMTemplateVO;
import com.cloud.storage.VMTemplateZoneVO;
import com.cloud.storage.Volume;
import com.cloud.storage.VolumeApiService;
import com.cloud.storage.VolumeVO;
import com.cloud.storage.dao.DiskOfferingDao;
import com.cloud.storage.dao.GuestOSCategoryDao;
import com.cloud.storage.dao.GuestOSDao;
import com.cloud.storage.dao.SnapshotDao;
import com.cloud.storage.dao.VMTemplateDao;
import com.cloud.storage.dao.VMTemplateZoneDao;
import com.cloud.storage.dao.VolumeDao;
import com.cloud.tags.ResourceTagVO;
import com.cloud.tags.dao.ResourceTagDao;
import com.cloud.template.TemplateApiService;
import com.cloud.template.TemplateManager;
import com.cloud.template.VirtualMachineTemplate;
import com.cloud.user.Account;
import com.cloud.user.AccountManager;
import com.cloud.user.AccountService;
import com.cloud.user.ResourceLimitService;
import com.cloud.user.SSHKeyPair;
import com.cloud.user.SSHKeyPairVO;
import com.cloud.user.User;
import com.cloud.user.UserStatisticsVO;
import com.cloud.user.UserVO;
import com.cloud.user.VmDiskStatisticsVO;
import com.cloud.user.dao.AccountDao;
import com.cloud.user.dao.SSHKeyPairDao;
import com.cloud.user.dao.UserDao;
import com.cloud.user.dao.UserStatisticsDao;
import com.cloud.user.dao.VmDiskStatisticsDao;
import com.cloud.uservm.UserVm;
import com.cloud.utils.DateUtil;
import com.cloud.utils.Journal;
import com.cloud.utils.NumbersUtil;
import com.cloud.utils.Pair;
import com.cloud.utils.component.ManagerBase;
import com.cloud.utils.concurrency.NamedThreadFactory;
import com.cloud.utils.crypt.DBEncryptionUtil;
import com.cloud.utils.crypt.RSAHelper;
import com.cloud.utils.db.DB;
import com.cloud.utils.db.EntityManager;
import com.cloud.utils.db.GlobalLock;
import com.cloud.utils.db.SearchCriteria;
import com.cloud.utils.db.Transaction;
import com.cloud.utils.db.TransactionCallbackNoReturn;
import com.cloud.utils.db.TransactionCallbackWithException;
import com.cloud.utils.db.TransactionCallbackWithExceptionNoReturn;
import com.cloud.utils.db.TransactionStatus;
import com.cloud.utils.db.UUIDManager;
import com.cloud.utils.exception.CloudRuntimeException;
import com.cloud.utils.exception.ExecutionException;
import com.cloud.utils.fsm.NoTransitionException;
import com.cloud.utils.net.NetUtils;
import com.cloud.vm.VirtualMachine.State;
import com.cloud.vm.dao.DomainRouterDao;
import com.cloud.vm.dao.InstanceGroupDao;
import com.cloud.vm.dao.InstanceGroupVMMapDao;
import com.cloud.vm.dao.NicDao;
import com.cloud.vm.dao.NicExtraDhcpOptionDao;
import com.cloud.vm.dao.UserVmDao;
import com.cloud.vm.dao.UserVmDetailsDao;
import com.cloud.vm.dao.VMInstanceDao;
import com.cloud.vm.snapshot.VMSnapshotManager;
import com.cloud.vm.snapshot.VMSnapshotVO;
import com.cloud.vm.snapshot.dao.VMSnapshotDao;
import java.util.HashSet;
import org.apache.cloudstack.utils.bytescale.ByteScaleUtils;

import static com.cloud.configuration.ConfigurationManagerImpl.VM_USERDATA_MAX_LENGTH;

public class UserVmManagerImpl extends ManagerBase implements UserVmManager, VirtualMachineGuru, UserVmService, Configurable {
    private static final Logger s_logger = Logger.getLogger(UserVmManagerImpl.class);

    /**
     * The number of seconds to wait before timing out when trying to acquire a global lock.
     */
    private static final int ACQUIRE_GLOBAL_LOCK_TIMEOUT_FOR_COOPERATION = 3;

    private static final long GiB_TO_BYTES = 1024 * 1024 * 1024;

    @Inject
    private EntityManager _entityMgr;
    @Inject
    private HostDao _hostDao;
    @Inject
    private ServiceOfferingDao _offeringDao;
    @Inject
    private DiskOfferingDao _diskOfferingDao;
    @Inject
    private VMTemplateDao _templateDao;
    @Inject
    private VMTemplateZoneDao _templateZoneDao;
    @Inject
    private TemplateDataStoreDao _templateStoreDao;
    @Inject
    private DomainDao _domainDao;
    @Inject
    private UserVmDao _vmDao;
    @Inject
    private VolumeDao _volsDao;
    @Inject
    private DataCenterDao _dcDao;
    @Inject
    private FirewallRulesDao _rulesDao;
    @Inject
    private LoadBalancerVMMapDao _loadBalancerVMMapDao;
    @Inject
    private PortForwardingRulesDao _portForwardingDao;
    @Inject
    private IPAddressDao _ipAddressDao;
    @Inject
    private HostPodDao _podDao;
    @Inject
    private NetworkModel _networkModel;
    @Inject
    private NetworkOrchestrationService _networkMgr;
    @Inject
    private AgentManager _agentMgr;
    @Inject
    private ConfigurationManager _configMgr;
    @Inject
    private AccountDao _accountDao;
    @Inject
    private UserDao _userDao;
    @Inject
    private SnapshotDao _snapshotDao;
    @Inject
    private GuestOSDao _guestOSDao;
    @Inject
    private HighAvailabilityManager _haMgr;
    @Inject
    private AlertManager _alertMgr;
    @Inject
    private AccountManager _accountMgr;
    @Inject
    private AccountService _accountService;
    @Inject
    private ClusterDao _clusterDao;
    @Inject
    private PrimaryDataStoreDao _storagePoolDao;
    @Inject
    private SecurityGroupManager _securityGroupMgr;
    @Inject
    private ServiceOfferingDao _serviceOfferingDao;
    @Inject
    private NetworkOfferingDao _networkOfferingDao;
    @Inject
    private InstanceGroupDao _vmGroupDao;
    @Inject
    private InstanceGroupVMMapDao _groupVMMapDao;
    @Inject
    private VirtualMachineManager _itMgr;
    @Inject
    private NetworkDao _networkDao;
    @Inject
    private NicDao _nicDao;
    @Inject
    private RulesManager _rulesMgr;
    @Inject
    private LoadBalancingRulesManager _lbMgr;
    @Inject
    private SSHKeyPairDao _sshKeyPairDao;
    @Inject
    private UserVmDetailsDao userVmDetailsDao;
    @Inject
    private HypervisorCapabilitiesDao _hypervisorCapabilitiesDao;
    @Inject
    private SecurityGroupDao _securityGroupDao;
    @Inject
    private CapacityManager _capacityMgr;
    @Inject
    private VMInstanceDao _vmInstanceDao;
    @Inject
    private ResourceLimitService _resourceLimitMgr;
    @Inject
    private FirewallManager _firewallMgr;
    @Inject
    private ResourceManager _resourceMgr;
    @Inject
    private NetworkServiceMapDao _ntwkSrvcDao;
    @Inject
    private PhysicalNetworkDao _physicalNetworkDao;
    @Inject
    private VpcManager _vpcMgr;
    @Inject
    private TemplateManager _templateMgr;
    @Inject
    private GuestOSCategoryDao _guestOSCategoryDao;
    @Inject
    private UsageEventDao _usageEventDao;
    @Inject
    private VmDiskStatisticsDao _vmDiskStatsDao;
    @Inject
    private VMSnapshotDao _vmSnapshotDao;
    @Inject
    private VMSnapshotManager _vmSnapshotMgr;
    @Inject
    private AffinityGroupVMMapDao _affinityGroupVMMapDao;
    @Inject
    private AffinityGroupDao _affinityGroupDao;
    @Inject
    private DedicatedResourceDao _dedicatedDao;
    @Inject
    private AffinityGroupService _affinityGroupService;
    @Inject
    private PlannerHostReservationDao _plannerHostReservationDao;
    @Inject
    private ServiceOfferingDetailsDao serviceOfferingDetailsDao;
    @Inject
    private UserStatisticsDao _userStatsDao;
    @Inject
    private VlanDao _vlanDao;
    @Inject
    private VolumeService _volService;
    @Inject
    private VolumeDataFactory volFactory;
    @Inject
    private UUIDManager _uuidMgr;
    @Inject
    private DeploymentPlanningManager _planningMgr;
    @Inject
    private VolumeApiService _volumeService;
    @Inject
    private DataStoreManager _dataStoreMgr;
    @Inject
    private VpcVirtualNetworkApplianceManager _virtualNetAppliance;
    @Inject
    private DomainRouterDao _routerDao;
    @Inject
    private VMNetworkMapDao _vmNetworkMapDao;
    @Inject
    private IpAddressManager _ipAddrMgr;
    @Inject
    private NicExtraDhcpOptionDao _nicExtraDhcpOptionDao;
    @Inject
    private TemplateApiService _tmplService;
    @Inject
    private ConfigurationDao _configDao;
    @Inject
    private DpdkHelper dpdkHelper;
    @Inject
    private ResourceTagDao resourceTagDao;
    @Inject
    private TemplateDeployAsIsDetailsDao templateDeployAsIsDetailsDao;
    @Inject
    private UserVmDeployAsIsDetailsDao userVmDeployAsIsDetailsDao;
    @Inject
    private DataStoreProviderManager _dataStoreProviderMgr;
    @Inject
    private StorageManager storageManager;
    @Inject
    private ServiceOfferingJoinDao serviceOfferingJoinDao;
    @Inject
    private BackupDao backupDao;
    @Inject
    private BackupManager backupManager;
    @Inject
    private AnnotationDao annotationDao;
    @Inject
    protected CommandSetupHelper commandSetupHelper;
    @Autowired
    @Qualifier("networkHelper")
    protected NetworkHelper nwHelper;

    private ScheduledExecutorService _executor = null;
    private ScheduledExecutorService _vmIpFetchExecutor = null;
    private int _expungeInterval;
    private int _expungeDelay;
    private boolean _dailyOrHourly = false;
    private int capacityReleaseInterval;
    private ExecutorService _vmIpFetchThreadExecutor;


    private String _instance;
    private boolean _instanceNameFlag;
    private int _scaleRetry;
    private Map<Long, VmAndCountDetails> vmIdCountMap = new ConcurrentHashMap<>();

    private static final int MAX_HTTP_GET_LENGTH = 2 * MAX_USER_DATA_LENGTH_BYTES;
    private static final int NUM_OF_2K_BLOCKS = 512;
    private static final int MAX_HTTP_POST_LENGTH = NUM_OF_2K_BLOCKS * MAX_USER_DATA_LENGTH_BYTES;

    @Inject
    private OrchestrationService _orchSrvc;

    @Inject
    private VolumeOrchestrationService volumeMgr;

    @Inject
    private ManagementService _mgr;

    private static final ConfigKey<Integer> VmIpFetchWaitInterval = new ConfigKey<Integer>("Advanced", Integer.class, "externaldhcp.vmip.retrieval.interval", "180",
            "Wait Interval (in seconds) for shared network vm dhcp ip addr fetch for next iteration ", true);

    private static final ConfigKey<Integer> VmIpFetchTrialMax = new ConfigKey<Integer>("Advanced", Integer.class, "externaldhcp.vmip.max.retry", "10",
            "The max number of retrieval times for shared entwork vm dhcp ip fetch, in case of failures", true);

    private static final ConfigKey<Integer> VmIpFetchThreadPoolMax = new ConfigKey<Integer>("Advanced", Integer.class, "externaldhcp.vmipFetch.threadPool.max", "10",
            "number of threads for fetching vms ip address", true);

    private static final ConfigKey<Integer> VmIpFetchTaskWorkers = new ConfigKey<Integer>("Advanced", Integer.class, "externaldhcp.vmipfetchtask.workers", "10",
            "number of worker threads for vm ip fetch task ", true);

    private static final ConfigKey<Boolean> AllowDeployVmIfGivenHostFails = new ConfigKey<Boolean>("Advanced", Boolean.class, "allow.deploy.vm.if.deploy.on.given.host.fails", "false",
            "allow vm to deploy on different host if vm fails to deploy on the given host ", true);

    private static final ConfigKey<Boolean> EnableAdditionalVmConfig = new ConfigKey<>("Advanced", Boolean.class,
            "enable.additional.vm.configuration", "false", "allow additional arbitrary configuration to vm", true, ConfigKey.Scope.Account);

    private static final ConfigKey<String> KvmAdditionalConfigAllowList = new ConfigKey<>("Advanced", String.class,
            "allow.additional.vm.configuration.list.kvm", "", "Comma separated list of allowed additional configuration options.", true);

    private static final ConfigKey<String> XenServerAdditionalConfigAllowList = new ConfigKey<>("Advanced", String.class,
            "allow.additional.vm.configuration.list.xenserver", "", "Comma separated list of allowed additional configuration options", true);

    private static final ConfigKey<String> VmwareAdditionalConfigAllowList = new ConfigKey<>("Advanced", String.class,
            "allow.additional.vm.configuration.list.vmware", "", "Comma separated list of allowed additional configuration options.", true);

    private static final ConfigKey<Boolean> VmDestroyForcestop = new ConfigKey<Boolean>("Advanced", Boolean.class, "vm.destroy.forcestop", "false",
            "On destroy, force-stop takes this value ", true);

    public static final List<HypervisorType> VM_STORAGE_MIGRATION_SUPPORTING_HYPERVISORS = new ArrayList<>(Arrays.asList(
            HypervisorType.KVM,
            HypervisorType.VMware,
            HypervisorType.XenServer,
            HypervisorType.Simulator
    ));

    @Override
    public UserVmVO getVirtualMachine(long vmId) {
        return _vmDao.findById(vmId);
    }

    @Override
    public List<? extends UserVm> getVirtualMachines(long hostId) {
        return _vmDao.listByHostId(hostId);
    }

    private void resourceLimitCheck(Account owner, Boolean displayVm, Long cpu, Long memory) throws ResourceAllocationException {
        _resourceLimitMgr.checkResourceLimit(owner, ResourceType.user_vm, displayVm);
        _resourceLimitMgr.checkResourceLimit(owner, ResourceType.cpu, displayVm, cpu);
        _resourceLimitMgr.checkResourceLimit(owner, ResourceType.memory, displayVm, memory);
    }

    protected void resourceCountIncrement(long accountId, Boolean displayVm, Long cpu, Long memory) {
        if (! VirtualMachineManager.ResourceCountRunningVMsonly.value()) {
            _resourceLimitMgr.incrementResourceCount(accountId, ResourceType.user_vm, displayVm);
            _resourceLimitMgr.incrementResourceCount(accountId, ResourceType.cpu, displayVm, cpu);
            _resourceLimitMgr.incrementResourceCount(accountId, ResourceType.memory, displayVm, memory);
        }
    }

    protected void resourceCountDecrement(long accountId, Boolean displayVm, Long cpu, Long memory) {
        if (! VirtualMachineManager.ResourceCountRunningVMsonly.value()) {
            _resourceLimitMgr.decrementResourceCount(accountId, ResourceType.user_vm, displayVm);
            _resourceLimitMgr.decrementResourceCount(accountId, ResourceType.cpu, displayVm, cpu);
            _resourceLimitMgr.decrementResourceCount(accountId, ResourceType.memory, displayVm, memory);
        }
    }

    public class VmAndCountDetails {
        long vmId;
        int  retrievalCount = VmIpFetchTrialMax.value();


        public VmAndCountDetails() {
        }

        public VmAndCountDetails (long vmId, int retrievalCount) {
            this.vmId = vmId;
            this.retrievalCount = retrievalCount;
        }

        public VmAndCountDetails (long vmId) {
            this.vmId = vmId;
        }

        public int getRetrievalCount() {
            return retrievalCount;
        }

        public void setRetrievalCount(int retrievalCount) {
            this.retrievalCount = retrievalCount;
        }

        public long getVmId() {
            return vmId;
        }

        public void setVmId(long vmId) {
            this.vmId = vmId;
        }

        public void decrementCount() {
            this.retrievalCount--;

        }
    }

    private class VmIpAddrFetchThread extends ManagedContextRunnable {


        long nicId;
        long vmId;
        String vmName;
        boolean isWindows;
        Long hostId;
        String networkCidr;

        public VmIpAddrFetchThread(long vmId, long nicId, String instanceName, boolean windows, Long hostId, String networkCidr) {
            this.vmId = vmId;
            this.nicId = nicId;
            this.vmName = instanceName;
            this.isWindows = windows;
            this.hostId = hostId;
            this.networkCidr = networkCidr;
        }

        @Override
        protected void runInContext() {
            GetVmIpAddressCommand cmd = new GetVmIpAddressCommand(vmName, networkCidr, isWindows);
            boolean decrementCount = true;

            try {
                s_logger.debug("Trying for vm "+ vmId +" nic Id "+nicId +" ip retrieval ...");
                Answer answer = _agentMgr.send(hostId, cmd);
                NicVO nic = _nicDao.findById(nicId);
                if (answer.getResult()) {
                    String vmIp = answer.getDetails();

                    if (NetUtils.isValidIp4(vmIp)) {
                        // set this vm ip addr in vm nic.
                        if (nic != null) {
                            nic.setIPv4Address(vmIp);
                            _nicDao.update(nicId, nic);
                            s_logger.debug("Vm "+ vmId +" IP "+vmIp +" got retrieved successfully");
                            vmIdCountMap.remove(nicId);
                            decrementCount = false;
                            ActionEventUtils.onActionEvent(User.UID_SYSTEM, Account.ACCOUNT_ID_SYSTEM,
                                    Domain.ROOT_DOMAIN, EventTypes.EVENT_NETWORK_EXTERNAL_DHCP_VM_IPFETCH,
                                    "VM " + vmId + " nic id " + nicId + " ip address " + vmIp + " got fetched successfully");
                        }
                    }
                } else {
                    //previously vm has ip and nic table has ip address. After vm restart or stop/start
                    //if vm doesnot get the ip then set the ip in nic table to null
                    if (nic.getIPv4Address() != null) {
                        nic.setIPv4Address(null);
                        _nicDao.update(nicId, nic);
                    }
                    if (answer.getDetails() != null) {
                        s_logger.debug("Failed to get vm ip for Vm "+ vmId + answer.getDetails());
                    }
                }
            } catch (OperationTimedoutException e) {
                s_logger.warn("Timed Out", e);
            } catch (AgentUnavailableException e) {
                s_logger.warn("Agent Unavailable ", e);
            } finally {
                if (decrementCount) {
                    VmAndCountDetails vmAndCount = vmIdCountMap.get(nicId);
                    vmAndCount.decrementCount();
                    s_logger.debug("Ip is not retrieved for VM " + vmId +" nic "+nicId + " ... decremented count to "+vmAndCount.getRetrievalCount());
                    vmIdCountMap.put(nicId, vmAndCount);
                }
            }
        }
    }

    private void addVmUefiBootOptionsToParams(Map<VirtualMachineProfile.Param, Object> params, String bootType, String bootMode) {
        if (s_logger.isTraceEnabled()) {
            s_logger.trace(String.format("Adding boot options (%s, %s, %s) into the param map for VM start as UEFI detail(%s=%s) found for the VM",
                    VirtualMachineProfile.Param.UefiFlag.getName(),
                    VirtualMachineProfile.Param.BootType.getName(),
                    VirtualMachineProfile.Param.BootMode.getName(),
                    bootType,
                    bootMode));
        }
        params.put(VirtualMachineProfile.Param.UefiFlag, "Yes");
        params.put(VirtualMachineProfile.Param.BootType, bootType);
        params.put(VirtualMachineProfile.Param.BootMode, bootMode);
    }

    @Override
    @ActionEvent(eventType = EventTypes.EVENT_VM_RESETPASSWORD, eventDescription = "resetting Vm password", async = true)
    public UserVm resetVMPassword(ResetVMPasswordCmd cmd, String password) throws ResourceUnavailableException, InsufficientCapacityException {
        Account caller = CallContext.current().getCallingAccount();
        Long vmId = cmd.getId();
        UserVmVO userVm = _vmDao.findById(cmd.getId());

        // Do parameters input validation
        if (userVm == null) {
            throw new InvalidParameterValueException("unable to find a virtual machine with id " + cmd.getId());
        }

        _vmDao.loadDetails(userVm);

        VMTemplateVO template = _templateDao.findByIdIncludingRemoved(userVm.getTemplateId());
        if (template == null || !template.isEnablePassword()) {
            throw new InvalidParameterValueException("Fail to reset password for the virtual machine, the template is not password enabled");
        }

        if (userVm.getState() == State.Error || userVm.getState() == State.Expunging) {
            s_logger.error("vm is not in the right state: " + vmId);
            throw new InvalidParameterValueException("Vm with id " + vmId + " is not in the right state");
        }

        if (userVm.getState() != State.Stopped) {
            s_logger.error("vm is not in the right state: " + vmId);
            throw new InvalidParameterValueException("Vm " + userVm + " should be stopped to do password reset");
        }

        _accountMgr.checkAccess(caller, null, true, userVm);

        boolean result = resetVMPasswordInternal(vmId, password);

        if (result) {
            userVm.setPassword(password);
        } else {
            throw new CloudRuntimeException("Failed to reset password for the virtual machine ");
        }

        return userVm;
    }

    private boolean resetVMPasswordInternal(Long vmId, String password) throws ResourceUnavailableException, InsufficientCapacityException {
        Long userId = CallContext.current().getCallingUserId();
        VMInstanceVO vmInstance = _vmDao.findById(vmId);

        if (password == null || password.equals("")) {
            return false;
        }

        VMTemplateVO template = _templateDao.findByIdIncludingRemoved(vmInstance.getTemplateId());
        if (template.isEnablePassword()) {
            Nic defaultNic = _networkModel.getDefaultNic(vmId);
            if (defaultNic == null) {
                s_logger.error("Unable to reset password for vm " + vmInstance + " as the instance doesn't have default nic");
                return false;
            }

            Network defaultNetwork = _networkDao.findById(defaultNic.getNetworkId());
            NicProfile defaultNicProfile = new NicProfile(defaultNic, defaultNetwork, null, null, null, _networkModel.isSecurityGroupSupportedInNetwork(defaultNetwork),
                    _networkModel.getNetworkTag(template.getHypervisorType(), defaultNetwork));
            VirtualMachineProfile vmProfile = new VirtualMachineProfileImpl(vmInstance);
            vmProfile.setParameter(VirtualMachineProfile.Param.VmPassword, password);

            UserDataServiceProvider element = _networkMgr.getPasswordResetProvider(defaultNetwork);
            if (element == null) {
                throw new CloudRuntimeException("Can't find network element for " + Service.UserData.getName() + " provider needed for password reset");
            }

            boolean result = element.savePassword(defaultNetwork, defaultNicProfile, vmProfile);

            // Need to reboot the virtual machine so that the password gets
            // redownloaded from the DomR, and reset on the VM
            if (!result) {
                s_logger.debug("Failed to reset password for the virtual machine; no need to reboot the vm");
                return false;
            } else {
                final UserVmVO userVm = _vmDao.findById(vmId);
                _vmDao.loadDetails(userVm);
                // update the password in vm_details table too
                // Check if an SSH key pair was selected for the instance and if so
                // use it to encrypt & save the vm password
                encryptAndStorePassword(userVm, password);

                if (vmInstance.getState() == State.Stopped) {
                    s_logger.debug("Vm " + vmInstance + " is stopped, not rebooting it as a part of password reset");
                    return true;
                }

                if (rebootVirtualMachine(userId, vmId, false, false) == null) {
                    s_logger.warn("Failed to reboot the vm " + vmInstance);
                    return false;
                } else {
                    s_logger.debug("Vm " + vmInstance + " is rebooted successfully as a part of password reset");
                    return true;
                }
            }
        } else {
            if (s_logger.isDebugEnabled()) {
                s_logger.debug("Reset password called for a vm that is not using a password enabled template");
            }
            return false;
        }
    }

    @Override
    @ActionEvent(eventType = EventTypes.EVENT_VM_RESETSSHKEY, eventDescription = "resetting Vm SSHKey", async = true)
    public UserVm resetVMSSHKey(ResetVMSSHKeyCmd cmd) throws ResourceUnavailableException, InsufficientCapacityException {

        Account caller = CallContext.current().getCallingAccount();
        Account owner = _accountMgr.finalizeOwner(caller, cmd.getAccountName(), cmd.getDomainId(), cmd.getProjectId());
        Long vmId = cmd.getId();

        UserVmVO userVm = _vmDao.findById(cmd.getId());
        if (userVm == null) {
            throw new InvalidParameterValueException("unable to find a virtual machine by id" + cmd.getId());
        }

        VMTemplateVO template = _templateDao.findByIdIncludingRemoved(userVm.getTemplateId());

        // Do parameters input validation

        if (userVm.getState() == State.Error || userVm.getState() == State.Expunging) {
            s_logger.error("vm is not in the right state: " + vmId);
            throw new InvalidParameterValueException("Vm with specified id is not in the right state");
        }
        if (userVm.getState() != State.Stopped) {
            s_logger.error("vm is not in the right state: " + vmId);
            throw new InvalidParameterValueException("Vm " + userVm + " should be stopped to do SSH Key reset");
        }

        SSHKeyPairVO s = _sshKeyPairDao.findByName(owner.getAccountId(), owner.getDomainId(), cmd.getName());
        if (s == null) {
            throw new InvalidParameterValueException("A key pair with name '" + cmd.getName() + "' does not exist for account " + owner.getAccountName()
            + " in specified domain id");
        }

        _accountMgr.checkAccess(caller, null, true, userVm);

        String sshPublicKey = s.getPublicKey();

        boolean result = resetVMSSHKeyInternal(vmId, sshPublicKey);

        if (!result) {
            throw new CloudRuntimeException("Failed to reset SSH Key for the virtual machine ");
        }

        removeEncryptedPasswordFromUserVmVoDetails(vmId);

        _vmDao.loadDetails(userVm);
        return userVm;
    }

    protected void removeEncryptedPasswordFromUserVmVoDetails(long vmId) {
        userVmDetailsDao.removeDetail(vmId, VmDetailConstants.ENCRYPTED_PASSWORD);
    }

    private boolean resetVMSSHKeyInternal(Long vmId, String sshPublicKey) throws ResourceUnavailableException, InsufficientCapacityException {
        Long userId = CallContext.current().getCallingUserId();
        VMInstanceVO vmInstance = _vmDao.findById(vmId);

        VMTemplateVO template = _templateDao.findByIdIncludingRemoved(vmInstance.getTemplateId());
        Nic defaultNic = _networkModel.getDefaultNic(vmId);
        if (defaultNic == null) {
            s_logger.error("Unable to reset SSH Key for vm " + vmInstance + " as the instance doesn't have default nic");
            return false;
        }

        Network defaultNetwork = _networkDao.findById(defaultNic.getNetworkId());
        NicProfile defaultNicProfile = new NicProfile(defaultNic, defaultNetwork, null, null, null, _networkModel.isSecurityGroupSupportedInNetwork(defaultNetwork),
                _networkModel.getNetworkTag(template.getHypervisorType(), defaultNetwork));

        VirtualMachineProfile vmProfile = new VirtualMachineProfileImpl(vmInstance);

        UserDataServiceProvider element = _networkMgr.getSSHKeyResetProvider(defaultNetwork);
        if (element == null) {
            throw new CloudRuntimeException("Can't find network element for " + Service.UserData.getName() + " provider needed for SSH Key reset");
        }
        boolean result = element.saveSSHKey(defaultNetwork, defaultNicProfile, vmProfile, sshPublicKey);

        // Need to reboot the virtual machine so that the password gets redownloaded from the DomR, and reset on the VM
        if (!result) {
            s_logger.debug("Failed to reset SSH Key for the virtual machine; no need to reboot the vm");
            return false;
        } else {
            final UserVmVO userVm = _vmDao.findById(vmId);
            _vmDao.loadDetails(userVm);
            userVm.setDetail(VmDetailConstants.SSH_PUBLIC_KEY, sshPublicKey);
            _vmDao.saveDetails(userVm);

            if (vmInstance.getState() == State.Stopped) {
                s_logger.debug("Vm " + vmInstance + " is stopped, not rebooting it as a part of SSH Key reset");
                return true;
            }
            if (rebootVirtualMachine(userId, vmId, false, false) == null) {
                s_logger.warn("Failed to reboot the vm " + vmInstance);
                return false;
            } else {
                s_logger.debug("Vm " + vmInstance + " is rebooted successfully as a part of SSH Key reset");
                return true;
            }
        }
    }

    @Override
    public boolean stopVirtualMachine(long userId, long vmId) {
        boolean status = false;
        if (s_logger.isDebugEnabled()) {
            s_logger.debug("Stopping vm=" + vmId);
        }
        UserVmVO vm = _vmDao.findById(vmId);
        if (vm == null || vm.getRemoved() != null) {
            if (s_logger.isDebugEnabled()) {
                s_logger.debug("VM is either removed or deleted.");
            }
            return true;
        }

        _userDao.findById(userId);
        try {
            VirtualMachineEntity vmEntity = _orchSrvc.getVirtualMachine(vm.getUuid());
            status = vmEntity.stop(Long.toString(userId));
        } catch (ResourceUnavailableException e) {
            s_logger.debug("Unable to stop due to ", e);
            status = false;
        } catch (CloudException e) {
            throw new CloudRuntimeException("Unable to contact the agent to stop the virtual machine " + vm, e);
        }
        return status;
    }

    private UserVm rebootVirtualMachine(long userId, long vmId, boolean enterSetup, boolean forced) throws InsufficientCapacityException, ResourceUnavailableException {
        UserVmVO vm = _vmDao.findById(vmId);

        if (s_logger.isTraceEnabled()) {
            s_logger.trace(String.format("reboot %s with enterSetup set to %s", vm.getInstanceName(), Boolean.toString(enterSetup)));
        }

        if (vm == null || vm.getState() == State.Destroyed || vm.getState() == State.Expunging || vm.getRemoved() != null) {
            s_logger.warn("Vm id=" + vmId + " doesn't exist");
            return null;
        }

        if (vm.getState() == State.Running && vm.getHostId() != null) {
            collectVmDiskAndNetworkStatistics(vm, State.Running);

            if (forced) {
                Host vmOnHost = _hostDao.findById(vm.getHostId());
                if (vmOnHost == null || vmOnHost.getResourceState() != ResourceState.Enabled || vmOnHost.getStatus() != Status.Up ) {
                    throw new CloudRuntimeException("Unable to force reboot the VM as the host: " + vm.getHostId() + " is not in the right state");
                }
                return forceRebootVirtualMachine(vmId, vm.getHostId(), enterSetup);
            }

            DataCenterVO dc = _dcDao.findById(vm.getDataCenterId());
            try {
                if (dc.getNetworkType() == DataCenter.NetworkType.Advanced) {
                    //List all networks of vm
                    List<Long> vmNetworks = _vmNetworkMapDao.getNetworks(vmId);
                    List<DomainRouterVO> routers = new ArrayList<DomainRouterVO>();
                    //List the stopped routers
                    for(long vmNetworkId : vmNetworks) {
                        List<DomainRouterVO> router = _routerDao.listStopped(vmNetworkId);
                        routers.addAll(router);
                    }
                    //A vm may not have many nics attached and even fewer routers might be stopped (only in exceptional cases)
                    //Safe to start the stopped router serially, this is consistent with the way how multiple networks are added to vm during deploy
                    //and routers are started serially ,may revisit to make this process parallel
                    for(DomainRouterVO routerToStart : routers) {
                        s_logger.warn("Trying to start router " + routerToStart.getInstanceName() + " as part of vm: " + vm.getInstanceName() + " reboot");
                        _virtualNetAppliance.startRouter(routerToStart.getId(),true);
                    }
                }
            } catch (ConcurrentOperationException e) {
                throw new CloudRuntimeException("Concurrent operations on starting router. " + e);
            } catch (Exception ex){
                throw new CloudRuntimeException("Router start failed due to" + ex);
            } finally {
                if (s_logger.isInfoEnabled()) {
                    s_logger.info(String.format("Rebooting vm %s%s.", vm.getInstanceName(), enterSetup? " entering hardware setup menu" : " as is"));
                }
                Map<VirtualMachineProfile.Param,Object> params = null;
                if (enterSetup) {
                    params = new HashMap();
                    params.put(VirtualMachineProfile.Param.BootIntoSetup, Boolean.TRUE);
                    if (s_logger.isTraceEnabled()) {
                        s_logger.trace(String.format("Adding %s to paramlist", VirtualMachineProfile.Param.BootIntoSetup));
                    }
                }
                _itMgr.reboot(vm.getUuid(), params);
            }
            return _vmDao.findById(vmId);
        } else {
            s_logger.error("Vm id=" + vmId + " is not in Running state, failed to reboot");
            return null;
        }
    }

    private UserVm forceRebootVirtualMachine(long vmId, long hostId, boolean enterSetup) {
        try {
            if (stopVirtualMachine(vmId, false) != null) {
                Map<VirtualMachineProfile.Param,Object> params = null;
                if (enterSetup) {
                    params = new HashMap();
                    params.put(VirtualMachineProfile.Param.BootIntoSetup, Boolean.TRUE);
                }
                return startVirtualMachine(vmId, null, null, hostId, params, null).first();
            }
        } catch (ResourceUnavailableException e) {
            throw new CloudRuntimeException("Unable to reboot the VM: " + vmId, e);
        } catch (CloudException e) {
            throw new CloudRuntimeException("Unable to reboot the VM: " + vmId, e);
        }
        return null;
    }

    @Override
    @ActionEvent(eventType = EventTypes.EVENT_VM_UPGRADE, eventDescription = "upgrading Vm")
    /*
     * TODO: cleanup eventually - Refactored API call
     */
    // This method will be deprecated as we use ScaleVMCmd for both stopped VMs and running VMs
    public UserVm upgradeVirtualMachine(UpgradeVMCmd cmd) throws ResourceAllocationException {
        Long vmId = cmd.getId();
        Long svcOffId = cmd.getServiceOfferingId();
        Account caller = CallContext.current().getCallingAccount();

        // Verify input parameters
        //UserVmVO vmInstance = _vmDao.findById(vmId);
        VMInstanceVO vmInstance = _vmInstanceDao.findById(vmId);
        if (vmInstance == null) {
            throw new InvalidParameterValueException("unable to find a virtual machine with id " + vmId);
        } else if (!(vmInstance.getState().equals(State.Stopped))) {
            throw new InvalidParameterValueException("Unable to upgrade virtual machine " + vmInstance.toString() + " " + " in state " + vmInstance.getState()
            + "; make sure the virtual machine is stopped");
        }

        _accountMgr.checkAccess(caller, null, true, vmInstance);

        // Check resource limits for CPU and Memory.
        Map<String, String> customParameters = cmd.getDetails();
        ServiceOfferingVO newServiceOffering = _offeringDao.findById(svcOffId);
        if (newServiceOffering.getState() == DiskOffering.State.Inactive) {
            throw new InvalidParameterValueException(String.format("Unable to upgrade virtual machine %s with an inactive service offering %s", vmInstance.getUuid(), newServiceOffering.getUuid()));
        }
        if (newServiceOffering.isDynamic()) {
            newServiceOffering.setDynamicFlag(true);
            validateCustomParameters(newServiceOffering, cmd.getDetails());
            newServiceOffering = _offeringDao.getComputeOffering(newServiceOffering, customParameters);
        } else {
            validateOfferingMaxResource(newServiceOffering);
        }

        ServiceOfferingVO currentServiceOffering = _offeringDao.findByIdIncludingRemoved(vmInstance.getId(), vmInstance.getServiceOfferingId());

        int newCpu = newServiceOffering.getCpu();
        int newMemory = newServiceOffering.getRamSize();
        int currentCpu = currentServiceOffering.getCpu();
        int currentMemory = currentServiceOffering.getRamSize();

        Account owner = _accountMgr.getActiveAccountById(vmInstance.getAccountId());
        if (! VirtualMachineManager.ResourceCountRunningVMsonly.value()) {
            if (newCpu > currentCpu) {
                _resourceLimitMgr.checkResourceLimit(owner, ResourceType.cpu, newCpu - currentCpu);
            }
            if (newMemory > currentMemory) {
                _resourceLimitMgr.checkResourceLimit(owner, ResourceType.memory, newMemory - currentMemory);
            }
        }

        // Check that the specified service offering ID is valid
        _itMgr.checkIfCanUpgrade(vmInstance, newServiceOffering);

        resizeRootVolumeOfVmWithNewOffering(vmInstance, newServiceOffering);

        _itMgr.upgradeVmDb(vmId, newServiceOffering, currentServiceOffering);

        // Increment or decrement CPU and Memory count accordingly.
        if (! VirtualMachineManager.ResourceCountRunningVMsonly.value()) {
            if (newCpu > currentCpu) {
                _resourceLimitMgr.incrementResourceCount(owner.getAccountId(), ResourceType.cpu, new Long(newCpu - currentCpu));
            } else if (currentCpu > newCpu) {
                _resourceLimitMgr.decrementResourceCount(owner.getAccountId(), ResourceType.cpu, new Long(currentCpu - newCpu));
            }
            if (newMemory > currentMemory) {
                _resourceLimitMgr.incrementResourceCount(owner.getAccountId(), ResourceType.memory, new Long(newMemory - currentMemory));
            } else if (currentMemory > newMemory) {
                _resourceLimitMgr.decrementResourceCount(owner.getAccountId(), ResourceType.memory, new Long(currentMemory - newMemory));
            }
        }

        // Generate usage event for VM upgrade
        UserVmVO userVm = _vmDao.findById(vmId);
        generateUsageEvent( userVm, userVm.isDisplayVm(), EventTypes.EVENT_VM_UPGRADE);

        return userVm;
    }

    private void validateOfferingMaxResource(ServiceOfferingVO offering) {
        Integer maxCPUCores = ConfigurationManagerImpl.VM_SERVICE_OFFERING_MAX_CPU_CORES.value() == 0 ? Integer.MAX_VALUE: ConfigurationManagerImpl.VM_SERVICE_OFFERING_MAX_CPU_CORES.value();
        if (offering.getCpu() > maxCPUCores) {
            throw new InvalidParameterValueException("Invalid cpu cores value, please choose another service offering with cpu cores between 1 and " + maxCPUCores);
        }
        Integer maxRAMSize = ConfigurationManagerImpl.VM_SERVICE_OFFERING_MAX_RAM_SIZE.value() == 0 ? Integer.MAX_VALUE: ConfigurationManagerImpl.VM_SERVICE_OFFERING_MAX_RAM_SIZE.value();
        if (offering.getRamSize() > maxRAMSize) {
            throw new InvalidParameterValueException("Invalid memory value, please choose another service offering with memory between 32 and " + maxRAMSize + " MB");
        }
    }

    @Override
    public void validateCustomParameters(ServiceOfferingVO serviceOffering, Map<String, String> customParameters) {
        //TODO need to validate custom cpu, and memory against min/max CPU/Memory ranges from service_offering_details table
        if (customParameters.size() != 0) {
            Map<String, String> offeringDetails = serviceOfferingDetailsDao.listDetailsKeyPairs(serviceOffering.getId());
            if (serviceOffering.getCpu() == null) {
                int minCPU = NumbersUtil.parseInt(offeringDetails.get(ApiConstants.MIN_CPU_NUMBER), 1);
                int maxCPU = NumbersUtil.parseInt(offeringDetails.get(ApiConstants.MAX_CPU_NUMBER), Integer.MAX_VALUE);
                int cpuNumber = NumbersUtil.parseInt(customParameters.get(UsageEventVO.DynamicParameters.cpuNumber.name()), -1);
                Integer maxCPUCores = ConfigurationManagerImpl.VM_SERVICE_OFFERING_MAX_CPU_CORES.value() == 0 ? Integer.MAX_VALUE: ConfigurationManagerImpl.VM_SERVICE_OFFERING_MAX_CPU_CORES.value();
                if (cpuNumber < minCPU || cpuNumber > maxCPU || cpuNumber > maxCPUCores) {
                    throw new InvalidParameterValueException(String.format("Invalid cpu cores value, specify a value between %d and %d", minCPU, Math.min(maxCPUCores, maxCPU)));
                }
            } else if (customParameters.containsKey(UsageEventVO.DynamicParameters.cpuNumber.name())) {
                throw new InvalidParameterValueException("The cpu cores of this offering id:" + serviceOffering.getUuid()
                + " is not customizable. This is predefined in the template.");
            }

            if (serviceOffering.getSpeed() == null) {
                String cpuSpeed = customParameters.get(UsageEventVO.DynamicParameters.cpuSpeed.name());
                if ((cpuSpeed == null) || (NumbersUtil.parseInt(cpuSpeed, -1) <= 0)) {
                    throw new InvalidParameterValueException("Invalid cpu speed value, specify a value between 1 and " + Integer.MAX_VALUE);
                }
            } else if (!serviceOffering.isCustomCpuSpeedSupported() && customParameters.containsKey(UsageEventVO.DynamicParameters.cpuSpeed.name())) {
                throw new InvalidParameterValueException("The cpu speed of this offering id:" + serviceOffering.getUuid()
                + " is not customizable. This is predefined in the template.");
            }

            if (serviceOffering.getRamSize() == null) {
                int minMemory = NumbersUtil.parseInt(offeringDetails.get(ApiConstants.MIN_MEMORY), 32);
                int maxMemory = NumbersUtil.parseInt(offeringDetails.get(ApiConstants.MAX_MEMORY), Integer.MAX_VALUE);
                int memory = NumbersUtil.parseInt(customParameters.get(UsageEventVO.DynamicParameters.memory.name()), -1);
                Integer maxRAMSize = ConfigurationManagerImpl.VM_SERVICE_OFFERING_MAX_RAM_SIZE.value() == 0 ? Integer.MAX_VALUE: ConfigurationManagerImpl.VM_SERVICE_OFFERING_MAX_RAM_SIZE.value();
                if (memory < minMemory || memory > maxMemory || memory > maxRAMSize) {
                    throw new InvalidParameterValueException(String.format("Invalid memory value, specify a value between %d and %d", minMemory, Math.min(maxRAMSize, maxMemory)));
                }
            } else if (customParameters.containsKey(UsageEventVO.DynamicParameters.memory.name())) {
                throw new InvalidParameterValueException("The memory of this offering id:" + serviceOffering.getUuid() + " is not customizable. This is predefined in the template.");
            }
        } else {
            throw new InvalidParameterValueException("Need to specify custom parameter values cpu, cpu speed and memory when using custom offering");
        }
    }

    private UserVm upgradeStoppedVirtualMachine(Long vmId, Long svcOffId, Map<String, String> customParameters) throws ResourceAllocationException {
        Account caller = CallContext.current().getCallingAccount();

        // Verify input parameters
        //UserVmVO vmInstance = _vmDao.findById(vmId);
        VMInstanceVO vmInstance = _vmInstanceDao.findById(vmId);
        if (vmInstance == null) {
            throw new InvalidParameterValueException("unable to find a virtual machine with id " + vmId);
        }

        _accountMgr.checkAccess(caller, null, true, vmInstance);

        // Check resource limits for CPU and Memory.
        ServiceOfferingVO newServiceOffering = _offeringDao.findById(svcOffId);
        if (newServiceOffering.isDynamic()) {
            newServiceOffering.setDynamicFlag(true);
            validateCustomParameters(newServiceOffering, customParameters);
            newServiceOffering = _offeringDao.getComputeOffering(newServiceOffering, customParameters);
        } else {
            validateOfferingMaxResource(newServiceOffering);
        }
        ServiceOfferingVO currentServiceOffering = _offeringDao.findByIdIncludingRemoved(vmInstance.getId(), vmInstance.getServiceOfferingId());

        int newCpu = newServiceOffering.getCpu();
        int newMemory = newServiceOffering.getRamSize();
        int currentCpu = currentServiceOffering.getCpu();
        int currentMemory = currentServiceOffering.getRamSize();

        Account owner = _accountMgr.getActiveAccountById(vmInstance.getAccountId());
        if (! VirtualMachineManager.ResourceCountRunningVMsonly.value()) {
            if (newCpu > currentCpu) {
                _resourceLimitMgr.checkResourceLimit(owner, ResourceType.cpu, newCpu - currentCpu);
            }
            if (newMemory > currentMemory) {
                _resourceLimitMgr.checkResourceLimit(owner, ResourceType.memory, newMemory - currentMemory);
            }
        }

        // Check that the specified service offering ID is valid
        _itMgr.checkIfCanUpgrade(vmInstance, newServiceOffering);

        // Check if the new service offering can be applied to vm instance
        ServiceOffering newSvcOffering = _offeringDao.findById(svcOffId);
        _accountMgr.checkAccess(owner, newSvcOffering, _dcDao.findById(vmInstance.getDataCenterId()));

        DiskOfferingVO newRootDiskOffering = _diskOfferingDao.findById(newServiceOffering.getId());

        List<VolumeVO> vols = _volsDao.findReadyAndAllocatedRootVolumesByInstance(vmInstance.getId());

        for (final VolumeVO rootVolumeOfVm : vols) {
            DiskOfferingVO currentRootDiskOffering = _diskOfferingDao.findById(rootVolumeOfVm.getDiskOfferingId());

            ResizeVolumeCmd resizeVolumeCmd = prepareResizeVolumeCmd(rootVolumeOfVm, currentRootDiskOffering, newRootDiskOffering);

            if (rootVolumeOfVm.getDiskOfferingId() != newRootDiskOffering.getId()) {
                rootVolumeOfVm.setDiskOfferingId(newRootDiskOffering.getId());
                _volsDao.update(rootVolumeOfVm.getId(), rootVolumeOfVm);
            }
            HypervisorType hypervisorType = _volsDao.getHypervisorType(rootVolumeOfVm.getId());
            if (HypervisorType.Simulator != hypervisorType) {
                _volumeService.resizeVolume(resizeVolumeCmd);
            } else if (newRootDiskOffering.getDiskSize() > 0 && currentRootDiskOffering.getDiskSize() != newRootDiskOffering.getDiskSize()) {
                throw new InvalidParameterValueException("Hypervisor " + hypervisorType + " does not support volume resize");
            }
        }

        _itMgr.upgradeVmDb(vmId, newServiceOffering, currentServiceOffering);

        // Increment or decrement CPU and Memory count accordingly.
        if (! VirtualMachineManager.ResourceCountRunningVMsonly.value()) {
            if (newCpu > currentCpu) {
                _resourceLimitMgr.incrementResourceCount(owner.getAccountId(), ResourceType.cpu, new Long(newCpu - currentCpu));
            } else if (currentCpu > newCpu) {
                _resourceLimitMgr.decrementResourceCount(owner.getAccountId(), ResourceType.cpu, new Long(currentCpu - newCpu));
            }
            if (newMemory > currentMemory) {
                _resourceLimitMgr.incrementResourceCount(owner.getAccountId(), ResourceType.memory, new Long(newMemory - currentMemory));
            } else if (currentMemory > newMemory) {
                _resourceLimitMgr.decrementResourceCount(owner.getAccountId(), ResourceType.memory, new Long(currentMemory - newMemory));
            }
        }

        return _vmDao.findById(vmInstance.getId());

    }

    /**
     * Prepares the Resize Volume Command and verifies if the disk offering from the new service offering can be resized.
     * <br>
     * If the Service Offering was configured with a root disk size (size > 0) then it can only resize to an offering with a larger disk
     * or to an offering with a root size of zero, which is the default behavior.
     */
    protected ResizeVolumeCmd prepareResizeVolumeCmd(VolumeVO rootVolume, DiskOfferingVO currentRootDiskOffering, DiskOfferingVO newRootDiskOffering) {
        if (rootVolume == null) {
            throw new InvalidParameterValueException("Could not find Root volume for the VM while preparing the Resize Volume Command.");
        }
        if (currentRootDiskOffering == null) {
            throw new InvalidParameterValueException("Could not find Disk Offering matching the provided current Root Offering ID.");
        }
        if (newRootDiskOffering == null) {
            throw new InvalidParameterValueException("Could not find Disk Offering matching the provided Offering ID for resizing Root volume.");
        }

        ResizeVolumeCmd resizeVolumeCmd = new ResizeVolumeCmd(rootVolume.getId(), newRootDiskOffering.getMinIops(), newRootDiskOffering.getMaxIops());

        long newNewOfferingRootSizeInBytes = newRootDiskOffering.getDiskSize();
        long newNewOfferingRootSizeInGiB = newNewOfferingRootSizeInBytes / GiB_TO_BYTES;
        long currentRootDiskOfferingGiB = currentRootDiskOffering.getDiskSize() / GiB_TO_BYTES;
        if (newNewOfferingRootSizeInBytes > currentRootDiskOffering.getDiskSize()) {
            resizeVolumeCmd = new ResizeVolumeCmd(rootVolume.getId(), newRootDiskOffering.getMinIops(), newRootDiskOffering.getMaxIops(), newRootDiskOffering.getId());
            s_logger.debug(String.format("Preparing command to resize VM Root disk from %d GB to %d GB; current offering: %s, new offering: %s.", currentRootDiskOfferingGiB,
                    newNewOfferingRootSizeInGiB, currentRootDiskOffering.getName(), newRootDiskOffering.getName()));
        } else if (newNewOfferingRootSizeInBytes > 0l && newNewOfferingRootSizeInBytes < currentRootDiskOffering.getDiskSize()) {
            throw new InvalidParameterValueException(String.format(
                    "Failed to resize Root volume. The new Service Offering [id: %d, name: %s] has a smaller disk size [%d GB] than the current disk [%d GB].",
                    newRootDiskOffering.getId(), newRootDiskOffering.getName(), newNewOfferingRootSizeInGiB, currentRootDiskOfferingGiB));
        }
        return resizeVolumeCmd;
    }

    private void resizeRootVolumeOfVmWithNewOffering(VMInstanceVO vmInstance, ServiceOfferingVO newServiceOffering)
            throws ResourceAllocationException {
        DiskOfferingVO newROOTDiskOffering = _diskOfferingDao.findById(newServiceOffering.getId());
        List<VolumeVO> vols = _volsDao.findReadyAndAllocatedRootVolumesByInstance(vmInstance.getId());

        for (final VolumeVO rootVolumeOfVm : vols) {
            rootVolumeOfVm.setDiskOfferingId(newROOTDiskOffering.getId());
            ResizeVolumeCmd resizeVolumeCmd = new ResizeVolumeCmd(rootVolumeOfVm.getId(), newROOTDiskOffering.getMinIops(), newROOTDiskOffering.getMaxIops());
            _volumeService.resizeVolume(resizeVolumeCmd);
            _volsDao.update(rootVolumeOfVm.getId(), rootVolumeOfVm);
        }
    }

    @Override
    @ActionEvent(eventType = EventTypes.EVENT_NIC_CREATE, eventDescription = "Creating Nic", async = true)
    public UserVm addNicToVirtualMachine(AddNicToVMCmd cmd) throws InvalidParameterValueException, PermissionDeniedException, CloudRuntimeException {
        Long vmId = cmd.getVmId();
        Long networkId = cmd.getNetworkId();
        String ipAddress = cmd.getIpAddress();
        String macAddress = cmd.getMacAddress();
        Account caller = CallContext.current().getCallingAccount();

        UserVmVO vmInstance = _vmDao.findById(vmId);
        if (vmInstance == null) {
            throw new InvalidParameterValueException("unable to find a virtual machine with id " + vmId);
        }

        // Check that Vm does not have VM Snapshots
        if (_vmSnapshotDao.findByVm(vmId).size() > 0) {
            throw new InvalidParameterValueException("NIC cannot be added to VM with VM Snapshots");
        }

        NetworkVO network = _networkDao.findById(networkId);
        if (network == null) {
            throw new InvalidParameterValueException("unable to find a network with id " + networkId);
        }

        Account vmOwner = _accountMgr.getAccount(vmInstance.getAccountId());
        _networkModel.checkNetworkPermissions(vmOwner, network);

        checkIfNetExistsForVM(vmInstance, network);

        macAddress = validateOrReplaceMacAddress(macAddress, network.getId());

        if(_nicDao.findByNetworkIdAndMacAddress(networkId, macAddress) != null) {
            throw new CloudRuntimeException("A NIC with this MAC address exists for network: " + network.getUuid());
        }

        NicProfile profile = new NicProfile(ipAddress, null, macAddress);
        if (ipAddress != null) {
            if (!(NetUtils.isValidIp4(ipAddress) || NetUtils.isValidIp6(ipAddress))) {
                throw new InvalidParameterValueException("Invalid format for IP address parameter: " + ipAddress);
            }
        }

        // Perform permission check on VM
        _accountMgr.checkAccess(caller, null, true, vmInstance);

        // Verify that zone is not Basic
        DataCenterVO dc = _dcDao.findById(vmInstance.getDataCenterId());
        if (dc.getNetworkType() == DataCenter.NetworkType.Basic) {
            throw new CloudRuntimeException("Zone " + vmInstance.getDataCenterId() + ", has a NetworkType of Basic. Can't add a new NIC to a VM on a Basic Network");
        }

        // Perform account permission check on network
        _accountMgr.checkAccess(caller, AccessType.UseEntry, false, network);

        //ensure network belongs in zone
        if (network.getDataCenterId() != vmInstance.getDataCenterId()) {
            throw new CloudRuntimeException(vmInstance + " is in zone:" + vmInstance.getDataCenterId() + " but " + network + " is in zone:" + network.getDataCenterId());
        }

        if(_networkModel.getNicInNetwork(vmInstance.getId(),network.getId()) != null){
            s_logger.debug("VM " + vmInstance.getHostName() + " already in network " + network.getName() + " going to add another NIC");
        } else {
            //* get all vms hostNames in the network
            List<String> hostNames = _vmInstanceDao.listDistinctHostNames(network.getId());
            //* verify that there are no duplicates
            if (hostNames.contains(vmInstance.getHostName())) {
                throw new CloudRuntimeException("Network " + network.getName() + " already has a vm with host name: " + vmInstance.getHostName());
            }
        }

        NicProfile guestNic = null;
        boolean cleanUp = true;

        try {
            guestNic = _itMgr.addVmToNetwork(vmInstance, network, profile);
            saveExtraDhcpOptions(guestNic.getId(), cmd.getDhcpOptionsMap());
            _networkMgr.configureExtraDhcpOptions(network, guestNic.getId(), cmd.getDhcpOptionsMap());
            cleanUp = false;
        } catch (ResourceUnavailableException e) {
            throw new CloudRuntimeException("Unable to add NIC to " + vmInstance + ": " + e);
        } catch (InsufficientCapacityException e) {
            throw new CloudRuntimeException("Insufficient capacity when adding NIC to " + vmInstance + ": " + e);
        } catch (ConcurrentOperationException e) {
            throw new CloudRuntimeException("Concurrent operations on adding NIC to " + vmInstance + ": " + e);
        } finally {
            if(cleanUp) {
                try {
                    _itMgr.removeVmFromNetwork(vmInstance, network, null);
                } catch (ResourceUnavailableException e) {
                    throw new CloudRuntimeException("Error while cleaning up NIC " + e);
                }
            }
        }
        CallContext.current().putContextParameter(Nic.class, guestNic.getUuid());
        s_logger.debug(String.format("Successful addition of %s from %s through %s", network, vmInstance, guestNic));
        return _vmDao.findById(vmInstance.getId());
    }

    /**
     * duplicated in {@see VirtualMachineManagerImpl} for a {@see VMInstanceVO}
     */
    private void checkIfNetExistsForVM(VirtualMachine virtualMachine, Network network) {
        List<NicVO> allNics = _nicDao.listByVmId(virtualMachine.getId());
        for (NicVO nic : allNics) {
            if (nic.getNetworkId() == network.getId()) {
                throw new CloudRuntimeException("A NIC already exists for VM:" + virtualMachine.getInstanceName() + " in network: " + network.getUuid());
            }
        }
    }

    /**
     * If the given MAC address is invalid it replaces the given MAC with the next available MAC address
     */
    protected String validateOrReplaceMacAddress(String macAddress, long networkId) {
        if (!NetUtils.isValidMac(macAddress)) {
            try {
                macAddress = _networkModel.getNextAvailableMacAddressInNetwork(networkId);
            } catch (InsufficientAddressCapacityException e) {
                throw new CloudRuntimeException(String.format("A MAC address cannot be generated for this NIC in the network [id=%s] ", networkId));
            }
        }
        return macAddress;
    }

    private void saveExtraDhcpOptions(long nicId, Map<Integer, String> dhcpOptions) {
        List<NicExtraDhcpOptionVO> nicExtraDhcpOptionVOList = dhcpOptions
                .entrySet()
                .stream()
                .map(entry -> new NicExtraDhcpOptionVO(nicId, entry.getKey(), entry.getValue()))
                .collect(Collectors.toList());

        _nicExtraDhcpOptionDao.saveExtraDhcpOptions(nicExtraDhcpOptionVOList);
    }

    @Override
    @ActionEvent(eventType = EventTypes.EVENT_NIC_DELETE, eventDescription = "Removing Nic", async = true)
    public UserVm removeNicFromVirtualMachine(RemoveNicFromVMCmd cmd) throws InvalidParameterValueException, PermissionDeniedException, CloudRuntimeException {
        Long vmId = cmd.getVmId();
        Long nicId = cmd.getNicId();
        Account caller = CallContext.current().getCallingAccount();

        UserVmVO vmInstance = _vmDao.findById(vmId);
        if (vmInstance == null) {
            throw new InvalidParameterValueException("Unable to find a virtual machine with id " + vmId);
        }

        // Check that Vm does not have VM Snapshots
        if (_vmSnapshotDao.findByVm(vmId).size() > 0) {
            throw new InvalidParameterValueException("NIC cannot be removed from VM with VM Snapshots");
        }

        NicVO nic = _nicDao.findById(nicId);
        if (nic == null) {
            throw new InvalidParameterValueException("Unable to find a nic with id " + nicId);
        }

        NetworkVO network = _networkDao.findById(nic.getNetworkId());
        if (network == null) {
            throw new InvalidParameterValueException("Unable to find a network with id " + nic.getNetworkId());
        }

        // Perform permission check on VM
        _accountMgr.checkAccess(caller, null, true, vmInstance);

        // Verify that zone is not Basic
        DataCenterVO dc = _dcDao.findById(vmInstance.getDataCenterId());
        if (dc.getNetworkType() == DataCenter.NetworkType.Basic) {
            throw new InvalidParameterValueException("Zone " + vmInstance.getDataCenterId() + ", has a NetworkType of Basic. Can't remove a NIC from a VM on a Basic Network");
        }

        // check to see if nic is attached to VM
        if (nic.getInstanceId() != vmId) {
            throw new InvalidParameterValueException(nic + " is not a nic on " + vmInstance);
        }

        // Perform account permission check on network
        _accountMgr.checkAccess(caller, AccessType.UseEntry, false, network);

        // don't delete default NIC on a user VM
        if (nic.isDefaultNic() && vmInstance.getType() == VirtualMachine.Type.User) {
            throw new InvalidParameterValueException("Unable to remove nic from " + vmInstance + " in " + network + ", nic is default.");
        }

        // if specified nic is associated with PF/LB/Static NAT
        if (_rulesMgr.listAssociatedRulesForGuestNic(nic).size() > 0) {
            throw new InvalidParameterValueException("Unable to remove nic from " + vmInstance + " in " + network + ", nic has associated Port forwarding or Load balancer or Static NAT rules.");
        }

        boolean nicremoved = false;
        try {
            nicremoved = _itMgr.removeNicFromVm(vmInstance, nic);
        } catch (ResourceUnavailableException e) {
            throw new CloudRuntimeException("Unable to remove " + network + " from " + vmInstance + ": " + e);

        } catch (ConcurrentOperationException e) {
            throw new CloudRuntimeException("Concurrent operations on removing " + network + " from " + vmInstance + ": " + e);
        }

        if (!nicremoved) {
            throw new CloudRuntimeException("Unable to remove " + network + " from " + vmInstance);
        }

        s_logger.debug("Successful removal of " + network + " from " + vmInstance);
        return _vmDao.findById(vmInstance.getId());
    }

    @Override
    @ActionEvent(eventType = EventTypes.EVENT_NIC_UPDATE, eventDescription = "Creating Nic", async = true)
    public UserVm updateDefaultNicForVirtualMachine(UpdateDefaultNicForVMCmd cmd) throws InvalidParameterValueException, CloudRuntimeException {
        Long vmId = cmd.getVmId();
        Long nicId = cmd.getNicId();
        Account caller = CallContext.current().getCallingAccount();

        UserVmVO vmInstance = _vmDao.findById(vmId);
        if (vmInstance == null) {
            throw new InvalidParameterValueException("unable to find a virtual machine with id " + vmId);
        }

        // Check that Vm does not have VM Snapshots
        if (_vmSnapshotDao.findByVm(vmId).size() > 0) {
            throw new InvalidParameterValueException("NIC cannot be updated for VM with VM Snapshots");
        }

        NicVO nic = _nicDao.findById(nicId);
        if (nic == null) {
            throw new InvalidParameterValueException("unable to find a nic with id " + nicId);
        }
        NetworkVO network = _networkDao.findById(nic.getNetworkId());
        if (network == null) {
            throw new InvalidParameterValueException("unable to find a network with id " + nic.getNetworkId());
        }

        // Perform permission check on VM
        _accountMgr.checkAccess(caller, null, true, vmInstance);

        // Verify that zone is not Basic
        DataCenterVO dc = _dcDao.findById(vmInstance.getDataCenterId());
        if (dc.getNetworkType() == DataCenter.NetworkType.Basic) {
            throw new CloudRuntimeException("Zone " + vmInstance.getDataCenterId() + ", has a NetworkType of Basic. Can't change default NIC on a Basic Network");
        }

        // no need to check permissions for network, we'll enumerate the ones they already have access to
        Network existingdefaultnet = _networkModel.getDefaultNetworkForVm(vmId);

        //check to see if nic is attached to VM
        if (nic.getInstanceId() != vmId) {
            throw new InvalidParameterValueException(nic + " is not a nic on  " + vmInstance);
        }
        // if current default equals chosen new default, Throw an exception
        if (nic.isDefaultNic()) {
            throw new CloudRuntimeException("refusing to set default nic because chosen nic is already the default");
        }

        //make sure the VM is Running or Stopped
        if ((vmInstance.getState() != State.Running) && (vmInstance.getState() != State.Stopped)) {
            throw new CloudRuntimeException("refusing to set default " + vmInstance + " is not Running or Stopped");
        }

        NicProfile existing = null;
        List<NicProfile> nicProfiles = _networkMgr.getNicProfiles(vmInstance);
        for (NicProfile nicProfile : nicProfiles) {
            if (nicProfile.isDefaultNic() && existingdefaultnet != null && nicProfile.getNetworkId() == existingdefaultnet.getId()) {
                existing = nicProfile;
            }
        }

        if (existing == null) {
            s_logger.warn("Failed to update default nic, no nic profile found for existing default network");
            throw new CloudRuntimeException("Failed to find a nic profile for the existing default network. This is bad and probably means some sort of configuration corruption");
        }

        Network oldDefaultNetwork = null;
        oldDefaultNetwork = _networkModel.getDefaultNetworkForVm(vmId);
        String oldNicIdString = Long.toString(_networkModel.getDefaultNic(vmId).getId());
        long oldNetworkOfferingId = -1L;

        if (oldDefaultNetwork != null) {
            oldNetworkOfferingId = oldDefaultNetwork.getNetworkOfferingId();
        }
        NicVO existingVO = _nicDao.findById(existing.id);
        Integer chosenID = nic.getDeviceId();
        Integer existingID = existing.getDeviceId();

        Network newdefault = null;
        if (_itMgr.updateDefaultNicForVM(vmInstance, nic, existingVO)) {
            newdefault = _networkModel.getDefaultNetworkForVm(vmId);
        }

        if (newdefault == null) {
            nic.setDefaultNic(false);
            nic.setDeviceId(chosenID);
            existingVO.setDefaultNic(true);
            existingVO.setDeviceId(existingID);

            nic = _nicDao.persist(nic);
            _nicDao.persist(existingVO);

            newdefault = _networkModel.getDefaultNetworkForVm(vmId);
            if (newdefault.getId() == existingdefaultnet.getId()) {
                throw new CloudRuntimeException("Setting a default nic failed, and we had no default nic, but we were able to set it back to the original");
            }
            throw new CloudRuntimeException("Failed to change default nic to " + nic + " and now we have no default");
        } else if (newdefault.getId() == nic.getNetworkId()) {
            s_logger.debug("successfully set default network to " + network + " for " + vmInstance);
            String nicIdString = Long.toString(nic.getId());
            long newNetworkOfferingId = network.getNetworkOfferingId();
            UsageEventUtils.publishUsageEvent(EventTypes.EVENT_NETWORK_OFFERING_REMOVE, vmInstance.getAccountId(), vmInstance.getDataCenterId(), vmInstance.getId(),
                    oldNicIdString, oldNetworkOfferingId, null, 1L, VirtualMachine.class.getName(), vmInstance.getUuid(), vmInstance.isDisplay());
            UsageEventUtils.publishUsageEvent(EventTypes.EVENT_NETWORK_OFFERING_ASSIGN, vmInstance.getAccountId(), vmInstance.getDataCenterId(), vmInstance.getId(), nicIdString,
                    newNetworkOfferingId, null, 1L, VirtualMachine.class.getName(), vmInstance.getUuid(), vmInstance.isDisplay());
            UsageEventUtils.publishUsageEvent(EventTypes.EVENT_NETWORK_OFFERING_REMOVE, vmInstance.getAccountId(), vmInstance.getDataCenterId(), vmInstance.getId(), nicIdString,
                    newNetworkOfferingId, null, 0L, VirtualMachine.class.getName(), vmInstance.getUuid(), vmInstance.isDisplay());
            UsageEventUtils.publishUsageEvent(EventTypes.EVENT_NETWORK_OFFERING_ASSIGN, vmInstance.getAccountId(), vmInstance.getDataCenterId(), vmInstance.getId(),
                    oldNicIdString, oldNetworkOfferingId, null, 0L, VirtualMachine.class.getName(), vmInstance.getUuid(), vmInstance.isDisplay());

            if (vmInstance.getState() == State.Running) {
                try {
                    VirtualMachineProfile vmProfile = new VirtualMachineProfileImpl(vmInstance);
                    User callerUser = _accountMgr.getActiveUser(CallContext.current().getCallingUserId());
                    ReservationContext context = new ReservationContextImpl(null, null, callerUser, caller);
                    DeployDestination dest = new DeployDestination(dc, null, null, null);
                    _networkMgr.prepare(vmProfile, dest, context);
                } catch (final Exception e) {
                    s_logger.info("Got exception: ", e);
                }
            }

            return _vmDao.findById(vmInstance.getId());
        }

        throw new CloudRuntimeException("something strange happened, new default network(" + newdefault.getId() + ") is not null, and is not equal to the network("
                + nic.getNetworkId() + ") of the chosen nic");
    }

    @Override
    public UserVm updateNicIpForVirtualMachine(UpdateVmNicIpCmd cmd) {
        Long nicId = cmd.getNicId();
        String ipaddr = cmd.getIpaddress();
        Account caller = CallContext.current().getCallingAccount();

        //check whether the nic belongs to user vm.
        NicVO nicVO = _nicDao.findById(nicId);
        if (nicVO == null) {
            throw new InvalidParameterValueException("There is no nic for the " + nicId);
        }

        if (nicVO.getVmType() != VirtualMachine.Type.User) {
            throw new InvalidParameterValueException("The nic is not belongs to user vm");
        }

        UserVm vm = _vmDao.findById(nicVO.getInstanceId());
        if (vm == null) {
            throw new InvalidParameterValueException("There is no vm with the nic");
        }

        Network network = _networkDao.findById(nicVO.getNetworkId());
        if (network == null) {
            throw new InvalidParameterValueException("There is no network with the nic");
        }
        // Don't allow to update vm nic ip if network is not in Implemented/Setup/Allocated state
        if (!(network.getState() == Network.State.Allocated || network.getState() == Network.State.Implemented || network.getState() == Network.State.Setup)) {
            throw new InvalidParameterValueException("Network is not in the right state to update vm nic ip. Correct states are: " + Network.State.Allocated + ", " + Network.State.Implemented + ", "
                    + Network.State.Setup);
        }

        NetworkOfferingVO offering = _networkOfferingDao.findByIdIncludingRemoved(network.getNetworkOfferingId());
        if (offering == null) {
            throw new InvalidParameterValueException("There is no network offering with the network");
        }
        if (!_networkModel.listNetworkOfferingServices(offering.getId()).isEmpty() && vm.getState() != State.Stopped) {
            InvalidParameterValueException ex = new InvalidParameterValueException(
                    "VM is not Stopped, unable to update the vm nic having the specified id");
            ex.addProxyObject(vm.getUuid(), "vmId");
            throw ex;
        }

        // verify permissions
        _accountMgr.checkAccess(caller, null, true, vm);
        Account ipOwner = _accountDao.findByIdIncludingRemoved(vm.getAccountId());

        // verify ip address
        s_logger.debug("Calling the ip allocation ...");
        DataCenter dc = _dcDao.findById(network.getDataCenterId());
        if (dc == null) {
            throw new InvalidParameterValueException("There is no dc with the nic");
        }
        if (dc.getNetworkType() == NetworkType.Advanced && network.getGuestType() == Network.GuestType.Isolated) {
            try {
                ipaddr = _ipAddrMgr.allocateGuestIP(network, ipaddr);
            } catch (InsufficientAddressCapacityException e) {
                throw new InvalidParameterValueException("Allocating ip to guest nic " + nicVO.getUuid() + " failed, for insufficient address capacity");
            }
            if (ipaddr == null) {
                throw new InvalidParameterValueException("Allocating ip to guest nic " + nicVO.getUuid() + " failed, please choose another ip");
            }

            if (_networkModel.areServicesSupportedInNetwork(network.getId(), Service.StaticNat)) {
                IPAddressVO oldIP = _ipAddressDao.findByAssociatedVmId(vm.getId());
                if (oldIP != null) {
                    oldIP.setVmIp(ipaddr);
                    _ipAddressDao.persist(oldIP);
                }
            }
            // implementing the network elements and resources as a part of vm nic ip update if network has services and it is in Implemented state
            if (!_networkModel.listNetworkOfferingServices(offering.getId()).isEmpty() && network.getState() == Network.State.Implemented) {
                User callerUser = _accountMgr.getActiveUser(CallContext.current().getCallingUserId());
                ReservationContext context = new ReservationContextImpl(null, null, callerUser, caller);
                DeployDestination dest = new DeployDestination(_dcDao.findById(network.getDataCenterId()), null, null, null);

                s_logger.debug("Implementing the network " + network + " elements and resources as a part of vm nic ip update");
                try {
                    // implement the network elements and rules again
                    _networkMgr.implementNetworkElementsAndResources(dest, context, network, offering);
                } catch (Exception ex) {
                    s_logger.warn("Failed to implement network " + network + " elements and resources as a part of vm nic ip update due to ", ex);
                    CloudRuntimeException e = new CloudRuntimeException("Failed to implement network (with specified id) elements and resources as a part of vm nic ip update");
                    e.addProxyObject(network.getUuid(), "networkId");
                    // restore to old ip address
                    if (_networkModel.areServicesSupportedInNetwork(network.getId(), Service.StaticNat)) {
                        IPAddressVO oldIP = _ipAddressDao.findByAssociatedVmId(vm.getId());
                        if (oldIP != null) {
                            oldIP.setVmIp(nicVO.getIPv4Address());
                            _ipAddressDao.persist(oldIP);
                        }
                    }
                    throw e;
                }
            }
        } else if (dc.getNetworkType() == NetworkType.Basic || network.getGuestType()  == Network.GuestType.Shared) {
            //handle the basic networks here
            //for basic zone, need to provide the podId to ensure proper ip alloation
            Long podId = null;
            if (dc.getNetworkType() == NetworkType.Basic) {
                podId = vm.getPodIdToDeployIn();
                if (podId == null) {
                    throw new InvalidParameterValueException("vm pod id is null in Basic zone; can't decide the range for ip allocation");
                }
            }

            try {
                ipaddr = _ipAddrMgr.allocatePublicIpForGuestNic(network, podId, ipOwner, ipaddr);
                if (ipaddr == null) {
                    throw new InvalidParameterValueException("Allocating ip to guest nic " + nicVO.getUuid() + " failed, please choose another ip");
                }

                final IPAddressVO newIp = _ipAddressDao.findByIpAndSourceNetworkId(network.getId(), ipaddr);
                final Vlan vlan = _vlanDao.findById(newIp.getVlanId());
                nicVO.setIPv4Gateway(vlan.getVlanGateway());
                nicVO.setIPv4Netmask(vlan.getVlanNetmask());

                final IPAddressVO ip = _ipAddressDao.findByIpAndSourceNetworkId(nicVO.getNetworkId(), nicVO.getIPv4Address());
                if (ip != null) {
                    Transaction.execute(new TransactionCallbackNoReturn() {
                        @Override
                        public void doInTransactionWithoutResult(TransactionStatus status) {
                            _ipAddrMgr.markIpAsUnavailable(ip.getId());
                            _ipAddressDao.unassignIpAddress(ip.getId());
                        }
                    });
                }
            } catch (InsufficientAddressCapacityException e) {
                s_logger.error("Allocating ip to guest nic " + nicVO.getUuid() + " failed, for insufficient address capacity");
                return null;
            }
        } else {
            throw new InvalidParameterValueException("UpdateVmNicIpCmd is not supported in L2 network");
        }

        s_logger.debug("Updating IPv4 address of NIC " + nicVO + " to " + ipaddr + "/" + nicVO.getIPv4Netmask() + " with gateway " + nicVO.getIPv4Gateway());
        nicVO.setIPv4Address(ipaddr);
        _nicDao.persist(nicVO);

        return vm;
    }

    @Override
    @ActionEvent(eventType = EventTypes.EVENT_VM_UPGRADE, eventDescription = "Upgrading VM", async = true)
    public UserVm upgradeVirtualMachine(ScaleVMCmd cmd) throws ResourceUnavailableException, ConcurrentOperationException, ManagementServerException,
    VirtualMachineMigrationException {

        Long vmId = cmd.getId();
        Long newServiceOfferingId = cmd.getServiceOfferingId();
        VirtualMachine vm = (VirtualMachine) this._entityMgr.findById(VirtualMachine.class, vmId);
        if (vm == null) {
            throw new InvalidParameterValueException("Unable to find VM's UUID");
        }
        CallContext.current().setEventDetails("Vm Id: " + vm.getUuid());

        boolean result = upgradeVirtualMachine(vmId, newServiceOfferingId, cmd.getDetails());
        if (result) {
            UserVmVO vmInstance = _vmDao.findById(vmId);
            if (vmInstance.getState().equals(State.Stopped)) {
                // Generate usage event for VM upgrade
                generateUsageEvent(vmInstance, vmInstance.isDisplayVm(), EventTypes.EVENT_VM_UPGRADE);
            }
            return vmInstance;
        } else {
            throw new CloudRuntimeException("Failed to scale the VM");
        }
    }

    @Override
    public HashMap<Long, List<VmDiskStatsEntry>> getVmDiskStatistics(long hostId, String hostName, List<Long> vmIds) throws CloudRuntimeException {
        HashMap<Long, List<VmDiskStatsEntry>> vmDiskStatsById = new HashMap<Long, List<VmDiskStatsEntry>>();

        if (vmIds.isEmpty()) {
            return vmDiskStatsById;
        }

        List<String> vmNames = new ArrayList<String>();

        for (Long vmId : vmIds) {
            UserVmVO vm = _vmDao.findById(vmId);
            vmNames.add(vm.getInstanceName());
        }

        Answer answer = _agentMgr.easySend(hostId, new GetVmDiskStatsCommand(vmNames, _hostDao.findById(hostId).getGuid(), hostName));
        if (answer == null || !answer.getResult()) {
            s_logger.warn("Unable to obtain VM disk statistics.");
            return null;
        } else {
            HashMap<String, List<VmDiskStatsEntry>> vmDiskStatsByName = ((GetVmDiskStatsAnswer)answer).getVmDiskStatsMap();

            if (vmDiskStatsByName == null) {
                s_logger.warn("Unable to obtain VM disk statistics.");
                return null;
            }

            for (Map.Entry<String, List<VmDiskStatsEntry>> entry: vmDiskStatsByName.entrySet()) {
                vmDiskStatsById.put(vmIds.get(vmNames.indexOf(entry.getKey())), entry.getValue());
            }
        }

        return vmDiskStatsById;
    }

    @Override
    public boolean upgradeVirtualMachine(Long vmId, Long newServiceOfferingId, Map<String, String> customParameters) throws ResourceUnavailableException,
    ConcurrentOperationException, ManagementServerException, VirtualMachineMigrationException {

        // Verify input parameters
        VMInstanceVO vmInstance = _vmInstanceDao.findById(vmId);

        if (vmInstance != null) {
            if (vmInstance.getState().equals(State.Stopped)) {
                upgradeStoppedVirtualMachine(vmId, newServiceOfferingId, customParameters);
                return true;
            }
            if (vmInstance.getState().equals(State.Running)) {
                return upgradeRunningVirtualMachine(vmId, newServiceOfferingId, customParameters);
            }
        }
        return false;
    }

    private boolean upgradeRunningVirtualMachine(Long vmId, Long newServiceOfferingId, Map<String, String> customParameters) throws ResourceUnavailableException,
    ConcurrentOperationException, ManagementServerException, VirtualMachineMigrationException {

        Account caller = CallContext.current().getCallingAccount();
        VMInstanceVO vmInstance = _vmInstanceDao.findById(vmId);

        Set<HypervisorType> supportedHypervisorTypes = new HashSet<>();
        supportedHypervisorTypes.add(HypervisorType.XenServer);
        supportedHypervisorTypes.add(HypervisorType.VMware);
        supportedHypervisorTypes.add(HypervisorType.Simulator);
        supportedHypervisorTypes.add(HypervisorType.KVM);

        HypervisorType vmHypervisorType = vmInstance.getHypervisorType();

        if (!supportedHypervisorTypes.contains(vmHypervisorType)) {
            String message = String.format("Scaling the VM dynamically is not supported for VMs running on Hypervisor [%s].", vmInstance.getHypervisorType());
            s_logger.info(message);
            throw new InvalidParameterValueException(message);
        }

        _accountMgr.checkAccess(caller, null, true, vmInstance);

        //Check if its a scale "up"
        ServiceOfferingVO newServiceOffering = _offeringDao.findById(newServiceOfferingId);
        if (newServiceOffering.isDynamic()) {
            newServiceOffering.setDynamicFlag(true);
            validateCustomParameters(newServiceOffering, customParameters);
            newServiceOffering = _offeringDao.getComputeOffering(newServiceOffering, customParameters);
        }

        // Check that the specified service offering ID is valid
        _itMgr.checkIfCanUpgrade(vmInstance, newServiceOffering);

        ServiceOfferingVO currentServiceOffering = _offeringDao.findByIdIncludingRemoved(vmInstance.getId(), vmInstance.getServiceOfferingId());
        if (newServiceOffering.isDynamicScalingEnabled() != currentServiceOffering.isDynamicScalingEnabled()) {
            throw new InvalidParameterValueException("Unable to Scale VM: since dynamic scaling enabled flag is not same for new service offering and old service offering");
        }

        int newCpu = newServiceOffering.getCpu();
        int newMemory = newServiceOffering.getRamSize();
        int newSpeed = newServiceOffering.getSpeed();
        int currentCpu = currentServiceOffering.getCpu();
        int currentMemory = currentServiceOffering.getRamSize();
        int currentSpeed = currentServiceOffering.getSpeed();
        int memoryDiff = newMemory - currentMemory;
        int cpuDiff = newCpu * newSpeed - currentCpu * currentSpeed;

        // Don't allow to scale when (Any of the new values less than current values) OR (All current and new values are same)
        if ((newSpeed < currentSpeed || newMemory < currentMemory || newCpu < currentCpu) || (newSpeed == currentSpeed && newMemory == currentMemory && newCpu == currentCpu)) {
            String message = String.format("While the VM is running, only scalling up it is supported. New service offering {\"memory\": %s, \"speed\": %s, \"cpu\": %s} should"
              + " have at least one value (ram, speed or cpu) greater than the current values {\"memory\": %s, \"speed\": %s, \"cpu\": %s}.", newMemory, newSpeed, newCpu,
              currentMemory, currentSpeed, currentCpu);

            throw new InvalidParameterValueException(message);
        }

        if (vmHypervisorType.equals(HypervisorType.KVM) && !currentServiceOffering.isDynamic()) {
            String message = String.format("Unable to live scale VM on KVM when current service offering is a \"Fixed Offering\". KVM needs the tag \"maxMemory\" to live scale and it is only configured when VM is deployed with a custom service offering and \"Dynamic Scalable\" is enabled.");
            s_logger.info(message);
            throw new InvalidParameterValueException(message);
        }

        _offeringDao.loadDetails(currentServiceOffering);
        _offeringDao.loadDetails(newServiceOffering);

        Map<String, String> currentDetails = currentServiceOffering.getDetails();
        Map<String, String> newDetails = newServiceOffering.getDetails();
        String currentVgpuType = currentDetails.get("vgpuType");
        String newVgpuType = newDetails.get("vgpuType");

        if (currentVgpuType != null && (newVgpuType == null || !newVgpuType.equalsIgnoreCase(currentVgpuType))) {
            throw new InvalidParameterValueException(String.format("Dynamic scaling of vGPU type is not supported. VM has vGPU Type: [%s].", currentVgpuType));
        }

        // Check resource limits
        if (newCpu > currentCpu) {
            _resourceLimitMgr.checkResourceLimit(caller, ResourceType.cpu, newCpu - currentCpu);
        }

        if (newMemory > currentMemory) {
            _resourceLimitMgr.checkResourceLimit(caller, ResourceType.memory, memoryDiff);
        }

        // Dynamically upgrade the running vms
        boolean success = false;
        if (vmInstance.getState().equals(State.Running)) {
            int retry = _scaleRetry;
            ExcludeList excludes = new ExcludeList();

            // Check zone wide flag
            boolean enableDynamicallyScaleVm = EnableDynamicallyScaleVm.valueIn(vmInstance.getDataCenterId());
            if (!enableDynamicallyScaleVm) {
                throw new PermissionDeniedException("Dynamically scaling virtual machines is disabled for this zone, please contact your admin.");
            }

            // Check vm flag
            if (!vmInstance.isDynamicallyScalable()) {
                throw new CloudRuntimeException(String.format("Unable to scale %s as it does not have tools to support dynamic scaling.", vmInstance.toString()));
            }

            // Check disable threshold for cluster is not crossed
            HostVO host = _hostDao.findById(vmInstance.getHostId());
            if (_capacityMgr.checkIfClusterCrossesThreshold(host.getClusterId(), cpuDiff, memoryDiff)) {
                throw new CloudRuntimeException(String.format("Unable to scale %s due to insufficient resources.", vmInstance.toString()));
            }

            while (retry-- != 0) { // It's != so that it can match -1.
                try {
                    boolean existingHostHasCapacity = false;

                    // Increment CPU and Memory count accordingly.
                    if (newCpu > currentCpu) {
                        _resourceLimitMgr.incrementResourceCount(caller.getAccountId(), ResourceType.cpu, new Long(newCpu - currentCpu));
                    }

                    if (memoryDiff > 0) {
                        _resourceLimitMgr.incrementResourceCount(caller.getAccountId(), ResourceType.memory, new Long(memoryDiff));
                    }

                    // #1 Check existing host has capacity
                    if (!excludes.shouldAvoid(ApiDBUtils.findHostById(vmInstance.getHostId()))) {
                        existingHostHasCapacity = _capacityMgr.checkIfHostHasCpuCapability(vmInstance.getHostId(), newCpu, newSpeed)
                                && _capacityMgr.checkIfHostHasCapacity(vmInstance.getHostId(), cpuDiff, ByteScaleUtils.mibToBytes(memoryDiff), false,
                                        _capacityMgr.getClusterOverProvisioningFactor(host.getClusterId(), Capacity.CAPACITY_TYPE_CPU),
                                        _capacityMgr.getClusterOverProvisioningFactor(host.getClusterId(), Capacity.CAPACITY_TYPE_MEMORY), false);
                        excludes.addHost(vmInstance.getHostId());
                    }

                    // #2 migrate the vm if host doesn't have capacity or is in avoid set
                    if (!existingHostHasCapacity) {
                        _itMgr.findHostAndMigrate(vmInstance.getUuid(), newServiceOfferingId, customParameters, excludes);
                    }

                    // #3 scale the vm now
                    vmInstance = _vmInstanceDao.findById(vmId);
                    _itMgr.reConfigureVm(vmInstance.getUuid(), currentServiceOffering, newServiceOffering, customParameters, existingHostHasCapacity);
                    success = true;
                    return success;
                } catch (InsufficientCapacityException | ResourceUnavailableException | ConcurrentOperationException e) {
                    s_logger.error(String.format("Unable to scale %s due to [%s].", vmInstance.toString(), e.getMessage()), e);
                } finally {
                    if (!success) {
                        // Decrement CPU and Memory count accordingly.
                        if (newCpu > currentCpu) {
                            _resourceLimitMgr.decrementResourceCount(caller.getAccountId(), ResourceType.cpu, new Long(newCpu - currentCpu));
                        }

                        if (memoryDiff > 0) {
                            _resourceLimitMgr.decrementResourceCount(caller.getAccountId(), ResourceType.memory, new Long(memoryDiff));
                        }
                    }
                }
            }
        }
        return success;
    }

    @Override
    public HashMap<Long, VmStatsEntry> getVirtualMachineStatistics(long hostId, String hostName, List<Long> vmIds) throws CloudRuntimeException {
        HashMap<Long, VmStatsEntry> vmStatsById = new HashMap<Long, VmStatsEntry>();

        if (vmIds.isEmpty()) {
            return vmStatsById;
        }

        List<String> vmNames = new ArrayList<String>();

        for (Long vmId : vmIds) {
            UserVmVO vm = _vmDao.findById(vmId);
            vmNames.add(vm.getInstanceName());
        }

        Answer answer = _agentMgr.easySend(hostId, new GetVmStatsCommand(vmNames, _hostDao.findById(hostId).getGuid(), hostName));
        if (answer == null || !answer.getResult()) {
            s_logger.warn("Unable to obtain VM statistics.");
            return null;
        } else {
            HashMap<String, VmStatsEntry> vmStatsByName = ((GetVmStatsAnswer)answer).getVmStatsMap();

            if (vmStatsByName == null) {
                s_logger.warn("Unable to obtain VM statistics.");
                return null;
            }

            for (Map.Entry<String, VmStatsEntry> entry : vmStatsByName.entrySet()) {
                vmStatsById.put(vmIds.get(vmNames.indexOf(entry.getKey())), entry.getValue());
            }
        }

        return vmStatsById;
    }

    @Override
    public HashMap<String, VolumeStatsEntry> getVolumeStatistics(long clusterId, String poolUuid, StoragePoolType poolType,  int timeout) {
        List<HostVO> neighbors = _resourceMgr.listHostsInClusterByStatus(clusterId, Status.Up);
        StoragePoolVO storagePool = _storagePoolDao.findPoolByUUID(poolUuid);
        HashMap<String, VolumeStatsEntry> volumeStatsByUuid = new HashMap<>();

        for (HostVO neighbor : neighbors) {

            // - zone wide storage for specific hypervisortypes
            if ((ScopeType.ZONE.equals(storagePool.getScope()) && storagePool.getHypervisor() != neighbor.getHypervisorType())) {
                // skip this neighbour if their hypervisor type is not the same as that of the store
                continue;
            }

            List<String> volumeLocators = getVolumesByHost(neighbor, storagePool);
            if (!CollectionUtils.isEmpty(volumeLocators)) {

                GetVolumeStatsCommand cmd = new GetVolumeStatsCommand(poolType, poolUuid, volumeLocators);
                Answer answer = null;

                DataStoreProvider storeProvider = _dataStoreProviderMgr
                        .getDataStoreProvider(storagePool.getStorageProviderName());
                DataStoreDriver storeDriver = storeProvider.getDataStoreDriver();

                if (storeDriver instanceof PrimaryDataStoreDriver && ((PrimaryDataStoreDriver) storeDriver).canProvideVolumeStats()) {
                    // Get volume stats from the pool directly instead of sending cmd to host
                    answer = storageManager.getVolumeStats(storagePool, cmd);
                } else {
                    if (timeout > 0) {
                        cmd.setWait(timeout/1000);
                    }

                    answer = _agentMgr.easySend(neighbor.getId(), cmd);
                }

                if (answer != null && answer instanceof GetVolumeStatsAnswer){
                    GetVolumeStatsAnswer volstats = (GetVolumeStatsAnswer)answer;
                    if (volstats.getVolumeStats() != null) {
                        volumeStatsByUuid.putAll(volstats.getVolumeStats());
                    }
                }
            }
        }
        return volumeStatsByUuid.size() > 0 ? volumeStatsByUuid : null;
    }

    private List<String> getVolumesByHost(HostVO host, StoragePool pool){
        List<VMInstanceVO> vmsPerHost = _vmInstanceDao.listByHostId(host.getId());
        return vmsPerHost.stream()
                .flatMap(vm -> _volsDao.findByInstanceIdAndPoolId(vm.getId(),pool.getId()).stream().map(vol ->
                vol.getState() == Volume.State.Ready ? (vol.getFormat() == ImageFormat.OVA ? vol.getChainInfo() : vol.getPath()) : null).filter(Objects::nonNull))
                .collect(Collectors.toList());
    }

    @Override
    @DB
    @ActionEvent(eventType = EventTypes.EVENT_VM_RECOVER, eventDescription = "Recovering VM")
    public UserVm recoverVirtualMachine(RecoverVMCmd cmd) throws ResourceAllocationException, CloudRuntimeException {

        final Long vmId = cmd.getId();
        Account caller = CallContext.current().getCallingAccount();
        final Long userId = caller.getAccountId();

        // Verify input parameters
        final UserVmVO vm = _vmDao.findById(vmId);

        if (vm == null) {
            throw new InvalidParameterValueException("unable to find a virtual machine with id " + vmId);
        }

        // When trying to expunge, permission is denied when the caller is not an admin and the AllowUserExpungeRecoverVm is false for the caller.
        if (!_accountMgr.isAdmin(userId) && !AllowUserExpungeRecoverVm.valueIn(userId)) {
            throw new PermissionDeniedException("Recovering a vm can only be done by an Admin. Or when the allow.user.expunge.recover.vm key is set.");
        }

        if (vm.getRemoved() != null) {
            if (s_logger.isDebugEnabled()) {
                s_logger.debug("Unable to find vm or vm is removed: " + vmId);
            }
            throw new InvalidParameterValueException("Unable to find vm by id " + vmId);
        }

        if (vm.getState() != State.Destroyed) {
            if (s_logger.isDebugEnabled()) {
                s_logger.debug("vm is not in the right state: " + vmId);
            }
            throw new InvalidParameterValueException("Vm with id " + vmId + " is not in the right state");
        }

        if (s_logger.isDebugEnabled()) {
            s_logger.debug("Recovering vm " + vmId);
        }

        Transaction.execute(new TransactionCallbackWithExceptionNoReturn<ResourceAllocationException>() {
            @Override public void doInTransactionWithoutResult(TransactionStatus status) throws ResourceAllocationException {

                Account account = _accountDao.lockRow(vm.getAccountId(), true);

                // if the account is deleted, throw error
                if (account.getRemoved() != null) {
                    throw new CloudRuntimeException("Unable to recover VM as the account is deleted");
                }

                // Get serviceOffering for Virtual Machine
                ServiceOfferingVO serviceOffering = _serviceOfferingDao.findById(vm.getId(), vm.getServiceOfferingId());

                // First check that the maximum number of UserVMs, CPU and Memory limit for the given
                // accountId will not be exceeded
                if (! VirtualMachineManager.ResourceCountRunningVMsonly.value()) {
                    resourceLimitCheck(account, vm.isDisplayVm(), new Long(serviceOffering.getCpu()), new Long(serviceOffering.getRamSize()));
                }

                _haMgr.cancelDestroy(vm, vm.getHostId());

                try {
                    if (!_itMgr.stateTransitTo(vm, VirtualMachine.Event.RecoveryRequested, null)) {
                        s_logger.debug("Unable to recover the vm because it is not in the correct state: " + vmId);
                        throw new InvalidParameterValueException("Unable to recover the vm because it is not in the correct state: " + vmId);
                    }
                } catch (NoTransitionException e) {
                    throw new InvalidParameterValueException("Unable to recover the vm because it is not in the correct state: " + vmId);
                }

                // Recover the VM's disks
                List<VolumeVO> volumes = _volsDao.findByInstance(vmId);
                for (VolumeVO volume : volumes) {
                    if (volume.getVolumeType().equals(Volume.Type.ROOT)) {
                        // Create an event
                        Long templateId = volume.getTemplateId();
                        Long diskOfferingId = volume.getDiskOfferingId();
                        Long offeringId = null;
                        if (diskOfferingId != null) {
                            DiskOfferingVO offering = _diskOfferingDao.findById(diskOfferingId);
                            if (offering != null && (offering.getType() == DiskOfferingVO.Type.Disk)) {
                                offeringId = offering.getId();
                            }
                        }
                        UsageEventUtils
                        .publishUsageEvent(EventTypes.EVENT_VOLUME_CREATE, volume.getAccountId(), volume.getDataCenterId(), volume.getId(), volume.getName(), offeringId,
                                templateId, volume.getSize(), Volume.class.getName(), volume.getUuid(), volume.isDisplayVolume());
                    }
                }

                //Update Resource Count for the given account
                resourceCountIncrement(account.getId(), vm.isDisplayVm(), new Long(serviceOffering.getCpu()), new Long(serviceOffering.getRamSize()));
            }
        });

        return _vmDao.findById(vmId);
    }

    @Override
    public boolean configure(String name, Map<String, Object> params) throws ConfigurationException {
        _name = name;

        if (_configDao == null) {
            throw new ConfigurationException("Unable to get the configuration dao.");
        }

        Map<String, String> configs = _configDao.getConfiguration("AgentManager", params);

        _instance = configs.get("instance.name");
        if (_instance == null) {
            _instance = "DEFAULT";
        }

        String workers = configs.get("expunge.workers");
        int wrks = NumbersUtil.parseInt(workers, 10);
        capacityReleaseInterval = NumbersUtil.parseInt(_configDao.getValue(Config.CapacitySkipcountingHours.key()), 3600);

        String time = configs.get("expunge.interval");
        _expungeInterval = NumbersUtil.parseInt(time, 86400);
        time = configs.get("expunge.delay");
        _expungeDelay = NumbersUtil.parseInt(time, _expungeInterval);

        _executor = Executors.newScheduledThreadPool(wrks, new NamedThreadFactory("UserVm-Scavenger"));

        String vmIpWorkers = configs.get(VmIpFetchTaskWorkers.value());
        int vmipwrks = NumbersUtil.parseInt(vmIpWorkers, 10);

        _vmIpFetchExecutor =   Executors.newScheduledThreadPool(vmipwrks, new NamedThreadFactory("UserVm-ipfetch"));

        String aggregationRange = configs.get("usage.stats.job.aggregation.range");
        int _usageAggregationRange  = NumbersUtil.parseInt(aggregationRange, 1440);
        int HOURLY_TIME = 60;
        final int DAILY_TIME = 60 * 24;
        if (_usageAggregationRange == DAILY_TIME) {
            _dailyOrHourly = true;
        } else if (_usageAggregationRange == HOURLY_TIME) {
            _dailyOrHourly = true;
        } else {
            _dailyOrHourly = false;
        }

        _itMgr.registerGuru(VirtualMachine.Type.User, this);

        VirtualMachine.State.getStateMachine().registerListener(new UserVmStateListener(_usageEventDao, _networkDao, _nicDao, _offeringDao, _vmDao, this, _configDao));

        String value = _configDao.getValue(Config.SetVmInternalNameUsingDisplayName.key());
        _instanceNameFlag = (value == null) ? false : Boolean.parseBoolean(value);

        _scaleRetry = NumbersUtil.parseInt(configs.get(Config.ScaleRetry.key()), 2);

        _vmIpFetchThreadExecutor = Executors.newFixedThreadPool(VmIpFetchThreadPoolMax.value(), new NamedThreadFactory("vmIpFetchThread"));

        s_logger.info("User VM Manager is configured.");

        return true;
    }

    @Override
    public String getName() {
        return _name;
    }

    @Override
    public boolean start() {
        _executor.scheduleWithFixedDelay(new ExpungeTask(), _expungeInterval, _expungeInterval, TimeUnit.SECONDS);
        _vmIpFetchExecutor.scheduleWithFixedDelay(new VmIpFetchTask(), VmIpFetchWaitInterval.value(), VmIpFetchWaitInterval.value(), TimeUnit.SECONDS);
        loadVmDetailsInMapForExternalDhcpIp();
        return true;
    }

    private void loadVmDetailsInMapForExternalDhcpIp() {

        List<NetworkVO> networks = _networkDao.listByGuestType(Network.GuestType.Shared);

        for (NetworkVO network: networks) {
            if(_networkModel.isSharedNetworkWithoutServices(network.getId())) {
                List<NicVO> nics = _nicDao.listByNetworkId(network.getId());

                for (NicVO nic : nics) {

                    if (nic.getIPv4Address() == null) {
                        long nicId = nic.getId();
                        long vmId = nic.getInstanceId();
                        VMInstanceVO vmInstance = _vmInstanceDao.findById(vmId);

                        // only load running vms. For stopped vms get loaded on starting
                        if (vmInstance != null && vmInstance.getState() == State.Running) {
                            VmAndCountDetails vmAndCount = new VmAndCountDetails(vmId, VmIpFetchTrialMax.value());
                            vmIdCountMap.put(nicId, vmAndCount);
                        }
                    }
                }
            }
        }
    }

    @Override
    public boolean stop() {
        _executor.shutdown();
        _vmIpFetchExecutor.shutdown();
        return true;
    }

    public String getRandomPrivateTemplateName() {
        return UUID.randomUUID().toString();
    }

    @Override
    public boolean expunge(UserVmVO vm, long callerUserId, Account caller) {
        vm = _vmDao.acquireInLockTable(vm.getId());
        if (vm == null) {
            return false;
        }
        try {

            if (vm.getBackupOfferingId() != null) {
                List<Backup> backupsForVm = backupDao.listByVmId(vm.getDataCenterId(), vm.getId());
                if (CollectionUtils.isEmpty(backupsForVm)) {
                    backupManager.removeVMFromBackupOffering(vm.getId(), true);
                }
            }

            releaseNetworkResourcesOnExpunge(vm.getId());

            List<VolumeVO> rootVol = _volsDao.findByInstanceAndType(vm.getId(), Volume.Type.ROOT);
            // expunge the vm
            _itMgr.advanceExpunge(vm.getUuid());

            // Only if vm is not expunged already, cleanup it's resources
            if (vm.getRemoved() == null) {
                // Cleanup vm resources - all the PF/LB/StaticNat rules
                // associated with vm
                s_logger.debug("Starting cleaning up vm " + vm + " resources...");
                if (cleanupVmResources(vm.getId())) {
                    s_logger.debug("Successfully cleaned up vm " + vm + " resources as a part of expunge process");
                } else {
                    s_logger.warn("Failed to cleanup resources as a part of vm " + vm + " expunge");
                    return false;
                }

                _vmDao.remove(vm.getId());
            }

            return true;

        } catch (ResourceUnavailableException e) {
            s_logger.warn("Unable to expunge  " + vm, e);
            return false;
        } catch (OperationTimedoutException e) {
            s_logger.warn("Operation time out on expunging " + vm, e);
            return false;
        } catch (ConcurrentOperationException e) {
            s_logger.warn("Concurrent operations on expunging " + vm, e);
            return false;
        } finally {
            _vmDao.releaseFromLockTable(vm.getId());
        }
    }

    /**
     * Release network resources, it was done on vm stop previously.
     * @param id vm id
     * @throws ConcurrentOperationException
     * @throws ResourceUnavailableException
     */
    private void releaseNetworkResourcesOnExpunge(long id) throws ConcurrentOperationException, ResourceUnavailableException {
        final VMInstanceVO vmInstance = _vmDao.findById(id);
        if (vmInstance != null){
            final VirtualMachineProfile profile = new VirtualMachineProfileImpl(vmInstance);
            _networkMgr.release(profile, false);
        }
        else {
            s_logger.error("Couldn't find vm with id = " + id + ", unable to release network resources");
        }
    }

    private boolean cleanupVmResources(long vmId) {
        boolean success = true;
        // Remove vm from security groups
        _securityGroupMgr.removeInstanceFromGroups(vmId);

        // Remove vm from instance group
        removeInstanceFromInstanceGroup(vmId);

        // cleanup firewall rules
        if (_firewallMgr.revokeFirewallRulesForVm(vmId)) {
            s_logger.debug("Firewall rules are removed successfully as a part of vm id=" + vmId + " expunge");
        } else {
            success = false;
            s_logger.warn("Fail to remove firewall rules as a part of vm id=" + vmId + " expunge");
        }

        // cleanup port forwarding rules
        if (_rulesMgr.revokePortForwardingRulesForVm(vmId)) {
            s_logger.debug("Port forwarding rules are removed successfully as a part of vm id=" + vmId + " expunge");
        } else {
            success = false;
            s_logger.warn("Fail to remove port forwarding rules as a part of vm id=" + vmId + " expunge");
        }

        // cleanup load balancer rules
        if (_lbMgr.removeVmFromLoadBalancers(vmId)) {
            s_logger.debug("Removed vm id=" + vmId + " from all load balancers as a part of expunge process");
        } else {
            success = false;
            s_logger.warn("Fail to remove vm id=" + vmId + " from load balancers as a part of expunge process");
        }

        // If vm is assigned to static nat, disable static nat for the ip
        // address and disassociate ip if elasticIP is enabled
        List<IPAddressVO> ips = _ipAddressDao.findAllByAssociatedVmId(vmId);

        for (IPAddressVO ip : ips) {
            try {
                if (_rulesMgr.disableStaticNat(ip.getId(), _accountMgr.getAccount(Account.ACCOUNT_ID_SYSTEM), User.UID_SYSTEM, true)) {
                    s_logger.debug("Disabled 1-1 nat for ip address " + ip + " as a part of vm id=" + vmId + " expunge");
                } else {
                    s_logger.warn("Failed to disable static nat for ip address " + ip + " as a part of vm id=" + vmId + " expunge");
                    success = false;
                }
            } catch (ResourceUnavailableException e) {
                success = false;
                s_logger.warn("Failed to disable static nat for ip address " + ip + " as a part of vm id=" + vmId + " expunge because resource is unavailable", e);
            }
        }

        return success;
    }

    @Override
    public void deletePrivateTemplateRecord(Long templateId) {
        if (templateId != null) {
            _templateDao.remove(templateId);
        }
    }

    // used for vm transitioning to error state
    private void updateVmStateForFailedVmCreation(Long vmId, Long hostId) {

        UserVmVO vm = _vmDao.findById(vmId);

        if (vm != null) {
            if (vm.getState().equals(State.Stopped)) {
                s_logger.debug("Destroying vm " + vm + " as it failed to create on Host with Id:" + hostId);
                try {
                    _itMgr.stateTransitTo(vm, VirtualMachine.Event.OperationFailedToError, null);
                } catch (NoTransitionException e1) {
                    s_logger.warn(e1.getMessage());
                }
                // destroy associated volumes for vm in error state
                // get all volumes in non destroyed state
                List<VolumeVO> volumesForThisVm = _volsDao.findUsableVolumesForInstance(vm.getId());
                for (VolumeVO volume : volumesForThisVm) {
                    if (volume.getState() != Volume.State.Destroy) {
                        volumeMgr.destroyVolume(volume);
                    }
                }
                String msg = "Failed to deploy Vm with Id: " + vmId + ", on Host with Id: " + hostId;
                _alertMgr.sendAlert(AlertManager.AlertType.ALERT_TYPE_USERVM, vm.getDataCenterId(), vm.getPodIdToDeployIn(), msg, msg);

                // Get serviceOffering for Virtual Machine
                ServiceOfferingVO offering = _serviceOfferingDao.findById(vm.getId(), vm.getServiceOfferingId());

                // Update Resource Count for the given account
                resourceCountDecrement(vm.getAccountId(), vm.isDisplayVm(), new Long(offering.getCpu()), new Long(offering.getRamSize()));
            }
        }
    }



    private class VmIpFetchTask extends ManagedContextRunnable {

        @Override
        protected void runInContext() {
            GlobalLock scanLock = GlobalLock.getInternLock("vmIpFetch");
            try {
                if (scanLock.lock(ACQUIRE_GLOBAL_LOCK_TIMEOUT_FOR_COOPERATION)) {
                    try {

                        for (Entry<Long, VmAndCountDetails> entry:   vmIdCountMap.entrySet()) {
                            long nicId = entry.getKey();
                            VmAndCountDetails vmIdAndCount = entry.getValue();
                            long vmId = vmIdAndCount.getVmId();

                            if (vmIdAndCount.getRetrievalCount() <= 0) {
                                vmIdCountMap.remove(nicId);
                                s_logger.debug("Vm " + vmId +" nic "+nicId + " count is zero .. removing vm nic from map ");

                                ActionEventUtils.onActionEvent(User.UID_SYSTEM, Account.ACCOUNT_ID_SYSTEM,
                                        Domain.ROOT_DOMAIN, EventTypes.EVENT_NETWORK_EXTERNAL_DHCP_VM_IPFETCH,
                                        "VM " + vmId + " nic id "+ nicId + " ip addr fetch failed ");

                                continue;
                            }


                            UserVm userVm = _vmDao.findById(vmId);
                            VMInstanceVO vmInstance = _vmInstanceDao.findById(vmId);
                            NicVO nicVo = _nicDao.findById(nicId);
                            NetworkVO network = _networkDao.findById(nicVo.getNetworkId());

                            VirtualMachineProfile vmProfile = new VirtualMachineProfileImpl(userVm);
                            VirtualMachine vm = vmProfile.getVirtualMachine();
                            boolean isWindows = _guestOSCategoryDao.findById(_guestOSDao.findById(vm.getGuestOSId()).getCategoryId()).getName().equalsIgnoreCase("Windows");

                            _vmIpFetchThreadExecutor.execute(new VmIpAddrFetchThread(vmId, nicId, vmInstance.getInstanceName(),
                                    isWindows, vm.getHostId(), network.getCidr()));

                        }
                    } catch (Exception e) {
                        s_logger.error("Caught the Exception in VmIpFetchTask", e);
                    } finally {
                        scanLock.unlock();
                    }
                }
            } finally {
                scanLock.releaseRef();
            }

        }
    }


    private class ExpungeTask extends ManagedContextRunnable {
        public ExpungeTask() {
        }

        @Override
        protected void runInContext() {
            GlobalLock scanLock = GlobalLock.getInternLock("UserVMExpunge");
            try {
                if (scanLock.lock(ACQUIRE_GLOBAL_LOCK_TIMEOUT_FOR_COOPERATION)) {
                    try {
                        List<UserVmVO> vms = _vmDao.findDestroyedVms(new Date(System.currentTimeMillis() - ((long)_expungeDelay << 10)));
                        if (s_logger.isInfoEnabled()) {
                            if (vms.size() == 0) {
                                s_logger.trace("Found " + vms.size() + " vms to expunge.");
                            } else {
                                s_logger.info("Found " + vms.size() + " vms to expunge.");
                            }
                        }
                        for (UserVmVO vm : vms) {
                            try {
                                expungeVm(vm.getId());
                            } catch (Exception e) {
                                s_logger.warn("Unable to expunge " + vm, e);
                            }
                        }
                    } catch (Exception e) {
                        s_logger.error("Caught the following Exception", e);
                    } finally {
                        scanLock.unlock();
                    }
                }
            } finally {
                scanLock.releaseRef();
            }
        }
    }

    private void verifyVmLimits(UserVmVO vmInstance, Map<String, String> details) {
        Account owner = _accountDao.findById(vmInstance.getAccountId());
        if (owner == null) {
            throw new InvalidParameterValueException("The owner of " + vmInstance + " does not exist: " + vmInstance.getAccountId());
        }

        long newCpu = NumberUtils.toLong(details.get(VmDetailConstants.CPU_NUMBER));
        long newMemory = NumberUtils.toLong(details.get(VmDetailConstants.MEMORY));
        ServiceOfferingVO currentServiceOffering = _serviceOfferingDao.findByIdIncludingRemoved(vmInstance.getId(), vmInstance.getServiceOfferingId());
        ServiceOfferingVO svcOffering = _serviceOfferingDao.findById(vmInstance.getServiceOfferingId());
        boolean isDynamic = currentServiceOffering.isDynamic();
        if (isDynamic) {
            Map<String, String> customParameters = new HashMap<>();
            customParameters.put(VmDetailConstants.CPU_NUMBER, String.valueOf(newCpu));
            customParameters.put(VmDetailConstants.MEMORY, String.valueOf(newMemory));
            validateCustomParameters(svcOffering, customParameters);
        }
        if (VirtualMachineManager.ResourceCountRunningVMsonly.value()) {
            return;
        }
        long currentCpu = currentServiceOffering.getCpu();
        long currentMemory = currentServiceOffering.getRamSize();

        try {
            if (newCpu > currentCpu) {
                _resourceLimitMgr.checkResourceLimit(owner, ResourceType.cpu, newCpu - currentCpu);
            }
            if (newMemory > currentMemory) {
                _resourceLimitMgr.checkResourceLimit(owner, ResourceType.memory, newMemory - currentMemory);
            }
        } catch (ResourceAllocationException e) {
            s_logger.error(String.format("Failed to updated VM due to: %s", e.getLocalizedMessage()));
            throw new InvalidParameterValueException(e.getLocalizedMessage());
        }

        if (newCpu > currentCpu) {
            _resourceLimitMgr.incrementResourceCount(owner.getAccountId(), ResourceType.cpu, newCpu - currentCpu);
        } else if (newCpu > 0 && currentCpu > newCpu){
            _resourceLimitMgr.decrementResourceCount(owner.getAccountId(), ResourceType.cpu, currentCpu - newCpu);
        }
        if (newMemory > currentMemory) {
            _resourceLimitMgr.incrementResourceCount(owner.getAccountId(), ResourceType.memory, newMemory - currentMemory);
        } else if (newMemory > 0 && currentMemory > newMemory){
            _resourceLimitMgr.decrementResourceCount(owner.getAccountId(), ResourceType.memory, currentMemory - newMemory);
        }
    }

    @Override
    @ActionEvent(eventType = EventTypes.EVENT_VM_UPDATE, eventDescription = "updating Vm")
    public UserVm updateVirtualMachine(UpdateVMCmd cmd) throws ResourceUnavailableException, InsufficientCapacityException {
        validateInputsAndPermissionForUpdateVirtualMachineCommand(cmd);

        String displayName = cmd.getDisplayName();
        String group = cmd.getGroup();
        Boolean ha = cmd.getHaEnable();
        Boolean isDisplayVm = cmd.getDisplayVm();
        Long id = cmd.getId();
        Long osTypeId = cmd.getOsTypeId();
        String userData = cmd.getUserData();
        Boolean isDynamicallyScalable = cmd.isDynamicallyScalable();
        String hostName = cmd.getHostName();
        Map<String,String> details = cmd.getDetails();
        List<Long> securityGroupIdList = getSecurityGroupIdList(cmd);
        boolean cleanupDetails = cmd.isCleanupDetails();
        String extraConfig = cmd.getExtraConfig();

        UserVmVO vmInstance = _vmDao.findById(cmd.getId());
        if (MapUtils.isNotEmpty(details) || cmd.isCleanupDetails()) {
            VMTemplateVO template = _templateDao.findById(vmInstance.getTemplateId());
            if (template != null && template.isDeployAsIs()) {
                throw new CloudRuntimeException("Detail settings are read from OVA, it cannot be changed by API call.");
            }
        }

        long accountId = vmInstance.getAccountId();

        if (isDisplayVm != null && isDisplayVm != vmInstance.isDisplay()) {
            updateDisplayVmFlag(isDisplayVm, id, vmInstance);
        }
        final Account caller = CallContext.current().getCallingAccount();
        final List<String> userDenyListedSettings = Stream.of(QueryService.UserVMDeniedDetails.value().split(","))
                .map(item -> (item).trim())
                .collect(Collectors.toList());
        final List<String> userReadOnlySettings = Stream.of(QueryService.UserVMReadOnlyDetails.value().split(","))
                .map(item -> (item).trim())
                .collect(Collectors.toList());
        if (cleanupDetails){
            if (caller != null && caller.getType() == Account.ACCOUNT_TYPE_ADMIN) {
                userVmDetailsDao.removeDetails(id);
            } else {
                for (final UserVmDetailVO detail : userVmDetailsDao.listDetails(id)) {
                    if (detail != null && !userDenyListedSettings.contains(detail.getName())
                            && !userReadOnlySettings.contains(detail.getName())) {
                        userVmDetailsDao.removeDetail(id, detail.getName());
                    }
                }
            }
        } else {
            if (MapUtils.isNotEmpty(details)) {
                if (details.containsKey("extraconfig")) {
                    throw new InvalidParameterValueException("'extraconfig' should not be included in details as key");
                }

                if (caller != null && caller.getType() != Account.ACCOUNT_TYPE_ADMIN) {
                    // Ensure denied or read-only detail is not passed by non-root-admin user
                    for (final String detailName : details.keySet()) {
                        if (userDenyListedSettings.contains(detailName)) {
                            throw new InvalidParameterValueException("You're not allowed to add or edit the restricted setting: " + detailName);
                        }
                        if (userReadOnlySettings.contains(detailName)) {
                            throw new InvalidParameterValueException("You're not allowed to add or edit the read-only setting: " + detailName);
                        }
                    }
                    // Add any hidden/denied or read-only detail
                    for (final UserVmDetailVO detail : userVmDetailsDao.listDetails(id)) {
                        if (userDenyListedSettings.contains(detail.getName()) || userReadOnlySettings.contains(detail.getName())) {
                            details.put(detail.getName(), detail.getValue());
                        }
                    }
                }

                verifyVmLimits(vmInstance, details);
                vmInstance.setDetails(details);
                _vmDao.saveDetails(vmInstance);
            }
            if (StringUtils.isNotBlank(extraConfig)) {
                if (EnableAdditionalVmConfig.valueIn(accountId)) {
                    s_logger.info("Adding extra configuration to user vm: " + vmInstance.getUuid());
                    addExtraConfig(vmInstance, extraConfig);
                } else {
                    throw new InvalidParameterValueException("attempted setting extraconfig but enable.additional.vm.configuration is disabled");
                }
            }
        }
        return updateVirtualMachine(id, displayName, group, ha, isDisplayVm, osTypeId, userData, isDynamicallyScalable,
                cmd.getHttpMethod(), cmd.getCustomId(), hostName, cmd.getInstanceName(), securityGroupIdList, cmd.getDhcpOptionsMap());
    }

    protected void updateDisplayVmFlag(Boolean isDisplayVm, Long id, UserVmVO vmInstance) {
        vmInstance.setDisplayVm(isDisplayVm);

        // Resource limit changes
        ServiceOffering offering = _serviceOfferingDao.findByIdIncludingRemoved(vmInstance.getId(), vmInstance.getServiceOfferingId());
        if (isDisplayVm) {
            resourceCountIncrement(vmInstance.getAccountId(), true, Long.valueOf(offering.getCpu()), Long.valueOf(offering.getRamSize()));
        } else {
            resourceCountDecrement(vmInstance.getAccountId(), true, Long.valueOf(offering.getCpu()), Long.valueOf(offering.getRamSize()));
        }

        // Usage
        saveUsageEvent(vmInstance);

        // take care of the root volume as well.
        List<VolumeVO> rootVols = _volsDao.findByInstanceAndType(id, Volume.Type.ROOT);
        if (!rootVols.isEmpty()) {
            _volumeService.updateDisplay(rootVols.get(0), isDisplayVm);
        }

        // take care of the data volumes as well.
        List<VolumeVO> dataVols = _volsDao.findByInstanceAndType(id, Volume.Type.DATADISK);
        for (Volume dataVol : dataVols) {
            _volumeService.updateDisplay(dataVol, isDisplayVm);
        }
    }

    protected void validateInputsAndPermissionForUpdateVirtualMachineCommand(UpdateVMCmd cmd) {
        UserVmVO vmInstance = _vmDao.findById(cmd.getId());
        if (vmInstance == null) {
            throw new InvalidParameterValueException("unable to find virtual machine with id: " + cmd.getId());
        }
        validateGuestOsIdForUpdateVirtualMachineCommand(cmd);
        Account caller = CallContext.current().getCallingAccount();
        _accountMgr.checkAccess(caller, null, true, vmInstance);
    }

    protected void validateGuestOsIdForUpdateVirtualMachineCommand(UpdateVMCmd cmd) {
        Long osTypeId = cmd.getOsTypeId();
        if (osTypeId != null) {
            GuestOSVO guestOS = _guestOSDao.findById(osTypeId);
            if (guestOS == null) {
                throw new InvalidParameterValueException("Please specify a valid guest OS ID.");
            }
        }
    }

    private void saveUsageEvent(UserVmVO vm) {

        // If vm not destroyed
        if( vm.getState() != State.Destroyed && vm.getState() != State.Expunging && vm.getState() != State.Error){

            if(vm.isDisplayVm()){
                //1. Allocated VM Usage Event
                generateUsageEvent(vm, true, EventTypes.EVENT_VM_CREATE);

                if(vm.getState() == State.Running || vm.getState() == State.Stopping){
                    //2. Running VM Usage Event
                    generateUsageEvent(vm, true, EventTypes.EVENT_VM_START);

                    // 3. Network offering usage
                    generateNetworkUsageForVm(vm, true, EventTypes.EVENT_NETWORK_OFFERING_ASSIGN);
                }

            }else {
                //1. Allocated VM Usage Event
                generateUsageEvent(vm, true, EventTypes.EVENT_VM_DESTROY);

                if(vm.getState() == State.Running || vm.getState() == State.Stopping){
                    //2. Running VM Usage Event
                    generateUsageEvent(vm, true, EventTypes.EVENT_VM_STOP);

                    // 3. Network offering usage
                    generateNetworkUsageForVm(vm, true, EventTypes.EVENT_NETWORK_OFFERING_REMOVE);
                }
            }
        }

    }

    private void generateNetworkUsageForVm(VirtualMachine vm, boolean isDisplay, String eventType){

        List<NicVO> nics = _nicDao.listByVmId(vm.getId());
        for (NicVO nic : nics) {
            NetworkVO network = _networkDao.findById(nic.getNetworkId());
            long isDefault = (nic.isDefaultNic()) ? 1 : 0;
            UsageEventUtils.publishUsageEvent(eventType, vm.getAccountId(), vm.getDataCenterId(), vm.getId(),
                    Long.toString(nic.getId()), network.getNetworkOfferingId(), null, isDefault, vm.getClass().getName(), vm.getUuid(), isDisplay);
        }

    }

    @Override
    public UserVm updateVirtualMachine(long id, String displayName, String group, Boolean ha, Boolean isDisplayVmEnabled, Long osTypeId, String userData,
            Boolean isDynamicallyScalable, HTTPMethod httpMethod, String customId, String hostName, String instanceName, List<Long> securityGroupIdList, Map<String, Map<Integer, String>> extraDhcpOptionsMap)
                    throws ResourceUnavailableException, InsufficientCapacityException {
        UserVmVO vm = _vmDao.findById(id);
        if (vm == null) {
            throw new CloudRuntimeException("Unable to find virtual machine with id " + id);
        }

        if(instanceName != null){
            VMInstanceVO vmInstance = _vmInstanceDao.findVMByInstanceName(instanceName);
            if(vmInstance != null && vmInstance.getId() != id){
                throw new CloudRuntimeException("Instance name : " + instanceName + " is not unique");
            }
        }

        if (vm.getState() == State.Error || vm.getState() == State.Expunging) {
            s_logger.error("vm is not in the right state: " + id);
            throw new InvalidParameterValueException("Vm with id " + id + " is not in the right state");
        }

        if (displayName == null) {
            displayName = vm.getDisplayName();
        }

        if (ha == null) {
            ha = vm.isHaEnabled();
        }

        ServiceOffering offering = _serviceOfferingDao.findById(vm.getId(), vm.getServiceOfferingId());
        if (!offering.isOfferHA() && ha) {
            throw new InvalidParameterValueException("Can't enable ha for the vm as it's created from the Service offering having HA disabled");
        }

        if (isDisplayVmEnabled == null) {
            isDisplayVmEnabled = vm.isDisplayVm();
        }

        boolean updateUserdata = false;
        if (userData != null) {
            // check and replace newlines
            userData = userData.replace("\\n", "");
            userData = validateUserData(userData, httpMethod);
            // update userData on domain router.
            updateUserdata = true;
        } else {
            userData = vm.getUserData();
        }

        if (osTypeId == null) {
            osTypeId = vm.getGuestOSId();
        }

        if (group != null) {
            addInstanceToGroup(id, group);
        }

        if (isDynamicallyScalable == null) {
            isDynamicallyScalable = vm.isDynamicallyScalable();
        } else {
            if (isDynamicallyScalable == true) {
                VMTemplateVO template = _templateDao.findByIdIncludingRemoved(vm.getTemplateId());
                if (!template.isDynamicallyScalable()) {
                    throw new InvalidParameterValueException("Dynamic Scaling cannot be enabled for the VM since its template does not have dynamic scaling enabled");
                }
                if (!offering.isDynamicScalingEnabled()) {
                    throw new InvalidParameterValueException("Dynamic Scaling cannot be enabled for the VM since its service offering does not have dynamic scaling enabled");
                }
                if (!UserVmManager.EnableDynamicallyScaleVm.valueIn(vm.getDataCenterId())) {
                    s_logger.debug(String.format("Dynamic Scaling cannot be enabled for the VM %s since the global setting enable.dynamic.scale.vm is set to false", vm.getUuid()));
                    throw new InvalidParameterValueException("Dynamic Scaling cannot be enabled for the VM since corresponding global setting is set to false");
                }
            }
        }

        boolean isVMware = (vm.getHypervisorType() == HypervisorType.VMware);

        if (securityGroupIdList != null && isVMware) {
            throw new InvalidParameterValueException("Security group feature is not supported for vmWare hypervisor");
        } else {
            // Get default guest network in Basic zone
            Network defaultNetwork = null;
            try {
                DataCenterVO zone = _dcDao.findById(vm.getDataCenterId());

                if (zone.getNetworkType() == NetworkType.Basic) {
                    // Get default guest network in Basic zone
                    defaultNetwork = _networkModel.getExclusiveGuestNetwork(zone.getId());
                } else if (zone.isSecurityGroupEnabled()) {
                    NicVO defaultNic = _nicDao.findDefaultNicForVM(vm.getId());
                    if (defaultNic != null) {
                        defaultNetwork = _networkDao.findById(defaultNic.getNetworkId());
                    }
                }
            } catch (InvalidParameterValueException e) {
                if(s_logger.isDebugEnabled()) {
                    s_logger.debug(e.getMessage(),e);
                }
                defaultNetwork = _networkModel.getDefaultNetworkForVm(id);
            }

            if (securityGroupIdList != null && _networkModel.isSecurityGroupSupportedInNetwork(defaultNetwork) && _networkModel.canAddDefaultSecurityGroup()) {
                if (vm.getState() == State.Stopped) {
                    // Remove instance from security groups
                    _securityGroupMgr.removeInstanceFromGroups(id);
                    // Add instance in provided groups
                    _securityGroupMgr.addInstanceToGroups(id, securityGroupIdList);
                } else {
                    throw new InvalidParameterValueException("Virtual machine must be stopped prior to update security groups ");
                }
            }
        }
        List<? extends Nic> nics = _nicDao.listByVmId(vm.getId());
        if (hostName != null) {
            // Check is hostName is RFC compliant
            checkNameForRFCCompliance(hostName);

            if (vm.getHostName().equalsIgnoreCase(hostName)) {
                s_logger.debug("Vm " + vm + " is already set with the hostName specified: " + hostName);
                hostName = null;
            }

            // Verify that vm's hostName is unique

            List<NetworkVO> vmNtwks = new ArrayList<NetworkVO>(nics.size());
            for (Nic nic : nics) {
                vmNtwks.add(_networkDao.findById(nic.getNetworkId()));
            }
            checkIfHostNameUniqueInNtwkDomain(hostName, vmNtwks);
        }

        List<NetworkVO> networks = nics.stream()
                .map(nic -> _networkDao.findById(nic.getNetworkId()))
                .collect(Collectors.toList());

        verifyExtraDhcpOptionsNetwork(extraDhcpOptionsMap, networks);
        for (Nic nic : nics) {
            _networkMgr.saveExtraDhcpOptions(networks.stream()
                    .filter(network -> network.getId() == nic.getNetworkId())
                    .findFirst()
                    .get()
                    .getUuid(), nic.getId(), extraDhcpOptionsMap);
        }

        _vmDao.updateVM(id, displayName, ha, osTypeId, userData, isDisplayVmEnabled, isDynamicallyScalable, customId, hostName, instanceName);

        if (updateUserdata) {
            updateUserData(vm);
        }

        if (State.Running == vm.getState()) {
            updateDns(vm, hostName);
        }

        return _vmDao.findById(id);
    }

    private void updateUserData(UserVm vm) throws ResourceUnavailableException, InsufficientCapacityException {
        boolean result = updateUserDataInternal(vm);
        if (result) {
            s_logger.debug(String.format("User data successfully updated for vm id:  %s", vm.getId()));
        } else {
            throw new CloudRuntimeException("Failed to reset userdata for the virtual machine ");
        }
    }

    private void updateDns(UserVmVO vm, String hostName) throws ResourceUnavailableException, InsufficientCapacityException {
        if (!StringUtils.isEmpty(hostName)) {
            vm.setHostName(hostName);
            try {
                List<NicVO> nicVOs = _nicDao.listByVmId(vm.getId());
                for (NicVO nic : nicVOs) {
                    List<DomainRouterVO> routers = _routerDao.findByNetwork(nic.getNetworkId());
                    for (DomainRouterVO router : routers) {
                        if (router.getState() != State.Running) {
                            s_logger.warn(String.format("Unable to update DNS for VM %s, as virtual router: %s is not in the right state: %s ", vm, router.getName(), router.getState()));
                            continue;
                        }
                        Commands commands = new Commands(Command.OnError.Stop);
                        commandSetupHelper.createDhcpEntryCommand(router, vm, nic, false, commands);
                        if (!nwHelper.sendCommandsToRouter(router, commands)) {
                            throw new CloudRuntimeException(String.format("Unable to send commands to virtual router: %s", router.getHostId()));
                        }
                        Answer answer = commands.getAnswer("dhcp");
                        if (answer == null || !answer.getResult()) {
                            throw new CloudRuntimeException("Failed to update hostname");
                        }
                        updateUserData(vm);
                    }
                }
            } catch (CloudRuntimeException e) {
                throw new CloudRuntimeException(String.format("Failed to update hostname of VM %s to %s", vm.getInstanceName(), vm.getHostName()));
            }
        }
    }

    private boolean updateUserDataInternal(UserVm vm) throws ResourceUnavailableException, InsufficientCapacityException {
        VMTemplateVO template = _templateDao.findByIdIncludingRemoved(vm.getTemplateId());

        List<? extends Nic> nics = _nicDao.listByVmId(vm.getId());
        if (nics == null || nics.isEmpty()) {
            s_logger.error("unable to find any nics for vm " + vm.getUuid());
            return false;
        }

        boolean userDataApplied = false;
        for (Nic nic : nics) {
            userDataApplied |= applyUserData(template.getHypervisorType(), vm, nic);
        }
        return userDataApplied;
    }

    protected boolean applyUserData(HypervisorType hyperVisorType, UserVm vm, Nic nic) throws ResourceUnavailableException, InsufficientCapacityException {
        Network network = _networkDao.findById(nic.getNetworkId());
        NicProfile nicProfile = new NicProfile(nic, network, null, null, null, _networkModel.isSecurityGroupSupportedInNetwork(network), _networkModel.getNetworkTag(
                hyperVisorType, network));
        VirtualMachineProfile vmProfile = new VirtualMachineProfileImpl(vm);

        if (_networkModel.areServicesSupportedByNetworkOffering(network.getNetworkOfferingId(), Service.UserData)) {
            UserDataServiceProvider element = _networkModel.getUserDataUpdateProvider(network);
            if (element == null) {
                throw new CloudRuntimeException("Can't find network element for " + Service.UserData.getName() + " provider needed for UserData update");
            }
            boolean result = element.saveUserData(network, nicProfile, vmProfile);
            if (!result) {
                s_logger.error("Failed to update userdata for vm " + vm + " and nic " + nic);
            } else {
                return true;
            }
        } else {
            s_logger.debug("Not applying userdata for nic id=" + nic.getId() + " in vm id=" + vmProfile.getId() + " because it is not supported in network id=" + network.getId());
        }
        return false;
    }

    @Override
    @ActionEvent(eventType = EventTypes.EVENT_VM_START, eventDescription = "starting Vm", async = true)
    public UserVm startVirtualMachine(StartVMCmd cmd) throws ExecutionException, ConcurrentOperationException, ResourceUnavailableException, InsufficientCapacityException, ResourceAllocationException {
        Map<VirtualMachineProfile.Param, Object> additonalParams = new HashMap<>();
        if (cmd.getBootIntoSetup() != null) {
            if (s_logger.isTraceEnabled()) {
                s_logger.trace(String.format("Adding %s into the param map", VirtualMachineProfile.Param.BootIntoSetup.getName()));
            }
            additonalParams.put(VirtualMachineProfile.Param.BootIntoSetup, cmd.getBootIntoSetup());
        }
        UserVmDetailVO uefiDetail = userVmDetailsDao.findDetail(cmd.getId(), ApiConstants.BootType.UEFI.toString());
        if (uefiDetail != null) {
            addVmUefiBootOptionsToParams(additonalParams, uefiDetail.getName(), uefiDetail.getValue());
        }

        return startVirtualMachine(cmd.getId(), cmd.getPodId(), cmd.getClusterId(), cmd.getHostId(), additonalParams, cmd.getDeploymentPlanner()).first();
    }

    @Override
    @ActionEvent(eventType = EventTypes.EVENT_VM_REBOOT, eventDescription = "rebooting Vm", async = true)
    public UserVm rebootVirtualMachine(RebootVMCmd cmd) throws InsufficientCapacityException, ResourceUnavailableException {
        Account caller = CallContext.current().getCallingAccount();
        Long vmId = cmd.getId();

        // Verify input parameters
        UserVmVO vmInstance = _vmDao.findById(vmId);
        if (vmInstance == null) {
            throw new InvalidParameterValueException("Unable to find a virtual machine with id " + vmId);
        }

        _accountMgr.checkAccess(caller, null, true, vmInstance);

        checkIfHostOfVMIsInPrepareForMaintenanceState(vmInstance.getHostId(), vmId, "Reboot");

        // If the VM is Volatile in nature, on reboot discard the VM's root disk and create a new root disk for it: by calling restoreVM
        long serviceOfferingId = vmInstance.getServiceOfferingId();
        ServiceOfferingVO offering = _serviceOfferingDao.findById(vmInstance.getId(), serviceOfferingId);
        if (offering != null && offering.getRemoved() == null) {
            if (offering.isVolatileVm()) {
                return restoreVMInternal(caller, vmInstance, null);
            }
        } else {
            throw new InvalidParameterValueException("Unable to find service offering: " + serviceOfferingId + " corresponding to the vm");
        }

        Boolean enterSetup = cmd.getBootIntoSetup();
        if (enterSetup != null && enterSetup && !HypervisorType.VMware.equals(vmInstance.getHypervisorType())) {
            throw new InvalidParameterValueException("Booting into a hardware setup menu is not implemented on " + vmInstance.getHypervisorType());
        }

        UserVm userVm = rebootVirtualMachine(CallContext.current().getCallingUserId(), vmId, enterSetup == null ? false : cmd.getBootIntoSetup(), cmd.isForced());
        if (userVm != null ) {
            // update the vmIdCountMap if the vm is in advanced shared network with out services
            final List<NicVO> nics = _nicDao.listByVmId(vmId);
            for (NicVO nic : nics) {
                Network network = _networkModel.getNetwork(nic.getNetworkId());
                if (_networkModel.isSharedNetworkWithoutServices(network.getId())) {
                    s_logger.debug("Adding vm " +vmId +" nic id "+ nic.getId() +" into vmIdCountMap as part of vm " +
                            "reboot for vm ip fetch ");
                    vmIdCountMap.put(nic.getId(), new VmAndCountDetails(nic.getInstanceId(), VmIpFetchTrialMax.value()));
                }
            }
            return  userVm;
        }
        return  null;
    }

    @Override
    @ActionEvent(eventType = EventTypes.EVENT_VM_DESTROY, eventDescription = "destroying Vm", async = true)
    public UserVm destroyVm(DestroyVMCmd cmd) throws ResourceUnavailableException, ConcurrentOperationException {
        CallContext ctx = CallContext.current();
        long vmId = cmd.getId();
        boolean expunge = cmd.getExpunge();

        // When trying to expunge, permission is denied when the caller is not an admin and the AllowUserExpungeRecoverVm is false for the caller.
        if (expunge && !_accountMgr.isAdmin(ctx.getCallingAccount().getId()) && !AllowUserExpungeRecoverVm.valueIn(cmd.getEntityOwnerId())) {
            throw new PermissionDeniedException("Parameter " + ApiConstants.EXPUNGE + " can be passed by Admin only. Or when the allow.user.expunge.recover.vm key is set.");
        }
        // check if VM exists
        UserVmVO vm = _vmDao.findById(vmId);

        if (vm == null || vm.getRemoved() != null) {
            throw new InvalidParameterValueException("unable to find a virtual machine with id " + vmId);
        }

        if ((vm.getState() == State.Destroyed && !expunge) || vm.getState() == State.Expunging) {
            s_logger.debug("Vm id=" + vmId + " is already destroyed");
            return vm;
        }

        // check if there are active volume snapshots tasks
        s_logger.debug("Checking if there are any ongoing snapshots on the ROOT volumes associated with VM with ID " + vmId);
        if (checkStatusOfVolumeSnapshots(vmId, Volume.Type.ROOT)) {
            throw new CloudRuntimeException("There is/are unbacked up snapshot(s) on ROOT volume, vm destroy is not permitted, please try again later.");
        }
        s_logger.debug("Found no ongoing snapshots on volume of type ROOT, for the vm with id " + vmId);

        List<VolumeVO> volumesToBeDeleted = getVolumesFromIds(cmd);

        checkForUnattachedVolumes(vmId, volumesToBeDeleted);
        validateVolumes(volumesToBeDeleted);

        final ControlledEntity[] volumesToDelete = volumesToBeDeleted.toArray(new ControlledEntity[0]);
        _accountMgr.checkAccess(ctx.getCallingAccount(), null, true, volumesToDelete);

        stopVirtualMachine(vmId, VmDestroyForcestop.value());

        // Detach all data disks from VM
        List<VolumeVO> dataVols = _volsDao.findByInstanceAndType(vmId, Volume.Type.DATADISK);
        detachVolumesFromVm(dataVols);

        UserVm destroyedVm = destroyVm(vmId, expunge);
        if (expunge) {
            if (!expunge(vm, ctx.getCallingUserId(), ctx.getCallingAccount())) {
                throw new CloudRuntimeException("Failed to expunge vm " + destroyedVm);
            }
        }

        deleteVolumesFromVm(volumesToBeDeleted, expunge);

        return destroyedVm;
    }

    private List<VolumeVO> getVolumesFromIds(DestroyVMCmd cmd) {
        List<VolumeVO> volumes = new ArrayList<>();
        if (cmd.getVolumeIds() != null) {
            for (Long volId : cmd.getVolumeIds()) {
                VolumeVO vol = _volsDao.findById(volId);

                if (vol == null) {
                    throw new InvalidParameterValueException("Unable to find volume with ID: " + volId);
                }
                volumes.add(vol);
            }
        }
        return volumes;
    }

    @Override
    @DB
    public InstanceGroupVO createVmGroup(CreateVMGroupCmd cmd) {
        Account caller = CallContext.current().getCallingAccount();
        Long domainId = cmd.getDomainId();
        String accountName = cmd.getAccountName();
        String groupName = cmd.getGroupName();
        Long projectId = cmd.getProjectId();

        Account owner = _accountMgr.finalizeOwner(caller, accountName, domainId, projectId);
        long accountId = owner.getId();

        // Check if name is already in use by this account
        boolean isNameInUse = _vmGroupDao.isNameInUse(accountId, groupName);

        if (isNameInUse) {
            throw new InvalidParameterValueException("Unable to create vm group, a group with name " + groupName + " already exists for account " + accountId);
        }

        return createVmGroup(groupName, accountId);
    }

    @DB
    private InstanceGroupVO createVmGroup(String groupName, long accountId) {
        Account account = null;
        try {
            account = _accountDao.acquireInLockTable(accountId); // to ensure
            // duplicate
            // vm group
            // names are
            // not
            // created.
            if (account == null) {
                s_logger.warn("Failed to acquire lock on account");
                return null;
            }
            InstanceGroupVO group = _vmGroupDao.findByAccountAndName(accountId, groupName);
            if (group == null) {
                group = new InstanceGroupVO(groupName, accountId);
                group = _vmGroupDao.persist(group);
            }
            return group;
        } finally {
            if (account != null) {
                _accountDao.releaseFromLockTable(accountId);
            }
        }
    }

    @Override
    public boolean deleteVmGroup(DeleteVMGroupCmd cmd) {
        Account caller = CallContext.current().getCallingAccount();
        Long groupId = cmd.getId();

        // Verify input parameters
        InstanceGroupVO group = _vmGroupDao.findById(groupId);
        if ((group == null) || (group.getRemoved() != null)) {
            throw new InvalidParameterValueException("unable to find a vm group with id " + groupId);
        }

        _accountMgr.checkAccess(caller, null, true, group);

        return deleteVmGroup(groupId);
    }

    @Override
    public boolean deleteVmGroup(long groupId) {
        InstanceGroupVO group = _vmGroupDao.findById(groupId);
        annotationDao.removeByEntityType(AnnotationService.EntityType.INSTANCE_GROUP.name(), group.getUuid());
        // delete all the mappings from group_vm_map table
        List<InstanceGroupVMMapVO> groupVmMaps = _groupVMMapDao.listByGroupId(groupId);
        for (InstanceGroupVMMapVO groupMap : groupVmMaps) {
            SearchCriteria<InstanceGroupVMMapVO> sc = _groupVMMapDao.createSearchCriteria();
            sc.addAnd("instanceId", SearchCriteria.Op.EQ, groupMap.getInstanceId());
            _groupVMMapDao.expunge(sc);
        }

        if (_vmGroupDao.remove(groupId)) {
            return true;
        } else {
            return false;
        }
    }

    @Override
    @DB
    public boolean addInstanceToGroup(final long userVmId, String groupName) {
        UserVmVO vm = _vmDao.findById(userVmId);

        InstanceGroupVO group = _vmGroupDao.findByAccountAndName(vm.getAccountId(), groupName);
        // Create vm group if the group doesn't exist for this account
        if (group == null) {
            group = createVmGroup(groupName, vm.getAccountId());
        }

        if (group != null) {
            UserVm userVm = _vmDao.acquireInLockTable(userVmId);
            if (userVm == null) {
                s_logger.warn("Failed to acquire lock on user vm id=" + userVmId);
            }
            try {
                final InstanceGroupVO groupFinal = group;
                Transaction.execute(new TransactionCallbackNoReturn() {
                    @Override
                    public void doInTransactionWithoutResult(TransactionStatus status) {
                        // don't let the group be deleted when we are assigning vm to
                        // it.
                        InstanceGroupVO ngrpLock = _vmGroupDao.lockRow(groupFinal.getId(), false);
                        if (ngrpLock == null) {
                            s_logger.warn("Failed to acquire lock on vm group id=" + groupFinal.getId() + " name=" + groupFinal.getName());
                            throw new CloudRuntimeException("Failed to acquire lock on vm group id=" + groupFinal.getId() + " name=" + groupFinal.getName());
                        }

                        // Currently don't allow to assign a vm to more than one group
                        if (_groupVMMapDao.listByInstanceId(userVmId) != null) {
                            // Delete all mappings from group_vm_map table
                            List<InstanceGroupVMMapVO> groupVmMaps = _groupVMMapDao.listByInstanceId(userVmId);
                            for (InstanceGroupVMMapVO groupMap : groupVmMaps) {
                                SearchCriteria<InstanceGroupVMMapVO> sc = _groupVMMapDao.createSearchCriteria();
                                sc.addAnd("instanceId", SearchCriteria.Op.EQ, groupMap.getInstanceId());
                                _groupVMMapDao.expunge(sc);
                            }
                        }
                        InstanceGroupVMMapVO groupVmMapVO = new InstanceGroupVMMapVO(groupFinal.getId(), userVmId);
                        _groupVMMapDao.persist(groupVmMapVO);

                    }
                });

                return true;
            } finally {
                if (userVm != null) {
                    _vmDao.releaseFromLockTable(userVmId);
                }
            }
        }
        return false;
    }

    @Override
    public InstanceGroupVO getGroupForVm(long vmId) {
        // TODO - in future releases vm can be assigned to multiple groups; but
        // currently return just one group per vm
        try {
            List<InstanceGroupVMMapVO> groupsToVmMap = _groupVMMapDao.listByInstanceId(vmId);

            if (groupsToVmMap != null && groupsToVmMap.size() != 0) {
                InstanceGroupVO group = _vmGroupDao.findById(groupsToVmMap.get(0).getGroupId());
                return group;
            } else {
                return null;
            }
        } catch (Exception e) {
            s_logger.warn("Error trying to get group for a vm: ", e);
            return null;
        }
    }

    @Override
    public void removeInstanceFromInstanceGroup(long vmId) {
        try {
            List<InstanceGroupVMMapVO> groupVmMaps = _groupVMMapDao.listByInstanceId(vmId);
            for (InstanceGroupVMMapVO groupMap : groupVmMaps) {
                SearchCriteria<InstanceGroupVMMapVO> sc = _groupVMMapDao.createSearchCriteria();
                sc.addAnd("instanceId", SearchCriteria.Op.EQ, groupMap.getInstanceId());
                _groupVMMapDao.expunge(sc);
            }
        } catch (Exception e) {
            s_logger.warn("Error trying to remove vm from group: ", e);
        }
    }

    private boolean validPassword(String password) {
        if (password == null || password.length() == 0) {
            return false;
        }
        for (int i = 0; i < password.length(); i++) {
            if (password.charAt(i) == ' ') {
                return false;
            }
        }
        return true;
    }

    @Override
    @ActionEvent(eventType = EventTypes.EVENT_VM_CREATE, eventDescription = "deploying Vm", create = true)
    public UserVm createBasicSecurityGroupVirtualMachine(DataCenter zone, ServiceOffering serviceOffering, VirtualMachineTemplate template, List<Long> securityGroupIdList,
            Account owner, String hostName, String displayName, Long diskOfferingId, Long diskSize, String group, HypervisorType hypervisor, HTTPMethod httpmethod,
            String userData, String sshKeyPair, Map<Long, IpAddresses> requestedIps, IpAddresses defaultIps, Boolean displayVm, String keyboard, List<Long> affinityGroupIdList,
            Map<String, String> customParametes, String customId, Map<String, Map<Integer, String>> dhcpOptionMap,
            Map<Long, DiskOffering> dataDiskTemplateToDiskOfferingMap, Map<String, String> userVmOVFProperties, boolean dynamicScalingEnabled) throws InsufficientCapacityException, ConcurrentOperationException, ResourceUnavailableException,
    StorageUnavailableException, ResourceAllocationException {

        Account caller = CallContext.current().getCallingAccount();
        List<NetworkVO> networkList = new ArrayList<NetworkVO>();

        // Verify that caller can perform actions in behalf of vm owner
        _accountMgr.checkAccess(caller, null, true, owner);

        // Verify that owner can use the service offering
        _accountMgr.checkAccess(owner, serviceOffering, zone);
        _accountMgr.checkAccess(owner, _diskOfferingDao.findById(diskOfferingId), zone);

        // Get default guest network in Basic zone
        Network defaultNetwork = _networkModel.getExclusiveGuestNetwork(zone.getId());

        if (defaultNetwork == null) {
            throw new InvalidParameterValueException("Unable to find a default network to start a vm");
        } else {
            networkList.add(_networkDao.findById(defaultNetwork.getId()));
        }

        boolean isVmWare = (template.getHypervisorType() == HypervisorType.VMware || (hypervisor != null && hypervisor == HypervisorType.VMware));

        if (securityGroupIdList != null && isVmWare) {
            throw new InvalidParameterValueException("Security group feature is not supported for vmWare hypervisor");
        } else if (!isVmWare && _networkModel.isSecurityGroupSupportedInNetwork(defaultNetwork) && _networkModel.canAddDefaultSecurityGroup()) {
            //add the default securityGroup only if no security group is specified
            if (securityGroupIdList == null || securityGroupIdList.isEmpty()) {
                if (securityGroupIdList == null) {
                    securityGroupIdList = new ArrayList<Long>();
                }
                SecurityGroup defaultGroup = _securityGroupMgr.getDefaultSecurityGroup(owner.getId());
                if (defaultGroup != null) {
                    securityGroupIdList.add(defaultGroup.getId());
                } else {
                    // create default security group for the account
                    if (s_logger.isDebugEnabled()) {
                        s_logger.debug("Couldn't find default security group for the account " + owner + " so creating a new one");
                    }
                    defaultGroup = _securityGroupMgr.createSecurityGroup(SecurityGroupManager.DEFAULT_GROUP_NAME, SecurityGroupManager.DEFAULT_GROUP_DESCRIPTION,
                            owner.getDomainId(), owner.getId(), owner.getAccountName());
                    securityGroupIdList.add(defaultGroup.getId());
                }
            }
        }

        return createVirtualMachine(zone, serviceOffering, template, hostName, displayName, owner, diskOfferingId, diskSize, networkList, securityGroupIdList, group, httpmethod,
                userData, sshKeyPair, hypervisor, caller, requestedIps, defaultIps, displayVm, keyboard, affinityGroupIdList, customParametes, customId, dhcpOptionMap,
                dataDiskTemplateToDiskOfferingMap, userVmOVFProperties, dynamicScalingEnabled, null);

    }

    @Override
    @ActionEvent(eventType = EventTypes.EVENT_VM_CREATE, eventDescription = "deploying Vm", create = true)
    public UserVm createAdvancedSecurityGroupVirtualMachine(DataCenter zone, ServiceOffering serviceOffering, VirtualMachineTemplate template, List<Long> networkIdList,
            List<Long> securityGroupIdList, Account owner, String hostName, String displayName, Long diskOfferingId, Long diskSize, String group, HypervisorType hypervisor,
            HTTPMethod httpmethod, String userData, String sshKeyPair, Map<Long, IpAddresses> requestedIps, IpAddresses defaultIps, Boolean displayVm, String keyboard,
            List<Long> affinityGroupIdList, Map<String, String> customParameters, String customId, Map<String, Map<Integer, String>> dhcpOptionMap,
            Map<Long, DiskOffering> dataDiskTemplateToDiskOfferingMap, Map<String, String> userVmOVFProperties, boolean dynamicScalingEnabled) throws InsufficientCapacityException, ConcurrentOperationException,
    ResourceUnavailableException, StorageUnavailableException, ResourceAllocationException {

        Account caller = CallContext.current().getCallingAccount();
        List<NetworkVO> networkList = new ArrayList<NetworkVO>();
        boolean isSecurityGroupEnabledNetworkUsed = false;
        boolean isVmWare = (template.getHypervisorType() == HypervisorType.VMware || (hypervisor != null && hypervisor == HypervisorType.VMware));

        // Verify that caller can perform actions in behalf of vm owner
        _accountMgr.checkAccess(caller, null, true, owner);

        // Verify that owner can use the service offering
        _accountMgr.checkAccess(owner, serviceOffering, zone);
        _accountMgr.checkAccess(owner, _diskOfferingDao.findById(diskOfferingId), zone);

        // If no network is specified, find system security group enabled network
        if (networkIdList == null || networkIdList.isEmpty()) {
            Network networkWithSecurityGroup = _networkModel.getNetworkWithSGWithFreeIPs(zone.getId());
            if (networkWithSecurityGroup == null) {
                throw new InvalidParameterValueException("No network with security enabled is found in zone id=" + zone.getUuid());
            }

            networkList.add(_networkDao.findById(networkWithSecurityGroup.getId()));
            isSecurityGroupEnabledNetworkUsed = true;

        } else if (securityGroupIdList != null && !securityGroupIdList.isEmpty()) {
            if (isVmWare) {
                throw new InvalidParameterValueException("Security group feature is not supported for vmWare hypervisor");
            }
            // Only one network can be specified, and it should be security group enabled
            if (networkIdList.size() > 1 && template.getHypervisorType() != HypervisorType.KVM && hypervisor != HypervisorType.KVM) {
                throw new InvalidParameterValueException("Only support one network per VM if security group enabled");
            }

            for (Long networkId : networkIdList) {
                NetworkVO network = _networkDao.findById(networkId);

                if (network == null) {
                    throw new InvalidParameterValueException("Unable to find network by id " + networkId);
                }

                if (!_networkModel.isSecurityGroupSupportedInNetwork(network)) {
                    throw new InvalidParameterValueException("Network is not security group enabled: " + network.getId());
                }

                networkList.add(network);
            }
            isSecurityGroupEnabledNetworkUsed = true;

        } else {
            // Verify that all the networks are Shared/Guest; can't create combination of SG enabled and disabled networks
            for (Long networkId : networkIdList) {
                NetworkVO network = _networkDao.findById(networkId);

                if (network == null) {
                    throw new InvalidParameterValueException("Unable to find network by id " + networkIdList.get(0).longValue());
                }

                boolean isSecurityGroupEnabled = _networkModel.isSecurityGroupSupportedInNetwork(network);
                if (isSecurityGroupEnabled) {
                    isSecurityGroupEnabledNetworkUsed = true;
                }

                if (!(network.getTrafficType() == TrafficType.Guest && network.getGuestType() == Network.GuestType.Shared)) {
                    throw new InvalidParameterValueException("Can specify only Shared Guest networks when" + " deploy vm in Advance Security Group enabled zone");
                }

                // Perform account permission check
                if (network.getAclType() == ACLType.Account) {
                    _accountMgr.checkAccess(caller, AccessType.UseEntry, false, network);
                }
                networkList.add(network);
            }
        }

        // if network is security group enabled, and no security group is specified, then add the default security group automatically
        if (isSecurityGroupEnabledNetworkUsed && !isVmWare && _networkModel.canAddDefaultSecurityGroup()) {

            //add the default securityGroup only if no security group is specified
            if (securityGroupIdList == null || securityGroupIdList.isEmpty()) {
                if (securityGroupIdList == null) {
                    securityGroupIdList = new ArrayList<Long>();
                }

                SecurityGroup defaultGroup = _securityGroupMgr.getDefaultSecurityGroup(owner.getId());
                if (defaultGroup != null) {
                    securityGroupIdList.add(defaultGroup.getId());
                } else {
                    // create default security group for the account
                    if (s_logger.isDebugEnabled()) {
                        s_logger.debug("Couldn't find default security group for the account " + owner + " so creating a new one");
                    }
                    defaultGroup = _securityGroupMgr.createSecurityGroup(SecurityGroupManager.DEFAULT_GROUP_NAME, SecurityGroupManager.DEFAULT_GROUP_DESCRIPTION,
                            owner.getDomainId(), owner.getId(), owner.getAccountName());
                    securityGroupIdList.add(defaultGroup.getId());
                }
            }
        }

        return createVirtualMachine(zone, serviceOffering, template, hostName, displayName, owner, diskOfferingId, diskSize, networkList, securityGroupIdList, group, httpmethod,
                userData, sshKeyPair, hypervisor, caller, requestedIps, defaultIps, displayVm, keyboard, affinityGroupIdList, customParameters, customId, dhcpOptionMap, dataDiskTemplateToDiskOfferingMap,
                userVmOVFProperties, dynamicScalingEnabled, null);
    }

    @Override
    @ActionEvent(eventType = EventTypes.EVENT_VM_CREATE, eventDescription = "deploying Vm", create = true)
    public UserVm createAdvancedVirtualMachine(DataCenter zone, ServiceOffering serviceOffering, VirtualMachineTemplate template, List<Long> networkIdList, Account owner,
            String hostName, String displayName, Long diskOfferingId, Long diskSize, String group, HypervisorType hypervisor, HTTPMethod httpmethod, String userData,
            String sshKeyPair, Map<Long, IpAddresses> requestedIps, IpAddresses defaultIps, Boolean displayvm, String keyboard, List<Long> affinityGroupIdList,
            Map<String, String> customParametrs, String customId, Map<String, Map<Integer, String>> dhcpOptionsMap, Map<Long, DiskOffering> dataDiskTemplateToDiskOfferingMap,
            Map<String, String> userVmOVFPropertiesMap, boolean dynamicScalingEnabled, String type) throws InsufficientCapacityException, ConcurrentOperationException, ResourceUnavailableException,
    StorageUnavailableException, ResourceAllocationException {

        Account caller = CallContext.current().getCallingAccount();
        List<NetworkVO> networkList = new ArrayList<NetworkVO>();

        // Verify that caller can perform actions in behalf of vm owner
        _accountMgr.checkAccess(caller, null, true, owner);

        // Verify that owner can use the service offering
        _accountMgr.checkAccess(owner, serviceOffering, zone);
        _accountMgr.checkAccess(owner, _diskOfferingDao.findById(diskOfferingId), zone);

        List<HypervisorType> vpcSupportedHTypes = _vpcMgr.getSupportedVpcHypervisors();
        if (networkIdList == null || networkIdList.isEmpty()) {
            NetworkVO defaultNetwork = getDefaultNetwork(zone, owner, false);
            if (defaultNetwork != null) {
                networkList.add(defaultNetwork);
            }
        } else {
            for (Long networkId : networkIdList) {
                NetworkVO network = _networkDao.findById(networkId);
                if (network == null) {
                    throw new InvalidParameterValueException("Unable to find network by id " + networkIdList.get(0).longValue());
                }
                if (network.getVpcId() != null) {
                    // Only ISOs, XenServer, KVM, and VmWare template types are
                    // supported for vpc networks
                    if (template.getFormat() != ImageFormat.ISO && !vpcSupportedHTypes.contains(template.getHypervisorType())) {
                        throw new InvalidParameterValueException("Can't create vm from template with hypervisor " + template.getHypervisorType() + " in vpc network " + network);
                    } else if (template.getFormat() == ImageFormat.ISO && !vpcSupportedHTypes.contains(hypervisor)) {
                        // Only XenServer, KVM, and VMware hypervisors are supported
                        // for vpc networks
                        throw new InvalidParameterValueException("Can't create vm of hypervisor type " + hypervisor + " in vpc network");

                    }
                }

                _networkModel.checkNetworkPermissions(owner, network);

                // don't allow to use system networks
                NetworkOffering networkOffering = _entityMgr.findById(NetworkOffering.class, network.getNetworkOfferingId());
                if (networkOffering.isSystemOnly()) {
                    throw new InvalidParameterValueException("Network id=" + networkId + " is system only and can't be used for vm deployment");
                }
                networkList.add(network);
            }
        }
        verifyExtraDhcpOptionsNetwork(dhcpOptionsMap, networkList);

        return createVirtualMachine(zone, serviceOffering, template, hostName, displayName, owner, diskOfferingId, diskSize, networkList, null, group, httpmethod, userData,
                sshKeyPair, hypervisor, caller, requestedIps, defaultIps, displayvm, keyboard, affinityGroupIdList, customParametrs, customId, dhcpOptionsMap,
                dataDiskTemplateToDiskOfferingMap, userVmOVFPropertiesMap, dynamicScalingEnabled, type);
    }

    private NetworkVO getNetworkToAddToNetworkList(VirtualMachineTemplate template, Account owner, HypervisorType hypervisor,
            List<HypervisorType> vpcSupportedHTypes, Long networkId) {
        NetworkVO network = _networkDao.findById(networkId);
        if (network == null) {
            throw new InvalidParameterValueException("Unable to find network by id " + networkId);
        }
        if (network.getVpcId() != null) {
            // Only ISOs, XenServer, KVM, and VmWare template types are
            // supported for vpc networks
            if (template.getFormat() != ImageFormat.ISO && !vpcSupportedHTypes.contains(template.getHypervisorType())) {
                throw new InvalidParameterValueException("Can't create vm from template with hypervisor " + template.getHypervisorType() + " in vpc network " + network);
            } else if (template.getFormat() == ImageFormat.ISO && !vpcSupportedHTypes.contains(hypervisor)) {
                // Only XenServer, KVM, and VMware hypervisors are supported
                // for vpc networks
                throw new InvalidParameterValueException("Can't create vm of hypervisor type " + hypervisor + " in vpc network");
            }
        }

        _networkModel.checkNetworkPermissions(owner, network);

        // don't allow to use system networks
        NetworkOffering networkOffering = _entityMgr.findById(NetworkOffering.class, network.getNetworkOfferingId());
        if (networkOffering.isSystemOnly()) {
            throw new InvalidParameterValueException("Network id=" + networkId + " is system only and can't be used for vm deployment");
        }
        return network;
    }

    private NetworkVO getDefaultNetwork(DataCenter zone, Account owner, boolean selectAny) throws InsufficientCapacityException, ResourceAllocationException {
        NetworkVO defaultNetwork = null;

        // if no network is passed in
        // Check if default virtual network offering has
        // Availability=Required. If it's true, search for corresponding
        // network
        // * if network is found, use it. If more than 1 virtual network is
        // found, throw an error
        // * if network is not found, create a new one and use it

        List<NetworkOfferingVO> requiredOfferings = _networkOfferingDao.listByAvailability(Availability.Required, false);
        if (requiredOfferings.size() < 1) {
            throw new InvalidParameterValueException("Unable to find network offering with availability=" + Availability.Required
                    + " to automatically create the network as a part of vm creation");
        }

        if (requiredOfferings.get(0).getState() == NetworkOffering.State.Enabled) {
            // get Virtual networks
            List<? extends Network> virtualNetworks = _networkModel.listNetworksForAccount(owner.getId(), zone.getId(), Network.GuestType.Isolated);
            if (virtualNetworks == null) {
                throw new InvalidParameterValueException("No (virtual) networks are found for account " + owner);
            }
            if (virtualNetworks.isEmpty()) {
                defaultNetwork = createDefaultNetworkForAccount(zone, owner, requiredOfferings);
            } else if (virtualNetworks.size() > 1 && !selectAny) {
                throw new InvalidParameterValueException("More than 1 default Isolated networks are found for account " + owner + "; please specify networkIds");
            } else {
                defaultNetwork = _networkDao.findById(virtualNetworks.get(0).getId());
            }
        } else {
            throw new InvalidParameterValueException("Required network offering id=" + requiredOfferings.get(0).getId() + " is not in " + NetworkOffering.State.Enabled);
        }

        return defaultNetwork;
    }

    private NetworkVO createDefaultNetworkForAccount(DataCenter zone, Account owner, List<NetworkOfferingVO> requiredOfferings)
            throws InsufficientCapacityException, ResourceAllocationException {
        NetworkVO defaultNetwork = null;
        long physicalNetworkId = _networkModel.findPhysicalNetworkId(zone.getId(), requiredOfferings.get(0).getTags(), requiredOfferings.get(0).getTrafficType());
        // Validate physical network
        PhysicalNetwork physicalNetwork = _physicalNetworkDao.findById(physicalNetworkId);
        if (physicalNetwork == null) {
            throw new InvalidParameterValueException("Unable to find physical network with id: " + physicalNetworkId + " and tag: "
                    + requiredOfferings.get(0).getTags());
        }
        s_logger.debug("Creating network for account " + owner + " from the network offering id=" + requiredOfferings.get(0).getId() + " as a part of deployVM process");
        Network newNetwork = _networkMgr.createGuestNetwork(requiredOfferings.get(0).getId(), owner.getAccountName() + "-network", owner.getAccountName() + "-network",
                null, null, null, false, null, owner, null, physicalNetwork, zone.getId(), ACLType.Account, null, null, null, null, true, null, null,
                null, null, null);
        if (newNetwork != null) {
            defaultNetwork = _networkDao.findById(newNetwork.getId());
        }
        return defaultNetwork;
    }

    private void verifyExtraDhcpOptionsNetwork(Map<String, Map<Integer, String>> dhcpOptionsMap, List<NetworkVO> networkList) throws InvalidParameterValueException {
        if (dhcpOptionsMap != null) {
            for (String networkUuid : dhcpOptionsMap.keySet()) {
                boolean networkFound = false;
                for (NetworkVO network : networkList) {
                    if (network.getUuid().equals(networkUuid)) {
                        networkFound = true;
                        break;
                    }
                }

                if (!networkFound) {
                    throw new InvalidParameterValueException("VM does not has a nic in the Network (" + networkUuid + ") that is specified in the extra dhcp options.");
                }
            }
        }
    }

    public void checkNameForRFCCompliance(String name) {
        if (!NetUtils.verifyDomainNameLabel(name, true)) {
            throw new InvalidParameterValueException("Invalid name. Vm name can contain ASCII letters 'a' through 'z', the digits '0' through '9', "
                    + "and the hyphen ('-'), must be between 1 and 63 characters long, and can't start or end with \"-\" and can't start with digit");
        }
    }

    @DB
    private UserVm createVirtualMachine(DataCenter zone, ServiceOffering serviceOffering, VirtualMachineTemplate tmplt, String hostName, String displayName, Account owner,
                                        Long diskOfferingId, Long diskSize, List<NetworkVO> networkList, List<Long> securityGroupIdList, String group, HTTPMethod httpmethod, String userData,
                                        String sshKeyPair, HypervisorType hypervisor, Account caller, Map<Long, IpAddresses> requestedIps, IpAddresses defaultIps, Boolean isDisplayVm, String keyboard,
                                        List<Long> affinityGroupIdList, Map<String, String> customParameters, String customId, Map<String, Map<Integer, String>> dhcpOptionMap,
                                        Map<Long, DiskOffering> datadiskTemplateToDiskOfferringMap,
                                        Map<String, String> userVmOVFPropertiesMap, boolean dynamicScalingEnabled, String type) throws InsufficientCapacityException, ResourceUnavailableException,
    ConcurrentOperationException, StorageUnavailableException, ResourceAllocationException {

        _accountMgr.checkAccess(caller, null, true, owner);

        if (owner.getState() == Account.State.disabled) {
            throw new PermissionDeniedException("The owner of vm to deploy is disabled: " + owner);
        }
        VMTemplateVO template = _templateDao.findById(tmplt.getId());
        if (template != null) {
            _templateDao.loadDetails(template);
        }

        HypervisorType hypervisorType = null;
        if (template.getHypervisorType() == null || template.getHypervisorType() == HypervisorType.None) {
            if (hypervisor == null || hypervisor == HypervisorType.None) {
                throw new InvalidParameterValueException("hypervisor parameter is needed to deploy VM or the hypervisor parameter value passed is invalid");
            }
            hypervisorType = hypervisor;
        } else {
            if (hypervisor != null && hypervisor != HypervisorType.None && hypervisor != template.getHypervisorType()) {
                throw new InvalidParameterValueException("Hypervisor passed to the deployVm call, is different from the hypervisor type of the template");
            }
            hypervisorType = template.getHypervisorType();
        }

        long accountId = owner.getId();

        assert !(requestedIps != null && (defaultIps.getIp4Address() != null || defaultIps.getIp6Address() != null)) : "requestedIp list and defaultNetworkIp should never be specified together";

        if (Grouping.AllocationState.Disabled == zone.getAllocationState()
                && !_accountMgr.isRootAdmin(caller.getId())) {
            throw new PermissionDeniedException(
                    "Cannot perform this operation, Zone is currently disabled: "
                            + zone.getId());
        }

        // check if zone is dedicated
        DedicatedResourceVO dedicatedZone = _dedicatedDao.findByZoneId(zone.getId());
        if (dedicatedZone != null) {
            DomainVO domain = _domainDao.findById(dedicatedZone.getDomainId());
            if (domain == null) {
                throw new CloudRuntimeException("Unable to find the domain " + zone.getDomainId() + " for the zone: " + zone);
            }
            // check that caller can operate with domain
            _configMgr.checkZoneAccess(caller, zone);
            // check that vm owner can create vm in the domain
            _configMgr.checkZoneAccess(owner, zone);
        }

        ServiceOfferingVO offering = _serviceOfferingDao.findById(serviceOffering.getId());
        if (offering.isDynamic()) {
            offering.setDynamicFlag(true);
            validateCustomParameters(offering, customParameters);
            offering = _offeringDao.getComputeOffering(offering, customParameters);
        } else {
            validateOfferingMaxResource(offering);
        }
        // check if account/domain is with in resource limits to create a new vm
        boolean isIso = Storage.ImageFormat.ISO == template.getFormat();

        long size = configureCustomRootDiskSize(customParameters, template, hypervisorType, offering);

        if (diskOfferingId != null) {
            DiskOfferingVO diskOffering = _diskOfferingDao.findById(diskOfferingId);
            if (diskOffering != null && diskOffering.isCustomized()) {
                if (diskSize == null) {
                    throw new InvalidParameterValueException("This disk offering requires a custom size specified");
                }
                Long customDiskOfferingMaxSize = VolumeOrchestrationService.CustomDiskOfferingMaxSize.value();
                Long customDiskOfferingMinSize = VolumeOrchestrationService.CustomDiskOfferingMinSize.value();
                if ((diskSize < customDiskOfferingMinSize) || (diskSize > customDiskOfferingMaxSize)) {
                    throw new InvalidParameterValueException("VM Creation failed. Volume size: " + diskSize + "GB is out of allowed range. Max: " + customDiskOfferingMaxSize
                            + " Min:" + customDiskOfferingMinSize);
                }
                size += diskSize * GiB_TO_BYTES;
            }
            size += _diskOfferingDao.findById(diskOfferingId).getDiskSize();
        }
        if (! VirtualMachineManager.ResourceCountRunningVMsonly.value()) {
            resourceLimitCheck(owner, isDisplayVm, new Long(offering.getCpu()), new Long(offering.getRamSize()));
        }

        _resourceLimitMgr.checkResourceLimit(owner, ResourceType.volume, (isIso || diskOfferingId == null ? 1 : 2));
        _resourceLimitMgr.checkResourceLimit(owner, ResourceType.primary_storage, size);

        // verify security group ids
        if (securityGroupIdList != null) {
            for (Long securityGroupId : securityGroupIdList) {
                SecurityGroup sg = _securityGroupDao.findById(securityGroupId);
                if (sg == null) {
                    throw new InvalidParameterValueException("Unable to find security group by id " + securityGroupId);
                } else {
                    // verify permissions
                    _accountMgr.checkAccess(caller, null, true, owner, sg);
                }
            }
        }

        if (datadiskTemplateToDiskOfferringMap != null && !datadiskTemplateToDiskOfferringMap.isEmpty()) {
            for (Entry<Long, DiskOffering> datadiskTemplateToDiskOffering : datadiskTemplateToDiskOfferringMap.entrySet()) {
                VMTemplateVO dataDiskTemplate = _templateDao.findById(datadiskTemplateToDiskOffering.getKey());
                DiskOffering dataDiskOffering = datadiskTemplateToDiskOffering.getValue();

                if (dataDiskTemplate == null
                        || (!dataDiskTemplate.getTemplateType().equals(TemplateType.DATADISK)) && (dataDiskTemplate.getState().equals(VirtualMachineTemplate.State.Active))) {
                    throw new InvalidParameterValueException("Invalid template id specified for Datadisk template" + datadiskTemplateToDiskOffering.getKey());
                }
                long dataDiskTemplateId = datadiskTemplateToDiskOffering.getKey();
                if (!dataDiskTemplate.getParentTemplateId().equals(template.getId())) {
                    throw new InvalidParameterValueException("Invalid Datadisk template. Specified Datadisk template" + dataDiskTemplateId
                            + " doesn't belong to template " + template.getId());
                }
                if (dataDiskOffering == null) {
                    throw new InvalidParameterValueException("Invalid disk offering id " + datadiskTemplateToDiskOffering.getValue().getId() +
                            " specified for datadisk template " + dataDiskTemplateId);
                }
                if (dataDiskOffering.isCustomized()) {
                    throw new InvalidParameterValueException("Invalid disk offering id " + dataDiskOffering.getId() + " specified for datadisk template " +
                            dataDiskTemplateId + ". Custom Disk offerings are not supported for Datadisk templates");
                }
                if (dataDiskOffering.getDiskSize() < dataDiskTemplate.getSize()) {
                    throw new InvalidParameterValueException("Invalid disk offering id " + dataDiskOffering.getId() + " specified for datadisk template " +
                            dataDiskTemplateId + ". Disk offering size should be greater than or equal to the template size");
                }
                _templateDao.loadDetails(dataDiskTemplate);
                _resourceLimitMgr.checkResourceLimit(owner, ResourceType.volume, 1);
                _resourceLimitMgr.checkResourceLimit(owner, ResourceType.primary_storage, dataDiskOffering.getDiskSize());
            }
        }

        // check that the affinity groups exist
        if (affinityGroupIdList != null) {
            for (Long affinityGroupId : affinityGroupIdList) {
                AffinityGroupVO ag = _affinityGroupDao.findById(affinityGroupId);
                if (ag == null) {
                    throw new InvalidParameterValueException("Unable to find affinity group " + ag);
                } else if (!_affinityGroupService.isAffinityGroupProcessorAvailable(ag.getType())) {
                    throw new InvalidParameterValueException("Affinity group type is not supported for group: " + ag + " ,type: " + ag.getType()
                    + " , Please try again after removing the affinity group");
                } else {
                    // verify permissions
                    if (ag.getAclType() == ACLType.Domain) {
                        _accountMgr.checkAccess(caller, null, false, owner, ag);
                        // Root admin has access to both VM and AG by default,
                        // but
                        // make sure the owner of these entities is same
                        if (caller.getId() == Account.ACCOUNT_ID_SYSTEM || _accountMgr.isRootAdmin(caller.getId())) {
                            if (!_affinityGroupService.isAffinityGroupAvailableInDomain(ag.getId(), owner.getDomainId())) {
                                throw new PermissionDeniedException("Affinity Group " + ag + " does not belong to the VM's domain");
                            }
                        }
                    } else {
                        _accountMgr.checkAccess(caller, null, true, owner, ag);
                        // Root admin has access to both VM and AG by default,
                        // but
                        // make sure the owner of these entities is same
                        if (caller.getId() == Account.ACCOUNT_ID_SYSTEM || _accountMgr.isRootAdmin(caller.getId())) {
                            if (ag.getAccountId() != owner.getAccountId()) {
                                throw new PermissionDeniedException("Affinity Group " + ag + " does not belong to the VM's account");
                            }
                        }
                    }
                }
            }
        }

        if (hypervisorType != HypervisorType.BareMetal) {
            // check if we have available pools for vm deployment
            long availablePools = _storagePoolDao.countPoolsByStatus(StoragePoolStatus.Up);
            if (availablePools < 1) {
                throw new StorageUnavailableException("There are no available pools in the UP state for vm deployment", -1);
            }
        }

        if (template.getTemplateType().equals(TemplateType.SYSTEM) && !CKS_NODE.equals(type)) {
            throw new InvalidParameterValueException("Unable to use system template " + template.getId() + " to deploy a user vm");
        }
        List<VMTemplateZoneVO> listZoneTemplate = _templateZoneDao.listByZoneTemplate(zone.getId(), template.getId());
        if (listZoneTemplate == null || listZoneTemplate.isEmpty()) {
            throw new InvalidParameterValueException("The template " + template.getId() + " is not available for use");
        }

        if (isIso && !template.isBootable()) {
            throw new InvalidParameterValueException("Installing from ISO requires an ISO that is bootable: " + template.getId());
        }

        // Check templates permissions
        _accountMgr.checkAccess(owner, AccessType.UseEntry, false, template);

        // check if the user data is correct
        userData = validateUserData(userData, httpmethod);

        // Find an SSH public key corresponding to the key pair name, if one is
        // given
        String sshPublicKey = null;
        if (sshKeyPair != null && !sshKeyPair.equals("")) {
            SSHKeyPair pair = _sshKeyPairDao.findByName(owner.getAccountId(), owner.getDomainId(), sshKeyPair);
            if (pair == null) {
                throw new InvalidParameterValueException("A key pair with name '" + sshKeyPair + "' was not found.");
            }

            sshPublicKey = pair.getPublicKey();
        }

        LinkedHashMap<String, List<NicProfile>> networkNicMap = new LinkedHashMap<>();

        short defaultNetworkNumber = 0;
        boolean securityGroupEnabled = false;
        int networkIndex = 0;
        for (NetworkVO network : networkList) {
            if ((network.getDataCenterId() != zone.getId())) {
                if (!network.isStrechedL2Network()) {
                    throw new InvalidParameterValueException("Network id=" + network.getId() +
                            " doesn't belong to zone " + zone.getId());
                }

                NetworkOffering ntwkOffering = _networkOfferingDao.findById(network.getNetworkOfferingId());
                Long physicalNetworkId = _networkModel.findPhysicalNetworkId(zone.getId(), ntwkOffering.getTags(), ntwkOffering.getTrafficType());

                String provider = _ntwkSrvcDao.getProviderForServiceInNetwork(network.getId(), Service.Connectivity);
                if (!_networkModel.isProviderEnabledInPhysicalNetwork(physicalNetworkId, provider)) {
                    throw new InvalidParameterValueException("Network in which is VM getting deployed could not be" +
                            " streched to the zone, as we could not find a valid physical network");
                }
            }

            //relax the check if the caller is admin account
            if (caller.getType() != Account.ACCOUNT_TYPE_ADMIN) {
                if (!(network.getGuestType() == Network.GuestType.Shared && network.getAclType() == ACLType.Domain)
                        && !(network.getAclType() == ACLType.Account && network.getAccountId() == accountId)) {
                    throw new InvalidParameterValueException("only shared network or isolated network with the same account_id can be added to vm");
                }
            }

            IpAddresses requestedIpPair = null;
            if (requestedIps != null && !requestedIps.isEmpty()) {
                requestedIpPair = requestedIps.get(network.getId());
            }

            if (requestedIpPair == null) {
                requestedIpPair = new IpAddresses(null, null);
            } else {
                _networkModel.checkRequestedIpAddresses(network.getId(), requestedIpPair);
            }

            NicProfile profile = new NicProfile(requestedIpPair.getIp4Address(), requestedIpPair.getIp6Address(), requestedIpPair.getMacAddress());
            profile.setOrderIndex(networkIndex);
            if (defaultNetworkNumber == 0) {
                defaultNetworkNumber++;
                // if user requested specific ip for default network, add it
                if (defaultIps.getIp4Address() != null || defaultIps.getIp6Address() != null) {
                    _networkModel.checkRequestedIpAddresses(network.getId(), defaultIps);
                    profile = new NicProfile(defaultIps.getIp4Address(), defaultIps.getIp6Address());
                } else if (defaultIps.getMacAddress() != null) {
                    profile = new NicProfile(null, null, defaultIps.getMacAddress());
                }

                profile.setDefaultNic(true);
                if (!_networkModel.areServicesSupportedInNetwork(network.getId(), new Service[]{Service.UserData})) {
                    if ((userData != null) && (!userData.isEmpty())) {
                        throw new InvalidParameterValueException("Unable to deploy VM as UserData is provided while deploying the VM, but there is no support for " + Network.Service.UserData.getName() + " service in the default network " + network.getId());
                    }

                    if ((sshPublicKey != null) && (!sshPublicKey.isEmpty())) {
                        throw new InvalidParameterValueException("Unable to deploy VM as SSH keypair is provided while deploying the VM, but there is no support for " + Network.Service.UserData.getName() + " service in the default network " + network.getId());
                    }

                    if (template.isEnablePassword()) {
                        throw new InvalidParameterValueException("Unable to deploy VM as template " + template.getId() + " is password enabled, but there is no support for " + Network.Service.UserData.getName() + " service in the default network " + network.getId());
                    }
                }
            }

            if (_networkModel.isSecurityGroupSupportedInNetwork(network)) {
                securityGroupEnabled = true;
            }
            List<NicProfile> profiles = networkNicMap.get(network.getUuid());
            if (CollectionUtils.isEmpty(profiles)) {
                profiles = new ArrayList<>();
            }
            profiles.add(profile);
            networkNicMap.put(network.getUuid(), profiles);
            networkIndex++;
        }

        if (securityGroupIdList != null && !securityGroupIdList.isEmpty() && !securityGroupEnabled) {
            throw new InvalidParameterValueException("Unable to deploy vm with security groups as SecurityGroup service is not enabled for the vm's network");
        }

        // Verify network information - network default network has to be set;
        // and vm can't have more than one default network
        // This is a part of business logic because default network is required
        // by Agent Manager in order to configure default
        // gateway for the vm
        if (defaultNetworkNumber == 0) {
            throw new InvalidParameterValueException("At least 1 default network has to be specified for the vm");
        } else if (defaultNetworkNumber > 1) {
            throw new InvalidParameterValueException("Only 1 default network per vm is supported");
        }

        long id = _vmDao.getNextInSequence(Long.class, "id");

        if (hostName != null) {
            // Check is hostName is RFC compliant
            checkNameForRFCCompliance(hostName);
        }

        String instanceName = null;
        String instanceSuffix = _instance;
        String uuidName = _uuidMgr.generateUuid(UserVm.class, customId);
        if (_instanceNameFlag && HypervisorType.VMware.equals(hypervisorType)) {
            if (StringUtils.isNotEmpty(hostName)) {
                instanceSuffix = hostName;
            }
            if (hostName == null) {
                if (displayName != null) {
                    hostName = displayName;
                } else {
                    hostName = generateHostName(uuidName);
                }
            }
            // If global config vm.instancename.flag is set to true, then CS will set guest VM's name as it appears on the hypervisor, to its hostname.
            // In case of VMware since VM name must be unique within a DC, check if VM with the same hostname already exists in the zone.
            VMInstanceVO vmByHostName = _vmInstanceDao.findVMByHostNameInZone(hostName, zone.getId());
            if (vmByHostName != null && vmByHostName.getState() != VirtualMachine.State.Expunging) {
                throw new InvalidParameterValueException("There already exists a VM by the name: " + hostName + ".");
            }
        } else {
            if (hostName == null) {
                //Generate name using uuid and instance.name global config
                hostName = generateHostName(uuidName);
            }
        }

        if (hostName != null) {
            // Check is hostName is RFC compliant
            checkNameForRFCCompliance(hostName);
        }
        instanceName = VirtualMachineName.getVmName(id, owner.getId(), instanceSuffix);
        if (_instanceNameFlag && HypervisorType.VMware.equals(hypervisorType) && !instanceSuffix.equals(_instance)) {
            customParameters.put(VmDetailConstants.NAME_ON_HYPERVISOR, instanceName);
        }

        // Check if VM with instanceName already exists.
        VMInstanceVO vmObj = _vmInstanceDao.findVMByInstanceName(instanceName);
        if (vmObj != null && vmObj.getState() != VirtualMachine.State.Expunging) {
            throw new InvalidParameterValueException("There already exists a VM by the display name supplied");
        }

        checkIfHostNameUniqueInNtwkDomain(hostName, networkList);

        long userId = CallContext.current().getCallingUserId();
        if (CallContext.current().getCallingAccount().getId() != owner.getId()) {
            List<UserVO> userVOs = _userDao.listByAccount(owner.getAccountId());
            if (!userVOs.isEmpty()) {
                userId =  userVOs.get(0).getId();
            }
        }

        dynamicScalingEnabled = dynamicScalingEnabled && checkIfDynamicScalingCanBeEnabled(null, offering, template, zone.getId());

        UserVmVO vm = commitUserVm(zone, template, hostName, displayName, owner, diskOfferingId, diskSize, userData, caller, isDisplayVm, keyboard, accountId, userId, offering,
                isIso, sshPublicKey, networkNicMap, id, instanceName, uuidName, hypervisorType, customParameters, dhcpOptionMap,
                datadiskTemplateToDiskOfferringMap, userVmOVFPropertiesMap, dynamicScalingEnabled, type);

        // Assign instance to the group
        try {
            if (group != null) {
                boolean addToGroup = addInstanceToGroup(Long.valueOf(id), group);
                if (!addToGroup) {
                    throw new CloudRuntimeException("Unable to assign Vm to the group " + group);
                }
            }
        } catch (Exception ex) {
            throw new CloudRuntimeException("Unable to assign Vm to the group " + group);
        }

        _securityGroupMgr.addInstanceToGroups(vm.getId(), securityGroupIdList);

        if (affinityGroupIdList != null && !affinityGroupIdList.isEmpty()) {
            _affinityGroupVMMapDao.updateMap(vm.getId(), affinityGroupIdList);
        }

        CallContext.current().putContextParameter(VirtualMachine.class, vm.getUuid());
        return vm;
    }

    @Override
    public boolean checkIfDynamicScalingCanBeEnabled(VirtualMachine vm, ServiceOffering offering, VirtualMachineTemplate template, Long zoneId) {
        boolean canEnableDynamicScaling = (vm != null ? vm.isDynamicallyScalable() : true) && offering.isDynamicScalingEnabled() && template.isDynamicallyScalable() && UserVmManager.EnableDynamicallyScaleVm.valueIn(zoneId);
        if (!canEnableDynamicScaling) {
            s_logger.info("VM cannot be configured to be dynamically scalable if any of the service offering's dynamic scaling property, template's dynamic scaling property or global setting is false");
        }

        return canEnableDynamicScaling;
    }

    /**
     * Configures the Root disk size via User`s custom parameters.
     * If the Service Offering has the Root Disk size field configured then the User`s root disk custom parameter is overwritten by the service offering.
     */
    protected long configureCustomRootDiskSize(Map<String, String> customParameters, VMTemplateVO template, HypervisorType hypervisorType, ServiceOfferingVO serviceOffering) {
        verifyIfHypervisorSupportsRootdiskSizeOverride(hypervisorType);
        DiskOfferingVO diskOffering = _diskOfferingDao.findById(serviceOffering.getId());
        long rootDiskSizeInBytes = diskOffering.getDiskSize();
        if (rootDiskSizeInBytes > 0) { //if the size at DiskOffering is not zero then the Service Offering had it configured, it holds priority over the User custom size
            long rootDiskSizeInGiB = rootDiskSizeInBytes / GiB_TO_BYTES;
            customParameters.put(VmDetailConstants.ROOT_DISK_SIZE, String.valueOf(rootDiskSizeInGiB));
            return rootDiskSizeInBytes;
        }

        if (customParameters.containsKey(VmDetailConstants.ROOT_DISK_SIZE)) {
            Long rootDiskSize = NumbersUtil.parseLong(customParameters.get(VmDetailConstants.ROOT_DISK_SIZE), -1);
            if (rootDiskSize <= 0) {
                throw new InvalidParameterValueException("Root disk size should be a positive number.");
            }
            return rootDiskSize * GiB_TO_BYTES;
        } else {
            // For baremetal, size can be 0 (zero)
            Long templateSize = _templateDao.findById(template.getId()).getSize();
            if (templateSize != null) {
                return templateSize;
            }
        }
        return 0;
    }

    /**
     * Only KVM, XenServer and VMware supports rootdisksize override
     * @throws InvalidParameterValueException if the hypervisor does not support rootdisksize override
     */
    protected void verifyIfHypervisorSupportsRootdiskSizeOverride(HypervisorType hypervisorType) {
        if (!(hypervisorType == HypervisorType.KVM || hypervisorType == HypervisorType.XenServer || hypervisorType == HypervisorType.VMware || hypervisorType == HypervisorType.Simulator)) {
            throw new InvalidParameterValueException("Hypervisor " + hypervisorType + " does not support rootdisksize override");
        }
    }

    private void checkIfHostNameUniqueInNtwkDomain(String hostName, List<? extends Network> networkList) {
        // Check that hostName is unique in the network domain
        Map<String, List<Long>> ntwkDomains = new HashMap<String, List<Long>>();
        for (Network network : networkList) {
            String ntwkDomain = network.getNetworkDomain();
            if (!ntwkDomains.containsKey(ntwkDomain)) {
                List<Long> ntwkIds = new ArrayList<Long>();
                ntwkIds.add(network.getId());
                ntwkDomains.put(ntwkDomain, ntwkIds);
            } else {
                List<Long> ntwkIds = ntwkDomains.get(ntwkDomain);
                ntwkIds.add(network.getId());
                ntwkDomains.put(ntwkDomain, ntwkIds);
            }
        }

        for (Entry<String, List<Long>> ntwkDomain : ntwkDomains.entrySet()) {
            for (Long ntwkId : ntwkDomain.getValue()) {
                // * get all vms hostNames in the network
                List<String> hostNames = _vmInstanceDao.listDistinctHostNames(ntwkId);
                // * verify that there are no duplicates
                if (hostNames.contains(hostName)) {
                    throw new InvalidParameterValueException("The vm with hostName " + hostName + " already exists in the network domain: " + ntwkDomain.getKey() + "; network="
                            + ((_networkModel.getNetwork(ntwkId) != null) ? _networkModel.getNetwork(ntwkId).getName() : "<unknown>"));
                }
            }
        }
    }

    private String generateHostName(String uuidName) {
        return _instance + "-" + uuidName;
    }

    private UserVmVO commitUserVm(final boolean isImport, final DataCenter zone, final Host host, final Host lastHost, final VirtualMachineTemplate template, final String hostName, final String displayName, final Account owner,
                                  final Long diskOfferingId, final Long diskSize, final String userData, final Account caller, final Boolean isDisplayVm, final String keyboard,
                                  final long accountId, final long userId, final ServiceOffering offering, final boolean isIso, final String sshPublicKey, final LinkedHashMap<String, List<NicProfile>> networkNicMap,
                                  final long id, final String instanceName, final String uuidName, final HypervisorType hypervisorType, final Map<String, String> customParameters,
                                  final Map<String, Map<Integer, String>> extraDhcpOptionMap, final Map<Long, DiskOffering> dataDiskTemplateToDiskOfferingMap,
                                  final Map<String, String> userVmOVFPropertiesMap, final VirtualMachine.PowerState powerState, final boolean dynamicScalingEnabled, String type) throws InsufficientCapacityException {
        return Transaction.execute(new TransactionCallbackWithException<UserVmVO, InsufficientCapacityException>() {
            @Override
            public UserVmVO doInTransaction(TransactionStatus status) throws InsufficientCapacityException {
                UserVmVO vm = new UserVmVO(id, instanceName, displayName, template.getId(), hypervisorType, template.getGuestOSId(), offering.isOfferHA(),
                        offering.getLimitCpuUse(), owner.getDomainId(), owner.getId(), userId, offering.getId(), userData, hostName, diskOfferingId);
                vm.setUuid(uuidName);
                vm.setDynamicallyScalable(dynamicScalingEnabled);

                Map<String, String> details = template.getDetails();
                if (details != null && !details.isEmpty()) {
                    vm.details.putAll(details);
                }

                if (sshPublicKey != null) {
                    vm.setDetail(VmDetailConstants.SSH_PUBLIC_KEY, sshPublicKey);
                }

                if (keyboard != null && !keyboard.isEmpty()) {
                    vm.setDetail(VmDetailConstants.KEYBOARD, keyboard);
                }

                if (!isImport && isIso) {
                    vm.setIsoId(template.getId());
                }
                Long rootDiskSize = null;
                // custom root disk size, resizes base template to larger size
                if (customParameters.containsKey(VmDetailConstants.ROOT_DISK_SIZE)) {
                    // already verified for positive number
                    rootDiskSize = Long.parseLong(customParameters.get(VmDetailConstants.ROOT_DISK_SIZE));

                    VMTemplateVO templateVO = _templateDao.findById(template.getId());
                    if (templateVO == null) {
                        throw new InvalidParameterValueException("Unable to look up template by id " + template.getId());
                    }

                    validateRootDiskResize(hypervisorType, rootDiskSize, templateVO, vm, customParameters);
                }

                if (isDisplayVm != null) {
                    vm.setDisplayVm(isDisplayVm);
                } else {
                    vm.setDisplayVm(true);
                }

                long guestOSId = template.getGuestOSId();
                GuestOSVO guestOS = _guestOSDao.findById(guestOSId);
                long guestOSCategoryId = guestOS.getCategoryId();
                GuestOSCategoryVO guestOSCategory = _guestOSCategoryDao.findById(guestOSCategoryId);

                // If hypervisor is vSphere and OS is OS X, set special settings.
                if (hypervisorType.equals(HypervisorType.VMware)) {
                    if (guestOS.getDisplayName().toLowerCase().contains("apple mac os")) {
                        vm.setDetail(VmDetailConstants.SMC_PRESENT, "TRUE");
                        vm.setDetail(VmDetailConstants.ROOT_DISK_CONTROLLER, "scsi");
                        vm.setDetail(VmDetailConstants.DATA_DISK_CONTROLLER, "scsi");
                        vm.setDetail(VmDetailConstants.FIRMWARE, "efi");
                        s_logger.info("guestOS is OSX : overwrite root disk controller to scsi, use smc and efi");
                    } else {
                        String controllerSetting = StringUtils.defaultIfEmpty(_configDao.getValue(Config.VmwareRootDiskControllerType.key()),
                                Config.VmwareRootDiskControllerType.getDefaultValue());
                        // Don't override if VM already has root/data disk controller detail
                        if (vm.getDetail(VmDetailConstants.ROOT_DISK_CONTROLLER) == null) {
                            vm.setDetail(VmDetailConstants.ROOT_DISK_CONTROLLER, controllerSetting);
                        }
                        if (vm.getDetail(VmDetailConstants.DATA_DISK_CONTROLLER) == null) {
                            if (controllerSetting.equalsIgnoreCase("scsi")) {
                                vm.setDetail(VmDetailConstants.DATA_DISK_CONTROLLER, "scsi");
                            } else {
                                vm.setDetail(VmDetailConstants.DATA_DISK_CONTROLLER, "osdefault");
                            }
                        }
                    }
                }

                if (isImport) {
                    vm.setDataCenterId(zone.getId());
                    vm.setHostId(host.getId());
                    if (lastHost != null) {
                        vm.setLastHostId(lastHost.getId());
                    }
                    vm.setPowerState(powerState);
                    if (powerState == VirtualMachine.PowerState.PowerOn) {
                        vm.setState(State.Running);
                    }
                }

                vm.setUserVmType(type);
                _vmDao.persist(vm);
                for (String key : customParameters.keySet()) {
                    if (key.equalsIgnoreCase(VmDetailConstants.CPU_NUMBER) ||
                            key.equalsIgnoreCase(VmDetailConstants.CPU_SPEED) ||
                            key.equalsIgnoreCase(VmDetailConstants.MEMORY)) {
                        // handle double byte strings.
                        vm.setDetail(key, Integer.toString(Integer.parseInt(customParameters.get(key))));
                    } else {
                        vm.setDetail(key, customParameters.get(key));
                    }

                    if (key.equalsIgnoreCase(ApiConstants.BootType.UEFI.toString())) {
                        vm.setDetail(key, customParameters.get(key));
                        continue;
                    }
                }
                vm.setDetail(VmDetailConstants.DEPLOY_VM, "true");

                persistVMDeployAsIsProperties(vm, userVmOVFPropertiesMap);

                List<String> hiddenDetails = new ArrayList<>();
                if (customParameters.containsKey(VmDetailConstants.NAME_ON_HYPERVISOR)) {
                    hiddenDetails.add(VmDetailConstants.NAME_ON_HYPERVISOR);
                }
                _vmDao.saveDetails(vm, hiddenDetails);
                if (!isImport) {
                    s_logger.debug("Allocating in the DB for vm");
                    DataCenterDeployment plan = new DataCenterDeployment(zone.getId());

                    List<String> computeTags = new ArrayList<String>();
                    computeTags.add(offering.getHostTag());

                    List<String> rootDiskTags = new ArrayList<String>();
                    rootDiskTags.add(offering.getTags());

                    if (isIso) {
                        _orchSrvc.createVirtualMachineFromScratch(vm.getUuid(), Long.toString(owner.getAccountId()), vm.getIsoId().toString(), hostName, displayName,
                                hypervisorType.name(), guestOSCategory.getName(), offering.getCpu(), offering.getSpeed(), offering.getRamSize(), diskSize, computeTags, rootDiskTags,
                                networkNicMap, plan, extraDhcpOptionMap);
                    } else {
                        _orchSrvc.createVirtualMachine(vm.getUuid(), Long.toString(owner.getAccountId()), Long.toString(template.getId()), hostName, displayName, hypervisorType.name(),
                                offering.getCpu(), offering.getSpeed(), offering.getRamSize(), diskSize, computeTags, rootDiskTags, networkNicMap, plan, rootDiskSize, extraDhcpOptionMap, dataDiskTemplateToDiskOfferingMap);
                    }

                    if (s_logger.isDebugEnabled()) {
                        s_logger.debug("Successfully allocated DB entry for " + vm);
                    }
                }
                CallContext.current().setEventDetails("Vm Id: " + vm.getUuid());

                if (!isImport) {
                    if (!offering.isDynamic()) {
                        UsageEventUtils.publishUsageEvent(EventTypes.EVENT_VM_CREATE, accountId, zone.getId(), vm.getId(), vm.getHostName(), offering.getId(), template.getId(),
                                hypervisorType.toString(), VirtualMachine.class.getName(), vm.getUuid(), vm.isDisplayVm());
                    } else {
                        UsageEventUtils.publishUsageEvent(EventTypes.EVENT_VM_CREATE, accountId, zone.getId(), vm.getId(), vm.getHostName(), offering.getId(), template.getId(),
                                hypervisorType.toString(), VirtualMachine.class.getName(), vm.getUuid(), customParameters, vm.isDisplayVm());
                    }

                    //Update Resource Count for the given account
                    resourceCountIncrement(accountId, isDisplayVm, new Long(offering.getCpu()), new Long(offering.getRamSize()));
                }
                return vm;
            }
        });
    }

    /**
     * take the properties and set them on the vm.
     * consider should we be complete, and make sure all default values are copied as well if known?
     * I.E. iterate over the template details as well to copy any that are not defined yet.
     */
    private void persistVMDeployAsIsProperties(UserVmVO vm, Map<String, String> userVmOVFPropertiesMap) {
        if (MapUtils.isNotEmpty(userVmOVFPropertiesMap)) {
            for (String key : userVmOVFPropertiesMap.keySet()) {
                String detailKey = key;
                String value = userVmOVFPropertiesMap.get(key);

                // Sanitize boolean values to expected format and encrypt passwords
                if (StringUtils.isNotBlank(value)) {
                    if (value.equalsIgnoreCase("True")) {
                        value = "True";
                    } else if (value.equalsIgnoreCase("False")) {
                        value = "False";
                    } else {
                        OVFPropertyTO propertyTO = templateDeployAsIsDetailsDao.findPropertyByTemplateAndKey(vm.getTemplateId(), key);
                        if (propertyTO != null && propertyTO.isPassword()) {
                            value = DBEncryptionUtil.encrypt(value);
                        }
                    }
                }
                if (s_logger.isTraceEnabled()) {
                    s_logger.trace(String.format("setting property '%s' as '%s' with value '%s'", key, detailKey, value));
                }
                UserVmDeployAsIsDetailVO detail = new UserVmDeployAsIsDetailVO(vm.getId(), detailKey, value);
                userVmDeployAsIsDetailsDao.persist(detail);
            }
        }
    }

    private UserVmVO commitUserVm(final DataCenter zone, final VirtualMachineTemplate template, final String hostName, final String displayName, final Account owner,
            final Long diskOfferingId, final Long diskSize, final String userData, final Account caller, final Boolean isDisplayVm, final String keyboard,
            final long accountId, final long userId, final ServiceOfferingVO offering, final boolean isIso, final String sshPublicKey, final LinkedHashMap<String, List<NicProfile>> networkNicMap,
            final long id, final String instanceName, final String uuidName, final HypervisorType hypervisorType, final Map<String, String> customParameters, final Map<String,
            Map<Integer, String>> extraDhcpOptionMap, final Map<Long, DiskOffering> dataDiskTemplateToDiskOfferingMap,
            Map<String, String> userVmOVFPropertiesMap, final boolean dynamicScalingEnabled, String type) throws InsufficientCapacityException {
        return commitUserVm(false, zone, null, null, template, hostName, displayName, owner,
                diskOfferingId, diskSize, userData, caller, isDisplayVm, keyboard,
                accountId, userId, offering, isIso, sshPublicKey, networkNicMap,
                id, instanceName, uuidName, hypervisorType, customParameters,
                extraDhcpOptionMap, dataDiskTemplateToDiskOfferingMap,
                userVmOVFPropertiesMap, null, dynamicScalingEnabled, type);
    }

    public void validateRootDiskResize(final HypervisorType hypervisorType, Long rootDiskSize, VMTemplateVO templateVO, UserVmVO vm, final Map<String, String> customParameters) throws InvalidParameterValueException
    {
        // rootdisksize must be larger than template.
        if ((rootDiskSize << 30) < templateVO.getSize()) {
            String error = "Unsupported: rootdisksize override is smaller than template size " + toHumanReadableSize(templateVO.getSize());
            s_logger.error(error);
            throw new InvalidParameterValueException(error);
        } else if ((rootDiskSize << 30) > templateVO.getSize()) {
            if (hypervisorType == HypervisorType.VMware && (vm.getDetails() == null || vm.getDetails().get(VmDetailConstants.ROOT_DISK_CONTROLLER) == null)) {
                s_logger.warn("If Root disk controller parameter is not overridden, then Root disk resize may fail because current Root disk controller value is NULL.");
            } else if (hypervisorType == HypervisorType.VMware && !vm.getDetails().get(VmDetailConstants.ROOT_DISK_CONTROLLER).toLowerCase().contains("scsi")) {
                String error = "Found unsupported root disk controller: " + vm.getDetails().get(VmDetailConstants.ROOT_DISK_CONTROLLER);
                s_logger.error(error);
                throw new InvalidParameterValueException(error);
            } else {
                s_logger.debug("Rootdisksize override validation successful. Template root disk size " + toHumanReadableSize(templateVO.getSize()) + " Root disk size specified " + rootDiskSize + " GB");
            }
        } else {
            s_logger.debug("Root disk size specified is " + toHumanReadableSize(rootDiskSize << 30) + " and Template root disk size is " + toHumanReadableSize(templateVO.getSize()) + ". Both are equal so no need to override");
            customParameters.remove(VmDetailConstants.ROOT_DISK_SIZE);
        }
    }


    @Override
    public void generateUsageEvent(VirtualMachine vm, boolean isDisplay, String eventType){
        ServiceOfferingVO serviceOffering = _offeringDao.findById(vm.getId(), vm.getServiceOfferingId());
        if (!serviceOffering.isDynamic()) {
            UsageEventUtils.publishUsageEvent(eventType, vm.getAccountId(), vm.getDataCenterId(), vm.getId(),
                    vm.getHostName(), serviceOffering.getId(), vm.getTemplateId(), vm.getHypervisorType().toString(),
                    VirtualMachine.class.getName(), vm.getUuid(), isDisplay);
        }
        else {
            Map<String, String> customParameters = new HashMap<String, String>();
            customParameters.put(UsageEventVO.DynamicParameters.cpuNumber.name(), serviceOffering.getCpu().toString());
            customParameters.put(UsageEventVO.DynamicParameters.cpuSpeed.name(), serviceOffering.getSpeed().toString());
            customParameters.put(UsageEventVO.DynamicParameters.memory.name(), serviceOffering.getRamSize().toString());
            UsageEventUtils.publishUsageEvent(eventType, vm.getAccountId(), vm.getDataCenterId(), vm.getId(),
                    vm.getHostName(), serviceOffering.getId(), vm.getTemplateId(), vm.getHypervisorType().toString(),
                    VirtualMachine.class.getName(), vm.getUuid(), customParameters, isDisplay);
        }
    }

    @Override
    public HashMap<Long, List<VmNetworkStatsEntry>> getVmNetworkStatistics(long hostId, String hostName, List<Long> vmIds) {
        HashMap<Long, List<VmNetworkStatsEntry>> vmNetworkStatsById = new HashMap<Long, List<VmNetworkStatsEntry>>();

        if (vmIds.isEmpty()) {
            return vmNetworkStatsById;
        }

        List<String> vmNames = new ArrayList<String>();

        for (Long vmId : vmIds) {
            UserVmVO vm = _vmDao.findById(vmId);
            vmNames.add(vm.getInstanceName());
        }

        Answer answer = _agentMgr.easySend(hostId, new GetVmNetworkStatsCommand(vmNames, _hostDao.findById(hostId).getGuid(), hostName));
        if (answer == null || !answer.getResult()) {
            s_logger.warn("Unable to obtain VM network statistics.");
            return null;
        } else {
            HashMap<String, List<VmNetworkStatsEntry>> vmNetworkStatsByName = ((GetVmNetworkStatsAnswer)answer).getVmNetworkStatsMap();

            if (vmNetworkStatsByName == null) {
                s_logger.warn("Unable to obtain VM network statistics.");
                return null;
            }

            for (String vmName : vmNetworkStatsByName.keySet()) {
                vmNetworkStatsById.put(vmIds.get(vmNames.indexOf(vmName)), vmNetworkStatsByName.get(vmName));
            }
        }

        return vmNetworkStatsById;
    }

    @Override
    public void collectVmNetworkStatistics (final UserVm userVm) {
        if (!userVm.getHypervisorType().equals(HypervisorType.KVM)) {
            return;
        }
        s_logger.debug("Collect vm network statistics from host before stopping Vm");
        long hostId = userVm.getHostId();
        List<String> vmNames = new ArrayList<String>();
        vmNames.add(userVm.getInstanceName());
        final HostVO host = _hostDao.findById(hostId);

        GetVmNetworkStatsAnswer networkStatsAnswer = null;
        try {
            networkStatsAnswer = (GetVmNetworkStatsAnswer) _agentMgr.easySend(hostId, new GetVmNetworkStatsCommand(vmNames, host.getGuid(), host.getName()));
        } catch (Exception e) {
            s_logger.warn("Error while collecting network stats for vm: " + userVm.getHostName() + " from host: " + host.getName(), e);
            return;
        }
        if (networkStatsAnswer != null) {
            if (!networkStatsAnswer.getResult()) {
                s_logger.warn("Error while collecting network stats vm: " + userVm.getHostName() + " from host: " + host.getName() + "; details: " + networkStatsAnswer.getDetails());
                return;
            }
            try {
                final GetVmNetworkStatsAnswer networkStatsAnswerFinal = networkStatsAnswer;
                Transaction.execute(new TransactionCallbackNoReturn() {
                    @Override
                    public void doInTransactionWithoutResult(TransactionStatus status) {
                        HashMap<String, List<VmNetworkStatsEntry>> vmNetworkStatsByName = networkStatsAnswerFinal.getVmNetworkStatsMap();
                        if (vmNetworkStatsByName == null) {
                            return;
                        }
                        List<VmNetworkStatsEntry> vmNetworkStats = vmNetworkStatsByName.get(userVm.getInstanceName());
                        if (vmNetworkStats == null) {
                            return;
                        }

                        for (VmNetworkStatsEntry vmNetworkStat:vmNetworkStats) {
                            SearchCriteria<NicVO> sc_nic = _nicDao.createSearchCriteria();
                            sc_nic.addAnd("macAddress", SearchCriteria.Op.EQ, vmNetworkStat.getMacAddress());
                            NicVO nic = _nicDao.search(sc_nic, null).get(0);
                            List<VlanVO> vlan = _vlanDao.listVlansByNetworkId(nic.getNetworkId());
                            if (vlan == null || vlan.size() == 0 || vlan.get(0).getVlanType() != VlanType.DirectAttached)
                            {
                                break; // only get network statistics for DirectAttached network (shared networks in Basic zone and Advanced zone with/without SG)
                            }
                            UserStatisticsVO previousvmNetworkStats = _userStatsDao.findBy(userVm.getAccountId(), userVm.getDataCenterId(), nic.getNetworkId(), nic.getIPv4Address(), userVm.getId(), "UserVm");
                            if (previousvmNetworkStats == null) {
                                previousvmNetworkStats = new UserStatisticsVO(userVm.getAccountId(), userVm.getDataCenterId(),nic.getIPv4Address(), userVm.getId(), "UserVm", nic.getNetworkId());
                                _userStatsDao.persist(previousvmNetworkStats);
                            }
                            UserStatisticsVO vmNetworkStat_lock = _userStatsDao.lock(userVm.getAccountId(), userVm.getDataCenterId(), nic.getNetworkId(), nic.getIPv4Address(), userVm.getId(), "UserVm");

                            if ((vmNetworkStat.getBytesSent() == 0) && (vmNetworkStat.getBytesReceived() == 0)) {
                                s_logger.debug("bytes sent and received are all 0. Not updating user_statistics");
                                continue;
                            }

                            if (vmNetworkStat_lock == null) {
                                s_logger.warn("unable to find vm network stats from host for account: " + userVm.getAccountId() + " with vmId: " + userVm.getId()+ " and nicId:" + nic.getId());
                                continue;
                            }

                            if (previousvmNetworkStats != null
                                    && ((previousvmNetworkStats.getCurrentBytesSent() != vmNetworkStat_lock.getCurrentBytesSent())
                                            || (previousvmNetworkStats.getCurrentBytesReceived() != vmNetworkStat_lock.getCurrentBytesReceived()))) {
                                s_logger.debug("vm network stats changed from the time GetNmNetworkStatsCommand was sent. " +
                                        "Ignoring current answer. Host: " + host.getName()  + " . VM: " + vmNetworkStat.getVmName() +
                                        " Sent(Bytes): " + toHumanReadableSize(vmNetworkStat.getBytesSent()) + " Received(Bytes): " + toHumanReadableSize(vmNetworkStat.getBytesReceived()));
                                continue;
                            }

                            if (vmNetworkStat_lock.getCurrentBytesSent() > vmNetworkStat.getBytesSent()) {
                                if (s_logger.isDebugEnabled()) {
                                   s_logger.debug("Sent # of bytes that's less than the last one.  " +
                                            "Assuming something went wrong and persisting it. Host: " + host.getName() + " . VM: " + vmNetworkStat.getVmName() +
                                            " Reported: " + toHumanReadableSize(vmNetworkStat.getBytesSent()) + " Stored: " + toHumanReadableSize(vmNetworkStat_lock.getCurrentBytesSent()));
                                }
                                vmNetworkStat_lock.setNetBytesSent(vmNetworkStat_lock.getNetBytesSent() + vmNetworkStat_lock.getCurrentBytesSent());
                            }
                            vmNetworkStat_lock.setCurrentBytesSent(vmNetworkStat.getBytesSent());

                            if (vmNetworkStat_lock.getCurrentBytesReceived() > vmNetworkStat.getBytesReceived()) {
                                if (s_logger.isDebugEnabled()) {
                                    s_logger.debug("Received # of bytes that's less than the last one.  " +
                                            "Assuming something went wrong and persisting it. Host: " + host.getName() + " . VM: " + vmNetworkStat.getVmName() +
                                            " Reported: " + toHumanReadableSize(vmNetworkStat.getBytesReceived()) + " Stored: " + toHumanReadableSize(vmNetworkStat_lock.getCurrentBytesReceived()));
                                }
                                vmNetworkStat_lock.setNetBytesReceived(vmNetworkStat_lock.getNetBytesReceived() + vmNetworkStat_lock.getCurrentBytesReceived());
                            }
                            vmNetworkStat_lock.setCurrentBytesReceived(vmNetworkStat.getBytesReceived());

                            if (! _dailyOrHourly) {
                                //update agg bytes
                                vmNetworkStat_lock.setAggBytesReceived(vmNetworkStat_lock.getNetBytesReceived() + vmNetworkStat_lock.getCurrentBytesReceived());
                                vmNetworkStat_lock.setAggBytesSent(vmNetworkStat_lock.getNetBytesSent() + vmNetworkStat_lock.getCurrentBytesSent());
                            }

                            _userStatsDao.update(vmNetworkStat_lock.getId(), vmNetworkStat_lock);
                        }
                    }
                });
            } catch (Exception e) {
                s_logger.warn("Unable to update vm network statistics for vm: " + userVm.getId() + " from host: " + hostId, e);
            }
        }
    }

    protected String validateUserData(String userData, HTTPMethod httpmethod) {
        byte[] decodedUserData = null;
        if (userData != null) {

            if (userData.contains("%")) {
                try {
                    userData = URLDecoder.decode(userData, "UTF-8");
                } catch (UnsupportedEncodingException e) {
                    throw new InvalidParameterValueException("Url decoding of userdata failed.");
                }
            }

            if (!Base64.isBase64(userData)) {
                throw new InvalidParameterValueException("User data is not base64 encoded");
            }
            // If GET, use 4K. If POST, support up to 1M.
            if (httpmethod.equals(HTTPMethod.GET)) {
                if (userData.length() >= MAX_HTTP_GET_LENGTH) {
                    throw new InvalidParameterValueException("User data is too long for an http GET request");
                }
                if (userData.length() > VM_USERDATA_MAX_LENGTH.value()) {
                    throw new InvalidParameterValueException("User data has exceeded configurable max length : " + VM_USERDATA_MAX_LENGTH.value());
                }
                decodedUserData = Base64.decodeBase64(userData.getBytes());
                if (decodedUserData.length > MAX_HTTP_GET_LENGTH) {
                    throw new InvalidParameterValueException("User data is too long for GET request");
                }
            } else if (httpmethod.equals(HTTPMethod.POST)) {
                if (userData.length() >= MAX_HTTP_POST_LENGTH) {
                    throw new InvalidParameterValueException("User data is too long for an http POST request");
                }
                if (userData.length() > VM_USERDATA_MAX_LENGTH.value()) {
                    throw new InvalidParameterValueException("User data has exceeded configurable max length : " + VM_USERDATA_MAX_LENGTH.value());
                }
                decodedUserData = Base64.decodeBase64(userData.getBytes());
                if (decodedUserData.length > MAX_HTTP_POST_LENGTH) {
                    throw new InvalidParameterValueException("User data is too long for POST request");
                }
            }

            if (decodedUserData == null || decodedUserData.length < 1) {
                throw new InvalidParameterValueException("User data is too short");
            }
            // Re-encode so that the '=' paddings are added if necessary since 'isBase64' does not require it, but python does on the VR.
            return Base64.encodeBase64String(decodedUserData);
        }
        return null;
    }

    @Override
    @ActionEvent(eventType = EventTypes.EVENT_VM_CREATE, eventDescription = "starting Vm", async = true)
    public UserVm startVirtualMachine(DeployVMCmd cmd) throws ResourceUnavailableException, InsufficientCapacityException, ConcurrentOperationException, ResourceAllocationException {
        long vmId = cmd.getEntityId();
        Long podId = null;
        Long clusterId = null;
        Long hostId = cmd.getHostId();
        Map<VirtualMachineProfile.Param, Object> additionalParams =  new HashMap<>();
        Map<Long, DiskOffering> diskOfferingMap = cmd.getDataDiskTemplateToDiskOfferingMap();
        Map<String, String> details = cmd.getDetails();
        if (cmd instanceof DeployVMCmdByAdmin) {
            DeployVMCmdByAdmin adminCmd = (DeployVMCmdByAdmin)cmd;
            podId = adminCmd.getPodId();
            clusterId = adminCmd.getClusterId();
        }
        if (MapUtils.isNotEmpty(details) && details.containsKey(ApiConstants.BootType.UEFI.toString())) {
            addVmUefiBootOptionsToParams(additionalParams, ApiConstants.BootType.UEFI.toString(), details.get(ApiConstants.BootType.UEFI.toString()));
        }
        if (cmd.getBootIntoSetup() != null) {
            additionalParams.put(VirtualMachineProfile.Param.BootIntoSetup, cmd.getBootIntoSetup());
        }
        return startVirtualMachine(vmId, podId, clusterId, hostId, diskOfferingMap, additionalParams, cmd.getDeploymentPlanner());
    }

    private UserVm startVirtualMachine(long vmId, Long podId, Long clusterId, Long hostId, Map<Long, DiskOffering> diskOfferingMap
            , Map<VirtualMachineProfile.Param, Object> additonalParams, String deploymentPlannerToUse)
            throws ResourceUnavailableException,
            InsufficientCapacityException, ConcurrentOperationException, ResourceAllocationException {
        UserVmVO vm = _vmDao.findById(vmId);
        Pair<UserVmVO, Map<VirtualMachineProfile.Param, Object>> vmParamPair = null;

        try {
            vmParamPair = startVirtualMachine(vmId, podId, clusterId, hostId, additonalParams, deploymentPlannerToUse);
            vm = vmParamPair.first();

            // At this point VM should be in "Running" state
            UserVmVO tmpVm = _vmDao.findById(vm.getId());
            if (!tmpVm.getState().equals(State.Running)) {
                // Some other thread changed state of VM, possibly vmsync
                s_logger.error("VM " + tmpVm + " unexpectedly went to " + tmpVm.getState() + " state");
                throw new ConcurrentOperationException("Failed to deploy VM "+vm);
            }

            try {
                if (!diskOfferingMap.isEmpty()) {
                    List<VolumeVO> vols = _volsDao.findByInstance(tmpVm.getId());
                    for (VolumeVO vol : vols) {
                        if (vol.getVolumeType() == Volume.Type.DATADISK) {
                            DiskOffering doff =  _entityMgr.findById(DiskOffering.class, vol.getDiskOfferingId());
                            _volService.resizeVolumeOnHypervisor(vol.getId(), doff.getDiskSize(), tmpVm.getHostId(), vm.getInstanceName());
                        }
                    }
                }
            }
            catch (Exception e) {
                s_logger.fatal("Unable to resize the data disk for vm " + vm.getDisplayName() + " due to " + e.getMessage(), e);
            }

        } finally {
            updateVmStateForFailedVmCreation(vm.getId(), hostId);
        }

        // Check that the password was passed in and is valid
        VMTemplateVO template = _templateDao.findByIdIncludingRemoved(vm.getTemplateId());
        if (template.isEnablePassword()) {
            // this value is not being sent to the backend; need only for api
            // display purposes
            vm.setPassword((String)vmParamPair.second().get(VirtualMachineProfile.Param.VmPassword));
        }

        return vm;
    }

    private void addUserVMCmdlineArgs(Long vmId, VirtualMachineProfile profile, DeployDestination dest, StringBuilder buf) {
        UserVmVO k8sVM = _vmDao.findById(vmId);
        buf.append(" template=domP");
        buf.append(" name=").append(profile.getHostName());
        buf.append(" type=").append(k8sVM.getUserVmType());
        for (NicProfile nic : profile.getNics()) {
            int deviceId = nic.getDeviceId();
            if (nic.getIPv4Address() == null) {
                buf.append(" eth").append(deviceId).append("ip=").append("0.0.0.0");
                buf.append(" eth").append(deviceId).append("mask=").append("0.0.0.0");
            } else {
                buf.append(" eth").append(deviceId).append("ip=").append(nic.getIPv4Address());
                buf.append(" eth").append(deviceId).append("mask=").append(nic.getIPv4Netmask());
            }

            if (nic.isDefaultNic()) {
                buf.append(" gateway=").append(nic.getIPv4Gateway());
            }

            if (nic.getTrafficType() == TrafficType.Management) {
                String mgmt_cidr = _configDao.getValue(Config.ManagementNetwork.key());
                if (NetUtils.isValidIp4Cidr(mgmt_cidr)) {
                    buf.append(" mgmtcidr=").append(mgmt_cidr);
                }
                buf.append(" localgw=").append(dest.getPod().getGateway());
            }
        }
        DataCenterVO dc = _dcDao.findById(profile.getVirtualMachine().getDataCenterId());
        buf.append(" internaldns1=").append(dc.getInternalDns1());
        if (dc.getInternalDns2() != null) {
            buf.append(" internaldns2=").append(dc.getInternalDns2());
        }
        buf.append(" dns1=").append(dc.getDns1());
        if (dc.getDns2() != null) {
            buf.append(" dns2=").append(dc.getDns2());
        }
        s_logger.info("cmdline details: "+ buf.toString());
    }

    @Override
    public boolean finalizeVirtualMachineProfile(VirtualMachineProfile profile, DeployDestination dest, ReservationContext context) {
        UserVmVO vm = _vmDao.findById(profile.getId());
        Map<String, String> details = userVmDetailsDao.listDetailsKeyPairs(vm.getId());
        vm.setDetails(details);
        StringBuilder buf = profile.getBootArgsBuilder();
        if (CKS_NODE.equals(vm.getUserVmType())) {
            addUserVMCmdlineArgs(vm.getId(), profile, dest, buf);
        }
        // add userdata info into vm profile
        Nic defaultNic = _networkModel.getDefaultNic(vm.getId());
        if(defaultNic != null) {
            Network network = _networkModel.getNetwork(defaultNic.getNetworkId());
            if (_networkModel.isSharedNetworkWithoutServices(network.getId())) {
                final String serviceOffering = _serviceOfferingDao.findByIdIncludingRemoved(vm.getId(), vm.getServiceOfferingId()).getDisplayText();
                boolean isWindows = _guestOSCategoryDao.findById(_guestOSDao.findById(vm.getGuestOSId()).getCategoryId()).getName().equalsIgnoreCase("Windows");
                String destHostname = VirtualMachineManager.getHypervisorHostname(dest.getHost() != null ? dest.getHost().getName() : "");
                List<String[]> vmData = _networkModel.generateVmData(vm.getUserData(), serviceOffering, vm.getDataCenterId(), vm.getInstanceName(), vm.getHostName(), vm.getId(),
                        vm.getUuid(), defaultNic.getIPv4Address(), vm.getDetail(VmDetailConstants.SSH_PUBLIC_KEY), (String) profile.getParameter(VirtualMachineProfile.Param.VmPassword), isWindows, destHostname);
                String vmName = vm.getInstanceName();
                String configDriveIsoRootFolder = "/tmp";
                String isoFile = configDriveIsoRootFolder + "/" + vmName + "/configDrive/" + vmName + ".iso";
                profile.setVmData(vmData);
                profile.setConfigDriveLabel(VirtualMachineManager.VmConfigDriveLabel.value());
                profile.setConfigDriveIsoRootFolder(configDriveIsoRootFolder);
                profile.setConfigDriveIsoFile(isoFile);
            }
        }

        _templateMgr.prepareIsoForVmProfile(profile, dest);
        return true;
    }

    @Override
    public boolean setupVmForPvlan(boolean add, Long hostId, NicProfile nic) {
        if (!nic.getBroadCastUri().getScheme().equals("pvlan")) {
            return false;
        }
        String op = "add";
        if (!add) {
            // "delete" would remove all the rules(if using ovs) related to this vm
            op = "delete";
        }
        Network network = _networkDao.findById(nic.getNetworkId());
        Host host = _hostDao.findById(hostId);
        String networkTag = _networkModel.getNetworkTag(host.getHypervisorType(), network);
        PvlanSetupCommand cmd = PvlanSetupCommand.createVmSetup(op, nic.getBroadCastUri(), networkTag, nic.getMacAddress());
        Answer answer = null;
        try {
            answer = _agentMgr.send(hostId, cmd);
        } catch (OperationTimedoutException e) {
            s_logger.warn("Timed Out", e);
            return false;
        } catch (AgentUnavailableException e) {
            s_logger.warn("Agent Unavailable ", e);
            return false;
        }

        boolean result = true;
        if (answer == null || !answer.getResult()) {
            result = false;
        }
        return result;
    }

    @Override
    public boolean finalizeDeployment(Commands cmds, VirtualMachineProfile profile, DeployDestination dest, ReservationContext context) {
        UserVmVO userVm = _vmDao.findById(profile.getId());
        List<NicVO> nics = _nicDao.listByVmId(userVm.getId());
        for (NicVO nic : nics) {
            NetworkVO network = _networkDao.findById(nic.getNetworkId());
            if (network.getTrafficType() == TrafficType.Guest || network.getTrafficType() == TrafficType.Public) {
                userVm.setPrivateIpAddress(nic.getIPv4Address());
                userVm.setPrivateMacAddress(nic.getMacAddress());
                _vmDao.update(userVm.getId(), userVm);
            }
        }

        List<VolumeVO> volumes = _volsDao.findByInstance(userVm.getId());
        VmDiskStatisticsVO diskstats = null;
        for (VolumeVO volume : volumes) {
            diskstats = _vmDiskStatsDao.findBy(userVm.getAccountId(), userVm.getDataCenterId(), userVm.getId(), volume.getId());
            if (diskstats == null) {
                diskstats = new VmDiskStatisticsVO(userVm.getAccountId(), userVm.getDataCenterId(), userVm.getId(), volume.getId());
                _vmDiskStatsDao.persist(diskstats);
            }
        }

        finalizeCommandsOnStart(cmds, profile);
        return true;
    }

    @Override
    public boolean finalizeCommandsOnStart(Commands cmds, VirtualMachineProfile profile) {
        UserVmVO vm = _vmDao.findById(profile.getId());
        List<VMSnapshotVO> vmSnapshots = _vmSnapshotDao.findByVm(vm.getId());
        RestoreVMSnapshotCommand command = _vmSnapshotMgr.createRestoreCommand(vm, vmSnapshots);
        if (command != null) {
            cmds.addCommand("restoreVMSnapshot", command);
        }
        return true;
    }

    @Override
    public boolean  finalizeStart(VirtualMachineProfile profile, long hostId, Commands cmds, ReservationContext context) {
        UserVmVO vm = _vmDao.findById(profile.getId());

        Answer[] answersToCmds = cmds.getAnswers();
        if (answersToCmds == null) {
            if (s_logger.isDebugEnabled()) {
                s_logger.debug("Returning from finalizeStart() since there are no answers to read");
            }
            return true;
        }
        Answer startAnswer = cmds.getAnswer(StartAnswer.class);
        String returnedIp = null;
        String originalIp = null;
        if (startAnswer != null) {
            StartAnswer startAns = (StartAnswer)startAnswer;
            VirtualMachineTO vmTO = startAns.getVirtualMachine();
            for (NicTO nicTO : vmTO.getNics()) {
                if (nicTO.getType() == TrafficType.Guest) {
                    returnedIp = nicTO.getIp();
                }
            }
        }

        List<NicVO> nics = _nicDao.listByVmId(vm.getId());
        NicVO guestNic = null;
        NetworkVO guestNetwork = null;
        for (NicVO nic : nics) {
            NetworkVO network = _networkDao.findById(nic.getNetworkId());
            long isDefault = (nic.isDefaultNic()) ? 1 : 0;
            UsageEventUtils.publishUsageEvent(EventTypes.EVENT_NETWORK_OFFERING_ASSIGN, vm.getAccountId(), vm.getDataCenterId(), vm.getId(), Long.toString(nic.getId()),
                    network.getNetworkOfferingId(), null, isDefault, VirtualMachine.class.getName(), vm.getUuid(), vm.isDisplay());
            if (network.getTrafficType() == TrafficType.Guest) {
                originalIp = nic.getIPv4Address();
                guestNic = nic;
                guestNetwork = network;
                // In vmware, we will be effecting pvlan settings in portgroups in StartCommand.
                if (profile.getHypervisorType() != HypervisorType.VMware) {
                    if (nic.getBroadcastUri().getScheme().equals("pvlan")) {
                        NicProfile nicProfile = new NicProfile(nic, network, nic.getBroadcastUri(), nic.getIsolationUri(), 0, false, "pvlan-nic");
                        if (!setupVmForPvlan(true, hostId, nicProfile)) {
                            return false;
                        }
                    }
                }
            }
        }
        boolean ipChanged = false;
        if (originalIp != null && !originalIp.equalsIgnoreCase(returnedIp)) {
            if (returnedIp != null && guestNic != null) {
                guestNic.setIPv4Address(returnedIp);
                ipChanged = true;
            }
        }
        if (returnedIp != null && !returnedIp.equalsIgnoreCase(originalIp)) {
            if (guestNic != null) {
                guestNic.setIPv4Address(returnedIp);
                ipChanged = true;
            }
        }
        if (ipChanged) {
            _dcDao.findById(vm.getDataCenterId());
            UserVmVO userVm = _vmDao.findById(profile.getId());
            // dc.getDhcpProvider().equalsIgnoreCase(Provider.ExternalDhcpServer.getName())
            if (_ntwkSrvcDao.canProviderSupportServiceInNetwork(guestNetwork.getId(), Service.Dhcp, Provider.ExternalDhcpServer)) {
                _nicDao.update(guestNic.getId(), guestNic);
                userVm.setPrivateIpAddress(guestNic.getIPv4Address());
                _vmDao.update(userVm.getId(), userVm);

                s_logger.info("Detected that ip changed in the answer, updated nic in the db with new ip " + returnedIp);
            }
        }

        // get system ip and create static nat rule for the vm
        try {
            _rulesMgr.getSystemIpAndEnableStaticNatForVm(profile.getVirtualMachine(), false);
        } catch (Exception ex) {
            s_logger.warn("Failed to get system ip and enable static nat for the vm " + profile.getVirtualMachine() + " due to exception ", ex);
            return false;
        }

        Answer answer = cmds.getAnswer("restoreVMSnapshot");
        if (answer != null && answer instanceof RestoreVMSnapshotAnswer) {
            RestoreVMSnapshotAnswer restoreVMSnapshotAnswer = (RestoreVMSnapshotAnswer) answer;
            if (restoreVMSnapshotAnswer == null || !restoreVMSnapshotAnswer.getResult()) {
                s_logger.warn("Unable to restore the vm snapshot from image file to the VM: " + restoreVMSnapshotAnswer.getDetails());
            }
        }

        final VirtualMachineProfile vmProfile = profile;
        Transaction.execute(new TransactionCallbackNoReturn() {
            @Override
            public void doInTransactionWithoutResult(TransactionStatus status) {
                final UserVmVO vm = _vmDao.findById(vmProfile.getId());
                final List<NicVO> nics = _nicDao.listByVmId(vm.getId());
                for (NicVO nic : nics) {
                    Network network = _networkModel.getNetwork(nic.getNetworkId());
                    if (_networkModel.isSharedNetworkWithoutServices(network.getId())) {
                        vmIdCountMap.put(nic.getId(), new VmAndCountDetails(nic.getInstanceId(), VmIpFetchTrialMax.value()));
                    }
                }
            }
        });

        return true;
    }

    @Override
    public void finalizeExpunge(VirtualMachine vm) {
    }

    @Override
    @ActionEvent(eventType = EventTypes.EVENT_VM_STOP, eventDescription = "stopping Vm", async = true)
    public UserVm stopVirtualMachine(long vmId, boolean forced) throws ConcurrentOperationException {
        // Input validation
        Account caller = CallContext.current().getCallingAccount();
        Long userId = CallContext.current().getCallingUserId();

        // if account is removed, return error
        if (caller != null && caller.getRemoved() != null) {
            throw new PermissionDeniedException("The account " + caller.getUuid() + " is removed");
        }

        UserVmVO vm = _vmDao.findById(vmId);
        if (vm == null) {
            throw new InvalidParameterValueException("unable to find a virtual machine with id " + vmId);
        }

        _userDao.findById(userId);
        boolean status = false;
        try {
            VirtualMachineEntity vmEntity = _orchSrvc.getVirtualMachine(vm.getUuid());

            if(forced) {
                status = vmEntity.stopForced(Long.toString(userId));
            } else {
                status = vmEntity.stop(Long.toString(userId));
            }
            if (status) {
                return _vmDao.findById(vmId);
            } else {
                return null;
            }
        } catch (ResourceUnavailableException e) {
            throw new CloudRuntimeException("Unable to contact the agent to stop the virtual machine " + vm, e);
        } catch (CloudException e) {
            throw new CloudRuntimeException("Unable to contact the agent to stop the virtual machine " + vm, e);
        }
    }

    @Override
    public void finalizeStop(VirtualMachineProfile profile, Answer answer) {
        VirtualMachine vm = profile.getVirtualMachine();
        // release elastic IP here
        IPAddressVO ip = _ipAddressDao.findByAssociatedVmId(profile.getId());
        if (ip != null && ip.getSystem()) {
            CallContext ctx = CallContext.current();
            try {
                long networkId = ip.getAssociatedWithNetworkId();
                Network guestNetwork = _networkDao.findById(networkId);
                NetworkOffering offering = _entityMgr.findById(NetworkOffering.class, guestNetwork.getNetworkOfferingId());
                assert (offering.isAssociatePublicIP() == true) : "User VM should not have system owned public IP associated with it when offering configured not to associate public IP.";
                _rulesMgr.disableStaticNat(ip.getId(), ctx.getCallingAccount(), ctx.getCallingUserId(), true);
            } catch (Exception ex) {
                s_logger.warn("Failed to disable static nat and release system ip " + ip + " as a part of vm " + profile.getVirtualMachine() + " stop due to exception ", ex);
            }
        }

        final List<NicVO> nics = _nicDao.listByVmId(vm.getId());
        for (final NicVO nic : nics) {
            final NetworkVO network = _networkDao.findById(nic.getNetworkId());
            if (network != null && network.getTrafficType() == TrafficType.Guest) {
                if (nic.getBroadcastUri() != null && nic.getBroadcastUri().getScheme().equals("pvlan")) {
                    NicProfile nicProfile = new NicProfile(nic, network, nic.getBroadcastUri(), nic.getIsolationUri(), 0, false, "pvlan-nic");
                    setupVmForPvlan(false, vm.getHostId(), nicProfile);
                }
            }
        }
    }

    @Override
    public Pair<UserVmVO, Map<VirtualMachineProfile.Param, Object>> startVirtualMachine(long vmId, Long hostId, Map<VirtualMachineProfile.Param, Object> additionalParams, String deploymentPlannerToUse)
            throws ConcurrentOperationException, ResourceUnavailableException, InsufficientCapacityException, ResourceAllocationException {
        return startVirtualMachine(vmId, null, null, hostId, additionalParams, deploymentPlannerToUse);
    }

    @Override
    public Pair<UserVmVO, Map<VirtualMachineProfile.Param, Object>> startVirtualMachine(long vmId, Long podId, Long clusterId, Long hostId,
            Map<VirtualMachineProfile.Param, Object> additionalParams, String deploymentPlannerToUse)
            throws ConcurrentOperationException, ResourceUnavailableException, InsufficientCapacityException, ResourceAllocationException {
        // Input validation
        final Account callerAccount = CallContext.current().getCallingAccount();
        UserVO callerUser = _userDao.findById(CallContext.current().getCallingUserId());

        // if account is removed, return error
        if (callerAccount != null && callerAccount.getRemoved() != null) {
            throw new InvalidParameterValueException("The account " + callerAccount.getId() + " is removed");
        }

        UserVmVO vm = _vmDao.findById(vmId);
        if (vm == null) {
            throw new InvalidParameterValueException("unable to find a virtual machine with id " + vmId);
        }

        if (vm.getState()== State.Running) {
            throw new InvalidParameterValueException("The virtual machine "+ vm.getUuid()+ " ("+ vm.getDisplayName()+ ") is already running");
        }

        _accountMgr.checkAccess(callerAccount, null, true, vm);

        Account owner = _accountDao.findById(vm.getAccountId());

        if (owner == null) {
            throw new InvalidParameterValueException("The owner of " + vm + " does not exist: " + vm.getAccountId());
        }

        if (owner.getState() == Account.State.disabled) {
            throw new PermissionDeniedException("The owner of " + vm + " is disabled: " + vm.getAccountId());
        }
        if (VirtualMachineManager.ResourceCountRunningVMsonly.value()) {
            // check if account/domain is with in resource limits to start a new vm
            ServiceOfferingVO offering = _serviceOfferingDao.findById(vm.getId(), vm.getServiceOfferingId());
            resourceLimitCheck(owner, vm.isDisplayVm(), Long.valueOf(offering.getCpu()), Long.valueOf(offering.getRamSize()));
        }
        // check if vm is security group enabled
        if (_securityGroupMgr.isVmSecurityGroupEnabled(vmId) && _securityGroupMgr.getSecurityGroupsForVm(vmId).isEmpty()
                && !_securityGroupMgr.isVmMappedToDefaultSecurityGroup(vmId) && _networkModel.canAddDefaultSecurityGroup()) {
            // if vm is not mapped to security group, create a mapping
            if (s_logger.isDebugEnabled()) {
                s_logger.debug("Vm " + vm + " is security group enabled, but not mapped to default security group; creating the mapping automatically");
            }

            SecurityGroup defaultSecurityGroup = _securityGroupMgr.getDefaultSecurityGroup(vm.getAccountId());
            if (defaultSecurityGroup != null) {
                List<Long> groupList = new ArrayList<Long>();
                groupList.add(defaultSecurityGroup.getId());
                _securityGroupMgr.addInstanceToGroups(vmId, groupList);
            }
        }
        // Choose deployment planner
        // Host takes 1st preference, Cluster takes 2nd preference and Pod takes 3rd
        // Default behaviour is invoked when host, cluster or pod are not specified
        boolean isRootAdmin = _accountService.isRootAdmin(callerAccount.getId());
        Pod destinationPod = getDestinationPod(podId, isRootAdmin);
        Cluster destinationCluster = getDestinationCluster(clusterId, isRootAdmin);
        Host destinationHost = getDestinationHost(hostId, isRootAdmin);
        DataCenterDeployment plan = null;
        boolean deployOnGivenHost = false;
        if (destinationHost != null) {
            s_logger.debug("Destination Host to deploy the VM is specified, specifying a deployment plan to deploy the VM");
            final ServiceOfferingVO offering = _offeringDao.findById(vm.getId(), vm.getServiceOfferingId());
            Pair<Boolean, Boolean> cpuCapabilityAndCapacity = _capacityMgr.checkIfHostHasCpuCapabilityAndCapacity(destinationHost, offering, false);
            if (!cpuCapabilityAndCapacity.first() || !cpuCapabilityAndCapacity.second()) {
                String errorMsg = "Cannot deploy the VM to specified host " + hostId + "; host has cpu capability? " + cpuCapabilityAndCapacity.first() + ", host has capacity? " + cpuCapabilityAndCapacity.second();
                s_logger.info(errorMsg);
                if (!AllowDeployVmIfGivenHostFails.value()) {
                    throw new InvalidParameterValueException(errorMsg);
                };
            } else {
                plan = new DataCenterDeployment(vm.getDataCenterId(), destinationHost.getPodId(), destinationHost.getClusterId(), destinationHost.getId(), null, null);
                if (!AllowDeployVmIfGivenHostFails.value()) {
                    deployOnGivenHost = true;
                }
            }
        } else if (destinationCluster != null) {
            s_logger.debug("Destination Cluster to deploy the VM is specified, specifying a deployment plan to deploy the VM");
            plan = new DataCenterDeployment(vm.getDataCenterId(), destinationCluster.getPodId(), destinationCluster.getId(), null, null, null);
            if (!AllowDeployVmIfGivenHostFails.value()) {
                deployOnGivenHost = true;
            }
        } else if (destinationPod != null) {
            s_logger.debug("Destination Pod to deploy the VM is specified, specifying a deployment plan to deploy the VM");
            plan = new DataCenterDeployment(vm.getDataCenterId(), destinationPod.getId(), null, null, null, null);
            if (!AllowDeployVmIfGivenHostFails.value()) {
                deployOnGivenHost = true;
            }
        }

        // Set parameters
        Map<VirtualMachineProfile.Param, Object> params = null;
        VMTemplateVO template = null;
        if (vm.isUpdateParameters()) {
            _vmDao.loadDetails(vm);
            // Check that the password was passed in and is valid
            template = _templateDao.findByIdIncludingRemoved(vm.getTemplateId());

            String password = "saved_password";
            if (template.isEnablePassword()) {
                if (vm.getDetail("password") != null) {
                    password = DBEncryptionUtil.decrypt(vm.getDetail("password"));
                } else {
                    password = _mgr.generateRandomPassword();
                    vm.setPassword(password);
                }
            }

            if (!validPassword(password)) {
                throw new InvalidParameterValueException("A valid password for this virtual machine was not provided.");
            }

            // Check if an SSH key pair was selected for the instance and if so
            // use it to encrypt & save the vm password
            encryptAndStorePassword(vm, password);

            params = createParameterInParameterMap(params, additionalParams, VirtualMachineProfile.Param.VmPassword, password);
        }

        if(null != additionalParams && additionalParams.containsKey(VirtualMachineProfile.Param.BootIntoSetup)) {
            if (! HypervisorType.VMware.equals(vm.getHypervisorType())) {
                throw new InvalidParameterValueException(ApiConstants.BOOT_INTO_SETUP + " makes no sense for " + vm.getHypervisorType());
            }
            Object paramValue = additionalParams.get(VirtualMachineProfile.Param.BootIntoSetup);
            if (s_logger.isTraceEnabled()) {
                    s_logger.trace("It was specified whether to enter setup mode: " + paramValue.toString());
            }
            params = createParameterInParameterMap(params, additionalParams, VirtualMachineProfile.Param.BootIntoSetup, paramValue);
        }

        VirtualMachineEntity vmEntity = _orchSrvc.getVirtualMachine(vm.getUuid());

        DeploymentPlanner planner = null;
        if (deploymentPlannerToUse != null) {
            // if set to null, the deployment planner would be later figured out either from global config var, or from
            // the service offering
            planner = _planningMgr.getDeploymentPlannerByName(deploymentPlannerToUse);
            if (planner == null) {
                throw new InvalidParameterValueException("Can't find a planner by name " + deploymentPlannerToUse);
            }
        }
        vmEntity.setParamsToEntity(additionalParams);

        String reservationId = vmEntity.reserve(planner, plan, new ExcludeList(), Long.toString(callerUser.getId()));
        vmEntity.deploy(reservationId, Long.toString(callerUser.getId()), params, deployOnGivenHost);

        Pair<UserVmVO, Map<VirtualMachineProfile.Param, Object>> vmParamPair = new Pair(vm, params);
        if (vm != null && vm.isUpdateParameters()) {
            // this value is not being sent to the backend; need only for api
            // display purposes
            if (template.isEnablePassword()) {
                if (vm.getDetail(VmDetailConstants.PASSWORD) != null) {
                    userVmDetailsDao.removeDetail(vm.getId(), VmDetailConstants.PASSWORD);
                }
                vm.setUpdateParameters(false);
                _vmDao.update(vm.getId(), vm);
            }
        }

        return vmParamPair;
    }

    private Map<VirtualMachineProfile.Param, Object> createParameterInParameterMap(Map<VirtualMachineProfile.Param, Object> params, Map<VirtualMachineProfile.Param, Object> parameterMap, VirtualMachineProfile.Param parameter,
            Object parameterValue) {
        if (s_logger.isTraceEnabled()) {
            s_logger.trace(String.format("createParameterInParameterMap(%s, %s)", parameter, parameterValue));
        }
        if (params == null) {
            if (s_logger.isTraceEnabled()) {
                s_logger.trace("creating new Parameter map");
            }
            params = new HashMap<>();
            if (parameterMap != null) {
                params.putAll(parameterMap);
            }
        }
        params.put(parameter, parameterValue);
        return params;
    }

    private Pod getDestinationPod(Long podId, boolean isRootAdmin) {
        Pod destinationPod = null;
        if (podId != null) {
            if (!isRootAdmin) {
                throw new PermissionDeniedException(
                        "Parameter " + ApiConstants.POD_ID + " can only be specified by a Root Admin, permission denied");
            }
            destinationPod = _podDao.findById(podId);
            if (destinationPod == null) {
                throw new InvalidParameterValueException("Unable to find the pod to deploy the VM, pod id=" + podId);
            }
        }
        return destinationPod;
    }

    private Cluster getDestinationCluster(Long clusterId, boolean isRootAdmin) {
        Cluster destinationCluster = null;
        if (clusterId != null) {
            if (!isRootAdmin) {
                throw new PermissionDeniedException(
                        "Parameter " + ApiConstants.CLUSTER_ID + " can only be specified by a Root Admin, permission denied");
            }
            destinationCluster = _clusterDao.findById(clusterId);
            if (destinationCluster == null) {
                throw new InvalidParameterValueException("Unable to find the cluster to deploy the VM, cluster id=" + clusterId);
            }
        }
        return destinationCluster;
    }

    private Host getDestinationHost(Long hostId, boolean isRootAdmin) {
        Host destinationHost = null;
        if (hostId != null) {
            if (!isRootAdmin) {
                throw new PermissionDeniedException(
                        "Parameter " + ApiConstants.HOST_ID + " can only be specified by a Root Admin, permission denied");
            }
            destinationHost = _hostDao.findById(hostId);
            if (destinationHost == null) {
                throw new InvalidParameterValueException("Unable to find the host to deploy the VM, host id=" + hostId);
            } else if (destinationHost.getResourceState() != ResourceState.Enabled || destinationHost.getStatus() != Status.Up ) {
                throw new InvalidParameterValueException("Unable to deploy the VM as the host: " + destinationHost.getName() + " is not in the right state");
            }
        }
        return destinationHost;
    }

    @Override
    public UserVm destroyVm(long vmId, boolean expunge) throws ResourceUnavailableException, ConcurrentOperationException {
        // Account caller = CallContext.current().getCallingAccount();
        // Long userId = CallContext.current().getCallingUserId();
        Long userId = 2L;

        // Verify input parameters
        UserVmVO vm = _vmDao.findById(vmId);
        if (vm == null || vm.getRemoved() != null) {
            InvalidParameterValueException ex = new InvalidParameterValueException("Unable to find a virtual machine with specified vmId");
            throw ex;
        }

        if (vm.getState() == State.Destroyed || vm.getState() == State.Expunging) {
            s_logger.trace("Vm id=" + vmId + " is already destroyed");
            return vm;
        }

        boolean status;
        State vmState = vm.getState();

        try {
            VirtualMachineEntity vmEntity = _orchSrvc.getVirtualMachine(vm.getUuid());
            status = vmEntity.destroy(Long.toString(userId), expunge);
        } catch (CloudException e) {
            CloudRuntimeException ex = new CloudRuntimeException("Unable to destroy with specified vmId", e);
            ex.addProxyObject(vm.getUuid(), "vmId");
            throw ex;
        }

        if (status) {
            // Mark the account's volumes as destroyed
            List<VolumeVO> volumes = _volsDao.findByInstance(vmId);
            for (VolumeVO volume : volumes) {
                if (volume.getVolumeType().equals(Volume.Type.ROOT)) {
                    UsageEventUtils.publishUsageEvent(EventTypes.EVENT_VOLUME_DELETE, volume.getAccountId(), volume.getDataCenterId(), volume.getId(), volume.getName(),
                            Volume.class.getName(), volume.getUuid(), volume.isDisplayVolume());
                }
            }

            if (vmState != State.Error) {
                // Get serviceOffering for Virtual Machine
                ServiceOfferingVO offering = _serviceOfferingDao.findByIdIncludingRemoved(vm.getId(), vm.getServiceOfferingId());

                //Update Resource Count for the given account
                resourceCountDecrement(vm.getAccountId(), vm.isDisplayVm(), new Long(offering.getCpu()), new Long(offering.getRamSize()));
            }
            return _vmDao.findById(vmId);
        } else {
            CloudRuntimeException ex = new CloudRuntimeException("Failed to destroy vm with specified vmId");
            ex.addProxyObject(vm.getUuid(), "vmId");
            throw ex;
        }

    }

    @Override
    public void collectVmDiskStatistics(final UserVm userVm) {
        // Only supported for KVM and VMware
        if (!(userVm.getHypervisorType().equals(HypervisorType.KVM) || userVm.getHypervisorType().equals(HypervisorType.VMware))) {
            return;
        }
        s_logger.debug("Collect vm disk statistics from host before stopping VM");
        if (userVm.getHostId() == null) {
            s_logger.error("Unable to collect vm disk statistics for VM as the host is null, skipping VM disk statistics collection");
            return;
        }
        long hostId = userVm.getHostId();
        List<String> vmNames = new ArrayList<String>();
        vmNames.add(userVm.getInstanceName());
        final HostVO host = _hostDao.findById(hostId);

        GetVmDiskStatsAnswer diskStatsAnswer = null;
        try {
            diskStatsAnswer = (GetVmDiskStatsAnswer)_agentMgr.easySend(hostId, new GetVmDiskStatsCommand(vmNames, host.getGuid(), host.getName()));
        } catch (Exception e) {
            s_logger.warn("Error while collecting disk stats for vm: " + userVm.getInstanceName() + " from host: " + host.getName(), e);
            return;
        }
        if (diskStatsAnswer != null) {
            if (!diskStatsAnswer.getResult()) {
                s_logger.warn("Error while collecting disk stats vm: " + userVm.getInstanceName() + " from host: " + host.getName() + "; details: " + diskStatsAnswer.getDetails());
                return;
            }
            try {
                final GetVmDiskStatsAnswer diskStatsAnswerFinal = diskStatsAnswer;
                Transaction.execute(new TransactionCallbackNoReturn() {
                    @Override
                    public void doInTransactionWithoutResult(TransactionStatus status) {
                        HashMap<String, List<VmDiskStatsEntry>> vmDiskStatsByName = diskStatsAnswerFinal.getVmDiskStatsMap();
                        if (vmDiskStatsByName == null) {
                            return;
                        }
                        List<VmDiskStatsEntry> vmDiskStats = vmDiskStatsByName.get(userVm.getInstanceName());
                        if (vmDiskStats == null) {
                            return;
                        }

                        for (VmDiskStatsEntry vmDiskStat : vmDiskStats) {
                            SearchCriteria<VolumeVO> sc_volume = _volsDao.createSearchCriteria();
                            sc_volume.addAnd("path", SearchCriteria.Op.EQ, vmDiskStat.getPath());
                            List<VolumeVO> volumes = _volsDao.search(sc_volume, null);
                            if ((volumes == null) || (volumes.size() == 0)) {
                                break;
                            }
                            VolumeVO volume = volumes.get(0);
                            VmDiskStatisticsVO previousVmDiskStats = _vmDiskStatsDao.findBy(userVm.getAccountId(), userVm.getDataCenterId(), userVm.getId(), volume.getId());
                            VmDiskStatisticsVO vmDiskStat_lock = _vmDiskStatsDao.lock(userVm.getAccountId(), userVm.getDataCenterId(), userVm.getId(), volume.getId());

                            if ((vmDiskStat.getIORead() == 0) && (vmDiskStat.getIOWrite() == 0) && (vmDiskStat.getBytesRead() == 0) && (vmDiskStat.getBytesWrite() == 0)) {
                                s_logger.debug("Read/Write of IO and Bytes are both 0. Not updating vm_disk_statistics");
                                continue;
                            }

                            if (vmDiskStat_lock == null) {
                                s_logger.warn("unable to find vm disk stats from host for account: " + userVm.getAccountId() + " with vmId: " + userVm.getId() + " and volumeId:"
                                        + volume.getId());
                                continue;
                            }

                            if (previousVmDiskStats != null
                                    && ((previousVmDiskStats.getCurrentIORead() != vmDiskStat_lock.getCurrentIORead()) || ((previousVmDiskStats.getCurrentIOWrite() != vmDiskStat_lock
                                    .getCurrentIOWrite())
                                            || (previousVmDiskStats.getCurrentBytesRead() != vmDiskStat_lock.getCurrentBytesRead()) || (previousVmDiskStats
                                                    .getCurrentBytesWrite() != vmDiskStat_lock.getCurrentBytesWrite())))) {
                                s_logger.debug("vm disk stats changed from the time GetVmDiskStatsCommand was sent. " + "Ignoring current answer. Host: " + host.getName()
                                + " . VM: " + vmDiskStat.getVmName() + " IO Read: " + vmDiskStat.getIORead() + " IO Write: " + vmDiskStat.getIOWrite() + " Bytes Read: "
                                + vmDiskStat.getBytesRead() + " Bytes Write: " + vmDiskStat.getBytesWrite());
                                continue;
                            }

                            if (vmDiskStat_lock.getCurrentIORead() > vmDiskStat.getIORead()) {
                                if (s_logger.isDebugEnabled()) {
                                    s_logger.debug("Read # of IO that's less than the last one.  " + "Assuming something went wrong and persisting it. Host: " + host.getName()
                                    + " . VM: " + vmDiskStat.getVmName() + " Reported: " + vmDiskStat.getIORead() + " Stored: " + vmDiskStat_lock.getCurrentIORead());
                                }
                                vmDiskStat_lock.setNetIORead(vmDiskStat_lock.getNetIORead() + vmDiskStat_lock.getCurrentIORead());
                            }
                            vmDiskStat_lock.setCurrentIORead(vmDiskStat.getIORead());
                            if (vmDiskStat_lock.getCurrentIOWrite() > vmDiskStat.getIOWrite()) {
                                if (s_logger.isDebugEnabled()) {
                                    s_logger.debug("Write # of IO that's less than the last one.  " + "Assuming something went wrong and persisting it. Host: " + host.getName()
                                    + " . VM: " + vmDiskStat.getVmName() + " Reported: " + vmDiskStat.getIOWrite() + " Stored: " + vmDiskStat_lock.getCurrentIOWrite());
                                }
                                vmDiskStat_lock.setNetIOWrite(vmDiskStat_lock.getNetIOWrite() + vmDiskStat_lock.getCurrentIOWrite());
                            }
                            vmDiskStat_lock.setCurrentIOWrite(vmDiskStat.getIOWrite());
                            if (vmDiskStat_lock.getCurrentBytesRead() > vmDiskStat.getBytesRead()) {
                                if (s_logger.isDebugEnabled()) {
                                    s_logger.debug("Read # of Bytes that's less than the last one.  " + "Assuming something went wrong and persisting it. Host: " + host.getName()
                                    + " . VM: " + vmDiskStat.getVmName() + " Reported: " + toHumanReadableSize(vmDiskStat.getBytesRead()) + " Stored: " + toHumanReadableSize(vmDiskStat_lock.getCurrentBytesRead()));
                                }
                                vmDiskStat_lock.setNetBytesRead(vmDiskStat_lock.getNetBytesRead() + vmDiskStat_lock.getCurrentBytesRead());
                            }
                            vmDiskStat_lock.setCurrentBytesRead(vmDiskStat.getBytesRead());
                            if (vmDiskStat_lock.getCurrentBytesWrite() > vmDiskStat.getBytesWrite()) {
                                if (s_logger.isDebugEnabled()) {
                                    s_logger.debug("Write # of Bytes that's less than the last one.  " + "Assuming something went wrong and persisting it. Host: " + host.getName()
                                    + " . VM: " + vmDiskStat.getVmName() + " Reported: " + toHumanReadableSize(vmDiskStat.getBytesWrite()) + " Stored: "
                                    + toHumanReadableSize(vmDiskStat_lock.getCurrentBytesWrite()));
                                }
                                vmDiskStat_lock.setNetBytesWrite(vmDiskStat_lock.getNetBytesWrite() + vmDiskStat_lock.getCurrentBytesWrite());
                            }
                            vmDiskStat_lock.setCurrentBytesWrite(vmDiskStat.getBytesWrite());

                            if (!_dailyOrHourly) {
                                //update agg bytes
                                vmDiskStat_lock.setAggIORead(vmDiskStat_lock.getNetIORead() + vmDiskStat_lock.getCurrentIORead());
                                vmDiskStat_lock.setAggIOWrite(vmDiskStat_lock.getNetIOWrite() + vmDiskStat_lock.getCurrentIOWrite());
                                vmDiskStat_lock.setAggBytesRead(vmDiskStat_lock.getNetBytesRead() + vmDiskStat_lock.getCurrentBytesRead());
                                vmDiskStat_lock.setAggBytesWrite(vmDiskStat_lock.getNetBytesWrite() + vmDiskStat_lock.getCurrentBytesWrite());
                            }

                            _vmDiskStatsDao.update(vmDiskStat_lock.getId(), vmDiskStat_lock);
                        }
                    }
                });
            } catch (Exception e) {
                s_logger.warn(String.format("Unable to update VM disk statistics for %s from %s", userVm.getInstanceName(), host), e);
            }
        }
    }

    @Override
    @ActionEvent(eventType = EventTypes.EVENT_VM_EXPUNGE, eventDescription = "expunging Vm", async = true)
    public UserVm expungeVm(long vmId) throws ResourceUnavailableException, ConcurrentOperationException {
        Account caller = CallContext.current().getCallingAccount();
        Long userId = caller.getId();

        // Verify input parameters
        UserVmVO vm = _vmDao.findById(vmId);
        if (vm == null) {
            InvalidParameterValueException ex = new InvalidParameterValueException("Unable to find a virtual machine with specified vmId");
            ex.addProxyObject(String.valueOf(vmId), "vmId");
            throw ex;
        }

        if (vm.getRemoved() != null) {
            s_logger.trace("Vm id=" + vmId + " is already expunged");
            return vm;
        }

        if (!(vm.getState() == State.Destroyed || vm.getState() == State.Expunging || vm.getState() == State.Error)) {
            CloudRuntimeException ex = new CloudRuntimeException("Please destroy vm with specified vmId before expunge");
            ex.addProxyObject(String.valueOf(vmId), "vmId");
            throw ex;
        }

        // When trying to expunge, permission is denied when the caller is not an admin and the AllowUserExpungeRecoverVm is false for the caller.
        if (!_accountMgr.isAdmin(userId) && !AllowUserExpungeRecoverVm.valueIn(userId)) {
            throw new PermissionDeniedException("Expunging a vm can only be done by an Admin. Or when the allow.user.expunge.recover.vm key is set.");
        }

        _vmSnapshotMgr.deleteVMSnapshotsFromDB(vmId, false);

        boolean status;

        status = expunge(vm, userId, caller);
        if (status) {
            return _vmDao.findByIdIncludingRemoved(vmId);
        } else {
            CloudRuntimeException ex = new CloudRuntimeException("Failed to expunge vm with specified vmId");
            ex.addProxyObject(String.valueOf(vmId), "vmId");
            throw ex;
        }

    }

    @Override
    public HypervisorType getHypervisorTypeOfUserVM(long vmId) {
        UserVmVO userVm = _vmDao.findById(vmId);
        if (userVm == null) {
            InvalidParameterValueException ex = new InvalidParameterValueException("unable to find a virtual machine with specified id");
            ex.addProxyObject(String.valueOf(vmId), "vmId");
            throw ex;
        }

        return userVm.getHypervisorType();
    }

    @Override
    public UserVm createVirtualMachine(DeployVMCmd cmd) throws InsufficientCapacityException, ResourceUnavailableException, ConcurrentOperationException,
    StorageUnavailableException, ResourceAllocationException {
        //Verify that all objects exist before passing them to the service
        Account owner = _accountService.getActiveAccountById(cmd.getEntityOwnerId());

        verifyDetails(cmd.getDetails());

        Long zoneId = cmd.getZoneId();

        DataCenter zone = _entityMgr.findById(DataCenter.class, zoneId);
        if (zone == null) {
            throw new InvalidParameterValueException("Unable to find zone by id=" + zoneId);
        }

        Long serviceOfferingId = cmd.getServiceOfferingId();

        ServiceOffering serviceOffering = _entityMgr.findById(ServiceOffering.class, serviceOfferingId);
        if (serviceOffering == null) {
            throw new InvalidParameterValueException("Unable to find service offering: " + serviceOfferingId);
        }

        if (!serviceOffering.isDynamic()) {
            for(String detail: cmd.getDetails().keySet()) {
                if(detail.equalsIgnoreCase(VmDetailConstants.CPU_NUMBER) || detail.equalsIgnoreCase(VmDetailConstants.CPU_SPEED) || detail.equalsIgnoreCase(VmDetailConstants.MEMORY)) {
                    throw new InvalidParameterValueException("cpuNumber or cpuSpeed or memory should not be specified for static service offering");
                }
            }
        }

        Long templateId = cmd.getTemplateId();

        boolean dynamicScalingEnabled = cmd.isDynamicScalingEnabled();

        VirtualMachineTemplate template = _entityMgr.findById(VirtualMachineTemplate.class, templateId);
        // Make sure a valid template ID was specified
        if (template == null) {
            throw new InvalidParameterValueException("Unable to use template " + templateId);
        }

        ServiceOfferingJoinVO svcOffering = serviceOfferingJoinDao.findById(serviceOfferingId);

        if (template.isDeployAsIs()) {
            if (svcOffering != null && svcOffering.getRootDiskSize() != null && svcOffering.getRootDiskSize() > 0) {
                throw new InvalidParameterValueException("Failed to deploy Virtual Machine as a service offering with root disk size specified cannot be used with a deploy as-is template");
            }

            if (cmd.getDetails().get("rootdisksize") != null) {
                throw new InvalidParameterValueException("Overriding root disk size isn't supported for VMs deployed from defploy as-is templates");
            }

            // Bootmode and boottype are not supported on VMWare dpeloy-as-is templates (since 4.15)
            if ((cmd.getBootMode() != null || cmd.getBootType() != null)) {
                throw new InvalidParameterValueException("Boot type and boot mode are not supported on VMware, as we honour what is defined in the template.");
            }
        }

        Long diskOfferingId = cmd.getDiskOfferingId();
        DiskOffering diskOffering = null;
        if (diskOfferingId != null) {
            diskOffering = _entityMgr.findById(DiskOffering.class, diskOfferingId);
            if (diskOffering == null) {
                throw new InvalidParameterValueException("Unable to find disk offering " + diskOfferingId);
            }
        }

        if (!zone.isLocalStorageEnabled()) {
            if (serviceOffering.isUseLocalStorage()) {
                throw new InvalidParameterValueException("Zone is not configured to use local storage but service offering " + serviceOffering.getName() + " uses it");
            }
            if (diskOffering != null && diskOffering.isUseLocalStorage()) {
                throw new InvalidParameterValueException("Zone is not configured to use local storage but disk offering " + diskOffering.getName() + " uses it");
            }
        }

        List<Long> networkIds = cmd.getNetworkIds();
        LinkedHashMap<Integer, Long> userVmNetworkMap = getVmOvfNetworkMapping(zone, owner, template, cmd.getVmNetworkMap());
        if (MapUtils.isNotEmpty(userVmNetworkMap)) {
            networkIds = new ArrayList<>(userVmNetworkMap.values());
        }

        Account caller = CallContext.current().getCallingAccount();
        Long callerId = caller.getId();

        boolean isRootAdmin = _accountService.isRootAdmin(callerId);

        Long hostId = cmd.getHostId();
        getDestinationHost(hostId, isRootAdmin);

        String ipAddress = cmd.getIpAddress();
        String ip6Address = cmd.getIp6Address();
        String macAddress = cmd.getMacAddress();
        String name = cmd.getName();
        String displayName = cmd.getDisplayName();
        UserVm vm = null;
        IpAddresses addrs = new IpAddresses(ipAddress, ip6Address, macAddress);
        Long size = cmd.getSize();
        String group = cmd.getGroup();
        String userData = cmd.getUserData();
        String sshKeyPairName = cmd.getSSHKeyPairName();
        Boolean displayVm = cmd.isDisplayVm();
        String keyboard = cmd.getKeyboard();
        Map<Long, DiskOffering> dataDiskTemplateToDiskOfferingMap = cmd.getDataDiskTemplateToDiskOfferingMap();
        Map<String, String> userVmOVFProperties = cmd.getVmProperties();
        if (zone.getNetworkType() == NetworkType.Basic) {
            if (networkIds != null) {
                throw new InvalidParameterValueException("Can't specify network Ids in Basic zone");
            } else {
                vm = createBasicSecurityGroupVirtualMachine(zone, serviceOffering, template, getSecurityGroupIdList(cmd), owner, name, displayName, diskOfferingId,
                        size , group , cmd.getHypervisor(), cmd.getHttpMethod(), userData , sshKeyPairName , cmd.getIpToNetworkMap(), addrs, displayVm , keyboard , cmd.getAffinityGroupIdList(),
                        cmd.getDetails(), cmd.getCustomId(), cmd.getDhcpOptionsMap(),
                        dataDiskTemplateToDiskOfferingMap, userVmOVFProperties, dynamicScalingEnabled);
            }
        } else {
            if (zone.isSecurityGroupEnabled())  {
                vm = createAdvancedSecurityGroupVirtualMachine(zone, serviceOffering, template, networkIds, getSecurityGroupIdList(cmd), owner, name,
                        displayName, diskOfferingId, size, group, cmd.getHypervisor(), cmd.getHttpMethod(), userData, sshKeyPairName, cmd.getIpToNetworkMap(), addrs, displayVm, keyboard,
                        cmd.getAffinityGroupIdList(), cmd.getDetails(), cmd.getCustomId(), cmd.getDhcpOptionsMap(),
                        dataDiskTemplateToDiskOfferingMap, userVmOVFProperties, dynamicScalingEnabled);

            } else {
                if (cmd.getSecurityGroupIdList() != null && !cmd.getSecurityGroupIdList().isEmpty()) {
                    throw new InvalidParameterValueException("Can't create vm with security groups; security group feature is not enabled per zone");
                }
                vm = createAdvancedVirtualMachine(zone, serviceOffering, template, networkIds, owner, name, displayName, diskOfferingId, size, group,
                        cmd.getHypervisor(), cmd.getHttpMethod(), userData, sshKeyPairName, cmd.getIpToNetworkMap(), addrs, displayVm, keyboard, cmd.getAffinityGroupIdList(), cmd.getDetails(),
                        cmd.getCustomId(), cmd.getDhcpOptionsMap(), dataDiskTemplateToDiskOfferingMap, userVmOVFProperties, dynamicScalingEnabled, null);
            }
        }
        // check if this templateId has a child ISO
        List<VMTemplateVO> child_templates = _templateDao.listByParentTemplatetId(templateId);
        for (VMTemplateVO tmpl: child_templates){
            if (tmpl.getFormat() == Storage.ImageFormat.ISO){
                s_logger.info("MDOV trying to attach disk to the VM " + tmpl.getId() + " vmid=" + vm.getId());
                _tmplService.attachIso(tmpl.getId(), vm.getId(), true);
            }
        }

        // Add extraConfig to user_vm_details table
        String extraConfig = cmd.getExtraConfig();
        if (StringUtils.isNotBlank(extraConfig)) {
            if (EnableAdditionalVmConfig.valueIn(callerId)) {
                s_logger.info("Adding extra configuration to user vm: " + vm.getUuid());
                addExtraConfig(vm, extraConfig);
            } else {
                throw new InvalidParameterValueException("attempted setting extraconfig but enable.additional.vm.configuration is disabled");
            }
        }

        if (cmd.getCopyImageTags()) {
            VMTemplateVO templateOrIso = _templateDao.findById(templateId);
            if (templateOrIso != null) {
                final ResourceTag.ResourceObjectType templateType = (templateOrIso.getFormat() == ImageFormat.ISO) ? ResourceTag.ResourceObjectType.ISO : ResourceTag.ResourceObjectType.Template;
                final List<? extends ResourceTag> resourceTags = resourceTagDao.listBy(templateId, templateType);
                for (ResourceTag resourceTag : resourceTags) {
                    final ResourceTagVO copyTag = new ResourceTagVO(resourceTag.getKey(), resourceTag.getValue(), resourceTag.getAccountId(), resourceTag.getDomainId(), vm.getId(), ResourceTag.ResourceObjectType.UserVm, resourceTag.getCustomer(), vm.getUuid());
                    resourceTagDao.persist(copyTag);
                }
            }
        }

        return vm;
    }

    /**
     * Persist extra configuration data in the user_vm_details table as key/value pair
     * @param decodedUrl String consisting of the extra config data to appended onto the vmx file for VMware instances
     */
    protected void persistExtraConfigVmware(String decodedUrl, UserVm vm) {
        boolean isValidConfig = isValidKeyValuePair(decodedUrl);
        if (isValidConfig) {
            String[] extraConfigs = decodedUrl.split("\\r?\\n");
            for (String cfg : extraConfigs) {
                // Validate cfg against unsupported operations set by admin here
                String[] allowedKeyList = VmwareAdditionalConfigAllowList.value().split(",");
                boolean validXenOrVmwareConfiguration = isValidXenOrVmwareConfiguration(cfg, allowedKeyList);
                String[] paramArray = cfg.split("=");
                if (validXenOrVmwareConfiguration && paramArray.length == 2) {
                    userVmDetailsDao.addDetail(vm.getId(), paramArray[0].trim(), paramArray[1].trim(), true);
                } else {
                    throw new CloudRuntimeException("Extra config " + cfg + " is not on the list of allowed keys for VMware hypervisor hosts.");
                }
            }
        } else {
            throw new CloudRuntimeException("The passed extra config string " + decodedUrl + "contains an invalid key/value pair pattern");
        }
    }

    /**
     * Used to persist extra configuration settings in user_vm_details table for the XenServer hypervisor
     * persists config as key/value pair e.g key = extraconfig-1 , value="PV-bootloader=pygrub" and so on to extraconfig-N where
     * N denotes the number of extra configuration settings passed by user
     *
     * @param decodedUrl A string containing extra configuration settings as key/value pairs seprated by newline escape character
     *                   e.x PV-bootloader=pygrub\nPV-args=console\nHV-Boot-policy=""
     */
    protected void persistExtraConfigXenServer(String decodedUrl, UserVm vm) {
        boolean isValidConfig = isValidKeyValuePair(decodedUrl);
        if (isValidConfig) {
            String[] extraConfigs = decodedUrl.split("\\r?\\n");
            int i = 1;
            String extraConfigKey = ApiConstants.EXTRA_CONFIG + "-";
            for (String cfg : extraConfigs) {
                // Validate cfg against unsupported operations set by admin here
                String[] allowedKeyList = XenServerAdditionalConfigAllowList.value().split(",");
                boolean validXenOrVmwareConfiguration = isValidXenOrVmwareConfiguration(cfg, allowedKeyList);
                if (validXenOrVmwareConfiguration) {
                    userVmDetailsDao.addDetail(vm.getId(), extraConfigKey + String.valueOf(i), cfg, true);
                    i++;
                } else {
                    throw new CloudRuntimeException("Extra config " + cfg + " is not on the list of allowed keys for XenServer hypervisor hosts.");
                }
            }
        } else {
            String msg = String.format("The passed extra config string '%s' contains an invalid key/value pair pattern", decodedUrl);
            throw new CloudRuntimeException(msg);
        }
    }

    /**
     * Used to valid extraconfig keylvalue pair for Vmware and XenServer
     * Example of tested valid config for VMware as taken from VM instance vmx file
     * <p>
     * nvp.vm-uuid=34b3d5ea-1c25-4bb0-9250-8dc3388bfa9b
     * migrate.hostLog=i-2-67-VM-5130f8ab.hlog
     * ethernet0.address=02:00:5f:51:00:41
     * </p>
     * <p>
     * Examples of tested valid configs for XenServer
     * <p>
     * is-a-template=true\nHVM-boot-policy=\nPV-bootloader=pygrub\nPV-args=hvc0
     * </p>
     *
     * Allow the following character set {', ", -, ., =, a-z, 0-9, empty space, \n}
     *
     * @param decodedUrl String conprising of extra config key/value pairs for XenServer and Vmware
     * @return True if extraconfig is valid key/value pair
     */
    protected boolean isValidKeyValuePair(String decodedUrl) {
        // Valid pairs should look like "key-1=value1, param:key-2=value2, my.config.v0=False"
        Pattern pattern = Pattern.compile("^(?:[\\w-\\s\\.:]*=[\\w-\\s\\.'\":]*(?:\\s+|$))+$");
        Matcher matcher = pattern.matcher(decodedUrl);
        return matcher.matches();
    }

    /**
     * Validates key/value pair strings passed as extra configuration for XenServer and Vmware
     * @param cfg configuration key-value pair
     * @param allowedKeyList list of allowed configuration keys for XenServer and VMware
     * @return
     */
    protected boolean isValidXenOrVmwareConfiguration(String cfg, String[] allowedKeyList) {
        // This should be of minimum length 1
        // Value is ignored in case it is empty
        String[] cfgKeyValuePair = cfg.split("=");
        if (cfgKeyValuePair.length >= 1) {
            for (String allowedKey : allowedKeyList) {
                if (cfgKeyValuePair[0].equalsIgnoreCase(allowedKey.trim())) {
                    return true;
                }
            }
        } else {
            String msg = String.format("An incorrect configuration %s has been passed", cfg);
            throw new CloudRuntimeException(msg);
        }
        return false;
    }

    /**
     * Persist extra configuration data on KVM
     * persisted in the user_vm_details DB as extraconfig-1, and so on depending on the number of configurations
     * For KVM, extra config is passed as XML
     * @param decodedUrl string containing xml configuration to be persisted into user_vm_details table
     * @param vm
     */
    protected void persistExtraConfigKvm(String decodedUrl, UserVm vm) {
        // validate config against denied cfg commands
        validateKvmExtraConfig(decodedUrl);
        String[] extraConfigs = decodedUrl.split("\n\n");
        for (String cfg : extraConfigs) {
            int i = 1;
            String[] cfgParts = cfg.split("\n");
            String extraConfigKey = ApiConstants.EXTRA_CONFIG;
            String extraConfigValue;
            if (cfgParts[0].matches("\\S+:$")) {
                extraConfigKey += "-" + cfgParts[0].substring(0, cfgParts[0].length() - 1);
                extraConfigValue = cfg.replace(cfgParts[0] + "\n", "");
            } else {
                extraConfigKey += "-" + String.valueOf(i);
                extraConfigValue = cfg;
            }
            userVmDetailsDao.addDetail(vm.getId(), extraConfigKey, extraConfigValue, true);
            i++;
        }
    }

    /**
     * This method is called by the persistExtraConfigKvm
     * Validates passed extra configuration data for KVM and validates against deny-list of unwanted commands
     * controlled by Root admin
     * @param decodedUrl string containing xml configuration to be validated
     */
    protected void validateKvmExtraConfig(String decodedUrl) {
        String[] allowedConfigOptionList = KvmAdditionalConfigAllowList.value().split(",");
        // Skip allowed keys validation validation for DPDK
        if (!decodedUrl.contains(":")) {
            try {
                DocumentBuilder builder = DocumentBuilderFactory.newInstance().newDocumentBuilder();
                InputSource src = new InputSource();
                src.setCharacterStream(new StringReader(String.format("<config>\n%s\n</config>", decodedUrl)));
                Document doc = builder.parse(src);
                doc.getDocumentElement().normalize();
                NodeList nodeList=doc.getElementsByTagName("*");
                for (int i = 1; i < nodeList.getLength(); i++) { // First element is config so skip it
                    Element element = (Element)nodeList.item(i);
                    boolean isValidConfig = false;
                    String currentConfig = element.getNodeName().trim();
                    for (String tag : allowedConfigOptionList) {
                        if (currentConfig.equals(tag.trim())) {
                            isValidConfig = true;
                        }
                    }
                    if (!isValidConfig) {
                        throw new CloudRuntimeException(String.format("Extra config %s is not on the list of allowed keys for KVM hypervisor hosts", currentConfig));
                    }
                }
            } catch (ParserConfigurationException | IOException | SAXException e) {
                throw new CloudRuntimeException("Failed to parse additional XML configuration: " + e.getMessage());
            }
        }
    }

    /**
     * Adds extra config data to guest VM instances
     * @param extraConfig Extra Configuration settings to be added in UserVm instances for KVM, XenServer and VMware
     */
    protected void addExtraConfig(UserVm vm, String extraConfig) {
        String decodedUrl = decodeExtraConfig(extraConfig);
        HypervisorType hypervisorType = vm.getHypervisorType();

        switch (hypervisorType) {
            case XenServer:
                persistExtraConfigXenServer(decodedUrl, vm);
                break;
            case KVM:
                persistExtraConfigKvm(decodedUrl, vm);
                break;
            case VMware:
                persistExtraConfigVmware(decodedUrl, vm);
                break;
            default:
                String msg = String.format("This hypervisor %s is not supported for use with this feature", hypervisorType.toString());
                throw new CloudRuntimeException(msg);
        }
    }

    /**
     * Decodes an URL encoded string passed as extra configuration for guest VMs
     * @param encodeString URL encoded string
     * @return String result of decoded URL
     */
    protected String decodeExtraConfig(String encodeString) {
        String decodedUrl;
        try {
            decodedUrl = URLDecoder.decode(encodeString, "UTF-8");
        } catch (UnsupportedEncodingException e) {
            throw new CloudRuntimeException("Failed to provided decode URL string: " + e.getMessage());
        }
        return decodedUrl;
    }

    protected List<Long> getSecurityGroupIdList(SecurityGroupAction cmd) {
        if (cmd.getSecurityGroupNameList() != null && cmd.getSecurityGroupIdList() != null) {
            throw new InvalidParameterValueException("securitygroupids parameter is mutually exclusive with securitygroupnames parameter");
        }

        //transform group names to ids here
        if (cmd.getSecurityGroupNameList() != null) {
            List<Long> securityGroupIds = new ArrayList<Long>();
            for (String groupName : cmd.getSecurityGroupNameList()) {
                SecurityGroup sg = _securityGroupMgr.getSecurityGroup(groupName, cmd.getEntityOwnerId());
                if (sg == null) {
                    throw new InvalidParameterValueException("Unable to find group by name " + groupName);
                } else {
                    securityGroupIds.add(sg.getId());
                }
            }
            return securityGroupIds;
        } else {
            return cmd.getSecurityGroupIdList();
        }
    }

    // this is an opportunity to verify that parameters that came in via the Details Map are OK
    // for example, minIops and maxIops should either both be specified or neither be specified and,
    // if specified, minIops should be <= maxIops
    private void verifyDetails(Map<String,String> details) {
        if (details != null) {
            String minIops = details.get("minIops");
            String maxIops = details.get("maxIops");

            verifyMinAndMaxIops(minIops, maxIops);

            minIops = details.get("minIopsDo");
            maxIops = details.get("maxIopsDo");

            verifyMinAndMaxIops(minIops, maxIops);

            if (details.containsKey("extraconfig")) {
                throw new InvalidParameterValueException("'extraconfig' should not be included in details as key");
            }
        }
    }

    private void verifyMinAndMaxIops(String minIops, String maxIops) {
        if ((minIops != null && maxIops == null) || (minIops == null && maxIops != null)) {
            throw new InvalidParameterValueException("Either 'Min IOPS' and 'Max IOPS' must both be specified or neither be specified.");
        }

        long lMinIops;

        try {
            if (minIops != null) {
                lMinIops = Long.parseLong(minIops);
            }
            else {
                lMinIops = 0;
            }
        }
        catch (NumberFormatException ex) {
            throw new InvalidParameterValueException("'Min IOPS' must be a whole number.");
        }

        long lMaxIops;

        try {
            if (maxIops != null) {
                lMaxIops = Long.parseLong(maxIops);
            }
            else {
                lMaxIops = 0;
            }
        }
        catch (NumberFormatException ex) {
            throw new InvalidParameterValueException("'Max IOPS' must be a whole number.");
        }

        if (lMinIops > lMaxIops) {
            throw new InvalidParameterValueException("'Min IOPS' must be less than or equal to 'Max IOPS'.");
        }
    }

    @Override
    public UserVm getUserVm(long vmId) {
        return _vmDao.findById(vmId);
    }

    private VMInstanceVO preVmStorageMigrationCheck(Long vmId) {
        // access check - only root admin can migrate VM
        Account caller = CallContext.current().getCallingAccount();
        if (!_accountMgr.isRootAdmin(caller.getId())) {
            if (s_logger.isDebugEnabled()) {
                s_logger.debug("Caller is not a root admin, permission denied to migrate the VM");
            }
            throw new PermissionDeniedException("No permission to migrate VM, Only Root Admin can migrate a VM!");
        }

        VMInstanceVO vm = _vmInstanceDao.findById(vmId);
        if (vm == null) {
            throw new InvalidParameterValueException("Unable to find the VM by id=" + vmId);
        }

        if (vm.getState() != State.Stopped) {
            InvalidParameterValueException ex = new InvalidParameterValueException("VM is not Stopped, unable to migrate the vm having the specified id");
            ex.addProxyObject(vm.getUuid(), "vmId");
            throw ex;
        }

        if (vm.getType() != VirtualMachine.Type.User && !HypervisorType.VMware.equals(vm.getHypervisorType())) {
            throw new InvalidParameterValueException("cannot do storage migration on non-user vm for hypervisor: " + vm.getHypervisorType().toString() + ", only supported for VMware");
        }

        List<VolumeVO> vols = _volsDao.findByInstance(vm.getId());
        if (vols.size() > 1) {
            // OffLineVmwareMigration: data disks are not permitted, here!
            if (vols.size() > 1 &&
                    // OffLineVmwareMigration: allow multiple disks for vmware
                    !HypervisorType.VMware.equals(vm.getHypervisorType())) {
                throw new InvalidParameterValueException("Data disks attached to the vm, can not migrate. Need to detach data disks first");
            }
        }

        // Check that Vm does not have VM Snapshots
        if (_vmSnapshotDao.findByVm(vmId).size() > 0) {
            throw new InvalidParameterValueException("VM's disk cannot be migrated, please remove all the VM Snapshots for this VM");
        }

        return vm;
    }

    private VirtualMachine findMigratedVm(long vmId, VirtualMachine.Type vmType) {
        if (VirtualMachine.Type.User.equals(vmType)) {
            return _vmDao.findById(vmId);
        }
        return _vmInstanceDao.findById(vmId);
    }

    @Override
    public VirtualMachine vmStorageMigration(Long vmId, StoragePool destPool) {
        VMInstanceVO vm = preVmStorageMigrationCheck(vmId);
        Map<Long, Long> volumeToPoolIds = new HashMap<>();
        checkDestinationHypervisorType(destPool, vm);
        List<VolumeVO> volumes = _volsDao.findByInstance(vm.getId());
        StoragePoolVO destinationPoolVo = _storagePoolDao.findById(destPool.getId());
        Long destPoolPodId = ScopeType.CLUSTER.equals(destinationPoolVo.getScope()) || ScopeType.HOST.equals(destinationPoolVo.getScope()) ?
                destinationPoolVo.getPodId() : null;
        for (VolumeVO volume : volumes) {
            if (!VirtualMachine.Type.User.equals(vm.getType())) {
                // Migrate within same pod as source storage and same cluster for all disks only. Hypervisor check already done
                StoragePoolVO pool = _storagePoolDao.findById(volume.getPoolId());
                if (destPoolPodId != null &&
                        (ScopeType.CLUSTER.equals(pool.getScope()) || ScopeType.HOST.equals(pool.getScope())) &&
                        !destPoolPodId.equals(pool.getPodId())) {
                    throw new InvalidParameterValueException("Storage migration of non-user VMs cannot be done between storage pools of different pods");
                }
            }
            volumeToPoolIds.put(volume.getId(), destPool.getId());
        }
        _itMgr.storageMigration(vm.getUuid(), volumeToPoolIds);
        return findMigratedVm(vm.getId(), vm.getType());
    }

    @Override
    public VirtualMachine vmStorageMigration(Long vmId, Map<String, String> volumeToPool) {
        VMInstanceVO vm = preVmStorageMigrationCheck(vmId);
        Map<Long, Long> volumeToPoolIds = new HashMap<>();
        Long poolClusterId = null;
        for (Map.Entry<String, String> entry : volumeToPool.entrySet()) {
            Volume volume = _volsDao.findByUuid(entry.getKey());
            StoragePoolVO pool = _storagePoolDao.findPoolByUUID(entry.getValue());
            if (poolClusterId != null &&
                    (ScopeType.CLUSTER.equals(pool.getScope()) || ScopeType.HOST.equals(pool.getScope())) &&
                    !poolClusterId.equals(pool.getClusterId())) {
                throw new InvalidParameterValueException("VM's disk cannot be migrated, input destination storage pools belong to different clusters");
            }
            if (pool.getClusterId() != null) {
                poolClusterId = pool.getClusterId();
            }
            checkDestinationHypervisorType(pool, vm);
            volumeToPoolIds.put(volume.getId(), pool.getId());
        }
        _itMgr.storageMigration(vm.getUuid(), volumeToPoolIds);
        return findMigratedVm(vm.getId(), vm.getType());
    }

    private void checkDestinationHypervisorType(StoragePool destPool, VMInstanceVO vm) {
        HypervisorType destHypervisorType = destPool.getHypervisor();
        if (destHypervisorType == null) {
            destHypervisorType = _clusterDao.findById(
                    destPool.getClusterId()).getHypervisorType();
        }

        if (vm.getHypervisorType() != destHypervisorType && destHypervisorType != HypervisorType.Any) {
            throw new InvalidParameterValueException("hypervisor is not compatible: dest: " + destHypervisorType.toString() + ", vm: " + vm.getHypervisorType().toString());
        }

    }

    public boolean isVMUsingLocalStorage(VMInstanceVO vm) {
        boolean usesLocalStorage = false;

        List<VolumeVO> volumes = _volsDao.findByInstance(vm.getId());
        for (VolumeVO vol : volumes) {
            DiskOfferingVO diskOffering = _diskOfferingDao.findById(vol.getDiskOfferingId());
            if (diskOffering.isUseLocalStorage()) {
                usesLocalStorage = true;
                break;
            }
            StoragePoolVO storagePool = _storagePoolDao.findById(vol.getPoolId());
            if (storagePool.isLocal()) {
                usesLocalStorage = true;
                break;
            }
        }
        return usesLocalStorage;
    }

    @Override
    @ActionEvent(eventType = EventTypes.EVENT_VM_MIGRATE, eventDescription = "migrating VM", async = true)
    public VirtualMachine migrateVirtualMachine(Long vmId, Host destinationHost) throws ResourceUnavailableException, ConcurrentOperationException, ManagementServerException,
    VirtualMachineMigrationException {
        // access check - only root admin can migrate VM
        Account caller = CallContext.current().getCallingAccount();
        if (!_accountMgr.isRootAdmin(caller.getId())) {
            if (s_logger.isDebugEnabled()) {
                s_logger.debug("Caller is not a root admin, permission denied to migrate the VM");
            }
            throw new PermissionDeniedException("No permission to migrate VM, Only Root Admin can migrate a VM!");
        }

        VMInstanceVO vm = _vmInstanceDao.findById(vmId);
        if (vm == null) {
            throw new InvalidParameterValueException("Unable to find the VM by id=" + vmId);
        }
        // business logic
        if (vm.getState() != State.Running) {
            if (s_logger.isDebugEnabled()) {
                s_logger.debug("VM is not Running, unable to migrate the vm " + vm);
            }
            InvalidParameterValueException ex = new InvalidParameterValueException("VM is not Running, unable to migrate the vm with specified id");
            ex.addProxyObject(vm.getUuid(), "vmId");
            throw ex;
        }

        checkIfHostOfVMIsInPrepareForMaintenanceState(vm.getHostId(), vmId, "Migrate");

        if(serviceOfferingDetailsDao.findDetail(vm.getServiceOfferingId(), GPU.Keys.pciDevice.toString()) != null) {
            throw new InvalidParameterValueException("Live Migration of GPU enabled VM is not supported");
        }

        if (!isOnSupportedHypevisorForMigration(vm)) {
            s_logger.error(vm + " is not XenServer/VMware/KVM/Ovm/Hyperv, cannot migrate this VM from hypervisor type " + vm.getHypervisorType());
            throw new InvalidParameterValueException("Unsupported Hypervisor Type for VM migration, we support XenServer/VMware/KVM/Ovm/Hyperv/Ovm3 only");
        }

        if (vm.getType().equals(VirtualMachine.Type.User) && vm.getHypervisorType().equals(HypervisorType.LXC)) {
            throw new InvalidParameterValueException("Unsupported Hypervisor Type for User VM migration, we support XenServer/VMware/KVM/Ovm/Hyperv/Ovm3 only");
        }

        if (isVMUsingLocalStorage(vm)) {
            s_logger.error(vm + " is using Local Storage, cannot migrate this VM.");
            throw new InvalidParameterValueException("Unsupported operation, VM uses Local storage, cannot migrate");
        }

        // check if migrating to same host
        long srcHostId = vm.getHostId();
        Host srcHost = _resourceMgr.getHost(srcHostId);
        if (srcHost == null) {
            throw new InvalidParameterValueException("Cannot migrate VM, host with id: " + srcHostId + " for VM not found");
        }

        DeployDestination dest = null;
        if (destinationHost == null) {
            dest = chooseVmMigrationDestination(vm, srcHost);
        } else {
            dest = checkVmMigrationDestination(vm, srcHost, destinationHost);
        }

        // If no suitable destination found then throw exception
        if (dest == null) {
            throw new CloudRuntimeException("Unable to find suitable destination to migrate VM " + vm.getInstanceName());
        }

        collectVmDiskAndNetworkStatistics(vmId, State.Running);
        _itMgr.migrate(vm.getUuid(), srcHostId, dest);
        return findMigratedVm(vm.getId(), vm.getType());
    }

    private DeployDestination chooseVmMigrationDestination(VMInstanceVO vm, Host srcHost) {
        vm.setLastHostId(null); // Last host does not have higher priority in vm migration
        final ServiceOfferingVO offering = _offeringDao.findById(vm.getId(), vm.getServiceOfferingId());
        final VirtualMachineProfile profile = new VirtualMachineProfileImpl(vm, null, offering, null, null);
        final Long srcHostId = srcHost.getId();
        final Host host = _hostDao.findById(srcHostId);
        ExcludeList excludes = new ExcludeList();
        excludes.addHost(srcHostId);
        final DataCenterDeployment plan = _itMgr.getMigrationDeployment(vm, host, null, excludes);
        try {
            return _planningMgr.planDeployment(profile, plan, excludes, null);
        } catch (final AffinityConflictException e2) {
            s_logger.warn("Unable to create deployment, affinity rules associted to the VM conflict", e2);
            throw new CloudRuntimeException("Unable to create deployment, affinity rules associted to the VM conflict");
        } catch (final InsufficientServerCapacityException e3) {
            throw new CloudRuntimeException("Unable to find a server to migrate the vm to");
        }
    }

    private DeployDestination checkVmMigrationDestination(VMInstanceVO vm, Host srcHost, Host destinationHost) throws VirtualMachineMigrationException {
        if (destinationHost == null) {
            return null;
        }
        if (destinationHost.getId() == srcHost.getId()) {
            throw new InvalidParameterValueException("Cannot migrate VM, VM is already present on this host, please specify valid destination host to migrate the VM");
        }

        // check if host is UP
        if (destinationHost.getState() != com.cloud.host.Status.Up || destinationHost.getResourceState() != ResourceState.Enabled) {
            throw new InvalidParameterValueException("Cannot migrate VM, destination host is not in correct state, has status: " + destinationHost.getState() + ", state: "
                    + destinationHost.getResourceState());
        }

        if (vm.getType() != VirtualMachine.Type.User) {
            // for System VMs check that the destination host is within the same pod
            if (srcHost.getPodId() != null && !srcHost.getPodId().equals(destinationHost.getPodId())) {
                throw new InvalidParameterValueException("Cannot migrate the VM, destination host is not in the same pod as current host of the VM");
            }
        }

        if (dpdkHelper.isVMDpdkEnabled(vm.getId()) && !dpdkHelper.isHostDpdkEnabled(destinationHost.getId())) {
            throw new CloudRuntimeException("Cannot migrate VM, VM is DPDK enabled VM but destination host is not DPDK enabled");
        }

        checkHostsDedication(vm, srcHost.getId(), destinationHost.getId());

        // call to core process
        DataCenterVO dcVO = _dcDao.findById(destinationHost.getDataCenterId());
        HostPodVO pod = _podDao.findById(destinationHost.getPodId());
        Cluster cluster = _clusterDao.findById(destinationHost.getClusterId());
        DeployDestination dest = new DeployDestination(dcVO, pod, cluster, destinationHost);

        // check max guest vm limit for the destinationHost
        HostVO destinationHostVO = _hostDao.findById(destinationHost.getId());
        if (_capacityMgr.checkIfHostReachMaxGuestLimit(destinationHostVO)) {
            if (s_logger.isDebugEnabled()) {
                s_logger.debug("Host name: " + destinationHost.getName() + ", hostId: " + destinationHost.getId()
                + " already has max Running VMs(count includes system VMs), cannot migrate to this host");
            }
            throw new VirtualMachineMigrationException("Destination host, hostId: " + destinationHost.getId()
            + " already has max Running VMs(count includes system VMs), cannot migrate to this host");
        }
        //check if there are any ongoing volume snapshots on the volumes associated with the VM.
        Long vmId = vm.getId();
        s_logger.debug("Checking if there are any ongoing snapshots volumes associated with VM with ID " + vmId);
        if (checkStatusOfVolumeSnapshots(vmId, null)) {
            throw new CloudRuntimeException("There is/are unbacked up snapshot(s) on volume(s) attached to this VM, VM Migration is not permitted, please try again later.");
        }
        s_logger.debug("Found no ongoing snapshots on volumes associated with the vm with id " + vmId);

        return dest;
    }

    private boolean isOnSupportedHypevisorForMigration(VMInstanceVO vm) {
        return (vm.getHypervisorType().equals(HypervisorType.XenServer) ||
                vm.getHypervisorType().equals(HypervisorType.VMware) ||
                vm.getHypervisorType().equals(HypervisorType.KVM) ||
                vm.getHypervisorType().equals(HypervisorType.Ovm) ||
                vm.getHypervisorType().equals(HypervisorType.Hyperv) ||
                vm.getHypervisorType().equals(HypervisorType.LXC) ||
                vm.getHypervisorType().equals(HypervisorType.Simulator) ||
                vm.getHypervisorType().equals(HypervisorType.Ovm3));
    }

    private boolean checkIfHostIsDedicated(HostVO host) {
        long hostId = host.getId();
        DedicatedResourceVO dedicatedHost = _dedicatedDao.findByHostId(hostId);
        DedicatedResourceVO dedicatedClusterOfHost = _dedicatedDao.findByClusterId(host.getClusterId());
        DedicatedResourceVO dedicatedPodOfHost = _dedicatedDao.findByPodId(host.getPodId());
        if (dedicatedHost != null || dedicatedClusterOfHost != null || dedicatedPodOfHost != null) {
            return true;
        } else {
            return false;
        }
    }

    private void checkIfHostOfVMIsInPrepareForMaintenanceState(Long hostId, Long vmId, String operation) {
        HostVO host = _hostDao.findById(hostId);
        if (host.getResourceState() != ResourceState.PrepareForMaintenance) {
            return;
        }

        s_logger.debug("Host is in PrepareForMaintenance state - " + operation + " VM operation on the VM id: " + vmId + " is not allowed");
        throw new InvalidParameterValueException(operation + " VM operation on the VM id: " + vmId + " is not allowed as host is preparing for maintenance mode");
    }

    private Long accountOfDedicatedHost(HostVO host) {
        long hostId = host.getId();
        DedicatedResourceVO dedicatedHost = _dedicatedDao.findByHostId(hostId);
        DedicatedResourceVO dedicatedClusterOfHost = _dedicatedDao.findByClusterId(host.getClusterId());
        DedicatedResourceVO dedicatedPodOfHost = _dedicatedDao.findByPodId(host.getPodId());
        if (dedicatedHost != null) {
            return dedicatedHost.getAccountId();
        }
        if (dedicatedClusterOfHost != null) {
            return dedicatedClusterOfHost.getAccountId();
        }
        if (dedicatedPodOfHost != null) {
            return dedicatedPodOfHost.getAccountId();
        }
        return null;
    }

    private Long domainOfDedicatedHost(HostVO host) {
        long hostId = host.getId();
        DedicatedResourceVO dedicatedHost = _dedicatedDao.findByHostId(hostId);
        DedicatedResourceVO dedicatedClusterOfHost = _dedicatedDao.findByClusterId(host.getClusterId());
        DedicatedResourceVO dedicatedPodOfHost = _dedicatedDao.findByPodId(host.getPodId());
        if (dedicatedHost != null) {
            return dedicatedHost.getDomainId();
        }
        if (dedicatedClusterOfHost != null) {
            return dedicatedClusterOfHost.getDomainId();
        }
        if (dedicatedPodOfHost != null) {
            return dedicatedPodOfHost.getDomainId();
        }
        return null;
    }

    public void checkHostsDedication(VMInstanceVO vm, long srcHostId, long destHostId) {
        HostVO srcHost = _hostDao.findById(srcHostId);
        HostVO destHost = _hostDao.findById(destHostId);
        boolean srcExplDedicated = checkIfHostIsDedicated(srcHost);
        boolean destExplDedicated = checkIfHostIsDedicated(destHost);
        //if srcHost is explicitly dedicated and destination Host is not
        if (srcExplDedicated && !destExplDedicated) {
            //raise an alert
            String msg = "VM is being migrated from a explicitly dedicated host " + srcHost.getName() + " to non-dedicated host " + destHost.getName();
            _alertMgr.sendAlert(AlertManager.AlertType.ALERT_TYPE_USERVM, vm.getDataCenterId(), vm.getPodIdToDeployIn(), msg, msg);
            s_logger.warn(msg);
        }
        //if srcHost is non dedicated but destination Host is explicitly dedicated
        if (!srcExplDedicated && destExplDedicated) {
            //raise an alert
            String msg = "VM is being migrated from a non dedicated host " + srcHost.getName() + " to a explicitly dedicated host " + destHost.getName();
            _alertMgr.sendAlert(AlertManager.AlertType.ALERT_TYPE_USERVM, vm.getDataCenterId(), vm.getPodIdToDeployIn(), msg, msg);
            s_logger.warn(msg);
        }

        //if hosts are dedicated to different account/domains, raise an alert
        if (srcExplDedicated && destExplDedicated) {
            if (!((accountOfDedicatedHost(srcHost) == null) || (accountOfDedicatedHost(srcHost).equals(accountOfDedicatedHost(destHost))))) {
                String msg = "VM is being migrated from host " + srcHost.getName() + " explicitly dedicated to account " + accountOfDedicatedHost(srcHost) + " to host "
                        + destHost.getName() + " explicitly dedicated to account " + accountOfDedicatedHost(destHost);
                _alertMgr.sendAlert(AlertManager.AlertType.ALERT_TYPE_USERVM, vm.getDataCenterId(), vm.getPodIdToDeployIn(), msg, msg);
                s_logger.warn(msg);
            }
            if (!((domainOfDedicatedHost(srcHost) == null) || (domainOfDedicatedHost(srcHost).equals(domainOfDedicatedHost(destHost))))) {
                String msg = "VM is being migrated from host " + srcHost.getName() + " explicitly dedicated to domain " + domainOfDedicatedHost(srcHost) + " to host "
                        + destHost.getName() + " explicitly dedicated to domain " + domainOfDedicatedHost(destHost);
                _alertMgr.sendAlert(AlertManager.AlertType.ALERT_TYPE_USERVM, vm.getDataCenterId(), vm.getPodIdToDeployIn(), msg, msg);
                s_logger.warn(msg);
            }
        }

        // Checks for implicitly dedicated hosts
        ServiceOfferingVO deployPlanner = _offeringDao.findById(vm.getId(), vm.getServiceOfferingId());
        if (deployPlanner.getDeploymentPlanner() != null && deployPlanner.getDeploymentPlanner().equals("ImplicitDedicationPlanner")) {
            //VM is deployed using implicit planner
            long accountOfVm = vm.getAccountId();
            String msg = "VM of account " + accountOfVm + " with implicit deployment planner being migrated to host " + destHost.getName();
            //Get all vms on destination host
            boolean emptyDestination = false;
            List<VMInstanceVO> vmsOnDest = getVmsOnHost(destHostId);
            if (vmsOnDest == null || vmsOnDest.isEmpty()) {
                emptyDestination = true;
            }

            if (!emptyDestination) {
                //Check if vm is deployed using strict implicit planner
                if (!isServiceOfferingUsingPlannerInPreferredMode(vm.getServiceOfferingId())) {
                    //Check if all vms on destination host are created using strict implicit mode
                    if (!checkIfAllVmsCreatedInStrictMode(accountOfVm, vmsOnDest)) {
                        msg = "VM of account " + accountOfVm + " with strict implicit deployment planner being migrated to host " + destHost.getName()
                        + " not having all vms strict implicitly dedicated to account " + accountOfVm;
                    }
                } else {
                    //If vm is deployed using preferred implicit planner, check if all vms on destination host must be
                    //using implicit planner and must belong to same account
                    for (VMInstanceVO vmsDest : vmsOnDest) {
                        ServiceOfferingVO destPlanner = _offeringDao.findById(vm.getId(), vmsDest.getServiceOfferingId());
                        if (!((destPlanner.getDeploymentPlanner() != null && destPlanner.getDeploymentPlanner().equals("ImplicitDedicationPlanner")) && vmsDest.getAccountId() == accountOfVm)) {
                            msg = "VM of account " + accountOfVm + " with preffered implicit deployment planner being migrated to host " + destHost.getName()
                            + " not having all vms implicitly dedicated to account " + accountOfVm;
                        }
                    }
                }
            }
            _alertMgr.sendAlert(AlertManager.AlertType.ALERT_TYPE_USERVM, vm.getDataCenterId(), vm.getPodIdToDeployIn(), msg, msg);
            s_logger.warn(msg);

        } else {
            //VM is not deployed using implicit planner, check if it migrated between dedicated hosts
            List<PlannerHostReservationVO> reservedHosts = _plannerHostReservationDao.listAllDedicatedHosts();
            boolean srcImplDedicated = false;
            boolean destImplDedicated = false;
            String msg = null;
            for (PlannerHostReservationVO reservedHost : reservedHosts) {
                if (reservedHost.getHostId() == srcHostId) {
                    srcImplDedicated = true;
                }
                if (reservedHost.getHostId() == destHostId) {
                    destImplDedicated = true;
                }
            }
            if (srcImplDedicated) {
                if (destImplDedicated) {
                    msg = "VM is being migrated from implicitly dedicated host " + srcHost.getName() + " to another implicitly dedicated host " + destHost.getName();
                } else {
                    msg = "VM is being migrated from implicitly dedicated host " + srcHost.getName() + " to shared host " + destHost.getName();
                }
                _alertMgr.sendAlert(AlertManager.AlertType.ALERT_TYPE_USERVM, vm.getDataCenterId(), vm.getPodIdToDeployIn(), msg, msg);
                s_logger.warn(msg);
            } else {
                if (destImplDedicated) {
                    msg = "VM is being migrated from shared host " + srcHost.getName() + " to implicitly dedicated host " + destHost.getName();
                    _alertMgr.sendAlert(AlertManager.AlertType.ALERT_TYPE_USERVM, vm.getDataCenterId(), vm.getPodIdToDeployIn(), msg, msg);
                    s_logger.warn(msg);
                }
            }
        }
    }

    private List<VMInstanceVO> getVmsOnHost(long hostId) {
        List<VMInstanceVO> vms =  _vmInstanceDao.listUpByHostId(hostId);
        List<VMInstanceVO> vmsByLastHostId = _vmInstanceDao.listByLastHostId(hostId);
        if (vmsByLastHostId.size() > 0) {
            // check if any VMs are within skip.counting.hours, if yes we have to consider the host.
            for (VMInstanceVO stoppedVM : vmsByLastHostId) {
                long secondsSinceLastUpdate = (DateUtil.currentGMTTime().getTime() - stoppedVM.getUpdateTime().getTime()) / 1000;
                if (secondsSinceLastUpdate < capacityReleaseInterval) {
                    vms.add(stoppedVM);
                }
            }
        }

        return vms;
    }

    private boolean isServiceOfferingUsingPlannerInPreferredMode(long serviceOfferingId) {
        boolean preferred = false;
        Map<String, String> details = serviceOfferingDetailsDao.listDetailsKeyPairs(serviceOfferingId);
        if (details != null && !details.isEmpty()) {
            String preferredAttribute = details.get("ImplicitDedicationMode");
            if (preferredAttribute != null && preferredAttribute.equals("Preferred")) {
                preferred = true;
            }
        }
        return preferred;
    }

    private boolean checkIfAllVmsCreatedInStrictMode(Long accountId, List<VMInstanceVO> allVmsOnHost) {
        boolean createdByImplicitStrict = true;
        if (allVmsOnHost.isEmpty()) {
            return false;
        }
        for (VMInstanceVO vm : allVmsOnHost) {
            if (!isImplicitPlannerUsedByOffering(vm.getServiceOfferingId()) || vm.getAccountId() != accountId) {
                s_logger.info("Host " + vm.getHostId() + " found to be running a vm created by a planner other" + " than implicit, or running vms of other account");
                createdByImplicitStrict = false;
                break;
            } else if (isServiceOfferingUsingPlannerInPreferredMode(vm.getServiceOfferingId()) || vm.getAccountId() != accountId) {
                s_logger.info("Host " + vm.getHostId() + " found to be running a vm created by an implicit planner" + " in preferred mode, or running vms of other account");
                createdByImplicitStrict = false;
                break;
            }
        }
        return createdByImplicitStrict;
    }

    private boolean isImplicitPlannerUsedByOffering(long offeringId) {
        boolean implicitPlannerUsed = false;
        ServiceOfferingVO offering = _serviceOfferingDao.findByIdIncludingRemoved(offeringId);
        if (offering == null) {
            s_logger.error("Couldn't retrieve the offering by the given id : " + offeringId);
        } else {
            String plannerName = offering.getDeploymentPlanner();
            if (plannerName != null) {
                if (plannerName.equals("ImplicitDedicationPlanner")) {
                    implicitPlannerUsed = true;
                }
            }
        }

        return implicitPlannerUsed;
    }

    private boolean isVmVolumesOnZoneWideStore(VMInstanceVO vm) {
        final List<VolumeVO> volumes = _volsDao.findCreatedByInstance(vm.getId());
        if (CollectionUtils.isEmpty(volumes)) {
            return false;
        }
        for (Volume volume : volumes) {
            if (volume == null || volume.getPoolId() == null) {
                return false;
            }
            StoragePoolVO pool = _storagePoolDao.findById(volume.getPoolId());
            if (pool == null || !ScopeType.ZONE.equals(pool.getScope())) {
                return false;
            }
        }
        return true;
    }

    private Pair<Host, Host> getHostsForMigrateVmWithStorage(VMInstanceVO vm, Host destinationHost) throws VirtualMachineMigrationException {
        long srcHostId = vm.getHostId();
        Host srcHost = _resourceMgr.getHost(srcHostId);

        if (srcHost == null) {
            throw new InvalidParameterValueException("Cannot migrate VM, host with ID: " + srcHostId + " for VM not found");
        }

        // Check if source and destination hosts are valid and migrating to same host
        if (destinationHost.getId() == srcHostId) {
            throw new InvalidParameterValueException(String.format("Cannot migrate VM as it is already present on host %s (ID: %s), please specify valid destination host to migrate the VM",
                    destinationHost.getName(), destinationHost.getUuid()));
        }

        String srcHostVersion = srcHost.getHypervisorVersion();
        String destHostVersion = destinationHost.getHypervisorVersion();

        // Check if the source and destination hosts are of the same type and support storage motion.
        if (!srcHost.getHypervisorType().equals(destinationHost.getHypervisorType())) {
            throw new CloudRuntimeException("The source and destination hosts are not of the same type and version. Source hypervisor type and version: " +
                    srcHost.getHypervisorType().toString() + " " + srcHostVersion + ", Destination hypervisor type and version: " +
                    destinationHost.getHypervisorType().toString() + " " + destHostVersion);
        }

        if (!VirtualMachine.Type.User.equals(vm.getType())) {
            // for System VMs check that the destination host is within the same pod
            if (srcHost.getPodId() != null && !srcHost.getPodId().equals(destinationHost.getPodId())) {
                throw new InvalidParameterValueException("Cannot migrate the VM, destination host is not in the same pod as current host of the VM");
            }
        }

        if (HypervisorType.KVM.equals(srcHost.getHypervisorType())) {
            if (srcHostVersion == null) {
                srcHostVersion = "";
            }

            if (destHostVersion == null) {
                destHostVersion = "";
            }
        }

        if (!_hypervisorCapabilitiesDao.isStorageMotionSupported(srcHost.getHypervisorType(), srcHostVersion)) {
            throw new CloudRuntimeException(String.format("Migration with storage isn't supported for source host %s (ID: %s) on hypervisor %s with version %s", srcHost.getName(), srcHost.getUuid(), srcHost.getHypervisorType(), srcHost.getHypervisorVersion()));
        }

        if (srcHostVersion == null || !srcHostVersion.equals(destHostVersion)) {
            if (!_hypervisorCapabilitiesDao.isStorageMotionSupported(destinationHost.getHypervisorType(), destHostVersion)) {
                throw new CloudRuntimeException(String.format("Migration with storage isn't supported for target host %s (ID: %s) on hypervisor %s with version %s", destinationHost.getName(), destinationHost.getUuid(), destinationHost.getHypervisorType(), destinationHost.getHypervisorVersion()));
            }
        }

        // Check if destination host is up.
        if (destinationHost.getState() != com.cloud.host.Status.Up || destinationHost.getResourceState() != ResourceState.Enabled) {
            throw new CloudRuntimeException(String.format("Cannot migrate VM, destination host %s (ID: %s) is not in correct state, has status: %s, state: %s",
                    destinationHost.getName(), destinationHost.getUuid(), destinationHost.getState(), destinationHost.getResourceState()));
        }

        // Check max guest vm limit for the destinationHost.
        if (_capacityMgr.checkIfHostReachMaxGuestLimit(destinationHost)) {
            throw new VirtualMachineMigrationException(String.format("Cannot migrate VM as destination host %s (ID: %s) already has max running vms (count includes system VMs)",
                    destinationHost.getName(), destinationHost.getUuid()));
        }

        return new Pair<>(srcHost, destinationHost);
    }

    private List<VolumeVO> getVmVolumesForMigrateVmWithStorage(VMInstanceVO vm) {
        List<VolumeVO> vmVolumes = _volsDao.findUsableVolumesForInstance(vm.getId());
        for (VolumeVO volume : vmVolumes) {
            if (volume.getState() != Volume.State.Ready) {
                throw new CloudRuntimeException(String.format("Volume %s (ID: %s) of the VM is not in Ready state. Cannot migrate the VM %s (ID: %s) with its volumes", volume.getName(), volume.getUuid(), vm.getInstanceName(), vm.getUuid()));
            }
        }
        return vmVolumes;
    }

    private Map<Long, Long> getVolumePoolMappingForMigrateVmWithStorage(VMInstanceVO vm, Map<String, String> volumeToPool) {
        Map<Long, Long> volToPoolObjectMap = new HashMap<Long, Long>();

        List<VolumeVO> vmVolumes = getVmVolumesForMigrateVmWithStorage(vm);

        if (MapUtils.isNotEmpty(volumeToPool)) {
            // Check if all the volumes and pools passed as parameters are valid.
            for (Map.Entry<String, String> entry : volumeToPool.entrySet()) {
                VolumeVO volume = _volsDao.findByUuid(entry.getKey());
                StoragePoolVO pool = _storagePoolDao.findByUuid(entry.getValue());
                if (volume == null) {
                    throw new InvalidParameterValueException("There is no volume present with the given id " + entry.getKey());
                } else if (pool == null) {
                    throw new InvalidParameterValueException("There is no storage pool present with the given id " + entry.getValue());
                } else if (pool.isInMaintenance()) {
                    throw new InvalidParameterValueException("Cannot migrate volume " + volume + "to the destination storage pool " + pool.getName() +
                            " as the storage pool is in maintenance mode.");
                } else {
                    // Verify the volume given belongs to the vm.
                    if (!vmVolumes.contains(volume)) {
                        throw new InvalidParameterValueException(String.format("Volume " + volume + " doesn't belong to the VM %s (ID: %s) that has to be migrated", vm.getInstanceName(), vm.getUuid()));
                    }
                    volToPoolObjectMap.put(volume.getId(), pool.getId());
                }
                HypervisorType hypervisorType = _volsDao.getHypervisorType(volume.getId());
                if (hypervisorType.equals(HypervisorType.VMware)) {
                    try {
                        boolean isStoragePoolStoragepolicyCompliance = storageManager.isStoragePoolCompliantWithStoragePolicy(Arrays.asList(volume), pool);
                        if (!isStoragePoolStoragepolicyCompliance) {
                            throw new CloudRuntimeException(String.format("Storage pool %s is not storage policy compliance with the volume %s", pool.getUuid(), volume.getUuid()));
                        }
                    } catch (StorageUnavailableException e) {
                        throw new CloudRuntimeException(String.format("Could not verify storage policy compliance against storage pool %s due to exception %s", pool.getUuid(), e.getMessage()));
                    }
                }
            }
        }
        return volToPoolObjectMap;
    }

    @Override
    @ActionEvent(eventType = EventTypes.EVENT_VM_MIGRATE, eventDescription = "migrating VM", async = true)
    public VirtualMachine migrateVirtualMachineWithVolume(Long vmId, Host destinationHost, Map<String, String> volumeToPool) throws ResourceUnavailableException,
    ConcurrentOperationException, ManagementServerException, VirtualMachineMigrationException {
        // Access check - only root administrator can migrate VM.
        Account caller = CallContext.current().getCallingAccount();
        if (!_accountMgr.isRootAdmin(caller.getId())) {
            if (s_logger.isDebugEnabled()) {
                s_logger.debug("Caller is not a root admin, permission denied to migrate the VM");
            }
            throw new PermissionDeniedException("No permission to migrate VM, Only Root Admin can migrate a VM!");
        }

        VMInstanceVO vm = _vmInstanceDao.findById(vmId);
        if (vm == null) {
            throw new InvalidParameterValueException("Unable to find the VM by ID " + vmId);
        }

        // OfflineVmwareMigration: this would be it ;) if multiple paths exist: unify
        if (vm.getState() != State.Running) {
            // OfflineVmwareMigration: and not vmware
            if (s_logger.isDebugEnabled()) {
                s_logger.debug("VM is not Running, unable to migrate the vm " + vm);
            }
            CloudRuntimeException ex = new CloudRuntimeException(String.format("Unable to migrate the VM %s (ID: %s) as it is not in Running state", vm.getInstanceName(), vm.getUuid()));
            ex.addProxyObject(vm.getUuid(), "vmId");
            throw ex;
        }

        if(serviceOfferingDetailsDao.findDetail(vm.getServiceOfferingId(), GPU.Keys.pciDevice.toString()) != null) {
            throw new InvalidParameterValueException("Live Migration of GPU enabled VM is not supported");
        }

        if (!VM_STORAGE_MIGRATION_SUPPORTING_HYPERVISORS.contains(vm.getHypervisorType())) {
            throw new InvalidParameterValueException(String.format("Unsupported hypervisor: %s for VM migration, we support XenServer/VMware/KVM only", vm.getHypervisorType()));
        }

        if (_vmSnapshotDao.findByVm(vmId).size() > 0) {
            throw new InvalidParameterValueException("VM with VM Snapshots cannot be migrated with storage, please remove all VM snapshots");
        }

        Pair<Host, Host> sourceDestinationHosts = getHostsForMigrateVmWithStorage(vm, destinationHost);
        Host srcHost = sourceDestinationHosts.first();

        if (!isVMUsingLocalStorage(vm) && MapUtils.isEmpty(volumeToPool)
                && (destinationHost.getClusterId().equals(srcHost.getClusterId()) || isVmVolumesOnZoneWideStore(vm))){
            // If volumes do not have to be migrated
            // call migrateVirtualMachine for non-user VMs else throw exception
            if (!VirtualMachine.Type.User.equals(vm.getType())) {
                return migrateVirtualMachine(vmId, destinationHost);
            }
            throw new InvalidParameterValueException(String.format("Migration of the VM: %s (ID: %s) from host %s (ID: %s) to destination host  %s (ID: %s) doesn't involve migrating the volumes",
                    vm.getInstanceName(), vm.getUuid(), srcHost.getName(), srcHost.getUuid(), destinationHost.getName(), destinationHost.getUuid()));
        }

        Map<Long, Long> volToPoolObjectMap = getVolumePoolMappingForMigrateVmWithStorage(vm, volumeToPool);

        checkHostsDedication(vm, srcHost.getId(), destinationHost.getId());

        _itMgr.migrateWithStorage(vm.getUuid(), srcHost.getId(), destinationHost.getId(), volToPoolObjectMap);
        return findMigratedVm(vm.getId(), vm.getType());
    }

    @DB
    @Override
    @ActionEvent(eventType = EventTypes.EVENT_VM_MOVE, eventDescription = "move VM to another user", async = false)
    public UserVm moveVMToUser(final AssignVMCmd cmd) throws ResourceAllocationException, ConcurrentOperationException, ResourceUnavailableException, InsufficientCapacityException {
        // VERIFICATIONS and VALIDATIONS

        // VV 1: verify the two users
        Account caller = CallContext.current().getCallingAccount();
        if (!_accountMgr.isRootAdmin(caller.getId())
                && !_accountMgr.isDomainAdmin(caller.getId())) { // only
            // root
            // admin
            // can
            // assign
            // VMs
            throw new InvalidParameterValueException("Only domain admins are allowed to assign VMs and not " + caller.getType());
        }

        // get and check the valid VM
        final UserVmVO vm = _vmDao.findById(cmd.getVmId());
        if (vm == null) {
            throw new InvalidParameterValueException("There is no vm by that id " + cmd.getVmId());
        } else if (vm.getState() == State.Running) { // VV 3: check if vm is
            // running
            if (s_logger.isDebugEnabled()) {
                s_logger.debug("VM is Running, unable to move the vm " + vm);
            }
            InvalidParameterValueException ex = new InvalidParameterValueException("VM is Running, unable to move the vm with specified vmId");
            ex.addProxyObject(vm.getUuid(), "vmId");
            throw ex;
        }

        final Account oldAccount = _accountService.getActiveAccountById(vm.getAccountId());
        if (oldAccount == null) {
            throw new InvalidParameterValueException("Invalid account for VM " + vm.getAccountId() + " in domain.");
        }
        final Account newAccount = _accountMgr.finalizeOwner(caller, cmd.getAccountName(), cmd.getDomainId(), cmd.getProjectId());
        if (newAccount == null) {
            throw new InvalidParameterValueException("Invalid accountid=" + cmd.getAccountName() + " in domain " + cmd.getDomainId());
        }

        if (newAccount.getState() == Account.State.disabled) {
            throw new InvalidParameterValueException("The new account owner " + cmd.getAccountName() + " is disabled.");
        }

        if (cmd.getProjectId() != null && cmd.getDomainId() == null) {
            throw new InvalidParameterValueException("Please provide a valid domain ID; cannot assign VM to a project if domain ID is NULL.");
        }

        //check caller has access to both the old and new account
        _accountMgr.checkAccess(caller, null, true, oldAccount);
        _accountMgr.checkAccess(caller, null, true, newAccount);

        // make sure the accounts are not same
        if (oldAccount.getAccountId() == newAccount.getAccountId()) {
            throw new InvalidParameterValueException("The new account is the same as the old account. Account id =" + oldAccount.getAccountId());
        }

        // don't allow to move the vm if there are existing PF/LB/Static Nat
        // rules, or vm is assigned to static Nat ip
        List<PortForwardingRuleVO> pfrules = _portForwardingDao.listByVm(cmd.getVmId());
        if (pfrules != null && pfrules.size() > 0) {
            throw new InvalidParameterValueException("Remove the Port forwarding rules for this VM before assigning to another user.");
        }
        List<FirewallRuleVO> snrules = _rulesDao.listStaticNatByVmId(vm.getId());
        if (snrules != null && snrules.size() > 0) {
            throw new InvalidParameterValueException("Remove the StaticNat rules for this VM before assigning to another user.");
        }
        List<LoadBalancerVMMapVO> maps = _loadBalancerVMMapDao.listByInstanceId(vm.getId());
        if (maps != null && maps.size() > 0) {
            throw new InvalidParameterValueException("Remove the load balancing rules for this VM before assigning to another user.");
        }
        // check for one on one nat
        List<IPAddressVO> ips = _ipAddressDao.findAllByAssociatedVmId(cmd.getVmId());
        for (IPAddressVO ip : ips) {
            if (ip.isOneToOneNat()) {
                throw new InvalidParameterValueException("Remove the one to one nat rule for this VM for ip " + ip.toString());
            }
        }

        final List<VolumeVO> volumes = _volsDao.findByInstance(cmd.getVmId());

        for (VolumeVO volume : volumes) {
            List<SnapshotVO> snapshots = _snapshotDao.listByStatusNotIn(volume.getId(), Snapshot.State.Destroyed,Snapshot.State.Error);
            if (snapshots != null && snapshots.size() > 0) {
                throw new InvalidParameterValueException(
                        "Snapshots exists for volume: "+ volume.getName()+ ", Detach volume or remove snapshots for volume before assigning VM to another user.");
            }
        }

        DataCenterVO zone = _dcDao.findById(vm.getDataCenterId());

        // Get serviceOffering and Volumes for Virtual Machine
        final ServiceOfferingVO offering = _serviceOfferingDao.findByIdIncludingRemoved(vm.getId(), vm.getServiceOfferingId());

        //Remove vm from instance group
        removeInstanceFromInstanceGroup(cmd.getVmId());

        // VV 2: check if account/domain is with in resource limits to create a new vm
        if (! VirtualMachineManager.ResourceCountRunningVMsonly.value()) {
            resourceLimitCheck(newAccount, vm.isDisplayVm(), new Long(offering.getCpu()), new Long(offering.getRamSize()));
        }

        // VV 3: check if volumes and primary storage space are with in resource limits
        _resourceLimitMgr.checkResourceLimit(newAccount, ResourceType.volume, _volsDao.findByInstance(cmd.getVmId()).size());
        Long totalVolumesSize = (long)0;
        for (VolumeVO volume : volumes) {
            totalVolumesSize += volume.getSize();
        }
        _resourceLimitMgr.checkResourceLimit(newAccount, ResourceType.primary_storage, totalVolumesSize);

        // VV 4: Check if new owner can use the vm template
        VirtualMachineTemplate template = _templateDao.findByIdIncludingRemoved(vm.getTemplateId());
        if (template == null) {
            throw new InvalidParameterValueException(String.format("Template for VM: %s cannot be found", vm.getUuid()));
        }
        if (!template.isPublicTemplate()) {
            Account templateOwner = _accountMgr.getAccount(template.getAccountId());
            _accountMgr.checkAccess(newAccount, null, true, templateOwner);
        }

        // VV 5: check the new account can create vm in the domain
        DomainVO domain = _domainDao.findById(cmd.getDomainId());
        _accountMgr.checkAccess(newAccount, domain);

        Transaction.execute(new TransactionCallbackNoReturn() {
            @Override
            public void doInTransactionWithoutResult(TransactionStatus status) {
                //generate destroy vm event for usage
                UsageEventUtils.publishUsageEvent(EventTypes.EVENT_VM_DESTROY, vm.getAccountId(), vm.getDataCenterId(),
                        vm.getId(), vm.getHostName(), vm.getServiceOfferingId(), vm.getTemplateId(),
                        vm.getHypervisorType().toString(), VirtualMachine.class.getName(), vm.getUuid(), vm.isDisplayVm());
                // update resource counts for old account
                resourceCountDecrement(oldAccount.getAccountId(), vm.isDisplayVm(), new Long(offering.getCpu()), new Long(offering.getRamSize()));

                // OWNERSHIP STEP 1: update the vm owner
                vm.setAccountId(newAccount.getAccountId());
                vm.setDomainId(cmd.getDomainId());
                _vmDao.persist(vm);

                // OS 2: update volume
                for (VolumeVO volume : volumes) {
                    UsageEventUtils.publishUsageEvent(EventTypes.EVENT_VOLUME_DELETE, volume.getAccountId(), volume.getDataCenterId(), volume.getId(), volume.getName(),
                            Volume.class.getName(), volume.getUuid(), volume.isDisplayVolume());
                    _resourceLimitMgr.decrementResourceCount(oldAccount.getAccountId(), ResourceType.volume);
                    _resourceLimitMgr.decrementResourceCount(oldAccount.getAccountId(), ResourceType.primary_storage, new Long(volume.getSize()));
                    volume.setAccountId(newAccount.getAccountId());
                    volume.setDomainId(newAccount.getDomainId());
                    _volsDao.persist(volume);
                    _resourceLimitMgr.incrementResourceCount(newAccount.getAccountId(), ResourceType.volume);
                    _resourceLimitMgr.incrementResourceCount(newAccount.getAccountId(), ResourceType.primary_storage, new Long(volume.getSize()));
                    UsageEventUtils.publishUsageEvent(EventTypes.EVENT_VOLUME_CREATE, volume.getAccountId(), volume.getDataCenterId(), volume.getId(), volume.getName(),
                            volume.getDiskOfferingId(), volume.getTemplateId(), volume.getSize(), Volume.class.getName(),
                            volume.getUuid(), volume.isDisplayVolume());
                }

                //update resource count of new account
                if (! VirtualMachineManager.ResourceCountRunningVMsonly.value()) {
                    resourceCountIncrement(newAccount.getAccountId(), vm.isDisplayVm(), new Long(offering.getCpu()), new Long(offering.getRamSize()));
                }

                //generate usage events to account for this change
                UsageEventUtils.publishUsageEvent(EventTypes.EVENT_VM_CREATE, vm.getAccountId(), vm.getDataCenterId(), vm.getId(),
                        vm.getHostName(), vm.getServiceOfferingId(), vm.getTemplateId(), vm.getHypervisorType().toString(),
                        VirtualMachine.class.getName(), vm.getUuid(), vm.isDisplayVm());
            }
        });

        VirtualMachine vmoi = _itMgr.findById(vm.getId());
        VirtualMachineProfileImpl vmOldProfile = new VirtualMachineProfileImpl(vmoi);

        // OS 3: update the network
        List<Long> networkIdList = cmd.getNetworkIds();
        List<Long> securityGroupIdList = cmd.getSecurityGroupIdList();

        if (zone.getNetworkType() == NetworkType.Basic) {
            if (networkIdList != null && !networkIdList.isEmpty()) {
                throw new InvalidParameterValueException("Can't move vm with network Ids; this is a basic zone VM");
            }
            // cleanup the old security groups
            _securityGroupMgr.removeInstanceFromGroups(cmd.getVmId());
            // cleanup the network for the oldOwner
            _networkMgr.cleanupNics(vmOldProfile);
            _networkMgr.removeNics(vmOldProfile);
            // security groups will be recreated for the new account, when the
            // VM is started
            List<NetworkVO> networkList = new ArrayList<NetworkVO>();

            // Get default guest network in Basic zone
            Network defaultNetwork = _networkModel.getExclusiveGuestNetwork(zone.getId());

            if (defaultNetwork == null) {
                throw new InvalidParameterValueException("Unable to find a default network to start a vm");
            } else {
                networkList.add(_networkDao.findById(defaultNetwork.getId()));
            }

            boolean isVmWare = (template.getHypervisorType() == HypervisorType.VMware);

            if (securityGroupIdList != null && isVmWare) {
                throw new InvalidParameterValueException("Security group feature is not supported for vmWare hypervisor");
            } else if (!isVmWare && _networkModel.isSecurityGroupSupportedInNetwork(defaultNetwork) && _networkModel.canAddDefaultSecurityGroup()) {
                if (securityGroupIdList == null) {
                    securityGroupIdList = new ArrayList<Long>();
                }
                SecurityGroup defaultGroup = _securityGroupMgr.getDefaultSecurityGroup(newAccount.getId());
                if (defaultGroup != null) {
                    // check if security group id list already contains Default
                    // security group, and if not - add it
                    boolean defaultGroupPresent = false;
                    for (Long securityGroupId : securityGroupIdList) {
                        if (securityGroupId.longValue() == defaultGroup.getId()) {
                            defaultGroupPresent = true;
                            break;
                        }
                    }

                    if (!defaultGroupPresent) {
                        securityGroupIdList.add(defaultGroup.getId());
                    }

                } else {
                    // create default security group for the account
                    if (s_logger.isDebugEnabled()) {
                        s_logger.debug("Couldn't find default security group for the account " + newAccount + " so creating a new one");
                    }
                    defaultGroup = _securityGroupMgr.createSecurityGroup(SecurityGroupManager.DEFAULT_GROUP_NAME, SecurityGroupManager.DEFAULT_GROUP_DESCRIPTION,
                            newAccount.getDomainId(), newAccount.getId(), newAccount.getAccountName());
                    securityGroupIdList.add(defaultGroup.getId());
                }
            }

            LinkedHashMap<Network, List<? extends NicProfile>> networks = new LinkedHashMap<Network, List<? extends NicProfile>>();
            NicProfile profile = new NicProfile();
            profile.setDefaultNic(true);
            networks.put(networkList.get(0), new ArrayList<NicProfile>(Arrays.asList(profile)));

            VirtualMachine vmi = _itMgr.findById(vm.getId());
            VirtualMachineProfileImpl vmProfile = new VirtualMachineProfileImpl(vmi);
            _networkMgr.allocate(vmProfile, networks, null);

            _securityGroupMgr.addInstanceToGroups(vm.getId(), securityGroupIdList);

            s_logger.debug("AssignVM: Basic zone, adding security groups no " + securityGroupIdList.size() + " to " + vm.getInstanceName());
        } else {
            Set<NetworkVO> applicableNetworks = new LinkedHashSet<>();
            Map<Long, String> requestedIPv4ForNics = new HashMap<>();
            Map<Long, String> requestedIPv6ForNics = new HashMap<>();
            if (zone.isSecurityGroupEnabled())  { // advanced zone with security groups
                // cleanup the old security groups
                _securityGroupMgr.removeInstanceFromGroups(cmd.getVmId());
                // if networkIdList is null and the first network of vm is shared network, then keep it if possible
                if (networkIdList == null || networkIdList.isEmpty()) {
                    NicVO defaultNicOld = _nicDao.findDefaultNicForVM(vm.getId());
                    if (defaultNicOld != null) {
                        NetworkVO defaultNetworkOld = _networkDao.findById(defaultNicOld.getNetworkId());
                        if (canAccountUseNetwork(newAccount, defaultNetworkOld)) {
                            applicableNetworks.add(defaultNetworkOld);
                            requestedIPv4ForNics.put(defaultNetworkOld.getId(), defaultNicOld.getIPv4Address());
                            requestedIPv6ForNics.put(defaultNetworkOld.getId(), defaultNicOld.getIPv6Address());
                            s_logger.debug("AssignVM: use old shared network " + defaultNetworkOld.getName() + " with old ip " + defaultNicOld.getIPv4Address() + " on default nic of vm:" + vm.getInstanceName());
                        }
                    }
                }

                if (networkIdList != null && !networkIdList.isEmpty()) {
                    // add any additional networks
                    for (Long networkId : networkIdList) {
                        NetworkVO network = _networkDao.findById(networkId);
                        if (network == null) {
                            InvalidParameterValueException ex = new InvalidParameterValueException(
                                    "Unable to find specified network id");
                            ex.addProxyObject(networkId.toString(), "networkId");
                            throw ex;
                        }

                        _networkModel.checkNetworkPermissions(newAccount, network);

                        // don't allow to use system networks
                        NetworkOffering networkOffering = _entityMgr.findById(NetworkOffering.class, network.getNetworkOfferingId());
                        if (networkOffering.isSystemOnly()) {
                            InvalidParameterValueException ex = new InvalidParameterValueException(
                                    "Specified Network id is system only and can't be used for vm deployment");
                            ex.addProxyObject(network.getUuid(), "networkId");
                            throw ex;
                        }

                        if (network.getGuestType() == Network.GuestType.Shared && network.getAclType() == ACLType.Domain) {
                            NicVO nicOld = _nicDao.findByNtwkIdAndInstanceId(network.getId(), vm.getId());
                            if (nicOld != null) {
                                requestedIPv4ForNics.put(network.getId(), nicOld.getIPv4Address());
                                requestedIPv6ForNics.put(network.getId(), nicOld.getIPv6Address());
                                s_logger.debug("AssignVM: use old shared network " + network.getName() + " with old ip " + nicOld.getIPv4Address() + " on nic of vm:" + vm.getInstanceName());
                            }
                        }
                        s_logger.debug("AssignVM: Added network " + network.getName() + " to vm " + vm.getId());
                        applicableNetworks.add(network);
                    }
                }

                // cleanup the network for the oldOwner
                _networkMgr.cleanupNics(vmOldProfile);
                _networkMgr.removeNics(vmOldProfile);

                // add the new nics
                LinkedHashMap<Network, List<? extends NicProfile>> networks = new LinkedHashMap<Network, List<? extends NicProfile>>();
                int toggle = 0;
                NetworkVO defaultNetwork = null;
                for (NetworkVO appNet : applicableNetworks) {
                    NicProfile defaultNic = new NicProfile();
                    if (toggle == 0) {
                        defaultNic.setDefaultNic(true);
                        defaultNetwork = appNet;
                        toggle++;
                    }

                    defaultNic.setRequestedIPv4(requestedIPv4ForNics.get(appNet.getId()));
                    defaultNic.setRequestedIPv6(requestedIPv6ForNics.get(appNet.getId()));
                    networks.put(appNet, new ArrayList<NicProfile>(Arrays.asList(defaultNic)));

                }

                boolean isVmWare = (template.getHypervisorType() == HypervisorType.VMware);
                if (securityGroupIdList != null && isVmWare) {
                    throw new InvalidParameterValueException("Security group feature is not supported for vmWare hypervisor");
                } else if (!isVmWare && (defaultNetwork == null || _networkModel.isSecurityGroupSupportedInNetwork(defaultNetwork)) && _networkModel.canAddDefaultSecurityGroup()) {
                    if (securityGroupIdList == null) {
                        securityGroupIdList = new ArrayList<Long>();
                    }
                    SecurityGroup defaultGroup = _securityGroupMgr
                            .getDefaultSecurityGroup(newAccount.getId());
                    if (defaultGroup != null) {
                        // check if security group id list already contains Default
                        // security group, and if not - add it
                        boolean defaultGroupPresent = false;
                        for (Long securityGroupId : securityGroupIdList) {
                            if (securityGroupId.longValue() == defaultGroup.getId()) {
                                defaultGroupPresent = true;
                                break;
                            }
                        }

                        if (!defaultGroupPresent) {
                            securityGroupIdList.add(defaultGroup.getId());
                        }

                    } else {
                        // create default security group for the account
                        if (s_logger.isDebugEnabled()) {
                            s_logger.debug("Couldn't find default security group for the account "
                                    + newAccount + " so creating a new one");
                        }
                        defaultGroup = _securityGroupMgr.createSecurityGroup(
                                SecurityGroupManager.DEFAULT_GROUP_NAME,
                                SecurityGroupManager.DEFAULT_GROUP_DESCRIPTION,
                                newAccount.getDomainId(), newAccount.getId(),
                                newAccount.getAccountName());
                        securityGroupIdList.add(defaultGroup.getId());
                    }
                }

                VirtualMachine vmi = _itMgr.findById(vm.getId());
                VirtualMachineProfileImpl vmProfile = new VirtualMachineProfileImpl(vmi);

                if (applicableNetworks.isEmpty()) {
                    throw new InvalidParameterValueException("No network is specified, please specify one when you move the vm. For now, please add a network to VM on NICs tab.");
                } else {
                    _networkMgr.allocate(vmProfile, networks, null);
                }

                _securityGroupMgr.addInstanceToGroups(vm.getId(),
                        securityGroupIdList);
                s_logger.debug("AssignVM: Advanced zone, adding security groups no "
                        + securityGroupIdList.size() + " to "
                        + vm.getInstanceName());

            } else {
                if (securityGroupIdList != null && !securityGroupIdList.isEmpty()) {
                    throw new InvalidParameterValueException("Can't move vm with security groups; security group feature is not enabled in this zone");
                }
                // if networkIdList is null and the first network of vm is shared network, then keep it if possible
                if (networkIdList == null || networkIdList.isEmpty()) {
                    NicVO defaultNicOld = _nicDao.findDefaultNicForVM(vm.getId());
                    if (defaultNicOld != null) {
                        NetworkVO defaultNetworkOld = _networkDao.findById(defaultNicOld.getNetworkId());
                        if (canAccountUseNetwork(newAccount, defaultNetworkOld)) {
                            applicableNetworks.add(defaultNetworkOld);
                            requestedIPv4ForNics.put(defaultNetworkOld.getId(), defaultNicOld.getIPv4Address());
                            requestedIPv6ForNics.put(defaultNetworkOld.getId(), defaultNicOld.getIPv6Address());
                            s_logger.debug("AssignVM: use old shared network " + defaultNetworkOld.getName() + " with old ip " + defaultNicOld.getIPv4Address() + " on default nic of vm:" + vm.getInstanceName());
                        }
                    }
                }

                if (networkIdList != null && !networkIdList.isEmpty()) {
                    // add any additional networks
                    for (Long networkId : networkIdList) {
                        NetworkVO network = _networkDao.findById(networkId);
                        if (network == null) {
                            InvalidParameterValueException ex = new InvalidParameterValueException("Unable to find specified network id");
                            ex.addProxyObject(networkId.toString(), "networkId");
                            throw ex;
                        }

                        _networkModel.checkNetworkPermissions(newAccount, network);

                        // don't allow to use system networks
                        NetworkOffering networkOffering = _entityMgr.findById(NetworkOffering.class, network.getNetworkOfferingId());
                        if (networkOffering.isSystemOnly()) {
                            InvalidParameterValueException ex = new InvalidParameterValueException("Specified Network id is system only and can't be used for vm deployment");
                            ex.addProxyObject(network.getUuid(), "networkId");
                            throw ex;
                        }

                        if (network.getGuestType() == Network.GuestType.Shared && network.getAclType() == ACLType.Domain) {
                            NicVO nicOld = _nicDao.findByNtwkIdAndInstanceId(network.getId(), vm.getId());
                            if (nicOld != null) {
                                requestedIPv4ForNics.put(network.getId(), nicOld.getIPv4Address());
                                requestedIPv6ForNics.put(network.getId(), nicOld.getIPv6Address());
                                s_logger.debug("AssignVM: use old shared network " + network.getName() + " with old ip " + nicOld.getIPv4Address() + " on nic of vm:" + vm.getInstanceName());
                            }
                        }
                        s_logger.debug("AssignVM: Added network " + network.getName() + " to vm " + vm.getId());
                        applicableNetworks.add(network);
                    }
                } else if (applicableNetworks.isEmpty()) {
                    NetworkVO defaultNetwork = null;
                    List<NetworkOfferingVO> requiredOfferings = _networkOfferingDao.listByAvailability(Availability.Required, false);
                    if (requiredOfferings.size() < 1) {
                        throw new InvalidParameterValueException("Unable to find network offering with availability=" + Availability.Required
                                + " to automatically create the network as a part of vm creation");
                    }
                    if (requiredOfferings.get(0).getState() == NetworkOffering.State.Enabled) {
                        // get Virtual networks
                        List<? extends Network> virtualNetworks = _networkModel.listNetworksForAccount(newAccount.getId(), zone.getId(), Network.GuestType.Isolated);
                        if (virtualNetworks.isEmpty()) {
                            long physicalNetworkId = _networkModel.findPhysicalNetworkId(zone.getId(), requiredOfferings.get(0).getTags(), requiredOfferings.get(0)
                                    .getTrafficType());
                            // Validate physical network
                            PhysicalNetwork physicalNetwork = _physicalNetworkDao.findById(physicalNetworkId);
                            if (physicalNetwork == null) {
                                throw new InvalidParameterValueException("Unable to find physical network with id: " + physicalNetworkId + " and tag: "
                                        + requiredOfferings.get(0).getTags());
                            }
                            s_logger.debug("Creating network for account " + newAccount + " from the network offering id=" + requiredOfferings.get(0).getId()
                                    + " as a part of deployVM process");
                            Network newNetwork = _networkMgr.createGuestNetwork(requiredOfferings.get(0).getId(), newAccount.getAccountName() + "-network",
                                    newAccount.getAccountName() + "-network", null, null, null, false, null, newAccount,
                                    null, physicalNetwork, zone.getId(), ACLType.Account, null, null,
                                    null, null, true, null, null, null, null, null);
                            // if the network offering has persistent set to true, implement the network
                            if (requiredOfferings.get(0).isPersistent()) {
                                DeployDestination dest = new DeployDestination(zone, null, null, null);
                                UserVO callerUser = _userDao.findById(CallContext.current().getCallingUserId());
                                Journal journal = new Journal.LogJournal("Implementing " + newNetwork, s_logger);
                                ReservationContext context = new ReservationContextImpl(UUID.randomUUID().toString(), journal, callerUser, caller);
                                s_logger.debug("Implementing the network for account" + newNetwork + " as a part of" + " network provision for persistent networks");
                                try {
                                    Pair<? extends NetworkGuru, ? extends Network> implementedNetwork = _networkMgr.implementNetwork(newNetwork.getId(), dest, context);
                                    if (implementedNetwork == null || implementedNetwork.first() == null) {
                                        s_logger.warn("Failed to implement the network " + newNetwork);
                                    }
                                    newNetwork = implementedNetwork.second();
                                } catch (Exception ex) {
                                    s_logger.warn("Failed to implement network " + newNetwork + " elements and"
                                            + " resources as a part of network provision for persistent network due to ", ex);
                                    CloudRuntimeException e = new CloudRuntimeException("Failed to implement network"
                                            + " (with specified id) elements and resources as a part of network provision");
                                    e.addProxyObject(newNetwork.getUuid(), "networkId");
                                    throw e;
                                }
                            }
                            defaultNetwork = _networkDao.findById(newNetwork.getId());
                        } else if (virtualNetworks.size() > 1) {
                            throw new InvalidParameterValueException("More than 1 default Isolated networks are found " + "for account " + newAccount
                                    + "; please specify networkIds");
                        } else {
                            defaultNetwork = _networkDao.findById(virtualNetworks.get(0).getId());
                        }
                    } else {
                        throw new InvalidParameterValueException("Required network offering id=" + requiredOfferings.get(0).getId() + " is not in " + NetworkOffering.State.Enabled);
                    }

                    applicableNetworks.add(defaultNetwork);
                }

                // cleanup the network for the oldOwner
                _networkMgr.cleanupNics(vmOldProfile);
                _networkMgr.removeNics(vmOldProfile);

                // add the new nics
                LinkedHashMap<Network, List<? extends NicProfile>> networks = new LinkedHashMap<Network, List<? extends NicProfile>>();
                int toggle = 0;
                for (NetworkVO appNet : applicableNetworks) {
                    NicProfile defaultNic = new NicProfile();
                    if (toggle == 0) {
                        defaultNic.setDefaultNic(true);
                        toggle++;
                    }
                    defaultNic.setRequestedIPv4(requestedIPv4ForNics.get(appNet.getId()));
                    defaultNic.setRequestedIPv6(requestedIPv6ForNics.get(appNet.getId()));
                    networks.put(appNet, new ArrayList<NicProfile>(Arrays.asList(defaultNic)));
                }
                VirtualMachine vmi = _itMgr.findById(vm.getId());
                VirtualMachineProfileImpl vmProfile = new VirtualMachineProfileImpl(vmi);
                _networkMgr.allocate(vmProfile, networks, null);
                s_logger.debug("AssignVM: Advance virtual, adding networks no " + networks.size() + " to " + vm.getInstanceName());
            } // END IF NON SEC GRP ENABLED
        } // END IF ADVANCED
        s_logger.info("AssignVM: vm " + vm.getInstanceName() + " now belongs to account " + newAccount.getAccountName());
        return vm;
    }

    private boolean canAccountUseNetwork(Account newAccount, Network network) {
        if (network != null && network.getAclType() == ACLType.Domain
                && (network.getGuestType() == Network.GuestType.Shared
                || network.getGuestType() == Network.GuestType.L2)) {
            try {
                _networkModel.checkNetworkPermissions(newAccount, network);
                return true;
            } catch (PermissionDeniedException e) {
                s_logger.debug(String.format("AssignVM: %s network %s can not be used by new account %s", network.getGuestType(), network.getName(), newAccount.getAccountName()));
                return false;
            }
        }
        return false;
    }

    @Override
    public UserVm restoreVM(RestoreVMCmd cmd) throws InsufficientCapacityException, ResourceUnavailableException {
        // Input validation
        Account caller = CallContext.current().getCallingAccount();

        long vmId = cmd.getVmId();
        Long newTemplateId = cmd.getTemplateId();

        UserVmVO vm = _vmDao.findById(vmId);
        if (vm == null) {
            InvalidParameterValueException ex = new InvalidParameterValueException("Cannot find VM with ID " + vmId);
            ex.addProxyObject(String.valueOf(vmId), "vmId");
            throw ex;
        }

        _accountMgr.checkAccess(caller, null, true, vm);

        //check if there are any active snapshots on volumes associated with the VM
        s_logger.debug("Checking if there are any ongoing snapshots on the ROOT volumes associated with VM with ID " + vmId);
        if (checkStatusOfVolumeSnapshots(vmId, Volume.Type.ROOT)) {
            throw new CloudRuntimeException("There is/are unbacked up snapshot(s) on ROOT volume, Re-install VM is not permitted, please try again later.");
        }
        s_logger.debug("Found no ongoing snapshots on volume of type ROOT, for the vm with id " + vmId);
        return restoreVMInternal(caller, vm, newTemplateId);
    }

    public UserVm restoreVMInternal(Account caller, UserVmVO vm, Long newTemplateId) throws InsufficientCapacityException, ResourceUnavailableException {
        return _itMgr.restoreVirtualMachine(vm.getId(), newTemplateId);
    }

    private VMTemplateVO getRestoreVirtualMachineTemplate(Account caller, Long newTemplateId, List<VolumeVO> rootVols, UserVmVO vm) {
        VMTemplateVO template = null;
        if (CollectionUtils.isNotEmpty(rootVols)) {
            VolumeVO root = rootVols.get(0);
            Long templateId = root.getTemplateId();
            boolean isISO = false;
            if (templateId == null) {
                // Assuming that for a vm deployed using ISO, template ID is set to NULL
                isISO = true;
                templateId = vm.getIsoId();
            }
            //newTemplateId can be either template or ISO id. In the following snippet based on the vm deployment (from template or ISO) it is handled accordingly
            if (newTemplateId != null) {
                template = _templateDao.findById(newTemplateId);
                _accountMgr.checkAccess(caller, null, true, template);
                if (isISO) {
                    if (!template.getFormat().equals(ImageFormat.ISO)) {
                        throw new InvalidParameterValueException("Invalid ISO id provided to restore the VM ");
                    }
                } else {
                    if (template.getFormat().equals(ImageFormat.ISO)) {
                        throw new InvalidParameterValueException("Invalid template id provided to restore the VM ");
                    }
                }
            } else {
                if (isISO && templateId == null) {
                    throw new CloudRuntimeException("Cannot restore the VM since there is no ISO attached to VM");
                }
                template = _templateDao.findById(templateId);
                if (template == null) {
                    InvalidParameterValueException ex = new InvalidParameterValueException("Cannot find template/ISO for specified volumeid and vmId");
                    ex.addProxyObject(vm.getUuid(), "vmId");
                    ex.addProxyObject(root.getUuid(), "volumeId");
                    throw ex;
                }
            }
        }

        return template;
    }

    @Override
    public UserVm restoreVirtualMachine(final Account caller, final long vmId, final Long newTemplateId) throws InsufficientCapacityException, ResourceUnavailableException {
        Long userId = caller.getId();
        _userDao.findById(userId);
        UserVmVO vm = _vmDao.findById(vmId);
        Account owner = _accountDao.findById(vm.getAccountId());
        boolean needRestart = false;

        // Input validation
        if (owner == null) {
            throw new InvalidParameterValueException("The owner of " + vm + " does not exist: " + vm.getAccountId());
        }

        if (owner.getState() == Account.State.disabled) {
            throw new PermissionDeniedException("The owner of " + vm + " is disabled: " + vm.getAccountId());
        }

        if (vm.getState() != VirtualMachine.State.Running && vm.getState() != VirtualMachine.State.Stopped) {
            throw new CloudRuntimeException("Vm " + vm.getUuid() + " currently in " + vm.getState() + " state, restore vm can only execute when VM in Running or Stopped");
        }

        if (vm.getState() == VirtualMachine.State.Running) {
            needRestart = true;
        }

        VMTemplateVO currentTemplate = _templateDao.findById(vm.getTemplateId());
        List<VolumeVO> rootVols = _volsDao.findByInstanceAndType(vmId, Volume.Type.ROOT);
        if (rootVols.isEmpty()) {
            InvalidParameterValueException ex = new InvalidParameterValueException("Can not find root volume for VM " + vm.getUuid());
            ex.addProxyObject(vm.getUuid(), "vmId");
            throw ex;
        }
        if (rootVols.size() > 1 && currentTemplate != null && !currentTemplate.isDeployAsIs()) {
            InvalidParameterValueException ex = new InvalidParameterValueException("There are " + rootVols.size() + " root volumes for VM " + vm.getUuid());
            ex.addProxyObject(vm.getUuid(), "vmId");
            throw ex;
        }

        // If target VM has associated VM snapshots then don't allow restore of VM
        List<VMSnapshotVO> vmSnapshots = _vmSnapshotDao.findByVm(vmId);
        if (vmSnapshots.size() > 0) {
            throw new InvalidParameterValueException("Unable to restore VM, please remove VM snapshots before restoring VM");
        }

        VMTemplateVO template = getRestoreVirtualMachineTemplate(caller, newTemplateId, rootVols, vm);
        checkRestoreVmFromTemplate(vm, template);

        if (needRestart) {
            try {
                _itMgr.stop(vm.getUuid());
            } catch (ResourceUnavailableException e) {
                s_logger.debug("Stop vm " + vm.getUuid() + " failed", e);
                CloudRuntimeException ex = new CloudRuntimeException("Stop vm failed for specified vmId");
                ex.addProxyObject(vm.getUuid(), "vmId");
                throw ex;
            }
        }

        List<Volume> newVols = new ArrayList<>();
        for (VolumeVO root : rootVols) {
            if ( !Volume.State.Allocated.equals(root.getState()) || newTemplateId != null ){
                Long templateId = root.getTemplateId();
                boolean isISO = false;
                if (templateId == null) {
                    // Assuming that for a vm deployed using ISO, template ID is set to NULL
                    isISO = true;
                    templateId = vm.getIsoId();
                }

                /* If new template/ISO is provided allocate a new volume from new template/ISO otherwise allocate new volume from original template/ISO */
                Volume newVol = null;
                if (newTemplateId != null) {
                    if (isISO) {
                        newVol = volumeMgr.allocateDuplicateVolume(root, null);
                        vm.setIsoId(newTemplateId);
                        vm.setGuestOSId(template.getGuestOSId());
                        vm.setTemplateId(newTemplateId);
                    } else {
                        newVol = volumeMgr.allocateDuplicateVolume(root, newTemplateId);
                        vm.setGuestOSId(template.getGuestOSId());
                        vm.setTemplateId(newTemplateId);
                    }
                    // check and update VM if it can be dynamically scalable with the new template
                    updateVMDynamicallyScalabilityUsingTemplate(vm, newTemplateId);
                } else {
                    newVol = volumeMgr.allocateDuplicateVolume(root, null);
                }
                newVols.add(newVol);

                if (userVmDetailsDao.findDetail(vm.getId(), VmDetailConstants.ROOT_DISK_SIZE) == null && !newVol.getSize().equals(template.getSize())) {
                    VolumeVO resizedVolume = (VolumeVO) newVol;
                    if (template.getSize() != null) {
                        resizedVolume.setSize(template.getSize());
                        _volsDao.update(resizedVolume.getId(), resizedVolume);
                    }
                }

                // 1. Save usage event and update resource count for user vm volumes
                _resourceLimitMgr.incrementResourceCount(newVol.getAccountId(), ResourceType.volume, newVol.isDisplay());
                _resourceLimitMgr.incrementResourceCount(newVol.getAccountId(), ResourceType.primary_storage, newVol.isDisplay(), new Long(newVol.getSize()));
                // 2. Create Usage event for the newly created volume
                UsageEventVO usageEvent = new UsageEventVO(EventTypes.EVENT_VOLUME_CREATE, newVol.getAccountId(), newVol.getDataCenterId(), newVol.getId(), newVol.getName(), newVol.getDiskOfferingId(), template.getId(), newVol.getSize());
                _usageEventDao.persist(usageEvent);

                handleManagedStorage(vm, root);

                _volsDao.attachVolume(newVol.getId(), vmId, newVol.getDeviceId());

                // Detach, destroy and create the usage event for the old root volume.
                _volsDao.detachVolume(root.getId());
                volumeMgr.destroyVolume(root);

                // For VMware hypervisor since the old root volume is replaced by the new root volume, force expunge old root volume if it has been created in storage
                if (vm.getHypervisorType() == HypervisorType.VMware) {
                    VolumeInfo volumeInStorage = volFactory.getVolume(root.getId());
                    if (volumeInStorage != null) {
                        s_logger.info("Expunging volume " + root.getId() + " from primary data store");
                        AsyncCallFuture<VolumeApiResult> future = _volService.expungeVolumeAsync(volFactory.getVolume(root.getId()));
                        try {
                            future.get();
                        } catch (Exception e) {
                            s_logger.debug("Failed to expunge volume:" + root.getId(), e);
                        }
                    }
                }
            }
        }

        Map<VirtualMachineProfile.Param, Object> params = null;
        String password = null;

        if (template.isEnablePassword()) {
            password = _mgr.generateRandomPassword();
            boolean result = resetVMPasswordInternal(vmId, password);
            if (!result) {
                throw new CloudRuntimeException("VM reset is completed but failed to reset password for the virtual machine ");
            }
            vm.setPassword(password);
        }
        if (needRestart) {
            try {
                if (vm.getDetail(VmDetailConstants.PASSWORD) != null) {
                    params = new HashMap<>();
                    params.put(VirtualMachineProfile.Param.VmPassword, password);
                }
                _itMgr.start(vm.getUuid(), params);
                vm = _vmDao.findById(vmId);
                if (template.isEnablePassword()) {
                    // this value is not being sent to the backend; need only for api
                    // display purposes
                    vm.setPassword(password);
                    if (vm.isUpdateParameters()) {
                        vm.setUpdateParameters(false);
                        _vmDao.loadDetails(vm);
                        if (vm.getDetail(VmDetailConstants.PASSWORD) != null) {
                            userVmDetailsDao.removeDetail(vm.getId(), VmDetailConstants.PASSWORD);
                        }
                        _vmDao.update(vm.getId(), vm);
                    }
                }
            } catch (Exception e) {
                s_logger.debug("Unable to start VM " + vm.getUuid(), e);
                CloudRuntimeException ex = new CloudRuntimeException("Unable to start VM with specified id" + e.getMessage());
                ex.addProxyObject(vm.getUuid(), "vmId");
                throw ex;
            }
        }

        s_logger.debug("Restore VM " + vmId + " done successfully");
        return vm;

    }

    private void updateVMDynamicallyScalabilityUsingTemplate(UserVmVO vm, Long newTemplateId) {
        ServiceOfferingVO serviceOffering = _offeringDao.findById(vm.getServiceOfferingId());
        VMTemplateVO newTemplate = _templateDao.findById(newTemplateId);
        boolean dynamicScalingEnabled = checkIfDynamicScalingCanBeEnabled(vm, serviceOffering, newTemplate, vm.getDataCenterId());
        vm.setDynamicallyScalable(dynamicScalingEnabled);
        _vmDao.update(vm.getId(), vm);
    }

    /**
     * Perform basic checkings to make sure restore is possible. If not, #InvalidParameterValueException is thrown.
     *
     * @param vm vm
     * @param template template
     * @throws InvalidParameterValueException if restore is not possible
     */
    private void checkRestoreVmFromTemplate(UserVmVO vm, VMTemplateVO template) {
        TemplateDataStoreVO tmplStore;
        if (!template.isDirectDownload()) {
            tmplStore = _templateStoreDao.findByTemplateZoneReady(template.getId(), vm.getDataCenterId());
            if (tmplStore == null) {
                throw new InvalidParameterValueException("Cannot restore the vm as the template " + template.getUuid() + " isn't available in the zone");
            }
        } else {
            tmplStore = _templateStoreDao.findByTemplate(template.getId(), DataStoreRole.Image);
            if (tmplStore == null || (tmplStore != null && !tmplStore.getDownloadState().equals(VMTemplateStorageResourceAssoc.Status.BYPASSED))) {
                throw new InvalidParameterValueException("Cannot restore the vm as the bypassed template " + template.getUuid() + " isn't available in the zone");
            }
        }
    }

    private void handleManagedStorage(UserVmVO vm, VolumeVO root) {
        if (Volume.State.Allocated.equals(root.getState())) {
            return;
        }

        StoragePoolVO storagePool = _storagePoolDao.findById(root.getPoolId());

        if (storagePool != null && storagePool.isManaged()) {
            Long hostId = vm.getHostId() != null ? vm.getHostId() : vm.getLastHostId();

            if (hostId != null) {
                VolumeInfo volumeInfo = volFactory.getVolume(root.getId());
                Host host = _hostDao.findById(hostId);

                final Command cmd;

                if (host.getHypervisorType() == HypervisorType.XenServer) {
                    DiskTO disk = new DiskTO(volumeInfo.getTO(), root.getDeviceId(), root.getPath(), root.getVolumeType());

                    // it's OK in this case to send a detach command to the host for a root volume as this
                    // will simply lead to the SR that supports the root volume being removed
                    cmd = new DettachCommand(disk, vm.getInstanceName());

                    DettachCommand detachCommand = (DettachCommand)cmd;

                    detachCommand.setManaged(true);

                    detachCommand.setStorageHost(storagePool.getHostAddress());
                    detachCommand.setStoragePort(storagePool.getPort());

                    detachCommand.set_iScsiName(root.get_iScsiName());
                }
                else if (host.getHypervisorType() == HypervisorType.VMware) {
                    PrimaryDataStore primaryDataStore = (PrimaryDataStore)volumeInfo.getDataStore();
                    Map<String, String> details = primaryDataStore.getDetails();

                    if (details == null) {
                        details = new HashMap<>();

                        primaryDataStore.setDetails(details);
                    }

                    details.put(DiskTO.MANAGED, Boolean.TRUE.toString());

                    cmd = new DeleteCommand(volumeInfo.getTO());
                }
                else if (host.getHypervisorType() == HypervisorType.KVM) {
                    cmd = null;
                }
                else {
                    throw new CloudRuntimeException("This hypervisor type is not supported on managed storage for this command.");
                }

                if (cmd != null) {
                    Commands cmds = new Commands(Command.OnError.Stop);

                    cmds.addCommand(cmd);

                    try {
                        _agentMgr.send(hostId, cmds);
                    } catch (Exception ex) {
                        throw new CloudRuntimeException(ex.getMessage());
                    }

                    if (!cmds.isSuccessful()) {
                        for (Answer answer : cmds.getAnswers()) {
                            if (!answer.getResult()) {
                                s_logger.warn("Failed to reset vm due to: " + answer.getDetails());

                                throw new CloudRuntimeException("Unable to reset " + vm + " due to " + answer.getDetails());
                            }
                        }
                    }
                }

                // root.getPoolId() should be null if the VM we are detaching the disk from has never been started before
                DataStore dataStore = root.getPoolId() != null ? _dataStoreMgr.getDataStore(root.getPoolId(), DataStoreRole.Primary) : null;

                volumeMgr.revokeAccess(volFactory.getVolume(root.getId()), host, dataStore);

                if (dataStore != null) {
                    handleTargetsForVMware(host.getId(), storagePool.getHostAddress(), storagePool.getPort(), root.get_iScsiName());
                }
            }
        }
    }

    private void handleTargetsForVMware(long hostId, String storageAddress, int storagePort, String iScsiName) {
        HostVO host = _hostDao.findById(hostId);

        if (host.getHypervisorType() == HypervisorType.VMware) {
            ModifyTargetsCommand cmd = new ModifyTargetsCommand();

            List<Map<String, String>> targets = new ArrayList<>();

            Map<String, String> target = new HashMap<>();

            target.put(ModifyTargetsCommand.STORAGE_HOST, storageAddress);
            target.put(ModifyTargetsCommand.STORAGE_PORT, String.valueOf(storagePort));
            target.put(ModifyTargetsCommand.IQN, iScsiName);

            targets.add(target);

            cmd.setTargets(targets);
            cmd.setApplyToAllHostsInCluster(true);
            cmd.setAdd(false);
            cmd.setTargetTypeToRemove(ModifyTargetsCommand.TargetTypeToRemove.DYNAMIC);

            sendModifyTargetsCommand(cmd, hostId);
        }
    }

    private void sendModifyTargetsCommand(ModifyTargetsCommand cmd, long hostId) {
        Answer answer = _agentMgr.easySend(hostId, cmd);

        if (answer == null) {
            String msg = "Unable to get an answer to the modify targets command";

            s_logger.warn(msg);
        }
        else if (!answer.getResult()) {
            String msg = "Unable to modify target on the following host: " + hostId;

            s_logger.warn(msg);
        }
    }

    @Override
    public void prepareStop(VirtualMachineProfile profile) {
        collectVmDiskAndNetworkStatistics(profile.getId(), State.Stopping);
    }

    @Override
    public void finalizeUnmanage(VirtualMachine vm) {
    }

    private void encryptAndStorePassword(UserVmVO vm, String password) {
        String sshPublicKey = vm.getDetail(VmDetailConstants.SSH_PUBLIC_KEY);
        if (sshPublicKey != null && !sshPublicKey.equals("") && password != null && !password.equals("saved_password")) {
            if (!sshPublicKey.startsWith("ssh-rsa")) {
                s_logger.warn("Only RSA public keys can be used to encrypt a vm password.");
                return;
            }
            String encryptedPasswd = RSAHelper.encryptWithSSHPublicKey(sshPublicKey, password);
            if (encryptedPasswd == null) {
                throw new CloudRuntimeException("Error encrypting password");
            }

            vm.setDetail(VmDetailConstants.ENCRYPTED_PASSWORD, encryptedPasswd);
            _vmDao.saveDetails(vm);
        }
    }

    @Override
    public void persistDeviceBusInfo(UserVmVO vm, String rootDiskController) {
        String existingVmRootDiskController = vm.getDetail(VmDetailConstants.ROOT_DISK_CONTROLLER);
        if (StringUtils.isEmpty(existingVmRootDiskController) && StringUtils.isNotEmpty(rootDiskController)) {
            vm.setDetail(VmDetailConstants.ROOT_DISK_CONTROLLER, rootDiskController);
            _vmDao.saveDetails(vm);
            if (s_logger.isDebugEnabled()) {
                s_logger.debug("Persisted device bus information rootDiskController=" + rootDiskController + " for vm: " + vm.getDisplayName());
            }
        }
    }

    @Override
    public String getConfigComponentName() {
        return UserVmManager.class.getSimpleName();
    }

    @Override
    public ConfigKey<?>[] getConfigKeys() {
        return new ConfigKey<?>[] {EnableDynamicallyScaleVm, AllowUserExpungeRecoverVm, VmIpFetchWaitInterval, VmIpFetchTrialMax,
                VmIpFetchThreadPoolMax, VmIpFetchTaskWorkers, AllowDeployVmIfGivenHostFails, EnableAdditionalVmConfig, DisplayVMOVFProperties,
                KvmAdditionalConfigAllowList, XenServerAdditionalConfigAllowList, VmwareAdditionalConfigAllowList};
    }

    @Override
    public String getVmUserData(long vmId) {
        UserVmVO vm = _vmDao.findById(vmId);
        if (vm == null) {
            throw new InvalidParameterValueException("Unable to find virtual machine with id " + vmId);
        }

        _accountMgr.checkAccess(CallContext.current().getCallingAccount(), null, true, vm);
        return vm.getUserData();
    }

    @Override
    public boolean isDisplayResourceEnabled(Long vmId) {
        UserVm vm = _vmDao.findById(vmId);
        if (vm != null) {
            return vm.isDisplayVm();
        }

        return true;
    }

    private boolean checkStatusOfVolumeSnapshots(long vmId, Volume.Type type) {
        List<VolumeVO> listVolumes = null;
        if (type == Volume.Type.ROOT) {
            listVolumes = _volsDao.findByInstanceAndType(vmId, type);
        } else if (type == Volume.Type.DATADISK) {
            listVolumes = _volsDao.findByInstanceAndType(vmId, type);
        } else {
            listVolumes = _volsDao.findByInstance(vmId);
        }
        s_logger.debug("Found "+listVolumes.size()+" no. of volumes of type "+type+" for vm with VM ID "+vmId);
        for (VolumeVO volume : listVolumes) {
            Long volumeId = volume.getId();
            s_logger.debug("Checking status of snapshots for Volume with Volume Id: "+volumeId);
            List<SnapshotVO> ongoingSnapshots = _snapshotDao.listByStatus(volumeId, Snapshot.State.Creating, Snapshot.State.CreatedOnPrimary, Snapshot.State.BackingUp);
            int ongoingSnapshotsCount = ongoingSnapshots.size();
            s_logger.debug("The count of ongoing Snapshots for VM with ID "+vmId+" and disk type "+type+" is "+ongoingSnapshotsCount);
            if (ongoingSnapshotsCount > 0) {
                s_logger.debug("Found "+ongoingSnapshotsCount+" no. of snapshots, on volume of type "+type+", which snapshots are not yet backed up");
                return true;
            }
        }
        return false;
    }

    private void checkForUnattachedVolumes(long vmId, List<VolumeVO> volumes) {

        StringBuilder sb = new StringBuilder();

        for (VolumeVO volume : volumes) {
            if (volume.getInstanceId() == null || vmId != volume.getInstanceId() || volume.getVolumeType() != Volume.Type.DATADISK) {
                sb.append(volume.toString() + "; ");
            }
        }

<<<<<<< HEAD
        if (StringUtils.isNotEmpty(sb.toString())) {
            throw new InvalidParameterValueException("The following supplied volumes are not attached to the VM: " + sb.toString());
=======
        if (!StringUtils.isEmpty(sb.toString())) {
            throw new InvalidParameterValueException("The following supplied volumes are not DATADISK attached to the VM: " + sb.toString());
>>>>>>> 45967cff
        }
    }

    private void validateVolumes(List<VolumeVO> volumes) {

        for (VolumeVO volume : volumes) {
            if (!(volume.getVolumeType() == Volume.Type.ROOT || volume.getVolumeType() == Volume.Type.DATADISK)) {
                throw new InvalidParameterValueException("Please specify volume of type " + Volume.Type.DATADISK.toString() + " or " + Volume.Type.ROOT.toString());
            }
        }
    }

    private void detachVolumesFromVm(List<VolumeVO> volumes) {

        for (VolumeVO volume : volumes) {

            Volume detachResult = _volumeService.detachVolumeViaDestroyVM(volume.getInstanceId(), volume.getId());

            if (detachResult == null) {
                s_logger.error("DestroyVM remove volume - failed to detach and delete volume " + volume.getInstanceId() + " from instance " + volume.getId());
            }
        }
    }

    private void deleteVolumesFromVm(List<VolumeVO> volumes, boolean expunge) {

        for (VolumeVO volume : volumes) {

            Volume result = _volumeService.destroyVolume(volume.getId(), CallContext.current().getCallingAccount(), expunge, false);

            if (result == null) {
                s_logger.error("DestroyVM remove volume - failed to delete volume " + volume.getInstanceId() + " from instance " + volume.getId());
            }
        }
    }

    @Override
    public UserVm importVM(final DataCenter zone, final Host host, final VirtualMachineTemplate template, final String instanceName, final String displayName,
                           final Account owner, final String userData, final Account caller, final Boolean isDisplayVm, final String keyboard,
                           final long accountId, final long userId, final ServiceOffering serviceOffering, final String sshPublicKey,
                           final String hostName, final HypervisorType hypervisorType, final Map<String, String> customParameters, final VirtualMachine.PowerState powerState) throws InsufficientCapacityException {
        if (zone == null) {
            throw new InvalidParameterValueException("Unable to import virtual machine with invalid zone");
        }
        if (host == null) {
            throw new InvalidParameterValueException("Unable to import virtual machine with invalid host");
        }

        final long id = _vmDao.getNextInSequence(Long.class, "id");

        if (hostName != null) {
            // Check is hostName is RFC compliant
            checkNameForRFCCompliance(hostName);
        }

        final String uuidName = _uuidMgr.generateUuid(UserVm.class, null);
        final Host lastHost = powerState != VirtualMachine.PowerState.PowerOn ? host : null;
        final Boolean dynamicScalingEnabled = checkIfDynamicScalingCanBeEnabled(null, serviceOffering, template, zone.getId());
        return commitUserVm(true, zone, host, lastHost, template, hostName, displayName, owner,
                null, null, userData, caller, isDisplayVm, keyboard,
                accountId, userId, serviceOffering, template.getFormat().equals(ImageFormat.ISO), sshPublicKey, null,
                id, instanceName, uuidName, hypervisorType, customParameters,
                null, null, null, powerState, dynamicScalingEnabled, null);
    }

    @Override
    public boolean unmanageUserVM(Long vmId) {
        UserVmVO vm = _vmDao.findById(vmId);
        if (vm == null || vm.getRemoved() != null) {
            throw new InvalidParameterValueException("Unable to find a VM with ID = " + vmId);
        }

        vm = _vmDao.acquireInLockTable(vm.getId());
        boolean result;
        try {
            if (vm.getState() != State.Running && vm.getState() != State.Stopped) {
                s_logger.debug("VM ID = " + vmId + " is not running or stopped, cannot be unmanaged");
                return false;
            }

            if (vm.getHypervisorType() != Hypervisor.HypervisorType.VMware) {
                throw new UnsupportedServiceException("Unmanaging a VM is currently allowed for VMware VMs only");
            }

            List<VolumeVO> volumes = _volsDao.findByInstance(vm.getId());
            checkUnmanagingVMOngoingVolumeSnapshots(vm);
            checkUnmanagingVMVolumes(vm, volumes);

            result = _itMgr.unmanage(vm.getUuid());
            if (result) {
                cleanupUnmanageVMResources(vm.getId());
                unmanageVMFromDB(vm.getId());
                publishUnmanageVMUsageEvents(vm, volumes);
            } else {
                throw new CloudRuntimeException("Error while unmanaging VM: " + vm.getUuid());
            }
        } catch (Exception e) {
            s_logger.error("Could not unmanage VM " + vm.getUuid(), e);
            throw new CloudRuntimeException(e);
        } finally {
            _vmDao.releaseFromLockTable(vm.getId());
        }

        return true;
    }

    /*
        Generate usage events related to unmanaging a VM
     */
    private void publishUnmanageVMUsageEvents(UserVmVO vm, List<VolumeVO> volumes) {
        postProcessingUnmanageVMVolumes(volumes, vm);
        postProcessingUnmanageVM(vm);
    }

    /*
        Cleanup the VM from resources and groups
     */
    private void cleanupUnmanageVMResources(long vmId) {
        cleanupVmResources(vmId);
        removeVMFromAffinityGroups(vmId);
    }

    private void unmanageVMFromDB(long vmId) {
        VMInstanceVO vm = _vmInstanceDao.findById(vmId);
        userVmDetailsDao.removeDetails(vmId);
        vm.setState(State.Expunging);
        vm.setRemoved(new Date());
        _vmInstanceDao.update(vm.getId(), vm);
    }

    /*
        Remove VM from affinity groups after unmanaging
     */
    private void removeVMFromAffinityGroups(long vmId) {
        List<AffinityGroupVMMapVO> affinityGroups = _affinityGroupVMMapDao.listByInstanceId(vmId);
        if (affinityGroups.size() > 0) {
            s_logger.debug("Cleaning up VM from affinity groups after unmanaging");
            for (AffinityGroupVMMapVO map : affinityGroups) {
                _affinityGroupVMMapDao.expunge(map.getId());
            }
        }
    }

    /*
        Decrement VM resources and generate usage events after unmanaging VM
     */
    private void postProcessingUnmanageVM(UserVmVO vm) {
        ServiceOfferingVO offering = _serviceOfferingDao.findById(vm.getServiceOfferingId());
        Long cpu = offering.getCpu() != null ? new Long(offering.getCpu()) : 0L;
        Long ram = offering.getRamSize() != null ? new Long(offering.getRamSize()) : 0L;
        // First generate a VM stop event if the VM was not stopped already
        if (vm.getState() != State.Stopped) {
            UsageEventUtils.publishUsageEvent(EventTypes.EVENT_VM_STOP, vm.getAccountId(), vm.getDataCenterId(),
                    vm.getId(), vm.getHostName(), vm.getServiceOfferingId(), vm.getTemplateId(),
                    vm.getHypervisorType().toString(), VirtualMachine.class.getName(), vm.getUuid(), vm.isDisplayVm());
            resourceCountDecrement(vm.getAccountId(), vm.isDisplayVm(), cpu, ram);
        }

        // VM destroy usage event
        UsageEventUtils.publishUsageEvent(EventTypes.EVENT_VM_DESTROY, vm.getAccountId(), vm.getDataCenterId(),
                vm.getId(), vm.getHostName(), vm.getServiceOfferingId(), vm.getTemplateId(),
                vm.getHypervisorType().toString(), VirtualMachine.class.getName(), vm.getUuid(), vm.isDisplayVm());
        resourceCountDecrement(vm.getAccountId(), vm.isDisplayVm(), cpu, ram);
    }

    /*
        Decrement resources for volumes and generate usage event for ROOT volume after unmanaging VM.
        Usage events for DATA disks are published by the transition listener: @see VolumeStateListener#postStateTransitionEvent
     */
    private void postProcessingUnmanageVMVolumes(List<VolumeVO> volumes, UserVmVO vm) {
        for (VolumeVO volume : volumes) {
            if (volume.getVolumeType() == Volume.Type.ROOT) {
                //
                UsageEventUtils.publishUsageEvent(EventTypes.EVENT_VOLUME_DELETE, volume.getAccountId(), volume.getDataCenterId(), volume.getId(), volume.getName(),
                        Volume.class.getName(), volume.getUuid(), volume.isDisplayVolume());
            }
            _resourceLimitMgr.decrementResourceCount(vm.getAccountId(), ResourceType.volume);
            _resourceLimitMgr.decrementResourceCount(vm.getAccountId(), ResourceType.primary_storage, new Long(volume.getSize()));
        }
    }

    private void checkUnmanagingVMOngoingVolumeSnapshots(UserVmVO vm) {
        s_logger.debug("Checking if there are any ongoing snapshots on the ROOT volumes associated with VM with ID " + vm.getId());
        if (checkStatusOfVolumeSnapshots(vm.getId(), Volume.Type.ROOT)) {
            throw new CloudRuntimeException("There is/are unbacked up snapshot(s) on ROOT volume, vm unmanage is not permitted, please try again later.");
        }
        s_logger.debug("Found no ongoing snapshots on volume of type ROOT, for the vm with id " + vm.getId());
    }

    private void checkUnmanagingVMVolumes(UserVmVO vm, List<VolumeVO> volumes) {
        for (VolumeVO volume : volumes) {
            if (volume.getInstanceId() == null || !volume.getInstanceId().equals(vm.getId())) {
                throw new CloudRuntimeException("Invalid state for volume with ID " + volume.getId() + " of VM " +
                        vm.getId() +": it is not attached to VM");
            } else if (volume.getVolumeType() != Volume.Type.ROOT && volume.getVolumeType() != Volume.Type.DATADISK) {
                throw new CloudRuntimeException("Invalid type for volume with ID " + volume.getId() +
                        ": ROOT or DATADISK expected but got " + volume.getVolumeType());
            }
        }
    }

    private LinkedHashMap<Integer, Long> getVmOvfNetworkMapping(DataCenter zone, Account owner, VirtualMachineTemplate template, Map<Integer, Long> vmNetworkMapping) throws InsufficientCapacityException, ResourceAllocationException {
        LinkedHashMap<Integer, Long> mapping = new LinkedHashMap<>();
        if (ImageFormat.OVA.equals(template.getFormat())) {
            List<OVFNetworkTO> OVFNetworkTOList =
                    templateDeployAsIsDetailsDao.listNetworkRequirementsByTemplateId(template.getId());
            if (CollectionUtils.isNotEmpty(OVFNetworkTOList)) {
                Network lastMappedNetwork = null;
                for (OVFNetworkTO OVFNetworkTO : OVFNetworkTOList) {
                    Long networkId = vmNetworkMapping.get(OVFNetworkTO.getInstanceID());
                    if (networkId == null && lastMappedNetwork == null) {
                        lastMappedNetwork = getNetworkForOvfNetworkMapping(zone, owner);
                    }
                    if (networkId == null) {
                        networkId = lastMappedNetwork.getId();
                    }
                    mapping.put(OVFNetworkTO.getInstanceID(), networkId);
                }
            }
        }
        return mapping;
    }

    private Network getNetworkForOvfNetworkMapping(DataCenter zone, Account owner) throws InsufficientCapacityException, ResourceAllocationException {
        Network network = null;
        if (zone.isSecurityGroupEnabled()) {
            network = _networkModel.getNetworkWithSGWithFreeIPs(zone.getId());
            if (network == null) {
                throw new InvalidParameterValueException("No network with security enabled is found in zone ID: " + zone.getUuid());
            }
        } else {
            network = getDefaultNetwork(zone, owner, true);
            if (network == null) {
                throw new InvalidParameterValueException(String.format("Default network not found for zone ID: %s and account ID: %s", zone.getUuid(), owner.getUuid()));
            }
        }
        return network;
    }

    private void collectVmDiskAndNetworkStatistics(Long vmId, State expectedState) {
        UserVmVO uservm = _vmDao.findById(vmId);
        if (uservm != null) {
            collectVmDiskAndNetworkStatistics(uservm, expectedState);
        } else {
            s_logger.info(String.format("Skip collecting vm %s disk and network statistics as it is not user vm", uservm));
        }
    }

    private void collectVmDiskAndNetworkStatistics(UserVm vm, State expectedState) {
        if (expectedState == null || expectedState == vm.getState()) {
            collectVmDiskStatistics(vm);
            collectVmNetworkStatistics(vm);
        } else {
            s_logger.warn(String.format("Skip collecting vm %s disk and network statistics as the expected vm state is %s but actual state is %s", vm, expectedState, vm.getState()));
        }
    }
}<|MERGE_RESOLUTION|>--- conflicted
+++ resolved
@@ -7731,13 +7731,8 @@
             }
         }
 
-<<<<<<< HEAD
-        if (StringUtils.isNotEmpty(sb.toString())) {
-            throw new InvalidParameterValueException("The following supplied volumes are not attached to the VM: " + sb.toString());
-=======
         if (!StringUtils.isEmpty(sb.toString())) {
             throw new InvalidParameterValueException("The following supplied volumes are not DATADISK attached to the VM: " + sb.toString());
->>>>>>> 45967cff
         }
     }
 
