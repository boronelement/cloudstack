// Licensed to the Apache Software Foundation (ASF) under one
// or more contributor license agreements.  See the NOTICE file
// distributed with this work for additional information
// regarding copyright ownership.  The ASF licenses this file
// to you under the Apache License, Version 2.0 (the
// "License"); you may not use this file except in compliance
// with the License.  You may obtain a copy of the License at
//
//   http://www.apache.org/licenses/LICENSE-2.0
//
// Unless required by applicable law or agreed to in writing,
// software distributed under the License is distributed on an
// "AS IS" BASIS, WITHOUT WARRANTIES OR CONDITIONS OF ANY
// KIND, either express or implied.  See the License for the
// specific language governing permissions and limitations
// under the License.
package com.cloud.vm;

import static com.cloud.configuration.ConfigurationManagerImpl.VM_USERDATA_MAX_LENGTH;
import static com.cloud.utils.NumbersUtil.toHumanReadableSize;

import java.io.IOException;
import java.io.StringReader;
import java.io.UnsupportedEncodingException;
import java.net.URLDecoder;
import java.util.ArrayList;
import java.util.Arrays;
import java.util.Date;
import java.util.HashMap;
import java.util.HashSet;
import java.util.LinkedHashMap;
import java.util.LinkedHashSet;
import java.util.List;
import java.util.Map;
import java.util.Map.Entry;
import java.util.Objects;
import java.util.Set;
import java.util.UUID;
import java.util.concurrent.ConcurrentHashMap;
import java.util.concurrent.ExecutorService;
import java.util.concurrent.Executors;
import java.util.concurrent.ScheduledExecutorService;
import java.util.concurrent.TimeUnit;
import java.util.regex.Matcher;
import java.util.regex.Pattern;
import java.util.stream.Collectors;
import java.util.stream.Stream;

import javax.inject.Inject;
import javax.naming.ConfigurationException;
import javax.xml.parsers.DocumentBuilder;
import javax.xml.parsers.ParserConfigurationException;

import org.apache.cloudstack.acl.ControlledEntity;
import org.apache.cloudstack.acl.ControlledEntity.ACLType;
import org.apache.cloudstack.acl.SecurityChecker.AccessType;
import org.apache.cloudstack.affinity.AffinityGroupService;
import org.apache.cloudstack.affinity.AffinityGroupVMMapVO;
import org.apache.cloudstack.affinity.AffinityGroupVO;
import org.apache.cloudstack.affinity.dao.AffinityGroupDao;
import org.apache.cloudstack.affinity.dao.AffinityGroupVMMapDao;
import org.apache.cloudstack.annotation.AnnotationService;
import org.apache.cloudstack.annotation.dao.AnnotationDao;
import org.apache.cloudstack.api.ApiCommandResourceType;
import org.apache.cloudstack.api.ApiConstants;
import org.apache.cloudstack.api.BaseCmd.HTTPMethod;
import org.apache.cloudstack.api.command.admin.vm.AssignVMCmd;
import org.apache.cloudstack.api.command.admin.vm.DeployVMCmdByAdmin;
import org.apache.cloudstack.api.command.admin.vm.RecoverVMCmd;
import org.apache.cloudstack.api.command.user.vm.AddNicToVMCmd;
import org.apache.cloudstack.api.command.user.vm.DeployVMCmd;
import org.apache.cloudstack.api.command.user.vm.DeployVnfApplianceCmd;
import org.apache.cloudstack.api.command.user.vm.DestroyVMCmd;
import org.apache.cloudstack.api.command.user.vm.RebootVMCmd;
import org.apache.cloudstack.api.command.user.vm.RemoveNicFromVMCmd;
import org.apache.cloudstack.api.command.user.vm.ResetVMPasswordCmd;
import org.apache.cloudstack.api.command.user.vm.ResetVMSSHKeyCmd;
import org.apache.cloudstack.api.command.user.vm.ResetVMUserDataCmd;
import org.apache.cloudstack.api.command.user.vm.RestoreVMCmd;
import org.apache.cloudstack.api.command.user.vm.ScaleVMCmd;
import org.apache.cloudstack.api.command.user.vm.SecurityGroupAction;
import org.apache.cloudstack.api.command.user.vm.StartVMCmd;
import org.apache.cloudstack.api.command.user.vm.UpdateDefaultNicForVMCmd;
import org.apache.cloudstack.api.command.user.vm.UpdateVMCmd;
import org.apache.cloudstack.api.command.user.vm.UpdateVmNicIpCmd;
import org.apache.cloudstack.api.command.user.vm.UpgradeVMCmd;
import org.apache.cloudstack.api.command.user.vmgroup.CreateVMGroupCmd;
import org.apache.cloudstack.api.command.user.vmgroup.DeleteVMGroupCmd;
import org.apache.cloudstack.api.command.user.volume.ChangeOfferingForVolumeCmd;
import org.apache.cloudstack.api.command.user.volume.ResizeVolumeCmd;
import org.apache.cloudstack.backup.Backup;
import org.apache.cloudstack.backup.BackupManager;
import org.apache.cloudstack.backup.dao.BackupDao;
import org.apache.cloudstack.context.CallContext;
import org.apache.cloudstack.engine.cloud.entity.api.VirtualMachineEntity;
import org.apache.cloudstack.engine.cloud.entity.api.db.dao.VMNetworkMapDao;
import org.apache.cloudstack.engine.orchestration.service.NetworkOrchestrationService;
import org.apache.cloudstack.engine.orchestration.service.VolumeOrchestrationService;
import org.apache.cloudstack.engine.service.api.OrchestrationService;
import org.apache.cloudstack.engine.subsystem.api.storage.DataStore;
import org.apache.cloudstack.engine.subsystem.api.storage.DataStoreDriver;
import org.apache.cloudstack.engine.subsystem.api.storage.DataStoreManager;
import org.apache.cloudstack.engine.subsystem.api.storage.DataStoreProvider;
import org.apache.cloudstack.engine.subsystem.api.storage.DataStoreProviderManager;
import org.apache.cloudstack.engine.subsystem.api.storage.PrimaryDataStore;
import org.apache.cloudstack.engine.subsystem.api.storage.PrimaryDataStoreDriver;
import org.apache.cloudstack.engine.subsystem.api.storage.VolumeDataFactory;
import org.apache.cloudstack.engine.subsystem.api.storage.VolumeInfo;
import org.apache.cloudstack.engine.subsystem.api.storage.VolumeService;
import org.apache.cloudstack.engine.subsystem.api.storage.VolumeService.VolumeApiResult;
import org.apache.cloudstack.framework.async.AsyncCallFuture;
import org.apache.cloudstack.framework.config.ConfigKey;
import org.apache.cloudstack.framework.config.Configurable;
import org.apache.cloudstack.framework.config.dao.ConfigurationDao;
import org.apache.cloudstack.framework.messagebus.MessageBus;
import org.apache.cloudstack.framework.messagebus.PublishScope;
import org.apache.cloudstack.managed.context.ManagedContextRunnable;
import org.apache.cloudstack.query.QueryService;
import org.apache.cloudstack.reservation.dao.ReservationDao;
import org.apache.cloudstack.snapshot.SnapshotHelper;
import org.apache.cloudstack.storage.command.DeleteCommand;
import org.apache.cloudstack.storage.command.DettachCommand;
import org.apache.cloudstack.storage.datastore.db.PrimaryDataStoreDao;
import org.apache.cloudstack.storage.datastore.db.StoragePoolVO;
import org.apache.cloudstack.storage.datastore.db.TemplateDataStoreDao;
import org.apache.cloudstack.storage.datastore.db.TemplateDataStoreVO;
import org.apache.cloudstack.storage.template.VnfTemplateManager;
import org.apache.cloudstack.userdata.UserDataManager;
import org.apache.cloudstack.utils.bytescale.ByteScaleUtils;
import org.apache.cloudstack.utils.security.ParserUtils;
import org.apache.cloudstack.vm.schedule.VMScheduleManager;
import org.apache.cloudstack.vm.UnmanagedVMsManager;
import org.apache.commons.codec.binary.Base64;
import org.apache.commons.collections.CollectionUtils;
import org.apache.commons.collections.MapUtils;
import org.apache.commons.lang.math.NumberUtils;
import org.apache.commons.lang3.StringUtils;
import org.apache.commons.lang3.builder.ToStringBuilder;
import org.apache.commons.lang3.builder.ToStringStyle;
import org.apache.log4j.Logger;
import org.jetbrains.annotations.NotNull;
import org.springframework.beans.factory.annotation.Autowired;
import org.springframework.beans.factory.annotation.Qualifier;
import org.w3c.dom.Document;
import org.w3c.dom.Element;
import org.w3c.dom.NodeList;
import org.xml.sax.InputSource;
import org.xml.sax.SAXException;

import com.cloud.agent.AgentManager;
import com.cloud.agent.api.Answer;
import com.cloud.agent.api.Command;
import com.cloud.agent.api.GetVmDiskStatsAnswer;
import com.cloud.agent.api.GetVmDiskStatsCommand;
import com.cloud.agent.api.GetVmIpAddressCommand;
import com.cloud.agent.api.GetVmNetworkStatsAnswer;
import com.cloud.agent.api.GetVmNetworkStatsCommand;
import com.cloud.agent.api.GetVolumeStatsAnswer;
import com.cloud.agent.api.GetVolumeStatsCommand;
import com.cloud.agent.api.ModifyTargetsCommand;
import com.cloud.agent.api.PvlanSetupCommand;
import com.cloud.agent.api.RestoreVMSnapshotAnswer;
import com.cloud.agent.api.RestoreVMSnapshotCommand;
import com.cloud.agent.api.StartAnswer;
import com.cloud.agent.api.VmDiskStatsEntry;
import com.cloud.agent.api.VmNetworkStatsEntry;
import com.cloud.agent.api.VolumeStatsEntry;
import com.cloud.agent.api.to.DiskTO;
import com.cloud.agent.api.to.NicTO;
import com.cloud.agent.api.to.VirtualMachineTO;
import com.cloud.agent.api.to.deployasis.OVFNetworkTO;
import com.cloud.agent.api.to.deployasis.OVFPropertyTO;
import com.cloud.agent.manager.Commands;
import com.cloud.alert.AlertManager;
import com.cloud.api.ApiDBUtils;
import com.cloud.api.query.dao.ServiceOfferingJoinDao;
import com.cloud.api.query.vo.ServiceOfferingJoinVO;
import com.cloud.capacity.Capacity;
import com.cloud.capacity.CapacityManager;
import com.cloud.configuration.Config;
import com.cloud.configuration.ConfigurationManager;
import com.cloud.configuration.ConfigurationManagerImpl;
import com.cloud.configuration.Resource.ResourceType;
import com.cloud.dc.DataCenter;
import com.cloud.dc.DataCenter.NetworkType;
import com.cloud.dc.DataCenterVO;
import com.cloud.dc.DedicatedResourceVO;
import com.cloud.dc.HostPodVO;
import com.cloud.dc.Pod;
import com.cloud.dc.Vlan;
import com.cloud.dc.Vlan.VlanType;
import com.cloud.dc.VlanVO;
import com.cloud.dc.dao.ClusterDao;
import com.cloud.dc.dao.DataCenterDao;
import com.cloud.dc.dao.DedicatedResourceDao;
import com.cloud.dc.dao.HostPodDao;
import com.cloud.dc.dao.VlanDao;
import com.cloud.deploy.DataCenterDeployment;
import com.cloud.deploy.DeployDestination;
import com.cloud.deploy.DeploymentPlanner;
import com.cloud.deploy.DeploymentPlanner.ExcludeList;
import com.cloud.deploy.DeploymentPlanningManager;
import com.cloud.deploy.PlannerHostReservationVO;
import com.cloud.deploy.dao.PlannerHostReservationDao;
import com.cloud.deployasis.UserVmDeployAsIsDetailVO;
import com.cloud.deployasis.dao.TemplateDeployAsIsDetailsDao;
import com.cloud.deployasis.dao.UserVmDeployAsIsDetailsDao;
import com.cloud.domain.Domain;
import com.cloud.domain.DomainVO;
import com.cloud.domain.dao.DomainDao;
import com.cloud.event.ActionEvent;
import com.cloud.event.ActionEventUtils;
import com.cloud.event.EventTypes;
import com.cloud.event.UsageEventUtils;
import com.cloud.event.UsageEventVO;
import com.cloud.event.dao.UsageEventDao;
import com.cloud.exception.AffinityConflictException;
import com.cloud.exception.AgentUnavailableException;
import com.cloud.exception.CloudException;
import com.cloud.exception.ConcurrentOperationException;
import com.cloud.exception.InsufficientAddressCapacityException;
import com.cloud.exception.InsufficientCapacityException;
import com.cloud.exception.InsufficientServerCapacityException;
import com.cloud.exception.InvalidParameterValueException;
import com.cloud.exception.ManagementServerException;
import com.cloud.exception.OperationTimedoutException;
import com.cloud.exception.PermissionDeniedException;
import com.cloud.exception.ResourceAllocationException;
import com.cloud.exception.ResourceUnavailableException;
import com.cloud.exception.StorageUnavailableException;
import com.cloud.exception.UnsupportedServiceException;
import com.cloud.exception.VirtualMachineMigrationException;
import com.cloud.gpu.GPU;
import com.cloud.ha.HighAvailabilityManager;
import com.cloud.host.Host;
import com.cloud.host.HostVO;
import com.cloud.host.Status;
import com.cloud.host.dao.HostDao;
import com.cloud.hypervisor.Hypervisor.HypervisorType;
import com.cloud.hypervisor.dao.HypervisorCapabilitiesDao;
import com.cloud.hypervisor.kvm.dpdk.DpdkHelper;
import com.cloud.network.IpAddressManager;
import com.cloud.network.Network;
import com.cloud.network.Network.GuestType;
import com.cloud.network.Network.IpAddresses;
import com.cloud.network.Network.Provider;
import com.cloud.network.Network.Service;
import com.cloud.network.NetworkModel;
import com.cloud.network.Networks.TrafficType;
import com.cloud.network.PhysicalNetwork;
import com.cloud.network.as.AutoScaleManager;
import com.cloud.network.dao.FirewallRulesDao;
import com.cloud.network.dao.IPAddressDao;
import com.cloud.network.dao.IPAddressVO;
import com.cloud.network.dao.LoadBalancerVMMapDao;
import com.cloud.network.dao.LoadBalancerVMMapVO;
import com.cloud.network.dao.NetworkDao;
import com.cloud.network.dao.NetworkServiceMapDao;
import com.cloud.network.dao.NetworkVO;
import com.cloud.network.dao.PhysicalNetworkDao;
import com.cloud.network.element.UserDataServiceProvider;
import com.cloud.network.guru.NetworkGuru;
import com.cloud.network.lb.LoadBalancingRulesManager;
import com.cloud.network.router.CommandSetupHelper;
import com.cloud.network.router.NetworkHelper;
import com.cloud.network.router.VpcVirtualNetworkApplianceManager;
import com.cloud.network.rules.FirewallManager;
import com.cloud.network.rules.FirewallRuleVO;
import com.cloud.network.rules.PortForwardingRuleVO;
import com.cloud.network.rules.RulesManager;
import com.cloud.network.rules.dao.PortForwardingRulesDao;
import com.cloud.network.security.SecurityGroup;
import com.cloud.network.security.SecurityGroupManager;
import com.cloud.network.security.SecurityGroupService;
import com.cloud.network.security.dao.SecurityGroupDao;
import com.cloud.network.vpc.VpcManager;
import com.cloud.offering.DiskOffering;
import com.cloud.offering.NetworkOffering;
import com.cloud.offering.NetworkOffering.Availability;
import com.cloud.offering.ServiceOffering;
import com.cloud.offerings.NetworkOfferingVO;
import com.cloud.offerings.dao.NetworkOfferingDao;
import com.cloud.org.Cluster;
import com.cloud.org.Grouping;
import com.cloud.resource.ResourceManager;
import com.cloud.resource.ResourceState;
import com.cloud.resourcelimit.CheckedReservation;
import com.cloud.server.ManagementService;
import com.cloud.server.ResourceTag;
import com.cloud.server.StatsCollector;
import com.cloud.service.ServiceOfferingVO;
import com.cloud.service.dao.ServiceOfferingDao;
import com.cloud.service.dao.ServiceOfferingDetailsDao;
import com.cloud.storage.DataStoreRole;
import com.cloud.storage.DiskOfferingVO;
import com.cloud.storage.GuestOSCategoryVO;
import com.cloud.storage.GuestOSVO;
import com.cloud.storage.ScopeType;
import com.cloud.storage.Snapshot;
import com.cloud.storage.SnapshotVO;
import com.cloud.storage.Storage;
import com.cloud.storage.Storage.ImageFormat;
import com.cloud.storage.Storage.StoragePoolType;
import com.cloud.storage.Storage.TemplateType;
import com.cloud.storage.StorageManager;
import com.cloud.storage.StoragePool;
import com.cloud.storage.StoragePoolStatus;
import com.cloud.storage.VMTemplateStorageResourceAssoc;
import com.cloud.storage.VMTemplateVO;
import com.cloud.storage.VMTemplateZoneVO;
import com.cloud.storage.Volume;
import com.cloud.storage.VolumeApiService;
import com.cloud.storage.VolumeVO;
import com.cloud.storage.dao.DiskOfferingDao;
import com.cloud.storage.dao.GuestOSCategoryDao;
import com.cloud.storage.dao.GuestOSDao;
import com.cloud.storage.dao.SnapshotDao;
import com.cloud.storage.dao.VMTemplateDao;
import com.cloud.storage.dao.VMTemplateZoneDao;
import com.cloud.storage.dao.VolumeDao;
import com.cloud.tags.ResourceTagVO;
import com.cloud.tags.dao.ResourceTagDao;
import com.cloud.template.TemplateApiService;
import com.cloud.template.TemplateManager;
import com.cloud.template.VirtualMachineTemplate;
import com.cloud.user.Account;
import com.cloud.user.AccountManager;
import com.cloud.user.AccountService;
import com.cloud.user.ResourceLimitService;
import com.cloud.user.SSHKeyPairVO;
import com.cloud.user.User;
import com.cloud.user.UserData;
import com.cloud.user.UserStatisticsVO;
import com.cloud.user.UserVO;
import com.cloud.user.VmDiskStatisticsVO;
import com.cloud.user.dao.AccountDao;
import com.cloud.user.dao.SSHKeyPairDao;
import com.cloud.user.dao.UserDao;
import com.cloud.user.dao.UserDataDao;
import com.cloud.user.dao.UserStatisticsDao;
import com.cloud.user.dao.VmDiskStatisticsDao;
import com.cloud.uservm.UserVm;
import com.cloud.utils.DateUtil;
import com.cloud.utils.Journal;
import com.cloud.utils.NumbersUtil;
import com.cloud.utils.Pair;
import com.cloud.utils.component.ManagerBase;
import com.cloud.utils.concurrency.NamedThreadFactory;
import com.cloud.utils.crypt.DBEncryptionUtil;
import com.cloud.utils.crypt.RSAHelper;
import com.cloud.utils.db.DB;
import com.cloud.utils.db.EntityManager;
import com.cloud.utils.db.GlobalLock;
import com.cloud.utils.db.SearchCriteria;
import com.cloud.utils.db.Transaction;
import com.cloud.utils.db.TransactionCallbackNoReturn;
import com.cloud.utils.db.TransactionCallbackWithException;
import com.cloud.utils.db.TransactionCallbackWithExceptionNoReturn;
import com.cloud.utils.db.TransactionStatus;
import com.cloud.utils.db.UUIDManager;
import com.cloud.utils.exception.CloudRuntimeException;
import com.cloud.utils.exception.ExecutionException;
import com.cloud.utils.fsm.NoTransitionException;
import com.cloud.utils.net.Ip;
import com.cloud.utils.net.NetUtils;
import com.cloud.vm.VirtualMachine.State;
import com.cloud.vm.dao.DomainRouterDao;
import com.cloud.vm.dao.InstanceGroupDao;
import com.cloud.vm.dao.InstanceGroupVMMapDao;
import com.cloud.vm.dao.NicDao;
import com.cloud.vm.dao.NicExtraDhcpOptionDao;
import com.cloud.vm.dao.UserVmDao;
import com.cloud.vm.dao.UserVmDetailsDao;
import com.cloud.vm.dao.VMInstanceDao;
import com.cloud.vm.dao.VmStatsDao;
import com.cloud.vm.snapshot.VMSnapshotManager;
import com.cloud.vm.snapshot.VMSnapshotVO;
import com.cloud.vm.snapshot.dao.VMSnapshotDao;

public class UserVmManagerImpl extends ManagerBase implements UserVmManager, VirtualMachineGuru, Configurable {
    private static final Logger s_logger = Logger.getLogger(UserVmManagerImpl.class);

    /**
     * The number of seconds to wait before timing out when trying to acquire a global lock.
     */
    private static final int ACQUIRE_GLOBAL_LOCK_TIMEOUT_FOR_COOPERATION = 3;

    private static final long GiB_TO_BYTES = 1024 * 1024 * 1024;

    @Inject
    private EntityManager _entityMgr;
    @Inject
    private HostDao _hostDao;
    @Inject
    private ServiceOfferingDao serviceOfferingDao;
    @Inject
    private DiskOfferingDao _diskOfferingDao;
    @Inject
    private VMTemplateDao _templateDao;
    @Inject
    private VMTemplateZoneDao _templateZoneDao;
    @Inject
    private TemplateDataStoreDao _templateStoreDao;
    @Inject
    private DomainDao _domainDao;
    @Inject
    private UserVmDao _vmDao;
    @Inject
    private VolumeDao _volsDao;
    @Inject
    private DataCenterDao _dcDao;
    @Inject
    private FirewallRulesDao _rulesDao;
    @Inject
    private LoadBalancerVMMapDao _loadBalancerVMMapDao;
    @Inject
    private PortForwardingRulesDao _portForwardingDao;
    @Inject
    private IPAddressDao _ipAddressDao;
    @Inject
    private HostPodDao _podDao;
    @Inject
    private NetworkModel _networkModel;
    @Inject
    private NetworkOrchestrationService _networkMgr;
    @Inject
    private AgentManager _agentMgr;
    @Inject
    private ConfigurationManager _configMgr;
    @Inject
    private AccountDao _accountDao;
    @Inject
    private UserDao _userDao;
    @Inject
    private SnapshotDao _snapshotDao;
    @Inject
    private GuestOSDao _guestOSDao;
    @Inject
    private HighAvailabilityManager _haMgr;
    @Inject
    private AlertManager _alertMgr;
    @Inject
    private AccountManager _accountMgr;
    @Inject
    private AccountService _accountService;
    @Inject
    private ClusterDao _clusterDao;
    @Inject
    private PrimaryDataStoreDao _storagePoolDao;
    @Inject
    private SecurityGroupManager _securityGroupMgr;
    @Inject
    private NetworkOfferingDao _networkOfferingDao;
    @Inject
    private InstanceGroupDao _vmGroupDao;
    @Inject
    private InstanceGroupVMMapDao _groupVMMapDao;
    @Inject
    private VirtualMachineManager _itMgr;
    @Inject
    private NetworkDao _networkDao;
    @Inject
    private NicDao _nicDao;
    @Inject
    private RulesManager _rulesMgr;
    @Inject
    private LoadBalancingRulesManager _lbMgr;
    @Inject
    private SSHKeyPairDao _sshKeyPairDao;
    @Inject
    private UserVmDetailsDao userVmDetailsDao;
    @Inject
    private HypervisorCapabilitiesDao _hypervisorCapabilitiesDao;
    @Inject
    private SecurityGroupDao _securityGroupDao;
    @Inject
    private CapacityManager _capacityMgr;
    @Inject
    private VMInstanceDao _vmInstanceDao;
    @Inject
    private ResourceLimitService _resourceLimitMgr;
    @Inject
    private FirewallManager _firewallMgr;
    @Inject
    private ResourceManager _resourceMgr;
    @Inject
    private NetworkServiceMapDao _ntwkSrvcDao;
    @Inject
    private PhysicalNetworkDao _physicalNetworkDao;
    @Inject
    private VpcManager _vpcMgr;
    @Inject
    private TemplateManager _templateMgr;
    @Inject
    private GuestOSCategoryDao _guestOSCategoryDao;
    @Inject
    private UsageEventDao _usageEventDao;
    @Inject
    private VmDiskStatisticsDao _vmDiskStatsDao;
    @Inject
    private VMSnapshotDao _vmSnapshotDao;
    @Inject
    private VMSnapshotManager _vmSnapshotMgr;
    @Inject
    private AffinityGroupVMMapDao _affinityGroupVMMapDao;
    @Inject
    private AffinityGroupDao _affinityGroupDao;
    @Inject
    private DedicatedResourceDao _dedicatedDao;
    @Inject
    private AffinityGroupService _affinityGroupService;
    @Inject
    private PlannerHostReservationDao _plannerHostReservationDao;
    @Inject
    private ServiceOfferingDetailsDao serviceOfferingDetailsDao;
    @Inject
    private UserStatisticsDao _userStatsDao;
    @Inject
    private VlanDao _vlanDao;
    @Inject
    private VolumeService _volService;
    @Inject
    private VolumeDataFactory volFactory;
    @Inject
    private UUIDManager _uuidMgr;
    @Inject
    private DeploymentPlanningManager _planningMgr;
    @Inject
    private VolumeApiService _volumeService;
    @Inject
    private DataStoreManager _dataStoreMgr;
    @Inject
    private VpcVirtualNetworkApplianceManager _virtualNetAppliance;
    @Inject
    private DomainRouterDao _routerDao;
    @Inject
    private VMNetworkMapDao _vmNetworkMapDao;
    @Inject
    private IpAddressManager _ipAddrMgr;
    @Inject
    private NicExtraDhcpOptionDao _nicExtraDhcpOptionDao;
    @Inject
    private TemplateApiService _tmplService;
    @Inject
    private ConfigurationDao _configDao;
    @Inject
    private DpdkHelper dpdkHelper;
    @Inject
    private ResourceTagDao resourceTagDao;
    @Inject
    private TemplateDeployAsIsDetailsDao templateDeployAsIsDetailsDao;
    @Inject
    private UserVmDeployAsIsDetailsDao userVmDeployAsIsDetailsDao;
    @Inject
    private DataStoreProviderManager _dataStoreProviderMgr;
    @Inject
    private StorageManager storageManager;
    @Inject
    private ServiceOfferingJoinDao serviceOfferingJoinDao;
    @Inject
    private BackupDao backupDao;
    @Inject
    private BackupManager backupManager;
    @Inject
    private AnnotationDao annotationDao;
    @Inject
    private VmStatsDao vmStatsDao;
    @Inject
    private MessageBus messageBus;
    @Inject
    protected CommandSetupHelper commandSetupHelper;
    @Autowired
    @Qualifier("networkHelper")
    protected NetworkHelper nwHelper;
    @Inject
    ReservationDao reservationDao;
    @Inject
    ResourceLimitService resourceLimitService;

    @Inject
    private StatsCollector statsCollector;
    @Inject
    private UserDataDao userDataDao;

    @Inject
    protected SnapshotHelper snapshotHelper;

    @Inject
    private AutoScaleManager autoScaleManager;

    @Inject
    VMScheduleManager vmScheduleManager;

    private ScheduledExecutorService _executor = null;
    private ScheduledExecutorService _vmIpFetchExecutor = null;
    private int _expungeInterval;
    private int _expungeDelay;
    private boolean _dailyOrHourly = false;
    private int capacityReleaseInterval;
    private ExecutorService _vmIpFetchThreadExecutor;


    private String _instance;
    private boolean _instanceNameFlag;
    private int _scaleRetry;
    private Map<Long, VmAndCountDetails> vmIdCountMap = new ConcurrentHashMap<>();

    protected static long ROOT_DEVICE_ID = 0;

    private static final int MAX_HTTP_GET_LENGTH = 2 * MAX_USER_DATA_LENGTH_BYTES;
    private static final int NUM_OF_2K_BLOCKS = 512;
    private static final int MAX_HTTP_POST_LENGTH = NUM_OF_2K_BLOCKS * MAX_USER_DATA_LENGTH_BYTES;

    @Inject
    private OrchestrationService _orchSrvc;

    @Inject
    private VolumeOrchestrationService volumeMgr;

    @Inject
    private ManagementService _mgr;

    @Inject
    private UserDataManager userDataManager;

    @Inject
    VnfTemplateManager vnfTemplateManager;

    private static final ConfigKey<Integer> VmIpFetchWaitInterval = new ConfigKey<Integer>("Advanced", Integer.class, "externaldhcp.vmip.retrieval.interval", "180",
            "Wait Interval (in seconds) for shared network vm dhcp ip addr fetch for next iteration ", true);

    private static final ConfigKey<Integer> VmIpFetchTrialMax = new ConfigKey<Integer>("Advanced", Integer.class, "externaldhcp.vmip.max.retry", "10",
            "The max number of retrieval times for shared entwork vm dhcp ip fetch, in case of failures", true);

    private static final ConfigKey<Integer> VmIpFetchThreadPoolMax = new ConfigKey<Integer>("Advanced", Integer.class, "externaldhcp.vmipFetch.threadPool.max", "10",
            "number of threads for fetching vms ip address", true);

    private static final ConfigKey<Integer> VmIpFetchTaskWorkers = new ConfigKey<Integer>("Advanced", Integer.class, "externaldhcp.vmipfetchtask.workers", "10",
            "number of worker threads for vm ip fetch task ", true);

    private static final ConfigKey<Boolean> AllowDeployVmIfGivenHostFails = new ConfigKey<Boolean>("Advanced", Boolean.class, "allow.deploy.vm.if.deploy.on.given.host.fails", "false",
            "allow vm to deploy on different host if vm fails to deploy on the given host ", true);

    private static final ConfigKey<Boolean> EnableAdditionalVmConfig = new ConfigKey<>("Advanced", Boolean.class,
            "enable.additional.vm.configuration", "false", "allow additional arbitrary configuration to vm", true, ConfigKey.Scope.Account);

    private static final ConfigKey<String> KvmAdditionalConfigAllowList = new ConfigKey<>(String.class,
    "allow.additional.vm.configuration.list.kvm", "Advanced", "", "Comma separated list of allowed additional configuration options.", true, ConfigKey.Scope.Global, null, null, EnableAdditionalVmConfig.key(), null, null, ConfigKey.Kind.CSV, null);

    private static final ConfigKey<String> XenServerAdditionalConfigAllowList = new ConfigKey<>(String.class,
    "allow.additional.vm.configuration.list.xenserver", "Advanced", "", "Comma separated list of allowed additional configuration options", true, ConfigKey.Scope.Global, null, null, EnableAdditionalVmConfig.key(), null, null, ConfigKey.Kind.CSV, null);

    private static final ConfigKey<String> VmwareAdditionalConfigAllowList = new ConfigKey<>(String.class,
    "allow.additional.vm.configuration.list.vmware", "Advanced", "", "Comma separated list of allowed additional configuration options.", true, ConfigKey.Scope.Global, null, null, EnableAdditionalVmConfig.key(), null, null, ConfigKey.Kind.CSV, null);

    private static final ConfigKey<Boolean> VmDestroyForcestop = new ConfigKey<Boolean>("Advanced", Boolean.class, "vm.destroy.forcestop", "false",
            "On destroy, force-stop takes this value ", true);

    public static final List<HypervisorType> VM_STORAGE_MIGRATION_SUPPORTING_HYPERVISORS = new ArrayList<>(Arrays.asList(
            HypervisorType.KVM,
            HypervisorType.VMware,
            HypervisorType.XenServer,
            HypervisorType.Simulator
    ));

    protected static final List<HypervisorType> ROOT_DISK_SIZE_OVERRIDE_SUPPORTING_HYPERVISORS = Arrays.asList(
            HypervisorType.KVM,
            HypervisorType.XenServer,
            HypervisorType.VMware,
            HypervisorType.Simulator,
            HypervisorType.Custom
    );

    private static final List<HypervisorType> HYPERVISORS_THAT_CAN_DO_STORAGE_MIGRATION_ON_NON_USER_VMS = Arrays.asList(HypervisorType.KVM, HypervisorType.VMware);

    @Override
    public UserVmVO getVirtualMachine(long vmId) {
        return _vmDao.findById(vmId);
    }

    @Override
    public List<? extends UserVm> getVirtualMachines(long hostId) {
        return _vmDao.listByHostId(hostId);
    }

    protected void resourceCountIncrement(long accountId, Boolean displayVm, ServiceOffering serviceOffering, VirtualMachineTemplate template) {
        if (!VirtualMachineManager.ResourceCountRunningVMsonly.value()) {
            _resourceLimitMgr.incrementVmResourceCount(accountId, displayVm, serviceOffering, template);
        }
    }

    protected void resourceCountDecrement(long accountId, Boolean displayVm, ServiceOffering serviceOffering, VirtualMachineTemplate template) {
        if (!VirtualMachineManager.ResourceCountRunningVMsonly.value()) {
            _resourceLimitMgr.decrementVmResourceCount(accountId, displayVm, serviceOffering, template);
        }
    }

    public class VmAndCountDetails {
        long vmId;
        int  retrievalCount = VmIpFetchTrialMax.value();


        public VmAndCountDetails() {
        }

        public VmAndCountDetails (long vmId, int retrievalCount) {
            this.vmId = vmId;
            this.retrievalCount = retrievalCount;
        }

        public VmAndCountDetails (long vmId) {
            this.vmId = vmId;
        }

        public int getRetrievalCount() {
            return retrievalCount;
        }

        public void setRetrievalCount(int retrievalCount) {
            this.retrievalCount = retrievalCount;
        }

        public long getVmId() {
            return vmId;
        }

        public void setVmId(long vmId) {
            this.vmId = vmId;
        }

        public void decrementCount() {
            this.retrievalCount--;

        }
    }

    private class VmIpAddrFetchThread extends ManagedContextRunnable {


        long nicId;
        long vmId;
        String vmName;
        boolean isWindows;
        Long hostId;
        String networkCidr;

        public VmIpAddrFetchThread(long vmId, long nicId, String instanceName, boolean windows, Long hostId, String networkCidr) {
            this.vmId = vmId;
            this.nicId = nicId;
            this.vmName = instanceName;
            this.isWindows = windows;
            this.hostId = hostId;
            this.networkCidr = networkCidr;
        }

        @Override
        protected void runInContext() {
            GetVmIpAddressCommand cmd = new GetVmIpAddressCommand(vmName, networkCidr, isWindows);
            boolean decrementCount = true;

            try {
                s_logger.debug("Trying for vm "+ vmId +" nic Id "+nicId +" ip retrieval ...");
                Answer answer = _agentMgr.send(hostId, cmd);
                NicVO nic = _nicDao.findById(nicId);
                if (answer.getResult()) {
                    String vmIp = answer.getDetails();

                    if (NetUtils.isValidIp4(vmIp)) {
                        // set this vm ip addr in vm nic.
                        if (nic != null) {
                            nic.setIPv4Address(vmIp);
                            _nicDao.update(nicId, nic);
                            s_logger.debug("Vm "+ vmId +" IP "+vmIp +" got retrieved successfully");
                            vmIdCountMap.remove(nicId);
                            decrementCount = false;
                            ActionEventUtils.onActionEvent(User.UID_SYSTEM, Account.ACCOUNT_ID_SYSTEM,
                                    Domain.ROOT_DOMAIN, EventTypes.EVENT_NETWORK_EXTERNAL_DHCP_VM_IPFETCH,
                                    "VM " + vmId + " nic id " + nicId + " ip address " + vmIp + " got fetched successfully", vmId, ApiCommandResourceType.VirtualMachine.toString());
                        }
                    }
                } else {
                    //previously vm has ip and nic table has ip address. After vm restart or stop/start
                    //if vm doesnot get the ip then set the ip in nic table to null
                    if (nic.getIPv4Address() != null) {
                        nic.setIPv4Address(null);
                        _nicDao.update(nicId, nic);
                    }
                    if (answer.getDetails() != null) {
                        s_logger.debug("Failed to get vm ip for Vm "+ vmId + answer.getDetails());
                    }
                }
            } catch (OperationTimedoutException e) {
                s_logger.warn("Timed Out", e);
            } catch (AgentUnavailableException e) {
                s_logger.warn("Agent Unavailable ", e);
            } finally {
                if (decrementCount) {
                    VmAndCountDetails vmAndCount = vmIdCountMap.get(nicId);
                    vmAndCount.decrementCount();
                    s_logger.debug("Ip is not retrieved for VM " + vmId +" nic "+nicId + " ... decremented count to "+vmAndCount.getRetrievalCount());
                    vmIdCountMap.put(nicId, vmAndCount);
                }
            }
        }
    }

    private void addVmUefiBootOptionsToParams(Map<VirtualMachineProfile.Param, Object> params, String bootType, String bootMode) {
        if (s_logger.isTraceEnabled()) {
            s_logger.trace(String.format("Adding boot options (%s, %s, %s) into the param map for VM start as UEFI detail(%s=%s) found for the VM",
                    VirtualMachineProfile.Param.UefiFlag.getName(),
                    VirtualMachineProfile.Param.BootType.getName(),
                    VirtualMachineProfile.Param.BootMode.getName(),
                    bootType,
                    bootMode));
        }
        params.put(VirtualMachineProfile.Param.UefiFlag, "Yes");
        params.put(VirtualMachineProfile.Param.BootType, bootType);
        params.put(VirtualMachineProfile.Param.BootMode, bootMode);
    }

    @Override
    @ActionEvent(eventType = EventTypes.EVENT_VM_RESETPASSWORD, eventDescription = "resetting Vm password", async = true)
    public UserVm resetVMPassword(ResetVMPasswordCmd cmd, String password) throws ResourceUnavailableException, InsufficientCapacityException {
        Account caller = CallContext.current().getCallingAccount();
        Long vmId = cmd.getId();
        UserVmVO userVm = _vmDao.findById(cmd.getId());

        // Do parameters input validation
        if (userVm == null) {
            throw new InvalidParameterValueException("unable to find a virtual machine with id " + cmd.getId());
        }

        _vmDao.loadDetails(userVm);

        VMTemplateVO template = _templateDao.findByIdIncludingRemoved(userVm.getTemplateId());
        if (template == null || !template.isEnablePassword()) {
            throw new InvalidParameterValueException("Fail to reset password for the virtual machine, the template is not password enabled");
        }

        if (userVm.getState() == State.Error || userVm.getState() == State.Expunging) {
            s_logger.error("vm is not in the right state: " + vmId);
            throw new InvalidParameterValueException("Vm with id " + vmId + " is not in the right state");
        }

        if (userVm.getState() != State.Stopped) {
            s_logger.error("vm is not in the right state: " + vmId);
            throw new InvalidParameterValueException("Vm " + userVm + " should be stopped to do password reset");
        }

        _accountMgr.checkAccess(caller, null, true, userVm);

        boolean result = resetVMPasswordInternal(vmId, password);

        if (result) {
            userVm.setPassword(password);
        } else {
            throw new CloudRuntimeException("Failed to reset password for the virtual machine ");
        }

        return userVm;
    }

    private boolean resetVMPasswordInternal(Long vmId, String password) throws ResourceUnavailableException, InsufficientCapacityException {
        Long userId = CallContext.current().getCallingUserId();
        VMInstanceVO vmInstance = _vmDao.findById(vmId);

        if (password == null || password.equals("")) {
            return false;
        }

        VMTemplateVO template = _templateDao.findByIdIncludingRemoved(vmInstance.getTemplateId());
        if (template.isEnablePassword()) {
            Nic defaultNic = _networkModel.getDefaultNic(vmId);
            if (defaultNic == null) {
                s_logger.error("Unable to reset password for vm " + vmInstance + " as the instance doesn't have default nic");
                return false;
            }

            Network defaultNetwork = _networkDao.findById(defaultNic.getNetworkId());
            NicProfile defaultNicProfile = new NicProfile(defaultNic, defaultNetwork, null, null, null, _networkModel.isSecurityGroupSupportedInNetwork(defaultNetwork),
                    _networkModel.getNetworkTag(template.getHypervisorType(), defaultNetwork));
            VirtualMachineProfile vmProfile = new VirtualMachineProfileImpl(vmInstance);
            vmProfile.setParameter(VirtualMachineProfile.Param.VmPassword, password);

            UserDataServiceProvider element = _networkMgr.getPasswordResetProvider(defaultNetwork);
            if (element == null) {
                throw new CloudRuntimeException("Can't find network element for " + Service.UserData.getName() + " provider needed for password reset");
            }

            boolean result = element.savePassword(defaultNetwork, defaultNicProfile, vmProfile);

            // Need to reboot the virtual machine so that the password gets
            // redownloaded from the DomR, and reset on the VM
            if (!result) {
                s_logger.debug("Failed to reset password for the virtual machine; no need to reboot the vm");
                return false;
            } else {
                final UserVmVO userVm = _vmDao.findById(vmId);
                _vmDao.loadDetails(userVm);
                // update the password in vm_details table too
                // Check if an SSH key pair was selected for the instance and if so
                // use it to encrypt & save the vm password
                encryptAndStorePassword(userVm, password);

                if (vmInstance.getState() == State.Stopped) {
                    s_logger.debug("Vm " + vmInstance + " is stopped, not rebooting it as a part of password reset");
                    return true;
                }

                if (rebootVirtualMachine(userId, vmId, false, false) == null) {
                    s_logger.warn("Failed to reboot the vm " + vmInstance);
                    return false;
                } else {
                    s_logger.debug("Vm " + vmInstance + " is rebooted successfully as a part of password reset");
                    return true;
                }
            }
        } else {
            if (s_logger.isDebugEnabled()) {
                s_logger.debug("Reset password called for a vm that is not using a password enabled template");
            }
            return false;
        }
    }

    @Override
    @ActionEvent(eventType = EventTypes.EVENT_VM_RESETUSERDATA, eventDescription = "resetting VM userdata", async = true)
    public UserVm resetVMUserData(ResetVMUserDataCmd cmd) throws ResourceUnavailableException, InsufficientCapacityException {

        Account caller = CallContext.current().getCallingAccount();
        Long vmId = cmd.getId();
        UserVmVO userVm = _vmDao.findById(cmd.getId());

        if (userVm == null) {
            throw new InvalidParameterValueException("unable to find a virtual machine by id" + cmd.getId());
        }
        _accountMgr.checkAccess(caller, null, true, userVm);

        VMTemplateVO template = _templateDao.findByIdIncludingRemoved(userVm.getTemplateId());

        // Do parameters input validation

        if (userVm.getState() != State.Stopped) {
            s_logger.error("vm is not in the right state: " + vmId);
            throw new InvalidParameterValueException(String.format("VM %s should be stopped to do UserData reset", userVm));
        }

        String userData = cmd.getUserData();
        Long userDataId = cmd.getUserdataId();
        String userDataDetails = null;
        if (MapUtils.isNotEmpty(cmd.getUserdataDetails())) {
            userDataDetails = cmd.getUserdataDetails().toString();
        }
        userData = finalizeUserData(userData, userDataId, template);
        userData = userDataManager.validateUserData(userData, cmd.getHttpMethod());

        userVm.setUserDataId(userDataId);
        userVm.setUserData(userData);
        userVm.setUserDataDetails(userDataDetails);
        _vmDao.update(userVm.getId(), userVm);

        updateUserData(userVm);

        UserVmVO vm = _vmDao.findById(vmId);
        _vmDao.loadDetails(vm);
        return vm;
    }

    @Override
    @ActionEvent(eventType = EventTypes.EVENT_VM_RESETSSHKEY, eventDescription = "resetting Vm SSHKey", async = true)
    public UserVm resetVMSSHKey(ResetVMSSHKeyCmd cmd) throws ResourceUnavailableException, InsufficientCapacityException {

        Account caller = CallContext.current().getCallingAccount();
        Account owner = _accountMgr.finalizeOwner(caller, cmd.getAccountName(), cmd.getDomainId(), cmd.getProjectId());
        Long vmId = cmd.getId();
        UserVmVO userVm = _vmDao.findById(cmd.getId());

        if (userVm == null) {
            throw new InvalidParameterValueException("unable to find a virtual machine by id" + cmd.getId());
        }

        VMTemplateVO template = _templateDao.findByIdIncludingRemoved(userVm.getTemplateId());

        // Do parameters input validation

        if (userVm.getState() == State.Error || userVm.getState() == State.Expunging) {
            s_logger.error("vm is not in the right state: " + vmId);
            throw new InvalidParameterValueException("Vm with specified id is not in the right state");
        }
        if (userVm.getState() != State.Stopped) {
            s_logger.error("vm is not in the right state: " + vmId);
            throw new InvalidParameterValueException("Vm " + userVm + " should be stopped to do SSH Key reset");
        }

        if (cmd.getNames() == null || cmd.getNames().isEmpty()) {
            throw new InvalidParameterValueException("'keypair' or 'keyparis' must be specified");
        }

        String keypairnames = "";
        String sshPublicKeys = "";
        List<SSHKeyPairVO> pairs = new ArrayList<>();

        pairs = _sshKeyPairDao.findByNames(owner.getAccountId(), owner.getDomainId(), cmd.getNames());
        if (pairs == null || pairs.size() != cmd.getNames().size()) {
            throw new InvalidParameterValueException("Not all specified keyparis exist");
        }
        sshPublicKeys = pairs.stream().map(p -> p.getPublicKey()).collect(Collectors.joining("\n"));
        keypairnames = String.join(",", cmd.getNames());

        _accountMgr.checkAccess(caller, null, true, userVm);

        boolean result = resetVMSSHKeyInternal(vmId, sshPublicKeys, keypairnames);

        UserVmVO vm = _vmDao.findById(vmId);
        _vmDao.loadDetails(vm);
        if (!result) {
            throw new CloudRuntimeException("Failed to reset SSH Key for the virtual machine ");
        }

        removeEncryptedPasswordFromUserVmVoDetails(vmId);

        _vmDao.loadDetails(userVm);
        return userVm;
    }

    protected void removeEncryptedPasswordFromUserVmVoDetails(long vmId) {
        userVmDetailsDao.removeDetail(vmId, VmDetailConstants.ENCRYPTED_PASSWORD);
    }

    private boolean resetVMSSHKeyInternal(Long vmId, String sshPublicKeys, String keypairnames) throws ResourceUnavailableException, InsufficientCapacityException {
        Long userId = CallContext.current().getCallingUserId();
        VMInstanceVO vmInstance = _vmDao.findById(vmId);

        VMTemplateVO template = _templateDao.findByIdIncludingRemoved(vmInstance.getTemplateId());
        Nic defaultNic = _networkModel.getDefaultNic(vmId);
        if (defaultNic == null) {
            s_logger.error("Unable to reset SSH Key for vm " + vmInstance + " as the instance doesn't have default nic");
            return false;
        }

        Network defaultNetwork = _networkDao.findById(defaultNic.getNetworkId());
        NicProfile defaultNicProfile = new NicProfile(defaultNic, defaultNetwork, null, null, null, _networkModel.isSecurityGroupSupportedInNetwork(defaultNetwork),
                _networkModel.getNetworkTag(template.getHypervisorType(), defaultNetwork));

        VirtualMachineProfile vmProfile = new VirtualMachineProfileImpl(vmInstance);

        UserDataServiceProvider element = _networkMgr.getSSHKeyResetProvider(defaultNetwork);
        if (element == null) {
            throw new CloudRuntimeException("Can't find network element for " + Service.UserData.getName() + " provider needed for SSH Key reset");
        }
        boolean result = element.saveSSHKey(defaultNetwork, defaultNicProfile, vmProfile, sshPublicKeys);
        // Need to reboot the virtual machine so that the password gets redownloaded from the DomR, and reset on the VM
        if (!result) {
            s_logger.debug("Failed to reset SSH Key for the virtual machine; no need to reboot the vm");
            return false;
        } else {
            final UserVmVO userVm = _vmDao.findById(vmId);
            _vmDao.loadDetails(userVm);
            userVm.setDetail(VmDetailConstants.SSH_PUBLIC_KEY, sshPublicKeys);
            userVm.setDetail(VmDetailConstants.SSH_KEY_PAIR_NAMES, keypairnames);
            _vmDao.saveDetails(userVm);

            if (vmInstance.getState() == State.Stopped) {
                s_logger.debug("Vm " + vmInstance + " is stopped, not rebooting it as a part of SSH Key reset");
                return true;
            }
            if (rebootVirtualMachine(userId, vmId, false, false) == null) {
                s_logger.warn("Failed to reboot the vm " + vmInstance);
                return false;
            } else {
                s_logger.debug("Vm " + vmInstance + " is rebooted successfully as a part of SSH Key reset");
                return true;
            }
        }
    }

    @Override
    public boolean stopVirtualMachine(long userId, long vmId) {
        boolean status = false;
        if (s_logger.isDebugEnabled()) {
            s_logger.debug("Stopping vm=" + vmId);
        }
        UserVmVO vm = _vmDao.findById(vmId);
        if (vm == null || vm.getRemoved() != null) {
            if (s_logger.isDebugEnabled()) {
                s_logger.debug("VM is either removed or deleted.");
            }
            return true;
        }

        _userDao.findById(userId);
        try {
            VirtualMachineEntity vmEntity = _orchSrvc.getVirtualMachine(vm.getUuid());
            status = vmEntity.stop(Long.toString(userId));
        } catch (ResourceUnavailableException e) {
            s_logger.debug("Unable to stop due to ", e);
            status = false;
        } catch (CloudException e) {
            throw new CloudRuntimeException("Unable to contact the agent to stop the virtual machine " + vm, e);
        }
        return status;
    }

    private UserVm rebootVirtualMachine(long userId, long vmId, boolean enterSetup, boolean forced) throws InsufficientCapacityException, ResourceUnavailableException {
        UserVmVO vm = _vmDao.findById(vmId);

        if (s_logger.isTraceEnabled()) {
            s_logger.trace(String.format("reboot %s with enterSetup set to %s", vm.getInstanceName(), Boolean.toString(enterSetup)));
        }

        if (vm == null || vm.getState() == State.Destroyed || vm.getState() == State.Expunging || vm.getRemoved() != null) {
            s_logger.warn("Vm id=" + vmId + " doesn't exist");
            return null;
        }

        if (vm.getState() == State.Running && vm.getHostId() != null) {
            collectVmDiskAndNetworkStatistics(vm, State.Running);

            if (forced) {
                Host vmOnHost = _hostDao.findById(vm.getHostId());
                if (vmOnHost == null || vmOnHost.getResourceState() != ResourceState.Enabled || vmOnHost.getStatus() != Status.Up ) {
                    throw new CloudRuntimeException("Unable to force reboot the VM as the host: " + vm.getHostId() + " is not in the right state");
                }
                return forceRebootVirtualMachine(vmId, vm.getHostId(), enterSetup);
            }

            DataCenterVO dc = _dcDao.findById(vm.getDataCenterId());
            try {
                if (dc.getNetworkType() == DataCenter.NetworkType.Advanced) {
                    //List all networks of vm
                    List<Long> vmNetworks = _vmNetworkMapDao.getNetworks(vmId);
                    List<DomainRouterVO> routers = new ArrayList<DomainRouterVO>();
                    //List the stopped routers
                    for(long vmNetworkId : vmNetworks) {
                        List<DomainRouterVO> router = _routerDao.listStopped(vmNetworkId);
                        routers.addAll(router);
                    }
                    //A vm may not have many nics attached and even fewer routers might be stopped (only in exceptional cases)
                    //Safe to start the stopped router serially, this is consistent with the way how multiple networks are added to vm during deploy
                    //and routers are started serially ,may revisit to make this process parallel
                    for(DomainRouterVO routerToStart : routers) {
                        s_logger.warn("Trying to start router " + routerToStart.getInstanceName() + " as part of vm: " + vm.getInstanceName() + " reboot");
                        _virtualNetAppliance.startRouter(routerToStart.getId(),true);
                    }
                }
            } catch (ConcurrentOperationException e) {
                throw new CloudRuntimeException("Concurrent operations on starting router. " + e);
            } catch (Exception ex){
                throw new CloudRuntimeException("Router start failed due to" + ex);
            } finally {
                if (s_logger.isInfoEnabled()) {
                    s_logger.info(String.format("Rebooting vm %s%s.", vm.getInstanceName(), enterSetup? " entering hardware setup menu" : " as is"));
                }
                Map<VirtualMachineProfile.Param,Object> params = null;
                if (enterSetup) {
                    params = new HashMap();
                    params.put(VirtualMachineProfile.Param.BootIntoSetup, Boolean.TRUE);
                    if (s_logger.isTraceEnabled()) {
                        s_logger.trace(String.format("Adding %s to paramlist", VirtualMachineProfile.Param.BootIntoSetup));
                    }
                }
                _itMgr.reboot(vm.getUuid(), params);
            }
            return _vmDao.findById(vmId);
        } else {
            s_logger.error("Vm id=" + vmId + " is not in Running state, failed to reboot");
            return null;
        }
    }

    private UserVm forceRebootVirtualMachine(long vmId, long hostId, boolean enterSetup) {
        try {
            if (stopVirtualMachine(vmId, false) != null) {
                Map<VirtualMachineProfile.Param,Object> params = new HashMap<>();
                if (enterSetup) {
                    params.put(VirtualMachineProfile.Param.BootIntoSetup, Boolean.TRUE);
                }
                return startVirtualMachine(vmId, null, null, hostId, params, null, false).first();
            }
        } catch (ResourceUnavailableException e) {
            throw new CloudRuntimeException("Unable to reboot the VM: " + vmId, e);
        } catch (CloudException e) {
            throw new CloudRuntimeException("Unable to reboot the VM: " + vmId, e);
        }
        return null;
    }

    @Override
    @ActionEvent(eventType = EventTypes.EVENT_VM_UPGRADE, eventDescription = "upgrading Vm")
    /*
     * TODO: cleanup eventually - Refactored API call
     */
    // This method will be deprecated as we use ScaleVMCmd for both stopped VMs and running VMs
    public UserVm upgradeVirtualMachine(UpgradeVMCmd cmd) throws ResourceAllocationException {
        Long vmId = cmd.getId();
        Long svcOffId = cmd.getServiceOfferingId();
        Account caller = CallContext.current().getCallingAccount();

        // Verify input parameters
        //UserVmVO vmInstance = _vmDao.findById(vmId);
        VMInstanceVO vmInstance = _vmInstanceDao.findById(vmId);
        if (vmInstance == null) {
            throw new InvalidParameterValueException("unable to find a virtual machine with id " + vmId);
        } else if (!(vmInstance.getState().equals(State.Stopped))) {
            throw new InvalidParameterValueException("Unable to upgrade virtual machine " + vmInstance.toString() + " " + " in state " + vmInstance.getState()
            + "; make sure the virtual machine is stopped");
        }

        _accountMgr.checkAccess(caller, null, true, vmInstance);

        upgradeStoppedVirtualMachine(vmId, svcOffId, cmd.getDetails());

        // Generate usage event for VM upgrade
        UserVmVO userVm = _vmDao.findById(vmId);
        generateUsageEvent( userVm, userVm.isDisplayVm(), EventTypes.EVENT_VM_UPGRADE);

        return userVm;
    }

    private void validateOfferingMaxResource(ServiceOfferingVO offering) {
        Integer maxCPUCores = ConfigurationManagerImpl.VM_SERVICE_OFFERING_MAX_CPU_CORES.value() == 0 ? Integer.MAX_VALUE: ConfigurationManagerImpl.VM_SERVICE_OFFERING_MAX_CPU_CORES.value();
        if (offering.getCpu() > maxCPUCores) {
            throw new InvalidParameterValueException("Invalid cpu cores value, please choose another service offering with cpu cores between 1 and " + maxCPUCores);
        }
        Integer maxRAMSize = ConfigurationManagerImpl.VM_SERVICE_OFFERING_MAX_RAM_SIZE.value() == 0 ? Integer.MAX_VALUE: ConfigurationManagerImpl.VM_SERVICE_OFFERING_MAX_RAM_SIZE.value();
        if (offering.getRamSize() > maxRAMSize) {
            throw new InvalidParameterValueException("Invalid memory value, please choose another service offering with memory between 32 and " + maxRAMSize + " MB");
        }
    }

    @Override
    public void validateCustomParameters(ServiceOfferingVO serviceOffering, Map<String, String> customParameters) {
        //TODO need to validate custom cpu, and memory against min/max CPU/Memory ranges from service_offering_details table
        if (customParameters.size() != 0) {
            Map<String, String> offeringDetails = serviceOfferingDetailsDao.listDetailsKeyPairs(serviceOffering.getId());
            if (serviceOffering.getCpu() == null) {
                int minCPU = NumbersUtil.parseInt(offeringDetails.get(ApiConstants.MIN_CPU_NUMBER), 1);
                int maxCPU = NumbersUtil.parseInt(offeringDetails.get(ApiConstants.MAX_CPU_NUMBER), Integer.MAX_VALUE);
                int cpuNumber = NumbersUtil.parseInt(customParameters.get(UsageEventVO.DynamicParameters.cpuNumber.name()), -1);
                Integer maxCPUCores = ConfigurationManagerImpl.VM_SERVICE_OFFERING_MAX_CPU_CORES.value() == 0 ? Integer.MAX_VALUE: ConfigurationManagerImpl.VM_SERVICE_OFFERING_MAX_CPU_CORES.value();
                if (cpuNumber < minCPU || cpuNumber > maxCPU || cpuNumber > maxCPUCores) {
                    throw new InvalidParameterValueException(String.format("Invalid cpu cores value, specify a value between %d and %d", minCPU, Math.min(maxCPUCores, maxCPU)));
                }
            } else if (customParameters.containsKey(UsageEventVO.DynamicParameters.cpuNumber.name())) {
                throw new InvalidParameterValueException("The cpu cores of this offering id:" + serviceOffering.getUuid()
                + " is not customizable. This is predefined in the template.");
            }

            if (serviceOffering.getSpeed() == null) {
                String cpuSpeed = customParameters.get(UsageEventVO.DynamicParameters.cpuSpeed.name());
                if ((cpuSpeed == null) || (NumbersUtil.parseInt(cpuSpeed, -1) <= 0)) {
                    throw new InvalidParameterValueException("Invalid cpu speed value, specify a value between 1 and " + Integer.MAX_VALUE);
                }
            } else if (!serviceOffering.isCustomCpuSpeedSupported() && customParameters.containsKey(UsageEventVO.DynamicParameters.cpuSpeed.name())) {
                throw new InvalidParameterValueException("The cpu speed of this offering id:" + serviceOffering.getUuid()
                + " is not customizable. This is predefined in the template.");
            }

            if (serviceOffering.getRamSize() == null) {
                int minMemory = NumbersUtil.parseInt(offeringDetails.get(ApiConstants.MIN_MEMORY), 32);
                int maxMemory = NumbersUtil.parseInt(offeringDetails.get(ApiConstants.MAX_MEMORY), Integer.MAX_VALUE);
                int memory = NumbersUtil.parseInt(customParameters.get(UsageEventVO.DynamicParameters.memory.name()), -1);
                Integer maxRAMSize = ConfigurationManagerImpl.VM_SERVICE_OFFERING_MAX_RAM_SIZE.value() == 0 ? Integer.MAX_VALUE: ConfigurationManagerImpl.VM_SERVICE_OFFERING_MAX_RAM_SIZE.value();
                if (memory < minMemory || memory > maxMemory || memory > maxRAMSize) {
                    throw new InvalidParameterValueException(String.format("Invalid memory value, specify a value between %d and %d", minMemory, Math.min(maxRAMSize, maxMemory)));
                }
            } else if (customParameters.containsKey(UsageEventVO.DynamicParameters.memory.name())) {
                throw new InvalidParameterValueException("The memory of this offering id:" + serviceOffering.getUuid() + " is not customizable. This is predefined in the template.");
            }
        } else {
            throw new InvalidParameterValueException("Need to specify custom parameter values cpu, cpu speed and memory when using custom offering");
        }
    }

    private UserVm upgradeStoppedVirtualMachine(Long vmId, Long svcOffId, Map<String, String> customParameters) throws ResourceAllocationException {

        VMInstanceVO vmInstance = _vmInstanceDao.findById(vmId);
        // Check resource limits for CPU and Memory.
        ServiceOfferingVO newServiceOffering = serviceOfferingDao.findById(svcOffId);
        if (newServiceOffering.getState() == ServiceOffering.State.Inactive) {
            throw new InvalidParameterValueException(String.format("Unable to upgrade virtual machine %s with an inactive service offering %s", vmInstance.getUuid(), newServiceOffering.getUuid()));
        }
        if (newServiceOffering.isDynamic()) {
            newServiceOffering.setDynamicFlag(true);
            validateCustomParameters(newServiceOffering, customParameters);
            newServiceOffering = serviceOfferingDao.getComputeOffering(newServiceOffering, customParameters);
        } else {
            validateOfferingMaxResource(newServiceOffering);
        }
        ServiceOfferingVO currentServiceOffering = serviceOfferingDao.findByIdIncludingRemoved(vmInstance.getId(), vmInstance.getServiceOfferingId());

        validateDiskOfferingChecks(currentServiceOffering, newServiceOffering);

        int newCpu = newServiceOffering.getCpu();
        int newMemory = newServiceOffering.getRamSize();
        int currentCpu = currentServiceOffering.getCpu();
        int currentMemory = currentServiceOffering.getRamSize();

        Account owner = _accountMgr.getActiveAccountById(vmInstance.getAccountId());
        VMTemplateVO template = _templateDao.findByIdIncludingRemoved(vmInstance.getTemplateId());
        if (! VirtualMachineManager.ResourceCountRunningVMsonly.value()) {
            if (newCpu > currentCpu) {
                _resourceLimitMgr.checkVmCpuResourceLimit(owner, vmInstance.isDisplay(), newServiceOffering, template, (long)(newCpu - currentCpu));
            }
            if (newMemory > currentMemory) {
                _resourceLimitMgr.checkVmMemoryResourceLimit(owner, vmInstance.isDisplay(), newServiceOffering, template, (long)(newMemory - currentMemory));
            }
        }

        // Check that the specified service offering ID is valid
        _itMgr.checkIfCanUpgrade(vmInstance, newServiceOffering);

        // Check if the new service offering can be applied to vm instance
        _accountMgr.checkAccess(owner, newServiceOffering, _dcDao.findById(vmInstance.getDataCenterId()));

        // resize and migrate the root volume if required
        DiskOfferingVO newDiskOffering = _diskOfferingDao.findById(newServiceOffering.getDiskOfferingId());
        changeDiskOfferingForRootVolume(vmId, newDiskOffering, customParameters, vmInstance.getDataCenterId());

        _itMgr.upgradeVmDb(vmId, newServiceOffering, currentServiceOffering);

        // Increment or decrement CPU and Memory count accordingly.
        if (! VirtualMachineManager.ResourceCountRunningVMsonly.value()) {
            if (newCpu > currentCpu) {
                _resourceLimitMgr.incrementVmCpuResourceCount(owner.getAccountId(), vmInstance.isDisplay(), newServiceOffering, template, (long)(newCpu - currentCpu));
            } else if (currentCpu > newCpu) {
                _resourceLimitMgr.decrementVmMemoryResourceCount(owner.getAccountId(), vmInstance.isDisplay(), newServiceOffering, template, (long)(currentCpu - newCpu));
            }
            if (newMemory > currentMemory) {
                _resourceLimitMgr.incrementVmMemoryResourceCount(owner.getAccountId(), vmInstance.isDisplay(), newServiceOffering, template, (long)(newMemory - currentMemory));
            } else if (currentMemory > newMemory) {
                _resourceLimitMgr.decrementVmMemoryResourceCount(owner.getAccountId(), vmInstance.isDisplay(), newServiceOffering, template, (long)(currentMemory - newMemory));
            }
        }

        return _vmDao.findById(vmInstance.getId());

    }

    /**
     * Prepares the Resize Volume Command and verifies if the disk offering from the new service offering can be resized.
     * <br>
     * If the Service Offering was configured with a root disk size (size > 0) then it can only resize to an offering with a larger disk
     * or to an offering with a root size of zero, which is the default behavior.
     */
    protected ResizeVolumeCmd prepareResizeVolumeCmd(VolumeVO rootVolume, DiskOfferingVO currentRootDiskOffering, DiskOfferingVO newRootDiskOffering) {
        if (rootVolume == null) {
            throw new InvalidParameterValueException("Could not find Root volume for the VM while preparing the Resize Volume Command.");
        }
        if (currentRootDiskOffering == null) {
            throw new InvalidParameterValueException("Could not find Disk Offering matching the provided current Root Offering ID.");
        }
        if (newRootDiskOffering == null) {
            throw new InvalidParameterValueException("Could not find Disk Offering matching the provided Offering ID for resizing Root volume.");
        }

        ResizeVolumeCmd resizeVolumeCmd = new ResizeVolumeCmd(rootVolume.getId(), newRootDiskOffering.getMinIops(), newRootDiskOffering.getMaxIops());

        long newNewOfferingRootSizeInBytes = newRootDiskOffering.getDiskSize();
        long newNewOfferingRootSizeInGiB = newNewOfferingRootSizeInBytes / GiB_TO_BYTES;
        long currentRootDiskOfferingGiB = currentRootDiskOffering.getDiskSize() / GiB_TO_BYTES;
        if (newNewOfferingRootSizeInBytes > currentRootDiskOffering.getDiskSize()) {
            resizeVolumeCmd = new ResizeVolumeCmd(rootVolume.getId(), newRootDiskOffering.getMinIops(), newRootDiskOffering.getMaxIops(), newRootDiskOffering.getId());
            s_logger.debug(String.format("Preparing command to resize VM Root disk from %d GB to %d GB; current offering: %s, new offering: %s.", currentRootDiskOfferingGiB,
                    newNewOfferingRootSizeInGiB, currentRootDiskOffering.getName(), newRootDiskOffering.getName()));
        } else if (newNewOfferingRootSizeInBytes > 0l && newNewOfferingRootSizeInBytes < currentRootDiskOffering.getDiskSize()) {
            throw new InvalidParameterValueException(String.format(
                    "Failed to resize Root volume. The new Service Offering [id: %d, name: %s] has a smaller disk size [%d GB] than the current disk [%d GB].",
                    newRootDiskOffering.getId(), newRootDiskOffering.getName(), newNewOfferingRootSizeInGiB, currentRootDiskOfferingGiB));
        }
        return resizeVolumeCmd;
    }

    @Override
    @ActionEvent(eventType = EventTypes.EVENT_NIC_CREATE, eventDescription = "Creating Nic", async = true)
    public UserVm addNicToVirtualMachine(AddNicToVMCmd cmd) throws InvalidParameterValueException, PermissionDeniedException, CloudRuntimeException {
        Long vmId = cmd.getVmId();
        Long networkId = cmd.getNetworkId();
        String ipAddress = cmd.getIpAddress();
        String macAddress = cmd.getMacAddress();
        Account caller = CallContext.current().getCallingAccount();

        UserVmVO vmInstance = _vmDao.findById(vmId);
        if (vmInstance == null) {
            throw new InvalidParameterValueException("unable to find a virtual machine with id " + vmId);
        }

        // Check that Vm does not have VM Snapshots
        if (_vmSnapshotDao.findByVm(vmId).size() > 0) {
            throw new InvalidParameterValueException("NIC cannot be added to VM with VM Snapshots");
        }

        NetworkVO network = _networkDao.findById(networkId);
        if (network == null) {
            throw new InvalidParameterValueException("unable to find a network with id " + networkId);
        }

        Account vmOwner = _accountMgr.getAccount(vmInstance.getAccountId());
        _networkModel.checkNetworkPermissions(vmOwner, network);

        checkIfNetExistsForVM(vmInstance, network);

        macAddress = validateOrReplaceMacAddress(macAddress, network.getId());

        if(_nicDao.findByNetworkIdAndMacAddress(networkId, macAddress) != null) {
            throw new CloudRuntimeException("A NIC with this MAC address exists for network: " + network.getUuid());
        }

        NicProfile profile = new NicProfile(ipAddress, null, macAddress);
        if (ipAddress != null) {
            if (!(NetUtils.isValidIp4(ipAddress) || NetUtils.isValidIp6(ipAddress))) {
                throw new InvalidParameterValueException("Invalid format for IP address parameter: " + ipAddress);
            }
        }

        // Perform permission check on VM
        _accountMgr.checkAccess(caller, null, true, vmInstance);

        // Verify that zone is not Basic
        DataCenterVO dc = _dcDao.findById(vmInstance.getDataCenterId());
        if (dc.getNetworkType() == DataCenter.NetworkType.Basic) {
            throw new CloudRuntimeException("Zone " + vmInstance.getDataCenterId() + ", has a NetworkType of Basic. Can't add a new NIC to a VM on a Basic Network");
        }

        //ensure network belongs in zone
        if (network.getDataCenterId() != vmInstance.getDataCenterId()) {
            throw new CloudRuntimeException(vmInstance + " is in zone:" + vmInstance.getDataCenterId() + " but " + network + " is in zone:" + network.getDataCenterId());
        }

        if(_networkModel.getNicInNetwork(vmInstance.getId(),network.getId()) != null){
            s_logger.debug("VM " + vmInstance.getHostName() + " already in network " + network.getName() + " going to add another NIC");
        } else {
            //* get all vms hostNames in the network
            List<String> hostNames = _vmInstanceDao.listDistinctHostNames(network.getId());
            //* verify that there are no duplicates
            if (hostNames.contains(vmInstance.getHostName())) {
                throw new CloudRuntimeException("Network " + network.getName() + " already has a vm with host name: " + vmInstance.getHostName());
            }
        }

        setNicAsDefaultIfNeeded(vmInstance, profile);

        NicProfile guestNic = null;
        boolean cleanUp = true;

        try {
            guestNic = _itMgr.addVmToNetwork(vmInstance, network, profile);
            saveExtraDhcpOptions(guestNic.getId(), cmd.getDhcpOptionsMap());
            _networkMgr.configureExtraDhcpOptions(network, guestNic.getId(), cmd.getDhcpOptionsMap());
            cleanUp = false;
        } catch (ResourceUnavailableException e) {
            throw new CloudRuntimeException("Unable to add NIC to " + vmInstance + ": " + e);
        } catch (InsufficientCapacityException e) {
            throw new CloudRuntimeException("Insufficient capacity when adding NIC to " + vmInstance + ": " + e);
        } catch (ConcurrentOperationException e) {
            throw new CloudRuntimeException("Concurrent operations on adding NIC to " + vmInstance + ": " + e);
        } finally {
            if(cleanUp) {
                try {
                    _itMgr.removeVmFromNetwork(vmInstance, network, null);
                } catch (ResourceUnavailableException e) {
                    throw new CloudRuntimeException("Error while cleaning up NIC " + e);
                }
            }
        }
        CallContext.current().putContextParameter(Nic.class, guestNic.getUuid());
        s_logger.debug(String.format("Successful addition of %s from %s through %s", network, vmInstance, guestNic));
        return _vmDao.findById(vmInstance.getId());
    }

    /**
     * Set NIC as default if VM has no default NIC
     * @param vmInstance VM instance to be checked
     * @param nicProfile NIC profile to be updated
     */
    public void setNicAsDefaultIfNeeded(UserVmVO vmInstance, NicProfile nicProfile) {
        if (_networkModel.getDefaultNic(vmInstance.getId()) == null) {
            s_logger.debug(String.format("Setting NIC %s as default as VM %s has no default NIC.", nicProfile.getName(), vmInstance.getName()));
            nicProfile.setDefaultNic(true);
        }
    }

    /**
     * duplicated in {@see VirtualMachineManagerImpl} for a {@see VMInstanceVO}
     */
    private void checkIfNetExistsForVM(VirtualMachine virtualMachine, Network network) {
        List<NicVO> allNics = _nicDao.listByVmId(virtualMachine.getId());
        for (NicVO nic : allNics) {
            if (nic.getNetworkId() == network.getId()) {
                throw new CloudRuntimeException("A NIC already exists for VM:" + virtualMachine.getInstanceName() + " in network: " + network.getUuid());
            }
        }
    }

    /**
     * If the given MAC address is invalid it replaces the given MAC with the next available MAC address
     */
    protected String validateOrReplaceMacAddress(String macAddress, long networkId) {
        if (!NetUtils.isValidMac(macAddress)) {
            try {
                macAddress = _networkModel.getNextAvailableMacAddressInNetwork(networkId);
            } catch (InsufficientAddressCapacityException e) {
                throw new CloudRuntimeException(String.format("A MAC address cannot be generated for this NIC in the network [id=%s] ", networkId));
            }
        }
        return macAddress;
    }

    private void saveExtraDhcpOptions(long nicId, Map<Integer, String> dhcpOptions) {
        List<NicExtraDhcpOptionVO> nicExtraDhcpOptionVOList = dhcpOptions
                .entrySet()
                .stream()
                .map(entry -> new NicExtraDhcpOptionVO(nicId, entry.getKey(), entry.getValue()))
                .collect(Collectors.toList());

        _nicExtraDhcpOptionDao.saveExtraDhcpOptions(nicExtraDhcpOptionVOList);
    }

    @Override
    @ActionEvent(eventType = EventTypes.EVENT_NIC_DELETE, eventDescription = "Removing Nic", async = true)
    public UserVm removeNicFromVirtualMachine(RemoveNicFromVMCmd cmd) throws InvalidParameterValueException, PermissionDeniedException, CloudRuntimeException {
        Long vmId = cmd.getVmId();
        Long nicId = cmd.getNicId();
        Account caller = CallContext.current().getCallingAccount();

        UserVmVO vmInstance = _vmDao.findById(vmId);
        if (vmInstance == null) {
            throw new InvalidParameterValueException("Unable to find a virtual machine with id " + vmId);
        }

        // Check that Vm does not have VM Snapshots
        if (_vmSnapshotDao.findByVm(vmId).size() > 0) {
            throw new InvalidParameterValueException("NIC cannot be removed from VM with VM Snapshots");
        }

        NicVO nic = _nicDao.findById(nicId);
        if (nic == null) {
            throw new InvalidParameterValueException("Unable to find a nic with id " + nicId);
        }

        NetworkVO network = _networkDao.findById(nic.getNetworkId());
        if (network == null) {
            throw new InvalidParameterValueException("Unable to find a network with id " + nic.getNetworkId());
        }

        // Perform permission check on VM
        _accountMgr.checkAccess(caller, null, true, vmInstance);

        // Verify that zone is not Basic
        DataCenterVO dc = _dcDao.findById(vmInstance.getDataCenterId());
        if (dc.getNetworkType() == DataCenter.NetworkType.Basic) {
            throw new InvalidParameterValueException("Zone " + vmInstance.getDataCenterId() + ", has a NetworkType of Basic. Can't remove a NIC from a VM on a Basic Network");
        }

        // check to see if nic is attached to VM
        if (nic.getInstanceId() != vmId) {
            throw new InvalidParameterValueException(nic + " is not a nic on " + vmInstance);
        }

        // don't delete default NIC on a user VM
        if (nic.isDefaultNic() && vmInstance.getType() == VirtualMachine.Type.User) {
            throw new InvalidParameterValueException("Unable to remove nic from " + vmInstance + " in " + network + ", nic is default.");
        }

        // if specified nic is associated with PF/LB/Static NAT
        if (_rulesMgr.listAssociatedRulesForGuestNic(nic).size() > 0) {
            throw new InvalidParameterValueException("Unable to remove nic from " + vmInstance + " in " + network + ", nic has associated Port forwarding or Load balancer or Static NAT rules.");
        }

        boolean nicremoved = false;
        try {
            nicremoved = _itMgr.removeNicFromVm(vmInstance, nic);
        } catch (ResourceUnavailableException e) {
            throw new CloudRuntimeException("Unable to remove " + network + " from " + vmInstance + ": " + e);

        } catch (ConcurrentOperationException e) {
            throw new CloudRuntimeException("Concurrent operations on removing " + network + " from " + vmInstance + ": " + e);
        }

        if (!nicremoved) {
            throw new CloudRuntimeException("Unable to remove " + network + " from " + vmInstance);
        }

        s_logger.debug("Successful removal of " + network + " from " + vmInstance);
        return _vmDao.findById(vmInstance.getId());
    }

    @Override
    @ActionEvent(eventType = EventTypes.EVENT_NIC_UPDATE, eventDescription = "Creating Nic", async = true)
    public UserVm updateDefaultNicForVirtualMachine(UpdateDefaultNicForVMCmd cmd) throws InvalidParameterValueException, CloudRuntimeException {
        Long vmId = cmd.getVmId();
        Long nicId = cmd.getNicId();
        Account caller = CallContext.current().getCallingAccount();

        UserVmVO vmInstance = _vmDao.findById(vmId);
        if (vmInstance == null) {
            throw new InvalidParameterValueException("unable to find a virtual machine with id " + vmId);
        }

        // Check that Vm does not have VM Snapshots
        if (_vmSnapshotDao.findByVm(vmId).size() > 0) {
            throw new InvalidParameterValueException("NIC cannot be updated for VM with VM Snapshots");
        }

        NicVO nic = _nicDao.findById(nicId);
        if (nic == null) {
            throw new InvalidParameterValueException("unable to find a nic with id " + nicId);
        }
        NetworkVO network = _networkDao.findById(nic.getNetworkId());
        if (network == null) {
            throw new InvalidParameterValueException("unable to find a network with id " + nic.getNetworkId());
        }

        // Perform permission check on VM
        _accountMgr.checkAccess(caller, null, true, vmInstance);

        // Verify that zone is not Basic
        DataCenterVO dc = _dcDao.findById(vmInstance.getDataCenterId());
        if (dc.getNetworkType() == DataCenter.NetworkType.Basic) {
            throw new CloudRuntimeException("Zone " + vmInstance.getDataCenterId() + ", has a NetworkType of Basic. Can't change default NIC on a Basic Network");
        }

        // no need to check permissions for network, we'll enumerate the ones they already have access to
        Network existingdefaultnet = _networkModel.getDefaultNetworkForVm(vmId);

        //check to see if nic is attached to VM
        if (nic.getInstanceId() != vmId) {
            throw new InvalidParameterValueException(nic + " is not a nic on  " + vmInstance);
        }
        // if current default equals chosen new default, Throw an exception
        if (nic.isDefaultNic()) {
            throw new CloudRuntimeException("refusing to set default nic because chosen nic is already the default");
        }

        //make sure the VM is Running or Stopped
        if ((vmInstance.getState() != State.Running) && (vmInstance.getState() != State.Stopped)) {
            throw new CloudRuntimeException("refusing to set default " + vmInstance + " is not Running or Stopped");
        }

        NicProfile existing = null;
        List<NicProfile> nicProfiles = _networkMgr.getNicProfiles(vmInstance);
        for (NicProfile nicProfile : nicProfiles) {
            if (nicProfile.isDefaultNic() && existingdefaultnet != null && nicProfile.getNetworkId() == existingdefaultnet.getId()) {
                existing = nicProfile;
            }
        }

        if (existing == null) {
            s_logger.warn("Failed to update default nic, no nic profile found for existing default network");
            throw new CloudRuntimeException("Failed to find a nic profile for the existing default network. This is bad and probably means some sort of configuration corruption");
        }

        Network oldDefaultNetwork = null;
        oldDefaultNetwork = _networkModel.getDefaultNetworkForVm(vmId);
        String oldNicIdString = Long.toString(_networkModel.getDefaultNic(vmId).getId());
        long oldNetworkOfferingId = -1L;

        if (oldDefaultNetwork != null) {
            oldNetworkOfferingId = oldDefaultNetwork.getNetworkOfferingId();
        }
        NicVO existingVO = _nicDao.findById(existing.id);
        Integer chosenID = nic.getDeviceId();
        Integer existingID = existing.getDeviceId();

        Network newdefault = null;
        if (_itMgr.updateDefaultNicForVM(vmInstance, nic, existingVO)) {
            newdefault = _networkModel.getDefaultNetworkForVm(vmId);
        }

        if (newdefault == null) {
            nic.setDefaultNic(false);
            nic.setDeviceId(chosenID);
            existingVO.setDefaultNic(true);
            existingVO.setDeviceId(existingID);

            nic = _nicDao.persist(nic);
            _nicDao.persist(existingVO);

            newdefault = _networkModel.getDefaultNetworkForVm(vmId);
            if (newdefault.getId() == existingdefaultnet.getId()) {
                throw new CloudRuntimeException("Setting a default nic failed, and we had no default nic, but we were able to set it back to the original");
            }
            throw new CloudRuntimeException("Failed to change default nic to " + nic + " and now we have no default");
        } else if (newdefault.getId() == nic.getNetworkId()) {
            s_logger.debug("successfully set default network to " + network + " for " + vmInstance);
            String nicIdString = Long.toString(nic.getId());
            long newNetworkOfferingId = network.getNetworkOfferingId();
            UsageEventUtils.publishUsageEvent(EventTypes.EVENT_NETWORK_OFFERING_REMOVE, vmInstance.getAccountId(), vmInstance.getDataCenterId(), vmInstance.getId(),
                    oldNicIdString, oldNetworkOfferingId, null, 1L, VirtualMachine.class.getName(), vmInstance.getUuid(), vmInstance.isDisplay());
            UsageEventUtils.publishUsageEvent(EventTypes.EVENT_NETWORK_OFFERING_ASSIGN, vmInstance.getAccountId(), vmInstance.getDataCenterId(), vmInstance.getId(), nicIdString,
                    newNetworkOfferingId, null, 1L, VirtualMachine.class.getName(), vmInstance.getUuid(), vmInstance.isDisplay());
            UsageEventUtils.publishUsageEvent(EventTypes.EVENT_NETWORK_OFFERING_REMOVE, vmInstance.getAccountId(), vmInstance.getDataCenterId(), vmInstance.getId(), nicIdString,
                    newNetworkOfferingId, null, 0L, VirtualMachine.class.getName(), vmInstance.getUuid(), vmInstance.isDisplay());
            UsageEventUtils.publishUsageEvent(EventTypes.EVENT_NETWORK_OFFERING_ASSIGN, vmInstance.getAccountId(), vmInstance.getDataCenterId(), vmInstance.getId(),
                    oldNicIdString, oldNetworkOfferingId, null, 0L, VirtualMachine.class.getName(), vmInstance.getUuid(), vmInstance.isDisplay());

            if (vmInstance.getState() == State.Running) {
                try {
                    VirtualMachineProfile vmProfile = new VirtualMachineProfileImpl(vmInstance);
                    User callerUser = _accountMgr.getActiveUser(CallContext.current().getCallingUserId());
                    ReservationContext context = new ReservationContextImpl(null, null, callerUser, caller);
                    DeployDestination dest = new DeployDestination(dc, null, null, null);
                    _networkMgr.prepare(vmProfile, dest, context);
                } catch (final Exception e) {
                    s_logger.info("Got exception: ", e);
                }
            }

            return _vmDao.findById(vmInstance.getId());
        }

        throw new CloudRuntimeException("something strange happened, new default network(" + newdefault.getId() + ") is not null, and is not equal to the network("
                + nic.getNetworkId() + ") of the chosen nic");
    }

    @Override
    public UserVm updateNicIpForVirtualMachine(UpdateVmNicIpCmd cmd) {
        Long nicId = cmd.getNicId();
        String ipaddr = cmd.getIpaddress();
        Account caller = CallContext.current().getCallingAccount();

        //check whether the nic belongs to user vm.
        NicVO nicVO = _nicDao.findById(nicId);
        if (nicVO == null) {
            throw new InvalidParameterValueException("There is no nic for the " + nicId);
        }

        if (nicVO.getVmType() != VirtualMachine.Type.User) {
            throw new InvalidParameterValueException("The nic is not belongs to user vm");
        }

        UserVm vm = _vmDao.findById(nicVO.getInstanceId());
        if (vm == null) {
            throw new InvalidParameterValueException("There is no vm with the nic");
        }

        Network network = _networkDao.findById(nicVO.getNetworkId());
        if (network == null) {
            throw new InvalidParameterValueException("There is no network with the nic");
        }
        // Don't allow to update vm nic ip if network is not in Implemented/Setup/Allocated state
        if (!(network.getState() == Network.State.Allocated || network.getState() == Network.State.Implemented || network.getState() == Network.State.Setup)) {
            throw new InvalidParameterValueException("Network is not in the right state to update vm nic ip. Correct states are: " + Network.State.Allocated + ", " + Network.State.Implemented + ", "
                    + Network.State.Setup);
        }

        NetworkOfferingVO offering = _networkOfferingDao.findByIdIncludingRemoved(network.getNetworkOfferingId());
        if (offering == null) {
            throw new InvalidParameterValueException("There is no network offering with the network");
        }
        if (!_networkModel.listNetworkOfferingServices(offering.getId()).isEmpty() && vm.getState() != State.Stopped) {
            InvalidParameterValueException ex = new InvalidParameterValueException(
                    "VM is not Stopped, unable to update the vm nic having the specified id");
            ex.addProxyObject(vm.getUuid(), "vmId");
            throw ex;
        }

        // verify permissions
        _accountMgr.checkAccess(caller, null, true, vm);
        Account ipOwner = _accountDao.findByIdIncludingRemoved(vm.getAccountId());

        // verify ip address
        s_logger.debug("Calling the ip allocation ...");
        DataCenter dc = _dcDao.findById(network.getDataCenterId());
        if (dc == null) {
            throw new InvalidParameterValueException("There is no dc with the nic");
        }
        if (dc.getNetworkType() == NetworkType.Advanced && network.getGuestType() == Network.GuestType.Isolated) {
            try {
                ipaddr = _ipAddrMgr.allocateGuestIP(network, ipaddr);
            } catch (InsufficientAddressCapacityException e) {
                throw new InvalidParameterValueException("Allocating ip to guest nic " + nicVO.getUuid() + " failed, for insufficient address capacity");
            }
            if (ipaddr == null) {
                throw new InvalidParameterValueException("Allocating ip to guest nic " + nicVO.getUuid() + " failed, please choose another ip");
            }

            if (nicVO.getIPv4Address() != null) {
                updatePublicIpDnatVmIp(vm.getId(), network.getId(), nicVO.getIPv4Address(), ipaddr);
                updateLoadBalancerRulesVmIp(vm.getId(), network.getId(), nicVO.getIPv4Address(), ipaddr);
                updatePortForwardingRulesVmIp(vm.getId(), network.getId(), nicVO.getIPv4Address(), ipaddr);
            }

        } else if (dc.getNetworkType() == NetworkType.Basic || network.getGuestType()  == Network.GuestType.Shared) {
            //handle the basic networks here
            //for basic zone, need to provide the podId to ensure proper ip alloation
            Long podId = null;
            if (dc.getNetworkType() == NetworkType.Basic) {
                podId = vm.getPodIdToDeployIn();
                if (podId == null) {
                    throw new InvalidParameterValueException("vm pod id is null in Basic zone; can't decide the range for ip allocation");
                }
            }

            try {
                ipaddr = _ipAddrMgr.allocatePublicIpForGuestNic(network, podId, ipOwner, ipaddr);
                if (ipaddr == null) {
                    throw new InvalidParameterValueException("Allocating ip to guest nic " + nicVO.getUuid() + " failed, please choose another ip");
                }

                final IPAddressVO newIp = _ipAddressDao.findByIpAndSourceNetworkId(network.getId(), ipaddr);
                final Vlan vlan = _vlanDao.findById(newIp.getVlanId());
                nicVO.setIPv4Gateway(vlan.getVlanGateway());
                nicVO.setIPv4Netmask(vlan.getVlanNetmask());

                final IPAddressVO ip = _ipAddressDao.findByIpAndSourceNetworkId(nicVO.getNetworkId(), nicVO.getIPv4Address());
                if (ip != null) {
                    Transaction.execute(new TransactionCallbackNoReturn() {
                        @Override
                        public void doInTransactionWithoutResult(TransactionStatus status) {
                            _ipAddrMgr.markIpAsUnavailable(ip.getId());
                            _ipAddressDao.unassignIpAddress(ip.getId());
                        }
                    });
                }
            } catch (InsufficientAddressCapacityException e) {
                s_logger.error("Allocating ip to guest nic " + nicVO.getUuid() + " failed, for insufficient address capacity");
                return null;
            }
        } else {
            throw new InvalidParameterValueException("UpdateVmNicIpCmd is not supported in L2 network");
        }

        s_logger.debug("Updating IPv4 address of NIC " + nicVO + " to " + ipaddr + "/" + nicVO.getIPv4Netmask() + " with gateway " + nicVO.getIPv4Gateway());
        nicVO.setIPv4Address(ipaddr);
        _nicDao.persist(nicVO);

        return vm;
    }

    private void updatePublicIpDnatVmIp(long vmId, long networkId, String oldIp, String newIp) {
        if (!_networkModel.areServicesSupportedInNetwork(networkId, Service.StaticNat)) {
            return;
        }
        List<IPAddressVO> publicIps = _ipAddressDao.listByAssociatedVmId(vmId);
        for (IPAddressVO publicIp : publicIps) {
            if (oldIp.equals(publicIp.getVmIp()) && publicIp.getAssociatedWithNetworkId() == networkId) {
                publicIp.setVmIp(newIp);
                _ipAddressDao.persist(publicIp);
            }
        }
    }

    private void updateLoadBalancerRulesVmIp(long vmId, long networkId, String oldIp, String newIp) {
        if (!_networkModel.areServicesSupportedInNetwork(networkId, Service.Lb)) {
            return;
        }
        List<LoadBalancerVMMapVO> loadBalancerVMMaps = _loadBalancerVMMapDao.listByInstanceId(vmId);
        for (LoadBalancerVMMapVO map : loadBalancerVMMaps) {
            long lbId = map.getLoadBalancerId();
            FirewallRuleVO rule = _rulesDao.findById(lbId);
            if (oldIp.equals(map.getInstanceIp()) && networkId == rule.getNetworkId()) {
                map.setInstanceIp(newIp);
                _loadBalancerVMMapDao.persist(map);
            }
        }
    }

    private void updatePortForwardingRulesVmIp(long vmId, long networkId, String oldIp, String newIp) {
        if (!_networkModel.areServicesSupportedInNetwork(networkId, Service.PortForwarding)) {
            return;
        }
        List<PortForwardingRuleVO> firewallRules = _portForwardingDao.listByVm(vmId);
        for (PortForwardingRuleVO firewallRule : firewallRules) {
            FirewallRuleVO rule = _rulesDao.findById(firewallRule.getId());
            if (oldIp.equals(firewallRule.getDestinationIpAddress().toString()) && networkId == rule.getNetworkId()) {
                firewallRule.setDestinationIpAddress(new Ip(newIp));
                _portForwardingDao.persist(firewallRule);
            }
        }
    }

    @Override
    @ActionEvent(eventType = EventTypes.EVENT_VM_UPGRADE, eventDescription = "Upgrading VM", async = true)
    public UserVm upgradeVirtualMachine(ScaleVMCmd cmd) throws ResourceUnavailableException, ConcurrentOperationException, ManagementServerException,
    VirtualMachineMigrationException {

        Long vmId = cmd.getId();
        Long newServiceOfferingId = cmd.getServiceOfferingId();
        VirtualMachine vm = (VirtualMachine) this._entityMgr.findById(VirtualMachine.class, vmId);
        if (vm == null) {
            throw new InvalidParameterValueException("Unable to find VM's UUID");
        }
        CallContext.current().setEventDetails("Vm Id: " + vm.getUuid());

        boolean result = upgradeVirtualMachine(vmId, newServiceOfferingId, cmd.getDetails());
        if (result) {
            UserVmVO vmInstance = _vmDao.findById(vmId);
            if (vmInstance.getState().equals(State.Stopped)) {
                // Generate usage event for VM upgrade
                generateUsageEvent(vmInstance, vmInstance.isDisplayVm(), EventTypes.EVENT_VM_UPGRADE);
            }
            return vmInstance;
        } else {
            throw new CloudRuntimeException("Failed to scale the VM");
        }
    }

    @Override
    public boolean upgradeVirtualMachine(Long vmId, Long newServiceOfferingId, Map<String, String> customParameters) throws ResourceUnavailableException,
    ConcurrentOperationException, ManagementServerException, VirtualMachineMigrationException {

        VMInstanceVO vmInstance = _vmInstanceDao.findById(vmId);
        Account caller = CallContext.current().getCallingAccount();
        _accountMgr.checkAccess(caller, null, true, vmInstance);
        if (vmInstance == null) {
            s_logger.error(String.format("VM instance with id [%s] is null, it is not possible to upgrade a null VM.", vmId));
            return false;
        }

        if (State.Stopped.equals(vmInstance.getState())) {
            upgradeStoppedVirtualMachine(vmId, newServiceOfferingId, customParameters);
            return true;
        }

        if (State.Running.equals(vmInstance.getState())) {
            ServiceOfferingVO newServiceOfferingVO = serviceOfferingDao.findById(newServiceOfferingId);
            VMTemplateVO template = _templateDao.findByIdIncludingRemoved(vmInstance.getTemplateId());
            HostVO instanceHost = _hostDao.findById(vmInstance.getHostId());
            _hostDao.loadHostTags(instanceHost);

            if (!instanceHost.checkHostServiceOfferingAndTemplateTags(newServiceOfferingVO, template)) {
                s_logger.error(String.format("Cannot upgrade VM [%s] as the new service offering [%s] does not have the required host tags %s.", vmInstance, newServiceOfferingVO,
                        instanceHost.getHostTags()));
                return false;
            }
        }
        return upgradeRunningVirtualMachine(vmId, newServiceOfferingId, customParameters);
    }

    private boolean upgradeRunningVirtualMachine(Long vmId, Long newServiceOfferingId, Map<String, String> customParameters) throws ResourceUnavailableException,
    ConcurrentOperationException, ManagementServerException, VirtualMachineMigrationException {

        Account caller = CallContext.current().getCallingAccount();
        VMInstanceVO vmInstance = _vmInstanceDao.findById(vmId);
        Account owner = _accountDao.findById(vmInstance.getAccountId());

        Set<HypervisorType> supportedHypervisorTypes = new HashSet<>();
        supportedHypervisorTypes.add(HypervisorType.XenServer);
        supportedHypervisorTypes.add(HypervisorType.VMware);
        supportedHypervisorTypes.add(HypervisorType.Simulator);
        supportedHypervisorTypes.add(HypervisorType.KVM);

        HypervisorType vmHypervisorType = vmInstance.getHypervisorType();

        if (!supportedHypervisorTypes.contains(vmHypervisorType)) {
            String message = String.format("Scaling the VM dynamically is not supported for VMs running on Hypervisor [%s].", vmInstance.getHypervisorType());
            s_logger.info(message);
            throw new InvalidParameterValueException(message);
        }

        _accountMgr.checkAccess(caller, null, true, vmInstance);

        //Check if its a scale "up"
        ServiceOfferingVO newServiceOffering = serviceOfferingDao.findById(newServiceOfferingId);
        if (newServiceOffering.isDynamic()) {
            newServiceOffering.setDynamicFlag(true);
            validateCustomParameters(newServiceOffering, customParameters);
            newServiceOffering = serviceOfferingDao.getComputeOffering(newServiceOffering, customParameters);
        }

        // Check that the specified service offering ID is valid
        _itMgr.checkIfCanUpgrade(vmInstance, newServiceOffering);

        ServiceOfferingVO currentServiceOffering = serviceOfferingDao.findByIdIncludingRemoved(vmInstance.getId(), vmInstance.getServiceOfferingId());
        if (newServiceOffering.isDynamicScalingEnabled() != currentServiceOffering.isDynamicScalingEnabled()) {
            throw new InvalidParameterValueException("Unable to Scale VM: since dynamic scaling enabled flag is not same for new service offering and old service offering");
        }

        validateDiskOfferingChecks(currentServiceOffering, newServiceOffering);

        int newCpu = newServiceOffering.getCpu();
        int newMemory = newServiceOffering.getRamSize();
        int newSpeed = newServiceOffering.getSpeed();
        int currentCpu = currentServiceOffering.getCpu();
        int currentMemory = currentServiceOffering.getRamSize();
        int currentSpeed = currentServiceOffering.getSpeed();
        int memoryDiff = newMemory - currentMemory;
        int cpuDiff = newCpu * newSpeed - currentCpu * currentSpeed;

        // Don't allow to scale when (Any of the new values less than current values) OR (All current and new values are same)
        if ((newSpeed < currentSpeed || newMemory < currentMemory || newCpu < currentCpu) || (newSpeed == currentSpeed && newMemory == currentMemory && newCpu == currentCpu)) {
            String message = String.format("While the VM is running, only scalling up it is supported. New service offering {\"memory\": %s, \"speed\": %s, \"cpu\": %s} should"
              + " have at least one value (ram, speed or cpu) greater than the current values {\"memory\": %s, \"speed\": %s, \"cpu\": %s}.", newMemory, newSpeed, newCpu,
              currentMemory, currentSpeed, currentCpu);

            throw new InvalidParameterValueException(message);
        }

        if (vmHypervisorType.equals(HypervisorType.KVM) && !currentServiceOffering.isDynamic()) {
            String message = String.format("Unable to live scale VM on KVM when current service offering is a \"Fixed Offering\". KVM needs the tag \"maxMemory\" to live scale and it is only configured when VM is deployed with a custom service offering and \"Dynamic Scalable\" is enabled.");
            s_logger.info(message);
            throw new InvalidParameterValueException(message);
        }

        serviceOfferingDao.loadDetails(currentServiceOffering);
        serviceOfferingDao.loadDetails(newServiceOffering);

        Map<String, String> currentDetails = currentServiceOffering.getDetails();
        Map<String, String> newDetails = newServiceOffering.getDetails();
        String currentVgpuType = currentDetails.get("vgpuType");
        String newVgpuType = newDetails.get("vgpuType");

        if (currentVgpuType != null && (newVgpuType == null || !newVgpuType.equalsIgnoreCase(currentVgpuType))) {
            throw new InvalidParameterValueException(String.format("Dynamic scaling of vGPU type is not supported. VM has vGPU Type: [%s].", currentVgpuType));
        }

        VMTemplateVO template = _templateDao.findByIdIncludingRemoved(vmInstance.getTemplateId());

        // Check resource limits
        if (newCpu > currentCpu) {
            _resourceLimitMgr.checkVmCpuResourceLimit(owner, vmInstance.isDisplay(), newServiceOffering, template, (long)(newCpu - currentCpu));
        }

        if (newMemory > currentMemory) {
            _resourceLimitMgr.checkVmMemoryResourceLimit(caller, vmInstance.isDisplay(), newServiceOffering, template, (long)memoryDiff);
        }

        // Dynamically upgrade the running vms
        boolean success = false;
        if (vmInstance.getState().equals(State.Running)) {
            int retry = _scaleRetry;
            ExcludeList excludes = new ExcludeList();

            // Check zone wide flag
            boolean enableDynamicallyScaleVm = EnableDynamicallyScaleVm.valueIn(vmInstance.getDataCenterId());
            if (!enableDynamicallyScaleVm) {
                throw new PermissionDeniedException("Dynamically scaling virtual machines is disabled for this zone, please contact your admin.");
            }

            // Check vm flag
            if (!vmInstance.isDynamicallyScalable()) {
                throw new CloudRuntimeException(String.format("Unable to scale %s as it does not have tools to support dynamic scaling.", vmInstance.toString()));
            }

            // Check disable threshold for cluster is not crossed
            HostVO host = _hostDao.findById(vmInstance.getHostId());
            if (_capacityMgr.checkIfClusterCrossesThreshold(host.getClusterId(), cpuDiff, memoryDiff)) {
                throw new CloudRuntimeException(String.format("Unable to scale %s due to insufficient resources.", vmInstance.toString()));
            }

            while (retry-- != 0) { // It's != so that it can match -1.
                try {
                    boolean existingHostHasCapacity = false;

                    // Increment CPU and Memory count accordingly.
                    if (newCpu > currentCpu) {
                        _resourceLimitMgr.incrementVmCpuResourceCount(caller.getAccountId(), vmInstance.isDisplay(), newServiceOffering, template, (long)(newCpu - currentCpu));
                    }

                    if (memoryDiff > 0) {
                        _resourceLimitMgr.incrementVmMemoryResourceCount(caller.getAccountId(), vmInstance.isDisplay(), newServiceOffering, template, (long)memoryDiff);
                    }

                    // #1 Check existing host has capacity
                    if (!excludes.shouldAvoid(ApiDBUtils.findHostById(vmInstance.getHostId()))) {
                        existingHostHasCapacity = _capacityMgr.checkIfHostHasCpuCapability(vmInstance.getHostId(), newCpu, newSpeed)
                                && _capacityMgr.checkIfHostHasCapacity(vmInstance.getHostId(), cpuDiff, ByteScaleUtils.mebibytesToBytes(memoryDiff), false,
                                        _capacityMgr.getClusterOverProvisioningFactor(host.getClusterId(), Capacity.CAPACITY_TYPE_CPU),
                                        _capacityMgr.getClusterOverProvisioningFactor(host.getClusterId(), Capacity.CAPACITY_TYPE_MEMORY), false);
                        excludes.addHost(vmInstance.getHostId());
                    }

                    // #2 migrate the vm if host doesn't have capacity or is in avoid set
                    if (!existingHostHasCapacity) {
                        _itMgr.findHostAndMigrate(vmInstance.getUuid(), newServiceOfferingId, customParameters, excludes);
                    }

                    // #3 resize or migrate the root volume if required
                    DiskOfferingVO newDiskOffering = _diskOfferingDao.findById(newServiceOffering.getDiskOfferingId());
                    changeDiskOfferingForRootVolume(vmId, newDiskOffering, customParameters, vmInstance.getDataCenterId());

                    // #4 scale the vm now
                    vmInstance = _vmInstanceDao.findById(vmId);
                    _itMgr.reConfigureVm(vmInstance.getUuid(), currentServiceOffering, newServiceOffering, customParameters, existingHostHasCapacity);
                    success = true;
                    return success;
                } catch (InsufficientCapacityException | ResourceUnavailableException | ConcurrentOperationException e) {
                    s_logger.error(String.format("Unable to scale %s due to [%s].", vmInstance.toString(), e.getMessage()), e);
                } finally {
                    if (!success) {
                        // Decrement CPU and Memory count accordingly.
                        if (newCpu > currentCpu) {
                            _resourceLimitMgr.decrementVmCpuResourceCount(caller.getAccountId(), vmInstance.isDisplay(), newServiceOffering, template, (long)(newCpu - currentCpu));
                        }

                        if (memoryDiff > 0) {
                            _resourceLimitMgr.decrementVmMemoryResourceCount(caller.getAccountId(), vmInstance.isDisplay(), newServiceOffering, template, (long)memoryDiff);
                        }
                    }
                }
            }
        }
        return success;
    }

    protected void validateDiskOfferingChecks(ServiceOfferingVO currentServiceOffering, ServiceOfferingVO newServiceOffering) {
        if (currentServiceOffering.getDiskOfferingStrictness() != newServiceOffering.getDiskOfferingStrictness()) {
            throw new InvalidParameterValueException("Unable to Scale VM, since disk offering strictness flag is not same for new service offering and old service offering");
        }

        if (currentServiceOffering.getDiskOfferingStrictness() && currentServiceOffering.getDiskOfferingId() != newServiceOffering.getDiskOfferingId()) {
            throw new InvalidParameterValueException("Unable to Scale VM, since disk offering id associated with the old service offering is not same for new service offering");
        }

        DiskOfferingVO currentRootDiskOffering = _diskOfferingDao.findByIdIncludingRemoved(currentServiceOffering.getDiskOfferingId());
        DiskOfferingVO newRootDiskOffering = _diskOfferingDao.findById(newServiceOffering.getDiskOfferingId());

        if (currentRootDiskOffering.getEncrypt() != newRootDiskOffering.getEncrypt()) {
            throw new InvalidParameterValueException("Cannot change volume encryption type via service offering change");
        }
    }

    private void changeDiskOfferingForRootVolume(Long vmId, DiskOfferingVO newDiskOffering, Map<String, String> customParameters, Long zoneId) throws ResourceAllocationException {

        if (!AllowDiskOfferingChangeDuringScaleVm.valueIn(zoneId)) {
            if (s_logger.isDebugEnabled()) {
                s_logger.debug(String.format("Changing the disk offering of the root volume during the compute offering change operation is disabled. Please check the setting [%s].", AllowDiskOfferingChangeDuringScaleVm.key()));
            }
            return;
        }

        List<VolumeVO> vols = _volsDao.findReadyAndAllocatedRootVolumesByInstance(vmId);

        for (final VolumeVO rootVolumeOfVm : vols) {
            DiskOfferingVO currentRootDiskOffering = _diskOfferingDao.findById(rootVolumeOfVm.getDiskOfferingId());
            Long rootDiskSize= null;
            Long rootDiskSizeBytes = null;
            if (customParameters.containsKey(ApiConstants.ROOT_DISK_SIZE)) {
                rootDiskSize = Long.parseLong(customParameters.get(ApiConstants.ROOT_DISK_SIZE));
                rootDiskSizeBytes = rootDiskSize << 30;
            }
            if (currentRootDiskOffering.getId() == newDiskOffering.getId() &&
                    (!newDiskOffering.isCustomized() || (newDiskOffering.isCustomized() && Objects.equals(rootVolumeOfVm.getSize(), rootDiskSizeBytes)))) {
                if (s_logger.isDebugEnabled()) {
                    s_logger.debug(String.format("Volume %s is already having disk offering %s", rootVolumeOfVm, newDiskOffering.getUuid()));
                }
                continue;
            }
            HypervisorType hypervisorType = _volsDao.getHypervisorType(rootVolumeOfVm.getId());
            if (HypervisorType.Simulator != hypervisorType) {
                Long minIopsInNewDiskOffering = null;
                Long maxIopsInNewDiskOffering = null;
                boolean autoMigrate = false;
                boolean shrinkOk = false;
                if (customParameters.containsKey(ApiConstants.MIN_IOPS)) {
                    minIopsInNewDiskOffering = Long.parseLong(customParameters.get(ApiConstants.MIN_IOPS));
                }
                if (customParameters.containsKey(ApiConstants.MAX_IOPS)) {
                    minIopsInNewDiskOffering = Long.parseLong(customParameters.get(ApiConstants.MAX_IOPS));
                }
                if (customParameters.containsKey(ApiConstants.AUTO_MIGRATE)) {
                    autoMigrate = Boolean.parseBoolean(customParameters.get(ApiConstants.AUTO_MIGRATE));
                }
                if (customParameters.containsKey(ApiConstants.SHRINK_OK)) {
                    shrinkOk = Boolean.parseBoolean(customParameters.get(ApiConstants.SHRINK_OK));
                }
                ChangeOfferingForVolumeCmd changeOfferingForVolumeCmd = new ChangeOfferingForVolumeCmd(rootVolumeOfVm.getId(), newDiskOffering.getId(), minIopsInNewDiskOffering, maxIopsInNewDiskOffering, autoMigrate, shrinkOk);
                if (rootDiskSize != null) {
                    changeOfferingForVolumeCmd.setSize(rootDiskSize);
                }
                Volume result = _volumeService.changeDiskOfferingForVolume(changeOfferingForVolumeCmd);
                if (result == null) {
                    throw new CloudRuntimeException("Failed to change disk offering of the root volume");
                }
            } else if (newDiskOffering.getDiskSize() > 0 && currentRootDiskOffering.getDiskSize() != newDiskOffering.getDiskSize()) {
                throw new InvalidParameterValueException("Hypervisor " + hypervisorType + " does not support volume resize");
            }
        }
    }

    @Override
    public HashMap<String, VolumeStatsEntry> getVolumeStatistics(long clusterId, String poolUuid, StoragePoolType poolType,  int timeout) {
        List<HostVO> neighbors = _resourceMgr.listHostsInClusterByStatus(clusterId, Status.Up);
        StoragePoolVO storagePool = _storagePoolDao.findPoolByUUID(poolUuid);
        HashMap<String, VolumeStatsEntry> volumeStatsByUuid = new HashMap<>();

        for (HostVO neighbor : neighbors) {

            // - zone wide storage for specific hypervisortypes
            if ((ScopeType.ZONE.equals(storagePool.getScope()) && storagePool.getHypervisor() != neighbor.getHypervisorType())) {
                // skip this neighbour if their hypervisor type is not the same as that of the store
                continue;
            }

            List<String> volumeLocators = getVolumesByHost(neighbor, storagePool);
            if (!CollectionUtils.isEmpty(volumeLocators)) {

                GetVolumeStatsCommand cmd = new GetVolumeStatsCommand(poolType, poolUuid, volumeLocators);
                Answer answer = null;

                DataStoreProvider storeProvider = _dataStoreProviderMgr
                        .getDataStoreProvider(storagePool.getStorageProviderName());
                DataStoreDriver storeDriver = storeProvider.getDataStoreDriver();

                if (storeDriver instanceof PrimaryDataStoreDriver && ((PrimaryDataStoreDriver) storeDriver).canProvideVolumeStats()) {
                    // Get volume stats from the pool directly instead of sending cmd to host
                    answer = storageManager.getVolumeStats(storagePool, cmd);
                } else {
                    if (timeout > 0) {
                        cmd.setWait(timeout/1000);
                    }

                    answer = _agentMgr.easySend(neighbor.getId(), cmd);
                }

                if (answer != null && answer instanceof GetVolumeStatsAnswer){
                    GetVolumeStatsAnswer volstats = (GetVolumeStatsAnswer)answer;
                    if (volstats.getVolumeStats() != null) {
                        volumeStatsByUuid.putAll(volstats.getVolumeStats());
                    }
                }
            }
        }
        return volumeStatsByUuid.size() > 0 ? volumeStatsByUuid : null;
    }

    private List<String> getVolumesByHost(HostVO host, StoragePool pool){
        List<VMInstanceVO> vmsPerHost = _vmInstanceDao.listByHostId(host.getId());
        return vmsPerHost.stream()
                .flatMap(vm -> _volsDao.findByInstanceIdAndPoolId(vm.getId(),pool.getId()).stream().map(vol ->
                vol.getState() == Volume.State.Ready ? (vol.getFormat() == ImageFormat.OVA ? vol.getChainInfo() : vol.getPath()) : null).filter(Objects::nonNull))
                .collect(Collectors.toList());
    }

    @Override
    @DB
    @ActionEvent(eventType = EventTypes.EVENT_VM_RECOVER, eventDescription = "Recovering VM")
    public UserVm recoverVirtualMachine(RecoverVMCmd cmd) throws ResourceAllocationException, CloudRuntimeException {

        final Long vmId = cmd.getId();
        Account caller = CallContext.current().getCallingAccount();
        final Long userId = caller.getAccountId();

        // Verify input parameters
        final UserVmVO vm = _vmDao.findById(vmId);

        if (vm == null) {
            throw new InvalidParameterValueException("unable to find a virtual machine with id " + vmId);
        }

        // When trying to expunge, permission is denied when the caller is not an admin and the AllowUserExpungeRecoverVm is false for the caller.
        if (!_accountMgr.isAdmin(userId) && !AllowUserExpungeRecoverVm.valueIn(userId)) {
            throw new PermissionDeniedException("Recovering a vm can only be done by an Admin. Or when the allow.user.expunge.recover.vm key is set.");
        }

        if (vm.getRemoved() != null) {
            if (s_logger.isDebugEnabled()) {
                s_logger.debug("Unable to find vm or vm is removed: " + vmId);
            }
            throw new InvalidParameterValueException("Unable to find vm by id " + vmId);
        }

        if (vm.getState() != State.Destroyed) {
            if (s_logger.isDebugEnabled()) {
                s_logger.debug("vm is not in the right state: " + vmId);
            }
            throw new InvalidParameterValueException("Vm with id " + vmId + " is not in the right state");
        }

        if (s_logger.isDebugEnabled()) {
            s_logger.debug("Recovering vm " + vmId);
        }

        Transaction.execute(new TransactionCallbackWithExceptionNoReturn<ResourceAllocationException>() {
            @Override public void doInTransactionWithoutResult(TransactionStatus status) throws ResourceAllocationException {

                Account account = _accountDao.lockRow(vm.getAccountId(), true);

                // if the account is deleted, throw error
                if (account.getRemoved() != null) {
                    throw new CloudRuntimeException("Unable to recover VM as the account is deleted");
                }

                // Get serviceOffering for Virtual Machine
                ServiceOfferingVO serviceOffering = serviceOfferingDao.findById(vm.getId(), vm.getServiceOfferingId());
                VMTemplateVO tempalte = _templateDao.findByIdIncludingRemoved(vm.getTemplateId());

                // First check that the maximum number of UserVMs, CPU and Memory limit for the given
                // accountId will not be exceeded
                if (! VirtualMachineManager.ResourceCountRunningVMsonly.value()) {
                    resourceLimitService.checkVmResourceLimit(account, vm.isDisplayVm(), serviceOffering, tempalte);
                }

                _haMgr.cancelDestroy(vm, vm.getHostId());

                try {
                    if (!_itMgr.stateTransitTo(vm, VirtualMachine.Event.RecoveryRequested, null)) {
                        s_logger.debug("Unable to recover the vm because it is not in the correct state: " + vmId);
                        throw new InvalidParameterValueException("Unable to recover the vm because it is not in the correct state: " + vmId);
                    }
                } catch (NoTransitionException e) {
                    throw new InvalidParameterValueException("Unable to recover the vm because it is not in the correct state: " + vmId);
                }

                // Recover the VM's disks
                List<VolumeVO> volumes = _volsDao.findByInstance(vmId);
                for (VolumeVO volume : volumes) {
                    if (volume.getVolumeType().equals(Volume.Type.ROOT)) {
                        recoverRootVolume(volume, vmId);
                        break;
                    }
                }

                //Update Resource Count for the given account
                resourceCountIncrement(account.getId(), vm.isDisplayVm(), serviceOffering, tempalte);
            }
        });

        return _vmDao.findById(vmId);
    }

    protected void recoverRootVolume(VolumeVO volume, Long vmId) {
        if (Volume.State.Destroy.equals(volume.getState())) {
            _volumeService.recoverVolume(volume.getId());
            _volsDao.attachVolume(volume.getId(), vmId, ROOT_DEVICE_ID);
        } else {
            _volumeService.publishVolumeCreationUsageEvent(volume);
        }
    }

    @Override
    public boolean configure(String name, Map<String, Object> params) throws ConfigurationException {
        _name = name;

        if (_configDao == null) {
            throw new ConfigurationException("Unable to get the configuration dao.");
        }

        Map<String, String> configs = _configDao.getConfiguration("AgentManager", params);

        _instance = configs.get("instance.name");
        if (_instance == null) {
            _instance = "DEFAULT";
        }

        String workers = configs.get("expunge.workers");
        int wrks = NumbersUtil.parseInt(workers, 10);
        capacityReleaseInterval = NumbersUtil.parseInt(_configDao.getValue(Config.CapacitySkipcountingHours.key()), 3600);

        String time = configs.get("expunge.interval");
        _expungeInterval = NumbersUtil.parseInt(time, 86400);
        time = configs.get("expunge.delay");
        _expungeDelay = NumbersUtil.parseInt(time, _expungeInterval);

        _executor = Executors.newScheduledThreadPool(wrks, new NamedThreadFactory("UserVm-Scavenger"));

        String vmIpWorkers = configs.get(VmIpFetchTaskWorkers.value());
        int vmipwrks = NumbersUtil.parseInt(vmIpWorkers, 10);

        _vmIpFetchExecutor =   Executors.newScheduledThreadPool(vmipwrks, new NamedThreadFactory("UserVm-ipfetch"));

        String aggregationRange = configs.get("usage.stats.job.aggregation.range");
        int _usageAggregationRange  = NumbersUtil.parseInt(aggregationRange, 1440);
        int HOURLY_TIME = 60;
        final int DAILY_TIME = 60 * 24;
        if (_usageAggregationRange == DAILY_TIME) {
            _dailyOrHourly = true;
        } else if (_usageAggregationRange == HOURLY_TIME) {
            _dailyOrHourly = true;
        } else {
            _dailyOrHourly = false;
        }

        _itMgr.registerGuru(VirtualMachine.Type.User, this);

        VirtualMachine.State.getStateMachine().registerListener(new UserVmStateListener(_usageEventDao, _networkDao, _nicDao, serviceOfferingDao, _vmDao, this, _configDao));

        String value = _configDao.getValue(Config.SetVmInternalNameUsingDisplayName.key());
        _instanceNameFlag = (value == null) ? false : Boolean.parseBoolean(value);

        _scaleRetry = NumbersUtil.parseInt(configs.get(Config.ScaleRetry.key()), 2);

        _vmIpFetchThreadExecutor = Executors.newFixedThreadPool(VmIpFetchThreadPoolMax.value(), new NamedThreadFactory("vmIpFetchThread"));

        s_logger.info("User VM Manager is configured.");

        return true;
    }

    @Override
    public String getName() {
        return _name;
    }

    @Override
    public boolean start() {
        _executor.scheduleWithFixedDelay(new ExpungeTask(), _expungeInterval, _expungeInterval, TimeUnit.SECONDS);
        _vmIpFetchExecutor.scheduleWithFixedDelay(new VmIpFetchTask(), VmIpFetchWaitInterval.value(), VmIpFetchWaitInterval.value(), TimeUnit.SECONDS);
        loadVmDetailsInMapForExternalDhcpIp();
        return true;
    }

    private void loadVmDetailsInMapForExternalDhcpIp() {

        List<NetworkVO> networks = _networkDao.listByGuestType(Network.GuestType.Shared);

        for (NetworkVO network: networks) {
            if(_networkModel.isSharedNetworkWithoutServices(network.getId())) {
                List<NicVO> nics = _nicDao.listByNetworkId(network.getId());

                for (NicVO nic : nics) {
                    if (nic.getIPv4Address() == null) {
                        long nicId = nic.getId();
                        long vmId = nic.getInstanceId();
                        VMInstanceVO vmInstance = _vmInstanceDao.findById(vmId);

                        // only load running vms. For stopped vms get loaded on starting
                        if (vmInstance != null && vmInstance.getState() == State.Running) {
                            VmAndCountDetails vmAndCount = new VmAndCountDetails(vmId, VmIpFetchTrialMax.value());
                            vmIdCountMap.put(nicId, vmAndCount);
                        }
                    }
                }
            }
        }
    }

    @Override
    public boolean stop() {
        _executor.shutdown();
        _vmIpFetchExecutor.shutdown();
        return true;
    }

    public String getRandomPrivateTemplateName() {
        return UUID.randomUUID().toString();
    }

    @Override
    public boolean expunge(UserVmVO vm) {
        vm = _vmDao.acquireInLockTable(vm.getId());
        if (vm == null) {
            return false;
        }
        try {

            if (vm.getBackupOfferingId() != null) {
                List<Backup> backupsForVm = backupDao.listByVmId(vm.getDataCenterId(), vm.getId());
                if (CollectionUtils.isEmpty(backupsForVm)) {
                    backupManager.removeVMFromBackupOffering(vm.getId(), true);
                } else {
                    throw new CloudRuntimeException(String.format("This VM [uuid: %s, name: %s] has a "
                            + "Backup Offering [id: %s, external id: %s] with %s backups. Please, remove the backup offering "
                            + "before proceeding to VM exclusion!", vm.getUuid(), vm.getInstanceName(), vm.getBackupOfferingId(),
                            vm.getBackupExternalId(), backupsForVm.size()));
                }
            }

            autoScaleManager.removeVmFromVmGroup(vm.getId());

            releaseNetworkResourcesOnExpunge(vm.getId());

            List<VolumeVO> rootVol = _volsDao.findByInstanceAndType(vm.getId(), Volume.Type.ROOT);
            // expunge the vm
            _itMgr.advanceExpunge(vm.getUuid());

            // Only if vm is not expunged already, cleanup it's resources
            if (vm.getRemoved() == null) {
                // Cleanup vm resources - all the PF/LB/StaticNat rules
                // associated with vm
                s_logger.debug("Starting cleaning up vm " + vm + " resources...");
                if (cleanupVmResources(vm.getId())) {
                    s_logger.debug("Successfully cleaned up vm " + vm + " resources as a part of expunge process");
                } else {
                    s_logger.warn("Failed to cleanup resources as a part of vm " + vm + " expunge");
                    return false;
                }

                if (vm.getUserDataId() != null) {
                    vm.setUserDataId(null);
                    _vmDao.update(vm.getId(), vm);
                }

                _vmDao.remove(vm.getId());
            }

            return true;

        } catch (ResourceUnavailableException e) {
            s_logger.warn("Unable to expunge  " + vm, e);
            return false;
        } catch (OperationTimedoutException e) {
            s_logger.warn("Operation time out on expunging " + vm, e);
            return false;
        } catch (ConcurrentOperationException e) {
            s_logger.warn("Concurrent operations on expunging " + vm, e);
            return false;
        } finally {
            _vmDao.releaseFromLockTable(vm.getId());
        }
    }

    /**
     * Release network resources, it was done on vm stop previously.
     * @param id vm id
     * @throws ConcurrentOperationException
     * @throws ResourceUnavailableException
     */
    private void releaseNetworkResourcesOnExpunge(long id) throws ConcurrentOperationException, ResourceUnavailableException {
        final VMInstanceVO vmInstance = _vmDao.findById(id);
        if (vmInstance != null){
            final VirtualMachineProfile profile = new VirtualMachineProfileImpl(vmInstance);
            _networkMgr.release(profile, false);
        }
        else {
            s_logger.error("Couldn't find vm with id = " + id + ", unable to release network resources");
        }
    }

    private boolean cleanupVmResources(long vmId) {
        boolean success = true;
        // Remove vm from security groups
        _securityGroupMgr.removeInstanceFromGroups(vmId);

        // Remove vm from instance group
        removeInstanceFromInstanceGroup(vmId);

        // cleanup firewall rules
        if (_firewallMgr.revokeFirewallRulesForVm(vmId)) {
            s_logger.debug("Firewall rules are removed successfully as a part of vm id=" + vmId + " expunge");
        } else {
            success = false;
            s_logger.warn("Fail to remove firewall rules as a part of vm id=" + vmId + " expunge");
        }

        // cleanup port forwarding rules
        if (_rulesMgr.revokePortForwardingRulesForVm(vmId)) {
            s_logger.debug("Port forwarding rules are removed successfully as a part of vm id=" + vmId + " expunge");
        } else {
            success = false;
            s_logger.warn("Fail to remove port forwarding rules as a part of vm id=" + vmId + " expunge");
        }

        // cleanup load balancer rules
        if (_lbMgr.removeVmFromLoadBalancers(vmId)) {
            s_logger.debug("Removed vm id=" + vmId + " from all load balancers as a part of expunge process");
        } else {
            success = false;
            s_logger.warn("Fail to remove vm id=" + vmId + " from load balancers as a part of expunge process");
        }

        // If vm is assigned to static nat, disable static nat for the ip
        // address and disassociate ip if elasticIP is enabled
        List<IPAddressVO> ips = _ipAddressDao.findAllByAssociatedVmId(vmId);

        for (IPAddressVO ip : ips) {
            try {
                if (_rulesMgr.disableStaticNat(ip.getId(), _accountMgr.getAccount(Account.ACCOUNT_ID_SYSTEM), User.UID_SYSTEM, true)) {
                    s_logger.debug("Disabled 1-1 nat for ip address " + ip + " as a part of vm id=" + vmId + " expunge");
                } else {
                    s_logger.warn("Failed to disable static nat for ip address " + ip + " as a part of vm id=" + vmId + " expunge");
                    success = false;
                }
            } catch (ResourceUnavailableException e) {
                success = false;
                s_logger.warn("Failed to disable static nat for ip address " + ip + " as a part of vm id=" + vmId + " expunge because resource is unavailable", e);
            }
        }

        return success;
    }

    @Override
    public void deletePrivateTemplateRecord(Long templateId) {
        if (templateId != null) {
            _templateDao.remove(templateId);
        }
    }

    // used for vm transitioning to error state
    private void updateVmStateForFailedVmCreation(Long vmId, Long hostId) {

        UserVmVO vm = _vmDao.findById(vmId);

        if (vm != null) {
            if (vm.getState().equals(State.Stopped)) {
                s_logger.debug("Destroying vm " + vm + " as it failed to create on Host with Id:" + hostId);
                try {
                    _itMgr.stateTransitTo(vm, VirtualMachine.Event.OperationFailedToError, null);
                } catch (NoTransitionException e1) {
                    s_logger.warn(e1.getMessage());
                }
                // destroy associated volumes for vm in error state
                // get all volumes in non destroyed state
                List<VolumeVO> volumesForThisVm = _volsDao.findUsableVolumesForInstance(vm.getId());
                for (VolumeVO volume : volumesForThisVm) {
                    if (volume.getState() != Volume.State.Destroy) {
                        volumeMgr.destroyVolume(volume);
                    }
                }
                String msg = "Failed to deploy Vm with Id: " + vmId + ", on Host with Id: " + hostId;
                _alertMgr.sendAlert(AlertManager.AlertType.ALERT_TYPE_USERVM, vm.getDataCenterId(), vm.getPodIdToDeployIn(), msg, msg);

                // Get serviceOffering and template for Virtual Machine
                ServiceOfferingVO offering = serviceOfferingDao.findById(vm.getId(), vm.getServiceOfferingId());
                VMTemplateVO tempalte = _templateDao.findByIdIncludingRemoved(vm.getTemplateId());

                // Update Resource Count for the given account
                resourceCountDecrement(vm.getAccountId(), vm.isDisplayVm(), offering, tempalte);
            }
        }
    }



    private class VmIpFetchTask extends ManagedContextRunnable {

        @Override
        protected void runInContext() {
            GlobalLock scanLock = GlobalLock.getInternLock("vmIpFetch");
            try {
                if (scanLock.lock(ACQUIRE_GLOBAL_LOCK_TIMEOUT_FOR_COOPERATION)) {
                    try {

                        for (Entry<Long, VmAndCountDetails> entry:   vmIdCountMap.entrySet()) {
                            long nicId = entry.getKey();
                            VmAndCountDetails vmIdAndCount = entry.getValue();
                            long vmId = vmIdAndCount.getVmId();

                            if (vmIdAndCount.getRetrievalCount() <= 0) {
                                vmIdCountMap.remove(nicId);
                                s_logger.debug("Vm " + vmId +" nic "+nicId + " count is zero .. removing vm nic from map ");

                                ActionEventUtils.onActionEvent(User.UID_SYSTEM, Account.ACCOUNT_ID_SYSTEM,
                                        Domain.ROOT_DOMAIN, EventTypes.EVENT_NETWORK_EXTERNAL_DHCP_VM_IPFETCH,
                                        "VM " + vmId + " nic id "+ nicId + " ip addr fetch failed ", vmId, ApiCommandResourceType.VirtualMachine.toString());

                                continue;
                            }


                            UserVm userVm = _vmDao.findById(vmId);
                            VMInstanceVO vmInstance = _vmInstanceDao.findById(vmId);
                            NicVO nicVo = _nicDao.findById(nicId);
                            NetworkVO network = _networkDao.findById(nicVo.getNetworkId());

                            VirtualMachineProfile vmProfile = new VirtualMachineProfileImpl(userVm);
                            VirtualMachine vm = vmProfile.getVirtualMachine();
                            boolean isWindows = _guestOSCategoryDao.findById(_guestOSDao.findById(vm.getGuestOSId()).getCategoryId()).getName().equalsIgnoreCase("Windows");

                            _vmIpFetchThreadExecutor.execute(new VmIpAddrFetchThread(vmId, nicId, vmInstance.getInstanceName(),
                                    isWindows, vm.getHostId(), network.getCidr()));

                        }
                    } catch (Exception e) {
                        s_logger.error("Caught the Exception in VmIpFetchTask", e);
                    } finally {
                        scanLock.unlock();
                    }
                }
            } finally {
                scanLock.releaseRef();
            }

        }
    }


    private class ExpungeTask extends ManagedContextRunnable {
        public ExpungeTask() {
        }

        @Override
        protected void runInContext() {
            GlobalLock scanLock = GlobalLock.getInternLock("UserVMExpunge");
            try {
                if (scanLock.lock(ACQUIRE_GLOBAL_LOCK_TIMEOUT_FOR_COOPERATION)) {
                    try {
                        List<UserVmVO> vms = _vmDao.findDestroyedVms(new Date(System.currentTimeMillis() - ((long)_expungeDelay << 10)));
                        if (s_logger.isInfoEnabled()) {
                            if (vms.size() == 0) {
                                s_logger.trace("Found " + vms.size() + " vms to expunge.");
                            } else {
                                s_logger.info("Found " + vms.size() + " vms to expunge.");
                            }
                        }
                        for (UserVmVO vm : vms) {
                            try {
                                expungeVm(vm.getId());
                            } catch (Exception e) {
                                s_logger.warn("Unable to expunge " + vm, e);
                            }
                        }
                    } catch (Exception e) {
                        s_logger.error("Caught the following Exception", e);
                    } finally {
                        scanLock.unlock();
                    }
                }
            } finally {
                scanLock.releaseRef();
            }
        }
    }

    private void verifyVmLimits(UserVmVO vmInstance, Map<String, String> details) {
        Account owner = _accountDao.findById(vmInstance.getAccountId());
        if (owner == null) {
            throw new InvalidParameterValueException("The owner of " + vmInstance + " does not exist: " + vmInstance.getAccountId());
        }

        long newCpu = NumberUtils.toLong(details.get(VmDetailConstants.CPU_NUMBER));
        long newMemory = NumberUtils.toLong(details.get(VmDetailConstants.MEMORY));
        ServiceOfferingVO currentServiceOffering = serviceOfferingDao.findByIdIncludingRemoved(vmInstance.getId(), vmInstance.getServiceOfferingId());
        ServiceOfferingVO svcOffering = serviceOfferingDao.findById(vmInstance.getServiceOfferingId());
        boolean isDynamic = currentServiceOffering.isDynamic();
        if (isDynamic) {
            Map<String, String> customParameters = new HashMap<>();
            customParameters.put(VmDetailConstants.CPU_NUMBER, String.valueOf(newCpu));
            customParameters.put(VmDetailConstants.MEMORY, String.valueOf(newMemory));
            if (svcOffering.isCustomCpuSpeedSupported()) {
                customParameters.put(VmDetailConstants.CPU_SPEED, details.get(VmDetailConstants.CPU_SPEED));
            }
            validateCustomParameters(svcOffering, customParameters);
        }
        if (VirtualMachineManager.ResourceCountRunningVMsonly.value()) {
            return;
        }
        long currentCpu = currentServiceOffering.getCpu();
        long currentMemory = currentServiceOffering.getRamSize();
        VMTemplateVO template = _templateDao.findByIdIncludingRemoved(vmInstance.getTemplateId());
        try {
            if (newCpu > currentCpu) {
                _resourceLimitMgr.checkVmCpuResourceLimit(owner, vmInstance.isDisplay(), svcOffering, template, newCpu - currentCpu);
            }
            if (newMemory > currentMemory) {
                _resourceLimitMgr.checkVmMemoryResourceLimit(owner, vmInstance.isDisplay(), svcOffering, template, newMemory - currentMemory);
            }
        } catch (ResourceAllocationException e) {
            s_logger.error(String.format("Failed to updated VM due to: %s", e.getLocalizedMessage()));
            throw new InvalidParameterValueException(e.getLocalizedMessage());
        }

        if (newCpu > currentCpu) {
            _resourceLimitMgr.incrementVmCpuResourceCount(owner.getAccountId(), vmInstance.isDisplay(), svcOffering, template, newCpu - currentCpu);
        } else if (newCpu > 0 && currentCpu > newCpu){
            _resourceLimitMgr.decrementVmCpuResourceCount(owner.getAccountId(), vmInstance.isDisplay(), svcOffering, template, currentCpu - newCpu);
        }
        if (newMemory > currentMemory) {
            _resourceLimitMgr.incrementVmMemoryResourceCount(owner.getAccountId(), vmInstance.isDisplay(), svcOffering, template, newMemory - currentMemory);
        } else if (newMemory > 0 && currentMemory > newMemory){
            _resourceLimitMgr.decrementVmMemoryResourceCount(owner.getAccountId(), vmInstance.isDisplay(), svcOffering, template, currentMemory - newMemory);
        }
    }

    @Override
    @ActionEvent(eventType = EventTypes.EVENT_VM_UPDATE, eventDescription = "updating Vm")
    public UserVm updateVirtualMachine(UpdateVMCmd cmd) throws ResourceUnavailableException, InsufficientCapacityException {
        validateInputsAndPermissionForUpdateVirtualMachineCommand(cmd);

        String displayName = cmd.getDisplayName();
        String group = cmd.getGroup();
        Boolean ha = cmd.getHaEnable();
        Boolean isDisplayVm = cmd.getDisplayVm();
        Long id = cmd.getId();
        Long osTypeId = cmd.getOsTypeId();
        Boolean isDynamicallyScalable = cmd.isDynamicallyScalable();
        String hostName = cmd.getHostName();
        Map<String,String> details = cmd.getDetails();
        List<Long> securityGroupIdList = getSecurityGroupIdList(cmd);
        boolean cleanupDetails = cmd.isCleanupDetails();
        String extraConfig = cmd.getExtraConfig();

        UserVmVO vmInstance = _vmDao.findById(cmd.getId());
        VMTemplateVO template = _templateDao.findById(vmInstance.getTemplateId());
        if (MapUtils.isNotEmpty(details) || cmd.isCleanupDetails()) {
            if (template != null && template.isDeployAsIs()) {
                throw new CloudRuntimeException("Detail settings are read from OVA, it cannot be changed by API call.");
            }
        }
        String userData = cmd.getUserData();
        Long userDataId = cmd.getUserdataId();
        String userDataDetails = null;
        if (MapUtils.isNotEmpty(cmd.getUserdataDetails())) {
            userDataDetails = cmd.getUserdataDetails().toString();
        }
        userData = finalizeUserData(userData, userDataId, template);

        long accountId = vmInstance.getAccountId();

        if (isDisplayVm != null && isDisplayVm != vmInstance.isDisplay()) {
            updateDisplayVmFlag(isDisplayVm, id, vmInstance);
        }
        final Account caller = CallContext.current().getCallingAccount();
        final List<String> userDenyListedSettings = Stream.of(QueryService.UserVMDeniedDetails.value().split(","))
                .map(item -> (item).trim())
                .collect(Collectors.toList());
        final List<String> userReadOnlySettings = Stream.of(QueryService.UserVMReadOnlyDetails.value().split(","))
                .map(item -> (item).trim())
                .collect(Collectors.toList());
        List<UserVmDetailVO> existingDetails = userVmDetailsDao.listDetails(id);
        if (cleanupDetails){
            if (caller != null && caller.getType() == Account.Type.ADMIN) {
                for (final UserVmDetailVO detail : existingDetails) {
                    if (detail != null && detail.isDisplay()) {
                        userVmDetailsDao.removeDetail(id, detail.getName());
                    }
                }
            } else {
                for (final UserVmDetailVO detail : existingDetails) {
                    if (detail != null && !userDenyListedSettings.contains(detail.getName())
                            && !userReadOnlySettings.contains(detail.getName()) && detail.isDisplay()) {
                        userVmDetailsDao.removeDetail(id, detail.getName());
                    }
                }
            }
        } else {
            if (MapUtils.isNotEmpty(details)) {
                if (details.containsKey("extraconfig")) {
                    throw new InvalidParameterValueException("'extraconfig' should not be included in details as key");
                }

                if (caller != null && caller.getType() != Account.Type.ADMIN) {
                    // Ensure denied or read-only detail is not passed by non-root-admin user
                    for (final String detailName : details.keySet()) {
                        if (userDenyListedSettings.contains(detailName)) {
                            throw new InvalidParameterValueException("You're not allowed to add or edit the restricted setting: " + detailName);
                        }
                        if (userReadOnlySettings.contains(detailName)) {
                            throw new InvalidParameterValueException("You're not allowed to add or edit the read-only setting: " + detailName);
                        }
                        if (existingDetails.stream().anyMatch(d -> Objects.equals(d.getName(), detailName) && !d.isDisplay())){
                            throw new InvalidParameterValueException("You're not allowed to add or edit the non-displayable setting: " + detailName);
                        }
                    }
                    // Add any existing user denied or read-only details. We do it here because admins would already provide these (or can delete them).
                    for (final UserVmDetailVO detail : existingDetails) {
                        if (userDenyListedSettings.contains(detail.getName()) || userReadOnlySettings.contains(detail.getName())) {
                            details.put(detail.getName(), detail.getValue());
                        }
                    }
                }

                // ensure details marked as non-displayable are maintained, regardless of admin or not
                for (final UserVmDetailVO existingDetail : existingDetails) {
                    if (!existingDetail.isDisplay()) {
                        details.put(existingDetail.getName(), existingDetail.getValue());
                    }
                }

                verifyVmLimits(vmInstance, details);
                vmInstance.setDetails(details);
                _vmDao.saveDetails(vmInstance);
            }
            if (StringUtils.isNotBlank(extraConfig)) {
                if (EnableAdditionalVmConfig.valueIn(accountId)) {
                    s_logger.info("Adding extra configuration to user vm: " + vmInstance.getUuid());
                    addExtraConfig(vmInstance, extraConfig);
                } else {
                    throw new InvalidParameterValueException("attempted setting extraconfig but enable.additional.vm.configuration is disabled");
                }
            }
        }
        return updateVirtualMachine(id, displayName, group, ha, isDisplayVm, osTypeId, userData, userDataId, userDataDetails, isDynamicallyScalable,
                cmd.getHttpMethod(), cmd.getCustomId(), hostName, cmd.getInstanceName(), securityGroupIdList, cmd.getDhcpOptionsMap());
    }

    protected void updateDisplayVmFlag(Boolean isDisplayVm, Long id, UserVmVO vmInstance) {
        vmInstance.setDisplayVm(isDisplayVm);

        // Resource limit changes
        ServiceOffering offering = serviceOfferingDao.findByIdIncludingRemoved(vmInstance.getId(), vmInstance.getServiceOfferingId());
        VMTemplateVO template = _templateDao.findByIdIncludingRemoved(vmInstance.getTemplateId());
        if (isDisplayVm) {
            resourceCountIncrement(vmInstance.getAccountId(), true, offering, template);
        } else {
            resourceCountDecrement(vmInstance.getAccountId(), true, offering, template);
        }

        // Usage
        saveUsageEvent(vmInstance);

        // take care of the root volume as well.
        List<VolumeVO> rootVols = _volsDao.findByInstanceAndType(id, Volume.Type.ROOT);
        if (!rootVols.isEmpty()) {
            _volumeService.updateDisplay(rootVols.get(0), isDisplayVm);
        }

        // take care of the data volumes as well.
        List<VolumeVO> dataVols = _volsDao.findByInstanceAndType(id, Volume.Type.DATADISK);
        for (Volume dataVol : dataVols) {
            _volumeService.updateDisplay(dataVol, isDisplayVm);
        }
    }

    protected void validateInputsAndPermissionForUpdateVirtualMachineCommand(UpdateVMCmd cmd) {
        UserVmVO vmInstance = _vmDao.findById(cmd.getId());
        if (vmInstance == null) {
            throw new InvalidParameterValueException("unable to find virtual machine with id: " + cmd.getId());
        }
        validateGuestOsIdForUpdateVirtualMachineCommand(cmd);
        Account caller = CallContext.current().getCallingAccount();
        _accountMgr.checkAccess(caller, null, true, vmInstance);
    }

    protected void validateGuestOsIdForUpdateVirtualMachineCommand(UpdateVMCmd cmd) {
        Long osTypeId = cmd.getOsTypeId();
        if (osTypeId != null) {
            GuestOSVO guestOS = _guestOSDao.findById(osTypeId);
            if (guestOS == null) {
                throw new InvalidParameterValueException("Please specify a valid guest OS ID.");
            }
        }
    }

    private void saveUsageEvent(UserVmVO vm) {

        // If vm not destroyed
        if( vm.getState() != State.Destroyed && vm.getState() != State.Expunging && vm.getState() != State.Error){

            if(vm.isDisplayVm()){
                //1. Allocated VM Usage Event
                generateUsageEvent(vm, true, EventTypes.EVENT_VM_CREATE);

                if(vm.getState() == State.Running || vm.getState() == State.Stopping){
                    //2. Running VM Usage Event
                    generateUsageEvent(vm, true, EventTypes.EVENT_VM_START);

                    // 3. Network offering usage
                    generateNetworkUsageForVm(vm, true, EventTypes.EVENT_NETWORK_OFFERING_ASSIGN);
                }

            }else {
                //1. Allocated VM Usage Event
                generateUsageEvent(vm, true, EventTypes.EVENT_VM_DESTROY);

                if(vm.getState() == State.Running || vm.getState() == State.Stopping){
                    //2. Running VM Usage Event
                    generateUsageEvent(vm, true, EventTypes.EVENT_VM_STOP);

                    // 3. Network offering usage
                    generateNetworkUsageForVm(vm, true, EventTypes.EVENT_NETWORK_OFFERING_REMOVE);
                }
            }
        }

    }

    private void generateNetworkUsageForVm(VirtualMachine vm, boolean isDisplay, String eventType){

        List<NicVO> nics = _nicDao.listByVmId(vm.getId());
        for (NicVO nic : nics) {
            NetworkVO network = _networkDao.findById(nic.getNetworkId());
            long isDefault = (nic.isDefaultNic()) ? 1 : 0;
            UsageEventUtils.publishUsageEvent(eventType, vm.getAccountId(), vm.getDataCenterId(), vm.getId(),
                    Long.toString(nic.getId()), network.getNetworkOfferingId(), null, isDefault, vm.getClass().getName(), vm.getUuid(), isDisplay);
        }

    }

    @Override
    public UserVm updateVirtualMachine(long id, String displayName, String group, Boolean ha, Boolean isDisplayVmEnabled, Long osTypeId, String userData,
                                       Long userDataId, String userDataDetails, Boolean isDynamicallyScalable, HTTPMethod httpMethod, String customId, String hostName, String instanceName, List<Long> securityGroupIdList, Map<String, Map<Integer, String>> extraDhcpOptionsMap)
                    throws ResourceUnavailableException, InsufficientCapacityException {
        UserVmVO vm = _vmDao.findById(id);
        if (vm == null) {
            throw new CloudRuntimeException("Unable to find virtual machine with id " + id);
        }

        if(instanceName != null){
            VMInstanceVO vmInstance = _vmInstanceDao.findVMByInstanceName(instanceName);
            if(vmInstance != null && vmInstance.getId() != id){
                throw new CloudRuntimeException("Instance name : " + instanceName + " is not unique");
            }
        }

        if (vm.getState() == State.Error || vm.getState() == State.Expunging) {
            s_logger.error("vm is not in the right state: " + id);
            throw new InvalidParameterValueException("Vm with id " + id + " is not in the right state");
        }

        if (displayName == null) {
            displayName = vm.getDisplayName();
        }

        if (ha == null) {
            ha = vm.isHaEnabled();
        }

        ServiceOffering offering = serviceOfferingDao.findById(vm.getId(), vm.getServiceOfferingId());
        if (!offering.isOfferHA() && ha) {
            throw new InvalidParameterValueException("Can't enable ha for the vm as it's created from the Service offering having HA disabled");
        }

        if (isDisplayVmEnabled == null) {
            isDisplayVmEnabled = vm.isDisplayVm();
        }

        boolean updateUserdata = false;
        if (userData != null) {
            // check and replace newlines
            userData = userData.replace("\\n", "");
            userData = userDataManager.validateUserData(userData, httpMethod);
            // update userData on domain router.
            updateUserdata = true;
        } else {
            userData = vm.getUserData();
        }

        if (userDataId == null) {
            userDataId = vm.getUserDataId();
        }

        if (userDataDetails == null) {
            userDataDetails = vm.getUserDataDetails();
        }

        if (osTypeId == null) {
            osTypeId = vm.getGuestOSId();
        }

        if (group != null) {
            addInstanceToGroup(id, group);
        }

        if (isDynamicallyScalable == null) {
            isDynamicallyScalable = vm.isDynamicallyScalable();
        } else {
            if (isDynamicallyScalable == true) {
                VMTemplateVO template = _templateDao.findByIdIncludingRemoved(vm.getTemplateId());
                if (!template.isDynamicallyScalable()) {
                    throw new InvalidParameterValueException("Dynamic Scaling cannot be enabled for the VM since its template does not have dynamic scaling enabled");
                }
                if (!offering.isDynamicScalingEnabled()) {
                    throw new InvalidParameterValueException("Dynamic Scaling cannot be enabled for the VM since its service offering does not have dynamic scaling enabled");
                }
                if (!UserVmManager.EnableDynamicallyScaleVm.valueIn(vm.getDataCenterId())) {
                    s_logger.debug(String.format("Dynamic Scaling cannot be enabled for the VM %s since the global setting enable.dynamic.scale.vm is set to false", vm.getUuid()));
                    throw new InvalidParameterValueException("Dynamic Scaling cannot be enabled for the VM since corresponding global setting is set to false");
                }
            }
        }

        boolean isVMware = (vm.getHypervisorType() == HypervisorType.VMware);

        if (securityGroupIdList != null && isVMware) {
            throw new InvalidParameterValueException("Security group feature is not supported for vmWare hypervisor");
        } else {
            // Get default guest network in Basic zone
            Network defaultNetwork = null;
            try {
                DataCenterVO zone = _dcDao.findById(vm.getDataCenterId());

                if (zone.getNetworkType() == NetworkType.Basic) {
                    // Get default guest network in Basic zone
                    defaultNetwork = _networkModel.getExclusiveGuestNetwork(zone.getId());
                } else if (zone.isSecurityGroupEnabled()) {
                    NicVO defaultNic = _nicDao.findDefaultNicForVM(vm.getId());
                    if (defaultNic != null) {
                        defaultNetwork = _networkDao.findById(defaultNic.getNetworkId());
                    }
                }
            } catch (InvalidParameterValueException e) {
                if(s_logger.isDebugEnabled()) {
                    s_logger.debug(e.getMessage(),e);
                }
                defaultNetwork = _networkModel.getDefaultNetworkForVm(id);
            }

            if (securityGroupIdList != null && _networkModel.isSecurityGroupSupportedInNetwork(defaultNetwork) && _networkModel.canAddDefaultSecurityGroup()) {
                if (vm.getState() == State.Stopped) {
                    // Remove instance from security groups
                    _securityGroupMgr.removeInstanceFromGroups(id);
                    // Add instance in provided groups
                    _securityGroupMgr.addInstanceToGroups(id, securityGroupIdList);
                } else {
                    throw new InvalidParameterValueException("Virtual machine must be stopped prior to update security groups ");
                }
            }
        }
        List<? extends Nic> nics = _nicDao.listByVmId(vm.getId());
        if (hostName != null) {
            // Check is hostName is RFC compliant
            checkNameForRFCCompliance(hostName);

            if (vm.getHostName().equals(hostName)) {
                s_logger.debug("Vm " + vm + " is already set with the hostName specified: " + hostName);
                hostName = null;
            }

            // Verify that vm's hostName is unique

            List<NetworkVO> vmNtwks = new ArrayList<NetworkVO>(nics.size());
            for (Nic nic : nics) {
                vmNtwks.add(_networkDao.findById(nic.getNetworkId()));
            }
            checkIfHostNameUniqueInNtwkDomain(hostName, vmNtwks);
        }

        List<NetworkVO> networks = nics.stream()
                .map(nic -> _networkDao.findById(nic.getNetworkId()))
                .collect(Collectors.toList());

        verifyExtraDhcpOptionsNetwork(extraDhcpOptionsMap, networks);
        for (Nic nic : nics) {
            _networkMgr.saveExtraDhcpOptions(networks.stream()
                    .filter(network -> network.getId() == nic.getNetworkId())
                    .findFirst()
                    .get()
                    .getUuid(), nic.getId(), extraDhcpOptionsMap);
        }

        _vmDao.updateVM(id, displayName, ha, osTypeId, userData, userDataId, userDataDetails, isDisplayVmEnabled, isDynamicallyScalable, customId, hostName, instanceName);

        if (updateUserdata) {
            updateUserData(vm);
        }

        if (State.Running == vm.getState()) {
            updateDns(vm, hostName);
        }

        return _vmDao.findById(id);
    }

    protected void updateUserData(UserVm vm) throws ResourceUnavailableException, InsufficientCapacityException {
        boolean result = updateUserDataInternal(vm);
        if (result) {
            s_logger.debug(String.format("User data successfully updated for vm id:  %s", vm.getId()));
        } else {
            throw new CloudRuntimeException("Failed to reset userdata for the virtual machine ");
        }
    }

    private void updateDns(UserVmVO vm, String hostName) throws ResourceUnavailableException, InsufficientCapacityException {
        if (!StringUtils.isEmpty(hostName)) {
            vm.setHostName(hostName);
            try {
                List<NicVO> nicVOs = _nicDao.listByVmId(vm.getId());
                for (NicVO nic : nicVOs) {
                    List<DomainRouterVO> routers = _routerDao.findByNetwork(nic.getNetworkId());
                    for (DomainRouterVO router : routers) {
                        if (router.getState() != State.Running) {
                            s_logger.warn(String.format("Unable to update DNS for VM %s, as virtual router: %s is not in the right state: %s ", vm, router.getName(), router.getState()));
                            continue;
                        }
                        Commands commands = new Commands(Command.OnError.Stop);
                        commandSetupHelper.createDhcpEntryCommand(router, vm, nic, false, commands);
                        if (!nwHelper.sendCommandsToRouter(router, commands)) {
                            throw new CloudRuntimeException(String.format("Unable to send commands to virtual router: %s", router.getHostId()));
                        }
                        Answer answer = commands.getAnswer("dhcp");
                        if (answer == null || !answer.getResult()) {
                            throw new CloudRuntimeException("Failed to update hostname");
                        }
                        updateUserData(vm);
                    }
                }
            } catch (CloudRuntimeException e) {
                throw new CloudRuntimeException(String.format("Failed to update hostname of VM %s to %s", vm.getInstanceName(), vm.getHostName()));
            }
        }
    }

    private boolean updateUserDataInternal(UserVm vm) throws ResourceUnavailableException, InsufficientCapacityException {
        VMTemplateVO template = _templateDao.findByIdIncludingRemoved(vm.getTemplateId());

        List<? extends Nic> nics = _nicDao.listByVmId(vm.getId());
        if (nics == null || nics.isEmpty()) {
            s_logger.error("unable to find any nics for vm " + vm.getUuid());
            return false;
        }

        boolean userDataApplied = false;
        for (Nic nic : nics) {
            userDataApplied |= applyUserData(template.getHypervisorType(), vm, nic);
        }
        return userDataApplied;
    }

    protected boolean applyUserData(HypervisorType hyperVisorType, UserVm vm, Nic nic) throws ResourceUnavailableException, InsufficientCapacityException {
        Network network = _networkDao.findById(nic.getNetworkId());
        NicProfile nicProfile = new NicProfile(nic, network, null, null, null, _networkModel.isSecurityGroupSupportedInNetwork(network), _networkModel.getNetworkTag(
                hyperVisorType, network));
        VirtualMachineProfile vmProfile = new VirtualMachineProfileImpl(vm);

        if (_networkModel.areServicesSupportedByNetworkOffering(network.getNetworkOfferingId(), Service.UserData)) {
            UserDataServiceProvider element = _networkModel.getUserDataUpdateProvider(network);
            if (element == null) {
                throw new CloudRuntimeException("Can't find network element for " + Service.UserData.getName() + " provider needed for UserData update");
            }
            boolean result = element.saveUserData(network, nicProfile, vmProfile);
            if (!result) {
                s_logger.error("Failed to update userdata for vm " + vm + " and nic " + nic);
            } else {
                return true;
            }
        } else {
            s_logger.debug("Not applying userdata for nic id=" + nic.getId() + " in vm id=" + vmProfile.getId() + " because it is not supported in network id=" + network.getId());
        }
        return false;
    }

    @Override
    @ActionEvent(eventType = EventTypes.EVENT_VM_START, eventDescription = "starting Vm", async = true)
    public UserVm startVirtualMachine(StartVMCmd cmd) throws ExecutionException, ConcurrentOperationException, ResourceUnavailableException, InsufficientCapacityException, ResourceAllocationException {
        Map<VirtualMachineProfile.Param, Object> additonalParams = new HashMap<>();
        if (cmd.getBootIntoSetup() != null) {
            if (s_logger.isTraceEnabled()) {
                s_logger.trace(String.format("Adding %s into the param map", VirtualMachineProfile.Param.BootIntoSetup.getName()));
            }
            additonalParams.put(VirtualMachineProfile.Param.BootIntoSetup, cmd.getBootIntoSetup());
        }
        UserVmDetailVO uefiDetail = userVmDetailsDao.findDetail(cmd.getId(), ApiConstants.BootType.UEFI.toString());
        if (uefiDetail != null) {
            addVmUefiBootOptionsToParams(additonalParams, uefiDetail.getName(), uefiDetail.getValue());
        }
        if (cmd.getConsiderLastHost() != null) {
            additonalParams.put(VirtualMachineProfile.Param.ConsiderLastHost, cmd.getConsiderLastHost().toString());
        }

        return startVirtualMachine(cmd.getId(), cmd.getPodId(), cmd.getClusterId(), cmd.getHostId(), additonalParams, cmd.getDeploymentPlanner()).first();
    }

    @Override
    @ActionEvent(eventType = EventTypes.EVENT_VM_REBOOT, eventDescription = "rebooting Vm", async = true)
    public UserVm rebootVirtualMachine(RebootVMCmd cmd) throws InsufficientCapacityException, ResourceUnavailableException {
        Account caller = CallContext.current().getCallingAccount();
        Long vmId = cmd.getId();

        // Verify input parameters
        UserVmVO vmInstance = _vmDao.findById(vmId);
        if (vmInstance == null) {
            throw new InvalidParameterValueException("Unable to find a virtual machine with id " + vmId);
        }

        if (vmInstance.getState() != State.Running) {
            throw new InvalidParameterValueException(String.format("The VM %s (%s) is not running, unable to reboot it",
                    vmInstance.getUuid(), vmInstance.getDisplayNameOrHostName()));
        }

        _accountMgr.checkAccess(caller, null, true, vmInstance);

        checkIfHostOfVMIsInPrepareForMaintenanceState(vmInstance.getHostId(), vmId, "Reboot");

        // If the VM is Volatile in nature, on reboot discard the VM's root disk and create a new root disk for it: by calling restoreVM
        long serviceOfferingId = vmInstance.getServiceOfferingId();
        ServiceOfferingVO offering = serviceOfferingDao.findById(vmInstance.getId(), serviceOfferingId);
        if (offering != null && offering.getRemoved() == null) {
            if (offering.isVolatileVm()) {
                return restoreVMInternal(caller, vmInstance, null);
            }
        } else {
            throw new InvalidParameterValueException("Unable to find service offering: " + serviceOfferingId + " corresponding to the vm");
        }

        Boolean enterSetup = cmd.getBootIntoSetup();
        if (enterSetup != null && enterSetup && !HypervisorType.VMware.equals(vmInstance.getHypervisorType())) {
            throw new InvalidParameterValueException("Booting into a hardware setup menu is not implemented on " + vmInstance.getHypervisorType());
        }

        UserVm userVm = rebootVirtualMachine(CallContext.current().getCallingUserId(), vmId, enterSetup == null ? false : cmd.getBootIntoSetup(), cmd.isForced());
        if (userVm != null ) {
            // update the vmIdCountMap if the vm is in advanced shared network with out services
            final List<NicVO> nics = _nicDao.listByVmId(vmId);
            for (NicVO nic : nics) {
                Network network = _networkModel.getNetwork(nic.getNetworkId());
                if (_networkModel.isSharedNetworkWithoutServices(network.getId())) {
                    s_logger.debug("Adding vm " +vmId +" nic id "+ nic.getId() +" into vmIdCountMap as part of vm " +
                            "reboot for vm ip fetch ");
                    vmIdCountMap.put(nic.getId(), new VmAndCountDetails(nic.getInstanceId(), VmIpFetchTrialMax.value()));
                }
            }
            return  userVm;
        }
        return  null;
    }

    @Override
    @ActionEvent(eventType = EventTypes.EVENT_VM_DESTROY, eventDescription = "destroying Vm", async = true)
    public UserVm destroyVm(DestroyVMCmd cmd) throws ResourceUnavailableException, ConcurrentOperationException {
        CallContext ctx = CallContext.current();
        long vmId = cmd.getId();
        boolean expunge = cmd.getExpunge();

        // When trying to expunge, permission is denied when the caller is not an admin and the AllowUserExpungeRecoverVm is false for the caller.
        if (expunge && !_accountMgr.isAdmin(ctx.getCallingAccount().getId()) && !AllowUserExpungeRecoverVm.valueIn(cmd.getEntityOwnerId())) {
            throw new PermissionDeniedException("Parameter " + ApiConstants.EXPUNGE + " can be passed by Admin only. Or when the allow.user.expunge.recover.vm key is set.");
        }
        // check if VM exists
        UserVmVO vm = _vmDao.findById(vmId);

        if (vm == null || vm.getRemoved() != null) {
            throw new InvalidParameterValueException("unable to find a virtual machine with id " + vmId);
        }

        if (Arrays.asList(State.Destroyed, State.Expunging).contains(vm.getState()) && !expunge) {
            s_logger.debug("Vm id=" + vmId + " is already destroyed");
            return vm;
        }

        // check if vm belongs to AutoScale vm group in Disabled state
        autoScaleManager.checkIfVmActionAllowed(vmId);

        // check if there are active volume snapshots tasks
        s_logger.debug("Checking if there are any ongoing snapshots on the ROOT volumes associated with VM with ID " + vmId);
        if (checkStatusOfVolumeSnapshots(vmId, Volume.Type.ROOT)) {
            throw new CloudRuntimeException("There is/are unbacked up snapshot(s) on ROOT volume, vm destroy is not permitted, please try again later.");
        }
        s_logger.debug("Found no ongoing snapshots on volume of type ROOT, for the vm with id " + vmId);

        List<VolumeVO> volumesToBeDeleted = getVolumesFromIds(cmd);

        checkForUnattachedVolumes(vmId, volumesToBeDeleted);
        validateVolumes(volumesToBeDeleted);

        final ControlledEntity[] volumesToDelete = volumesToBeDeleted.toArray(new ControlledEntity[0]);
        _accountMgr.checkAccess(ctx.getCallingAccount(), null, true, volumesToDelete);

        stopVirtualMachine(vmId, VmDestroyForcestop.value());

        // Detach all data disks from VM
        List<VolumeVO> dataVols = _volsDao.findByInstanceAndType(vmId, Volume.Type.DATADISK);
        detachVolumesFromVm(dataVols);

        UserVm destroyedVm = destroyVm(vmId, expunge);
        if (expunge && !expunge(vm)) {
            throw new CloudRuntimeException("Failed to expunge vm " + destroyedVm);
        }

        autoScaleManager.removeVmFromVmGroup(vmId);

        deleteVolumesFromVm(vm, volumesToBeDeleted, expunge);

        if (getDestroyRootVolumeOnVmDestruction(vm.getDomainId())) {
            VolumeVO rootVolume = _volsDao.getInstanceRootVolume(vm.getId());
            if (rootVolume != null) {
                _volService.destroyVolume(rootVolume.getId());
            } else {
                s_logger.warn(String.format("Tried to destroy ROOT volume for VM [%s], but couldn't retrieve it.", vm.getUuid()));
            }
        }

        return destroyedVm;
    }

    private List<VolumeVO> getVolumesFromIds(DestroyVMCmd cmd) {
        List<VolumeVO> volumes = new ArrayList<>();
        if (cmd.getVolumeIds() != null) {
            for (Long volId : cmd.getVolumeIds()) {
                VolumeVO vol = _volsDao.findById(volId);

                if (vol == null) {
                    throw new InvalidParameterValueException("Unable to find volume with ID: " + volId);
                }
                volumes.add(vol);
            }
        }
        return volumes;
    }

    @Override
    @DB
    public InstanceGroupVO createVmGroup(CreateVMGroupCmd cmd) {
        Account caller = CallContext.current().getCallingAccount();
        Long domainId = cmd.getDomainId();
        String accountName = cmd.getAccountName();
        String groupName = cmd.getGroupName();
        Long projectId = cmd.getProjectId();

        Account owner = _accountMgr.finalizeOwner(caller, accountName, domainId, projectId);
        long accountId = owner.getId();

        // Check if name is already in use by this account
        boolean isNameInUse = _vmGroupDao.isNameInUse(accountId, groupName);

        if (isNameInUse) {
            throw new InvalidParameterValueException("Unable to create vm group, a group with name " + groupName + " already exists for account " + accountId);
        }

        return createVmGroup(groupName, accountId);
    }

    @DB
    private InstanceGroupVO createVmGroup(String groupName, long accountId) {
        Account account = null;
        try {
            account = _accountDao.acquireInLockTable(accountId); // to ensure
            // duplicate
            // vm group
            // names are
            // not
            // created.
            if (account == null) {
                s_logger.warn("Failed to acquire lock on account");
                return null;
            }
            InstanceGroupVO group = _vmGroupDao.findByAccountAndName(accountId, groupName);
            if (group == null) {
                group = new InstanceGroupVO(groupName, accountId);
                group = _vmGroupDao.persist(group);
            }
            return group;
        } finally {
            if (account != null) {
                _accountDao.releaseFromLockTable(accountId);
            }
        }
    }

    @Override
    public boolean deleteVmGroup(DeleteVMGroupCmd cmd) {
        Account caller = CallContext.current().getCallingAccount();
        Long groupId = cmd.getId();

        // Verify input parameters
        InstanceGroupVO group = _vmGroupDao.findById(groupId);
        if ((group == null) || (group.getRemoved() != null)) {
            throw new InvalidParameterValueException("unable to find a vm group with id " + groupId);
        }

        _accountMgr.checkAccess(caller, null, true, group);

        return deleteVmGroup(groupId);
    }

    @Override
    public boolean deleteVmGroup(long groupId) {
        InstanceGroupVO group = _vmGroupDao.findById(groupId);
        annotationDao.removeByEntityType(AnnotationService.EntityType.INSTANCE_GROUP.name(), group.getUuid());
        // delete all the mappings from group_vm_map table
        List<InstanceGroupVMMapVO> groupVmMaps = _groupVMMapDao.listByGroupId(groupId);
        for (InstanceGroupVMMapVO groupMap : groupVmMaps) {
            SearchCriteria<InstanceGroupVMMapVO> sc = _groupVMMapDao.createSearchCriteria();
            sc.addAnd("instanceId", SearchCriteria.Op.EQ, groupMap.getInstanceId());
            _groupVMMapDao.expunge(sc);
        }

        if (_vmGroupDao.remove(groupId)) {
            return true;
        } else {
            return false;
        }
    }

    @Override
    @DB
    public boolean addInstanceToGroup(final long userVmId, String groupName) {
        UserVmVO vm = _vmDao.findById(userVmId);

        InstanceGroupVO group = _vmGroupDao.findByAccountAndName(vm.getAccountId(), groupName);
        // Create vm group if the group doesn't exist for this account
        if (group == null) {
            group = createVmGroup(groupName, vm.getAccountId());
        }

        if (group != null) {
            UserVm userVm = _vmDao.acquireInLockTable(userVmId);
            if (userVm == null) {
                s_logger.warn("Failed to acquire lock on user vm id=" + userVmId);
            }
            try {
                final InstanceGroupVO groupFinal = group;
                Transaction.execute(new TransactionCallbackNoReturn() {
                    @Override
                    public void doInTransactionWithoutResult(TransactionStatus status) {
                        // don't let the group be deleted when we are assigning vm to
                        // it.
                        InstanceGroupVO ngrpLock = _vmGroupDao.lockRow(groupFinal.getId(), false);
                        if (ngrpLock == null) {
                            s_logger.warn("Failed to acquire lock on vm group id=" + groupFinal.getId() + " name=" + groupFinal.getName());
                            throw new CloudRuntimeException("Failed to acquire lock on vm group id=" + groupFinal.getId() + " name=" + groupFinal.getName());
                        }

                        // Currently don't allow to assign a vm to more than one group
                        if (_groupVMMapDao.listByInstanceId(userVmId) != null) {
                            // Delete all mappings from group_vm_map table
                            List<InstanceGroupVMMapVO> groupVmMaps = _groupVMMapDao.listByInstanceId(userVmId);
                            for (InstanceGroupVMMapVO groupMap : groupVmMaps) {
                                SearchCriteria<InstanceGroupVMMapVO> sc = _groupVMMapDao.createSearchCriteria();
                                sc.addAnd("instanceId", SearchCriteria.Op.EQ, groupMap.getInstanceId());
                                _groupVMMapDao.expunge(sc);
                            }
                        }
                        InstanceGroupVMMapVO groupVmMapVO = new InstanceGroupVMMapVO(groupFinal.getId(), userVmId);
                        _groupVMMapDao.persist(groupVmMapVO);

                    }
                });

                return true;
            } finally {
                if (userVm != null) {
                    _vmDao.releaseFromLockTable(userVmId);
                }
            }
        }
        return false;
    }

    @Override
    public InstanceGroupVO getGroupForVm(long vmId) {
        // TODO - in future releases vm can be assigned to multiple groups; but
        // currently return just one group per vm
        try {
            List<InstanceGroupVMMapVO> groupsToVmMap = _groupVMMapDao.listByInstanceId(vmId);

            if (groupsToVmMap != null && groupsToVmMap.size() != 0) {
                InstanceGroupVO group = _vmGroupDao.findById(groupsToVmMap.get(0).getGroupId());
                return group;
            } else {
                return null;
            }
        } catch (Exception e) {
            s_logger.warn("Error trying to get group for a vm: ", e);
            return null;
        }
    }

    @Override
    public void removeInstanceFromInstanceGroup(long vmId) {
        try {
            List<InstanceGroupVMMapVO> groupVmMaps = _groupVMMapDao.listByInstanceId(vmId);
            for (InstanceGroupVMMapVO groupMap : groupVmMaps) {
                SearchCriteria<InstanceGroupVMMapVO> sc = _groupVMMapDao.createSearchCriteria();
                sc.addAnd("instanceId", SearchCriteria.Op.EQ, groupMap.getInstanceId());
                _groupVMMapDao.expunge(sc);
            }
        } catch (Exception e) {
            s_logger.warn("Error trying to remove vm from group: ", e);
        }
    }

    private boolean validPassword(String password) {
        if (password == null || password.length() == 0) {
            return false;
        }
        for (int i = 0; i < password.length(); i++) {
            if (password.charAt(i) == ' ') {
                return false;
            }
        }
        return true;
    }

    @Override
    @ActionEvent(eventType = EventTypes.EVENT_VM_CREATE, eventDescription = "deploying Vm", create = true)
    public UserVm createBasicSecurityGroupVirtualMachine(DataCenter zone, ServiceOffering serviceOffering, VirtualMachineTemplate template, List<Long> securityGroupIdList,
                                                         Account owner, String hostName, String displayName, Long diskOfferingId, Long diskSize, String group, HypervisorType hypervisor, HTTPMethod httpmethod,
                                                         String userData, Long userDataId, String userDataDetails, List<String> sshKeyPairs, Map<Long, IpAddresses> requestedIps, IpAddresses defaultIps, Boolean displayVm, String keyboard, List<Long> affinityGroupIdList,
                                                         Map<String, String> customParametes, String customId, Map<String, Map<Integer, String>> dhcpOptionMap,
                                                         Map<Long, DiskOffering> dataDiskTemplateToDiskOfferingMap, Map<String, String> userVmOVFProperties, boolean dynamicScalingEnabled, Long overrideDiskOfferingId) throws InsufficientCapacityException, ConcurrentOperationException, ResourceUnavailableException,
    StorageUnavailableException, ResourceAllocationException {

        Account caller = CallContext.current().getCallingAccount();
        List<NetworkVO> networkList = new ArrayList<NetworkVO>();

        // Verify that caller can perform actions in behalf of vm owner
        _accountMgr.checkAccess(caller, null, true, owner);

        // Verify that owner can use the service offering
        _accountMgr.checkAccess(owner, serviceOffering, zone);
        _accountMgr.checkAccess(owner, _diskOfferingDao.findById(diskOfferingId), zone);

        // Get default guest network in Basic zone
        Network defaultNetwork = _networkModel.getExclusiveGuestNetwork(zone.getId());

        if (defaultNetwork == null) {
            throw new InvalidParameterValueException("Unable to find a default network to start a vm");
        } else {
            networkList.add(_networkDao.findById(defaultNetwork.getId()));
        }

        boolean isVmWare = (template.getHypervisorType() == HypervisorType.VMware || (hypervisor != null && hypervisor == HypervisorType.VMware));

        if (securityGroupIdList != null && isVmWare) {
            throw new InvalidParameterValueException("Security group feature is not supported for vmWare hypervisor");
        } else if (!isVmWare && _networkModel.isSecurityGroupSupportedInNetwork(defaultNetwork) && _networkModel.canAddDefaultSecurityGroup()) {
            //add the default securityGroup only if no security group is specified
            if (securityGroupIdList == null || securityGroupIdList.isEmpty()) {
                if (securityGroupIdList == null) {
                    securityGroupIdList = new ArrayList<Long>();
                }
                SecurityGroup defaultGroup = _securityGroupMgr.getDefaultSecurityGroup(owner.getId());
                if (defaultGroup != null) {
                    securityGroupIdList.add(defaultGroup.getId());
                } else {
                    // create default security group for the account
                    if (s_logger.isDebugEnabled()) {
                        s_logger.debug("Couldn't find default security group for the account " + owner + " so creating a new one");
                    }
                    defaultGroup = _securityGroupMgr.createSecurityGroup(SecurityGroupManager.DEFAULT_GROUP_NAME, SecurityGroupManager.DEFAULT_GROUP_DESCRIPTION,
                            owner.getDomainId(), owner.getId(), owner.getAccountName());
                    securityGroupIdList.add(defaultGroup.getId());
                }
            }
        }

        return createVirtualMachine(zone, serviceOffering, template, hostName, displayName, owner, diskOfferingId, diskSize, networkList, securityGroupIdList, group, httpmethod,
                userData, userDataId, userDataDetails, sshKeyPairs, hypervisor, caller, requestedIps, defaultIps, displayVm, keyboard, affinityGroupIdList, customParametes, customId, dhcpOptionMap,
                dataDiskTemplateToDiskOfferingMap, userVmOVFProperties, dynamicScalingEnabled, null, overrideDiskOfferingId);

    }

    @Override
    @ActionEvent(eventType = EventTypes.EVENT_VM_CREATE, eventDescription = "deploying Vm", create = true)
    public UserVm createAdvancedSecurityGroupVirtualMachine(DataCenter zone, ServiceOffering serviceOffering, VirtualMachineTemplate template, List<Long> networkIdList,
                                                            List<Long> securityGroupIdList, Account owner, String hostName, String displayName, Long diskOfferingId, Long diskSize, String group, HypervisorType hypervisor,
                                                            HTTPMethod httpmethod, String userData, Long userDataId, String userDataDetails, List<String> sshKeyPairs, Map<Long, IpAddresses> requestedIps, IpAddresses defaultIps, Boolean displayVm, String keyboard,
                                                            List<Long> affinityGroupIdList, Map<String, String> customParameters, String customId, Map<String, Map<Integer, String>> dhcpOptionMap,
                                                            Map<Long, DiskOffering> dataDiskTemplateToDiskOfferingMap, Map<String, String> userVmOVFProperties, boolean dynamicScalingEnabled, Long overrideDiskOfferingId, String vmType) throws InsufficientCapacityException, ConcurrentOperationException, ResourceUnavailableException, StorageUnavailableException, ResourceAllocationException {

        Account caller = CallContext.current().getCallingAccount();
        List<NetworkVO> networkList = new ArrayList<NetworkVO>();
        boolean isSecurityGroupEnabledNetworkUsed = false;
        boolean isVmWare = (template.getHypervisorType() == HypervisorType.VMware || (hypervisor != null && hypervisor == HypervisorType.VMware));

        // Verify that caller can perform actions in behalf of vm owner
        _accountMgr.checkAccess(caller, null, true, owner);

        // Verify that owner can use the service offering
        _accountMgr.checkAccess(owner, serviceOffering, zone);
        _accountMgr.checkAccess(owner, _diskOfferingDao.findById(diskOfferingId), zone);

        // If no network is specified, find system security group enabled network
        if (networkIdList == null || networkIdList.isEmpty()) {
            Network networkWithSecurityGroup = _networkModel.getNetworkWithSGWithFreeIPs(zone.getId());
            if (networkWithSecurityGroup == null) {
                throw new InvalidParameterValueException("No network with security enabled is found in zone id=" + zone.getUuid());
            }

            networkList.add(_networkDao.findById(networkWithSecurityGroup.getId()));
            isSecurityGroupEnabledNetworkUsed = true;

        } else if (securityGroupIdList != null && !securityGroupIdList.isEmpty()) {
            if (isVmWare) {
                throw new InvalidParameterValueException("Security group feature is not supported for vmWare hypervisor");
            }
            // Only one network can be specified, and it should be security group enabled
            if (networkIdList.size() > 1 && template.getHypervisorType() != HypervisorType.KVM && hypervisor != HypervisorType.KVM) {
                throw new InvalidParameterValueException("Only support one network per VM if security group enabled");
            }

            for (Long networkId : networkIdList) {
                NetworkVO network = _networkDao.findById(networkId);
                NetworkOffering ntwkOffering = _networkOfferingDao.findById(network.getNetworkOfferingId());

                if (network == null) {
                    throw new InvalidParameterValueException("Unable to find network by id " + networkId);
                }

                if (!_networkModel.isSecurityGroupSupportedInNetwork(network) && (ntwkOffering.getGuestType() != GuestType.L2)) {
                    throw new InvalidParameterValueException("Network is not security group enabled or not L2 network: " + network.getId());
                }

                _accountMgr.checkAccess(owner, AccessType.UseEntry, false, network);

                networkList.add(network);
            }
            isSecurityGroupEnabledNetworkUsed = true;

        } else {
            // Verify that all the networks are Shared/Guest; can't create combination of SG enabled and disabled networks
            for (Long networkId : networkIdList) {
                NetworkVO network = _networkDao.findById(networkId);

                if (network == null) {
                    throw new InvalidParameterValueException("Unable to find network by id " + networkIdList.get(0).longValue());
                }

                boolean isSecurityGroupEnabled = _networkModel.isSecurityGroupSupportedInNetwork(network);
                if (isSecurityGroupEnabled) {
                    isSecurityGroupEnabledNetworkUsed = true;
                }

                if (network.getTrafficType() != TrafficType.Guest || !Arrays.asList(GuestType.Shared, GuestType.L2).contains(network.getGuestType())) {
                    throw new InvalidParameterValueException("Can specify only Shared or L2 Guest networks when deploy vm in Advance Security Group enabled zone");
                }

                _accountMgr.checkAccess(owner, AccessType.UseEntry, false, network);

                networkList.add(network);
            }
        }

        // if network is security group enabled, and no security group is specified, then add the default security group automatically
        if (isSecurityGroupEnabledNetworkUsed && !isVmWare && _networkModel.canAddDefaultSecurityGroup()) {

            //add the default securityGroup only if no security group is specified
            if (securityGroupIdList == null || securityGroupIdList.isEmpty()) {
                if (securityGroupIdList == null) {
                    securityGroupIdList = new ArrayList<Long>();
                }

                SecurityGroup defaultGroup = _securityGroupMgr.getDefaultSecurityGroup(owner.getId());
                if (defaultGroup != null) {
                    securityGroupIdList.add(defaultGroup.getId());
                } else {
                    // create default security group for the account
                    if (s_logger.isDebugEnabled()) {
                        s_logger.debug("Couldn't find default security group for the account " + owner + " so creating a new one");
                    }
                    defaultGroup = _securityGroupMgr.createSecurityGroup(SecurityGroupManager.DEFAULT_GROUP_NAME, SecurityGroupManager.DEFAULT_GROUP_DESCRIPTION,
                            owner.getDomainId(), owner.getId(), owner.getAccountName());
                    messageBus.publish(_name, SecurityGroupService.MESSAGE_CREATE_TUNGSTEN_SECURITY_GROUP_EVENT,
                        PublishScope.LOCAL, defaultGroup);
                    securityGroupIdList.add(defaultGroup.getId());
                }
            }
        }

        return createVirtualMachine(zone, serviceOffering, template, hostName, displayName, owner, diskOfferingId, diskSize, networkList, securityGroupIdList, group, httpmethod,
                userData, userDataId, userDataDetails, sshKeyPairs, hypervisor, caller, requestedIps, defaultIps, displayVm, keyboard, affinityGroupIdList, customParameters, customId, dhcpOptionMap, dataDiskTemplateToDiskOfferingMap,
                userVmOVFProperties, dynamicScalingEnabled, vmType, overrideDiskOfferingId);
    }

    @Override
    @ActionEvent(eventType = EventTypes.EVENT_VM_CREATE, eventDescription = "deploying Vm", create = true)
    public UserVm createAdvancedVirtualMachine(DataCenter zone, ServiceOffering serviceOffering, VirtualMachineTemplate template, List<Long> networkIdList, Account owner,
                                               String hostName, String displayName, Long diskOfferingId, Long diskSize, String group, HypervisorType hypervisor, HTTPMethod httpmethod, String userData,
                                               Long userDataId, String userDataDetails, List<String> sshKeyPairs, Map<Long, IpAddresses> requestedIps, IpAddresses defaultIps, Boolean displayvm, String keyboard, List<Long> affinityGroupIdList,
                                               Map<String, String> customParametrs, String customId, Map<String, Map<Integer, String>> dhcpOptionsMap, Map<Long, DiskOffering> dataDiskTemplateToDiskOfferingMap,
                                               Map<String, String> userVmOVFPropertiesMap, boolean dynamicScalingEnabled, String vmType, Long overrideDiskOfferingId) throws InsufficientCapacityException, ConcurrentOperationException, ResourceUnavailableException,
    StorageUnavailableException, ResourceAllocationException {

        Account caller = CallContext.current().getCallingAccount();
        List<NetworkVO> networkList = new ArrayList<NetworkVO>();

        // Verify that caller can perform actions in behalf of vm owner
        _accountMgr.checkAccess(caller, null, true, owner);

        // Verify that owner can use the service offering
        _accountMgr.checkAccess(owner, serviceOffering, zone);
        _accountMgr.checkAccess(owner, _diskOfferingDao.findById(diskOfferingId), zone);

        List<HypervisorType> vpcSupportedHTypes = _vpcMgr.getSupportedVpcHypervisors();
        if (networkIdList == null || networkIdList.isEmpty()) {
            NetworkVO defaultNetwork = getDefaultNetwork(zone, owner, false);
            if (defaultNetwork != null) {
                networkList.add(defaultNetwork);
            }
        } else {
            for (Long networkId : networkIdList) {
                NetworkVO network = _networkDao.findById(networkId);
                if (network == null) {
                    throw new InvalidParameterValueException("Unable to find network by id " + networkIdList.get(0).longValue());
                }
                if (network.getVpcId() != null) {
                    // Only ISOs, XenServer, KVM, and VmWare template types are
                    // supported for vpc networks
                    if (template.getFormat() != ImageFormat.ISO && !vpcSupportedHTypes.contains(template.getHypervisorType())) {
                        throw new InvalidParameterValueException("Can't create vm from template with hypervisor " + template.getHypervisorType() + " in vpc network " + network);
                    } else if (template.getFormat() == ImageFormat.ISO && !vpcSupportedHTypes.contains(hypervisor)) {
                        // Only XenServer, KVM, and VMware hypervisors are supported
                        // for vpc networks
                        throw new InvalidParameterValueException("Can't create vm of hypervisor type " + hypervisor + " in vpc network");

                    }
                }

                _networkModel.checkNetworkPermissions(owner, network);

                // don't allow to use system networks
                NetworkOffering networkOffering = _entityMgr.findById(NetworkOffering.class, network.getNetworkOfferingId());
                if (networkOffering.isSystemOnly()) {
                    throw new InvalidParameterValueException("Network id=" + networkId + " is system only and can't be used for vm deployment");
                }
                networkList.add(network);
            }
        }
        verifyExtraDhcpOptionsNetwork(dhcpOptionsMap, networkList);
        return createVirtualMachine(zone, serviceOffering, template, hostName, displayName, owner, diskOfferingId, diskSize, networkList, null, group, httpmethod, userData,
                userDataId, userDataDetails, sshKeyPairs, hypervisor, caller, requestedIps, defaultIps, displayvm, keyboard, affinityGroupIdList, customParametrs, customId, dhcpOptionsMap,
                dataDiskTemplateToDiskOfferingMap, userVmOVFPropertiesMap, dynamicScalingEnabled, vmType, overrideDiskOfferingId);
    }

    @Override
    @ActionEvent(eventType = EventTypes.EVENT_VM_CREATE, eventDescription = "deploying Vm")
    public UserVm finalizeCreateVirtualMachine(long vmId) {
        s_logger.info("Loading UserVm " + vmId + " from DB");
        UserVm userVm = getUserVm(vmId);
        if (userVm == null) {
            s_logger.info("Loaded UserVm " + vmId + " (" + userVm.getUuid() + ") from DB");
        } else {
            s_logger.warn("UserVm " + vmId + " does not exist in DB");
        }
        return userVm;
    }

    private NetworkVO getNetworkToAddToNetworkList(VirtualMachineTemplate template, Account owner, HypervisorType hypervisor,
            List<HypervisorType> vpcSupportedHTypes, Long networkId) {
        NetworkVO network = _networkDao.findById(networkId);
        if (network == null) {
            throw new InvalidParameterValueException("Unable to find network by id " + networkId);
        }
        if (network.getVpcId() != null) {
            // Only ISOs, XenServer, KVM, and VmWare template types are
            // supported for vpc networks
            if (template.getFormat() != ImageFormat.ISO && !vpcSupportedHTypes.contains(template.getHypervisorType())) {
                throw new InvalidParameterValueException("Can't create vm from template with hypervisor " + template.getHypervisorType() + " in vpc network " + network);
            } else if (template.getFormat() == ImageFormat.ISO && !vpcSupportedHTypes.contains(hypervisor)) {
                // Only XenServer, KVM, and VMware hypervisors are supported
                // for vpc networks
                throw new InvalidParameterValueException("Can't create vm of hypervisor type " + hypervisor + " in vpc network");
            }
        }

        _networkModel.checkNetworkPermissions(owner, network);

        // don't allow to use system networks
        NetworkOffering networkOffering = _entityMgr.findById(NetworkOffering.class, network.getNetworkOfferingId());
        if (networkOffering.isSystemOnly()) {
            throw new InvalidParameterValueException("Network id=" + networkId + " is system only and can't be used for vm deployment");
        }
        return network;
    }

    private NetworkVO getDefaultNetwork(DataCenter zone, Account owner, boolean selectAny) throws InsufficientCapacityException, ResourceAllocationException {
        NetworkVO defaultNetwork = null;

        // if no network is passed in
        // Check if default virtual network offering has
        // Availability=Required. If it's true, search for corresponding
        // network
        // * if network is found, use it. If more than 1 virtual network is
        // found, throw an error
        // * if network is not found, create a new one and use it

        List<NetworkOfferingVO> requiredOfferings = _networkOfferingDao.listByAvailability(Availability.Required, false);
        if (requiredOfferings.size() < 1) {
            throw new InvalidParameterValueException("Unable to find network offering with availability=" + Availability.Required
                    + " to automatically create the network as a part of vm creation");
        }

        if (requiredOfferings.get(0).getState() == NetworkOffering.State.Enabled) {
            // get Virtual networks
            List<? extends Network> virtualNetworks = _networkModel.listNetworksForAccount(owner.getId(), zone.getId(), Network.GuestType.Isolated);
            if (virtualNetworks == null) {
                throw new InvalidParameterValueException("No (virtual) networks are found for account " + owner);
            }
            if (virtualNetworks.isEmpty()) {
                defaultNetwork = createDefaultNetworkForAccount(zone, owner, requiredOfferings);
            } else if (virtualNetworks.size() > 1 && !selectAny) {
                throw new InvalidParameterValueException("More than 1 default Isolated networks are found for account " + owner + "; please specify networkIds");
            } else {
                defaultNetwork = _networkDao.findById(virtualNetworks.get(0).getId());
            }
        } else {
            throw new InvalidParameterValueException("Required network offering id=" + requiredOfferings.get(0).getId() + " is not in " + NetworkOffering.State.Enabled);
        }

        return defaultNetwork;
    }

    private NetworkVO createDefaultNetworkForAccount(DataCenter zone, Account owner, List<NetworkOfferingVO> requiredOfferings)
            throws InsufficientCapacityException, ResourceAllocationException {
        NetworkVO defaultNetwork = null;
        long physicalNetworkId = _networkModel.findPhysicalNetworkId(zone.getId(), requiredOfferings.get(0).getTags(), requiredOfferings.get(0).getTrafficType());
        // Validate physical network
        PhysicalNetwork physicalNetwork = _physicalNetworkDao.findById(physicalNetworkId);
        if (physicalNetwork == null) {
            throw new InvalidParameterValueException("Unable to find physical network with id: " + physicalNetworkId + " and tag: "
                    + requiredOfferings.get(0).getTags());
        }
        s_logger.debug("Creating network for account " + owner + " from the network offering id=" + requiredOfferings.get(0).getId() + " as a part of deployVM process");
        Network newNetwork = _networkMgr.createGuestNetwork(requiredOfferings.get(0).getId(), owner.getAccountName() + "-network", owner.getAccountName() + "-network",
                null, null, null, false, null, owner, null, physicalNetwork, zone.getId(), ACLType.Account, null, null, null, null, true, null, null,
                null, null, null, null, null, null, null, null);
        if (newNetwork != null) {
            defaultNetwork = _networkDao.findById(newNetwork.getId());
        }
        return defaultNetwork;
    }

    private void verifyExtraDhcpOptionsNetwork(Map<String, Map<Integer, String>> dhcpOptionsMap, List<NetworkVO> networkList) throws InvalidParameterValueException {
        if (dhcpOptionsMap != null) {
            for (String networkUuid : dhcpOptionsMap.keySet()) {
                boolean networkFound = false;
                for (NetworkVO network : networkList) {
                    if (network.getUuid().equals(networkUuid)) {
                        networkFound = true;
                        break;
                    }
                }

                if (!networkFound) {
                    throw new InvalidParameterValueException("VM does not has a nic in the Network (" + networkUuid + ") that is specified in the extra dhcp options.");
                }
            }
        }
    }

    public void checkNameForRFCCompliance(String name) {
        if (!NetUtils.verifyDomainNameLabel(name, true)) {
            throw new InvalidParameterValueException("Invalid name. Vm name can contain ASCII letters 'a' through 'z', the digits '0' through '9', "
                    + "and the hyphen ('-'), must be between 1 and 63 characters long, and can't start or end with \"-\" and can't start with digit");
        }
    }

    @DB
    private UserVm createVirtualMachine(DataCenter zone, ServiceOffering serviceOffering, VirtualMachineTemplate tmplt, String hostName, String displayName, Account owner,
                                        Long diskOfferingId, Long diskSize, List<NetworkVO> networkList, List<Long> securityGroupIdList, String group, HTTPMethod httpmethod, String userData,
                                        Long userDataId, String userDataDetails, List<String> sshKeyPairs, HypervisorType hypervisor, Account caller, Map<Long, IpAddresses> requestedIps, IpAddresses defaultIps, Boolean isDisplayVm, String keyboard,
                                        List<Long> affinityGroupIdList, Map<String, String> customParameters, String customId, Map<String, Map<Integer, String>> dhcpOptionMap,
                                        Map<Long, DiskOffering> datadiskTemplateToDiskOfferringMap,
                                        Map<String, String> userVmOVFPropertiesMap, boolean dynamicScalingEnabled, String vmType, Long overrideDiskOfferingId) throws InsufficientCapacityException, ResourceUnavailableException,
    ConcurrentOperationException, StorageUnavailableException, ResourceAllocationException {

        _accountMgr.checkAccess(caller, null, true, owner);

        if (owner.getState() == Account.State.DISABLED) {
            throw new PermissionDeniedException("The owner of vm to deploy is disabled: " + owner);
        }
        VMTemplateVO template = _templateDao.findById(tmplt.getId());
        if (template != null) {
            _templateDao.loadDetails(template);
        }

        HypervisorType hypervisorType = null;
        if (template.getHypervisorType() == null || template.getHypervisorType() == HypervisorType.None) {
            if (hypervisor == null || hypervisor == HypervisorType.None) {
                throw new InvalidParameterValueException("hypervisor parameter is needed to deploy VM or the hypervisor parameter value passed is invalid");
            }
            hypervisorType = hypervisor;
        } else {
            if (hypervisor != null && hypervisor != HypervisorType.None && hypervisor != template.getHypervisorType()) {
                throw new InvalidParameterValueException("Hypervisor passed to the deployVm call, is different from the hypervisor type of the template");
            }
            hypervisorType = template.getHypervisorType();
        }

        long accountId = owner.getId();

        assert !(requestedIps != null && (defaultIps.getIp4Address() != null || defaultIps.getIp6Address() != null)) : "requestedIp list and defaultNetworkIp should never be specified together";

        if (Grouping.AllocationState.Disabled == zone.getAllocationState()
                && !_accountMgr.isRootAdmin(caller.getId())) {
            throw new PermissionDeniedException(
                    "Cannot perform this operation, Zone is currently disabled: "
                            + zone.getId());
        }

        // check if zone is dedicated
        DedicatedResourceVO dedicatedZone = _dedicatedDao.findByZoneId(zone.getId());
        if (dedicatedZone != null) {
            DomainVO domain = _domainDao.findById(dedicatedZone.getDomainId());
            if (domain == null) {
                throw new CloudRuntimeException("Unable to find the domain " + zone.getDomainId() + " for the zone: " + zone);
            }
            // check that caller can operate with domain
            _configMgr.checkZoneAccess(caller, zone);
            // check that vm owner can create vm in the domain
            _configMgr.checkZoneAccess(owner, zone);
        }

        ServiceOfferingVO offering = serviceOfferingDao.findById(serviceOffering.getId());

        if (offering.isDynamic()) {
            offering.setDynamicFlag(true);
            validateCustomParameters(offering, customParameters);
            offering = serviceOfferingDao.getComputeOffering(offering, customParameters);
        } else {
            validateOfferingMaxResource(offering);
        }
        // check if account/domain is with in resource limits to create a new vm
        boolean isIso = Storage.ImageFormat.ISO == template.getFormat();

        Long rootDiskOfferingId = offering.getDiskOfferingId();
        if (isIso) {
            if (diskOfferingId == null) {
                DiskOfferingVO diskOffering = _diskOfferingDao.findById(rootDiskOfferingId);
                if (diskOffering.isComputeOnly()) {
                    throw new InvalidParameterValueException("Installing from ISO requires a disk offering to be specified for the root disk.");
                }
            } else {
                rootDiskOfferingId = diskOfferingId;
                diskOfferingId = null;
            }
            if (!customParameters.containsKey(VmDetailConstants.ROOT_DISK_SIZE) && diskSize != null) {
                customParameters.put(VmDetailConstants.ROOT_DISK_SIZE, String.valueOf(diskSize));
            }
        }
        if (!offering.getDiskOfferingStrictness() && overrideDiskOfferingId != null) {
            rootDiskOfferingId = overrideDiskOfferingId;
        }

        DiskOfferingVO rootdiskOffering = _diskOfferingDao.findById(rootDiskOfferingId);
        long volumesSize = configureCustomRootDiskSize(customParameters, template, hypervisorType, rootdiskOffering);

        if (rootdiskOffering.getEncrypt() && hypervisorType != HypervisorType.KVM) {
            throw new InvalidParameterValueException("Root volume encryption is not supported for hypervisor type " + hypervisorType);
        }

        if (!isIso && diskOfferingId != null) {
            DiskOfferingVO diskOffering = _diskOfferingDao.findById(diskOfferingId);
            volumesSize += verifyAndGetDiskSize(diskOffering, diskSize);
        }
        UserVm vm = getCheckedUserVmResource(zone, hostName, displayName, owner, diskOfferingId, diskSize, networkList, securityGroupIdList, group, httpmethod, userData, userDataId, userDataDetails, sshKeyPairs, caller, requestedIps, defaultIps, isDisplayVm, keyboard, affinityGroupIdList, customParameters, customId, dhcpOptionMap, datadiskTemplateToDiskOfferringMap, userVmOVFPropertiesMap, dynamicScalingEnabled, vmType, template, hypervisorType, accountId, offering, isIso, rootDiskOfferingId, volumesSize);

        _securityGroupMgr.addInstanceToGroups(vm.getId(), securityGroupIdList);

        if (affinityGroupIdList != null && !affinityGroupIdList.isEmpty()) {
            _affinityGroupVMMapDao.updateMap(vm.getId(), affinityGroupIdList);
        }

        CallContext.current().putContextParameter(VirtualMachine.class, vm.getUuid());
        return vm;
    }

    private UserVm getCheckedUserVmResource(DataCenter zone, String hostName, String displayName, Account owner,
        Long diskOfferingId, Long diskSize, List<NetworkVO> networkList, List<Long> securityGroupIdList, String group,
        HTTPMethod httpmethod, String userData, Long userDataId, String userDataDetails, List<String> sshKeyPairs,
        Account caller, Map<Long, IpAddresses> requestedIps, IpAddresses defaultIps, Boolean isDisplayVm,
        String keyboard, List<Long> affinityGroupIdList, Map<String, String> customParameters, String customId,
        Map<String, Map<Integer, String>> dhcpOptionMap, Map<Long, DiskOffering> datadiskTemplateToDiskOfferringMap,
        Map<String, String> userVmOVFPropertiesMap, boolean dynamicScalingEnabled, String vmType, VMTemplateVO template,
        HypervisorType hypervisorType, long accountId, ServiceOfferingVO offering, boolean isIso,
        Long rootDiskOfferingId, long volumesSize) throws ResourceAllocationException, StorageUnavailableException,
            InsufficientCapacityException {
        if (!VirtualMachineManager.ResourceCountRunningVMsonly.value()) {
            List<String> resourceLimitHostTags = resourceLimitService.getResourceLimitHostTags(offering, template);
            try (CheckedReservation vmReservation = new CheckedReservation(owner, ResourceType.user_vm, resourceLimitHostTags, 1l, reservationDao, resourceLimitService);
                 CheckedReservation cpuReservation = new CheckedReservation(owner, ResourceType.cpu, resourceLimitHostTags, Long.valueOf(offering.getCpu()), reservationDao, resourceLimitService);
                 CheckedReservation memReservation = new CheckedReservation(owner, ResourceType.memory, resourceLimitHostTags, Long.valueOf(offering.getRamSize()), reservationDao, resourceLimitService);
            ) {
                return getUncheckedUserVmResource(zone, hostName, displayName, owner, diskOfferingId, diskSize, networkList, securityGroupIdList, group, httpmethod, userData, userDataId, userDataDetails, sshKeyPairs, caller, requestedIps, defaultIps, isDisplayVm, keyboard, affinityGroupIdList, customParameters, customId, dhcpOptionMap, datadiskTemplateToDiskOfferringMap, userVmOVFPropertiesMap, dynamicScalingEnabled, vmType, template, hypervisorType, accountId, offering, isIso, rootDiskOfferingId, volumesSize);
            } catch (ResourceAllocationException | CloudRuntimeException  e) {
                throw e;
            } catch (Exception e) {
                s_logger.error("error during resource reservation and allocation", e);
                throw new CloudRuntimeException(e);
            }

        } else {
            return getUncheckedUserVmResource(zone, hostName, displayName, owner, diskOfferingId, diskSize, networkList, securityGroupIdList, group, httpmethod, userData, userDataId, userDataDetails, sshKeyPairs, caller, requestedIps, defaultIps, isDisplayVm, keyboard, affinityGroupIdList, customParameters, customId, dhcpOptionMap, datadiskTemplateToDiskOfferringMap, userVmOVFPropertiesMap, dynamicScalingEnabled, vmType, template, hypervisorType, accountId, offering, isIso, rootDiskOfferingId, volumesSize);
        }
    }

    protected List<String> getResourceLimitStorageTags(long diskOfferingId) {
        DiskOfferingVO diskOfferingVO = _diskOfferingDao.findById(diskOfferingId);
        return resourceLimitService.getResourceLimitStorageTags(diskOfferingVO);
    }

    private UserVm getUncheckedUserVmResource(DataCenter zone, String hostName, String displayName, Account owner,
        Long diskOfferingId, Long diskSize, List<NetworkVO> networkList, List<Long> securityGroupIdList, String group,
        HTTPMethod httpmethod, String userData, Long userDataId, String userDataDetails, List<String> sshKeyPairs,
        Account caller, Map<Long, IpAddresses> requestedIps, IpAddresses defaultIps, Boolean isDisplayVm,
        String keyboard, List<Long> affinityGroupIdList, Map<String, String> customParameters, String customId,
        Map<String, Map<Integer, String>> dhcpOptionMap, Map<Long, DiskOffering> datadiskTemplateToDiskOfferringMap,
        Map<String, String> userVmOVFPropertiesMap, boolean dynamicScalingEnabled, String vmType, VMTemplateVO template,
        HypervisorType hypervisorType, long accountId, ServiceOfferingVO offering, boolean isIso,
        Long rootDiskOfferingId, long volumesSize) throws ResourceAllocationException, StorageUnavailableException,
            InsufficientCapacityException {
        List<String> resourceLimitStorageTags = getResourceLimitStorageTags(diskOfferingId != null ? diskOfferingId : offering.getDiskOfferingId());
        try (CheckedReservation volumeReservation = new CheckedReservation(owner, ResourceType.volume, resourceLimitStorageTags, (isIso || diskOfferingId == null ? 1l : 2), reservationDao, resourceLimitService);
             CheckedReservation primaryStorageReservation = new CheckedReservation(owner, ResourceType.primary_storage, resourceLimitStorageTags, volumesSize, reservationDao, resourceLimitService)) {

            // verify security group ids
            if (securityGroupIdList != null) {
                for (Long securityGroupId : securityGroupIdList) {
                    SecurityGroup sg = _securityGroupDao.findById(securityGroupId);
                    if (sg == null) {
                        throw new InvalidParameterValueException("Unable to find security group by id " + securityGroupId);
                    } else {
                        // verify permissions
                        _accountMgr.checkAccess(caller, null, true, owner, sg);
                    }
                }
            }

            if (datadiskTemplateToDiskOfferringMap != null && !datadiskTemplateToDiskOfferringMap.isEmpty()) {
                for (Entry<Long, DiskOffering> datadiskTemplateToDiskOffering : datadiskTemplateToDiskOfferringMap.entrySet()) {
                    VMTemplateVO dataDiskTemplate = _templateDao.findById(datadiskTemplateToDiskOffering.getKey());
                    DiskOffering dataDiskOffering = datadiskTemplateToDiskOffering.getValue();

                    if (dataDiskTemplate == null
                            || (!dataDiskTemplate.getTemplateType().equals(TemplateType.DATADISK)) && (dataDiskTemplate.getState().equals(VirtualMachineTemplate.State.Active))) {
                        throw new InvalidParameterValueException("Invalid template id specified for Datadisk template" + datadiskTemplateToDiskOffering.getKey());
                    }
                    long dataDiskTemplateId = datadiskTemplateToDiskOffering.getKey();
                    if (!dataDiskTemplate.getParentTemplateId().equals(template.getId())) {
                        throw new InvalidParameterValueException("Invalid Datadisk template. Specified Datadisk template" + dataDiskTemplateId
                                + " doesn't belong to template " + template.getId());
                    }
                    if (dataDiskOffering == null) {
                        throw new InvalidParameterValueException("Invalid disk offering id " + datadiskTemplateToDiskOffering.getValue().getId() +
                                " specified for datadisk template " + dataDiskTemplateId);
                    }
                    if (dataDiskOffering.isCustomized()) {
                        throw new InvalidParameterValueException("Invalid disk offering id " + dataDiskOffering.getId() + " specified for datadisk template " +
                                dataDiskTemplateId + ". Custom Disk offerings are not supported for Datadisk templates");
                    }
                    if (dataDiskOffering.getDiskSize() < dataDiskTemplate.getSize()) {
                        throw new InvalidParameterValueException("Invalid disk offering id " + dataDiskOffering.getId() + " specified for datadisk template " +
                                dataDiskTemplateId + ". Disk offering size should be greater than or equal to the template size");
                    }
                    _templateDao.loadDetails(dataDiskTemplate);
                    resourceLimitService.checkVolumeResourceLimit(owner, true, dataDiskOffering.getDiskSize(), dataDiskOffering);
                }
            }

            // check that the affinity groups exist
            if (affinityGroupIdList != null) {
                for (Long affinityGroupId : affinityGroupIdList) {
                    AffinityGroupVO ag = _affinityGroupDao.findById(affinityGroupId);
                    if (ag == null) {
                        throw new InvalidParameterValueException("Unable to find affinity group " + ag);
                    } else if (!_affinityGroupService.isAffinityGroupProcessorAvailable(ag.getType())) {
                        throw new InvalidParameterValueException("Affinity group type is not supported for group: " + ag + " ,type: " + ag.getType()
                                + " , Please try again after removing the affinity group");
                    } else {
                        // verify permissions
                        if (ag.getAclType() == ACLType.Domain) {
                            _accountMgr.checkAccess(caller, null, false, owner, ag);
                            // Root admin has access to both VM and AG by default,
                            // but
                            // make sure the owner of these entities is same
                            if (caller.getId() == Account.ACCOUNT_ID_SYSTEM || _accountMgr.isRootAdmin(caller.getId())) {
                                if (!_affinityGroupService.isAffinityGroupAvailableInDomain(ag.getId(), owner.getDomainId())) {
                                    throw new PermissionDeniedException("Affinity Group " + ag + " does not belong to the VM's domain");
                                }
                            }
                        } else {
                            _accountMgr.checkAccess(caller, null, true, owner, ag);
                            // Root admin has access to both VM and AG by default,
                            // but
                            // make sure the owner of these entities is same
                            if (caller.getId() == Account.ACCOUNT_ID_SYSTEM || _accountMgr.isRootAdmin(caller.getId())) {
                                if (ag.getAccountId() != owner.getAccountId()) {
                                    throw new PermissionDeniedException("Affinity Group " + ag + " does not belong to the VM's account");
                                }
                            }
                        }
                    }
                }
            }

            if (hypervisorType != HypervisorType.BareMetal) {
                // check if we have available pools for vm deployment
                long availablePools = _storagePoolDao.countPoolsByStatus(StoragePoolStatus.Up);
                if (availablePools < 1) {
                    throw new StorageUnavailableException("There are no available pools in the UP state for vm deployment", -1);
                }
            }

            if (template.getTemplateType().equals(TemplateType.SYSTEM) && !CKS_NODE.equals(vmType)) {
                throw new InvalidParameterValueException("Unable to use system template " + template.getId() + " to deploy a user vm");
            }
            List<VMTemplateZoneVO> listZoneTemplate = _templateZoneDao.listByZoneTemplate(zone.getId(), template.getId());
            if (listZoneTemplate == null || listZoneTemplate.isEmpty()) {
                throw new InvalidParameterValueException("The template " + template.getId() + " is not available for use");
            }

            if (isIso && !template.isBootable()) {
                throw new InvalidParameterValueException("Installing from ISO requires an ISO that is bootable: " + template.getId());
            }

            // Check templates permissions
            _accountMgr.checkAccess(owner, AccessType.UseEntry, false, template);

            // check if the user data is correct
            userData = userDataManager.validateUserData(userData, httpmethod);

            // Find an SSH public key corresponding to the key pair name, if one is
            // given
            String sshPublicKeys = "";
            String keypairnames = "";
            if (!sshKeyPairs.isEmpty()) {
                List<SSHKeyPairVO> pairs = _sshKeyPairDao.findByNames(owner.getAccountId(), owner.getDomainId(), sshKeyPairs);
                if (pairs == null || pairs.size() != sshKeyPairs.size()) {
                    throw new InvalidParameterValueException("Not all specified keyparis exist");
                }

                sshPublicKeys = pairs.stream().map(p -> p.getPublicKey()).collect(Collectors.joining("\n"));
                keypairnames = String.join(",", sshKeyPairs);
            }

            LinkedHashMap<String, List<NicProfile>> networkNicMap = new LinkedHashMap<>();

            short defaultNetworkNumber = 0;
            boolean securityGroupEnabled = false;
            int networkIndex = 0;
            for (NetworkVO network : networkList) {
                if ((network.getDataCenterId() != zone.getId())) {
                    if (!network.isStrechedL2Network()) {
                        throw new InvalidParameterValueException("Network id=" + network.getId() +
                                " doesn't belong to zone " + zone.getId());
                    }

                    NetworkOffering ntwkOffering = _networkOfferingDao.findById(network.getNetworkOfferingId());
                    Long physicalNetworkId = _networkModel.findPhysicalNetworkId(zone.getId(), ntwkOffering.getTags(), ntwkOffering.getTrafficType());

                    String provider = _ntwkSrvcDao.getProviderForServiceInNetwork(network.getId(), Service.Connectivity);
                    if (!_networkModel.isProviderEnabledInPhysicalNetwork(physicalNetworkId, provider)) {
                        throw new InvalidParameterValueException("Network in which is VM getting deployed could not be" +
                                " streched to the zone, as we could not find a valid physical network");
                    }
                }

                _accountMgr.checkAccess(owner, AccessType.UseEntry, false, network);

                IpAddresses requestedIpPair = null;
                if (requestedIps != null && !requestedIps.isEmpty()) {
                    requestedIpPair = requestedIps.get(network.getId());
                }

                if (requestedIpPair == null) {
                    requestedIpPair = new IpAddresses(null, null);
                } else {
                    _networkModel.checkRequestedIpAddresses(network.getId(), requestedIpPair);
                }

                NicProfile profile = new NicProfile(requestedIpPair.getIp4Address(), requestedIpPair.getIp6Address(), requestedIpPair.getMacAddress());
                profile.setOrderIndex(networkIndex);
                if (defaultNetworkNumber == 0) {
                    defaultNetworkNumber++;
                    // if user requested specific ip for default network, add it
                    if (defaultIps.getIp4Address() != null || defaultIps.getIp6Address() != null) {
                        _networkModel.checkRequestedIpAddresses(network.getId(), defaultIps);
                        profile = new NicProfile(defaultIps.getIp4Address(), defaultIps.getIp6Address());
                    } else if (defaultIps.getMacAddress() != null) {
                        profile = new NicProfile(null, null, defaultIps.getMacAddress());
                    }

                    profile.setDefaultNic(true);
                    if (!_networkModel.areServicesSupportedInNetwork(network.getId(), new Service[]{Service.UserData})) {
                        if ((userData != null) && (!userData.isEmpty())) {
                            throw new InvalidParameterValueException(String.format("Unable to deploy VM as UserData is provided while deploying the VM, but there is no support for %s service in the default network %s/%s.", Service.UserData.getName(), network.getName(), network.getUuid()));
                        }

                        if ((sshPublicKeys != null) && (!sshPublicKeys.isEmpty())) {
                            throw new InvalidParameterValueException(String.format("Unable to deploy VM as SSH keypair is provided while deploying the VM, but there is no support for %s service in the default network %s/%s", Service.UserData.getName(), network.getName(), network.getUuid()));
                        }

                        if (template.isEnablePassword()) {
                            throw new InvalidParameterValueException(String.format("Unable to deploy VM as template %s is password enabled, but there is no support for %s service in the default network %s/%s", template.getId(), Service.UserData.getName(), network.getName(), network.getUuid()));
                        }
                    }
                }

                if (_networkModel.isSecurityGroupSupportedInNetwork(network)) {
                    securityGroupEnabled = true;
                }
                List<NicProfile> profiles = networkNicMap.get(network.getUuid());
                if (CollectionUtils.isEmpty(profiles)) {
                    profiles = new ArrayList<>();
                }
                profiles.add(profile);
                networkNicMap.put(network.getUuid(), profiles);
                networkIndex++;
            }

            if (securityGroupIdList != null && !securityGroupIdList.isEmpty() && !securityGroupEnabled) {
                throw new InvalidParameterValueException("Unable to deploy vm with security groups as SecurityGroup service is not enabled for the vm's network");
            }

            // Verify network information - network default network has to be set;
            // and vm can't have more than one default network
            // This is a part of business logic because default network is required
            // by Agent Manager in order to configure default
            // gateway for the vm
            if (defaultNetworkNumber == 0) {
                throw new InvalidParameterValueException("At least 1 default network has to be specified for the vm");
            } else if (defaultNetworkNumber > 1) {
                throw new InvalidParameterValueException("Only 1 default network per vm is supported");
            }

            long id = _vmDao.getNextInSequence(Long.class, "id");

            if (hostName != null) {
                // Check is hostName is RFC compliant
                checkNameForRFCCompliance(hostName);
            }

            String instanceName = null;
            String instanceSuffix = _instance;
            String uuidName = _uuidMgr.generateUuid(UserVm.class, customId);
            if (_instanceNameFlag && HypervisorType.VMware.equals(hypervisorType)) {
                if (StringUtils.isNotEmpty(hostName)) {
                    instanceSuffix = hostName;
                }
                if (hostName == null) {
                    if (displayName != null) {
                        hostName = displayName;
                    } else {
                        hostName = generateHostName(uuidName);
                    }
                }
                // If global config vm.instancename.flag is set to true, then CS will set guest VM's name as it appears on the hypervisor, to its hostname.
                // In case of VMware since VM name must be unique within a DC, check if VM with the same hostname already exists in the zone.
                VMInstanceVO vmByHostName = _vmInstanceDao.findVMByHostNameInZone(hostName, zone.getId());
                if (vmByHostName != null && vmByHostName.getState() != State.Expunging) {
                    throw new InvalidParameterValueException("There already exists a VM by the name: " + hostName + ".");
                }
            } else {
                if (hostName == null) {
                    //Generate name using uuid and instance.name global config
                    hostName = generateHostName(uuidName);
                }
            }

            if (hostName != null) {
                // Check is hostName is RFC compliant
                checkNameForRFCCompliance(hostName);
            }
            instanceName = VirtualMachineName.getVmName(id, owner.getId(), instanceSuffix);
            if (_instanceNameFlag && HypervisorType.VMware.equals(hypervisorType) && !instanceSuffix.equals(_instance)) {
                customParameters.put(VmDetailConstants.NAME_ON_HYPERVISOR, instanceName);
            }

            // Check if VM with instanceName already exists.
            VMInstanceVO vmObj = _vmInstanceDao.findVMByInstanceName(instanceName);
            if (vmObj != null && vmObj.getState() != State.Expunging) {
                throw new InvalidParameterValueException("There already exists a VM by the display name supplied");
            }

            checkIfHostNameUniqueInNtwkDomain(hostName, networkList);

            long userId = CallContext.current().getCallingUserId();
            if (CallContext.current().getCallingAccount().getId() != owner.getId()) {
                List<UserVO> userVOs = _userDao.listByAccount(owner.getAccountId());
                if (!userVOs.isEmpty()) {
                    userId = userVOs.get(0).getId();
                }
            }

            dynamicScalingEnabled = dynamicScalingEnabled && checkIfDynamicScalingCanBeEnabled(null, offering, template, zone.getId());

            UserVmVO vm = commitUserVm(zone, template, hostName, displayName, owner, diskOfferingId, diskSize, userData, userDataId, userDataDetails, caller, isDisplayVm, keyboard, accountId, userId, offering,
                    isIso, sshPublicKeys, networkNicMap, id, instanceName, uuidName, hypervisorType, customParameters, dhcpOptionMap,
                    datadiskTemplateToDiskOfferringMap, userVmOVFPropertiesMap, dynamicScalingEnabled, vmType, rootDiskOfferingId, keypairnames);

            assignInstanceToGroup(group, id);
            return vm;
        } catch (ResourceAllocationException | CloudRuntimeException  e) {
            throw e;
        } catch (Exception e) {
            s_logger.error("error during resource reservation and allocation", e);
            throw new CloudRuntimeException(e);
        }
    }

    private void assignInstanceToGroup(String group, long id) {
        // Assign instance to the group
        try {
            if (group != null) {
                boolean addToGroup = addInstanceToGroup(Long.valueOf(id), group);
                if (!addToGroup) {
                    throw new CloudRuntimeException("Unable to assign Vm to the group " + group);
                }
            }
        } catch (Exception ex) {
            throw new CloudRuntimeException("Unable to assign Vm to the group " + group);
        }
    }

    private long verifyAndGetDiskSize(DiskOfferingVO diskOffering, Long diskSize) {
        long size = 0l;
        if (diskOffering == null) {
            throw new InvalidParameterValueException("Specified disk offering cannot be found");
        }
        if (diskOffering.isCustomized() && !diskOffering.isComputeOnly()) {
            if (diskSize == null) {
                throw new InvalidParameterValueException("This disk offering requires a custom size specified");
            }
            _volumeService.validateCustomDiskOfferingSizeRange(diskSize);
            size = diskSize * GiB_TO_BYTES;
        } else {
            size = diskOffering.getDiskSize();
        }
        _volumeService.validateVolumeSizeInBytes(size);
        return size;
    }

    @Override
    public boolean checkIfDynamicScalingCanBeEnabled(VirtualMachine vm, ServiceOffering offering, VirtualMachineTemplate template, Long zoneId) {
        boolean canEnableDynamicScaling = (vm != null ? vm.isDynamicallyScalable() : true) && offering.isDynamicScalingEnabled() && template.isDynamicallyScalable() && UserVmManager.EnableDynamicallyScaleVm.valueIn(zoneId);
        if (!canEnableDynamicScaling) {
            s_logger.info("VM cannot be configured to be dynamically scalable if any of the service offering's dynamic scaling property, template's dynamic scaling property or global setting is false");
        }

        return canEnableDynamicScaling;
    }

    /**
     * Configures the Root disk size via User`s custom parameters.
     * If the Service Offering has the Root Disk size field configured then the User`s root disk custom parameter is overwritten by the service offering.
     */
    protected long configureCustomRootDiskSize(Map<String, String> customParameters, VMTemplateVO template, HypervisorType hypervisorType, DiskOfferingVO rootDiskOffering) {
        verifyIfHypervisorSupportsRootdiskSizeOverride(hypervisorType);
        Long rootDiskSizeCustomParam = null;
        if (customParameters.containsKey(VmDetailConstants.ROOT_DISK_SIZE)) {
            rootDiskSizeCustomParam = NumbersUtil.parseLong(customParameters.get(VmDetailConstants.ROOT_DISK_SIZE), -1);
            if (rootDiskSizeCustomParam <= 0) {
                throw new InvalidParameterValueException("Root disk size should be a positive number.");
            }
        }
        long rootDiskSizeInBytes = verifyAndGetDiskSize(rootDiskOffering, rootDiskSizeCustomParam);
        if (rootDiskSizeInBytes > 0) { //if the size at DiskOffering is not zero then the Service Offering had it configured, it holds priority over the User custom size
            _volumeService.validateVolumeSizeInBytes(rootDiskSizeInBytes);
            long rootDiskSizeInGiB = rootDiskSizeInBytes / GiB_TO_BYTES;
            customParameters.put(VmDetailConstants.ROOT_DISK_SIZE, String.valueOf(rootDiskSizeInGiB));
            return rootDiskSizeInBytes;
        }

        if (customParameters.containsKey(VmDetailConstants.ROOT_DISK_SIZE)) {
            Long rootDiskSize = rootDiskSizeCustomParam * GiB_TO_BYTES;
            _volumeService.validateVolumeSizeInBytes(rootDiskSize);
            return rootDiskSize;
        } else {
            // For baremetal, size can be 0 (zero)
            Long templateSize = _templateDao.findById(template.getId()).getSize();
            if (templateSize != null) {
                return templateSize;
            }
        }
        return 0;
    }

    /**
     * Only KVM, XenServer and VMware supports rootdisksize override
     * @throws InvalidParameterValueException if the hypervisor does not support rootdisksize override
     */
    protected void verifyIfHypervisorSupportsRootdiskSizeOverride(HypervisorType hypervisorType) {
        if (!ROOT_DISK_SIZE_OVERRIDE_SUPPORTING_HYPERVISORS.contains(hypervisorType)) {
            throw new InvalidParameterValueException("Hypervisor " + hypervisorType + " does not support rootdisksize override");
        }
    }

    private void checkIfHostNameUniqueInNtwkDomain(String hostName, List<? extends Network> networkList) {
        // Check that hostName is unique in the network domain
        Map<String, List<Long>> ntwkDomains = new HashMap<String, List<Long>>();
        for (Network network : networkList) {
            String ntwkDomain = network.getNetworkDomain();
            if (!ntwkDomains.containsKey(ntwkDomain)) {
                List<Long> ntwkIds = new ArrayList<Long>();
                ntwkIds.add(network.getId());
                ntwkDomains.put(ntwkDomain, ntwkIds);
            } else {
                List<Long> ntwkIds = ntwkDomains.get(ntwkDomain);
                ntwkIds.add(network.getId());
                ntwkDomains.put(ntwkDomain, ntwkIds);
            }
        }

        for (Entry<String, List<Long>> ntwkDomain : ntwkDomains.entrySet()) {
            for (Long ntwkId : ntwkDomain.getValue()) {
                // * get all vms hostNames in the network
                List<String> hostNames = _vmInstanceDao.listDistinctHostNames(ntwkId);
                // * verify that there are no duplicates
                if (hostNames.contains(hostName)) {
                    throw new InvalidParameterValueException("The vm with hostName " + hostName + " already exists in the network domain: " + ntwkDomain.getKey() + "; network="
                            + ((_networkModel.getNetwork(ntwkId) != null) ? _networkModel.getNetwork(ntwkId).getName() : "<unknown>"));
                }
            }
        }
    }

    private String generateHostName(String uuidName) {
        return _instance + "-" + uuidName;
    }

    private UserVmVO commitUserVm(final boolean isImport, final DataCenter zone, final Host host, final Host lastHost, final VirtualMachineTemplate template, final String hostName, final String displayName, final Account owner,
                                  final Long diskOfferingId, final Long diskSize, final String userData, Long userDataId, String userDataDetails, final Boolean isDisplayVm, final String keyboard,
                                  final long accountId, final long userId, final ServiceOffering offering, final boolean isIso, final String sshPublicKeys, final LinkedHashMap<String, List<NicProfile>> networkNicMap,
                                  final long id, final String instanceName, final String uuidName, final HypervisorType hypervisorType, final Map<String, String> customParameters,
                                  final Map<String, Map<Integer, String>> extraDhcpOptionMap, final Map<Long, DiskOffering> dataDiskTemplateToDiskOfferingMap,
                                  final Map<String, String> userVmOVFPropertiesMap, final VirtualMachine.PowerState powerState, final boolean dynamicScalingEnabled, String vmType, final Long rootDiskOfferingId, String sshkeypairs) throws InsufficientCapacityException {
        UserVmVO vm = new UserVmVO(id, instanceName, displayName, template.getId(), hypervisorType, template.getGuestOSId(), offering.isOfferHA(),
                offering.getLimitCpuUse(), owner.getDomainId(), owner.getId(), userId, offering.getId(), userData, userDataId, userDataDetails, hostName);
        vm.setUuid(uuidName);
        vm.setDynamicallyScalable(dynamicScalingEnabled);

        Map<String, String> details = template.getDetails();
        if (details != null && !details.isEmpty()) {
            vm.details.putAll(details);
        }

        if (StringUtils.isNotBlank(sshPublicKeys)) {
            vm.setDetail(VmDetailConstants.SSH_PUBLIC_KEY, sshPublicKeys);
        }

        if (StringUtils.isNotBlank(sshkeypairs)) {
            vm.setDetail(VmDetailConstants.SSH_KEY_PAIR_NAMES, sshkeypairs);
        }

        if (keyboard != null && !keyboard.isEmpty()) {
            vm.setDetail(VmDetailConstants.KEYBOARD, keyboard);
        }

        if (!isImport && isIso) {
            vm.setIsoId(template.getId());
        }

        long guestOSId = template.getGuestOSId();
        GuestOSVO guestOS = _guestOSDao.findById(guestOSId);
        long guestOSCategoryId = guestOS.getCategoryId();
        GuestOSCategoryVO guestOSCategory = _guestOSCategoryDao.findById(guestOSCategoryId);
        if (hypervisorType.equals(HypervisorType.VMware)) {
            updateVMDiskController(vm, customParameters, guestOS);
        }

        Long rootDiskSize = null;
        // custom root disk size, resizes base template to larger size
        if (customParameters.containsKey(VmDetailConstants.ROOT_DISK_SIZE)) {
            // already verified for positive number
            rootDiskSize = Long.parseLong(customParameters.get(VmDetailConstants.ROOT_DISK_SIZE));

            VMTemplateVO templateVO = _templateDao.findById(template.getId());
            if (templateVO == null) {
                throw new InvalidParameterValueException("Unable to look up template by id " + template.getId());
            }

            validateRootDiskResize(hypervisorType, rootDiskSize, templateVO, vm, customParameters);
        }

        if (isDisplayVm != null) {
            vm.setDisplayVm(isDisplayVm);
        } else {
            vm.setDisplayVm(true);
        }

        setVmRequiredFieldsForImport(isImport, vm, zone, hypervisorType, host, lastHost, powerState);

        setVncPasswordForKvmIfAvailable(customParameters, vm);

        vm.setUserVmType(vmType);
        _vmDao.persist(vm);
        for (String key : customParameters.keySet()) {
            // BIOS was explicitly passed as the boot type, so honour it
            if (key.equalsIgnoreCase(ApiConstants.BootType.BIOS.toString())) {
                vm.details.remove(ApiConstants.BootType.UEFI.toString());
                continue;
            }

            // Deploy as is, Don't care about the boot type or template settings
            if (key.equalsIgnoreCase(ApiConstants.BootType.UEFI.toString()) && template.isDeployAsIs()) {
                vm.details.remove(ApiConstants.BootType.UEFI.toString());
                continue;
            }

            if (!hypervisorType.equals(HypervisorType.KVM)) {
                if (key.equalsIgnoreCase(VmDetailConstants.IOTHREADS)) {
                    vm.details.remove(VmDetailConstants.IOTHREADS);
                    continue;
                }
                if (key.equalsIgnoreCase(VmDetailConstants.IO_POLICY)) {
                    vm.details.remove(VmDetailConstants.IO_POLICY);
                    continue;
                }
            }

            if (key.equalsIgnoreCase(VmDetailConstants.CPU_NUMBER) ||
                    key.equalsIgnoreCase(VmDetailConstants.CPU_SPEED) ||
                    key.equalsIgnoreCase(VmDetailConstants.MEMORY)) {
                // handle double byte strings.
                vm.setDetail(key, Integer.toString(Integer.parseInt(customParameters.get(key))));
            } else {
                vm.setDetail(key, customParameters.get(key));
            }
        }
        vm.setDetail(VmDetailConstants.DEPLOY_VM, "true");

        persistVMDeployAsIsProperties(vm, userVmOVFPropertiesMap);

        List<String> hiddenDetails = new ArrayList<>();
        if (customParameters.containsKey(VmDetailConstants.NAME_ON_HYPERVISOR)) {
            hiddenDetails.add(VmDetailConstants.NAME_ON_HYPERVISOR);
        }
        _vmDao.saveDetails(vm, hiddenDetails);
        if (!isImport) {
            s_logger.debug("Allocating in the DB for vm");
            DataCenterDeployment plan = new DataCenterDeployment(zone.getId());

            List<String> computeTags = new ArrayList<String>();
            computeTags.add(offering.getHostTag());

            List<String> rootDiskTags = new ArrayList<String>();
            DiskOfferingVO rootDiskOfferingVO = _diskOfferingDao.findById(rootDiskOfferingId);
            rootDiskTags.add(rootDiskOfferingVO.getTags());

            if (isIso) {
                _orchSrvc.createVirtualMachineFromScratch(vm.getUuid(), Long.toString(owner.getAccountId()), vm.getIsoId().toString(), hostName, displayName,
                        hypervisorType.name(), guestOSCategory.getName(), offering.getCpu(), offering.getSpeed(), offering.getRamSize(), diskSize, computeTags, rootDiskTags,
                        networkNicMap, plan, extraDhcpOptionMap, rootDiskOfferingId);
            } else {
                _orchSrvc.createVirtualMachine(vm.getUuid(), Long.toString(owner.getAccountId()), Long.toString(template.getId()), hostName, displayName, hypervisorType.name(),
                        offering.getCpu(), offering.getSpeed(), offering.getRamSize(), diskSize, computeTags, rootDiskTags, networkNicMap, plan, rootDiskSize, extraDhcpOptionMap,
                        dataDiskTemplateToDiskOfferingMap, diskOfferingId, rootDiskOfferingId);
            }

            if (s_logger.isDebugEnabled()) {
                s_logger.debug("Successfully allocated DB entry for " + vm);
            }
        }
        CallContext.current().setEventDetails("Vm Id: " + vm.getUuid());

        if (!isImport) {
            if (!offering.isDynamic()) {
                UsageEventUtils.publishUsageEvent(EventTypes.EVENT_VM_CREATE, accountId, zone.getId(), vm.getId(), vm.getHostName(), offering.getId(), template.getId(),
                        hypervisorType.toString(), VirtualMachine.class.getName(), vm.getUuid(), vm.isDisplayVm());
            } else {
                UsageEventUtils.publishUsageEvent(EventTypes.EVENT_VM_CREATE, accountId, zone.getId(), vm.getId(), vm.getHostName(), offering.getId(), template.getId(),
                        hypervisorType.toString(), VirtualMachine.class.getName(), vm.getUuid(), customParameters, vm.isDisplayVm());
            }

            //Update Resource Count for the given account
            resourceCountIncrement(accountId, isDisplayVm, offering, template);
        }
        return vm;
    }

    protected void setVmRequiredFieldsForImport(boolean isImport, UserVmVO vm, DataCenter zone, HypervisorType hypervisorType,
                                                Host host, Host lastHost, VirtualMachine.PowerState powerState) {
        if (isImport) {
            vm.setDataCenterId(zone.getId());
            if (List.of(HypervisorType.VMware, HypervisorType.KVM).contains(hypervisorType) && host != null) {
                vm.setHostId(host.getId());
            }
            if (lastHost != null) {
                vm.setLastHostId(lastHost.getId());
            }
            vm.setPowerState(powerState);
            if (powerState == VirtualMachine.PowerState.PowerOn) {
                vm.setState(State.Running);
            }
        }
    }

    private void updateVMDiskController(UserVmVO vm, Map<String, String> customParameters, GuestOSVO guestOS) {
        // If hypervisor is vSphere and OS is OS X, set special settings.
        if (guestOS.getDisplayName().toLowerCase().contains("apple mac os")) {
            vm.setDetail(VmDetailConstants.SMC_PRESENT, "TRUE");
            vm.setDetail(VmDetailConstants.ROOT_DISK_CONTROLLER, "scsi");
            vm.setDetail(VmDetailConstants.DATA_DISK_CONTROLLER, "scsi");
            vm.setDetail(VmDetailConstants.FIRMWARE, "efi");
            s_logger.info("guestOS is OSX : overwrite root disk controller to scsi, use smc and efi");
        } else {
            String rootDiskControllerSetting = customParameters.get(VmDetailConstants.ROOT_DISK_CONTROLLER);
            String dataDiskControllerSetting = customParameters.get(VmDetailConstants.DATA_DISK_CONTROLLER);
            if (StringUtils.isNotEmpty(rootDiskControllerSetting)) {
                vm.setDetail(VmDetailConstants.ROOT_DISK_CONTROLLER, rootDiskControllerSetting);
            }

            if (StringUtils.isNotEmpty(dataDiskControllerSetting)) {
                vm.setDetail(VmDetailConstants.DATA_DISK_CONTROLLER, dataDiskControllerSetting);
            }

            String controllerSetting = StringUtils.defaultIfEmpty(_configDao.getValue(Config.VmwareRootDiskControllerType.key()),
                    Config.VmwareRootDiskControllerType.getDefaultValue());

            // Don't override if VM already has root/data disk controller detail
            if (vm.getDetail(VmDetailConstants.ROOT_DISK_CONTROLLER) == null) {
                vm.setDetail(VmDetailConstants.ROOT_DISK_CONTROLLER, controllerSetting);
            }
            if (vm.getDetail(VmDetailConstants.DATA_DISK_CONTROLLER) == null) {
                if (controllerSetting.equalsIgnoreCase("scsi")) {
                    vm.setDetail(VmDetailConstants.DATA_DISK_CONTROLLER, "scsi");
                } else {
                    vm.setDetail(VmDetailConstants.DATA_DISK_CONTROLLER, "osdefault");
                }
            }
        }
    }

    /**
     * take the properties and set them on the vm.
     * consider should we be complete, and make sure all default values are copied as well if known?
     * I.E. iterate over the template details as well to copy any that are not defined yet.
     */
    private void persistVMDeployAsIsProperties(UserVmVO vm, Map<String, String> userVmOVFPropertiesMap) {
        if (MapUtils.isNotEmpty(userVmOVFPropertiesMap)) {
            for (String key : userVmOVFPropertiesMap.keySet()) {
                String detailKey = key;
                String value = userVmOVFPropertiesMap.get(key);

                // Sanitize boolean values to expected format and encrypt passwords
                if (StringUtils.isNotBlank(value)) {
                    if (value.equalsIgnoreCase("True")) {
                        value = "True";
                    } else if (value.equalsIgnoreCase("False")) {
                        value = "False";
                    } else {
                        OVFPropertyTO propertyTO = templateDeployAsIsDetailsDao.findPropertyByTemplateAndKey(vm.getTemplateId(), key);
                        if (propertyTO != null && propertyTO.isPassword()) {
                            value = DBEncryptionUtil.encrypt(value);
                        }
                    }
                } else if (value == null) {
                    value = "";
                }
                if (s_logger.isTraceEnabled()) {
                    s_logger.trace(String.format("setting property '%s' as '%s' with value '%s'", key, detailKey, value));
                }
                UserVmDeployAsIsDetailVO detail = new UserVmDeployAsIsDetailVO(vm.getId(), detailKey, value);
                userVmDeployAsIsDetailsDao.persist(detail);
            }
        }
    }

    private UserVmVO commitUserVm(final DataCenter zone, final VirtualMachineTemplate template, final String hostName, final String displayName, final Account owner,
                                  final Long diskOfferingId, final Long diskSize, final String userData, Long userDataId, String userDataDetails, final Account caller, final Boolean isDisplayVm, final String keyboard,
                                  final long accountId, final long userId, final ServiceOfferingVO offering, final boolean isIso, final String sshPublicKeys, final LinkedHashMap<String, List<NicProfile>> networkNicMap,
                                  final long id, final String instanceName, final String uuidName, final HypervisorType hypervisorType, final Map<String, String> customParameters, final Map<String,
            Map<Integer, String>> extraDhcpOptionMap, final Map<Long, DiskOffering> dataDiskTemplateToDiskOfferingMap,
                                  Map<String, String> userVmOVFPropertiesMap, final boolean dynamicScalingEnabled, String vmType, final Long rootDiskOfferingId, String sshkeypairs) throws InsufficientCapacityException {
        return commitUserVm(false, zone, null, null, template, hostName, displayName, owner,
                diskOfferingId, diskSize, userData, userDataId, userDataDetails, isDisplayVm, keyboard,
                accountId, userId, offering, isIso, sshPublicKeys, networkNicMap,
                id, instanceName, uuidName, hypervisorType, customParameters,
                extraDhcpOptionMap, dataDiskTemplateToDiskOfferingMap,
                userVmOVFPropertiesMap, null, dynamicScalingEnabled, vmType, rootDiskOfferingId, sshkeypairs);
    }

    public void validateRootDiskResize(final HypervisorType hypervisorType, Long rootDiskSize, VMTemplateVO templateVO, UserVmVO vm, final Map<String, String> customParameters) throws InvalidParameterValueException
    {
        // rootdisksize must be larger than template.
        boolean isIso = ImageFormat.ISO == templateVO.getFormat();
        if ((rootDiskSize << 30) < templateVO.getSize()) {
            String error = String.format("Unsupported: rootdisksize override (%s GB) is smaller than template size %s", rootDiskSize, toHumanReadableSize(templateVO.getSize()));
            s_logger.error(error);
            throw new InvalidParameterValueException(error);
        } else if ((rootDiskSize << 30) > templateVO.getSize()) {
            if (hypervisorType == HypervisorType.VMware && (vm.getDetails() == null || vm.getDetails().get(VmDetailConstants.ROOT_DISK_CONTROLLER) == null)) {
                s_logger.warn("If Root disk controller parameter is not overridden, then Root disk resize may fail because current Root disk controller value is NULL.");
            } else if (hypervisorType == HypervisorType.VMware && vm.getDetails().get(VmDetailConstants.ROOT_DISK_CONTROLLER).toLowerCase().contains("ide") && !isIso) {
                String error = String.format("Found unsupported root disk controller [%s].", vm.getDetails().get(VmDetailConstants.ROOT_DISK_CONTROLLER));
                s_logger.error(error);
                throw new InvalidParameterValueException(error);
            } else {
                s_logger.debug("Rootdisksize override validation successful. Template root disk size " + toHumanReadableSize(templateVO.getSize()) + " Root disk size specified " + rootDiskSize + " GB");
            }
        } else {
            s_logger.debug("Root disk size specified is " + toHumanReadableSize(rootDiskSize << 30) + " and Template root disk size is " + toHumanReadableSize(templateVO.getSize()) + ". Both are equal so no need to override");
            customParameters.remove(VmDetailConstants.ROOT_DISK_SIZE);
        }
    }


    @Override
    public void generateUsageEvent(VirtualMachine vm, boolean isDisplay, String eventType){
        ServiceOfferingVO serviceOffering = serviceOfferingDao.findById(vm.getId(), vm.getServiceOfferingId());
        if (!serviceOffering.isDynamic()) {
            UsageEventUtils.publishUsageEvent(eventType, vm.getAccountId(), vm.getDataCenterId(), vm.getId(),
                    vm.getHostName(), serviceOffering.getId(), vm.getTemplateId(), vm.getHypervisorType().toString(),
                    VirtualMachine.class.getName(), vm.getUuid(), isDisplay);
        }
        else {
            Map<String, String> customParameters = new HashMap<String, String>();
            customParameters.put(UsageEventVO.DynamicParameters.cpuNumber.name(), serviceOffering.getCpu().toString());
            customParameters.put(UsageEventVO.DynamicParameters.cpuSpeed.name(), serviceOffering.getSpeed().toString());
            customParameters.put(UsageEventVO.DynamicParameters.memory.name(), serviceOffering.getRamSize().toString());
            UsageEventUtils.publishUsageEvent(eventType, vm.getAccountId(), vm.getDataCenterId(), vm.getId(),
                    vm.getHostName(), serviceOffering.getId(), vm.getTemplateId(), vm.getHypervisorType().toString(),
                    VirtualMachine.class.getName(), vm.getUuid(), customParameters, isDisplay);
        }
    }

    @Override
    public void collectVmNetworkStatistics (final UserVm userVm) {
        if (!userVm.getHypervisorType().equals(HypervisorType.KVM)) {
            return;
        }
        s_logger.debug("Collect vm network statistics from host before stopping Vm");
        long hostId = userVm.getHostId();
        List<String> vmNames = new ArrayList<String>();
        vmNames.add(userVm.getInstanceName());
        final HostVO host = _hostDao.findById(hostId);

        GetVmNetworkStatsAnswer networkStatsAnswer = null;
        try {
            networkStatsAnswer = (GetVmNetworkStatsAnswer) _agentMgr.easySend(hostId, new GetVmNetworkStatsCommand(vmNames, host.getGuid(), host.getName()));
        } catch (Exception e) {
            s_logger.warn("Error while collecting network stats for vm: " + userVm.getHostName() + " from host: " + host.getName(), e);
            return;
        }
        if (networkStatsAnswer != null) {
            if (!networkStatsAnswer.getResult()) {
                s_logger.warn("Error while collecting network stats vm: " + userVm.getHostName() + " from host: " + host.getName() + "; details: " + networkStatsAnswer.getDetails());
                return;
            }
            try {
                final GetVmNetworkStatsAnswer networkStatsAnswerFinal = networkStatsAnswer;
                Transaction.execute(new TransactionCallbackNoReturn() {
                    @Override
                    public void doInTransactionWithoutResult(TransactionStatus status) {
                        HashMap<String, List<VmNetworkStatsEntry>> vmNetworkStatsByName = networkStatsAnswerFinal.getVmNetworkStatsMap();
                        if (vmNetworkStatsByName == null) {
                            return;
                        }
                        List<VmNetworkStatsEntry> vmNetworkStats = vmNetworkStatsByName.get(userVm.getInstanceName());
                        if (vmNetworkStats == null) {
                            return;
                        }

                        for (VmNetworkStatsEntry vmNetworkStat:vmNetworkStats) {
                            SearchCriteria<NicVO> sc_nic = _nicDao.createSearchCriteria();
                            sc_nic.addAnd("macAddress", SearchCriteria.Op.EQ, vmNetworkStat.getMacAddress());
                            NicVO nic = _nicDao.search(sc_nic, null).get(0);
                            List<VlanVO> vlan = _vlanDao.listVlansByNetworkId(nic.getNetworkId());
                            if (vlan == null || vlan.size() == 0 || vlan.get(0).getVlanType() != VlanType.DirectAttached)
                            {
                                break; // only get network statistics for DirectAttached network (shared networks in Basic zone and Advanced zone with/without SG)
                            }
                            UserStatisticsVO previousvmNetworkStats = _userStatsDao.findBy(userVm.getAccountId(), userVm.getDataCenterId(), nic.getNetworkId(), nic.getIPv4Address(), userVm.getId(), "UserVm");
                            if (previousvmNetworkStats == null) {
                                previousvmNetworkStats = new UserStatisticsVO(userVm.getAccountId(), userVm.getDataCenterId(),nic.getIPv4Address(), userVm.getId(), "UserVm", nic.getNetworkId());
                                _userStatsDao.persist(previousvmNetworkStats);
                            }
                            UserStatisticsVO vmNetworkStat_lock = _userStatsDao.lock(userVm.getAccountId(), userVm.getDataCenterId(), nic.getNetworkId(), nic.getIPv4Address(), userVm.getId(), "UserVm");

                            if ((vmNetworkStat.getBytesSent() == 0) && (vmNetworkStat.getBytesReceived() == 0)) {
                                s_logger.debug("bytes sent and received are all 0. Not updating user_statistics");
                                continue;
                            }

                            if (vmNetworkStat_lock == null) {
                                s_logger.warn("unable to find vm network stats from host for account: " + userVm.getAccountId() + " with vmId: " + userVm.getId()+ " and nicId:" + nic.getId());
                                continue;
                            }

                            if (previousvmNetworkStats != null
                                    && ((previousvmNetworkStats.getCurrentBytesSent() != vmNetworkStat_lock.getCurrentBytesSent())
                                            || (previousvmNetworkStats.getCurrentBytesReceived() != vmNetworkStat_lock.getCurrentBytesReceived()))) {
                                s_logger.debug("vm network stats changed from the time GetNmNetworkStatsCommand was sent. " +
                                        "Ignoring current answer. Host: " + host.getName()  + " . VM: " + vmNetworkStat.getVmName() +
                                        " Sent(Bytes): " + toHumanReadableSize(vmNetworkStat.getBytesSent()) + " Received(Bytes): " + toHumanReadableSize(vmNetworkStat.getBytesReceived()));
                                continue;
                            }

                            if (vmNetworkStat_lock.getCurrentBytesSent() > vmNetworkStat.getBytesSent()) {
                                if (s_logger.isDebugEnabled()) {
                                   s_logger.debug("Sent # of bytes that's less than the last one.  " +
                                            "Assuming something went wrong and persisting it. Host: " + host.getName() + " . VM: " + vmNetworkStat.getVmName() +
                                            " Reported: " + toHumanReadableSize(vmNetworkStat.getBytesSent()) + " Stored: " + toHumanReadableSize(vmNetworkStat_lock.getCurrentBytesSent()));
                                }
                                vmNetworkStat_lock.setNetBytesSent(vmNetworkStat_lock.getNetBytesSent() + vmNetworkStat_lock.getCurrentBytesSent());
                            }
                            vmNetworkStat_lock.setCurrentBytesSent(vmNetworkStat.getBytesSent());

                            if (vmNetworkStat_lock.getCurrentBytesReceived() > vmNetworkStat.getBytesReceived()) {
                                if (s_logger.isDebugEnabled()) {
                                    s_logger.debug("Received # of bytes that's less than the last one.  " +
                                            "Assuming something went wrong and persisting it. Host: " + host.getName() + " . VM: " + vmNetworkStat.getVmName() +
                                            " Reported: " + toHumanReadableSize(vmNetworkStat.getBytesReceived()) + " Stored: " + toHumanReadableSize(vmNetworkStat_lock.getCurrentBytesReceived()));
                                }
                                vmNetworkStat_lock.setNetBytesReceived(vmNetworkStat_lock.getNetBytesReceived() + vmNetworkStat_lock.getCurrentBytesReceived());
                            }
                            vmNetworkStat_lock.setCurrentBytesReceived(vmNetworkStat.getBytesReceived());

                            if (! _dailyOrHourly) {
                                //update agg bytes
                                vmNetworkStat_lock.setAggBytesReceived(vmNetworkStat_lock.getNetBytesReceived() + vmNetworkStat_lock.getCurrentBytesReceived());
                                vmNetworkStat_lock.setAggBytesSent(vmNetworkStat_lock.getNetBytesSent() + vmNetworkStat_lock.getCurrentBytesSent());
                            }

                            _userStatsDao.update(vmNetworkStat_lock.getId(), vmNetworkStat_lock);
                        }
                    }
                });
            } catch (Exception e) {
                s_logger.warn("Unable to update vm network statistics for vm: " + userVm.getId() + " from host: " + hostId, e);
            }
        }
    }

    @Override
    public String validateUserData(String userData, HTTPMethod httpmethod) {
        byte[] decodedUserData = null;
        if (userData != null) {

            if (userData.contains("%")) {
                try {
                    userData = URLDecoder.decode(userData, "UTF-8");
                } catch (UnsupportedEncodingException e) {
                    throw new InvalidParameterValueException("Url decoding of userdata failed.");
                }
            }

            if (!Base64.isBase64(userData)) {
                throw new InvalidParameterValueException("User data is not base64 encoded");
            }
            // If GET, use 4K. If POST, support up to 1M.
            if (httpmethod.equals(HTTPMethod.GET)) {
                if (userData.length() >= MAX_HTTP_GET_LENGTH) {
                    throw new InvalidParameterValueException("User data is too long for an http GET request");
                }
                if (userData.length() > VM_USERDATA_MAX_LENGTH.value()) {
                    throw new InvalidParameterValueException("User data has exceeded configurable max length : " + VM_USERDATA_MAX_LENGTH.value());
                }
                decodedUserData = Base64.decodeBase64(userData.getBytes());
                if (decodedUserData.length > MAX_HTTP_GET_LENGTH) {
                    throw new InvalidParameterValueException("User data is too long for GET request");
                }
            } else if (httpmethod.equals(HTTPMethod.POST)) {
                if (userData.length() >= MAX_HTTP_POST_LENGTH) {
                    throw new InvalidParameterValueException("User data is too long for an http POST request");
                }
                if (userData.length() > VM_USERDATA_MAX_LENGTH.value()) {
                    throw new InvalidParameterValueException("User data has exceeded configurable max length : " + VM_USERDATA_MAX_LENGTH.value());
                }
                decodedUserData = Base64.decodeBase64(userData.getBytes());
                if (decodedUserData.length > MAX_HTTP_POST_LENGTH) {
                    throw new InvalidParameterValueException("User data is too long for POST request");
                }
            }

            if (decodedUserData == null || decodedUserData.length < 1) {
                throw new InvalidParameterValueException("User data is too short");
            }
            // Re-encode so that the '=' paddings are added if necessary since 'isBase64' does not require it, but python does on the VR.
            return Base64.encodeBase64String(decodedUserData);
        }
        return null;
    }

    @Override
    @ActionEvent(eventType = EventTypes.EVENT_VM_CREATE, eventDescription = "deploying Vm", async = true)
    public UserVm startVirtualMachine(DeployVMCmd cmd) throws ResourceUnavailableException, InsufficientCapacityException, ConcurrentOperationException, ResourceAllocationException {
        long vmId = cmd.getEntityId();
        if (!cmd.getStartVm()) {
            return getUserVm(vmId);
        }
        Long podId = null;
        Long clusterId = null;
        Long hostId = cmd.getHostId();
        Map<VirtualMachineProfile.Param, Object> additionalParams =  new HashMap<>();
        Map<Long, DiskOffering> diskOfferingMap = cmd.getDataDiskTemplateToDiskOfferingMap();
        if (cmd instanceof DeployVMCmdByAdmin) {
            DeployVMCmdByAdmin adminCmd = (DeployVMCmdByAdmin)cmd;
            podId = adminCmd.getPodId();
            clusterId = adminCmd.getClusterId();
        }
        UserVmDetailVO uefiDetail = userVmDetailsDao.findDetail(cmd.getEntityId(), ApiConstants.BootType.UEFI.toString());
        if (uefiDetail != null) {
            addVmUefiBootOptionsToParams(additionalParams, uefiDetail.getName(), uefiDetail.getValue());
        }
        if (cmd.getBootIntoSetup() != null) {
            additionalParams.put(VirtualMachineProfile.Param.BootIntoSetup, cmd.getBootIntoSetup());
        }

        if (StringUtils.isNotBlank(cmd.getPassword())) {
            additionalParams.put(VirtualMachineProfile.Param.VmPassword, cmd.getPassword());
        }

        return startVirtualMachine(vmId, podId, clusterId, hostId, diskOfferingMap, additionalParams, cmd.getDeploymentPlanner());
    }

    private UserVm startVirtualMachine(long vmId, Long podId, Long clusterId, Long hostId, Map<Long, DiskOffering> diskOfferingMap
            , Map<VirtualMachineProfile.Param, Object> additonalParams, String deploymentPlannerToUse)
            throws ResourceUnavailableException,
            InsufficientCapacityException, ConcurrentOperationException, ResourceAllocationException {
        UserVmVO vm = _vmDao.findById(vmId);
        Pair<UserVmVO, Map<VirtualMachineProfile.Param, Object>> vmParamPair = null;

        try {
            vmParamPair = startVirtualMachine(vmId, podId, clusterId, hostId, additonalParams, deploymentPlannerToUse);
            vm = vmParamPair.first();

            // At this point VM should be in "Running" state
            UserVmVO tmpVm = _vmDao.findById(vm.getId());
            if (!tmpVm.getState().equals(State.Running)) {
                // Some other thread changed state of VM, possibly vmsync
                s_logger.error("VM " + tmpVm + " unexpectedly went to " + tmpVm.getState() + " state");
                throw new ConcurrentOperationException("Failed to deploy VM "+vm);
            }

            try {
                if (!diskOfferingMap.isEmpty()) {
                    List<VolumeVO> vols = _volsDao.findByInstance(tmpVm.getId());
                    for (VolumeVO vol : vols) {
                        if (vol.getVolumeType() == Volume.Type.DATADISK) {
                            DiskOffering doff =  _entityMgr.findById(DiskOffering.class, vol.getDiskOfferingId());
                            _volService.resizeVolumeOnHypervisor(vol.getId(), doff.getDiskSize(), tmpVm.getHostId(), vm.getInstanceName());
                        }
                    }
                }
            }
            catch (Exception e) {
                s_logger.fatal("Unable to resize the data disk for vm " + vm.getDisplayName() + " due to " + e.getMessage(), e);
            }

        } finally {
            updateVmStateForFailedVmCreation(vm.getId(), hostId);
        }

        // Check that the password was passed in and is valid
        VMTemplateVO template = _templateDao.findByIdIncludingRemoved(vm.getTemplateId());
        if (template.isEnablePassword()) {
            // this value is not being sent to the backend; need only for api
            // display purposes
            vm.setPassword((String)vmParamPair.second().get(VirtualMachineProfile.Param.VmPassword));
        }

        return vm;
    }

    private void addUserVMCmdlineArgs(Long vmId, VirtualMachineProfile profile, DeployDestination dest, StringBuilder buf) {
        UserVmVO k8sVM = _vmDao.findById(vmId);
        buf.append(" template=domP");
        buf.append(" name=").append(profile.getHostName());
        buf.append(" type=").append(k8sVM.getUserVmType());
        for (NicProfile nic : profile.getNics()) {
            int deviceId = nic.getDeviceId();
            if (nic.getIPv4Address() == null) {
                buf.append(" eth").append(deviceId).append("ip=").append("0.0.0.0");
                buf.append(" eth").append(deviceId).append("mask=").append("0.0.0.0");
            } else {
                buf.append(" eth").append(deviceId).append("ip=").append(nic.getIPv4Address());
                buf.append(" eth").append(deviceId).append("mask=").append(nic.getIPv4Netmask());
            }

            if (nic.isDefaultNic()) {
                buf.append(" gateway=").append(nic.getIPv4Gateway());
            }

            if (nic.getTrafficType() == TrafficType.Management) {
                String mgmt_cidr = _configDao.getValue(Config.ManagementNetwork.key());
                if (NetUtils.isValidIp4Cidr(mgmt_cidr)) {
                    buf.append(" mgmtcidr=").append(mgmt_cidr);
                }
                buf.append(" localgw=").append(dest.getPod().getGateway());
            }
        }
        DataCenterVO dc = _dcDao.findById(profile.getVirtualMachine().getDataCenterId());
        buf.append(" internaldns1=").append(dc.getInternalDns1());
        if (dc.getInternalDns2() != null) {
            buf.append(" internaldns2=").append(dc.getInternalDns2());
        }
        buf.append(" dns1=").append(dc.getDns1());
        if (dc.getDns2() != null) {
            buf.append(" dns2=").append(dc.getDns2());
        }
        s_logger.info("cmdline details: "+ buf.toString());
    }

    @Override
    public boolean finalizeVirtualMachineProfile(VirtualMachineProfile profile, DeployDestination dest, ReservationContext context) {
        UserVmVO vm = _vmDao.findById(profile.getId());
        Map<String, String> details = userVmDetailsDao.listDetailsKeyPairs(vm.getId());
        vm.setDetails(details);
        StringBuilder buf = profile.getBootArgsBuilder();
        if (CKS_NODE.equals(vm.getUserVmType())) {
            addUserVMCmdlineArgs(vm.getId(), profile, dest, buf);
        }
        // add userdata info into vm profile
        Nic defaultNic = _networkModel.getDefaultNic(vm.getId());
        if(defaultNic != null) {
            Network network = _networkModel.getNetwork(defaultNic.getNetworkId());
            if (_networkModel.isSharedNetworkWithoutServices(network.getId())) {
                final String serviceOffering = serviceOfferingDao.findByIdIncludingRemoved(vm.getId(), vm.getServiceOfferingId()).getDisplayText();
                boolean isWindows = _guestOSCategoryDao.findById(_guestOSDao.findById(vm.getGuestOSId()).getCategoryId()).getName().equalsIgnoreCase("Windows");
                String destHostname = VirtualMachineManager.getHypervisorHostname(dest.getHost() != null ? dest.getHost().getName() : "");
                List<String[]> vmData = _networkModel.generateVmData(vm.getUserData(), vm.getUserDataDetails(), serviceOffering, vm.getDataCenterId(), vm.getInstanceName(), vm.getHostName(), vm.getId(),
                        vm.getUuid(), defaultNic.getIPv4Address(), vm.getDetail(VmDetailConstants.SSH_PUBLIC_KEY), (String) profile.getParameter(VirtualMachineProfile.Param.VmPassword), isWindows, destHostname);
                String vmName = vm.getInstanceName();
                String configDriveIsoRootFolder = "/tmp";
                String isoFile = configDriveIsoRootFolder + "/" + vmName + "/configDrive/" + vmName + ".iso";
                profile.setVmData(vmData);
                profile.setConfigDriveLabel(VirtualMachineManager.VmConfigDriveLabel.value());
                profile.setConfigDriveIsoRootFolder(configDriveIsoRootFolder);
                profile.setConfigDriveIsoFile(isoFile);
            }
        }

        _templateMgr.prepareIsoForVmProfile(profile, dest);
        return true;
    }

    @Override
    public boolean setupVmForPvlan(boolean add, Long hostId, NicProfile nic) {
        if (!nic.getBroadCastUri().getScheme().equals("pvlan")) {
            return false;
        }
        String op = "add";
        if (!add) {
            // "delete" would remove all the rules(if using ovs) related to this vm
            op = "delete";
        }
        Network network = _networkDao.findById(nic.getNetworkId());
        Host host = _hostDao.findById(hostId);
        String networkTag = _networkModel.getNetworkTag(host.getHypervisorType(), network);
        PvlanSetupCommand cmd = PvlanSetupCommand.createVmSetup(op, nic.getBroadCastUri(), networkTag, nic.getMacAddress());
        Answer answer = null;
        try {
            answer = _agentMgr.send(hostId, cmd);
        } catch (OperationTimedoutException e) {
            s_logger.warn("Timed Out", e);
            return false;
        } catch (AgentUnavailableException e) {
            s_logger.warn("Agent Unavailable ", e);
            return false;
        }

        boolean result = true;
        if (answer == null || !answer.getResult()) {
            result = false;
        }
        return result;
    }

    @Override
    public boolean finalizeDeployment(Commands cmds, VirtualMachineProfile profile, DeployDestination dest, ReservationContext context) {
        UserVmVO userVm = _vmDao.findById(profile.getId());
        List<NicVO> nics = _nicDao.listByVmId(userVm.getId());
        for (NicVO nic : nics) {
            NetworkVO network = _networkDao.findById(nic.getNetworkId());
            if (network.getTrafficType() == TrafficType.Guest || network.getTrafficType() == TrafficType.Public) {
                userVm.setPrivateIpAddress(nic.getIPv4Address());
                userVm.setPrivateMacAddress(nic.getMacAddress());
                _vmDao.update(userVm.getId(), userVm);
            }
        }

        List<VolumeVO> volumes = _volsDao.findByInstance(userVm.getId());
        VmDiskStatisticsVO diskstats = null;
        for (VolumeVO volume : volumes) {
            diskstats = _vmDiskStatsDao.findBy(userVm.getAccountId(), userVm.getDataCenterId(), userVm.getId(), volume.getId());
            if (diskstats == null) {
                diskstats = new VmDiskStatisticsVO(userVm.getAccountId(), userVm.getDataCenterId(), userVm.getId(), volume.getId());
                _vmDiskStatsDao.persist(diskstats);
            }
        }

        finalizeCommandsOnStart(cmds, profile);
        return true;
    }

    @Override
    public boolean finalizeCommandsOnStart(Commands cmds, VirtualMachineProfile profile) {
        UserVmVO vm = _vmDao.findById(profile.getId());
        List<VMSnapshotVO> vmSnapshots = _vmSnapshotDao.findByVm(vm.getId());
        RestoreVMSnapshotCommand command = _vmSnapshotMgr.createRestoreCommand(vm, vmSnapshots);
        if (command != null) {
            cmds.addCommand("restoreVMSnapshot", command);
        }
        return true;
    }

    @Override
    public boolean finalizeStart(VirtualMachineProfile profile, long hostId, Commands cmds, ReservationContext context) {
        UserVmVO vm = _vmDao.findById(profile.getId());

        Answer[] answersToCmds = cmds.getAnswers();
        if (answersToCmds == null) {
            if (s_logger.isDebugEnabled()) {
                s_logger.debug("Returning from finalizeStart() since there are no answers to read");
            }
            return true;
        }
        Answer startAnswer = cmds.getAnswer(StartAnswer.class);
        String returnedIp = null;
        String originalIp = null;
        String originalVncPassword = profile.getVirtualMachine().getVncPassword();
        String returnedVncPassword = null;
        if (startAnswer != null) {
            StartAnswer startAns = (StartAnswer)startAnswer;
            VirtualMachineTO vmTO = startAns.getVirtualMachine();
            for (NicTO nicTO : vmTO.getNics()) {
                if (nicTO.getType() == TrafficType.Guest) {
                    returnedIp = nicTO.getIp();
                }
            }
            returnedVncPassword = vmTO.getVncPassword();
        }

        List<NicVO> nics = _nicDao.listByVmId(vm.getId());
        NicVO guestNic = null;
        NetworkVO guestNetwork = null;
        for (NicVO nic : nics) {
            NetworkVO network = _networkDao.findById(nic.getNetworkId());
            long isDefault = (nic.isDefaultNic()) ? 1 : 0;
            UsageEventUtils.publishUsageEvent(EventTypes.EVENT_NETWORK_OFFERING_ASSIGN, vm.getAccountId(), vm.getDataCenterId(), vm.getId(), Long.toString(nic.getId()),
                    network.getNetworkOfferingId(), null, isDefault, VirtualMachine.class.getName(), vm.getUuid(), vm.isDisplay());
            if (network.getTrafficType() == TrafficType.Guest) {
                originalIp = nic.getIPv4Address();
                guestNic = nic;
                guestNetwork = network;
                // In vmware, we will be effecting pvlan settings in portgroups in StartCommand.
                if (profile.getHypervisorType() != HypervisorType.VMware) {
                    if (nic.getBroadcastUri().getScheme().equals("pvlan")) {
                        NicProfile nicProfile = new NicProfile(nic, network, nic.getBroadcastUri(), nic.getIsolationUri(), 0, false, "pvlan-nic");
                        if (!setupVmForPvlan(true, hostId, nicProfile)) {
                            return false;
                        }
                    }
                }
            }
        }
        boolean ipChanged = false;
        if (originalIp != null && !originalIp.equalsIgnoreCase(returnedIp)) {
            if (returnedIp != null && guestNic != null) {
                guestNic.setIPv4Address(returnedIp);
                ipChanged = true;
            }
        }
        if (returnedIp != null && !returnedIp.equalsIgnoreCase(originalIp)) {
            if (guestNic != null) {
                guestNic.setIPv4Address(returnedIp);
                ipChanged = true;
            }
        }
        if (ipChanged) {
            _dcDao.findById(vm.getDataCenterId());
            UserVmVO userVm = _vmDao.findById(profile.getId());
            // dc.getDhcpProvider().equalsIgnoreCase(Provider.ExternalDhcpServer.getName())
            if (_ntwkSrvcDao.canProviderSupportServiceInNetwork(guestNetwork.getId(), Service.Dhcp, Provider.ExternalDhcpServer)) {
                _nicDao.update(guestNic.getId(), guestNic);
                userVm.setPrivateIpAddress(guestNic.getIPv4Address());
                _vmDao.update(userVm.getId(), userVm);

                s_logger.info("Detected that ip changed in the answer, updated nic in the db with new ip " + returnedIp);
            }
        }

        updateVncPasswordIfItHasChanged(originalVncPassword, returnedVncPassword, profile);

        // get system ip and create static nat rule for the vm
        try {
            _rulesMgr.getSystemIpAndEnableStaticNatForVm(profile.getVirtualMachine(), false);
        } catch (Exception ex) {
            s_logger.warn("Failed to get system ip and enable static nat for the vm " + profile.getVirtualMachine() + " due to exception ", ex);
            return false;
        }

        Answer answer = cmds.getAnswer("restoreVMSnapshot");
        if (answer != null && answer instanceof RestoreVMSnapshotAnswer) {
            RestoreVMSnapshotAnswer restoreVMSnapshotAnswer = (RestoreVMSnapshotAnswer) answer;
            if (restoreVMSnapshotAnswer == null || !restoreVMSnapshotAnswer.getResult()) {
                s_logger.warn("Unable to restore the vm snapshot from image file to the VM: " + restoreVMSnapshotAnswer.getDetails());
            }
        }

        final VirtualMachineProfile vmProfile = profile;
        Transaction.execute(new TransactionCallbackNoReturn() {
            @Override
            public void doInTransactionWithoutResult(TransactionStatus status) {
                final UserVmVO vm = _vmDao.findById(vmProfile.getId());
                final List<NicVO> nics = _nicDao.listByVmId(vm.getId());
                for (NicVO nic : nics) {
                    Network network = _networkModel.getNetwork(nic.getNetworkId());
                    if (_networkModel.isSharedNetworkWithoutServices(network.getId())) {
                        vmIdCountMap.put(nic.getId(), new VmAndCountDetails(nic.getInstanceId(), VmIpFetchTrialMax.value()));
                    }
                }
            }
        });

        return true;
    }

    protected void updateVncPasswordIfItHasChanged(String originalVncPassword, String returnedVncPassword, VirtualMachineProfile profile) {
        if (returnedVncPassword != null && !originalVncPassword.equals(returnedVncPassword)) {
            UserVmVO userVm = _vmDao.findById(profile.getId());
            userVm.setVncPassword(returnedVncPassword);
            _vmDao.update(userVm.getId(), userVm);
        }
    }

    @Override
    public void finalizeExpunge(VirtualMachine vm) {
    }

    @Override
    @ActionEvent(eventType = EventTypes.EVENT_VM_STOP, eventDescription = "stopping Vm", async = true)
    public UserVm stopVirtualMachine(long vmId, boolean forced) throws ConcurrentOperationException {
        // Input validation
        Account caller = CallContext.current().getCallingAccount();
        Long userId = CallContext.current().getCallingUserId();

        // if account is removed, return error
        if (caller != null && caller.getRemoved() != null) {
            throw new PermissionDeniedException("The account " + caller.getUuid() + " is removed");
        }

        UserVmVO vm = _vmDao.findById(vmId);
        if (vm == null) {
            throw new InvalidParameterValueException("unable to find a virtual machine with id " + vmId);
        }

        // check if vm belongs to AutoScale vm group in Disabled state
        autoScaleManager.checkIfVmActionAllowed(vmId);

        boolean status = false;
        try {
            VirtualMachineEntity vmEntity = _orchSrvc.getVirtualMachine(vm.getUuid());

            if(forced) {
                status = vmEntity.stopForced(Long.toString(userId));
            } else {
                status = vmEntity.stop(Long.toString(userId));
            }
            if (status) {
                return _vmDao.findById(vmId);
            } else {
                return null;
            }
        } catch (ResourceUnavailableException e) {
            throw new CloudRuntimeException("Unable to contact the agent to stop the virtual machine " + vm, e);
        } catch (CloudException e) {
            throw new CloudRuntimeException("Unable to contact the agent to stop the virtual machine " + vm, e);
        }
    }

    @Override
    public void finalizeStop(VirtualMachineProfile profile, Answer answer) {
        VirtualMachine vm = profile.getVirtualMachine();
        // release elastic IP here
        IPAddressVO ip = _ipAddressDao.findByAssociatedVmId(profile.getId());
        if (ip != null && ip.getSystem()) {
            CallContext ctx = CallContext.current();
            try {
                long networkId = ip.getAssociatedWithNetworkId();
                Network guestNetwork = _networkDao.findById(networkId);
                NetworkOffering offering = _entityMgr.findById(NetworkOffering.class, guestNetwork.getNetworkOfferingId());
                assert (offering.isAssociatePublicIP() == true) : "User VM should not have system owned public IP associated with it when offering configured not to associate public IP.";
                _rulesMgr.disableStaticNat(ip.getId(), ctx.getCallingAccount(), ctx.getCallingUserId(), true);
            } catch (Exception ex) {
                s_logger.warn("Failed to disable static nat and release system ip " + ip + " as a part of vm " + profile.getVirtualMachine() + " stop due to exception ", ex);
            }
        }

        final List<NicVO> nics = _nicDao.listByVmId(vm.getId());
        for (final NicVO nic : nics) {
            final NetworkVO network = _networkDao.findById(nic.getNetworkId());
            if (network != null && network.getTrafficType() == TrafficType.Guest) {
                if (nic.getBroadcastUri() != null && nic.getBroadcastUri().getScheme().equals("pvlan")) {
                    NicProfile nicProfile = new NicProfile(nic, network, nic.getBroadcastUri(), nic.getIsolationUri(), 0, false, "pvlan-nic");
                    setupVmForPvlan(false, vm.getHostId(), nicProfile);
                }
            }
        }
    }

    @Override
    public Pair<UserVmVO, Map<VirtualMachineProfile.Param, Object>> startVirtualMachine(long vmId, Long hostId, @NotNull Map<VirtualMachineProfile.Param, Object> additionalParams,
            String deploymentPlannerToUse) throws ConcurrentOperationException, ResourceUnavailableException, InsufficientCapacityException, ResourceAllocationException {
        return startVirtualMachine(vmId, null, null, hostId, additionalParams, deploymentPlannerToUse);
    }

    @Override
    public Pair<UserVmVO, Map<VirtualMachineProfile.Param, Object>> startVirtualMachine(long vmId, Long podId, Long clusterId, Long hostId,
            @NotNull Map<VirtualMachineProfile.Param, Object> additionalParams, String deploymentPlannerToUse)
            throws ConcurrentOperationException, ResourceUnavailableException, InsufficientCapacityException, ResourceAllocationException {
        return startVirtualMachine(vmId, podId, clusterId, hostId, additionalParams, deploymentPlannerToUse, true);
    }

    @Override
    public Pair<UserVmVO, Map<VirtualMachineProfile.Param, Object>> startVirtualMachine(long vmId, Long podId, Long clusterId, Long hostId,
            @NotNull Map<VirtualMachineProfile.Param, Object> additionalParams, String deploymentPlannerToUse, boolean isExplicitHost)
            throws ConcurrentOperationException, ResourceUnavailableException, InsufficientCapacityException, ResourceAllocationException {
        // Input validation
        final Account callerAccount = CallContext.current().getCallingAccount();
        UserVO callerUser = _userDao.findById(CallContext.current().getCallingUserId());

        // if account is removed, return error
        if (callerAccount != null && callerAccount.getRemoved() != null) {
            throw new InvalidParameterValueException("The account " + callerAccount.getId() + " is removed");
        }

        UserVmVO vm = _vmDao.findById(vmId);
        if (vm == null) {
            throw new InvalidParameterValueException("unable to find a virtual machine with id " + vmId);
        }

        if (vm.getState() == State.Running) {
            throw new InvalidParameterValueException(String.format("The virtual machine %s (%s) is already running",
                    vm.getUuid(), vm.getDisplayNameOrHostName()));
        }

        _accountMgr.checkAccess(callerAccount, null, true, vm);

        Account owner = _accountDao.findById(vm.getAccountId());

        if (owner == null) {
            throw new InvalidParameterValueException("The owner of " + vm + " does not exist: " + vm.getAccountId());
        }

        if (owner.getState() == Account.State.DISABLED) {
            throw new PermissionDeniedException("The owner of " + vm + " is disabled: " + vm.getAccountId());
        }
        VMTemplateVO template = _templateDao.findByIdIncludingRemoved(vm.getTemplateId());
        if (VirtualMachineManager.ResourceCountRunningVMsonly.value()) {
            // check if account/domain is with in resource limits to start a new vm
            ServiceOfferingVO offering = serviceOfferingDao.findById(vm.getId(), vm.getServiceOfferingId());
            resourceLimitService.checkVmResourceLimit(owner, vm.isDisplayVm(), offering, template);
        }
        // check if vm is security group enabled
        if (_securityGroupMgr.isVmSecurityGroupEnabled(vmId) && _securityGroupMgr.getSecurityGroupsForVm(vmId).isEmpty()
                && !_securityGroupMgr.isVmMappedToDefaultSecurityGroup(vmId) && _networkModel.canAddDefaultSecurityGroup()) {
            // if vm is not mapped to security group, create a mapping
            if (s_logger.isDebugEnabled()) {
                s_logger.debug("Vm " + vm + " is security group enabled, but not mapped to default security group; creating the mapping automatically");
            }

            SecurityGroup defaultSecurityGroup = _securityGroupMgr.getDefaultSecurityGroup(vm.getAccountId());
            if (defaultSecurityGroup != null) {
                List<Long> groupList = new ArrayList<Long>();
                groupList.add(defaultSecurityGroup.getId());
                _securityGroupMgr.addInstanceToGroups(vmId, groupList);
            }
        }
        // Choose deployment planner
        // Host takes 1st preference, Cluster takes 2nd preference and Pod takes 3rd
        // Default behaviour is invoked when host, cluster or pod are not specified
        boolean isRootAdmin = _accountService.isRootAdmin(callerAccount.getId());
        Pod destinationPod = getDestinationPod(podId, isRootAdmin);
        Cluster destinationCluster = getDestinationCluster(clusterId, isRootAdmin);
        Host destinationHost = getDestinationHost(hostId, isRootAdmin, isExplicitHost);
        DataCenterDeployment plan = null;
        boolean deployOnGivenHost = false;
        if (destinationHost != null) {
            s_logger.debug("Destination Host to deploy the VM is specified, specifying a deployment plan to deploy the VM");
            final ServiceOfferingVO offering = serviceOfferingDao.findById(vm.getId(), vm.getServiceOfferingId());
            Pair<Boolean, Boolean> cpuCapabilityAndCapacity = _capacityMgr.checkIfHostHasCpuCapabilityAndCapacity(destinationHost, offering, false);
            if (!cpuCapabilityAndCapacity.first() || !cpuCapabilityAndCapacity.second()) {
                String errorMsg = "Cannot deploy the VM to specified host " + hostId + "; host has cpu capability? " + cpuCapabilityAndCapacity.first() + ", host has capacity? " + cpuCapabilityAndCapacity.second();
                s_logger.info(errorMsg);
                if (!AllowDeployVmIfGivenHostFails.value()) {
                    throw new InvalidParameterValueException(errorMsg);
                };
            } else {
                plan = new DataCenterDeployment(vm.getDataCenterId(), destinationHost.getPodId(), destinationHost.getClusterId(), destinationHost.getId(), null, null);
                if (!AllowDeployVmIfGivenHostFails.value()) {
                    deployOnGivenHost = true;
                }
            }
        } else if (destinationCluster != null) {
            s_logger.debug("Destination Cluster to deploy the VM is specified, specifying a deployment plan to deploy the VM");
            plan = new DataCenterDeployment(vm.getDataCenterId(), destinationCluster.getPodId(), destinationCluster.getId(), null, null, null);
            if (!AllowDeployVmIfGivenHostFails.value()) {
                deployOnGivenHost = true;
            }
        } else if (destinationPod != null) {
            s_logger.debug("Destination Pod to deploy the VM is specified, specifying a deployment plan to deploy the VM");
            plan = new DataCenterDeployment(vm.getDataCenterId(), destinationPod.getId(), null, null, null, null);
            if (!AllowDeployVmIfGivenHostFails.value()) {
                deployOnGivenHost = true;
            }
        }

        // Set parameters
        Map<VirtualMachineProfile.Param, Object> params = null;
        if (vm.isUpdateParameters()) {
            _vmDao.loadDetails(vm);

            String password = getCurrentVmPasswordOrDefineNewPassword(String.valueOf(additionalParams.getOrDefault(VirtualMachineProfile.Param.VmPassword, "")), vm, template);

            if (!validPassword(password)) {
                throw new InvalidParameterValueException("A valid password for this virtual machine was not provided.");
            }

            // Check if an SSH key pair was selected for the instance and if so
            // use it to encrypt & save the vm password
            encryptAndStorePassword(vm, password);

            params = createParameterInParameterMap(params, additionalParams, VirtualMachineProfile.Param.VmPassword, password);
        }

        if(additionalParams.containsKey(VirtualMachineProfile.Param.BootIntoSetup)) {
            if (! HypervisorType.VMware.equals(vm.getHypervisorType())) {
                throw new InvalidParameterValueException(ApiConstants.BOOT_INTO_SETUP + " makes no sense for " + vm.getHypervisorType());
            }
            Object paramValue = additionalParams.get(VirtualMachineProfile.Param.BootIntoSetup);
            if (s_logger.isTraceEnabled()) {
                    s_logger.trace("It was specified whether to enter setup mode: " + paramValue.toString());
            }
            params = createParameterInParameterMap(params, additionalParams, VirtualMachineProfile.Param.BootIntoSetup, paramValue);
        }

        VirtualMachineEntity vmEntity = _orchSrvc.getVirtualMachine(vm.getUuid());

        DeploymentPlanner planner = null;
        if (deploymentPlannerToUse != null) {
            // if set to null, the deployment planner would be later figured out either from global config var, or from
            // the service offering
            planner = _planningMgr.getDeploymentPlannerByName(deploymentPlannerToUse);
            if (planner == null) {
                throw new InvalidParameterValueException("Can't find a planner by name " + deploymentPlannerToUse);
            }
        }
        vmEntity.setParamsToEntity(additionalParams);

        String reservationId = vmEntity.reserve(planner, plan, new ExcludeList(), Long.toString(callerUser.getId()));
        vmEntity.deploy(reservationId, Long.toString(callerUser.getId()), params, deployOnGivenHost);

        Pair<UserVmVO, Map<VirtualMachineProfile.Param, Object>> vmParamPair = new Pair(vm, params);
        if (vm != null && vm.isUpdateParameters()) {
            // this value is not being sent to the backend; need only for api
            // display purposes
            if (template.isEnablePassword()) {
                if (vm.getDetail(VmDetailConstants.PASSWORD) != null) {
                    userVmDetailsDao.removeDetail(vm.getId(), VmDetailConstants.PASSWORD);
                }
                vm.setUpdateParameters(false);
                _vmDao.update(vm.getId(), vm);
            }
        }

        return vmParamPair;
    }

    /**
     * If the template is password enabled and the VM already has a password, returns it.
     * If the template is password enabled and the VM does not have a password, sets the password to the password defined by the user and returns it. If no password is informed,
     * sets it to a random password and returns it.
     * If the template is not password enabled, returns saved_password.
     * @param newPassword The new password informed by the user in order to set the password of the VM.
     * @param vm The VM to retrieve the password from.
     * @param template The template to be checked if the password is enabled or not.
     * @return The password of the VM or saved_password.
     */
    protected String getCurrentVmPasswordOrDefineNewPassword(String newPassword, UserVmVO vm, VMTemplateVO template) {
        String password = "saved_password";

        if (template.isEnablePassword()) {
            if (vm.getDetail("password") != null) {
                s_logger.debug(String.format("Decrypting VM [%s] current password.", vm));
                password = DBEncryptionUtil.decrypt(vm.getDetail("password"));
            } else if (StringUtils.isNotBlank(newPassword)) {
                s_logger.debug(String.format("A password for VM [%s] was informed. Setting VM password to value defined by user.", vm));
                password = newPassword;
                vm.setPassword(password);
            } else {
                s_logger.debug(String.format("Setting VM [%s] password to a randomly generated password.", vm));
                password = _mgr.generateRandomPassword();
                vm.setPassword(password);
            }
        } else if (StringUtils.isNotBlank(newPassword)) {
            s_logger.debug(String.format("A password was informed; however, the template [%s] is not password enabled. Ignoring the parameter.", template));
        }

        return password;
    }

    private Map<VirtualMachineProfile.Param, Object> createParameterInParameterMap(Map<VirtualMachineProfile.Param, Object> params, Map<VirtualMachineProfile.Param, Object> parameterMap, VirtualMachineProfile.Param parameter,
            Object parameterValue) {
        if (s_logger.isTraceEnabled()) {
            s_logger.trace(String.format("createParameterInParameterMap(%s, %s)", parameter, parameterValue));
        }
        if (params == null) {
            if (s_logger.isTraceEnabled()) {
                s_logger.trace("creating new Parameter map");
            }
            params = new HashMap<>();
            if (parameterMap != null) {
                params.putAll(parameterMap);
            }
        }
        params.put(parameter, parameterValue);
        return params;
    }

    private Pod getDestinationPod(Long podId, boolean isRootAdmin) {
        Pod destinationPod = null;
        if (podId != null) {
            if (!isRootAdmin) {
                throw new PermissionDeniedException(
                        "Parameter " + ApiConstants.POD_ID + " can only be specified by a Root Admin, permission denied");
            }
            destinationPod = _podDao.findById(podId);
            if (destinationPod == null) {
                throw new InvalidParameterValueException("Unable to find the pod to deploy the VM, pod id=" + podId);
            }
        }
        return destinationPod;
    }

    private Cluster getDestinationCluster(Long clusterId, boolean isRootAdmin) {
        Cluster destinationCluster = null;
        if (clusterId != null) {
            if (!isRootAdmin) {
                throw new PermissionDeniedException(
                        "Parameter " + ApiConstants.CLUSTER_ID + " can only be specified by a Root Admin, permission denied");
            }
            destinationCluster = _clusterDao.findById(clusterId);
            if (destinationCluster == null) {
                throw new InvalidParameterValueException("Unable to find the cluster to deploy the VM, cluster id=" + clusterId);
            }
        }
        return destinationCluster;
    }

    private Host getDestinationHost(Long hostId, boolean isRootAdmin, boolean isExplicitHost) {
        Host destinationHost = null;
        if (hostId != null) {
            if (isExplicitHost && !isRootAdmin) {
                throw new PermissionDeniedException(
                        "Parameter " + ApiConstants.HOST_ID + " can only be specified by a Root Admin, permission denied");
            }
            destinationHost = _hostDao.findById(hostId);
            if (destinationHost == null) {
                throw new InvalidParameterValueException("Unable to find the host to deploy the VM, host id=" + hostId);
            } else if (destinationHost.getResourceState() != ResourceState.Enabled || destinationHost.getStatus() != Status.Up ) {
                throw new InvalidParameterValueException("Unable to deploy the VM as the host: " + destinationHost.getName() + " is not in the right state");
            }
        }
        return destinationHost;
    }

    @Override
    public UserVm destroyVm(long vmId, boolean expunge) throws ResourceUnavailableException, ConcurrentOperationException {
        // Verify input parameters
        UserVmVO vm = _vmDao.findById(vmId);
        if (vm == null || vm.getRemoved() != null) {
            InvalidParameterValueException ex = new InvalidParameterValueException("Unable to find a virtual machine with specified vmId");
            throw ex;
        }

        if (vm.getState() == State.Destroyed || vm.getState() == State.Expunging) {
            s_logger.trace("Vm id=" + vmId + " is already destroyed");
            return vm;
        }

        vmStatsDao.removeAllByVmId(vmId);

        boolean status;
        State vmState = vm.getState();

        try {
            VirtualMachineEntity vmEntity = _orchSrvc.getVirtualMachine(vm.getUuid());
            status = vmEntity.destroy(expunge);
        } catch (CloudException e) {
            CloudRuntimeException ex = new CloudRuntimeException("Unable to destroy with specified vmId", e);
            ex.addProxyObject(vm.getUuid(), "vmId");
            throw ex;
        }

        if (status) {
            // Mark the account's volumes as destroyed
            List<VolumeVO> volumes = _volsDao.findByInstance(vmId);
            for (VolumeVO volume : volumes) {
                if (volume.getVolumeType().equals(Volume.Type.ROOT)) {
                    UsageEventUtils.publishUsageEvent(EventTypes.EVENT_VOLUME_DELETE, volume.getAccountId(), volume.getDataCenterId(), volume.getId(), volume.getName(),
                            Volume.class.getName(), volume.getUuid(), volume.isDisplayVolume());
                }
            }

            if (vmState != State.Error) {
                // Get serviceOffering and template for Virtual Machine
                ServiceOfferingVO offering = serviceOfferingDao.findByIdIncludingRemoved(vm.getId(), vm.getServiceOfferingId());
                VMTemplateVO template = _templateDao.findByIdIncludingRemoved(vm.getTemplateId());
                //Update Resource Count for the given account
                resourceCountDecrement(vm.getAccountId(), vm.isDisplayVm(),offering, template);
            }
            return _vmDao.findById(vmId);
        } else {
            CloudRuntimeException ex = new CloudRuntimeException("Failed to destroy vm with specified vmId");
            ex.addProxyObject(vm.getUuid(), "vmId");
            throw ex;
        }

    }

    @Override
    public void collectVmDiskStatistics(final UserVm userVm) {
        // Only supported for KVM and VMware
        if (!(userVm.getHypervisorType().equals(HypervisorType.KVM) || userVm.getHypervisorType().equals(HypervisorType.VMware))) {
            return;
        }
        s_logger.debug("Collect vm disk statistics from host before stopping VM");
        if (userVm.getHostId() == null) {
            s_logger.error("Unable to collect vm disk statistics for VM as the host is null, skipping VM disk statistics collection");
            return;
        }
        long hostId = userVm.getHostId();
        List<String> vmNames = new ArrayList<String>();
        vmNames.add(userVm.getInstanceName());
        final HostVO host = _hostDao.findById(hostId);

        GetVmDiskStatsAnswer diskStatsAnswer = null;
        try {
            diskStatsAnswer = (GetVmDiskStatsAnswer)_agentMgr.easySend(hostId, new GetVmDiskStatsCommand(vmNames, host.getGuid(), host.getName()));
        } catch (Exception e) {
            s_logger.warn("Error while collecting disk stats for vm: " + userVm.getInstanceName() + " from host: " + host.getName(), e);
            return;
        }
        if (diskStatsAnswer != null) {
            if (!diskStatsAnswer.getResult()) {
                s_logger.warn("Error while collecting disk stats vm: " + userVm.getInstanceName() + " from host: " + host.getName() + "; details: " + diskStatsAnswer.getDetails());
                return;
            }
            try {
                final GetVmDiskStatsAnswer diskStatsAnswerFinal = diskStatsAnswer;
                Transaction.execute(new TransactionCallbackNoReturn() {
                    @Override
                    public void doInTransactionWithoutResult(TransactionStatus status) {
                        HashMap<String, List<VmDiskStatsEntry>> vmDiskStatsByName = diskStatsAnswerFinal.getVmDiskStatsMap();
                        if (vmDiskStatsByName == null) {
                            return;
                        }
                        List<VmDiskStatsEntry> vmDiskStats = vmDiskStatsByName.get(userVm.getInstanceName());
                        if (vmDiskStats == null) {
                            return;
                        }

                        for (VmDiskStatsEntry vmDiskStat : vmDiskStats) {
                            SearchCriteria<VolumeVO> sc_volume = _volsDao.createSearchCriteria();
                            sc_volume.addAnd("path", SearchCriteria.Op.EQ, vmDiskStat.getPath());
                            List<VolumeVO> volumes = _volsDao.search(sc_volume, null);
                            if ((volumes == null) || (volumes.size() == 0)) {
                                break;
                            }
                            VolumeVO volume = volumes.get(0);
                            VmDiskStatisticsVO previousVmDiskStats = _vmDiskStatsDao.findBy(userVm.getAccountId(), userVm.getDataCenterId(), userVm.getId(), volume.getId());
                            VmDiskStatisticsVO vmDiskStat_lock = _vmDiskStatsDao.lock(userVm.getAccountId(), userVm.getDataCenterId(), userVm.getId(), volume.getId());

                            if ((vmDiskStat.getIORead() == 0) && (vmDiskStat.getIOWrite() == 0) && (vmDiskStat.getBytesRead() == 0) && (vmDiskStat.getBytesWrite() == 0)) {
                                s_logger.debug("Read/Write of IO and Bytes are both 0. Not updating vm_disk_statistics");
                                continue;
                            }

                            if (vmDiskStat_lock == null) {
                                s_logger.warn("unable to find vm disk stats from host for account: " + userVm.getAccountId() + " with vmId: " + userVm.getId() + " and volumeId:"
                                        + volume.getId());
                                continue;
                            }

                            if (previousVmDiskStats != null
                                    && ((previousVmDiskStats.getCurrentIORead() != vmDiskStat_lock.getCurrentIORead()) || ((previousVmDiskStats.getCurrentIOWrite() != vmDiskStat_lock
                                    .getCurrentIOWrite())
                                            || (previousVmDiskStats.getCurrentBytesRead() != vmDiskStat_lock.getCurrentBytesRead()) || (previousVmDiskStats
                                                    .getCurrentBytesWrite() != vmDiskStat_lock.getCurrentBytesWrite())))) {
                                s_logger.debug("vm disk stats changed from the time GetVmDiskStatsCommand was sent. " + "Ignoring current answer. Host: " + host.getName()
                                + " . VM: " + vmDiskStat.getVmName() + " IO Read: " + vmDiskStat.getIORead() + " IO Write: " + vmDiskStat.getIOWrite() + " Bytes Read: "
                                + vmDiskStat.getBytesRead() + " Bytes Write: " + vmDiskStat.getBytesWrite());
                                continue;
                            }

                            if (vmDiskStat_lock.getCurrentIORead() > vmDiskStat.getIORead()) {
                                if (s_logger.isDebugEnabled()) {
                                    s_logger.debug("Read # of IO that's less than the last one.  " + "Assuming something went wrong and persisting it. Host: " + host.getName()
                                    + " . VM: " + vmDiskStat.getVmName() + " Reported: " + vmDiskStat.getIORead() + " Stored: " + vmDiskStat_lock.getCurrentIORead());
                                }
                                vmDiskStat_lock.setNetIORead(vmDiskStat_lock.getNetIORead() + vmDiskStat_lock.getCurrentIORead());
                            }
                            vmDiskStat_lock.setCurrentIORead(vmDiskStat.getIORead());
                            if (vmDiskStat_lock.getCurrentIOWrite() > vmDiskStat.getIOWrite()) {
                                if (s_logger.isDebugEnabled()) {
                                    s_logger.debug("Write # of IO that's less than the last one.  " + "Assuming something went wrong and persisting it. Host: " + host.getName()
                                    + " . VM: " + vmDiskStat.getVmName() + " Reported: " + vmDiskStat.getIOWrite() + " Stored: " + vmDiskStat_lock.getCurrentIOWrite());
                                }
                                vmDiskStat_lock.setNetIOWrite(vmDiskStat_lock.getNetIOWrite() + vmDiskStat_lock.getCurrentIOWrite());
                            }
                            vmDiskStat_lock.setCurrentIOWrite(vmDiskStat.getIOWrite());
                            if (vmDiskStat_lock.getCurrentBytesRead() > vmDiskStat.getBytesRead()) {
                                if (s_logger.isDebugEnabled()) {
                                    s_logger.debug("Read # of Bytes that's less than the last one.  " + "Assuming something went wrong and persisting it. Host: " + host.getName()
                                    + " . VM: " + vmDiskStat.getVmName() + " Reported: " + toHumanReadableSize(vmDiskStat.getBytesRead()) + " Stored: " + toHumanReadableSize(vmDiskStat_lock.getCurrentBytesRead()));
                                }
                                vmDiskStat_lock.setNetBytesRead(vmDiskStat_lock.getNetBytesRead() + vmDiskStat_lock.getCurrentBytesRead());
                            }
                            vmDiskStat_lock.setCurrentBytesRead(vmDiskStat.getBytesRead());
                            if (vmDiskStat_lock.getCurrentBytesWrite() > vmDiskStat.getBytesWrite()) {
                                if (s_logger.isDebugEnabled()) {
                                    s_logger.debug("Write # of Bytes that's less than the last one.  " + "Assuming something went wrong and persisting it. Host: " + host.getName()
                                    + " . VM: " + vmDiskStat.getVmName() + " Reported: " + toHumanReadableSize(vmDiskStat.getBytesWrite()) + " Stored: "
                                    + toHumanReadableSize(vmDiskStat_lock.getCurrentBytesWrite()));
                                }
                                vmDiskStat_lock.setNetBytesWrite(vmDiskStat_lock.getNetBytesWrite() + vmDiskStat_lock.getCurrentBytesWrite());
                            }
                            vmDiskStat_lock.setCurrentBytesWrite(vmDiskStat.getBytesWrite());

                            if (!_dailyOrHourly) {
                                //update agg bytes
                                vmDiskStat_lock.setAggIORead(vmDiskStat_lock.getNetIORead() + vmDiskStat_lock.getCurrentIORead());
                                vmDiskStat_lock.setAggIOWrite(vmDiskStat_lock.getNetIOWrite() + vmDiskStat_lock.getCurrentIOWrite());
                                vmDiskStat_lock.setAggBytesRead(vmDiskStat_lock.getNetBytesRead() + vmDiskStat_lock.getCurrentBytesRead());
                                vmDiskStat_lock.setAggBytesWrite(vmDiskStat_lock.getNetBytesWrite() + vmDiskStat_lock.getCurrentBytesWrite());
                            }

                            _vmDiskStatsDao.update(vmDiskStat_lock.getId(), vmDiskStat_lock);
                        }
                    }
                });
            } catch (Exception e) {
                s_logger.warn(String.format("Unable to update VM disk statistics for %s from %s", userVm.getInstanceName(), host), e);
            }
        }
    }

    @Override
    @ActionEvent(eventType = EventTypes.EVENT_VM_EXPUNGE, eventDescription = "expunging Vm", async = true)
    public UserVm expungeVm(long vmId) throws ResourceUnavailableException, ConcurrentOperationException {
        Account caller = CallContext.current().getCallingAccount();
        Long callerId = caller.getId();

        // Verify input parameters
        UserVmVO vm = _vmDao.findById(vmId);
        if (vm == null) {
            InvalidParameterValueException ex = new InvalidParameterValueException("Unable to find a virtual machine with specified vmId");
            ex.addProxyObject(String.valueOf(vmId), "vmId");
            throw ex;
        }

        if (vm.getRemoved() != null) {
            s_logger.trace("Vm id=" + vmId + " is already expunged");
            return vm;
        }

        if (!(vm.getState() == State.Destroyed || vm.getState() == State.Expunging || vm.getState() == State.Error)) {
            CloudRuntimeException ex = new CloudRuntimeException("Please destroy vm with specified vmId before expunge");
            ex.addProxyObject(String.valueOf(vmId), "vmId");
            throw ex;
        }

        // When trying to expunge, permission is denied when the caller is not an admin and the AllowUserExpungeRecoverVm is false for the caller.
        if (!_accountMgr.isAdmin(callerId) && !AllowUserExpungeRecoverVm.valueIn(callerId)) {
            throw new PermissionDeniedException("Expunging a vm can only be done by an Admin. Or when the allow.user.expunge.recover.vm key is set.");
        }

        // check if vm belongs to AutoScale vm group in Disabled state
        autoScaleManager.checkIfVmActionAllowed(vmId);

        _vmSnapshotMgr.deleteVMSnapshotsFromDB(vmId, false);

        boolean status;

        status = expunge(vm);
        if (status) {
            return _vmDao.findByIdIncludingRemoved(vmId);
        } else {
            CloudRuntimeException ex = new CloudRuntimeException("Failed to expunge vm with specified vmId");
            ex.addProxyObject(String.valueOf(vmId), "vmId");
            throw ex;
        }

    }

    @Override
    public HypervisorType getHypervisorTypeOfUserVM(long vmId) {
        UserVmVO userVm = _vmDao.findById(vmId);
        if (userVm == null) {
            InvalidParameterValueException ex = new InvalidParameterValueException("unable to find a virtual machine with specified id");
            ex.addProxyObject(String.valueOf(vmId), "vmId");
            throw ex;
        }

        return userVm.getHypervisorType();
    }

    @Override
    public String finalizeUserData(String userData, Long userDataId, VirtualMachineTemplate template) {
        if (StringUtils.isEmpty(userData) && userDataId == null && (template == null || template.getUserDataId() == null)) {
            return null;
        }

        if (userDataId != null && StringUtils.isNotEmpty(userData)) {
            throw new InvalidParameterValueException("Both userdata and userdata ID inputs are not allowed, please provide only one");
        }
        if (template != null && template.getUserDataId() != null) {
            switch (template.getUserDataOverridePolicy()) {
                case DENYOVERRIDE:
                    if (StringUtils.isNotEmpty(userData) || userDataId != null) {
                        String msg = String.format("UserData input is not allowed here since template %s is configured to deny any userdata", template.getName());
                        throw new CloudRuntimeException(msg);
                    }
                case ALLOWOVERRIDE:
                    if (userDataId != null) {
                        UserData apiUserDataVO = userDataDao.findById(userDataId);
                        return apiUserDataVO.getUserData();
                    } else if (StringUtils.isNotEmpty(userData)) {
                        return userData;
                    } else {
                        UserData templateUserDataVO = userDataDao.findById(template.getUserDataId());
                        if (templateUserDataVO == null) {
                            String msg = String.format("UserData linked to the template %s is not found", template.getName());
                            throw new CloudRuntimeException(msg);
                        }
                        return templateUserDataVO.getUserData();
                    }
                case APPEND:
                    UserData templateUserDataVO = userDataDao.findById(template.getUserDataId());
                    if (templateUserDataVO == null) {
                        String msg = String.format("UserData linked to the template %s is not found", template.getName());
                        throw new CloudRuntimeException(msg);
                    }
                    if (userDataId != null) {
                        UserData apiUserDataVO = userDataDao.findById(userDataId);
                        return userDataManager.concatenateUserData(templateUserDataVO.getUserData(), apiUserDataVO.getUserData(), null);
                    } else if (StringUtils.isNotEmpty(userData)) {
                        return userDataManager.concatenateUserData(templateUserDataVO.getUserData(), userData, null);
                    } else {
                        return templateUserDataVO.getUserData();
                    }
                default:
                    String msg = String.format("This userdataPolicy %s is not supported for use with this feature", template.getUserDataOverridePolicy().toString());
                    throw new CloudRuntimeException(msg);            }
        } else {
            if (userDataId != null) {
                UserData apiUserDataVO = userDataDao.findById(userDataId);
                return apiUserDataVO.getUserData();
            } else if (StringUtils.isNotEmpty(userData)) {
                return userData;
            }
        }
        return null;
    }

    @Override
    public UserVm createVirtualMachine(DeployVMCmd cmd) throws InsufficientCapacityException, ResourceUnavailableException, ConcurrentOperationException,
    StorageUnavailableException, ResourceAllocationException {
        //Verify that all objects exist before passing them to the service
        Account owner = _accountService.getActiveAccountById(cmd.getEntityOwnerId());

        verifyDetails(cmd.getDetails());

        Long zoneId = cmd.getZoneId();

        DataCenter zone = _entityMgr.findById(DataCenter.class, zoneId);
        if (zone == null) {
            throw new InvalidParameterValueException("Unable to find zone by id=" + zoneId);
        }

        Long serviceOfferingId = cmd.getServiceOfferingId();
        Long overrideDiskOfferingId = cmd.getOverrideDiskOfferingId();

        ServiceOffering serviceOffering = _entityMgr.findById(ServiceOffering.class, serviceOfferingId);
        if (serviceOffering == null) {
            throw new InvalidParameterValueException("Unable to find service offering: " + serviceOfferingId);
        }

        if (ServiceOffering.State.Inactive.equals(serviceOffering.getState())) {
            throw new InvalidParameterValueException(String.format("Service offering is inactive: [%s].", serviceOffering.getUuid()));
        }

        if (serviceOffering.getDiskOfferingStrictness() && overrideDiskOfferingId != null) {
            throw new InvalidParameterValueException(String.format("Cannot override disk offering id %d since provided service offering is strictly mapped to its disk offering", overrideDiskOfferingId));
        }

        if (!serviceOffering.isDynamic()) {
            for(String detail: cmd.getDetails().keySet()) {
                if(detail.equalsIgnoreCase(VmDetailConstants.CPU_NUMBER) || detail.equalsIgnoreCase(VmDetailConstants.CPU_SPEED) || detail.equalsIgnoreCase(VmDetailConstants.MEMORY)) {
                    throw new InvalidParameterValueException("cpuNumber or cpuSpeed or memory should not be specified for static service offering");
                }
            }
        }

        Long templateId = cmd.getTemplateId();

        boolean dynamicScalingEnabled = cmd.isDynamicScalingEnabled();

        VirtualMachineTemplate template = _entityMgr.findById(VirtualMachineTemplate.class, templateId);
        // Make sure a valid template ID was specified
        if (template == null) {
            throw new InvalidParameterValueException("Unable to use template " + templateId);
        }
        if (TemplateType.VNF.equals(template.getTemplateType())) {
            vnfTemplateManager.validateVnfApplianceNics(template, cmd.getNetworkIds());
        } else if (cmd instanceof DeployVnfApplianceCmd) {
            throw new InvalidParameterValueException("Can't deploy VNF appliance from a non-VNF template");
        }

        ServiceOfferingJoinVO svcOffering = serviceOfferingJoinDao.findById(serviceOfferingId);

        if (template.isDeployAsIs()) {
            if (svcOffering != null && svcOffering.getRootDiskSize() != null && svcOffering.getRootDiskSize() > 0) {
                throw new InvalidParameterValueException("Failed to deploy Virtual Machine as a service offering with root disk size specified cannot be used with a deploy as-is template");
            }

            if (cmd.getDetails().get("rootdisksize") != null) {
                throw new InvalidParameterValueException("Overriding root disk size isn't supported for VMs deployed from deploy as-is templates");
            }

            // Bootmode and boottype are not supported on VMWare dpeloy-as-is templates (since 4.15)
            if ((cmd.getBootMode() != null || cmd.getBootType() != null)) {
                throw new InvalidParameterValueException("Boot type and boot mode are not supported on VMware for templates registered as deploy-as-is, as we honour what is defined in the template.");
            }
        }

        Long diskOfferingId = cmd.getDiskOfferingId();
        DiskOffering diskOffering = null;
        if (diskOfferingId != null) {
            diskOffering = _entityMgr.findById(DiskOffering.class, diskOfferingId);
            if (diskOffering == null) {
                throw new InvalidParameterValueException("Unable to find disk offering " + diskOfferingId);
            }
            if (diskOffering.isComputeOnly()) {
                throw new InvalidParameterValueException(String.format("The disk offering id %d provided is directly mapped to a service offering, please provide an individual disk offering", diskOfferingId));
            }
        }

        if (!zone.isLocalStorageEnabled()) {
            DiskOffering diskOfferingMappedInServiceOffering = _entityMgr.findById(DiskOffering.class, serviceOffering.getDiskOfferingId());
            if (diskOfferingMappedInServiceOffering.isUseLocalStorage()) {
                throw new InvalidParameterValueException("Zone is not configured to use local storage but disk offering " + diskOfferingMappedInServiceOffering.getName() + " mapped in service offering uses it");
            }
            if (diskOffering != null && diskOffering.isUseLocalStorage()) {
                throw new InvalidParameterValueException("Zone is not configured to use local storage but disk offering " + diskOffering.getName() + " uses it");
            }
        }

        List<Long> networkIds = cmd.getNetworkIds();
        LinkedHashMap<Integer, Long> userVmNetworkMap = getVmOvfNetworkMapping(zone, owner, template, cmd.getVmNetworkMap());
        if (MapUtils.isNotEmpty(userVmNetworkMap)) {
            networkIds = new ArrayList<>(userVmNetworkMap.values());
        }

        String userData = cmd.getUserData();
        userData = userDataManager.validateUserData(userData, cmd.getHttpMethod());
        Long userDataId = cmd.getUserdataId();
        String userDataDetails = null;
        if (MapUtils.isNotEmpty(cmd.getUserdataDetails())) {
            userDataDetails = cmd.getUserdataDetails().toString();
        }
        userData = finalizeUserData(userData, userDataId, template);

        Account caller = CallContext.current().getCallingAccount();
        Long callerId = caller.getId();

        boolean isRootAdmin = _accountService.isRootAdmin(callerId);

        Long hostId = cmd.getHostId();
        getDestinationHost(hostId, isRootAdmin, true);

        String ipAddress = cmd.getIpAddress();
        String ip6Address = cmd.getIp6Address();
        String macAddress = cmd.getMacAddress();
        String name = cmd.getName();
        String displayName = cmd.getDisplayName();
        UserVm vm = null;
        IpAddresses addrs = new IpAddresses(ipAddress, ip6Address, macAddress);
        Long size = cmd.getSize();
        String group = cmd.getGroup();
        List<String> sshKeyPairNames = cmd.getSSHKeyPairNames();
        Boolean displayVm = cmd.isDisplayVm();
        String keyboard = cmd.getKeyboard();
        Map<Long, DiskOffering> dataDiskTemplateToDiskOfferingMap = cmd.getDataDiskTemplateToDiskOfferingMap();
        Map<String, String> userVmOVFProperties = cmd.getVmProperties();
        if (zone.getNetworkType() == NetworkType.Basic) {
            if (networkIds != null) {
                throw new InvalidParameterValueException("Can't specify network Ids in Basic zone");
            } else {
                vm = createBasicSecurityGroupVirtualMachine(zone, serviceOffering, template, getSecurityGroupIdList(cmd, zone, template, owner), owner, name, displayName, diskOfferingId,
                        size , group , cmd.getHypervisor(), cmd.getHttpMethod(), userData, userDataId, userDataDetails, sshKeyPairNames, cmd.getIpToNetworkMap(), addrs, displayVm , keyboard , cmd.getAffinityGroupIdList(),
                        cmd.getDetails(), cmd.getCustomId(), cmd.getDhcpOptionsMap(),
                        dataDiskTemplateToDiskOfferingMap, userVmOVFProperties, dynamicScalingEnabled, overrideDiskOfferingId);
            }
        } else {
            if (zone.isSecurityGroupEnabled())  {
                vm = createAdvancedSecurityGroupVirtualMachine(zone, serviceOffering, template, networkIds, getSecurityGroupIdList(cmd, zone, template, owner), owner, name,
                        displayName, diskOfferingId, size, group, cmd.getHypervisor(), cmd.getHttpMethod(), userData, userDataId, userDataDetails, sshKeyPairNames, cmd.getIpToNetworkMap(), addrs, displayVm, keyboard,
                        cmd.getAffinityGroupIdList(), cmd.getDetails(), cmd.getCustomId(), cmd.getDhcpOptionsMap(),
                        dataDiskTemplateToDiskOfferingMap, userVmOVFProperties, dynamicScalingEnabled, overrideDiskOfferingId, null);

            } else {
                if (cmd.getSecurityGroupIdList() != null && !cmd.getSecurityGroupIdList().isEmpty()) {
                    throw new InvalidParameterValueException("Can't create vm with security groups; security group feature is not enabled per zone");
                }
                vm = createAdvancedVirtualMachine(zone, serviceOffering, template, networkIds, owner, name, displayName, diskOfferingId, size, group,
                        cmd.getHypervisor(), cmd.getHttpMethod(), userData, userDataId, userDataDetails, sshKeyPairNames, cmd.getIpToNetworkMap(), addrs, displayVm, keyboard, cmd.getAffinityGroupIdList(), cmd.getDetails(),
                        cmd.getCustomId(), cmd.getDhcpOptionsMap(), dataDiskTemplateToDiskOfferingMap, userVmOVFProperties, dynamicScalingEnabled, null, overrideDiskOfferingId);
                if (cmd instanceof DeployVnfApplianceCmd) {
                    vnfTemplateManager.createIsolatedNetworkRulesForVnfAppliance(zone, template, owner, vm, (DeployVnfApplianceCmd) cmd);
                }
            }
        }

        // check if this templateId has a child ISO
        List<VMTemplateVO> child_templates = _templateDao.listByParentTemplatetId(templateId);
        for (VMTemplateVO tmpl: child_templates){
            if (tmpl.getFormat() == Storage.ImageFormat.ISO){
                s_logger.info("MDOV trying to attach disk to the VM " + tmpl.getId() + " vmid=" + vm.getId());
                _tmplService.attachIso(tmpl.getId(), vm.getId(), true);
            }
        }

        // Add extraConfig to user_vm_details table
        String extraConfig = cmd.getExtraConfig();
        if (StringUtils.isNotBlank(extraConfig)) {
            if (EnableAdditionalVmConfig.valueIn(callerId)) {
                s_logger.info("Adding extra configuration to user vm: " + vm.getUuid());
                addExtraConfig(vm, extraConfig);
            } else {
                throw new InvalidParameterValueException("attempted setting extraconfig but enable.additional.vm.configuration is disabled");
            }
        }

        if (cmd.getCopyImageTags()) {
            VMTemplateVO templateOrIso = _templateDao.findById(templateId);
            if (templateOrIso != null) {
                final ResourceTag.ResourceObjectType templateType = (templateOrIso.getFormat() == ImageFormat.ISO) ? ResourceTag.ResourceObjectType.ISO : ResourceTag.ResourceObjectType.Template;
                final List<? extends ResourceTag> resourceTags = resourceTagDao.listBy(templateId, templateType);
                for (ResourceTag resourceTag : resourceTags) {
                    final ResourceTagVO copyTag = new ResourceTagVO(resourceTag.getKey(), resourceTag.getValue(), resourceTag.getAccountId(), resourceTag.getDomainId(), vm.getId(), ResourceTag.ResourceObjectType.UserVm, resourceTag.getCustomer(), vm.getUuid());
                    resourceTagDao.persist(copyTag);
                }
            }
        }
        return vm;
    }

    /**
     * Persist extra configuration data in the user_vm_details table as key/value pair
     * @param decodedUrl String consisting of the extra config data to appended onto the vmx file for VMware instances
     */
    protected void persistExtraConfigVmware(String decodedUrl, UserVm vm) {
        boolean isValidConfig = isValidKeyValuePair(decodedUrl);
        if (isValidConfig) {
            String[] extraConfigs = decodedUrl.split("\\r?\\n");
            for (String cfg : extraConfigs) {
                // Validate cfg against unsupported operations set by admin here
                String[] allowedKeyList = VmwareAdditionalConfigAllowList.value().split(",");
                boolean validXenOrVmwareConfiguration = isValidXenOrVmwareConfiguration(cfg, allowedKeyList);
                String[] paramArray = cfg.split("=");
                if (validXenOrVmwareConfiguration && paramArray.length == 2) {
                    userVmDetailsDao.addDetail(vm.getId(), paramArray[0].trim(), paramArray[1].trim(), true);
                } else {
                    throw new CloudRuntimeException("Extra config " + cfg + " is not on the list of allowed keys for VMware hypervisor hosts.");
                }
            }
        } else {
            throw new CloudRuntimeException("The passed extra config string " + decodedUrl + "contains an invalid key/value pair pattern");
        }
    }

    /**
     * Used to persist extra configuration settings in user_vm_details table for the XenServer hypervisor
     * persists config as key/value pair e.g key = extraconfig-1 , value="PV-bootloader=pygrub" and so on to extraconfig-N where
     * N denotes the number of extra configuration settings passed by user
     *
     * @param decodedUrl A string containing extra configuration settings as key/value pairs seprated by newline escape character
     *                   e.x PV-bootloader=pygrub\nPV-args=console\nHV-Boot-policy=""
     */
    protected void persistExtraConfigXenServer(String decodedUrl, UserVm vm) {
        boolean isValidConfig = isValidKeyValuePair(decodedUrl);
        if (isValidConfig) {
            String[] extraConfigs = decodedUrl.split("\\r?\\n");
            int i = 1;
            String extraConfigKey = ApiConstants.EXTRA_CONFIG + "-";
            for (String cfg : extraConfigs) {
                // Validate cfg against unsupported operations set by admin here
                String[] allowedKeyList = XenServerAdditionalConfigAllowList.value().split(",");
                boolean validXenOrVmwareConfiguration = isValidXenOrVmwareConfiguration(cfg, allowedKeyList);
                if (validXenOrVmwareConfiguration) {
                    userVmDetailsDao.addDetail(vm.getId(), extraConfigKey + String.valueOf(i), cfg, true);
                    i++;
                } else {
                    throw new CloudRuntimeException("Extra config " + cfg + " is not on the list of allowed keys for XenServer hypervisor hosts.");
                }
            }
        } else {
            String msg = String.format("The passed extra config string '%s' contains an invalid key/value pair pattern", decodedUrl);
            throw new CloudRuntimeException(msg);
        }
    }

    /**
     * Used to valid extraconfig keylvalue pair for Vmware and XenServer
     * Example of tested valid config for VMware as taken from VM instance vmx file
     * <p>
     * nvp.vm-uuid=34b3d5ea-1c25-4bb0-9250-8dc3388bfa9b
     * migrate.hostLog=i-2-67-VM-5130f8ab.hlog
     * ethernet0.address=02:00:5f:51:00:41
     * </p>
     * <p>
     * Examples of tested valid configs for XenServer
     * <p>
     * is-a-template=true\nHVM-boot-policy=\nPV-bootloader=pygrub\nPV-args=hvc0
     * </p>
     *
     * Allow the following character set {', ", -, ., =, a-z, 0-9, empty space, \n}
     *
     * @param decodedUrl String conprising of extra config key/value pairs for XenServer and Vmware
     * @return True if extraconfig is valid key/value pair
     */
    protected boolean isValidKeyValuePair(String decodedUrl) {
        // Valid pairs should look like "key-1=value1, param:key-2=value2, my.config.v0=False"
        Pattern pattern = Pattern.compile("^(?:[\\w-\\s\\.:]*=[\\w-\\s\\.'\":]*(?:\\s+|$))+$");
        Matcher matcher = pattern.matcher(decodedUrl);
        return matcher.matches();
    }

    /**
     * Validates key/value pair strings passed as extra configuration for XenServer and Vmware
     * @param cfg configuration key-value pair
     * @param allowedKeyList list of allowed configuration keys for XenServer and VMware
     * @return
     */
    protected boolean isValidXenOrVmwareConfiguration(String cfg, String[] allowedKeyList) {
        // This should be of minimum length 1
        // Value is ignored in case it is empty
        String[] cfgKeyValuePair = cfg.split("=");
        if (cfgKeyValuePair.length >= 1) {
            for (String allowedKey : allowedKeyList) {
                if (cfgKeyValuePair[0].equalsIgnoreCase(allowedKey.trim())) {
                    return true;
                }
            }
        } else {
            String msg = String.format("An incorrect configuration %s has been passed", cfg);
            throw new CloudRuntimeException(msg);
        }
        return false;
    }

    /**
     * Persist extra configuration data on KVM
     * persisted in the user_vm_details DB as extraconfig-1, and so on depending on the number of configurations
     * For KVM, extra config is passed as XML
     * @param decodedUrl string containing xml configuration to be persisted into user_vm_details table
     * @param vm
     */
    protected void persistExtraConfigKvm(String decodedUrl, UserVm vm) {
        // validate config against denied cfg commands
        validateKvmExtraConfig(decodedUrl);
        String[] extraConfigs = decodedUrl.split("\n\n");
        for (String cfg : extraConfigs) {
            int i = 1;
            String[] cfgParts = cfg.split("\n");
            String extraConfigKey = ApiConstants.EXTRA_CONFIG;
            String extraConfigValue;
            if (cfgParts[0].matches("\\S+:$")) {
                extraConfigKey += "-" + cfgParts[0].substring(0, cfgParts[0].length() - 1);
                extraConfigValue = cfg.replace(cfgParts[0] + "\n", "");
            } else {
                extraConfigKey += "-" + String.valueOf(i);
                extraConfigValue = cfg;
            }
            userVmDetailsDao.addDetail(vm.getId(), extraConfigKey, extraConfigValue, true);
            i++;
        }
    }

    /**
     * This method is called by the persistExtraConfigKvm
     * Validates passed extra configuration data for KVM and validates against deny-list of unwanted commands
     * controlled by Root admin
     * @param decodedUrl string containing xml configuration to be validated
     */
    protected void validateKvmExtraConfig(String decodedUrl) {
        String[] allowedConfigOptionList = KvmAdditionalConfigAllowList.value().split(",");
        // Skip allowed keys validation for DPDK
        if (!decodedUrl.contains(":")) {
            try {
                DocumentBuilder builder = ParserUtils.getSaferDocumentBuilderFactory().newDocumentBuilder();
                InputSource src = new InputSource();
                src.setCharacterStream(new StringReader(String.format("<config>\n%s\n</config>", decodedUrl)));
                Document doc = builder.parse(src);
                doc.getDocumentElement().normalize();
                NodeList nodeList=doc.getElementsByTagName("*");
                for (int i = 1; i < nodeList.getLength(); i++) { // First element is config so skip it
                    Element element = (Element)nodeList.item(i);
                    boolean isValidConfig = false;
                    String currentConfig = element.getNodeName().trim();
                    for (String tag : allowedConfigOptionList) {
                        if (currentConfig.equals(tag.trim())) {
                            isValidConfig = true;
                        }
                    }
                    if (!isValidConfig) {
                        throw new CloudRuntimeException(String.format("Extra config %s is not on the list of allowed keys for KVM hypervisor hosts", currentConfig));
                    }
                }
            } catch (ParserConfigurationException | IOException | SAXException e) {
                throw new CloudRuntimeException("Failed to parse additional XML configuration: " + e.getMessage());
            }
        }
    }

    /**
     * Adds extra config data to guest VM instances
     * @param extraConfig Extra Configuration settings to be added in UserVm instances for KVM, XenServer and VMware
     */
    protected void addExtraConfig(UserVm vm, String extraConfig) {
        String decodedUrl = decodeExtraConfig(extraConfig);
        HypervisorType hypervisorType = vm.getHypervisorType();

        switch (hypervisorType) {
            case XenServer:
                persistExtraConfigXenServer(decodedUrl, vm);
                break;
            case KVM:
                persistExtraConfigKvm(decodedUrl, vm);
                break;
            case VMware:
                persistExtraConfigVmware(decodedUrl, vm);
                break;
            default:
                String msg = String.format("This hypervisor %s is not supported for use with this feature", hypervisorType.toString());
                throw new CloudRuntimeException(msg);
        }
    }

    /**
     * Decodes an URL encoded string passed as extra configuration for guest VMs
     * @param encodeString URL encoded string
     * @return String result of decoded URL
     */
    protected String decodeExtraConfig(String encodeString) {
        String decodedUrl;
        try {
            decodedUrl = URLDecoder.decode(encodeString, "UTF-8");
        } catch (UnsupportedEncodingException e) {
            throw new CloudRuntimeException("Failed to provided decode URL string: " + e.getMessage());
        }
        return decodedUrl;
    }

    protected List<Long> getSecurityGroupIdList(SecurityGroupAction cmd) {
        if (cmd.getSecurityGroupNameList() != null && cmd.getSecurityGroupIdList() != null) {
            throw new InvalidParameterValueException("securitygroupids parameter is mutually exclusive with securitygroupnames parameter");
        }

        //transform group names to ids here
        if (cmd.getSecurityGroupNameList() != null) {
            List<Long> securityGroupIds = new ArrayList<Long>();
            for (String groupName : cmd.getSecurityGroupNameList()) {
                SecurityGroup sg = _securityGroupMgr.getSecurityGroup(groupName, cmd.getEntityOwnerId());
                if (sg == null) {
                    throw new InvalidParameterValueException("Unable to find group by name " + groupName);
                } else {
                    securityGroupIds.add(sg.getId());
                }
            }
            return securityGroupIds;
        } else {
            return cmd.getSecurityGroupIdList();
        }
    }

    protected List<Long> getSecurityGroupIdList(SecurityGroupAction cmd, DataCenter zone, VirtualMachineTemplate template, Account owner) {
        List<Long> securityGroupIdList = getSecurityGroupIdList(cmd);
        if (cmd instanceof DeployVnfApplianceCmd) {
            SecurityGroup securityGroup = vnfTemplateManager.createSecurityGroupForVnfAppliance(zone, template, owner, (DeployVnfApplianceCmd) cmd);
            if (securityGroup != null) {
                if (securityGroupIdList == null) {
                    securityGroupIdList = new ArrayList<>();
                }
                securityGroupIdList.add(securityGroup.getId());
            }
        }
        return securityGroupIdList;
    }

    // this is an opportunity to verify that parameters that came in via the Details Map are OK
    // for example, minIops and maxIops should either both be specified or neither be specified and,
    // if specified, minIops should be <= maxIops
    private void verifyDetails(Map<String,String> details) {
        if (details != null) {
            String minIops = details.get("minIops");
            String maxIops = details.get("maxIops");

            verifyMinAndMaxIops(minIops, maxIops);

            minIops = details.get("minIopsDo");
            maxIops = details.get("maxIopsDo");

            verifyMinAndMaxIops(minIops, maxIops);

            if (details.containsKey("extraconfig")) {
                throw new InvalidParameterValueException("'extraconfig' should not be included in details as key");
            }
        }
    }

    private void verifyMinAndMaxIops(String minIops, String maxIops) {
        if ((minIops != null && maxIops == null) || (minIops == null && maxIops != null)) {
            throw new InvalidParameterValueException("Either 'Min IOPS' and 'Max IOPS' must both be specified or neither be specified.");
        }

        long lMinIops;

        try {
            if (minIops != null) {
                lMinIops = Long.parseLong(minIops);
            }
            else {
                lMinIops = 0;
            }
        }
        catch (NumberFormatException ex) {
            throw new InvalidParameterValueException("'Min IOPS' must be a whole number.");
        }

        long lMaxIops;

        try {
            if (maxIops != null) {
                lMaxIops = Long.parseLong(maxIops);
            }
            else {
                lMaxIops = 0;
            }
        }
        catch (NumberFormatException ex) {
            throw new InvalidParameterValueException("'Max IOPS' must be a whole number.");
        }

        if (lMinIops > lMaxIops) {
            throw new InvalidParameterValueException("'Min IOPS' must be less than or equal to 'Max IOPS'.");
        }
    }

    @Override
    public UserVm getUserVm(long vmId) {
        return _vmDao.findById(vmId);
    }

    @Override
    public VirtualMachine getVm(long vmId) {
        return _vmInstanceDao.findById(vmId);
    }

    private VMInstanceVO preVmStorageMigrationCheck(Long vmId) {
        // access check - only root admin can migrate VM
        Account caller = CallContext.current().getCallingAccount();
        if (!_accountMgr.isRootAdmin(caller.getId())) {
            if (s_logger.isDebugEnabled()) {
                s_logger.debug("Caller is not a root admin, permission denied to migrate the VM");
            }
            throw new PermissionDeniedException("No permission to migrate VM, Only Root Admin can migrate a VM!");
        }

        VMInstanceVO vm = _vmInstanceDao.findById(vmId);
        if (vm == null) {
            throw new InvalidParameterValueException("Unable to find the VM by id=" + vmId);
        }

        if (vm.getState() != State.Stopped) {
            InvalidParameterValueException ex = new InvalidParameterValueException("VM is not Stopped, unable to migrate the vm having the specified id");
            ex.addProxyObject(vm.getUuid(), "vmId");
            throw ex;
        }

        HypervisorType hypervisorType = vm.getHypervisorType();
        if (vm.getType() != VirtualMachine.Type.User && !HYPERVISORS_THAT_CAN_DO_STORAGE_MIGRATION_ON_NON_USER_VMS.contains(hypervisorType)) {
            throw new InvalidParameterValueException(String.format("Unable to migrate storage of non-user VMs for hypervisor [%s]. Operation only supported for the following"
                    + " hypervisors: [%s].", hypervisorType, HYPERVISORS_THAT_CAN_DO_STORAGE_MIGRATION_ON_NON_USER_VMS));
        }

        // Check that Vm does not have VM Snapshots
        if (_vmSnapshotDao.findByVm(vmId).size() > 0) {
            throw new InvalidParameterValueException("VM's disk cannot be migrated, please remove all the VM Snapshots for this VM");
        }

        return vm;
    }

    private VirtualMachine findMigratedVm(long vmId, VirtualMachine.Type vmType) {
        if (VirtualMachine.Type.User.equals(vmType)) {
            return _vmDao.findById(vmId);
        }
        return _vmInstanceDao.findById(vmId);
    }

    @Override
    public VirtualMachine vmStorageMigration(Long vmId, StoragePool destPool) {
        VMInstanceVO vm = preVmStorageMigrationCheck(vmId);
        Map<Long, Long> volumeToPoolIds = new HashMap<>();
        checkDestinationHypervisorType(destPool, vm);
        List<VolumeVO> volumes = _volsDao.findByInstance(vm.getId());
        StoragePoolVO destinationPoolVo = _storagePoolDao.findById(destPool.getId());
        Long destPoolPodId = ScopeType.CLUSTER.equals(destinationPoolVo.getScope()) || ScopeType.HOST.equals(destinationPoolVo.getScope()) ?
                destinationPoolVo.getPodId() : null;
        for (VolumeVO volume : volumes) {
            if (!VirtualMachine.Type.User.equals(vm.getType())) {
                // Migrate within same pod as source storage and same cluster for all disks only. Hypervisor check already done
                StoragePoolVO pool = _storagePoolDao.findById(volume.getPoolId());
                if (destPoolPodId != null &&
                        (ScopeType.CLUSTER.equals(pool.getScope()) || ScopeType.HOST.equals(pool.getScope())) &&
                        !destPoolPodId.equals(pool.getPodId())) {
                    throw new InvalidParameterValueException("Storage migration of non-user VMs cannot be done between storage pools of different pods");
                }
            }
            volumeToPoolIds.put(volume.getId(), destPool.getId());
        }
        _itMgr.storageMigration(vm.getUuid(), volumeToPoolIds);
        return findMigratedVm(vm.getId(), vm.getType());
    }

    @Override
    public VirtualMachine vmStorageMigration(Long vmId, Map<String, String> volumeToPool) {
        VMInstanceVO vm = preVmStorageMigrationCheck(vmId);
        Map<Long, Long> volumeToPoolIds = new HashMap<>();
        Long poolClusterId = null;
        for (Map.Entry<String, String> entry : volumeToPool.entrySet()) {
            Volume volume = _volsDao.findByUuid(entry.getKey());
            StoragePoolVO pool = _storagePoolDao.findPoolByUUID(entry.getValue());
            if (poolClusterId != null &&
                    (ScopeType.CLUSTER.equals(pool.getScope()) || ScopeType.HOST.equals(pool.getScope())) &&
                    !poolClusterId.equals(pool.getClusterId())) {
                throw new InvalidParameterValueException("VM's disk cannot be migrated, input destination storage pools belong to different clusters");
            }
            if (pool.getClusterId() != null) {
                poolClusterId = pool.getClusterId();
            }
            checkDestinationHypervisorType(pool, vm);
            volumeToPoolIds.put(volume.getId(), pool.getId());
        }
        _itMgr.storageMigration(vm.getUuid(), volumeToPoolIds);
        return findMigratedVm(vm.getId(), vm.getType());
    }

    private void checkDestinationHypervisorType(StoragePool destPool, VMInstanceVO vm) {
        HypervisorType destHypervisorType = destPool.getHypervisor();
        if (destHypervisorType == null) {
            destHypervisorType = _clusterDao.findById(
                    destPool.getClusterId()).getHypervisorType();
        }

        if (vm.getHypervisorType() != destHypervisorType && destHypervisorType != HypervisorType.Any) {
            throw new InvalidParameterValueException("hypervisor is not compatible: dest: " + destHypervisorType.toString() + ", vm: " + vm.getHypervisorType().toString());
        }

    }

    public boolean isVMUsingLocalStorage(VMInstanceVO vm) {
        List<VolumeVO> volumes = _volsDao.findByInstance(vm.getId());
        return isAnyVmVolumeUsingLocalStorage(volumes);
    }

    @Override
    @ActionEvent(eventType = EventTypes.EVENT_VM_MIGRATE, eventDescription = "migrating VM", async = true)
    public VirtualMachine migrateVirtualMachine(Long vmId, Host destinationHost) throws ResourceUnavailableException, ConcurrentOperationException, ManagementServerException,
    VirtualMachineMigrationException {
        // access check - only root admin can migrate VM
        Account caller = CallContext.current().getCallingAccount();
        if (!_accountMgr.isRootAdmin(caller.getId())) {
            if (s_logger.isDebugEnabled()) {
                s_logger.debug("Caller is not a root admin, permission denied to migrate the VM");
            }
            throw new PermissionDeniedException("No permission to migrate VM, Only Root Admin can migrate a VM!");
        }

        VMInstanceVO vm = _vmInstanceDao.findById(vmId);
        if (vm == null) {
            throw new InvalidParameterValueException("Unable to find the VM by id=" + vmId);
        }
        // business logic
        if (vm.getState() != State.Running) {
            if (s_logger.isDebugEnabled()) {
                s_logger.debug("VM is not Running, unable to migrate the vm " + vm);
            }
            InvalidParameterValueException ex = new InvalidParameterValueException("VM is not Running, unable to migrate the vm with specified id");
            ex.addProxyObject(vm.getUuid(), "vmId");
            throw ex;
        }

        checkIfHostOfVMIsInPrepareForMaintenanceState(vm.getHostId(), vmId, "Migrate");

        if(serviceOfferingDetailsDao.findDetail(vm.getServiceOfferingId(), GPU.Keys.pciDevice.toString()) != null) {
            throw new InvalidParameterValueException("Live Migration of GPU enabled VM is not supported");
        }

        if (!isOnSupportedHypevisorForMigration(vm)) {
            s_logger.error(vm + " is not XenServer/VMware/KVM/Ovm/Hyperv, cannot migrate this VM from hypervisor type " + vm.getHypervisorType());
            throw new InvalidParameterValueException("Unsupported Hypervisor Type for VM migration, we support XenServer/VMware/KVM/Ovm/Hyperv/Ovm3 only");
        }

        if (vm.getType().equals(VirtualMachine.Type.User) && vm.getHypervisorType().equals(HypervisorType.LXC)) {
            throw new InvalidParameterValueException("Unsupported Hypervisor Type for User VM migration, we support XenServer/VMware/KVM/Ovm/Hyperv/Ovm3 only");
        }

        if (isVMUsingLocalStorage(vm)) {
            s_logger.error(vm + " is using Local Storage, cannot migrate this VM.");
            throw new InvalidParameterValueException("Unsupported operation, VM uses Local storage, cannot migrate");
        }

        // check if migrating to same host
        long srcHostId = vm.getHostId();
        Host srcHost = _resourceMgr.getHost(srcHostId);
        if (srcHost == null) {
            throw new InvalidParameterValueException("Cannot migrate VM, host with id: " + srcHostId + " for VM not found");
        }

        DeployDestination dest = null;
        if (destinationHost == null) {
            dest = chooseVmMigrationDestination(vm, srcHost, null);
        } else {
            dest = checkVmMigrationDestination(vm, srcHost, destinationHost);
        }

        // If no suitable destination found then throw exception
        if (dest == null) {
            throw new CloudRuntimeException("Unable to find suitable destination to migrate VM " + vm.getInstanceName());
        }

        collectVmDiskAndNetworkStatistics(vmId, State.Running);
        _itMgr.migrate(vm.getUuid(), srcHostId, dest);
        return findMigratedVm(vm.getId(), vm.getType());
    }

    private DeployDestination chooseVmMigrationDestination(VMInstanceVO vm, Host srcHost, Long poolId) {
        vm.setLastHostId(null); // Last host does not have higher priority in vm migration
        final ServiceOfferingVO offering = serviceOfferingDao.findById(vm.getId(), vm.getServiceOfferingId());
        final VirtualMachineProfile profile = new VirtualMachineProfileImpl(vm, null, offering, null, null);
        final Long srcHostId = srcHost.getId();
        final Host host = _hostDao.findById(srcHostId);
        ExcludeList excludes = new ExcludeList();
        excludes.addHost(srcHostId);
        final DataCenterDeployment plan = _itMgr.getMigrationDeployment(vm, host, poolId, excludes);
        try {
            return _planningMgr.planDeployment(profile, plan, excludes, null);
        } catch (final AffinityConflictException e2) {
            s_logger.warn("Unable to create deployment, affinity rules associated to the VM conflict", e2);
            throw new CloudRuntimeException("Unable to create deployment, affinity rules associated to the VM conflict");
        } catch (final InsufficientServerCapacityException e3) {
            throw new CloudRuntimeException("Unable to find a server to migrate the vm to");
        }
    }

    private DeployDestination checkVmMigrationDestination(VMInstanceVO vm, Host srcHost, Host destinationHost) throws VirtualMachineMigrationException {
        if (destinationHost == null) {
            return null;
        }
        if (destinationHost.getId() == srcHost.getId()) {
            throw new InvalidParameterValueException("Cannot migrate VM, VM is already present on this host, please specify valid destination host to migrate the VM");
        }

        // check if host is UP
        if (destinationHost.getState() != com.cloud.host.Status.Up || destinationHost.getResourceState() != ResourceState.Enabled) {
            throw new InvalidParameterValueException("Cannot migrate VM, destination host is not in correct state, has status: " + destinationHost.getState() + ", state: "
                    + destinationHost.getResourceState());
        }

        if (vm.getType() != VirtualMachine.Type.User) {
            // for System VMs check that the destination host is within the same pod
            if (srcHost.getPodId() != null && !srcHost.getPodId().equals(destinationHost.getPodId())) {
                throw new InvalidParameterValueException("Cannot migrate the VM, destination host is not in the same pod as current host of the VM");
            }
        }

        if (dpdkHelper.isVMDpdkEnabled(vm.getId()) && !dpdkHelper.isHostDpdkEnabled(destinationHost.getId())) {
            throw new CloudRuntimeException("Cannot migrate VM, VM is DPDK enabled VM but destination host is not DPDK enabled");
        }

        checkHostsDedication(vm, srcHost.getId(), destinationHost.getId());

        // call to core process
        DataCenterVO dcVO = _dcDao.findById(destinationHost.getDataCenterId());
        HostPodVO pod = _podDao.findById(destinationHost.getPodId());
        Cluster cluster = _clusterDao.findById(destinationHost.getClusterId());
        DeployDestination dest = new DeployDestination(dcVO, pod, cluster, destinationHost);

        // check max guest vm limit for the destinationHost
        HostVO destinationHostVO = _hostDao.findById(destinationHost.getId());
        if (_capacityMgr.checkIfHostReachMaxGuestLimit(destinationHostVO)) {
            if (s_logger.isDebugEnabled()) {
                s_logger.debug("Host name: " + destinationHost.getName() + ", hostId: " + destinationHost.getId()
                + " already has max Running VMs(count includes system VMs), cannot migrate to this host");
            }
            throw new VirtualMachineMigrationException("Destination host, hostId: " + destinationHost.getId()
            + " already has max Running VMs(count includes system VMs), cannot migrate to this host");
        }
        //check if there are any ongoing volume snapshots on the volumes associated with the VM.
        Long vmId = vm.getId();
        s_logger.debug("Checking if there are any ongoing snapshots volumes associated with VM with ID " + vmId);
        if (checkStatusOfVolumeSnapshots(vmId, null)) {
            throw new CloudRuntimeException("There is/are unbacked up snapshot(s) on volume(s) attached to this VM, VM Migration is not permitted, please try again later.");
        }
        s_logger.debug("Found no ongoing snapshots on volumes associated with the vm with id " + vmId);

        return dest;
    }

    private boolean isOnSupportedHypevisorForMigration(VMInstanceVO vm) {
        return (vm.getHypervisorType().equals(HypervisorType.XenServer) ||
                vm.getHypervisorType().equals(HypervisorType.VMware) ||
                vm.getHypervisorType().equals(HypervisorType.KVM) ||
                vm.getHypervisorType().equals(HypervisorType.Ovm) ||
                vm.getHypervisorType().equals(HypervisorType.Hyperv) ||
                vm.getHypervisorType().equals(HypervisorType.LXC) ||
                vm.getHypervisorType().equals(HypervisorType.Simulator) ||
                vm.getHypervisorType().equals(HypervisorType.Ovm3));
    }

    private boolean checkIfHostIsDedicated(HostVO host) {
        long hostId = host.getId();
        DedicatedResourceVO dedicatedHost = _dedicatedDao.findByHostId(hostId);
        DedicatedResourceVO dedicatedClusterOfHost = _dedicatedDao.findByClusterId(host.getClusterId());
        DedicatedResourceVO dedicatedPodOfHost = _dedicatedDao.findByPodId(host.getPodId());
        if (dedicatedHost != null || dedicatedClusterOfHost != null || dedicatedPodOfHost != null) {
            return true;
        } else {
            return false;
        }
    }

    private void checkIfHostOfVMIsInPrepareForMaintenanceState(Long hostId, Long vmId, String operation) {
        HostVO host = _hostDao.findById(hostId);
        if (host.getResourceState() != ResourceState.PrepareForMaintenance) {
            return;
        }

        s_logger.debug("Host is in PrepareForMaintenance state - " + operation + " VM operation on the VM id: " + vmId + " is not allowed");
        throw new InvalidParameterValueException(operation + " VM operation on the VM id: " + vmId + " is not allowed as host is preparing for maintenance mode");
    }

    private Long accountOfDedicatedHost(HostVO host) {
        long hostId = host.getId();
        DedicatedResourceVO dedicatedHost = _dedicatedDao.findByHostId(hostId);
        DedicatedResourceVO dedicatedClusterOfHost = _dedicatedDao.findByClusterId(host.getClusterId());
        DedicatedResourceVO dedicatedPodOfHost = _dedicatedDao.findByPodId(host.getPodId());
        if (dedicatedHost != null) {
            return dedicatedHost.getAccountId();
        }
        if (dedicatedClusterOfHost != null) {
            return dedicatedClusterOfHost.getAccountId();
        }
        if (dedicatedPodOfHost != null) {
            return dedicatedPodOfHost.getAccountId();
        }
        return null;
    }

    private Long domainOfDedicatedHost(HostVO host) {
        long hostId = host.getId();
        DedicatedResourceVO dedicatedHost = _dedicatedDao.findByHostId(hostId);
        DedicatedResourceVO dedicatedClusterOfHost = _dedicatedDao.findByClusterId(host.getClusterId());
        DedicatedResourceVO dedicatedPodOfHost = _dedicatedDao.findByPodId(host.getPodId());
        if (dedicatedHost != null) {
            return dedicatedHost.getDomainId();
        }
        if (dedicatedClusterOfHost != null) {
            return dedicatedClusterOfHost.getDomainId();
        }
        if (dedicatedPodOfHost != null) {
            return dedicatedPodOfHost.getDomainId();
        }
        return null;
    }

    public void checkHostsDedication(VMInstanceVO vm, long srcHostId, long destHostId) {
        HostVO srcHost = _hostDao.findById(srcHostId);
        HostVO destHost = _hostDao.findById(destHostId);
        boolean srcExplDedicated = checkIfHostIsDedicated(srcHost);
        boolean destExplDedicated = checkIfHostIsDedicated(destHost);
        //if srcHost is explicitly dedicated and destination Host is not
        if (srcExplDedicated && !destExplDedicated) {
            //raise an alert
            String msg = "VM is being migrated from a explicitly dedicated host " + srcHost.getName() + " to non-dedicated host " + destHost.getName();
            _alertMgr.sendAlert(AlertManager.AlertType.ALERT_TYPE_USERVM, vm.getDataCenterId(), vm.getPodIdToDeployIn(), msg, msg);
            s_logger.warn(msg);
        }
        //if srcHost is non dedicated but destination Host is explicitly dedicated
        if (!srcExplDedicated && destExplDedicated) {
            //raise an alert
            String msg = "VM is being migrated from a non dedicated host " + srcHost.getName() + " to a explicitly dedicated host " + destHost.getName();
            _alertMgr.sendAlert(AlertManager.AlertType.ALERT_TYPE_USERVM, vm.getDataCenterId(), vm.getPodIdToDeployIn(), msg, msg);
            s_logger.warn(msg);
        }

        //if hosts are dedicated to different account/domains, raise an alert
        if (srcExplDedicated && destExplDedicated) {
            if (!((accountOfDedicatedHost(srcHost) == null) || (accountOfDedicatedHost(srcHost).equals(accountOfDedicatedHost(destHost))))) {
                String msg = "VM is being migrated from host " + srcHost.getName() + " explicitly dedicated to account " + accountOfDedicatedHost(srcHost) + " to host "
                        + destHost.getName() + " explicitly dedicated to account " + accountOfDedicatedHost(destHost);
                _alertMgr.sendAlert(AlertManager.AlertType.ALERT_TYPE_USERVM, vm.getDataCenterId(), vm.getPodIdToDeployIn(), msg, msg);
                s_logger.warn(msg);
            }
            if (!((domainOfDedicatedHost(srcHost) == null) || (domainOfDedicatedHost(srcHost).equals(domainOfDedicatedHost(destHost))))) {
                String msg = "VM is being migrated from host " + srcHost.getName() + " explicitly dedicated to domain " + domainOfDedicatedHost(srcHost) + " to host "
                        + destHost.getName() + " explicitly dedicated to domain " + domainOfDedicatedHost(destHost);
                _alertMgr.sendAlert(AlertManager.AlertType.ALERT_TYPE_USERVM, vm.getDataCenterId(), vm.getPodIdToDeployIn(), msg, msg);
                s_logger.warn(msg);
            }
        }

        // Checks for implicitly dedicated hosts
        ServiceOfferingVO deployPlanner = serviceOfferingDao.findById(vm.getId(), vm.getServiceOfferingId());
        if (deployPlanner.getDeploymentPlanner() != null && deployPlanner.getDeploymentPlanner().equals("ImplicitDedicationPlanner")) {
            //VM is deployed using implicit planner
            long accountOfVm = vm.getAccountId();
            String msg = "VM of account " + accountOfVm + " with implicit deployment planner being migrated to host " + destHost.getName();
            //Get all vms on destination host
            boolean emptyDestination = false;
            List<VMInstanceVO> vmsOnDest = getVmsOnHost(destHostId);
            if (vmsOnDest == null || vmsOnDest.isEmpty()) {
                emptyDestination = true;
            }

            if (!emptyDestination) {
                //Check if vm is deployed using strict implicit planner
                if (!isServiceOfferingUsingPlannerInPreferredMode(vm.getServiceOfferingId())) {
                    //Check if all vms on destination host are created using strict implicit mode
                    if (!checkIfAllVmsCreatedInStrictMode(accountOfVm, vmsOnDest)) {
                        msg = "VM of account " + accountOfVm + " with strict implicit deployment planner being migrated to host " + destHost.getName()
                        + " not having all vms strict implicitly dedicated to account " + accountOfVm;
                    }
                } else {
                    //If vm is deployed using preferred implicit planner, check if all vms on destination host must be
                    //using implicit planner and must belong to same account
                    for (VMInstanceVO vmsDest : vmsOnDest) {
                        ServiceOfferingVO destPlanner = serviceOfferingDao.findById(vm.getId(), vmsDest.getServiceOfferingId());
                        if (!((destPlanner.getDeploymentPlanner() != null && destPlanner.getDeploymentPlanner().equals("ImplicitDedicationPlanner")) && vmsDest.getAccountId() == accountOfVm)) {
                            msg = "VM of account " + accountOfVm + " with preffered implicit deployment planner being migrated to host " + destHost.getName()
                            + " not having all vms implicitly dedicated to account " + accountOfVm;
                        }
                    }
                }
            }
            _alertMgr.sendAlert(AlertManager.AlertType.ALERT_TYPE_USERVM, vm.getDataCenterId(), vm.getPodIdToDeployIn(), msg, msg);
            s_logger.warn(msg);

        } else {
            //VM is not deployed using implicit planner, check if it migrated between dedicated hosts
            List<PlannerHostReservationVO> reservedHosts = _plannerHostReservationDao.listAllDedicatedHosts();
            boolean srcImplDedicated = false;
            boolean destImplDedicated = false;
            String msg = null;
            for (PlannerHostReservationVO reservedHost : reservedHosts) {
                if (reservedHost.getHostId() == srcHostId) {
                    srcImplDedicated = true;
                }
                if (reservedHost.getHostId() == destHostId) {
                    destImplDedicated = true;
                }
            }
            if (srcImplDedicated) {
                if (destImplDedicated) {
                    msg = "VM is being migrated from implicitly dedicated host " + srcHost.getName() + " to another implicitly dedicated host " + destHost.getName();
                } else {
                    msg = "VM is being migrated from implicitly dedicated host " + srcHost.getName() + " to shared host " + destHost.getName();
                }
                _alertMgr.sendAlert(AlertManager.AlertType.ALERT_TYPE_USERVM, vm.getDataCenterId(), vm.getPodIdToDeployIn(), msg, msg);
                s_logger.warn(msg);
            } else {
                if (destImplDedicated) {
                    msg = "VM is being migrated from shared host " + srcHost.getName() + " to implicitly dedicated host " + destHost.getName();
                    _alertMgr.sendAlert(AlertManager.AlertType.ALERT_TYPE_USERVM, vm.getDataCenterId(), vm.getPodIdToDeployIn(), msg, msg);
                    s_logger.warn(msg);
                }
            }
        }
    }

    private List<VMInstanceVO> getVmsOnHost(long hostId) {
        List<VMInstanceVO> vms =  _vmInstanceDao.listUpByHostId(hostId);
        List<VMInstanceVO> vmsByLastHostId = _vmInstanceDao.listByLastHostId(hostId);
        if (vmsByLastHostId.size() > 0) {
            // check if any VMs are within skip.counting.hours, if yes we have to consider the host.
            for (VMInstanceVO stoppedVM : vmsByLastHostId) {
                long secondsSinceLastUpdate = (DateUtil.currentGMTTime().getTime() - stoppedVM.getUpdateTime().getTime()) / 1000;
                if (secondsSinceLastUpdate < capacityReleaseInterval) {
                    vms.add(stoppedVM);
                }
            }
        }

        return vms;
    }

    private boolean isServiceOfferingUsingPlannerInPreferredMode(long serviceOfferingId) {
        boolean preferred = false;
        Map<String, String> details = serviceOfferingDetailsDao.listDetailsKeyPairs(serviceOfferingId);
        if (details != null && !details.isEmpty()) {
            String preferredAttribute = details.get("ImplicitDedicationMode");
            if (preferredAttribute != null && preferredAttribute.equals("Preferred")) {
                preferred = true;
            }
        }
        return preferred;
    }

    private boolean checkIfAllVmsCreatedInStrictMode(Long accountId, List<VMInstanceVO> allVmsOnHost) {
        boolean createdByImplicitStrict = true;
        if (allVmsOnHost.isEmpty()) {
            return false;
        }
        for (VMInstanceVO vm : allVmsOnHost) {
            if (!isImplicitPlannerUsedByOffering(vm.getServiceOfferingId()) || vm.getAccountId() != accountId) {
                s_logger.info("Host " + vm.getHostId() + " found to be running a vm created by a planner other" + " than implicit, or running vms of other account");
                createdByImplicitStrict = false;
                break;
            } else if (isServiceOfferingUsingPlannerInPreferredMode(vm.getServiceOfferingId()) || vm.getAccountId() != accountId) {
                s_logger.info("Host " + vm.getHostId() + " found to be running a vm created by an implicit planner" + " in preferred mode, or running vms of other account");
                createdByImplicitStrict = false;
                break;
            }
        }
        return createdByImplicitStrict;
    }

    private boolean isImplicitPlannerUsedByOffering(long offeringId) {
        boolean implicitPlannerUsed = false;
        ServiceOfferingVO offering = serviceOfferingDao.findByIdIncludingRemoved(offeringId);
        if (offering == null) {
            s_logger.error("Couldn't retrieve the offering by the given id : " + offeringId);
        } else {
            String plannerName = offering.getDeploymentPlanner();
            if (plannerName != null) {
                if (plannerName.equals("ImplicitDedicationPlanner")) {
                    implicitPlannerUsed = true;
                }
            }
        }

        return implicitPlannerUsed;
    }

    protected boolean isAnyVmVolumeUsingLocalStorage(final List<VolumeVO> volumes) {
        for (VolumeVO vol : volumes) {
            DiskOfferingVO diskOffering = _diskOfferingDao.findById(vol.getDiskOfferingId());
            if (diskOffering.isUseLocalStorage()) {
                return true;
            }
            StoragePoolVO storagePool = _storagePoolDao.findById(vol.getPoolId());
            if (storagePool.isLocal()) {
                return true;
            }
        }
        return false;
    }

    protected boolean isAllVmVolumesOnZoneWideStore(final List<VolumeVO> volumes) {
        if (CollectionUtils.isEmpty(volumes)) {
            return false;
        }
        for (Volume volume : volumes) {
            if (volume == null || volume.getPoolId() == null) {
                return false;
            }
            StoragePoolVO pool = _storagePoolDao.findById(volume.getPoolId());
            if (pool == null || !ScopeType.ZONE.equals(pool.getScope())) {
                return false;
            }
        }
        return true;
    }

    private Pair<Host, Host> getHostsForMigrateVmWithStorage(VMInstanceVO vm, Host destinationHost) throws VirtualMachineMigrationException {
        long srcHostId = vm.getHostId();
        Host srcHost = _resourceMgr.getHost(srcHostId);

        if (srcHost == null) {
            throw new InvalidParameterValueException("Cannot migrate VM, host with ID: " + srcHostId + " for VM not found");
        }

        if (destinationHost == null) {
            return new Pair<>(srcHost, null);
        }

        // Check if source and destination hosts are valid and migrating to same host
        if (destinationHost.getId() == srcHostId) {
            throw new InvalidParameterValueException(String.format("Cannot migrate VM as it is already present on host %s (ID: %s), please specify valid destination host to migrate the VM",
                    destinationHost.getName(), destinationHost.getUuid()));
        }

        String srcHostVersion = srcHost.getHypervisorVersion();
        String destHostVersion = destinationHost.getHypervisorVersion();

        // Check if the source and destination hosts are of the same type and support storage motion.
        if (!srcHost.getHypervisorType().equals(destinationHost.getHypervisorType())) {
            throw new CloudRuntimeException("The source and destination hosts are not of the same type and version. Source hypervisor type and version: " +
                    srcHost.getHypervisorType().toString() + " " + srcHostVersion + ", Destination hypervisor type and version: " +
                    destinationHost.getHypervisorType().toString() + " " + destHostVersion);
        }

        if (!VirtualMachine.Type.User.equals(vm.getType())) {
            // for System VMs check that the destination host is within the same pod
            if (srcHost.getPodId() != null && !srcHost.getPodId().equals(destinationHost.getPodId())) {
                throw new InvalidParameterValueException("Cannot migrate the VM, destination host is not in the same pod as current host of the VM");
            }
        }

        if (HypervisorType.KVM.equals(srcHost.getHypervisorType())) {
            if (srcHostVersion == null) {
                srcHostVersion = "";
            }

            if (destHostVersion == null) {
                destHostVersion = "";
            }
        }

        if (!_hypervisorCapabilitiesDao.isStorageMotionSupported(srcHost.getHypervisorType(), srcHostVersion)) {
            throw new CloudRuntimeException(String.format("Migration with storage isn't supported for source host %s (ID: %s) on hypervisor %s with version %s", srcHost.getName(), srcHost.getUuid(), srcHost.getHypervisorType(), srcHost.getHypervisorVersion()));
        }

        if (srcHostVersion == null || !srcHostVersion.equals(destHostVersion)) {
            if (!_hypervisorCapabilitiesDao.isStorageMotionSupported(destinationHost.getHypervisorType(), destHostVersion)) {
                throw new CloudRuntimeException(String.format("Migration with storage isn't supported for target host %s (ID: %s) on hypervisor %s with version %s", destinationHost.getName(), destinationHost.getUuid(), destinationHost.getHypervisorType(), destinationHost.getHypervisorVersion()));
            }
        }

        // Check if destination host is up.
        if (destinationHost.getState() != com.cloud.host.Status.Up || destinationHost.getResourceState() != ResourceState.Enabled) {
            throw new CloudRuntimeException(String.format("Cannot migrate VM, destination host %s (ID: %s) is not in correct state, has status: %s, state: %s",
                    destinationHost.getName(), destinationHost.getUuid(), destinationHost.getState(), destinationHost.getResourceState()));
        }

        // Check max guest vm limit for the destinationHost.
        if (_capacityMgr.checkIfHostReachMaxGuestLimit(destinationHost)) {
            throw new VirtualMachineMigrationException(String.format("Cannot migrate VM as destination host %s (ID: %s) already has max running vms (count includes system VMs)",
                    destinationHost.getName(), destinationHost.getUuid()));
        }

        return new Pair<>(srcHost, destinationHost);
    }

    private List<VolumeVO> getVmVolumesForMigrateVmWithStorage(VMInstanceVO vm) {
        List<VolumeVO> vmVolumes = _volsDao.findUsableVolumesForInstance(vm.getId());
        for (VolumeVO volume : vmVolumes) {
            if (volume.getState() != Volume.State.Ready) {
                throw new CloudRuntimeException(String.format("Volume %s (ID: %s) of the VM is not in Ready state. Cannot migrate the VM %s (ID: %s) with its volumes", volume.getName(), volume.getUuid(), vm.getInstanceName(), vm.getUuid()));
            }
        }
        return vmVolumes;
    }

    private Map<Long, Long> getVolumePoolMappingForMigrateVmWithStorage(VMInstanceVO vm, Map<String, String> volumeToPool) {
        Map<Long, Long> volToPoolObjectMap = new HashMap<Long, Long>();

        List<VolumeVO> vmVolumes = getVmVolumesForMigrateVmWithStorage(vm);

        if (MapUtils.isNotEmpty(volumeToPool)) {
            // Check if all the volumes and pools passed as parameters are valid.
            for (Map.Entry<String, String> entry : volumeToPool.entrySet()) {
                VolumeVO volume = _volsDao.findByUuid(entry.getKey());
                StoragePoolVO pool = _storagePoolDao.findByUuid(entry.getValue());
                if (volume == null) {
                    throw new InvalidParameterValueException("There is no volume present with the given id " + entry.getKey());
                } else if (pool == null) {
                    throw new InvalidParameterValueException("There is no storage pool present with the given id " + entry.getValue());
                } else if (pool.isInMaintenance()) {
                    throw new InvalidParameterValueException("Cannot migrate volume " + volume + "to the destination storage pool " + pool.getName() +
                            " as the storage pool is in maintenance mode.");
                } else {
                    // Verify the volume given belongs to the vm.
                    if (!vmVolumes.contains(volume)) {
                        throw new InvalidParameterValueException(String.format("Volume " + volume + " doesn't belong to the VM %s (ID: %s) that has to be migrated", vm.getInstanceName(), vm.getUuid()));
                    }
                    volToPoolObjectMap.put(volume.getId(), pool.getId());
                }
                HypervisorType hypervisorType = _volsDao.getHypervisorType(volume.getId());

                try {
                    snapshotHelper.checkKvmVolumeSnapshotsOnlyInPrimaryStorage(volume, hypervisorType);
                } catch (CloudRuntimeException ex) {
                    throw new CloudRuntimeException(String.format("Unable to migrate %s to the destination storage pool [%s] due to [%s]", volume,
                            new ToStringBuilder(pool, ToStringStyle.JSON_STYLE).append("uuid", pool.getUuid()).append("name", pool.getName()).toString(), ex.getMessage()), ex);
                }

                if (hypervisorType.equals(HypervisorType.VMware)) {
                    try {
                        DiskOffering diskOffering = _diskOfferingDao.findById(volume.getDiskOfferingId());
                        DiskProfile diskProfile = new DiskProfile(volume, diskOffering, _volsDao.getHypervisorType(volume.getId()));
                        Pair<Volume, DiskProfile> volumeDiskProfilePair = new Pair<>(volume, diskProfile);
                        boolean isStoragePoolStoragepolicyCompliance = storageManager.isStoragePoolCompliantWithStoragePolicy(Arrays.asList(volumeDiskProfilePair), pool);
                        if (!isStoragePoolStoragepolicyCompliance) {
                            throw new CloudRuntimeException(String.format("Storage pool %s is not storage policy compliance with the volume %s", pool.getUuid(), volume.getUuid()));
                        }
                    } catch (StorageUnavailableException e) {
                        throw new CloudRuntimeException(String.format("Could not verify storage policy compliance against storage pool %s due to exception %s", pool.getUuid(), e.getMessage()));
                    }
                }
            }
        }
        return volToPoolObjectMap;
    }

    protected boolean isVmCanBeMigratedWithoutStorage(Host srcHost, Host destinationHost, List<VolumeVO> volumes,
          Map<String, String> volumeToPool) {
        return !isAnyVmVolumeUsingLocalStorage(volumes) &&
                MapUtils.isEmpty(volumeToPool) && destinationHost != null
                && (destinationHost.getClusterId().equals(srcHost.getClusterId()) || isAllVmVolumesOnZoneWideStore(volumes));
    }

    protected Host chooseVmMigrationDestinationUsingVolumePoolMap(VMInstanceVO vm, Host srcHost, Map<Long, Long> volToPoolObjectMap) {
        Long poolId = null;
        if (MapUtils.isNotEmpty(volToPoolObjectMap)) {
            poolId = new ArrayList<>(volToPoolObjectMap.values()).get(0);
        }
        DeployDestination deployDestination = chooseVmMigrationDestination(vm, srcHost, poolId);
        if (deployDestination == null || deployDestination.getHost() == null) {
            throw new CloudRuntimeException("Unable to find suitable destination to migrate VM " + vm.getInstanceName());
        }
        return deployDestination.getHost();
    }

    @Override
    @ActionEvent(eventType = EventTypes.EVENT_VM_MIGRATE, eventDescription = "migrating VM", async = true)
    public VirtualMachine migrateVirtualMachineWithVolume(Long vmId, Host destinationHost, Map<String, String> volumeToPool) throws ResourceUnavailableException,
    ConcurrentOperationException, ManagementServerException, VirtualMachineMigrationException {
        // Access check - only root administrator can migrate VM.
        Account caller = CallContext.current().getCallingAccount();
        if (!_accountMgr.isRootAdmin(caller.getId())) {
            if (s_logger.isDebugEnabled()) {
                s_logger.debug("Caller is not a root admin, permission denied to migrate the VM");
            }
            throw new PermissionDeniedException("No permission to migrate VM, Only Root Admin can migrate a VM!");
        }

        VMInstanceVO vm = _vmInstanceDao.findById(vmId);
        if (vm == null) {
            throw new InvalidParameterValueException("Unable to find the VM by ID " + vmId);
        }

        // OfflineVmwareMigration: this would be it ;) if multiple paths exist: unify
        if (vm.getState() != State.Running) {
            // OfflineVmwareMigration: and not vmware
            if (s_logger.isDebugEnabled()) {
                s_logger.debug("VM is not Running, unable to migrate the vm " + vm);
            }
            CloudRuntimeException ex = new CloudRuntimeException(String.format("Unable to migrate the VM %s (ID: %s) as it is not in Running state", vm.getInstanceName(), vm.getUuid()));
            ex.addProxyObject(vm.getUuid(), "vmId");
            throw ex;
        }

        if(serviceOfferingDetailsDao.findDetail(vm.getServiceOfferingId(), GPU.Keys.pciDevice.toString()) != null) {
            throw new InvalidParameterValueException("Live Migration of GPU enabled VM is not supported");
        }

        if (!VM_STORAGE_MIGRATION_SUPPORTING_HYPERVISORS.contains(vm.getHypervisorType())) {
            throw new InvalidParameterValueException(String.format("Unsupported hypervisor: %s for VM migration, we support XenServer/VMware/KVM only", vm.getHypervisorType()));
        }

        if (_vmSnapshotDao.findByVm(vmId).size() > 0) {
            throw new InvalidParameterValueException("VM with VM Snapshots cannot be migrated with storage, please remove all VM snapshots");
        }

        Pair<Host, Host> sourceDestinationHosts = getHostsForMigrateVmWithStorage(vm, destinationHost);
        Host srcHost = sourceDestinationHosts.first();

        final List<VolumeVO> volumes = _volsDao.findCreatedByInstance(vm.getId());
        if (isVmCanBeMigratedWithoutStorage(srcHost, destinationHost, volumes, volumeToPool)) {
            // If volumes do not have to be migrated
            // call migrateVirtualMachine for non-user VMs else throw exception
            if (!VirtualMachine.Type.User.equals(vm.getType())) {
                return migrateVirtualMachine(vmId, destinationHost);
            }
            throw new InvalidParameterValueException(String.format("Migration of the VM: %s (ID: %s) from host %s (ID: %s) to destination host  %s (ID: %s) doesn't involve migrating the volumes",
                    vm.getInstanceName(), vm.getUuid(), srcHost.getName(), srcHost.getUuid(), destinationHost.getName(), destinationHost.getUuid()));
        }

        Map<Long, Long> volToPoolObjectMap = getVolumePoolMappingForMigrateVmWithStorage(vm, volumeToPool);

        if (destinationHost == null) {
            destinationHost = chooseVmMigrationDestinationUsingVolumePoolMap(vm, srcHost, volToPoolObjectMap);
        }

        checkHostsDedication(vm, srcHost.getId(), destinationHost.getId());

        _itMgr.migrateWithStorage(vm.getUuid(), srcHost.getId(), destinationHost.getId(), volToPoolObjectMap);
        return findMigratedVm(vm.getId(), vm.getType());
    }

    protected void checkVolumesLimits(Account account, List<VolumeVO> volumes) throws ResourceAllocationException {
        Long totalVolumes = 0L;
        Long totalVolumesSize = 0L;
<<<<<<< HEAD
        Map<Long, Long> diskOfferingVolumeCountMap = new HashMap<>();
        Map<Long, Long> diskOfferingSizeMap = new HashMap<>();
=======
        Map<Long, List<String>> diskOfferingTagsMap = new HashMap<>();
        Map<String, Long> tagVolumeCountMap = new HashMap<>();
        Map<String, Long> tagSizeMap = new HashMap<>();
>>>>>>> 20a5555e
        for (VolumeVO volume : volumes) {
            if (!volume.isDisplay()) {
                continue;
            }
            totalVolumes++;
            totalVolumesSize += volume.getSize();
<<<<<<< HEAD
            if (diskOfferingVolumeCountMap.containsKey(volume.getDiskOfferingId())) {
                diskOfferingVolumeCountMap.put(volume.getDiskOfferingId(), diskOfferingVolumeCountMap.get(volume.getDiskOfferingId()) + 1);
                diskOfferingSizeMap.put(volume.getDiskOfferingId(), diskOfferingSizeMap.get(volume.getDiskOfferingId()) + volume.getSize());
            } else {
                diskOfferingVolumeCountMap.put(volume.getDiskOfferingId(), 1L);
                diskOfferingSizeMap.put(volume.getDiskOfferingId(), volume.getSize());
=======
            if (!diskOfferingTagsMap.containsKey(volume.getDiskOfferingId())) {
                diskOfferingTagsMap.put(volume.getDiskOfferingId(), _resourceLimitMgr.getResourceLimitStorageTags(
                        _diskOfferingDao.findById(volume.getDiskOfferingId())));
            }
            List<String> tags = diskOfferingTagsMap.get(volume.getDiskOfferingId());
            for (String tag : tags) {
                if (tagVolumeCountMap.containsKey(tag)) {
                    tagVolumeCountMap.put(tag, tagVolumeCountMap.get(tag) + 1);
                    tagSizeMap.put(tag, tagSizeMap.get(tag) + volume.getSize());
                } else {
                    tagVolumeCountMap.put(tag, 1L);
                    tagSizeMap.put(tag, volume.getSize());
                }
>>>>>>> 20a5555e
            }
        }
        _resourceLimitMgr.checkResourceLimit(account, ResourceType.volume, totalVolumes);
        _resourceLimitMgr.checkResourceLimit(account, ResourceType.primary_storage, totalVolumesSize);
<<<<<<< HEAD
        for (Long diskOfferingId : diskOfferingVolumeCountMap.keySet()) {
            List<String> tags = resourceLimitService.getResourceLimitStorageTags(_diskOfferingDao.findById(diskOfferingId));
            for (String tag : tags) {
                resourceLimitService.checkResourceLimitWithTag(account, ResourceType.volume, tag, diskOfferingVolumeCountMap.get(diskOfferingId));
                resourceLimitService.checkResourceLimitWithTag(account, ResourceType.primary_storage, tag, diskOfferingSizeMap.get(diskOfferingId));
            }
=======
        for (String tag : tagVolumeCountMap.keySet()) {
            resourceLimitService.checkResourceLimitWithTag(account, ResourceType.volume, tag, tagVolumeCountMap.get(tag));
            resourceLimitService.checkResourceLimitWithTag(account, ResourceType.primary_storage, tag, tagSizeMap.get(tag));
>>>>>>> 20a5555e
        }
    }

    @DB
    @Override
    @ActionEvent(eventType = EventTypes.EVENT_VM_MOVE, eventDescription = "move VM to another user", async = false)
    public UserVm moveVMToUser(final AssignVMCmd cmd) throws ResourceAllocationException, ConcurrentOperationException, ResourceUnavailableException, InsufficientCapacityException {
        // VERIFICATIONS and VALIDATIONS

        // VV 1: verify the two users
        Account caller = CallContext.current().getCallingAccount();
        if (!_accountMgr.isRootAdmin(caller.getId())
                && !_accountMgr.isDomainAdmin(caller.getId())) { // only
            // root
            // admin
            // can
            // assign
            // VMs
            throw new InvalidParameterValueException("Only domain admins are allowed to assign VMs and not " + caller.getType());
        }

        // get and check the valid VM
        final UserVmVO vm = _vmDao.findById(cmd.getVmId());
        if (vm == null) {
            throw new InvalidParameterValueException("There is no vm by that id " + cmd.getVmId());
        } else if (vm.getState() == State.Running) { // VV 3: check if vm is
            // running
            if (s_logger.isDebugEnabled()) {
                s_logger.debug("VM is Running, unable to move the vm " + vm);
            }
            InvalidParameterValueException ex = new InvalidParameterValueException("VM is Running, unable to move the vm with specified vmId");
            ex.addProxyObject(vm.getUuid(), "vmId");
            throw ex;
        }

        final Account oldAccount = _accountService.getActiveAccountById(vm.getAccountId());
        if (oldAccount == null) {
            throw new InvalidParameterValueException("Invalid account for VM " + vm.getAccountId() + " in domain.");
        }
        final Account newAccount = _accountMgr.finalizeOwner(caller, cmd.getAccountName(), cmd.getDomainId(), cmd.getProjectId());
        if (newAccount == null) {
            throw new InvalidParameterValueException("Invalid accountid=" + cmd.getAccountName() + " in domain " + cmd.getDomainId());
        }

        if (newAccount.getState() == Account.State.DISABLED) {
            throw new InvalidParameterValueException("The new account owner " + cmd.getAccountName() + " is disabled.");
        }

        if (cmd.getProjectId() != null && cmd.getDomainId() == null) {
            throw new InvalidParameterValueException("Please provide a valid domain ID; cannot assign VM to a project if domain ID is NULL.");
        }

        //check caller has access to both the old and new account
        _accountMgr.checkAccess(caller, null, true, oldAccount);
        _accountMgr.checkAccess(caller, null, true, newAccount);

        // make sure the accounts are not same
        if (oldAccount.getAccountId() == newAccount.getAccountId()) {
            throw new InvalidParameterValueException("The new account is the same as the old account. Account id =" + oldAccount.getAccountId());
        }

        // don't allow to move the vm if there are existing PF/LB/Static Nat
        // rules, or vm is assigned to static Nat ip
        List<PortForwardingRuleVO> pfrules = _portForwardingDao.listByVm(cmd.getVmId());
        if (pfrules != null && pfrules.size() > 0) {
            throw new InvalidParameterValueException("Remove the Port forwarding rules for this VM before assigning to another user.");
        }
        List<FirewallRuleVO> snrules = _rulesDao.listStaticNatByVmId(vm.getId());
        if (snrules != null && snrules.size() > 0) {
            throw new InvalidParameterValueException("Remove the StaticNat rules for this VM before assigning to another user.");
        }
        List<LoadBalancerVMMapVO> maps = _loadBalancerVMMapDao.listByInstanceId(vm.getId());
        if (maps != null && maps.size() > 0) {
            throw new InvalidParameterValueException("Remove the load balancing rules for this VM before assigning to another user.");
        }
        // check for one on one nat
        List<IPAddressVO> ips = _ipAddressDao.findAllByAssociatedVmId(cmd.getVmId());
        for (IPAddressVO ip : ips) {
            if (ip.isOneToOneNat()) {
                throw new InvalidParameterValueException("Remove the one to one nat rule for this VM for ip " + ip.toString());
            }
        }

        final List<VolumeVO> volumes = _volsDao.findByInstance(cmd.getVmId());

        for (VolumeVO volume : volumes) {
            List<SnapshotVO> snapshots = _snapshotDao.listByStatusNotIn(volume.getId(), Snapshot.State.Destroyed,Snapshot.State.Error);
            if (snapshots != null && snapshots.size() > 0) {
                throw new InvalidParameterValueException(
                        "Snapshots exists for volume: "+ volume.getName()+ ", Detach volume or remove snapshots for volume before assigning VM to another user.");
            }
        }

        DataCenterVO zone = _dcDao.findById(vm.getDataCenterId());

        VirtualMachineTemplate template = _templateDao.findByIdIncludingRemoved(vm.getTemplateId());
        // Get serviceOffering and Volumes for Virtual Machine
        final ServiceOfferingVO offering = serviceOfferingDao.findByIdIncludingRemoved(vm.getId(), vm.getServiceOfferingId());

        //Remove vm from instance group
        removeInstanceFromInstanceGroup(cmd.getVmId());

        // VV 2: check if account/domain is with in resource limits to create a new vm
        if (!VirtualMachineManager.ResourceCountRunningVMsonly.value()) {
            resourceLimitService.checkVmResourceLimit(newAccount, vm.isDisplayVm(), offering, template);
        }

        // VV 3: check if volumes and primary storage space are with in resource limits
        checkVolumesLimits(newAccount, volumes);

        // VV 4: Check if new owner can use the vm template
        if (template == null) {
            throw new InvalidParameterValueException(String.format("Template for VM: %s cannot be found", vm.getUuid()));
        }
        if (!template.isPublicTemplate()) {
            Account templateOwner = _accountMgr.getAccount(template.getAccountId());
            _accountMgr.checkAccess(newAccount, null, true, templateOwner);
        }

        // VV 5: check the new account can create vm in the domain
        DomainVO domain = _domainDao.findById(cmd.getDomainId());
        _accountMgr.checkAccess(newAccount, domain);

        Transaction.execute(new TransactionCallbackNoReturn() {
            @Override
            public void doInTransactionWithoutResult(TransactionStatus status) {
                //generate destroy vm event for usage
                UsageEventUtils.publishUsageEvent(EventTypes.EVENT_VM_DESTROY, vm.getAccountId(), vm.getDataCenterId(),
                        vm.getId(), vm.getHostName(), vm.getServiceOfferingId(), vm.getTemplateId(),
                        vm.getHypervisorType().toString(), VirtualMachine.class.getName(), vm.getUuid(), vm.isDisplayVm());
                // update resource counts for old account
                resourceCountDecrement(oldAccount.getAccountId(), vm.isDisplayVm(), offering, template);

                // OWNERSHIP STEP 1: update the vm owner
                vm.setAccountId(newAccount.getAccountId());
                vm.setDomainId(cmd.getDomainId());
                _vmDao.persist(vm);

                // OS 2: update volume
                for (VolumeVO volume : volumes) {
                    UsageEventUtils.publishUsageEvent(EventTypes.EVENT_VOLUME_DELETE, volume.getAccountId(), volume.getDataCenterId(), volume.getId(), volume.getName(),
                            Volume.class.getName(), volume.getUuid(), volume.isDisplayVolume());
                    DiskOfferingVO diskOfferingVO = _diskOfferingDao.findById(volume.getDiskOfferingId());
                    _resourceLimitMgr.decrementVolumeResourceCount(oldAccount.getAccountId(), volume.isDisplay(), volume.getSize(), diskOfferingVO);
                    volume.setAccountId(newAccount.getAccountId());
                    volume.setDomainId(newAccount.getDomainId());
                    _volsDao.persist(volume);
                    _resourceLimitMgr.incrementVolumeResourceCount(newAccount.getAccountId(), volume.isDisplay(), volume.getSize(), diskOfferingVO);
                    UsageEventUtils.publishUsageEvent(EventTypes.EVENT_VOLUME_CREATE, volume.getAccountId(), volume.getDataCenterId(), volume.getId(), volume.getName(),
                            volume.getDiskOfferingId(), volume.getTemplateId(), volume.getSize(), Volume.class.getName(),
                            volume.getUuid(), volume.isDisplayVolume());
                }

                //update resource count of new account
                resourceCountIncrement(newAccount.getAccountId(), vm.isDisplayVm(), offering, template);

                //generate usage events to account for this change
                UsageEventUtils.publishUsageEvent(EventTypes.EVENT_VM_CREATE, vm.getAccountId(), vm.getDataCenterId(), vm.getId(),
                        vm.getHostName(), vm.getServiceOfferingId(), vm.getTemplateId(), vm.getHypervisorType().toString(),
                        VirtualMachine.class.getName(), vm.getUuid(), vm.isDisplayVm());
            }
        });

        VirtualMachine vmoi = _itMgr.findById(vm.getId());
        VirtualMachineProfileImpl vmOldProfile = new VirtualMachineProfileImpl(vmoi);

        // OS 3: update the network
        List<Long> networkIdList = cmd.getNetworkIds();
        List<Long> securityGroupIdList = cmd.getSecurityGroupIdList();

        if (zone.getNetworkType() == NetworkType.Basic) {
            if (networkIdList != null && !networkIdList.isEmpty()) {
                throw new InvalidParameterValueException("Can't move vm with network Ids; this is a basic zone VM");
            }
            // cleanup the old security groups
            _securityGroupMgr.removeInstanceFromGroups(cmd.getVmId());
            // cleanup the network for the oldOwner
            _networkMgr.cleanupNics(vmOldProfile);
            _networkMgr.removeNics(vmOldProfile);
            // security groups will be recreated for the new account, when the
            // VM is started
            List<NetworkVO> networkList = new ArrayList<NetworkVO>();

            // Get default guest network in Basic zone
            Network defaultNetwork = _networkModel.getExclusiveGuestNetwork(zone.getId());

            if (defaultNetwork == null) {
                throw new InvalidParameterValueException("Unable to find a default network to start a vm");
            } else {
                networkList.add(_networkDao.findById(defaultNetwork.getId()));
            }

            boolean isVmWare = (template.getHypervisorType() == HypervisorType.VMware);

            if (securityGroupIdList != null && isVmWare) {
                throw new InvalidParameterValueException("Security group feature is not supported for vmWare hypervisor");
            } else if (!isVmWare && _networkModel.isSecurityGroupSupportedInNetwork(defaultNetwork) && _networkModel.canAddDefaultSecurityGroup()) {
                if (securityGroupIdList == null) {
                    securityGroupIdList = new ArrayList<Long>();
                }
                SecurityGroup defaultGroup = _securityGroupMgr.getDefaultSecurityGroup(newAccount.getId());
                if (defaultGroup != null) {
                    // check if security group id list already contains Default
                    // security group, and if not - add it
                    boolean defaultGroupPresent = false;
                    for (Long securityGroupId : securityGroupIdList) {
                        if (securityGroupId.longValue() == defaultGroup.getId()) {
                            defaultGroupPresent = true;
                            break;
                        }
                    }

                    if (!defaultGroupPresent) {
                        securityGroupIdList.add(defaultGroup.getId());
                    }

                } else {
                    // create default security group for the account
                    if (s_logger.isDebugEnabled()) {
                        s_logger.debug("Couldn't find default security group for the account " + newAccount + " so creating a new one");
                    }
                    defaultGroup = _securityGroupMgr.createSecurityGroup(SecurityGroupManager.DEFAULT_GROUP_NAME, SecurityGroupManager.DEFAULT_GROUP_DESCRIPTION,
                            newAccount.getDomainId(), newAccount.getId(), newAccount.getAccountName());
                    securityGroupIdList.add(defaultGroup.getId());
                }
            }

            LinkedHashMap<Network, List<? extends NicProfile>> networks = new LinkedHashMap<Network, List<? extends NicProfile>>();
            NicProfile profile = new NicProfile();
            profile.setDefaultNic(true);
            networks.put(networkList.get(0), new ArrayList<NicProfile>(Arrays.asList(profile)));

            VirtualMachine vmi = _itMgr.findById(vm.getId());
            VirtualMachineProfileImpl vmProfile = new VirtualMachineProfileImpl(vmi);
            _networkMgr.allocate(vmProfile, networks, null);

            _securityGroupMgr.addInstanceToGroups(vm.getId(), securityGroupIdList);

            int securityIdList = securityGroupIdList != null ? securityGroupIdList.size() : 0;
            s_logger.debug("AssignVM: Basic zone, adding security groups no " + securityIdList + " to " + vm.getInstanceName());
        } else {
            Set<NetworkVO> applicableNetworks = new LinkedHashSet<>();
            Map<Long, String> requestedIPv4ForNics = new HashMap<>();
            Map<Long, String> requestedIPv6ForNics = new HashMap<>();
            if (zone.isSecurityGroupEnabled())  { // advanced zone with security groups
                // cleanup the old security groups
                _securityGroupMgr.removeInstanceFromGroups(cmd.getVmId());
                // if networkIdList is null and the first network of vm is shared network, then keep it if possible
                if (networkIdList == null || networkIdList.isEmpty()) {
                    NicVO defaultNicOld = _nicDao.findDefaultNicForVM(vm.getId());
                    if (defaultNicOld != null) {
                        NetworkVO defaultNetworkOld = _networkDao.findById(defaultNicOld.getNetworkId());
                        if (canAccountUseNetwork(newAccount, defaultNetworkOld)) {
                            applicableNetworks.add(defaultNetworkOld);
                            requestedIPv4ForNics.put(defaultNetworkOld.getId(), defaultNicOld.getIPv4Address());
                            requestedIPv6ForNics.put(defaultNetworkOld.getId(), defaultNicOld.getIPv6Address());
                            s_logger.debug("AssignVM: use old shared network " + defaultNetworkOld.getName() + " with old ip " + defaultNicOld.getIPv4Address() + " on default nic of vm:" + vm.getInstanceName());
                        }
                    }
                }

                if (networkIdList != null && !networkIdList.isEmpty()) {
                    // add any additional networks
                    for (Long networkId : networkIdList) {
                        NetworkVO network = _networkDao.findById(networkId);
                        if (network == null) {
                            InvalidParameterValueException ex = new InvalidParameterValueException(
                                    "Unable to find specified network id");
                            ex.addProxyObject(networkId.toString(), "networkId");
                            throw ex;
                        }

                        _networkModel.checkNetworkPermissions(newAccount, network);

                        // don't allow to use system networks
                        NetworkOffering networkOffering = _entityMgr.findById(NetworkOffering.class, network.getNetworkOfferingId());
                        if (networkOffering.isSystemOnly()) {
                            InvalidParameterValueException ex = new InvalidParameterValueException(
                                    "Specified Network id is system only and can't be used for vm deployment");
                            ex.addProxyObject(network.getUuid(), "networkId");
                            throw ex;
                        }

                        if (network.getGuestType() == Network.GuestType.Shared && network.getAclType() == ACLType.Domain) {
                            NicVO nicOld = _nicDao.findByNtwkIdAndInstanceId(network.getId(), vm.getId());
                            if (nicOld != null) {
                                requestedIPv4ForNics.put(network.getId(), nicOld.getIPv4Address());
                                requestedIPv6ForNics.put(network.getId(), nicOld.getIPv6Address());
                                s_logger.debug("AssignVM: use old shared network " + network.getName() + " with old ip " + nicOld.getIPv4Address() + " on nic of vm:" + vm.getInstanceName());
                            }
                        }
                        s_logger.debug("AssignVM: Added network " + network.getName() + " to vm " + vm.getId());
                        applicableNetworks.add(network);
                    }
                }

                // cleanup the network for the oldOwner
                _networkMgr.cleanupNics(vmOldProfile);
                _networkMgr.removeNics(vmOldProfile);

                // add the new nics
                LinkedHashMap<Network, List<? extends NicProfile>> networks = new LinkedHashMap<Network, List<? extends NicProfile>>();
                int toggle = 0;
                NetworkVO defaultNetwork = null;
                for (NetworkVO appNet : applicableNetworks) {
                    NicProfile defaultNic = new NicProfile();
                    if (toggle == 0) {
                        defaultNic.setDefaultNic(true);
                        defaultNetwork = appNet;
                        toggle++;
                    }

                    defaultNic.setRequestedIPv4(requestedIPv4ForNics.get(appNet.getId()));
                    defaultNic.setRequestedIPv6(requestedIPv6ForNics.get(appNet.getId()));
                    networks.put(appNet, new ArrayList<NicProfile>(Arrays.asList(defaultNic)));

                }

                boolean isVmWare = (template.getHypervisorType() == HypervisorType.VMware);
                if (securityGroupIdList != null && isVmWare) {
                    throw new InvalidParameterValueException("Security group feature is not supported for vmWare hypervisor");
                } else if (!isVmWare && (defaultNetwork == null || _networkModel.isSecurityGroupSupportedInNetwork(defaultNetwork)) && _networkModel.canAddDefaultSecurityGroup()) {
                    if (securityGroupIdList == null) {
                        securityGroupIdList = new ArrayList<Long>();
                    }
                    SecurityGroup defaultGroup = _securityGroupMgr
                            .getDefaultSecurityGroup(newAccount.getId());
                    if (defaultGroup != null) {
                        // check if security group id list already contains Default
                        // security group, and if not - add it
                        boolean defaultGroupPresent = false;
                        for (Long securityGroupId : securityGroupIdList) {
                            if (securityGroupId.longValue() == defaultGroup.getId()) {
                                defaultGroupPresent = true;
                                break;
                            }
                        }

                        if (!defaultGroupPresent) {
                            securityGroupIdList.add(defaultGroup.getId());
                        }

                    } else {
                        // create default security group for the account
                        if (s_logger.isDebugEnabled()) {
                            s_logger.debug("Couldn't find default security group for the account "
                                    + newAccount + " so creating a new one");
                        }
                        defaultGroup = _securityGroupMgr.createSecurityGroup(
                                SecurityGroupManager.DEFAULT_GROUP_NAME,
                                SecurityGroupManager.DEFAULT_GROUP_DESCRIPTION,
                                newAccount.getDomainId(), newAccount.getId(),
                                newAccount.getAccountName());
                        securityGroupIdList.add(defaultGroup.getId());
                    }
                }

                VirtualMachine vmi = _itMgr.findById(vm.getId());
                VirtualMachineProfileImpl vmProfile = new VirtualMachineProfileImpl(vmi);

                if (applicableNetworks.isEmpty()) {
                    throw new InvalidParameterValueException("No network is specified, please specify one when you move the vm. For now, please add a network to VM on NICs tab.");
                } else {
                    _networkMgr.allocate(vmProfile, networks, null);
                }

                _securityGroupMgr.addInstanceToGroups(vm.getId(),
                        securityGroupIdList);
                s_logger.debug("AssignVM: Advanced zone, adding security groups no "
                        + securityGroupIdList.size() + " to "
                        + vm.getInstanceName());

            } else {
                if (securityGroupIdList != null && !securityGroupIdList.isEmpty()) {
                    throw new InvalidParameterValueException("Can't move vm with security groups; security group feature is not enabled in this zone");
                }
                // if networkIdList is null and the first network of vm is shared network, then keep it if possible
                if (networkIdList == null || networkIdList.isEmpty()) {
                    NicVO defaultNicOld = _nicDao.findDefaultNicForVM(vm.getId());
                    if (defaultNicOld != null) {
                        NetworkVO defaultNetworkOld = _networkDao.findById(defaultNicOld.getNetworkId());
                        if (canAccountUseNetwork(newAccount, defaultNetworkOld)) {
                            applicableNetworks.add(defaultNetworkOld);
                            requestedIPv4ForNics.put(defaultNetworkOld.getId(), defaultNicOld.getIPv4Address());
                            requestedIPv6ForNics.put(defaultNetworkOld.getId(), defaultNicOld.getIPv6Address());
                            s_logger.debug("AssignVM: use old shared network " + defaultNetworkOld.getName() + " with old ip " + defaultNicOld.getIPv4Address() + " on default nic of vm:" + vm.getInstanceName());
                        }
                    }
                }

                if (networkIdList != null && !networkIdList.isEmpty()) {
                    // add any additional networks
                    for (Long networkId : networkIdList) {
                        NetworkVO network = _networkDao.findById(networkId);
                        if (network == null) {
                            InvalidParameterValueException ex = new InvalidParameterValueException("Unable to find specified network id");
                            ex.addProxyObject(networkId.toString(), "networkId");
                            throw ex;
                        }

                        _networkModel.checkNetworkPermissions(newAccount, network);

                        // don't allow to use system networks
                        NetworkOffering networkOffering = _entityMgr.findById(NetworkOffering.class, network.getNetworkOfferingId());
                        if (networkOffering.isSystemOnly()) {
                            InvalidParameterValueException ex = new InvalidParameterValueException("Specified Network id is system only and can't be used for vm deployment");
                            ex.addProxyObject(network.getUuid(), "networkId");
                            throw ex;
                        }

                        if (network.getGuestType() == Network.GuestType.Shared && network.getAclType() == ACLType.Domain) {
                            NicVO nicOld = _nicDao.findByNtwkIdAndInstanceId(network.getId(), vm.getId());
                            if (nicOld != null) {
                                requestedIPv4ForNics.put(network.getId(), nicOld.getIPv4Address());
                                requestedIPv6ForNics.put(network.getId(), nicOld.getIPv6Address());
                                s_logger.debug("AssignVM: use old shared network " + network.getName() + " with old ip " + nicOld.getIPv4Address() + " on nic of vm:" + vm.getInstanceName());
                            }
                        }
                        s_logger.debug("AssignVM: Added network " + network.getName() + " to vm " + vm.getId());
                        applicableNetworks.add(network);
                    }
                } else if (applicableNetworks.isEmpty()) {
                    NetworkVO defaultNetwork = null;
                    List<NetworkOfferingVO> requiredOfferings = _networkOfferingDao.listByAvailability(Availability.Required, false);
                    if (requiredOfferings.size() < 1) {
                        throw new InvalidParameterValueException("Unable to find network offering with availability=" + Availability.Required
                                + " to automatically create the network as a part of vm creation");
                    }
                    if (requiredOfferings.get(0).getState() == NetworkOffering.State.Enabled) {
                        // get Virtual networks
                        List<? extends Network> virtualNetworks = _networkModel.listNetworksForAccount(newAccount.getId(), zone.getId(), Network.GuestType.Isolated);
                        if (virtualNetworks.isEmpty()) {
                            long physicalNetworkId = _networkModel.findPhysicalNetworkId(zone.getId(), requiredOfferings.get(0).getTags(), requiredOfferings.get(0)
                                    .getTrafficType());
                            // Validate physical network
                            PhysicalNetwork physicalNetwork = _physicalNetworkDao.findById(physicalNetworkId);
                            if (physicalNetwork == null) {
                                throw new InvalidParameterValueException("Unable to find physical network with id: " + physicalNetworkId + " and tag: "
                                        + requiredOfferings.get(0).getTags());
                            }
                            s_logger.debug("Creating network for account " + newAccount + " from the network offering id=" + requiredOfferings.get(0).getId()
                                    + " as a part of deployVM process");
                            Network newNetwork = _networkMgr.createGuestNetwork(requiredOfferings.get(0).getId(), newAccount.getAccountName() + "-network",
                                    newAccount.getAccountName() + "-network", null, null, null, false, null, newAccount,
                                    null, physicalNetwork, zone.getId(), ACLType.Account, null, null,
                                    null, null, true, null, null, null, null, null, null, null, null, null, null);
                            // if the network offering has persistent set to true, implement the network
                            if (requiredOfferings.get(0).isPersistent()) {
                                DeployDestination dest = new DeployDestination(zone, null, null, null);
                                UserVO callerUser = _userDao.findById(CallContext.current().getCallingUserId());
                                Journal journal = new Journal.LogJournal("Implementing " + newNetwork, s_logger);
                                ReservationContext context = new ReservationContextImpl(UUID.randomUUID().toString(), journal, callerUser, caller);
                                s_logger.debug("Implementing the network for account" + newNetwork + " as a part of" + " network provision for persistent networks");
                                try {
                                    Pair<? extends NetworkGuru, ? extends Network> implementedNetwork = _networkMgr.implementNetwork(newNetwork.getId(), dest, context);
                                    if (implementedNetwork == null || implementedNetwork.first() == null) {
                                        s_logger.warn("Failed to implement the network " + newNetwork);
                                    }
                                    newNetwork = implementedNetwork.second();
                                } catch (Exception ex) {
                                    s_logger.warn("Failed to implement network " + newNetwork + " elements and"
                                            + " resources as a part of network provision for persistent network due to ", ex);
                                    CloudRuntimeException e = new CloudRuntimeException("Failed to implement network"
                                            + " (with specified id) elements and resources as a part of network provision");
                                    e.addProxyObject(newNetwork.getUuid(), "networkId");
                                    throw e;
                                }
                            }
                            defaultNetwork = _networkDao.findById(newNetwork.getId());
                        } else if (virtualNetworks.size() > 1) {
                            throw new InvalidParameterValueException("More than 1 default Isolated networks are found " + "for account " + newAccount
                                    + "; please specify networkIds");
                        } else {
                            defaultNetwork = _networkDao.findById(virtualNetworks.get(0).getId());
                        }
                    } else {
                        throw new InvalidParameterValueException("Required network offering id=" + requiredOfferings.get(0).getId() + " is not in " + NetworkOffering.State.Enabled);
                    }

                    applicableNetworks.add(defaultNetwork);
                }

                // cleanup the network for the oldOwner
                _networkMgr.cleanupNics(vmOldProfile);
                _networkMgr.removeNics(vmOldProfile);

                // add the new nics
                LinkedHashMap<Network, List<? extends NicProfile>> networks = new LinkedHashMap<Network, List<? extends NicProfile>>();
                int toggle = 0;
                for (NetworkVO appNet : applicableNetworks) {
                    NicProfile defaultNic = new NicProfile();
                    if (toggle == 0) {
                        defaultNic.setDefaultNic(true);
                        toggle++;
                    }
                    defaultNic.setRequestedIPv4(requestedIPv4ForNics.get(appNet.getId()));
                    defaultNic.setRequestedIPv6(requestedIPv6ForNics.get(appNet.getId()));
                    networks.put(appNet, new ArrayList<NicProfile>(Arrays.asList(defaultNic)));
                }
                VirtualMachine vmi = _itMgr.findById(vm.getId());
                VirtualMachineProfileImpl vmProfile = new VirtualMachineProfileImpl(vmi);
                _networkMgr.allocate(vmProfile, networks, null);
                s_logger.debug("AssignVM: Advance virtual, adding networks no " + networks.size() + " to " + vm.getInstanceName());
            } // END IF NON SEC GRP ENABLED
        } // END IF ADVANCED
        s_logger.info("AssignVM: vm " + vm.getInstanceName() + " now belongs to account " + newAccount.getAccountName());
        return vm;
    }

    private boolean canAccountUseNetwork(Account newAccount, Network network) {
        if (network != null && network.getAclType() == ACLType.Domain
                && (network.getGuestType() == Network.GuestType.Shared
                || network.getGuestType() == Network.GuestType.L2)) {
            try {
                _networkModel.checkNetworkPermissions(newAccount, network);
                return true;
            } catch (PermissionDeniedException e) {
                s_logger.debug(String.format("AssignVM: %s network %s can not be used by new account %s", network.getGuestType(), network.getName(), newAccount.getAccountName()));
                return false;
            }
        }
        return false;
    }

    @Override
    public UserVm restoreVM(RestoreVMCmd cmd) throws InsufficientCapacityException, ResourceUnavailableException {
        // Input validation
        Account caller = CallContext.current().getCallingAccount();

        long vmId = cmd.getVmId();
        Long newTemplateId = cmd.getTemplateId();

        UserVmVO vm = _vmDao.findById(vmId);
        if (vm == null) {
            InvalidParameterValueException ex = new InvalidParameterValueException("Cannot find VM with ID " + vmId);
            ex.addProxyObject(String.valueOf(vmId), "vmId");
            throw ex;
        }

        _accountMgr.checkAccess(caller, null, true, vm);

        //check if there are any active snapshots on volumes associated with the VM
        s_logger.debug("Checking if there are any ongoing snapshots on the ROOT volumes associated with VM with ID " + vmId);
        if (checkStatusOfVolumeSnapshots(vmId, Volume.Type.ROOT)) {
            throw new CloudRuntimeException("There is/are unbacked up snapshot(s) on ROOT volume, Re-install VM is not permitted, please try again later.");
        }
        s_logger.debug("Found no ongoing snapshots on volume of type ROOT, for the vm with id " + vmId);
        return restoreVMInternal(caller, vm, newTemplateId);
    }

    public UserVm restoreVMInternal(Account caller, UserVmVO vm, Long newTemplateId) throws InsufficientCapacityException, ResourceUnavailableException {
        return _itMgr.restoreVirtualMachine(vm.getId(), newTemplateId);
    }

    private VMTemplateVO getRestoreVirtualMachineTemplate(Account caller, Long newTemplateId, List<VolumeVO> rootVols, UserVmVO vm) {
        VMTemplateVO template = null;
        if (CollectionUtils.isNotEmpty(rootVols)) {
            VolumeVO root = rootVols.get(0);
            Long templateId = root.getTemplateId();
            boolean isISO = false;
            if (templateId == null) {
                // Assuming that for a vm deployed using ISO, template ID is set to NULL
                isISO = true;
                templateId = vm.getIsoId();
            }
            //newTemplateId can be either template or ISO id. In the following snippet based on the vm deployment (from template or ISO) it is handled accordingly
            if (newTemplateId != null) {
                template = _templateDao.findById(newTemplateId);
                _accountMgr.checkAccess(caller, null, true, template);
                if (isISO) {
                    if (!template.getFormat().equals(ImageFormat.ISO)) {
                        throw new InvalidParameterValueException("VM has been created using an ISO therefore it can not be re-installed with a template");
                    }
                } else {
                    if (template.getFormat().equals(ImageFormat.ISO)) {
                        throw new InvalidParameterValueException("Invalid template id provided to restore the VM ");
                    }
                }
            } else {
                if (isISO && templateId == null) {
                    throw new CloudRuntimeException("Cannot restore the VM since there is no ISO attached to VM");
                }
                template = _templateDao.findById(templateId);
                if (template == null) {
                    InvalidParameterValueException ex = new InvalidParameterValueException("Cannot find template/ISO for specified volumeid and vmId");
                    ex.addProxyObject(vm.getUuid(), "vmId");
                    ex.addProxyObject(root.getUuid(), "volumeId");
                    throw ex;
                }
            }
        }

        return template;
    }

    @Override
    public UserVm restoreVirtualMachine(final Account caller, final long vmId, final Long newTemplateId) throws InsufficientCapacityException, ResourceUnavailableException {
        Long userId = caller.getId();
        _userDao.findById(userId);
        UserVmVO vm = _vmDao.findById(vmId);
        Account owner = _accountDao.findById(vm.getAccountId());
        boolean needRestart = false;

        // Input validation
        if (owner == null) {
            throw new InvalidParameterValueException("The owner of " + vm + " does not exist: " + vm.getAccountId());
        }

        if (owner.getState() == Account.State.DISABLED) {
            throw new PermissionDeniedException("The owner of " + vm + " is disabled: " + vm.getAccountId());
        }

        if (vm.getState() != VirtualMachine.State.Running && vm.getState() != VirtualMachine.State.Stopped) {
            throw new CloudRuntimeException("Vm " + vm.getUuid() + " currently in " + vm.getState() + " state, restore vm can only execute when VM in Running or Stopped");
        }

        if (vm.getState() == VirtualMachine.State.Running) {
            needRestart = true;
        }

        VMTemplateVO currentTemplate = _templateDao.findById(vm.getTemplateId());
        List<VolumeVO> rootVols = _volsDao.findByInstanceAndType(vmId, Volume.Type.ROOT);
        if (rootVols.isEmpty()) {
            InvalidParameterValueException ex = new InvalidParameterValueException("Can not find root volume for VM " + vm.getUuid());
            ex.addProxyObject(vm.getUuid(), "vmId");
            throw ex;
        }
        if (rootVols.size() > 1 && currentTemplate != null && !currentTemplate.isDeployAsIs()) {
            InvalidParameterValueException ex = new InvalidParameterValueException("There are " + rootVols.size() + " root volumes for VM " + vm.getUuid());
            ex.addProxyObject(vm.getUuid(), "vmId");
            throw ex;
        }

        // If target VM has associated VM snapshots then don't allow restore of VM
        List<VMSnapshotVO> vmSnapshots = _vmSnapshotDao.findByVm(vmId);
        if (vmSnapshots.size() > 0) {
            throw new InvalidParameterValueException("Unable to restore VM, please remove VM snapshots before restoring VM");
        }

        VMTemplateVO template = getRestoreVirtualMachineTemplate(caller, newTemplateId, rootVols, vm);
        checkRestoreVmFromTemplate(vm, template);

        if (needRestart) {
            try {
                _itMgr.stop(vm.getUuid());
            } catch (ResourceUnavailableException e) {
                s_logger.debug("Stop vm " + vm.getUuid() + " failed", e);
                CloudRuntimeException ex = new CloudRuntimeException("Stop vm failed for specified vmId");
                ex.addProxyObject(vm.getUuid(), "vmId");
                throw ex;
            }
        }

        List<Volume> newVols = new ArrayList<>();
        for (VolumeVO root : rootVols) {
            if ( !Volume.State.Allocated.equals(root.getState()) || newTemplateId != null ) {
                final UserVmVO userVm = vm;
                Pair<UserVmVO, Volume> vmAndNewVol = Transaction.execute(new TransactionCallbackWithException<Pair<UserVmVO, Volume>, CloudRuntimeException>() {
                    @Override
                    public Pair<UserVmVO, Volume> doInTransaction(final TransactionStatus status) throws CloudRuntimeException {
                        Long templateId = root.getTemplateId();
                        boolean isISO = false;
                        if (templateId == null) {
                            // Assuming that for a vm deployed using ISO, template ID is set to NULL
                            isISO = true;
                            templateId = userVm.getIsoId();
                        }

                        /* If new template/ISO is provided allocate a new volume from new template/ISO otherwise allocate new volume from original template/ISO */
                        Volume newVol = null;
                        if (newTemplateId != null) {
                            if (isISO) {
                                newVol = volumeMgr.allocateDuplicateVolume(root, null);
                                userVm.setIsoId(newTemplateId);
                                userVm.setGuestOSId(template.getGuestOSId());
                                userVm.setTemplateId(newTemplateId);
                            } else {
                                newVol = volumeMgr.allocateDuplicateVolume(root, newTemplateId);
                                userVm.setGuestOSId(template.getGuestOSId());
                                userVm.setTemplateId(newTemplateId);
                            }
                            // check and update VM if it can be dynamically scalable with the new template
                            updateVMDynamicallyScalabilityUsingTemplate(userVm, newTemplateId);
                        } else {
                            newVol = volumeMgr.allocateDuplicateVolume(root, null);
                        }
                        newVols.add(newVol);

                        if (userVmDetailsDao.findDetail(userVm.getId(), VmDetailConstants.ROOT_DISK_SIZE) == null && !newVol.getSize().equals(template.getSize())) {
                            VolumeVO resizedVolume = (VolumeVO) newVol;
                            if (template.getSize() != null) {
                                resizedVolume.setSize(template.getSize());
                                _volsDao.update(resizedVolume.getId(), resizedVolume);
                            }
                        }

                        // 1. Save usage event and update resource count for user vm volumes
                        try {
                            _resourceLimitMgr.incrementVolumeResourceCount(newVol.getAccountId(), newVol.isDisplay(), newVol.getSize(), _diskOfferingDao.findById(newVol.getDiskOfferingId()));
                        } catch (final CloudRuntimeException e) {
                            throw e;
                        } catch (final Exception e) {
                            s_logger.error("Unable to restore VM " + userVm.getUuid(), e);
                            throw new CloudRuntimeException(e);
                        }

                        // 2. Create Usage event for the newly created volume
                        UsageEventVO usageEvent = new UsageEventVO(EventTypes.EVENT_VOLUME_CREATE, newVol.getAccountId(), newVol.getDataCenterId(), newVol.getId(), newVol.getName(), newVol.getDiskOfferingId(), template.getId(), newVol.getSize());
                        _usageEventDao.persist(usageEvent);

                        return new Pair<>(userVm, newVol);
                    }
                });

                vm = vmAndNewVol.first();
                Volume newVol = vmAndNewVol.second();

                handleManagedStorage(vm, root);

                _volsDao.attachVolume(newVol.getId(), vmId, newVol.getDeviceId());

                // Detach, destroy and create the usage event for the old root volume.
                _volsDao.detachVolume(root.getId());
                volumeMgr.destroyVolume(root);

                // For VMware hypervisor since the old root volume is replaced by the new root volume, force expunge old root volume if it has been created in storage
                if (vm.getHypervisorType() == HypervisorType.VMware) {
                    VolumeInfo volumeInStorage = volFactory.getVolume(root.getId());
                    if (volumeInStorage != null) {
                        s_logger.info("Expunging volume " + root.getId() + " from primary data store");
                        AsyncCallFuture<VolumeApiResult> future = _volService.expungeVolumeAsync(volFactory.getVolume(root.getId()));
                        try {
                            future.get();
                        } catch (Exception e) {
                            s_logger.debug("Failed to expunge volume:" + root.getId(), e);
                        }
                    }
                }
            }
        }

        Map<VirtualMachineProfile.Param, Object> params = null;
        String password = null;

        if (template.isEnablePassword()) {
            password = _mgr.generateRandomPassword();
            boolean result = resetVMPasswordInternal(vmId, password);
            if (!result) {
                throw new CloudRuntimeException("VM reset is completed but failed to reset password for the virtual machine ");
            }
            vm.setPassword(password);
        }
        if (needRestart) {
            try {
                if (vm.getDetail(VmDetailConstants.PASSWORD) != null) {
                    params = new HashMap<>();
                    params.put(VirtualMachineProfile.Param.VmPassword, password);
                }
                _itMgr.start(vm.getUuid(), params);
                vm = _vmDao.findById(vmId);
                if (template.isEnablePassword()) {
                    // this value is not being sent to the backend; need only for api
                    // display purposes
                    vm.setPassword(password);
                    if (vm.isUpdateParameters()) {
                        vm.setUpdateParameters(false);
                        _vmDao.loadDetails(vm);
                        if (vm.getDetail(VmDetailConstants.PASSWORD) != null) {
                            userVmDetailsDao.removeDetail(vm.getId(), VmDetailConstants.PASSWORD);
                        }
                        _vmDao.update(vm.getId(), vm);
                    }
                }
            } catch (Exception e) {
                s_logger.debug("Unable to start VM " + vm.getUuid(), e);
                CloudRuntimeException ex = new CloudRuntimeException("Unable to start VM with specified id" + e.getMessage());
                ex.addProxyObject(vm.getUuid(), "vmId");
                throw ex;
            }
        }

        s_logger.debug("Restore VM " + vmId + " done successfully");
        return vm;

    }

    private void updateVMDynamicallyScalabilityUsingTemplate(UserVmVO vm, Long newTemplateId) {
        ServiceOfferingVO serviceOffering = serviceOfferingDao.findById(vm.getServiceOfferingId());
        VMTemplateVO newTemplate = _templateDao.findById(newTemplateId);
        boolean dynamicScalingEnabled = checkIfDynamicScalingCanBeEnabled(vm, serviceOffering, newTemplate, vm.getDataCenterId());
        vm.setDynamicallyScalable(dynamicScalingEnabled);
        _vmDao.update(vm.getId(), vm);
    }

    /**
     * Perform basic checkings to make sure restore is possible. If not, #InvalidParameterValueException is thrown.
     *
     * @param vm vm
     * @param template template
     * @throws InvalidParameterValueException if restore is not possible
     */
    private void checkRestoreVmFromTemplate(UserVmVO vm, VMTemplateVO template) {
        TemplateDataStoreVO tmplStore;
        if (!template.isDirectDownload()) {
            tmplStore = _templateStoreDao.findByTemplateZoneReady(template.getId(), vm.getDataCenterId());
            if (tmplStore == null) {
                throw new InvalidParameterValueException("Cannot restore the vm as the template " + template.getUuid() + " isn't available in the zone");
            }
        } else {
            tmplStore = _templateStoreDao.findByTemplate(template.getId(), DataStoreRole.Image);
            if (tmplStore == null || (tmplStore != null && !tmplStore.getDownloadState().equals(VMTemplateStorageResourceAssoc.Status.BYPASSED))) {
                throw new InvalidParameterValueException("Cannot restore the vm as the bypassed template " + template.getUuid() + " isn't available in the zone");
            }
        }
    }

    private void handleManagedStorage(UserVmVO vm, VolumeVO root) {
        if (Volume.State.Allocated.equals(root.getState())) {
            return;
        }

        StoragePoolVO storagePool = _storagePoolDao.findById(root.getPoolId());

        if (storagePool != null && storagePool.isManaged()) {
            Long hostId = vm.getHostId() != null ? vm.getHostId() : vm.getLastHostId();

            if (hostId != null) {
                VolumeInfo volumeInfo = volFactory.getVolume(root.getId());
                Host host = _hostDao.findById(hostId);

                final Command cmd;

                if (host.getHypervisorType() == HypervisorType.XenServer) {
                    DiskTO disk = new DiskTO(volumeInfo.getTO(), root.getDeviceId(), root.getPath(), root.getVolumeType());

                    // it's OK in this case to send a detach command to the host for a root volume as this
                    // will simply lead to the SR that supports the root volume being removed
                    cmd = new DettachCommand(disk, vm.getInstanceName());

                    DettachCommand detachCommand = (DettachCommand)cmd;

                    detachCommand.setManaged(true);

                    detachCommand.setStorageHost(storagePool.getHostAddress());
                    detachCommand.setStoragePort(storagePool.getPort());

                    detachCommand.set_iScsiName(root.get_iScsiName());
                }
                else if (host.getHypervisorType() == HypervisorType.VMware) {
                    PrimaryDataStore primaryDataStore = (PrimaryDataStore)volumeInfo.getDataStore();
                    Map<String, String> details = primaryDataStore.getDetails();

                    if (details == null) {
                        details = new HashMap<>();

                        primaryDataStore.setDetails(details);
                    }

                    details.put(DiskTO.MANAGED, Boolean.TRUE.toString());

                    cmd = new DeleteCommand(volumeInfo.getTO());
                }
                else if (host.getHypervisorType() == HypervisorType.KVM) {
                    cmd = null;
                }
                else {
                    throw new CloudRuntimeException("This hypervisor type is not supported on managed storage for this command.");
                }

                if (cmd != null) {
                    Commands cmds = new Commands(Command.OnError.Stop);

                    cmds.addCommand(cmd);

                    try {
                        _agentMgr.send(hostId, cmds);
                    } catch (Exception ex) {
                        throw new CloudRuntimeException(ex.getMessage());
                    }

                    if (!cmds.isSuccessful()) {
                        for (Answer answer : cmds.getAnswers()) {
                            if (!answer.getResult()) {
                                s_logger.warn("Failed to reset vm due to: " + answer.getDetails());

                                throw new CloudRuntimeException("Unable to reset " + vm + " due to " + answer.getDetails());
                            }
                        }
                    }
                }

                // root.getPoolId() should be null if the VM we are detaching the disk from has never been started before
                DataStore dataStore = root.getPoolId() != null ? _dataStoreMgr.getDataStore(root.getPoolId(), DataStoreRole.Primary) : null;

                volumeMgr.revokeAccess(volFactory.getVolume(root.getId()), host, dataStore);

                if (dataStore != null) {
                    handleTargetsForVMware(host.getId(), storagePool.getHostAddress(), storagePool.getPort(), root.get_iScsiName());
                }
            }
        }
    }

    private void handleTargetsForVMware(long hostId, String storageAddress, int storagePort, String iScsiName) {
        HostVO host = _hostDao.findById(hostId);

        if (host.getHypervisorType() == HypervisorType.VMware) {
            ModifyTargetsCommand cmd = new ModifyTargetsCommand();

            List<Map<String, String>> targets = new ArrayList<>();

            Map<String, String> target = new HashMap<>();

            target.put(ModifyTargetsCommand.STORAGE_HOST, storageAddress);
            target.put(ModifyTargetsCommand.STORAGE_PORT, String.valueOf(storagePort));
            target.put(ModifyTargetsCommand.IQN, iScsiName);

            targets.add(target);

            cmd.setTargets(targets);
            cmd.setApplyToAllHostsInCluster(true);
            cmd.setAdd(false);
            cmd.setTargetTypeToRemove(ModifyTargetsCommand.TargetTypeToRemove.DYNAMIC);

            sendModifyTargetsCommand(cmd, hostId);
        }
    }

    private void sendModifyTargetsCommand(ModifyTargetsCommand cmd, long hostId) {
        Answer answer = _agentMgr.easySend(hostId, cmd);

        if (answer == null) {
            String msg = "Unable to get an answer to the modify targets command";

            s_logger.warn(msg);
        }
        else if (!answer.getResult()) {
            String msg = "Unable to modify target on the following host: " + hostId;

            s_logger.warn(msg);
        }
    }

    @Override
    public void prepareStop(VirtualMachineProfile profile) {
        collectVmDiskAndNetworkStatistics(profile.getId(), State.Stopping);
    }

    @Override
    public void finalizeUnmanage(VirtualMachine vm) {
    }

    private void encryptAndStorePassword(UserVmVO vm, String password) {
        String sshPublicKeys = vm.getDetail(VmDetailConstants.SSH_PUBLIC_KEY);
        if (sshPublicKeys != null && !sshPublicKeys.equals("") && password != null && !password.equals("saved_password")) {
            if (!sshPublicKeys.startsWith("ssh-rsa")) {
                s_logger.warn("Only RSA public keys can be used to encrypt a vm password.");
                return;
            }
            String encryptedPasswd = RSAHelper.encryptWithSSHPublicKey(sshPublicKeys, password);
            if (encryptedPasswd == null) {
                throw new CloudRuntimeException("Error encrypting password");
            }

            vm.setDetail(VmDetailConstants.ENCRYPTED_PASSWORD, encryptedPasswd);
            _vmDao.saveDetails(vm);
        }
    }

    @Override
    public void persistDeviceBusInfo(UserVmVO vm, String rootDiskController) {
        String existingVmRootDiskController = vm.getDetail(VmDetailConstants.ROOT_DISK_CONTROLLER);
        if (StringUtils.isEmpty(existingVmRootDiskController) && StringUtils.isNotEmpty(rootDiskController)) {
            vm.setDetail(VmDetailConstants.ROOT_DISK_CONTROLLER, rootDiskController);
            _vmDao.saveDetails(vm);
            if (s_logger.isDebugEnabled()) {
                s_logger.debug("Persisted device bus information rootDiskController=" + rootDiskController + " for vm: " + vm.getDisplayName());
            }
        }
    }

    @Override
    public String getConfigComponentName() {
        return UserVmManager.class.getSimpleName();
    }

    @Override
    public ConfigKey<?>[] getConfigKeys() {
        return new ConfigKey<?>[] {EnableDynamicallyScaleVm, AllowDiskOfferingChangeDuringScaleVm, AllowUserExpungeRecoverVm, VmIpFetchWaitInterval, VmIpFetchTrialMax,
                VmIpFetchThreadPoolMax, VmIpFetchTaskWorkers, AllowDeployVmIfGivenHostFails, EnableAdditionalVmConfig, DisplayVMOVFProperties,
                KvmAdditionalConfigAllowList, XenServerAdditionalConfigAllowList, VmwareAdditionalConfigAllowList, DestroyRootVolumeOnVmDestruction};
    }

    @Override
    public String getVmUserData(long vmId) {
        UserVmVO vm = _vmDao.findById(vmId);
        if (vm == null) {
            throw new InvalidParameterValueException("Unable to find virtual machine with id " + vmId);
        }

        _accountMgr.checkAccess(CallContext.current().getCallingAccount(), null, true, vm);
        return vm.getUserData();
    }

    @Override
    public boolean isDisplayResourceEnabled(Long vmId) {
        UserVm vm = _vmDao.findById(vmId);
        if (vm != null) {
            return vm.isDisplayVm();
        }

        return true;
    }

    private boolean checkStatusOfVolumeSnapshots(long vmId, Volume.Type type) {
        List<VolumeVO> listVolumes = null;
        if (type == Volume.Type.ROOT) {
            listVolumes = _volsDao.findByInstanceAndType(vmId, type);
        } else if (type == Volume.Type.DATADISK) {
            listVolumes = _volsDao.findByInstanceAndType(vmId, type);
        } else {
            listVolumes = _volsDao.findByInstance(vmId);
        }
        s_logger.debug("Found "+listVolumes.size()+" no. of volumes of type "+type+" for vm with VM ID "+vmId);
        for (VolumeVO volume : listVolumes) {
            Long volumeId = volume.getId();
            s_logger.debug("Checking status of snapshots for Volume with Volume Id: "+volumeId);
            List<SnapshotVO> ongoingSnapshots = _snapshotDao.listByStatus(volumeId, Snapshot.State.Creating, Snapshot.State.CreatedOnPrimary, Snapshot.State.BackingUp);
            int ongoingSnapshotsCount = ongoingSnapshots.size();
            s_logger.debug("The count of ongoing Snapshots for VM with ID "+vmId+" and disk type "+type+" is "+ongoingSnapshotsCount);
            if (ongoingSnapshotsCount > 0) {
                s_logger.debug("Found "+ongoingSnapshotsCount+" no. of snapshots, on volume of type "+type+", which snapshots are not yet backed up");
                return true;
            }
        }
        return false;
    }

    private void checkForUnattachedVolumes(long vmId, List<VolumeVO> volumes) {

        StringBuilder sb = new StringBuilder();

        for (VolumeVO volume : volumes) {
            if (volume.getInstanceId() == null || vmId != volume.getInstanceId() || volume.getVolumeType() != Volume.Type.DATADISK) {
                sb.append(volume.toString() + "; ");
            }
        }

        if (!StringUtils.isEmpty(sb.toString())) {
            throw new InvalidParameterValueException("The following supplied volumes are not DATADISK attached to the VM: " + sb.toString());
        }
    }

    private void validateVolumes(List<VolumeVO> volumes) {

        for (VolumeVO volume : volumes) {
            if (!(volume.getVolumeType() == Volume.Type.ROOT || volume.getVolumeType() == Volume.Type.DATADISK)) {
                throw new InvalidParameterValueException("Please specify volume of type " + Volume.Type.DATADISK.toString() + " or " + Volume.Type.ROOT.toString());
            }
        }
    }

    private void detachVolumesFromVm(List<VolumeVO> volumes) {

        for (VolumeVO volume : volumes) {
            // Create new context and inject correct event resource type, id and details,
            // otherwise VOLUME.DETACH event will be associated with VirtualMachine and contain VM id and other information.
            CallContext volumeContext = CallContext.register(CallContext.current(), ApiCommandResourceType.Volume);
            volumeContext.setEventDetails("Volume Type: " + volume.getVolumeType() + " Volume Id: " + this._uuidMgr.getUuid(Volume.class, volume.getId()) + " Vm Id: " + this._uuidMgr.getUuid(VirtualMachine.class, volume.getInstanceId()));
            volumeContext.setEventResourceType(ApiCommandResourceType.Volume);
            volumeContext.setEventResourceId(volume.getId());

            Volume detachResult = null;
            try {
                detachResult = _volumeService.detachVolumeViaDestroyVM(volume.getInstanceId(), volume.getId());
            } finally {
                // Remove volumeContext and pop vmContext back
                CallContext.unregister();
            }

            if (detachResult == null) {
                s_logger.error("DestroyVM remove volume - failed to detach and delete volume " + volume.getInstanceId() + " from instance " + volume.getId());
            }
        }
    }

    private void deleteVolumesFromVm(UserVmVO vm, List<VolumeVO> volumes, boolean expunge) {

        for (VolumeVO volume : volumes) {
            destroyVolumeInContext(vm, expunge, volume);
        }
    }

    private void destroyVolumeInContext(UserVmVO vm, boolean expunge, VolumeVO volume) {
        // Create new context and inject correct event resource type, id and details,
        // otherwise VOLUME.DESTROY event will be associated with VirtualMachine and contain VM id and other information.
        CallContext volumeContext = CallContext.register(CallContext.current(), ApiCommandResourceType.Volume);
        volumeContext.setEventDetails("Volume Type: " + volume.getVolumeType() + " Volume Id: " + this._uuidMgr.getUuid(Volume.class, volume.getId()) + " Vm Id: " + vm.getUuid());
        volumeContext.setEventResourceType(ApiCommandResourceType.Volume);
        volumeContext.setEventResourceId(volume.getId());
        try {
            Volume result = _volumeService.destroyVolume(volume.getId(), CallContext.current().getCallingAccount(), expunge, false);

            if (result == null) {
                s_logger.error(String.format("DestroyVM remove volume - failed to delete volume %s from instance %s", volume.getId(), volume.getInstanceId()));
            }
        } finally {
            // Remove volumeContext and pop vmContext back
            CallContext.unregister();
        }
    }

    @Override
    public UserVm importVM(final DataCenter zone, final Host host, final VirtualMachineTemplate template, final String instanceName, final String displayName,
                           final Account owner, final String userData, final Account caller, final Boolean isDisplayVm, final String keyboard,
                           final long accountId, final long userId, final ServiceOffering serviceOffering, final String sshPublicKeys,
                           final String hostName, final HypervisorType hypervisorType, final Map<String, String> customParameters,
                           final VirtualMachine.PowerState powerState, final LinkedHashMap<String, List<NicProfile>> networkNicMap) throws InsufficientCapacityException {
        if (zone == null) {
            throw new InvalidParameterValueException("Unable to import virtual machine with invalid zone");
        }
        if (host == null && hypervisorType == HypervisorType.VMware) {
            throw new InvalidParameterValueException("Unable to import virtual machine with invalid host");
        }

        final long id = _vmDao.getNextInSequence(Long.class, "id");

        if (hostName != null) {
            // Check is hostName is RFC compliant
            checkNameForRFCCompliance(hostName);
        }

        final String uuidName = _uuidMgr.generateUuid(UserVm.class, null);
        final Host lastHost = powerState != VirtualMachine.PowerState.PowerOn ? host : null;
        final Boolean dynamicScalingEnabled = checkIfDynamicScalingCanBeEnabled(null, serviceOffering, template, zone.getId());
        return commitUserVm(true, zone, host, lastHost, template, hostName, displayName, owner,
                null, null, userData, null, null, isDisplayVm, keyboard,
                accountId, userId, serviceOffering, template.getFormat().equals(ImageFormat.ISO), sshPublicKeys, networkNicMap,
                id, instanceName, uuidName, hypervisorType, customParameters,
                null, null, null, powerState, dynamicScalingEnabled, null, serviceOffering.getDiskOfferingId(), null);
    }

    @Override
    public boolean unmanageUserVM(Long vmId) {
        UserVmVO vm = _vmDao.findById(vmId);
        if (vm == null || vm.getRemoved() != null) {
            throw new InvalidParameterValueException("Unable to find a VM with ID = " + vmId);
        }

        vm = _vmDao.acquireInLockTable(vm.getId());
        boolean result;
        try {
            if (vm.getState() != State.Running && vm.getState() != State.Stopped) {
                s_logger.debug("VM ID = " + vmId + " is not running or stopped, cannot be unmanaged");
                return false;
            }

            if (!UnmanagedVMsManager.isSupported(vm.getHypervisorType())) {
                throw new UnsupportedServiceException("Unmanaging a VM is currently not supported on hypervisor " +
                        vm.getHypervisorType().toString());
            }

            List<VolumeVO> volumes = _volsDao.findByInstance(vm.getId());
            checkUnmanagingVMOngoingVolumeSnapshots(vm);
            checkUnmanagingVMVolumes(vm, volumes);

            result = _itMgr.unmanage(vm.getUuid());
            if (result) {
                cleanupUnmanageVMResources(vm.getId());
                unmanageVMFromDB(vm.getId());
                publishUnmanageVMUsageEvents(vm, volumes);
            } else {
                throw new CloudRuntimeException("Error while unmanaging VM: " + vm.getUuid());
            }
        } catch (Exception e) {
            s_logger.error("Could not unmanage VM " + vm.getUuid(), e);
            throw new CloudRuntimeException(e);
        } finally {
            _vmDao.releaseFromLockTable(vm.getId());
        }

        return true;
    }

    /*
        Generate usage events related to unmanaging a VM
     */
    private void publishUnmanageVMUsageEvents(UserVmVO vm, List<VolumeVO> volumes) {
        postProcessingUnmanageVMVolumes(volumes, vm);
        postProcessingUnmanageVM(vm);
    }

    /*
        Cleanup the VM from resources and groups
     */
    private void cleanupUnmanageVMResources(long vmId) {
        cleanupVmResources(vmId);
        removeVMFromAffinityGroups(vmId);
    }

    private void unmanageVMFromDB(long vmId) {
        VMInstanceVO vm = _vmInstanceDao.findById(vmId);
        userVmDetailsDao.removeDetails(vmId);
        vm.setState(State.Expunging);
        vm.setRemoved(new Date());
        _vmInstanceDao.update(vm.getId(), vm);
    }

    /*
        Remove VM from affinity groups after unmanaging
     */
    private void removeVMFromAffinityGroups(long vmId) {
        List<AffinityGroupVMMapVO> affinityGroups = _affinityGroupVMMapDao.listByInstanceId(vmId);
        if (affinityGroups.size() > 0) {
            s_logger.debug("Cleaning up VM from affinity groups after unmanaging");
            for (AffinityGroupVMMapVO map : affinityGroups) {
                _affinityGroupVMMapDao.expunge(map.getId());
            }
        }
    }

    /*
        Decrement VM resources and generate usage events after unmanaging VM
     */
    private void postProcessingUnmanageVM(UserVmVO vm) {
        ServiceOfferingVO offering = serviceOfferingDao.findById(vm.getServiceOfferingId());
        VMTemplateVO template = _templateDao.findByIdIncludingRemoved(vm.getTemplateId());
        // First generate a VM stop event if the VM was not stopped already
        boolean resourceNotDecremented = true;
        if (vm.getState() != State.Stopped) {
            UsageEventUtils.publishUsageEvent(EventTypes.EVENT_VM_STOP, vm.getAccountId(), vm.getDataCenterId(),
                    vm.getId(), vm.getHostName(), vm.getServiceOfferingId(), vm.getTemplateId(),
                    vm.getHypervisorType().toString(), VirtualMachine.class.getName(), vm.getUuid(), vm.isDisplayVm());
            resourceCountDecrement(vm.getAccountId(), vm.isDisplayVm(), offering, template);
            resourceNotDecremented = false;
        }

        // VM destroy usage event
        UsageEventUtils.publishUsageEvent(EventTypes.EVENT_VM_DESTROY, vm.getAccountId(), vm.getDataCenterId(),
                vm.getId(), vm.getHostName(), vm.getServiceOfferingId(), vm.getTemplateId(),
                vm.getHypervisorType().toString(), VirtualMachine.class.getName(), vm.getUuid(), vm.isDisplayVm());
        if (resourceNotDecremented) {
            resourceCountDecrement(vm.getAccountId(), vm.isDisplayVm(), offering, template);
        }
    }

    /*
        Decrement resources for volumes and generate usage event for ROOT volume after unmanaging VM.
        Usage events for DATA disks are published by the transition listener: @see VolumeStateListener#postStateTransitionEvent
     */
    private void postProcessingUnmanageVMVolumes(List<VolumeVO> volumes, UserVmVO vm) {
        for (VolumeVO volume : volumes) {
            if (volume.getVolumeType() == Volume.Type.ROOT) {
                //
                UsageEventUtils.publishUsageEvent(EventTypes.EVENT_VOLUME_DELETE, volume.getAccountId(), volume.getDataCenterId(), volume.getId(), volume.getName(),
                        Volume.class.getName(), volume.getUuid(), volume.isDisplayVolume());
            }
            _resourceLimitMgr.decrementVolumeResourceCount(vm.getAccountId(), volume.isDisplayVolume(), volume.getSize(), _diskOfferingDao.findById(volume.getDiskOfferingId()));
        }
    }

    private void checkUnmanagingVMOngoingVolumeSnapshots(UserVmVO vm) {
        s_logger.debug("Checking if there are any ongoing snapshots on the ROOT volumes associated with VM with ID " + vm.getId());
        if (checkStatusOfVolumeSnapshots(vm.getId(), Volume.Type.ROOT)) {
            throw new CloudRuntimeException("There is/are unbacked up snapshot(s) on ROOT volume, vm unmanage is not permitted, please try again later.");
        }
        s_logger.debug("Found no ongoing snapshots on volume of type ROOT, for the vm with id " + vm.getId());
    }

    private void checkUnmanagingVMVolumes(UserVmVO vm, List<VolumeVO> volumes) {
        for (VolumeVO volume : volumes) {
            if (volume.getInstanceId() == null || !volume.getInstanceId().equals(vm.getId())) {
                throw new CloudRuntimeException("Invalid state for volume with ID " + volume.getId() + " of VM " +
                        vm.getId() +": it is not attached to VM");
            } else if (volume.getVolumeType() != Volume.Type.ROOT && volume.getVolumeType() != Volume.Type.DATADISK) {
                throw new CloudRuntimeException("Invalid type for volume with ID " + volume.getId() +
                        ": ROOT or DATADISK expected but got " + volume.getVolumeType());
            }
        }
    }

    private LinkedHashMap<Integer, Long> getVmOvfNetworkMapping(DataCenter zone, Account owner, VirtualMachineTemplate template, Map<Integer, Long> vmNetworkMapping) throws InsufficientCapacityException, ResourceAllocationException {
        LinkedHashMap<Integer, Long> mapping = new LinkedHashMap<>();
        if (ImageFormat.OVA.equals(template.getFormat())) {
            List<OVFNetworkTO> OVFNetworkTOList =
                    templateDeployAsIsDetailsDao.listNetworkRequirementsByTemplateId(template.getId());
            if (CollectionUtils.isNotEmpty(OVFNetworkTOList)) {
                Network lastMappedNetwork = null;
                for (OVFNetworkTO OVFNetworkTO : OVFNetworkTOList) {
                    Long networkId = vmNetworkMapping.get(OVFNetworkTO.getInstanceID());
                    if (networkId == null && lastMappedNetwork == null) {
                        lastMappedNetwork = getNetworkForOvfNetworkMapping(zone, owner);
                    }
                    if (networkId == null) {
                        networkId = lastMappedNetwork.getId();
                    }
                    mapping.put(OVFNetworkTO.getInstanceID(), networkId);
                }
            }
        }
        return mapping;
    }

    private Network getNetworkForOvfNetworkMapping(DataCenter zone, Account owner) throws InsufficientCapacityException, ResourceAllocationException {
        Network network = null;
        if (zone.isSecurityGroupEnabled()) {
            network = _networkModel.getNetworkWithSGWithFreeIPs(zone.getId());
            if (network == null) {
                throw new InvalidParameterValueException("No network with security enabled is found in zone ID: " + zone.getUuid());
            }
        } else {
            network = getDefaultNetwork(zone, owner, true);
            if (network == null) {
                throw new InvalidParameterValueException(String.format("Default network not found for zone ID: %s and account ID: %s", zone.getUuid(), owner.getUuid()));
            }
        }
        return network;
    }

    private void collectVmDiskAndNetworkStatistics(Long vmId, State expectedState) {
        UserVmVO uservm = _vmDao.findById(vmId);
        if (uservm != null) {
            collectVmDiskAndNetworkStatistics(uservm, expectedState);
        } else {
            s_logger.info(String.format("Skip collecting vm %s disk and network statistics as it is not user vm", uservm));
        }
    }

    private void collectVmDiskAndNetworkStatistics(UserVm vm, State expectedState) {
        if (expectedState == null || expectedState == vm.getState()) {
            collectVmDiskStatistics(vm);
            collectVmNetworkStatistics(vm);
        } else {
            s_logger.warn(String.format("Skip collecting vm %s disk and network statistics as the expected vm state is %s but actual state is %s", vm, expectedState, vm.getState()));
        }
    }

    public Boolean getDestroyRootVolumeOnVmDestruction(Long domainId){
        return DestroyRootVolumeOnVmDestruction.valueIn(domainId);
    }

    private void setVncPasswordForKvmIfAvailable(Map<String, String> customParameters, UserVmVO vm) {
        if (customParameters.containsKey(VmDetailConstants.KVM_VNC_PASSWORD)
                && StringUtils.isNotEmpty(customParameters.get(VmDetailConstants.KVM_VNC_PASSWORD))) {
            vm.setVncPassword(customParameters.get(VmDetailConstants.KVM_VNC_PASSWORD));
        }
    }

    @Override
    public Map<Long, Boolean> getDiskOfferingSuitabilityForVm(long vmId, List<Long> diskOfferingIds) {
        return _itMgr.getDiskOfferingSuitabilityForVm(vmId, diskOfferingIds);
    }
}<|MERGE_RESOLUTION|>--- conflicted
+++ resolved
@@ -7130,28 +7130,15 @@
     protected void checkVolumesLimits(Account account, List<VolumeVO> volumes) throws ResourceAllocationException {
         Long totalVolumes = 0L;
         Long totalVolumesSize = 0L;
-<<<<<<< HEAD
-        Map<Long, Long> diskOfferingVolumeCountMap = new HashMap<>();
-        Map<Long, Long> diskOfferingSizeMap = new HashMap<>();
-=======
         Map<Long, List<String>> diskOfferingTagsMap = new HashMap<>();
         Map<String, Long> tagVolumeCountMap = new HashMap<>();
         Map<String, Long> tagSizeMap = new HashMap<>();
->>>>>>> 20a5555e
         for (VolumeVO volume : volumes) {
             if (!volume.isDisplay()) {
                 continue;
             }
             totalVolumes++;
             totalVolumesSize += volume.getSize();
-<<<<<<< HEAD
-            if (diskOfferingVolumeCountMap.containsKey(volume.getDiskOfferingId())) {
-                diskOfferingVolumeCountMap.put(volume.getDiskOfferingId(), diskOfferingVolumeCountMap.get(volume.getDiskOfferingId()) + 1);
-                diskOfferingSizeMap.put(volume.getDiskOfferingId(), diskOfferingSizeMap.get(volume.getDiskOfferingId()) + volume.getSize());
-            } else {
-                diskOfferingVolumeCountMap.put(volume.getDiskOfferingId(), 1L);
-                diskOfferingSizeMap.put(volume.getDiskOfferingId(), volume.getSize());
-=======
             if (!diskOfferingTagsMap.containsKey(volume.getDiskOfferingId())) {
                 diskOfferingTagsMap.put(volume.getDiskOfferingId(), _resourceLimitMgr.getResourceLimitStorageTags(
                         _diskOfferingDao.findById(volume.getDiskOfferingId())));
@@ -7165,23 +7152,13 @@
                     tagVolumeCountMap.put(tag, 1L);
                     tagSizeMap.put(tag, volume.getSize());
                 }
->>>>>>> 20a5555e
             }
         }
         _resourceLimitMgr.checkResourceLimit(account, ResourceType.volume, totalVolumes);
         _resourceLimitMgr.checkResourceLimit(account, ResourceType.primary_storage, totalVolumesSize);
-<<<<<<< HEAD
-        for (Long diskOfferingId : diskOfferingVolumeCountMap.keySet()) {
-            List<String> tags = resourceLimitService.getResourceLimitStorageTags(_diskOfferingDao.findById(diskOfferingId));
-            for (String tag : tags) {
-                resourceLimitService.checkResourceLimitWithTag(account, ResourceType.volume, tag, diskOfferingVolumeCountMap.get(diskOfferingId));
-                resourceLimitService.checkResourceLimitWithTag(account, ResourceType.primary_storage, tag, diskOfferingSizeMap.get(diskOfferingId));
-            }
-=======
         for (String tag : tagVolumeCountMap.keySet()) {
             resourceLimitService.checkResourceLimitWithTag(account, ResourceType.volume, tag, tagVolumeCountMap.get(tag));
             resourceLimitService.checkResourceLimitWithTag(account, ResourceType.primary_storage, tag, tagSizeMap.get(tag));
->>>>>>> 20a5555e
         }
     }
 
