// Licensed to the Apache Software Foundation (ASF) under one
// or more contributor license agreements.  See the NOTICE file
// distributed with this work for additional information
// regarding copyright ownership.  The ASF licenses this file
// to you under the Apache License, Version 2.0 (the
// "License"); you may not use this file except in compliance
// with the License.  You may obtain a copy of the License at
//
//   http://www.apache.org/licenses/LICENSE-2.0
//
// Unless required by applicable law or agreed to in writing,
// software distributed under the License is distributed on an
// "AS IS" BASIS, WITHOUT WARRANTIES OR CONDITIONS OF ANY
// KIND, either express or implied.  See the License for the
// specific language governing permissions and limitations
// under the License.
package com.cloud.vm;

import static com.cloud.utils.NumbersUtil.toHumanReadableSize;

import java.io.IOException;
import java.io.StringReader;
import java.io.UnsupportedEncodingException;
import java.net.URLDecoder;
import java.util.ArrayList;
import java.util.Arrays;
import java.util.Date;
import java.util.HashMap;
import java.util.LinkedHashMap;
import java.util.LinkedHashSet;
import java.util.List;
import java.util.Map;
import java.util.Map.Entry;
import java.util.Objects;
import java.util.Set;
import java.util.UUID;
import java.util.concurrent.ConcurrentHashMap;
import java.util.concurrent.ExecutorService;
import java.util.concurrent.Executors;
import java.util.concurrent.ScheduledExecutorService;
import java.util.concurrent.TimeUnit;
import java.util.regex.Matcher;
import java.util.regex.Pattern;
import java.util.stream.Collectors;
import java.util.stream.Stream;

import javax.inject.Inject;
import javax.naming.ConfigurationException;
import javax.xml.parsers.DocumentBuilder;
import javax.xml.parsers.DocumentBuilderFactory;
import javax.xml.parsers.ParserConfigurationException;

import org.apache.cloudstack.acl.ControlledEntity;
import org.apache.cloudstack.acl.ControlledEntity.ACLType;
import org.apache.cloudstack.acl.SecurityChecker.AccessType;
import org.apache.cloudstack.affinity.AffinityGroupService;
import org.apache.cloudstack.affinity.AffinityGroupVMMapVO;
import org.apache.cloudstack.affinity.AffinityGroupVO;
import org.apache.cloudstack.affinity.dao.AffinityGroupDao;
import org.apache.cloudstack.affinity.dao.AffinityGroupVMMapDao;
import org.apache.cloudstack.api.ApiConstants;
import org.apache.cloudstack.api.BaseCmd.HTTPMethod;
import org.apache.cloudstack.api.command.admin.vm.AssignVMCmd;
import org.apache.cloudstack.api.command.admin.vm.DeployVMCmdByAdmin;
import org.apache.cloudstack.api.command.admin.vm.RecoverVMCmd;
import org.apache.cloudstack.api.command.user.vm.AddNicToVMCmd;
import org.apache.cloudstack.api.command.user.vm.DeployVMCmd;
import org.apache.cloudstack.api.command.user.vm.DestroyVMCmd;
import org.apache.cloudstack.api.command.user.vm.RebootVMCmd;
import org.apache.cloudstack.api.command.user.vm.RemoveNicFromVMCmd;
import org.apache.cloudstack.api.command.user.vm.ResetVMPasswordCmd;
import org.apache.cloudstack.api.command.user.vm.ResetVMSSHKeyCmd;
import org.apache.cloudstack.api.command.user.vm.RestoreVMCmd;
import org.apache.cloudstack.api.command.user.vm.ScaleVMCmd;
import org.apache.cloudstack.api.command.user.vm.SecurityGroupAction;
import org.apache.cloudstack.api.command.user.vm.StartVMCmd;
import org.apache.cloudstack.api.command.user.vm.UpdateDefaultNicForVMCmd;
import org.apache.cloudstack.api.command.user.vm.UpdateVMCmd;
import org.apache.cloudstack.api.command.user.vm.UpdateVmNicIpCmd;
import org.apache.cloudstack.api.command.user.vm.UpgradeVMCmd;
import org.apache.cloudstack.api.command.user.vmgroup.CreateVMGroupCmd;
import org.apache.cloudstack.api.command.user.vmgroup.DeleteVMGroupCmd;
import org.apache.cloudstack.api.command.user.volume.ResizeVolumeCmd;
import org.apache.cloudstack.backup.Backup;
import org.apache.cloudstack.backup.BackupManager;
import org.apache.cloudstack.backup.dao.BackupDao;
import org.apache.cloudstack.context.CallContext;
import org.apache.cloudstack.engine.cloud.entity.api.VirtualMachineEntity;
import org.apache.cloudstack.engine.cloud.entity.api.db.dao.VMNetworkMapDao;
import org.apache.cloudstack.engine.orchestration.service.NetworkOrchestrationService;
import org.apache.cloudstack.engine.orchestration.service.VolumeOrchestrationService;
import org.apache.cloudstack.engine.service.api.OrchestrationService;
import org.apache.cloudstack.engine.subsystem.api.storage.DataStore;
import org.apache.cloudstack.engine.subsystem.api.storage.DataStoreManager;
import org.apache.cloudstack.engine.subsystem.api.storage.PrimaryDataStore;
import org.apache.cloudstack.engine.subsystem.api.storage.VolumeDataFactory;
import org.apache.cloudstack.engine.subsystem.api.storage.VolumeInfo;
import org.apache.cloudstack.engine.subsystem.api.storage.VolumeService;
import org.apache.cloudstack.engine.subsystem.api.storage.VolumeService.VolumeApiResult;
import org.apache.cloudstack.framework.async.AsyncCallFuture;
import org.apache.cloudstack.framework.config.ConfigKey;
import org.apache.cloudstack.framework.config.Configurable;
import org.apache.cloudstack.framework.config.dao.ConfigurationDao;
import org.apache.cloudstack.managed.context.ManagedContextRunnable;
import org.apache.cloudstack.query.QueryService;
import org.apache.cloudstack.storage.command.DeleteCommand;
import org.apache.cloudstack.storage.command.DettachCommand;
import org.apache.cloudstack.storage.datastore.db.PrimaryDataStoreDao;
import org.apache.cloudstack.storage.datastore.db.StoragePoolVO;
import org.apache.cloudstack.storage.datastore.db.TemplateDataStoreDao;
import org.apache.cloudstack.storage.datastore.db.TemplateDataStoreVO;
import org.apache.commons.codec.binary.Base64;
import org.apache.commons.collections.CollectionUtils;
import org.apache.commons.collections.MapUtils;
import org.apache.commons.lang3.StringUtils;
import org.apache.log4j.Logger;
import org.w3c.dom.Document;
import org.w3c.dom.Element;
import org.w3c.dom.NodeList;
import org.xml.sax.InputSource;
import org.xml.sax.SAXException;

import com.cloud.agent.AgentManager;
import com.cloud.agent.api.Answer;
import com.cloud.agent.api.Command;
import com.cloud.agent.api.GetVmDiskStatsAnswer;
import com.cloud.agent.api.GetVmDiskStatsCommand;
import com.cloud.agent.api.GetVmIpAddressCommand;
import com.cloud.agent.api.GetVmNetworkStatsAnswer;
import com.cloud.agent.api.GetVmNetworkStatsCommand;
import com.cloud.agent.api.GetVmStatsAnswer;
import com.cloud.agent.api.GetVmStatsCommand;
import com.cloud.agent.api.GetVolumeStatsAnswer;
import com.cloud.agent.api.GetVolumeStatsCommand;
import com.cloud.agent.api.ModifyTargetsCommand;
import com.cloud.agent.api.PvlanSetupCommand;
import com.cloud.agent.api.RestoreVMSnapshotAnswer;
import com.cloud.agent.api.RestoreVMSnapshotCommand;
import com.cloud.agent.api.StartAnswer;
import com.cloud.agent.api.VmDiskStatsEntry;
import com.cloud.agent.api.VmNetworkStatsEntry;
import com.cloud.agent.api.VmStatsEntry;
import com.cloud.agent.api.VolumeStatsEntry;
import com.cloud.agent.api.to.DiskTO;
import com.cloud.agent.api.to.NicTO;
import com.cloud.agent.api.to.VirtualMachineTO;
import com.cloud.agent.api.to.deployasis.OVFNetworkTO;
import com.cloud.agent.api.to.deployasis.OVFPropertyTO;
import com.cloud.agent.manager.Commands;
import com.cloud.alert.AlertManager;
import com.cloud.api.ApiDBUtils;
import com.cloud.api.query.dao.ServiceOfferingJoinDao;
import com.cloud.api.query.vo.ServiceOfferingJoinVO;
import com.cloud.capacity.Capacity;
import com.cloud.capacity.CapacityManager;
import com.cloud.configuration.Config;
import com.cloud.configuration.ConfigurationManager;
import com.cloud.configuration.Resource.ResourceType;
import com.cloud.dc.DataCenter;
import com.cloud.dc.DataCenter.NetworkType;
import com.cloud.dc.DataCenterVO;
import com.cloud.dc.DedicatedResourceVO;
import com.cloud.dc.HostPodVO;
import com.cloud.dc.Pod;
import com.cloud.dc.Vlan;
import com.cloud.dc.Vlan.VlanType;
import com.cloud.dc.VlanVO;
import com.cloud.dc.dao.ClusterDao;
import com.cloud.dc.dao.DataCenterDao;
import com.cloud.dc.dao.DedicatedResourceDao;
import com.cloud.dc.dao.HostPodDao;
import com.cloud.dc.dao.VlanDao;
import com.cloud.deploy.DataCenterDeployment;
import com.cloud.deploy.DeployDestination;
import com.cloud.deploy.DeploymentPlanner;
import com.cloud.deploy.DeploymentPlanner.ExcludeList;
import com.cloud.deploy.DeploymentPlanningManager;
import com.cloud.deploy.PlannerHostReservationVO;
import com.cloud.deploy.dao.PlannerHostReservationDao;
import com.cloud.deployasis.UserVmDeployAsIsDetailVO;
import com.cloud.deployasis.dao.TemplateDeployAsIsDetailsDao;
import com.cloud.deployasis.dao.UserVmDeployAsIsDetailsDao;
import com.cloud.domain.Domain;
import com.cloud.domain.DomainVO;
import com.cloud.domain.dao.DomainDao;
import com.cloud.event.ActionEvent;
import com.cloud.event.ActionEventUtils;
import com.cloud.event.EventTypes;
import com.cloud.event.UsageEventUtils;
import com.cloud.event.UsageEventVO;
import com.cloud.event.dao.UsageEventDao;
import com.cloud.exception.AffinityConflictException;
import com.cloud.exception.AgentUnavailableException;
import com.cloud.exception.CloudException;
import com.cloud.exception.ConcurrentOperationException;
import com.cloud.exception.InsufficientAddressCapacityException;
import com.cloud.exception.InsufficientCapacityException;
import com.cloud.exception.InsufficientServerCapacityException;
import com.cloud.exception.InvalidParameterValueException;
import com.cloud.exception.ManagementServerException;
import com.cloud.exception.OperationTimedoutException;
import com.cloud.exception.PermissionDeniedException;
import com.cloud.exception.ResourceAllocationException;
import com.cloud.exception.ResourceUnavailableException;
import com.cloud.exception.StorageUnavailableException;
import com.cloud.exception.UnsupportedServiceException;
import com.cloud.exception.VirtualMachineMigrationException;
import com.cloud.gpu.GPU;
import com.cloud.ha.HighAvailabilityManager;
import com.cloud.host.Host;
import com.cloud.host.HostVO;
import com.cloud.host.Status;
import com.cloud.host.dao.HostDao;
import com.cloud.hypervisor.Hypervisor;
import com.cloud.hypervisor.Hypervisor.HypervisorType;
import com.cloud.hypervisor.dao.HypervisorCapabilitiesDao;
import com.cloud.hypervisor.kvm.dpdk.DpdkHelper;
import com.cloud.network.IpAddressManager;
import com.cloud.network.Network;
import com.cloud.network.Network.IpAddresses;
import com.cloud.network.Network.Provider;
import com.cloud.network.Network.Service;
import com.cloud.network.NetworkModel;
import com.cloud.network.Networks.TrafficType;
import com.cloud.network.PhysicalNetwork;
import com.cloud.network.dao.FirewallRulesDao;
import com.cloud.network.dao.IPAddressDao;
import com.cloud.network.dao.IPAddressVO;
import com.cloud.network.dao.LoadBalancerVMMapDao;
import com.cloud.network.dao.LoadBalancerVMMapVO;
import com.cloud.network.dao.NetworkDao;
import com.cloud.network.dao.NetworkServiceMapDao;
import com.cloud.network.dao.NetworkVO;
import com.cloud.network.dao.PhysicalNetworkDao;
import com.cloud.network.element.UserDataServiceProvider;
import com.cloud.network.guru.NetworkGuru;
import com.cloud.network.lb.LoadBalancingRulesManager;
import com.cloud.network.router.VpcVirtualNetworkApplianceManager;
import com.cloud.network.rules.FirewallManager;
import com.cloud.network.rules.FirewallRuleVO;
import com.cloud.network.rules.PortForwardingRuleVO;
import com.cloud.network.rules.RulesManager;
import com.cloud.network.rules.dao.PortForwardingRulesDao;
import com.cloud.network.security.SecurityGroup;
import com.cloud.network.security.SecurityGroupManager;
import com.cloud.network.security.dao.SecurityGroupDao;
import com.cloud.network.vpc.VpcManager;
import com.cloud.offering.DiskOffering;
import com.cloud.offering.NetworkOffering;
import com.cloud.offering.NetworkOffering.Availability;
import com.cloud.offering.ServiceOffering;
import com.cloud.offerings.NetworkOfferingVO;
import com.cloud.offerings.dao.NetworkOfferingDao;
import com.cloud.org.Cluster;
import com.cloud.org.Grouping;
import com.cloud.resource.ResourceManager;
import com.cloud.resource.ResourceState;
import com.cloud.server.ManagementService;
import com.cloud.server.ResourceTag;
import com.cloud.service.ServiceOfferingVO;
import com.cloud.service.dao.ServiceOfferingDao;
import com.cloud.service.dao.ServiceOfferingDetailsDao;
import com.cloud.storage.DataStoreRole;
import com.cloud.storage.DiskOfferingVO;
import com.cloud.storage.GuestOSCategoryVO;
import com.cloud.storage.GuestOSVO;
import com.cloud.storage.ScopeType;
import com.cloud.storage.Snapshot;
import com.cloud.storage.SnapshotVO;
import com.cloud.storage.Storage;
import com.cloud.storage.Storage.ImageFormat;
import com.cloud.storage.Storage.StoragePoolType;
import com.cloud.storage.Storage.TemplateType;
import com.cloud.storage.StorageManager;
import com.cloud.storage.StoragePool;
import com.cloud.storage.StoragePoolStatus;
import com.cloud.storage.VMTemplateStorageResourceAssoc;
import com.cloud.storage.VMTemplateVO;
import com.cloud.storage.VMTemplateZoneVO;
import com.cloud.storage.Volume;
import com.cloud.storage.VolumeApiService;
import com.cloud.storage.VolumeVO;
import com.cloud.storage.dao.DiskOfferingDao;
import com.cloud.storage.dao.GuestOSCategoryDao;
import com.cloud.storage.dao.GuestOSDao;
import com.cloud.storage.dao.SnapshotDao;
import com.cloud.storage.dao.VMTemplateDao;
import com.cloud.storage.dao.VMTemplateZoneDao;
import com.cloud.storage.dao.VolumeDao;
import com.cloud.tags.ResourceTagVO;
import com.cloud.tags.dao.ResourceTagDao;
import com.cloud.template.TemplateApiService;
import com.cloud.template.TemplateManager;
import com.cloud.template.VirtualMachineTemplate;
import com.cloud.user.Account;
import com.cloud.user.AccountManager;
import com.cloud.user.AccountService;
import com.cloud.user.ResourceLimitService;
import com.cloud.user.SSHKeyPair;
import com.cloud.user.SSHKeyPairVO;
import com.cloud.user.User;
import com.cloud.user.UserStatisticsVO;
import com.cloud.user.UserVO;
import com.cloud.user.VmDiskStatisticsVO;
import com.cloud.user.dao.AccountDao;
import com.cloud.user.dao.SSHKeyPairDao;
import com.cloud.user.dao.UserDao;
import com.cloud.user.dao.UserStatisticsDao;
import com.cloud.user.dao.VmDiskStatisticsDao;
import com.cloud.uservm.UserVm;
import com.cloud.utils.DateUtil;
import com.cloud.utils.Journal;
import com.cloud.utils.NumbersUtil;
import com.cloud.utils.Pair;
import com.cloud.utils.component.ManagerBase;
import com.cloud.utils.concurrency.NamedThreadFactory;
import com.cloud.utils.crypt.DBEncryptionUtil;
import com.cloud.utils.crypt.RSAHelper;
import com.cloud.utils.db.DB;
import com.cloud.utils.db.EntityManager;
import com.cloud.utils.db.GlobalLock;
import com.cloud.utils.db.SearchCriteria;
import com.cloud.utils.db.Transaction;
import com.cloud.utils.db.TransactionCallbackNoReturn;
import com.cloud.utils.db.TransactionCallbackWithException;
import com.cloud.utils.db.TransactionCallbackWithExceptionNoReturn;
import com.cloud.utils.db.TransactionStatus;
import com.cloud.utils.db.UUIDManager;
import com.cloud.utils.exception.CloudRuntimeException;
import com.cloud.utils.exception.ExecutionException;
import com.cloud.utils.fsm.NoTransitionException;
import com.cloud.utils.net.NetUtils;
import com.cloud.vm.VirtualMachine.State;
import com.cloud.vm.dao.DomainRouterDao;
import com.cloud.vm.dao.InstanceGroupDao;
import com.cloud.vm.dao.InstanceGroupVMMapDao;
import com.cloud.vm.dao.NicDao;
import com.cloud.vm.dao.NicExtraDhcpOptionDao;
import com.cloud.vm.dao.UserVmDao;
import com.cloud.vm.dao.UserVmDetailsDao;
import com.cloud.vm.dao.VMInstanceDao;
import com.cloud.vm.snapshot.VMSnapshotManager;
import com.cloud.vm.snapshot.VMSnapshotVO;
import com.cloud.vm.snapshot.dao.VMSnapshotDao;

import static com.cloud.configuration.ConfigurationManagerImpl.VM_USERDATA_MAX_LENGTH;

public class UserVmManagerImpl extends ManagerBase implements UserVmManager, VirtualMachineGuru, UserVmService, Configurable {
    private static final Logger s_logger = Logger.getLogger(UserVmManagerImpl.class);

    /**
     * The number of seconds to wait before timing out when trying to acquire a global lock.
     */
    private static final int ACQUIRE_GLOBAL_LOCK_TIMEOUT_FOR_COOPERATION = 3;

    private static final long GiB_TO_BYTES = 1024 * 1024 * 1024;

    @Inject
    private EntityManager _entityMgr;
    @Inject
    private HostDao _hostDao;
    @Inject
    private ServiceOfferingDao _offeringDao;
    @Inject
    private DiskOfferingDao _diskOfferingDao;
    @Inject
    private VMTemplateDao _templateDao;
    @Inject
    private VMTemplateZoneDao _templateZoneDao;
    @Inject
    private TemplateDataStoreDao _templateStoreDao;
    @Inject
    private DomainDao _domainDao;
    @Inject
    private UserVmDao _vmDao;
    @Inject
    private VolumeDao _volsDao;
    @Inject
    private DataCenterDao _dcDao;
    @Inject
    private FirewallRulesDao _rulesDao;
    @Inject
    private LoadBalancerVMMapDao _loadBalancerVMMapDao;
    @Inject
    private PortForwardingRulesDao _portForwardingDao;
    @Inject
    private IPAddressDao _ipAddressDao;
    @Inject
    private HostPodDao _podDao;
    @Inject
    private NetworkModel _networkModel;
    @Inject
    private NetworkOrchestrationService _networkMgr;
    @Inject
    private AgentManager _agentMgr;
    @Inject
    private ConfigurationManager _configMgr;
    @Inject
    private AccountDao _accountDao;
    @Inject
    private UserDao _userDao;
    @Inject
    private SnapshotDao _snapshotDao;
    @Inject
    private GuestOSDao _guestOSDao;
    @Inject
    private HighAvailabilityManager _haMgr;
    @Inject
    private AlertManager _alertMgr;
    @Inject
    private AccountManager _accountMgr;
    @Inject
    private AccountService _accountService;
    @Inject
    private ClusterDao _clusterDao;
    @Inject
    private PrimaryDataStoreDao _storagePoolDao;
    @Inject
    private SecurityGroupManager _securityGroupMgr;
    @Inject
    private ServiceOfferingDao _serviceOfferingDao;
    @Inject
    private NetworkOfferingDao _networkOfferingDao;
    @Inject
    private InstanceGroupDao _vmGroupDao;
    @Inject
    private InstanceGroupVMMapDao _groupVMMapDao;
    @Inject
    private VirtualMachineManager _itMgr;
    @Inject
    private NetworkDao _networkDao;
    @Inject
    private NicDao _nicDao;
    @Inject
    private RulesManager _rulesMgr;
    @Inject
    private LoadBalancingRulesManager _lbMgr;
    @Inject
    private SSHKeyPairDao _sshKeyPairDao;
    @Inject
    private UserVmDetailsDao userVmDetailsDao;
    @Inject
    private HypervisorCapabilitiesDao _hypervisorCapabilitiesDao;
    @Inject
    private SecurityGroupDao _securityGroupDao;
    @Inject
    private CapacityManager _capacityMgr;
    @Inject
    private VMInstanceDao _vmInstanceDao;
    @Inject
    private ResourceLimitService _resourceLimitMgr;
    @Inject
    private FirewallManager _firewallMgr;
    @Inject
    private ResourceManager _resourceMgr;
    @Inject
    private NetworkServiceMapDao _ntwkSrvcDao;
    @Inject
    private PhysicalNetworkDao _physicalNetworkDao;
    @Inject
    private VpcManager _vpcMgr;
    @Inject
    private TemplateManager _templateMgr;
    @Inject
    private GuestOSCategoryDao _guestOSCategoryDao;
    @Inject
    private UsageEventDao _usageEventDao;
    @Inject
    private VmDiskStatisticsDao _vmDiskStatsDao;
    @Inject
    private VMSnapshotDao _vmSnapshotDao;
    @Inject
    private VMSnapshotManager _vmSnapshotMgr;
    @Inject
    private AffinityGroupVMMapDao _affinityGroupVMMapDao;
    @Inject
    private AffinityGroupDao _affinityGroupDao;
    @Inject
    private DedicatedResourceDao _dedicatedDao;
    @Inject
    private AffinityGroupService _affinityGroupService;
    @Inject
    private PlannerHostReservationDao _plannerHostReservationDao;
    @Inject
    private ServiceOfferingDetailsDao serviceOfferingDetailsDao;
    @Inject
    private UserStatisticsDao _userStatsDao;
    @Inject
    private VlanDao _vlanDao;
    @Inject
    private VolumeService _volService;
    @Inject
    private VolumeDataFactory volFactory;
    @Inject
    private UUIDManager _uuidMgr;
    @Inject
    private DeploymentPlanningManager _planningMgr;
    @Inject
    private VolumeApiService _volumeService;
    @Inject
    private DataStoreManager _dataStoreMgr;
    @Inject
    private VpcVirtualNetworkApplianceManager _virtualNetAppliance;
    @Inject
    private DomainRouterDao _routerDao;
    @Inject
    private VMNetworkMapDao _vmNetworkMapDao;
    @Inject
    private IpAddressManager _ipAddrMgr;
    @Inject
    private NicExtraDhcpOptionDao _nicExtraDhcpOptionDao;
    @Inject
    private TemplateApiService _tmplService;
    @Inject
    private ConfigurationDao _configDao;
    @Inject
    private DpdkHelper dpdkHelper;
    @Inject
    private ResourceTagDao resourceTagDao;
    @Inject
    private TemplateDeployAsIsDetailsDao templateDeployAsIsDetailsDao;
    @Inject
    private UserVmDeployAsIsDetailsDao userVmDeployAsIsDetailsDao;
    @Inject
    private StorageManager storageManager;
    @Inject
    private ServiceOfferingJoinDao serviceOfferingJoinDao;
    @Inject
    private BackupDao backupDao;
    @Inject
    private BackupManager backupManager;

    private ScheduledExecutorService _executor = null;
    private ScheduledExecutorService _vmIpFetchExecutor = null;
    private int _expungeInterval;
    private int _expungeDelay;
    private boolean _dailyOrHourly = false;
    private int capacityReleaseInterval;
    private ExecutorService _vmIpFetchThreadExecutor;


    private String _instance;
    private boolean _instanceNameFlag;
    private int _scaleRetry;
    private Map<Long, VmAndCountDetails> vmIdCountMap = new ConcurrentHashMap<>();

    private static final int MAX_HTTP_GET_LENGTH = 2 * MAX_USER_DATA_LENGTH_BYTES;
    private static final int NUM_OF_2K_BLOCKS = 512;
    private static final int MAX_HTTP_POST_LENGTH = NUM_OF_2K_BLOCKS * MAX_USER_DATA_LENGTH_BYTES;

    @Inject
    private OrchestrationService _orchSrvc;

    @Inject
    private VolumeOrchestrationService volumeMgr;

    @Inject
    private ManagementService _mgr;

    private static final ConfigKey<Integer> VmIpFetchWaitInterval = new ConfigKey<Integer>("Advanced", Integer.class, "externaldhcp.vmip.retrieval.interval", "180",
            "Wait Interval (in seconds) for shared network vm dhcp ip addr fetch for next iteration ", true);

    private static final ConfigKey<Integer> VmIpFetchTrialMax = new ConfigKey<Integer>("Advanced", Integer.class, "externaldhcp.vmip.max.retry", "10",
            "The max number of retrieval times for shared entwork vm dhcp ip fetch, in case of failures", true);

    private static final ConfigKey<Integer> VmIpFetchThreadPoolMax = new ConfigKey<Integer>("Advanced", Integer.class, "externaldhcp.vmipFetch.threadPool.max", "10",
            "number of threads for fetching vms ip address", true);

    private static final ConfigKey<Integer> VmIpFetchTaskWorkers = new ConfigKey<Integer>("Advanced", Integer.class, "externaldhcp.vmipfetchtask.workers", "10",
            "number of worker threads for vm ip fetch task ", true);

    private static final ConfigKey<Boolean> AllowDeployVmIfGivenHostFails = new ConfigKey<Boolean>("Advanced", Boolean.class, "allow.deploy.vm.if.deploy.on.given.host.fails", "false",
            "allow vm to deploy on different host if vm fails to deploy on the given host ", true);

    private static final ConfigKey<Boolean> EnableAdditionalVmConfig = new ConfigKey<>("Advanced", Boolean.class,
            "enable.additional.vm.configuration", "false", "allow additional arbitrary configuration to vm", true, ConfigKey.Scope.Account);

    private static final ConfigKey<String> KvmAdditionalConfigAllowList = new ConfigKey<>("Advanced", String.class,
            "allow.additional.vm.configuration.list.kvm", "", "Comma separated list of allowed additional configuration options.", true);

    private static final ConfigKey<String> XenServerAdditionalConfigAllowList = new ConfigKey<>("Advanced", String.class,
            "allow.additional.vm.configuration.list.xenserver", "", "Comma separated list of allowed additional configuration options", true);

    private static final ConfigKey<String> VmwareAdditionalConfigAllowList = new ConfigKey<>("Advanced", String.class,
            "allow.additional.vm.configuration.list.vmware", "", "Comma separated list of allowed additional configuration options.", true);

    private static final ConfigKey<Boolean> VmDestroyForcestop = new ConfigKey<Boolean>("Advanced", Boolean.class, "vm.destroy.forcestop", "false",
            "On destroy, force-stop takes this value ", true);

    public static final List<HypervisorType> VM_STORAGE_MIGRATION_SUPPORTING_HYPERVISORS = new ArrayList<>(Arrays.asList(
            HypervisorType.KVM,
            HypervisorType.VMware,
            HypervisorType.XenServer,
            HypervisorType.Simulator
    ));

    @Override
    public UserVmVO getVirtualMachine(long vmId) {
        return _vmDao.findById(vmId);
    }

    @Override
    public List<? extends UserVm> getVirtualMachines(long hostId) {
        return _vmDao.listByHostId(hostId);
    }

    private void resourceLimitCheck(Account owner, Boolean displayVm, Long cpu, Long memory) throws ResourceAllocationException {
        _resourceLimitMgr.checkResourceLimit(owner, ResourceType.user_vm, displayVm);
        _resourceLimitMgr.checkResourceLimit(owner, ResourceType.cpu, displayVm, cpu);
        _resourceLimitMgr.checkResourceLimit(owner, ResourceType.memory, displayVm, memory);
    }

    protected void resourceCountIncrement(long accountId, Boolean displayVm, Long cpu, Long memory) {
        if (! VirtualMachineManager.ResoureCountRunningVMsonly.value()) {
            _resourceLimitMgr.incrementResourceCount(accountId, ResourceType.user_vm, displayVm);
            _resourceLimitMgr.incrementResourceCount(accountId, ResourceType.cpu, displayVm, cpu);
            _resourceLimitMgr.incrementResourceCount(accountId, ResourceType.memory, displayVm, memory);
        }
    }

    protected void resourceCountDecrement(long accountId, Boolean displayVm, Long cpu, Long memory) {
        if (! VirtualMachineManager.ResoureCountRunningVMsonly.value()) {
            _resourceLimitMgr.decrementResourceCount(accountId, ResourceType.user_vm, displayVm);
            _resourceLimitMgr.decrementResourceCount(accountId, ResourceType.cpu, displayVm, cpu);
            _resourceLimitMgr.decrementResourceCount(accountId, ResourceType.memory, displayVm, memory);
        }
    }

    public class VmAndCountDetails {
        long vmId;
        int  retrievalCount = VmIpFetchTrialMax.value();


        public VmAndCountDetails() {
        }

        public VmAndCountDetails (long vmId, int retrievalCount) {
            this.vmId = vmId;
            this.retrievalCount = retrievalCount;
        }

        public VmAndCountDetails (long vmId) {
            this.vmId = vmId;
        }

        public int getRetrievalCount() {
            return retrievalCount;
        }

        public void setRetrievalCount(int retrievalCount) {
            this.retrievalCount = retrievalCount;
        }

        public long getVmId() {
            return vmId;
        }

        public void setVmId(long vmId) {
            this.vmId = vmId;
        }

        public void decrementCount() {
            this.retrievalCount--;

        }
    }

    private class VmIpAddrFetchThread extends ManagedContextRunnable {


        long nicId;
        long vmId;
        String vmName;
        boolean isWindows;
        Long hostId;
        String networkCidr;

        public VmIpAddrFetchThread(long vmId, long nicId, String instanceName, boolean windows, Long hostId, String networkCidr) {
            this.vmId = vmId;
            this.nicId = nicId;
            this.vmName = instanceName;
            this.isWindows = windows;
            this.hostId = hostId;
            this.networkCidr = networkCidr;
        }

        @Override
        protected void runInContext() {
            GetVmIpAddressCommand cmd = new GetVmIpAddressCommand(vmName, networkCidr, isWindows);
            boolean decrementCount = true;

            try {
                s_logger.debug("Trying for vm "+ vmId +" nic Id "+nicId +" ip retrieval ...");
                Answer answer = _agentMgr.send(hostId, cmd);
                NicVO nic = _nicDao.findById(nicId);
                if (answer.getResult()) {
                    String vmIp = answer.getDetails();

                    if (NetUtils.isValidIp4(vmIp)) {
                        // set this vm ip addr in vm nic.
                        if (nic != null) {
                            nic.setIPv4Address(vmIp);
                            _nicDao.update(nicId, nic);
                            s_logger.debug("Vm "+ vmId +" IP "+vmIp +" got retrieved successfully");
                            vmIdCountMap.remove(nicId);
                            decrementCount = false;
                            ActionEventUtils.onActionEvent(User.UID_SYSTEM, Account.ACCOUNT_ID_SYSTEM,
                                    Domain.ROOT_DOMAIN, EventTypes.EVENT_NETWORK_EXTERNAL_DHCP_VM_IPFETCH,
                                    "VM " + vmId + " nic id " + nicId + " ip address " + vmIp + " got fetched successfully");
                        }
                    }
                } else {
                    //previously vm has ip and nic table has ip address. After vm restart or stop/start
                    //if vm doesnot get the ip then set the ip in nic table to null
                    if (nic.getIPv4Address() != null) {
                        nic.setIPv4Address(null);
                        _nicDao.update(nicId, nic);
                    }
                    if (answer.getDetails() != null) {
                        s_logger.debug("Failed to get vm ip for Vm "+ vmId + answer.getDetails());
                    }
                }
            } catch (OperationTimedoutException e) {
                s_logger.warn("Timed Out", e);
            } catch (AgentUnavailableException e) {
                s_logger.warn("Agent Unavailable ", e);
            } finally {
                if (decrementCount) {
                    VmAndCountDetails vmAndCount = vmIdCountMap.get(nicId);
                    vmAndCount.decrementCount();
                    s_logger.debug("Ip is not retrieved for VM " + vmId +" nic "+nicId + " ... decremented count to "+vmAndCount.getRetrievalCount());
                    vmIdCountMap.put(nicId, vmAndCount);
                }
            }
        }
    }

    @Override
    @ActionEvent(eventType = EventTypes.EVENT_VM_RESETPASSWORD, eventDescription = "resetting Vm password", async = true)
    public UserVm resetVMPassword(ResetVMPasswordCmd cmd, String password) throws ResourceUnavailableException, InsufficientCapacityException {
        Account caller = CallContext.current().getCallingAccount();
        Long vmId = cmd.getId();
        UserVmVO userVm = _vmDao.findById(cmd.getId());

        // Do parameters input validation
        if (userVm == null) {
            throw new InvalidParameterValueException("unable to find a virtual machine with id " + cmd.getId());
        }

        _vmDao.loadDetails(userVm);

        VMTemplateVO template = _templateDao.findByIdIncludingRemoved(userVm.getTemplateId());
        if (template == null || !template.isEnablePassword()) {
            throw new InvalidParameterValueException("Fail to reset password for the virtual machine, the template is not password enabled");
        }

        if (userVm.getState() == State.Error || userVm.getState() == State.Expunging) {
            s_logger.error("vm is not in the right state: " + vmId);
            throw new InvalidParameterValueException("Vm with id " + vmId + " is not in the right state");
        }

        if (userVm.getState() != State.Stopped) {
            s_logger.error("vm is not in the right state: " + vmId);
            throw new InvalidParameterValueException("Vm " + userVm + " should be stopped to do password reset");
        }

        _accountMgr.checkAccess(caller, null, true, userVm);

        boolean result = resetVMPasswordInternal(vmId, password);

        if (result) {
            userVm.setPassword(password);
        } else {
            throw new CloudRuntimeException("Failed to reset password for the virtual machine ");
        }

        return userVm;
    }

    private boolean resetVMPasswordInternal(Long vmId, String password) throws ResourceUnavailableException, InsufficientCapacityException {
        Long userId = CallContext.current().getCallingUserId();
        VMInstanceVO vmInstance = _vmDao.findById(vmId);

        if (password == null || password.equals("")) {
            return false;
        }

        VMTemplateVO template = _templateDao.findByIdIncludingRemoved(vmInstance.getTemplateId());
        if (template.isEnablePassword()) {
            Nic defaultNic = _networkModel.getDefaultNic(vmId);
            if (defaultNic == null) {
                s_logger.error("Unable to reset password for vm " + vmInstance + " as the instance doesn't have default nic");
                return false;
            }

            Network defaultNetwork = _networkDao.findById(defaultNic.getNetworkId());
            NicProfile defaultNicProfile = new NicProfile(defaultNic, defaultNetwork, null, null, null, _networkModel.isSecurityGroupSupportedInNetwork(defaultNetwork),
                    _networkModel.getNetworkTag(template.getHypervisorType(), defaultNetwork));
            VirtualMachineProfile vmProfile = new VirtualMachineProfileImpl(vmInstance);
            vmProfile.setParameter(VirtualMachineProfile.Param.VmPassword, password);

            UserDataServiceProvider element = _networkMgr.getPasswordResetProvider(defaultNetwork);
            if (element == null) {
                throw new CloudRuntimeException("Can't find network element for " + Service.UserData.getName() + " provider needed for password reset");
            }

            boolean result = element.savePassword(defaultNetwork, defaultNicProfile, vmProfile);

            // Need to reboot the virtual machine so that the password gets
            // redownloaded from the DomR, and reset on the VM
            if (!result) {
                s_logger.debug("Failed to reset password for the virtual machine; no need to reboot the vm");
                return false;
            } else {
                final UserVmVO userVm = _vmDao.findById(vmId);
                _vmDao.loadDetails(userVm);
                // update the password in vm_details table too
                // Check if an SSH key pair was selected for the instance and if so
                // use it to encrypt & save the vm password
                encryptAndStorePassword(userVm, password);

                if (vmInstance.getState() == State.Stopped) {
                    s_logger.debug("Vm " + vmInstance + " is stopped, not rebooting it as a part of password reset");
                    return true;
                }

                if (rebootVirtualMachine(userId, vmId, false, false) == null) {
                    s_logger.warn("Failed to reboot the vm " + vmInstance);
                    return false;
                } else {
                    s_logger.debug("Vm " + vmInstance + " is rebooted successfully as a part of password reset");
                    return true;
                }
            }
        } else {
            if (s_logger.isDebugEnabled()) {
                s_logger.debug("Reset password called for a vm that is not using a password enabled template");
            }
            return false;
        }
    }

    @Override
    @ActionEvent(eventType = EventTypes.EVENT_VM_RESETSSHKEY, eventDescription = "resetting Vm SSHKey", async = true)
    public UserVm resetVMSSHKey(ResetVMSSHKeyCmd cmd) throws ResourceUnavailableException, InsufficientCapacityException {

        Account caller = CallContext.current().getCallingAccount();
        Account owner = _accountMgr.finalizeOwner(caller, cmd.getAccountName(), cmd.getDomainId(), cmd.getProjectId());
        Long vmId = cmd.getId();

        UserVmVO userVm = _vmDao.findById(cmd.getId());
        if (userVm == null) {
            throw new InvalidParameterValueException("unable to find a virtual machine by id" + cmd.getId());
        }

        _vmDao.loadDetails(userVm);
        VMTemplateVO template = _templateDao.findByIdIncludingRemoved(userVm.getTemplateId());

        // Do parameters input validation

        if (userVm.getState() == State.Error || userVm.getState() == State.Expunging) {
            s_logger.error("vm is not in the right state: " + vmId);
            throw new InvalidParameterValueException("Vm with specified id is not in the right state");
        }
        if (userVm.getState() != State.Stopped) {
            s_logger.error("vm is not in the right state: " + vmId);
            throw new InvalidParameterValueException("Vm " + userVm + " should be stopped to do SSH Key reset");
        }

        SSHKeyPairVO s = _sshKeyPairDao.findByName(owner.getAccountId(), owner.getDomainId(), cmd.getName());
        if (s == null) {
            throw new InvalidParameterValueException("A key pair with name '" + cmd.getName() + "' does not exist for account " + owner.getAccountName()
            + " in specified domain id");
        }

        _accountMgr.checkAccess(caller, null, true, userVm);

        String sshPublicKey = s.getPublicKey();

        boolean result = resetVMSSHKeyInternal(vmId, sshPublicKey);

        if (!result) {
            throw new CloudRuntimeException("Failed to reset SSH Key for the virtual machine ");
        }

        removeEncryptedPasswordFromUserVmVoDetails(userVm);

        return userVm;
    }

    protected void removeEncryptedPasswordFromUserVmVoDetails(UserVmVO userVmVo) {
        Map<String, String> details = userVmVo.getDetails();
        details.remove(VmDetailConstants.ENCRYPTED_PASSWORD);
        userVmVo.setDetails(details);
        _vmDao.saveDetails(userVmVo);
    }

    private boolean resetVMSSHKeyInternal(Long vmId, String sshPublicKey) throws ResourceUnavailableException, InsufficientCapacityException {
        Long userId = CallContext.current().getCallingUserId();
        VMInstanceVO vmInstance = _vmDao.findById(vmId);

        VMTemplateVO template = _templateDao.findByIdIncludingRemoved(vmInstance.getTemplateId());
        Nic defaultNic = _networkModel.getDefaultNic(vmId);
        if (defaultNic == null) {
            s_logger.error("Unable to reset SSH Key for vm " + vmInstance + " as the instance doesn't have default nic");
            return false;
        }

        Network defaultNetwork = _networkDao.findById(defaultNic.getNetworkId());
        NicProfile defaultNicProfile = new NicProfile(defaultNic, defaultNetwork, null, null, null, _networkModel.isSecurityGroupSupportedInNetwork(defaultNetwork),
                _networkModel.getNetworkTag(template.getHypervisorType(), defaultNetwork));

        VirtualMachineProfile vmProfile = new VirtualMachineProfileImpl(vmInstance);

        UserDataServiceProvider element = _networkMgr.getSSHKeyResetProvider(defaultNetwork);
        if (element == null) {
            throw new CloudRuntimeException("Can't find network element for " + Service.UserData.getName() + " provider needed for SSH Key reset");
        }
        boolean result = element.saveSSHKey(defaultNetwork, defaultNicProfile, vmProfile, sshPublicKey);

        // Need to reboot the virtual machine so that the password gets redownloaded from the DomR, and reset on the VM
        if (!result) {
            s_logger.debug("Failed to reset SSH Key for the virtual machine; no need to reboot the vm");
            return false;
        } else {
            final UserVmVO userVm = _vmDao.findById(vmId);
            _vmDao.loadDetails(userVm);
            userVm.setDetail(VmDetailConstants.SSH_PUBLIC_KEY, sshPublicKey);
            _vmDao.saveDetails(userVm);

            if (vmInstance.getState() == State.Stopped) {
                s_logger.debug("Vm " + vmInstance + " is stopped, not rebooting it as a part of SSH Key reset");
                return true;
            }
            if (rebootVirtualMachine(userId, vmId, false, false) == null) {
                s_logger.warn("Failed to reboot the vm " + vmInstance);
                return false;
            } else {
                s_logger.debug("Vm " + vmInstance + " is rebooted successfully as a part of SSH Key reset");
                return true;
            }
        }
    }

    @Override
    public boolean stopVirtualMachine(long userId, long vmId) {
        boolean status = false;
        if (s_logger.isDebugEnabled()) {
            s_logger.debug("Stopping vm=" + vmId);
        }
        UserVmVO vm = _vmDao.findById(vmId);
        if (vm == null || vm.getRemoved() != null) {
            if (s_logger.isDebugEnabled()) {
                s_logger.debug("VM is either removed or deleted.");
            }
            return true;
        }

        _userDao.findById(userId);
        try {
            VirtualMachineEntity vmEntity = _orchSrvc.getVirtualMachine(vm.getUuid());
            status = vmEntity.stop(Long.toString(userId));
        } catch (ResourceUnavailableException e) {
            s_logger.debug("Unable to stop due to ", e);
            status = false;
        } catch (CloudException e) {
            throw new CloudRuntimeException("Unable to contact the agent to stop the virtual machine " + vm, e);
        }
        return status;
    }

    private UserVm rebootVirtualMachine(long userId, long vmId, boolean enterSetup, boolean forced) throws InsufficientCapacityException, ResourceUnavailableException {
        UserVmVO vm = _vmDao.findById(vmId);

        if (s_logger.isTraceEnabled()) {
            s_logger.trace(String.format("reboot %s with enterSetup set to %s", vm.getInstanceName(), Boolean.toString(enterSetup)));
        }

        if (vm == null || vm.getState() == State.Destroyed || vm.getState() == State.Expunging || vm.getRemoved() != null) {
            s_logger.warn("Vm id=" + vmId + " doesn't exist");
            return null;
        }

        if (vm.getState() == State.Running && vm.getHostId() != null) {
            collectVmDiskAndNetworkStatistics(vm, State.Running);

            if (forced) {
                Host vmOnHost = _hostDao.findById(vm.getHostId());
                if (vmOnHost == null || vmOnHost.getResourceState() != ResourceState.Enabled || vmOnHost.getStatus() != Status.Up ) {
                    throw new CloudRuntimeException("Unable to force reboot the VM as the host: " + vm.getHostId() + " is not in the right state");
                }
                return forceRebootVirtualMachine(vmId, vm.getHostId(), enterSetup);
            }

            DataCenterVO dc = _dcDao.findById(vm.getDataCenterId());
            try {
                if (dc.getNetworkType() == DataCenter.NetworkType.Advanced) {
                    //List all networks of vm
                    List<Long> vmNetworks = _vmNetworkMapDao.getNetworks(vmId);
                    List<DomainRouterVO> routers = new ArrayList<DomainRouterVO>();
                    //List the stopped routers
                    for(long vmNetworkId : vmNetworks) {
                        List<DomainRouterVO> router = _routerDao.listStopped(vmNetworkId);
                        routers.addAll(router);
                    }
                    //A vm may not have many nics attached and even fewer routers might be stopped (only in exceptional cases)
                    //Safe to start the stopped router serially, this is consistent with the way how multiple networks are added to vm during deploy
                    //and routers are started serially ,may revisit to make this process parallel
                    for(DomainRouterVO routerToStart : routers) {
                        s_logger.warn("Trying to start router " + routerToStart.getInstanceName() + " as part of vm: " + vm.getInstanceName() + " reboot");
                        _virtualNetAppliance.startRouter(routerToStart.getId(),true);
                    }
                }
            } catch (ConcurrentOperationException e) {
                throw new CloudRuntimeException("Concurrent operations on starting router. " + e);
            } catch (Exception ex){
                throw new CloudRuntimeException("Router start failed due to" + ex);
            } finally {
                if (s_logger.isInfoEnabled()) {
                    s_logger.info(String.format("Rebooting vm %s%s.", vm.getInstanceName(), enterSetup? " entering hardware setup menu" : " as is"));
                }
                Map<VirtualMachineProfile.Param,Object> params = null;
                if (enterSetup) {
                    params = new HashMap();
                    params.put(VirtualMachineProfile.Param.BootIntoSetup, Boolean.TRUE);
                    if (s_logger.isTraceEnabled()) {
                        s_logger.trace(String.format("Adding %s to paramlist", VirtualMachineProfile.Param.BootIntoSetup));
                    }
                }
                _itMgr.reboot(vm.getUuid(), params);
            }
            return _vmDao.findById(vmId);
        } else {
            s_logger.error("Vm id=" + vmId + " is not in Running state, failed to reboot");
            return null;
        }
    }

    private UserVm forceRebootVirtualMachine(long vmId, long hostId, boolean enterSetup) {
        try {
            if (stopVirtualMachine(vmId, false) != null) {
                Map<VirtualMachineProfile.Param,Object> params = null;
                if (enterSetup) {
                    params = new HashMap();
                    params.put(VirtualMachineProfile.Param.BootIntoSetup, Boolean.TRUE);
                }
                return startVirtualMachine(vmId, null, null, hostId, params, null).first();
            }
        } catch (ResourceUnavailableException e) {
            throw new CloudRuntimeException("Unable to reboot the VM: " + vmId, e);
        } catch (CloudException e) {
            throw new CloudRuntimeException("Unable to reboot the VM: " + vmId, e);
        }
        return null;
    }

    @Override
    @ActionEvent(eventType = EventTypes.EVENT_VM_UPGRADE, eventDescription = "upgrading Vm")
    /*
     * TODO: cleanup eventually - Refactored API call
     */
    // This method will be deprecated as we use ScaleVMCmd for both stopped VMs and running VMs
    public UserVm upgradeVirtualMachine(UpgradeVMCmd cmd) throws ResourceAllocationException {
        Long vmId = cmd.getId();
        Long svcOffId = cmd.getServiceOfferingId();
        Account caller = CallContext.current().getCallingAccount();

        // Verify input parameters
        //UserVmVO vmInstance = _vmDao.findById(vmId);
        VMInstanceVO vmInstance = _vmInstanceDao.findById(vmId);
        if (vmInstance == null) {
            throw new InvalidParameterValueException("unable to find a virtual machine with id " + vmId);
        } else if (!(vmInstance.getState().equals(State.Stopped))) {
            throw new InvalidParameterValueException("Unable to upgrade virtual machine " + vmInstance.toString() + " " + " in state " + vmInstance.getState()
            + "; make sure the virtual machine is stopped");
        }

        _accountMgr.checkAccess(caller, null, true, vmInstance);

        // Check resource limits for CPU and Memory.
        Map<String, String> customParameters = cmd.getDetails();
        ServiceOfferingVO newServiceOffering = _offeringDao.findById(svcOffId);
        if (newServiceOffering.getState() == DiskOffering.State.Inactive) {
            throw new InvalidParameterValueException(String.format("Unable to upgrade virtual machine %s with an inactive service offering %s", vmInstance.getUuid(), newServiceOffering.getUuid()));
        }
        if (newServiceOffering.isDynamic()) {
            newServiceOffering.setDynamicFlag(true);
            validateCustomParameters(newServiceOffering, cmd.getDetails());
            newServiceOffering = _offeringDao.getComputeOffering(newServiceOffering, customParameters);
        } else {
            validateOfferingMaxResource(newServiceOffering);
        }

        ServiceOfferingVO currentServiceOffering = _offeringDao.findByIdIncludingRemoved(vmInstance.getId(), vmInstance.getServiceOfferingId());

        int newCpu = newServiceOffering.getCpu();
        int newMemory = newServiceOffering.getRamSize();
        int currentCpu = currentServiceOffering.getCpu();
        int currentMemory = currentServiceOffering.getRamSize();

        Account owner = _accountMgr.getActiveAccountById(vmInstance.getAccountId());
        if (! VirtualMachineManager.ResoureCountRunningVMsonly.value()) {
            if (newCpu > currentCpu) {
                _resourceLimitMgr.checkResourceLimit(owner, ResourceType.cpu, newCpu - currentCpu);
            }
            if (newMemory > currentMemory) {
                _resourceLimitMgr.checkResourceLimit(owner, ResourceType.memory, newMemory - currentMemory);
            }
        }

        // Check that the specified service offering ID is valid
        _itMgr.checkIfCanUpgrade(vmInstance, newServiceOffering);

        resizeRootVolumeOfVmWithNewOffering(vmInstance, newServiceOffering);

        _itMgr.upgradeVmDb(vmId, newServiceOffering, currentServiceOffering);

        // Increment or decrement CPU and Memory count accordingly.
        if (! VirtualMachineManager.ResoureCountRunningVMsonly.value()) {
            if (newCpu > currentCpu) {
                _resourceLimitMgr.incrementResourceCount(owner.getAccountId(), ResourceType.cpu, new Long(newCpu - currentCpu));
            } else if (currentCpu > newCpu) {
                _resourceLimitMgr.decrementResourceCount(owner.getAccountId(), ResourceType.cpu, new Long(currentCpu - newCpu));
            }
            if (newMemory > currentMemory) {
                _resourceLimitMgr.incrementResourceCount(owner.getAccountId(), ResourceType.memory, new Long(newMemory - currentMemory));
            } else if (currentMemory > newMemory) {
                _resourceLimitMgr.decrementResourceCount(owner.getAccountId(), ResourceType.memory, new Long(currentMemory - newMemory));
            }
        }

        // Generate usage event for VM upgrade
        UserVmVO userVm = _vmDao.findById(vmId);
        generateUsageEvent( userVm, userVm.isDisplayVm(), EventTypes.EVENT_VM_UPGRADE);

        return userVm;
    }

    private void validateOfferingMaxResource(ServiceOfferingVO offering) {
        Integer maxCPUCores = VirtualMachineManager.VmServiceOfferingMaxCPUCores.value() == 0 ? Integer.MAX_VALUE: VirtualMachineManager.VmServiceOfferingMaxCPUCores.value();
        if (offering.getCpu() > maxCPUCores) {
            throw new InvalidParameterValueException("Invalid cpu cores value, please choose another service offering with cpu cores between 1 and " + maxCPUCores);
        }
        Integer maxRAMSize = VirtualMachineManager.VmServiceOfferingMaxRAMSize.value() == 0 ? Integer.MAX_VALUE: VirtualMachineManager.VmServiceOfferingMaxRAMSize.value();
        if (offering.getRamSize() > maxRAMSize) {
            throw new InvalidParameterValueException("Invalid memory value, please choose another service offering with memory between 32 and " + maxRAMSize + " MB");
        }
    }

    @Override
    public void validateCustomParameters(ServiceOfferingVO serviceOffering, Map<String, String> customParameters) {
        //TODO need to validate custom cpu, and memory against min/max CPU/Memory ranges from service_offering_details table
        if (customParameters.size() != 0) {
            Map<String, String> offeringDetails = serviceOfferingDetailsDao.listDetailsKeyPairs(serviceOffering.getId());
            if (serviceOffering.getCpu() == null) {
                int minCPU = NumbersUtil.parseInt(offeringDetails.get(ApiConstants.MIN_CPU_NUMBER), 1);
                int maxCPU = NumbersUtil.parseInt(offeringDetails.get(ApiConstants.MAX_CPU_NUMBER), Integer.MAX_VALUE);
                int cpuNumber = NumbersUtil.parseInt(customParameters.get(UsageEventVO.DynamicParameters.cpuNumber.name()), -1);
                Integer maxCPUCores = VirtualMachineManager.VmServiceOfferingMaxCPUCores.value() == 0 ? Integer.MAX_VALUE: VirtualMachineManager.VmServiceOfferingMaxCPUCores.value();
                if (cpuNumber < minCPU || cpuNumber > maxCPU || cpuNumber > maxCPUCores) {
                    throw new InvalidParameterValueException(String.format("Invalid cpu cores value, specify a value between %d and %d", minCPU, Math.min(maxCPUCores, maxCPU)));
                }
            } else if (customParameters.containsKey(UsageEventVO.DynamicParameters.cpuNumber.name())) {
                throw new InvalidParameterValueException("The cpu cores of this offering id:" + serviceOffering.getUuid()
                + " is not customizable. This is predefined in the template.");
            }

            if (serviceOffering.getSpeed() == null) {
                String cpuSpeed = customParameters.get(UsageEventVO.DynamicParameters.cpuSpeed.name());
                if ((cpuSpeed == null) || (NumbersUtil.parseInt(cpuSpeed, -1) <= 0)) {
                    throw new InvalidParameterValueException("Invalid cpu speed value, specify a value between 1 and " + Integer.MAX_VALUE);
                }
            } else if (!serviceOffering.isCustomCpuSpeedSupported() && customParameters.containsKey(UsageEventVO.DynamicParameters.cpuSpeed.name())) {
                throw new InvalidParameterValueException("The cpu speed of this offering id:" + serviceOffering.getUuid()
                + " is not customizable. This is predefined in the template.");
            }

            if (serviceOffering.getRamSize() == null) {
                int minMemory = NumbersUtil.parseInt(offeringDetails.get(ApiConstants.MIN_MEMORY), 32);
                int maxMemory = NumbersUtil.parseInt(offeringDetails.get(ApiConstants.MAX_MEMORY), Integer.MAX_VALUE);
                int memory = NumbersUtil.parseInt(customParameters.get(UsageEventVO.DynamicParameters.memory.name()), -1);
                Integer maxRAMSize = VirtualMachineManager.VmServiceOfferingMaxRAMSize.value() == 0 ? Integer.MAX_VALUE: VirtualMachineManager.VmServiceOfferingMaxRAMSize.value();
                if (memory < minMemory || memory > maxMemory || memory > maxRAMSize) {
                    throw new InvalidParameterValueException(String.format("Invalid memory value, specify a value between %d and %d", minMemory, Math.min(maxRAMSize, maxMemory)));
                }
            } else if (customParameters.containsKey(UsageEventVO.DynamicParameters.memory.name())) {
                throw new InvalidParameterValueException("The memory of this offering id:" + serviceOffering.getUuid() + " is not customizable. This is predefined in the template.");
            }
        } else {
            throw new InvalidParameterValueException("Need to specify custom parameter values cpu, cpu speed and memory when using custom offering");
        }
    }

    private UserVm upgradeStoppedVirtualMachine(Long vmId, Long svcOffId, Map<String, String> customParameters) throws ResourceAllocationException {
        Account caller = CallContext.current().getCallingAccount();

        // Verify input parameters
        //UserVmVO vmInstance = _vmDao.findById(vmId);
        VMInstanceVO vmInstance = _vmInstanceDao.findById(vmId);
        if (vmInstance == null) {
            throw new InvalidParameterValueException("unable to find a virtual machine with id " + vmId);
        }

        _accountMgr.checkAccess(caller, null, true, vmInstance);

        // Check resource limits for CPU and Memory.
        ServiceOfferingVO newServiceOffering = _offeringDao.findById(svcOffId);
        if (newServiceOffering.isDynamic()) {
            newServiceOffering.setDynamicFlag(true);
            validateCustomParameters(newServiceOffering, customParameters);
            newServiceOffering = _offeringDao.getComputeOffering(newServiceOffering, customParameters);
        } else {
            validateOfferingMaxResource(newServiceOffering);
        }
        ServiceOfferingVO currentServiceOffering = _offeringDao.findByIdIncludingRemoved(vmInstance.getId(), vmInstance.getServiceOfferingId());

        int newCpu = newServiceOffering.getCpu();
        int newMemory = newServiceOffering.getRamSize();
        int currentCpu = currentServiceOffering.getCpu();
        int currentMemory = currentServiceOffering.getRamSize();

        Account owner = _accountMgr.getActiveAccountById(vmInstance.getAccountId());
        if (! VirtualMachineManager.ResoureCountRunningVMsonly.value()) {
            if (newCpu > currentCpu) {
                _resourceLimitMgr.checkResourceLimit(owner, ResourceType.cpu, newCpu - currentCpu);
            }
            if (newMemory > currentMemory) {
                _resourceLimitMgr.checkResourceLimit(owner, ResourceType.memory, newMemory - currentMemory);
            }
        }

        // Check that the specified service offering ID is valid
        _itMgr.checkIfCanUpgrade(vmInstance, newServiceOffering);

        // Check if the new service offering can be applied to vm instance
        ServiceOffering newSvcOffering = _offeringDao.findById(svcOffId);
        _accountMgr.checkAccess(owner, newSvcOffering, _dcDao.findById(vmInstance.getDataCenterId()));

        DiskOfferingVO newRootDiskOffering = _diskOfferingDao.findById(newServiceOffering.getId());

        List<VolumeVO> vols = _volsDao.findReadyRootVolumesByInstance(vmInstance.getId());

        for (final VolumeVO rootVolumeOfVm : vols) {
            DiskOfferingVO currentRootDiskOffering = _diskOfferingDao.findById(rootVolumeOfVm.getDiskOfferingId());

            ResizeVolumeCmd resizeVolumeCmd = prepareResizeVolumeCmd(rootVolumeOfVm, currentRootDiskOffering, newRootDiskOffering);

            if (rootVolumeOfVm.getDiskOfferingId() != newRootDiskOffering.getId()) {
                rootVolumeOfVm.setDiskOfferingId(newRootDiskOffering.getId());
                _volsDao.update(rootVolumeOfVm.getId(), rootVolumeOfVm);
            }

            _volumeService.resizeVolume(resizeVolumeCmd);
        }

        _itMgr.upgradeVmDb(vmId, newServiceOffering, currentServiceOffering);

        // Increment or decrement CPU and Memory count accordingly.
        if (! VirtualMachineManager.ResoureCountRunningVMsonly.value()) {
            if (newCpu > currentCpu) {
                _resourceLimitMgr.incrementResourceCount(owner.getAccountId(), ResourceType.cpu, new Long(newCpu - currentCpu));
            } else if (currentCpu > newCpu) {
                _resourceLimitMgr.decrementResourceCount(owner.getAccountId(), ResourceType.cpu, new Long(currentCpu - newCpu));
            }
            if (newMemory > currentMemory) {
                _resourceLimitMgr.incrementResourceCount(owner.getAccountId(), ResourceType.memory, new Long(newMemory - currentMemory));
            } else if (currentMemory > newMemory) {
                _resourceLimitMgr.decrementResourceCount(owner.getAccountId(), ResourceType.memory, new Long(currentMemory - newMemory));
            }
        }

        return _vmDao.findById(vmInstance.getId());

    }

    /**
     * Prepares the Resize Volume Command and verifies if the disk offering from the new service offering can be resized.
     * <br>
     * If the Service Offering was configured with a root disk size (size > 0) then it can only resize to an offering with a larger disk
     * or to an offering with a root size of zero, which is the default behavior.
     */
    protected ResizeVolumeCmd prepareResizeVolumeCmd(VolumeVO rootVolume, DiskOfferingVO currentRootDiskOffering, DiskOfferingVO newRootDiskOffering) {
        if (rootVolume == null) {
            throw new InvalidParameterValueException("Could not find Root volume for the VM while preparing the Resize Volume Command.");
        }
        if (currentRootDiskOffering == null) {
            throw new InvalidParameterValueException("Could not find Disk Offering matching the provided current Root Offering ID.");
        }
        if (newRootDiskOffering == null) {
            throw new InvalidParameterValueException("Could not find Disk Offering matching the provided Offering ID for resizing Root volume.");
        }

        ResizeVolumeCmd resizeVolumeCmd = new ResizeVolumeCmd(rootVolume.getId(), newRootDiskOffering.getMinIops(), newRootDiskOffering.getMaxIops());

        long newNewOfferingRootSizeInBytes = newRootDiskOffering.getDiskSize();
        long newNewOfferingRootSizeInGiB = newNewOfferingRootSizeInBytes / GiB_TO_BYTES;
        long currentRootDiskOfferingGiB = currentRootDiskOffering.getDiskSize() / GiB_TO_BYTES;
        if (newNewOfferingRootSizeInBytes > currentRootDiskOffering.getDiskSize()) {
            resizeVolumeCmd = new ResizeVolumeCmd(rootVolume.getId(), newRootDiskOffering.getMinIops(), newRootDiskOffering.getMaxIops(), newRootDiskOffering.getId());
            s_logger.debug(String.format("Preparing command to resize VM Root disk from %d GB to %d GB; current offering: %s, new offering: %s.", currentRootDiskOfferingGiB,
                    newNewOfferingRootSizeInGiB, currentRootDiskOffering.getName(), newRootDiskOffering.getName()));
        } else if (newNewOfferingRootSizeInBytes > 0l && newNewOfferingRootSizeInBytes < currentRootDiskOffering.getDiskSize()) {
            throw new InvalidParameterValueException(String.format(
                    "Failed to resize Root volume. The new Service Offering [id: %d, name: %s] has a smaller disk size [%d GB] than the current disk [%d GB].",
                    newRootDiskOffering.getId(), newRootDiskOffering.getName(), newNewOfferingRootSizeInGiB, currentRootDiskOfferingGiB));
        }
        return resizeVolumeCmd;
    }

    private void resizeRootVolumeOfVmWithNewOffering(VMInstanceVO vmInstance, ServiceOfferingVO newServiceOffering)
            throws ResourceAllocationException {
        DiskOfferingVO newROOTDiskOffering = _diskOfferingDao.findById(newServiceOffering.getId());
        List<VolumeVO> vols = _volsDao.findReadyRootVolumesByInstance(vmInstance.getId());

        for (final VolumeVO rootVolumeOfVm : vols) {
            rootVolumeOfVm.setDiskOfferingId(newROOTDiskOffering.getId());
            ResizeVolumeCmd resizeVolumeCmd = new ResizeVolumeCmd(rootVolumeOfVm.getId(), newROOTDiskOffering.getMinIops(), newROOTDiskOffering.getMaxIops());
            _volumeService.resizeVolume(resizeVolumeCmd);
            _volsDao.update(rootVolumeOfVm.getId(), rootVolumeOfVm);
        }
    }

    @Override
    @ActionEvent(eventType = EventTypes.EVENT_NIC_CREATE, eventDescription = "Creating Nic", async = true)
    public UserVm addNicToVirtualMachine(AddNicToVMCmd cmd) throws InvalidParameterValueException, PermissionDeniedException, CloudRuntimeException {
        Long vmId = cmd.getVmId();
        Long networkId = cmd.getNetworkId();
        String ipAddress = cmd.getIpAddress();
        String macAddress = cmd.getMacAddress();
        Account caller = CallContext.current().getCallingAccount();

        UserVmVO vmInstance = _vmDao.findById(vmId);
        if (vmInstance == null) {
            throw new InvalidParameterValueException("unable to find a virtual machine with id " + vmId);
        }

        // Check that Vm does not have VM Snapshots
        if (_vmSnapshotDao.findByVm(vmId).size() > 0) {
            throw new InvalidParameterValueException("NIC cannot be added to VM with VM Snapshots");
        }

        NetworkVO network = _networkDao.findById(networkId);
        if (network == null) {
            throw new InvalidParameterValueException("unable to find a network with id " + networkId);
        }

        Account vmOwner = _accountMgr.getAccount(vmInstance.getAccountId());
        _networkModel.checkNetworkPermissions(vmOwner, network);

        List<NicVO> allNics = _nicDao.listByVmId(vmInstance.getId());
        for (NicVO nic : allNics) {
            if (nic.getNetworkId() == network.getId()) {
                throw new CloudRuntimeException("A NIC already exists for VM:" + vmInstance.getInstanceName() + " in network: " + network.getUuid());
            }
        }

        macAddress = validateOrReplaceMacAddress(macAddress, network.getId());

        if(_nicDao.findByNetworkIdAndMacAddress(networkId, macAddress) != null) {
            throw new CloudRuntimeException("A NIC with this MAC address exists for network: " + network.getUuid());
        }

        NicProfile profile = new NicProfile(ipAddress, null, macAddress);
        if (ipAddress != null) {
            if (!(NetUtils.isValidIp4(ipAddress) || NetUtils.isValidIp6(ipAddress))) {
                throw new InvalidParameterValueException("Invalid format for IP address parameter: " + ipAddress);
            }
        }

        // Perform permission check on VM
        _accountMgr.checkAccess(caller, null, true, vmInstance);

        // Verify that zone is not Basic
        DataCenterVO dc = _dcDao.findById(vmInstance.getDataCenterId());
        if (dc.getNetworkType() == DataCenter.NetworkType.Basic) {
            throw new CloudRuntimeException("Zone " + vmInstance.getDataCenterId() + ", has a NetworkType of Basic. Can't add a new NIC to a VM on a Basic Network");
        }

        // Perform account permission check on network
        _accountMgr.checkAccess(caller, AccessType.UseEntry, false, network);

        //ensure network belongs in zone
        if (network.getDataCenterId() != vmInstance.getDataCenterId()) {
            throw new CloudRuntimeException(vmInstance + " is in zone:" + vmInstance.getDataCenterId() + " but " + network + " is in zone:" + network.getDataCenterId());
        }

        if(_networkModel.getNicInNetwork(vmInstance.getId(),network.getId()) != null){
            s_logger.debug("VM " + vmInstance.getHostName() + " already in network " + network.getName() + " going to add another NIC");
        } else {
            //* get all vms hostNames in the network
            List<String> hostNames = _vmInstanceDao.listDistinctHostNames(network.getId());
            //* verify that there are no duplicates
            if (hostNames.contains(vmInstance.getHostName())) {
                throw new CloudRuntimeException("Network " + network.getName() + " already has a vm with host name: " + vmInstance.getHostName());
            }
        }

        NicProfile guestNic = null;
        boolean cleanUp = true;

        try {
            guestNic = _itMgr.addVmToNetwork(vmInstance, network, profile);
            saveExtraDhcpOptions(guestNic.getId(), cmd.getDhcpOptionsMap());
            _networkMgr.configureExtraDhcpOptions(network, guestNic.getId(), cmd.getDhcpOptionsMap());
            cleanUp = false;
        } catch (ResourceUnavailableException e) {
            throw new CloudRuntimeException("Unable to add NIC to " + vmInstance + ": " + e);
        } catch (InsufficientCapacityException e) {
            throw new CloudRuntimeException("Insufficient capacity when adding NIC to " + vmInstance + ": " + e);
        } catch (ConcurrentOperationException e) {
            throw new CloudRuntimeException("Concurrent operations on adding NIC to " + vmInstance + ": " + e);
        } finally {
            if(cleanUp) {
                try {
                    _itMgr.removeVmFromNetwork(vmInstance, network, null);
                } catch (ResourceUnavailableException e) {
                    throw new CloudRuntimeException("Error while cleaning up NIC " + e);
                }
            }
        }
        CallContext.current().putContextParameter(Nic.class, guestNic.getUuid());
        s_logger.debug("Successful addition of " + network + " from " + vmInstance);
        return _vmDao.findById(vmInstance.getId());
    }

    /**
     * If the given MAC address is invalid it replaces the given MAC with the next available MAC address
     */
    protected String validateOrReplaceMacAddress(String macAddress, long networkId) {
        if (!NetUtils.isValidMac(macAddress)) {
            try {
                macAddress = _networkModel.getNextAvailableMacAddressInNetwork(networkId);
            } catch (InsufficientAddressCapacityException e) {
                throw new CloudRuntimeException(String.format("A MAC address cannot be generated for this NIC in the network [id=%s] ", networkId));
            }
        }
        return macAddress;
    }

    private void saveExtraDhcpOptions(long nicId, Map<Integer, String> dhcpOptions) {
        List<NicExtraDhcpOptionVO> nicExtraDhcpOptionVOList = dhcpOptions
                .entrySet()
                .stream()
                .map(entry -> new NicExtraDhcpOptionVO(nicId, entry.getKey(), entry.getValue()))
                .collect(Collectors.toList());

        _nicExtraDhcpOptionDao.saveExtraDhcpOptions(nicExtraDhcpOptionVOList);
    }

    @Override
    @ActionEvent(eventType = EventTypes.EVENT_NIC_DELETE, eventDescription = "Removing Nic", async = true)
    public UserVm removeNicFromVirtualMachine(RemoveNicFromVMCmd cmd) throws InvalidParameterValueException, PermissionDeniedException, CloudRuntimeException {
        Long vmId = cmd.getVmId();
        Long nicId = cmd.getNicId();
        Account caller = CallContext.current().getCallingAccount();

        UserVmVO vmInstance = _vmDao.findById(vmId);
        if (vmInstance == null) {
            throw new InvalidParameterValueException("Unable to find a virtual machine with id " + vmId);
        }

        // Check that Vm does not have VM Snapshots
        if (_vmSnapshotDao.findByVm(vmId).size() > 0) {
            throw new InvalidParameterValueException("NIC cannot be removed from VM with VM Snapshots");
        }

        NicVO nic = _nicDao.findById(nicId);
        if (nic == null) {
            throw new InvalidParameterValueException("Unable to find a nic with id " + nicId);
        }

        NetworkVO network = _networkDao.findById(nic.getNetworkId());
        if (network == null) {
            throw new InvalidParameterValueException("Unable to find a network with id " + nic.getNetworkId());
        }

        // Perform permission check on VM
        _accountMgr.checkAccess(caller, null, true, vmInstance);

        // Verify that zone is not Basic
        DataCenterVO dc = _dcDao.findById(vmInstance.getDataCenterId());
        if (dc.getNetworkType() == DataCenter.NetworkType.Basic) {
            throw new InvalidParameterValueException("Zone " + vmInstance.getDataCenterId() + ", has a NetworkType of Basic. Can't remove a NIC from a VM on a Basic Network");
        }

        // check to see if nic is attached to VM
        if (nic.getInstanceId() != vmId) {
            throw new InvalidParameterValueException(nic + " is not a nic on " + vmInstance);
        }

        // Perform account permission check on network
        _accountMgr.checkAccess(caller, AccessType.UseEntry, false, network);

        // don't delete default NIC on a user VM
        if (nic.isDefaultNic() && vmInstance.getType() == VirtualMachine.Type.User) {
            throw new InvalidParameterValueException("Unable to remove nic from " + vmInstance + " in " + network + ", nic is default.");
        }

        // if specified nic is associated with PF/LB/Static NAT
        if (_rulesMgr.listAssociatedRulesForGuestNic(nic).size() > 0) {
            throw new InvalidParameterValueException("Unable to remove nic from " + vmInstance + " in " + network + ", nic has associated Port forwarding or Load balancer or Static NAT rules.");
        }

        boolean nicremoved = false;
        try {
            nicremoved = _itMgr.removeNicFromVm(vmInstance, nic);
        } catch (ResourceUnavailableException e) {
            throw new CloudRuntimeException("Unable to remove " + network + " from " + vmInstance + ": " + e);

        } catch (ConcurrentOperationException e) {
            throw new CloudRuntimeException("Concurrent operations on removing " + network + " from " + vmInstance + ": " + e);
        }

        if (!nicremoved) {
            throw new CloudRuntimeException("Unable to remove " + network + " from " + vmInstance);
        }

        s_logger.debug("Successful removal of " + network + " from " + vmInstance);
        return _vmDao.findById(vmInstance.getId());
    }

    @Override
    @ActionEvent(eventType = EventTypes.EVENT_NIC_UPDATE, eventDescription = "Creating Nic", async = true)
    public UserVm updateDefaultNicForVirtualMachine(UpdateDefaultNicForVMCmd cmd) throws InvalidParameterValueException, CloudRuntimeException {
        Long vmId = cmd.getVmId();
        Long nicId = cmd.getNicId();
        Account caller = CallContext.current().getCallingAccount();

        UserVmVO vmInstance = _vmDao.findById(vmId);
        if (vmInstance == null) {
            throw new InvalidParameterValueException("unable to find a virtual machine with id " + vmId);
        }

        // Check that Vm does not have VM Snapshots
        if (_vmSnapshotDao.findByVm(vmId).size() > 0) {
            throw new InvalidParameterValueException("NIC cannot be updated for VM with VM Snapshots");
        }

        NicVO nic = _nicDao.findById(nicId);
        if (nic == null) {
            throw new InvalidParameterValueException("unable to find a nic with id " + nicId);
        }
        NetworkVO network = _networkDao.findById(nic.getNetworkId());
        if (network == null) {
            throw new InvalidParameterValueException("unable to find a network with id " + nic.getNetworkId());
        }

        // Perform permission check on VM
        _accountMgr.checkAccess(caller, null, true, vmInstance);

        // Verify that zone is not Basic
        DataCenterVO dc = _dcDao.findById(vmInstance.getDataCenterId());
        if (dc.getNetworkType() == DataCenter.NetworkType.Basic) {
            throw new CloudRuntimeException("Zone " + vmInstance.getDataCenterId() + ", has a NetworkType of Basic. Can't change default NIC on a Basic Network");
        }

        // no need to check permissions for network, we'll enumerate the ones they already have access to
        Network existingdefaultnet = _networkModel.getDefaultNetworkForVm(vmId);

        //check to see if nic is attached to VM
        if (nic.getInstanceId() != vmId) {
            throw new InvalidParameterValueException(nic + " is not a nic on  " + vmInstance);
        }
        // if current default equals chosen new default, Throw an exception
        if (nic.isDefaultNic()) {
            throw new CloudRuntimeException("refusing to set default nic because chosen nic is already the default");
        }

        //make sure the VM is Running or Stopped
        if ((vmInstance.getState() != State.Running) && (vmInstance.getState() != State.Stopped)) {
            throw new CloudRuntimeException("refusing to set default " + vmInstance + " is not Running or Stopped");
        }

        NicProfile existing = null;
        List<NicProfile> nicProfiles = _networkMgr.getNicProfiles(vmInstance);
        for (NicProfile nicProfile : nicProfiles) {
            if (nicProfile.isDefaultNic() && existingdefaultnet != null && nicProfile.getNetworkId() == existingdefaultnet.getId()) {
                existing = nicProfile;
            }
        }

        if (existing == null) {
            s_logger.warn("Failed to update default nic, no nic profile found for existing default network");
            throw new CloudRuntimeException("Failed to find a nic profile for the existing default network. This is bad and probably means some sort of configuration corruption");
        }

        Network oldDefaultNetwork = null;
        oldDefaultNetwork = _networkModel.getDefaultNetworkForVm(vmId);
        String oldNicIdString = Long.toString(_networkModel.getDefaultNic(vmId).getId());
        long oldNetworkOfferingId = -1L;

        if (oldDefaultNetwork != null) {
            oldNetworkOfferingId = oldDefaultNetwork.getNetworkOfferingId();
        }
        NicVO existingVO = _nicDao.findById(existing.id);
        Integer chosenID = nic.getDeviceId();
        Integer existingID = existing.getDeviceId();

        Network newdefault = null;
        if (_itMgr.updateDefaultNicForVM(vmInstance, nic, existingVO)) {
            newdefault = _networkModel.getDefaultNetworkForVm(vmId);
        }

        if (newdefault == null) {
            nic.setDefaultNic(false);
            nic.setDeviceId(chosenID);
            existingVO.setDefaultNic(true);
            existingVO.setDeviceId(existingID);

            nic = _nicDao.persist(nic);
            _nicDao.persist(existingVO);

            newdefault = _networkModel.getDefaultNetworkForVm(vmId);
            if (newdefault.getId() == existingdefaultnet.getId()) {
                throw new CloudRuntimeException("Setting a default nic failed, and we had no default nic, but we were able to set it back to the original");
            }
            throw new CloudRuntimeException("Failed to change default nic to " + nic + " and now we have no default");
        } else if (newdefault.getId() == nic.getNetworkId()) {
            s_logger.debug("successfully set default network to " + network + " for " + vmInstance);
            String nicIdString = Long.toString(nic.getId());
            long newNetworkOfferingId = network.getNetworkOfferingId();
            UsageEventUtils.publishUsageEvent(EventTypes.EVENT_NETWORK_OFFERING_REMOVE, vmInstance.getAccountId(), vmInstance.getDataCenterId(), vmInstance.getId(),
                    oldNicIdString, oldNetworkOfferingId, null, 1L, VirtualMachine.class.getName(), vmInstance.getUuid(), vmInstance.isDisplay());
            UsageEventUtils.publishUsageEvent(EventTypes.EVENT_NETWORK_OFFERING_ASSIGN, vmInstance.getAccountId(), vmInstance.getDataCenterId(), vmInstance.getId(), nicIdString,
                    newNetworkOfferingId, null, 1L, VirtualMachine.class.getName(), vmInstance.getUuid(), vmInstance.isDisplay());
            UsageEventUtils.publishUsageEvent(EventTypes.EVENT_NETWORK_OFFERING_REMOVE, vmInstance.getAccountId(), vmInstance.getDataCenterId(), vmInstance.getId(), nicIdString,
                    newNetworkOfferingId, null, 0L, VirtualMachine.class.getName(), vmInstance.getUuid(), vmInstance.isDisplay());
            UsageEventUtils.publishUsageEvent(EventTypes.EVENT_NETWORK_OFFERING_ASSIGN, vmInstance.getAccountId(), vmInstance.getDataCenterId(), vmInstance.getId(),
                    oldNicIdString, oldNetworkOfferingId, null, 0L, VirtualMachine.class.getName(), vmInstance.getUuid(), vmInstance.isDisplay());

            if (vmInstance.getState() == State.Running) {
                try {
                    VirtualMachineProfile vmProfile = new VirtualMachineProfileImpl(vmInstance);
                    User callerUser = _accountMgr.getActiveUser(CallContext.current().getCallingUserId());
                    ReservationContext context = new ReservationContextImpl(null, null, callerUser, caller);
                    DeployDestination dest = new DeployDestination(dc, null, null, null);
                    _networkMgr.prepare(vmProfile, dest, context);
                } catch (final Exception e) {
                    s_logger.info("Got exception: ", e);
                }
            }

            return _vmDao.findById(vmInstance.getId());
        }

        throw new CloudRuntimeException("something strange happened, new default network(" + newdefault.getId() + ") is not null, and is not equal to the network("
                + nic.getNetworkId() + ") of the chosen nic");
    }

    @Override
    public UserVm updateNicIpForVirtualMachine(UpdateVmNicIpCmd cmd) {
        Long nicId = cmd.getNicId();
        String ipaddr = cmd.getIpaddress();
        Account caller = CallContext.current().getCallingAccount();

        //check whether the nic belongs to user vm.
        NicVO nicVO = _nicDao.findById(nicId);
        if (nicVO == null) {
            throw new InvalidParameterValueException("There is no nic for the " + nicId);
        }

        if (nicVO.getVmType() != VirtualMachine.Type.User) {
            throw new InvalidParameterValueException("The nic is not belongs to user vm");
        }

        UserVm vm = _vmDao.findById(nicVO.getInstanceId());
        if (vm == null) {
            throw new InvalidParameterValueException("There is no vm with the nic");
        }

        Network network = _networkDao.findById(nicVO.getNetworkId());
        if (network == null) {
            throw new InvalidParameterValueException("There is no network with the nic");
        }
        // Don't allow to update vm nic ip if network is not in Implemented/Setup/Allocated state
        if (!(network.getState() == Network.State.Allocated || network.getState() == Network.State.Implemented || network.getState() == Network.State.Setup)) {
            throw new InvalidParameterValueException("Network is not in the right state to update vm nic ip. Correct states are: " + Network.State.Allocated + ", " + Network.State.Implemented + ", "
                    + Network.State.Setup);
        }

        NetworkOfferingVO offering = _networkOfferingDao.findByIdIncludingRemoved(network.getNetworkOfferingId());
        if (offering == null) {
            throw new InvalidParameterValueException("There is no network offering with the network");
        }
        if (!_networkModel.listNetworkOfferingServices(offering.getId()).isEmpty() && vm.getState() != State.Stopped) {
            InvalidParameterValueException ex = new InvalidParameterValueException(
                    "VM is not Stopped, unable to update the vm nic having the specified id");
            ex.addProxyObject(vm.getUuid(), "vmId");
            throw ex;
        }

        // verify permissions
        _accountMgr.checkAccess(caller, null, true, vm);
        Account ipOwner = _accountDao.findByIdIncludingRemoved(vm.getAccountId());

        // verify ip address
        s_logger.debug("Calling the ip allocation ...");
        DataCenter dc = _dcDao.findById(network.getDataCenterId());
        if (dc == null) {
            throw new InvalidParameterValueException("There is no dc with the nic");
        }
        if (dc.getNetworkType() == NetworkType.Advanced && network.getGuestType() == Network.GuestType.Isolated) {
            try {
                ipaddr = _ipAddrMgr.allocateGuestIP(network, ipaddr);
            } catch (InsufficientAddressCapacityException e) {
                throw new InvalidParameterValueException("Allocating ip to guest nic " + nicVO.getUuid() + " failed, for insufficient address capacity");
            }
            if (ipaddr == null) {
                throw new InvalidParameterValueException("Allocating ip to guest nic " + nicVO.getUuid() + " failed, please choose another ip");
            }

            if (_networkModel.areServicesSupportedInNetwork(network.getId(), Service.StaticNat)) {
                IPAddressVO oldIP = _ipAddressDao.findByAssociatedVmId(vm.getId());
                if (oldIP != null) {
                    oldIP.setVmIp(ipaddr);
                    _ipAddressDao.persist(oldIP);
                }
            }
            // implementing the network elements and resources as a part of vm nic ip update if network has services and it is in Implemented state
            if (!_networkModel.listNetworkOfferingServices(offering.getId()).isEmpty() && network.getState() == Network.State.Implemented) {
                User callerUser = _accountMgr.getActiveUser(CallContext.current().getCallingUserId());
                ReservationContext context = new ReservationContextImpl(null, null, callerUser, caller);
                DeployDestination dest = new DeployDestination(_dcDao.findById(network.getDataCenterId()), null, null, null);

                s_logger.debug("Implementing the network " + network + " elements and resources as a part of vm nic ip update");
                try {
                    // implement the network elements and rules again
                    _networkMgr.implementNetworkElementsAndResources(dest, context, network, offering);
                } catch (Exception ex) {
                    s_logger.warn("Failed to implement network " + network + " elements and resources as a part of vm nic ip update due to ", ex);
                    CloudRuntimeException e = new CloudRuntimeException("Failed to implement network (with specified id) elements and resources as a part of vm nic ip update");
                    e.addProxyObject(network.getUuid(), "networkId");
                    // restore to old ip address
                    if (_networkModel.areServicesSupportedInNetwork(network.getId(), Service.StaticNat)) {
                        IPAddressVO oldIP = _ipAddressDao.findByAssociatedVmId(vm.getId());
                        if (oldIP != null) {
                            oldIP.setVmIp(nicVO.getIPv4Address());
                            _ipAddressDao.persist(oldIP);
                        }
                    }
                    throw e;
                }
            }
        } else if (dc.getNetworkType() == NetworkType.Basic || network.getGuestType()  == Network.GuestType.Shared) {
            //handle the basic networks here
            //for basic zone, need to provide the podId to ensure proper ip alloation
            Long podId = null;
            if (dc.getNetworkType() == NetworkType.Basic) {
                podId = vm.getPodIdToDeployIn();
                if (podId == null) {
                    throw new InvalidParameterValueException("vm pod id is null in Basic zone; can't decide the range for ip allocation");
                }
            }

            try {
                ipaddr = _ipAddrMgr.allocatePublicIpForGuestNic(network, podId, ipOwner, ipaddr);
                if (ipaddr == null) {
                    throw new InvalidParameterValueException("Allocating ip to guest nic " + nicVO.getUuid() + " failed, please choose another ip");
                }

                final IPAddressVO newIp = _ipAddressDao.findByIpAndSourceNetworkId(network.getId(), ipaddr);
                final Vlan vlan = _vlanDao.findById(newIp.getVlanId());
                nicVO.setIPv4Gateway(vlan.getVlanGateway());
                nicVO.setIPv4Netmask(vlan.getVlanNetmask());

                final IPAddressVO ip = _ipAddressDao.findByIpAndSourceNetworkId(nicVO.getNetworkId(), nicVO.getIPv4Address());
                if (ip != null) {
                    Transaction.execute(new TransactionCallbackNoReturn() {
                        @Override
                        public void doInTransactionWithoutResult(TransactionStatus status) {
                            _ipAddrMgr.markIpAsUnavailable(ip.getId());
                            _ipAddressDao.unassignIpAddress(ip.getId());
                        }
                    });
                }
            } catch (InsufficientAddressCapacityException e) {
                s_logger.error("Allocating ip to guest nic " + nicVO.getUuid() + " failed, for insufficient address capacity");
                return null;
            }
        } else {
            throw new InvalidParameterValueException("UpdateVmNicIpCmd is not supported in L2 network");
        }

        s_logger.debug("Updating IPv4 address of NIC " + nicVO + " to " + ipaddr + "/" + nicVO.getIPv4Netmask() + " with gateway " + nicVO.getIPv4Gateway());
        nicVO.setIPv4Address(ipaddr);
        _nicDao.persist(nicVO);

        return vm;
    }

    @Override
    @ActionEvent(eventType = EventTypes.EVENT_VM_UPGRADE, eventDescription = "Upgrading VM", async = true)
    public UserVm upgradeVirtualMachine(ScaleVMCmd cmd) throws ResourceUnavailableException, ConcurrentOperationException, ManagementServerException,
    VirtualMachineMigrationException {

        Long vmId = cmd.getId();
        Long newServiceOfferingId = cmd.getServiceOfferingId();
        VirtualMachine vm = (VirtualMachine) this._entityMgr.findById(VirtualMachine.class, vmId);
        if (vm == null) {
            throw new InvalidParameterValueException("Unable to find VM's UUID");
        }
        CallContext.current().setEventDetails("Vm Id: " + vm.getUuid());

        boolean result = upgradeVirtualMachine(vmId, newServiceOfferingId, cmd.getDetails());
        if (result) {
            UserVmVO vmInstance = _vmDao.findById(vmId);
            if (vmInstance.getState().equals(State.Stopped)) {
                // Generate usage event for VM upgrade
                generateUsageEvent(vmInstance, vmInstance.isDisplayVm(), EventTypes.EVENT_VM_UPGRADE);
            }
            return vmInstance;
        } else {
            throw new CloudRuntimeException("Failed to scale the VM");
        }
    }

    @Override
    public HashMap<Long, List<VmDiskStatsEntry>> getVmDiskStatistics(long hostId, String hostName, List<Long> vmIds) throws CloudRuntimeException {
        HashMap<Long, List<VmDiskStatsEntry>> vmDiskStatsById = new HashMap<Long, List<VmDiskStatsEntry>>();

        if (vmIds.isEmpty()) {
            return vmDiskStatsById;
        }

        List<String> vmNames = new ArrayList<String>();

        for (Long vmId : vmIds) {
            UserVmVO vm = _vmDao.findById(vmId);
            vmNames.add(vm.getInstanceName());
        }

        Answer answer = _agentMgr.easySend(hostId, new GetVmDiskStatsCommand(vmNames, _hostDao.findById(hostId).getGuid(), hostName));
        if (answer == null || !answer.getResult()) {
            s_logger.warn("Unable to obtain VM disk statistics.");
            return null;
        } else {
            HashMap<String, List<VmDiskStatsEntry>> vmDiskStatsByName = ((GetVmDiskStatsAnswer)answer).getVmDiskStatsMap();

            if (vmDiskStatsByName == null) {
                s_logger.warn("Unable to obtain VM disk statistics.");
                return null;
            }

            for (Map.Entry<String, List<VmDiskStatsEntry>> entry: vmDiskStatsByName.entrySet()) {
                vmDiskStatsById.put(vmIds.get(vmNames.indexOf(entry.getKey())), entry.getValue());
            }
        }

        return vmDiskStatsById;
    }

    @Override
    public boolean upgradeVirtualMachine(Long vmId, Long newServiceOfferingId, Map<String, String> customParameters) throws ResourceUnavailableException,
    ConcurrentOperationException, ManagementServerException, VirtualMachineMigrationException {

        // Verify input parameters
        VMInstanceVO vmInstance = _vmInstanceDao.findById(vmId);

        if (vmInstance != null) {
            if (vmInstance.getState().equals(State.Stopped)) {
                upgradeStoppedVirtualMachine(vmId, newServiceOfferingId, customParameters);
                return true;
            }
            if (vmInstance.getState().equals(State.Running)) {
                return upgradeRunningVirtualMachine(vmId, newServiceOfferingId, customParameters);
            }
        }
        return false;
    }

    private boolean upgradeRunningVirtualMachine(Long vmId, Long newServiceOfferingId, Map<String, String> customParameters) throws ResourceUnavailableException,
    ConcurrentOperationException, ManagementServerException, VirtualMachineMigrationException {

        Account caller = CallContext.current().getCallingAccount();
        VMInstanceVO vmInstance = _vmInstanceDao.findById(vmId);
        if (vmInstance.getHypervisorType() != HypervisorType.XenServer && vmInstance.getHypervisorType() != HypervisorType.VMware && vmInstance.getHypervisorType() != HypervisorType.Simulator) {
            s_logger.info("Scaling the VM dynamically is not supported for VMs running on Hypervisor "+vmInstance.getHypervisorType());
            throw new InvalidParameterValueException("Scaling the VM dynamically is not supported for VMs running on Hypervisor "+vmInstance.getHypervisorType());
        }

        _accountMgr.checkAccess(caller, null, true, vmInstance);

        //Check if its a scale "up"
        ServiceOfferingVO newServiceOffering = _offeringDao.findById(newServiceOfferingId);
        if (newServiceOffering.isDynamic()) {
            newServiceOffering.setDynamicFlag(true);
            validateCustomParameters(newServiceOffering, customParameters);
            newServiceOffering = _offeringDao.getComputeOffering(newServiceOffering, customParameters);
        }

        // Check that the specified service offering ID is valid
        _itMgr.checkIfCanUpgrade(vmInstance, newServiceOffering);

        ServiceOfferingVO currentServiceOffering = _offeringDao.findByIdIncludingRemoved(vmInstance.getId(), vmInstance.getServiceOfferingId());
        if (newServiceOffering.isDynamicScalingEnabled() != currentServiceOffering.isDynamicScalingEnabled()) {
            throw new InvalidParameterValueException("Unable to Scale VM: since dynamic scaling enabled flag is not same for new service offering and old service offering");
        }

        int newCpu = newServiceOffering.getCpu();
        int newMemory = newServiceOffering.getRamSize();
        int newSpeed = newServiceOffering.getSpeed();
        int currentCpu = currentServiceOffering.getCpu();
        int currentMemory = currentServiceOffering.getRamSize();
        int currentSpeed = currentServiceOffering.getSpeed();
        int memoryDiff = newMemory - currentMemory;
        int cpuDiff = newCpu * newSpeed - currentCpu * currentSpeed;

        // Don't allow to scale when (Any of the new values less than current values) OR (All current and new values are same)
        if ((newSpeed < currentSpeed || newMemory < currentMemory || newCpu < currentCpu) || (newSpeed == currentSpeed && newMemory == currentMemory && newCpu == currentCpu)) {
            throw new InvalidParameterValueException("Only scaling up the vm is supported, new service offering(speed=" + newSpeed + ",cpu=" + newCpu + ",memory=," + newMemory
                    + ")" + " should have at least one value(cpu/ram) greater than old value and no resource value less than older(speed=" + currentSpeed + ",cpu=" + currentCpu
                    + ",memory=," + currentMemory + ")");
        }

        _offeringDao.loadDetails(currentServiceOffering);
        _offeringDao.loadDetails(newServiceOffering);

        Map<String, String> currentDetails = currentServiceOffering.getDetails();
        Map<String, String> newDetails = newServiceOffering.getDetails();
        String currentVgpuType = currentDetails.get("vgpuType");
        String newVgpuType = newDetails.get("vgpuType");
        if(currentVgpuType != null) {
            if(newVgpuType == null || !newVgpuType.equalsIgnoreCase(currentVgpuType)) {
                throw new InvalidParameterValueException("Dynamic scaling of vGPU type is not supported. VM has vGPU Type: " + currentVgpuType);
            }
        }

        // Check resource limits
        if (newCpu > currentCpu) {
            _resourceLimitMgr.checkResourceLimit(caller, ResourceType.cpu, newCpu - currentCpu);
        }
        if (newMemory > currentMemory) {
            _resourceLimitMgr.checkResourceLimit(caller, ResourceType.memory, newMemory - currentMemory);
        }

        // Dynamically upgrade the running vms
        boolean success = false;
        if (vmInstance.getState().equals(State.Running)) {
            int retry = _scaleRetry;
            ExcludeList excludes = new ExcludeList();

            // Check zone wide flag
            boolean enableDynamicallyScaleVm = EnableDynamicallyScaleVm.valueIn(vmInstance.getDataCenterId());
            if (!enableDynamicallyScaleVm) {
                throw new PermissionDeniedException("Dynamically scaling virtual machines is disabled for this zone, please contact your admin");
            }

            // Check vm flag
            if (!vmInstance.isDynamicallyScalable()) {
                throw new CloudRuntimeException("Unable to Scale the VM: " + vmInstance.getUuid() + " as VM is not configured to be dynamically scalable");
            }

            // Check disable threshold for cluster is not crossed
            HostVO host = _hostDao.findById(vmInstance.getHostId());
            if (_capacityMgr.checkIfClusterCrossesThreshold(host.getClusterId(), cpuDiff, memoryDiff)) {
                throw new CloudRuntimeException("Unable to scale vm: " + vmInstance.getUuid() + " due to insufficient resources");
            }

            while (retry-- != 0) { // It's != so that it can match -1.
                try {
                    boolean existingHostHasCapacity = false;

                    // Increment CPU and Memory count accordingly.
                    if (newCpu > currentCpu) {
                        _resourceLimitMgr.incrementResourceCount(caller.getAccountId(), ResourceType.cpu, new Long(newCpu - currentCpu));
                    }

                    if (memoryDiff > 0) {
                        _resourceLimitMgr.incrementResourceCount(caller.getAccountId(), ResourceType.memory, new Long(memoryDiff));
                    }

                    // #1 Check existing host has capacity
                    if (!excludes.shouldAvoid(ApiDBUtils.findHostById(vmInstance.getHostId()))) {
                        existingHostHasCapacity = _capacityMgr.checkIfHostHasCpuCapability(vmInstance.getHostId(), newCpu, newSpeed)
                                && _capacityMgr.checkIfHostHasCapacity(vmInstance.getHostId(), cpuDiff, (memoryDiff) * 1024L * 1024L, false,
                                        _capacityMgr.getClusterOverProvisioningFactor(host.getClusterId(), Capacity.CAPACITY_TYPE_CPU),
                                        _capacityMgr.getClusterOverProvisioningFactor(host.getClusterId(), Capacity.CAPACITY_TYPE_MEMORY), false);
                        excludes.addHost(vmInstance.getHostId());
                    }

                    // #2 migrate the vm if host doesn't have capacity or is in avoid set
                    if (!existingHostHasCapacity) {
                        _itMgr.findHostAndMigrate(vmInstance.getUuid(), newServiceOfferingId, customParameters, excludes);
                    }

                    // #3 scale the vm now
                    vmInstance = _vmInstanceDao.findById(vmId);
                    _itMgr.reConfigureVm(vmInstance.getUuid(), currentServiceOffering, newServiceOffering, customParameters, existingHostHasCapacity);
                    success = true;
                    return success;
                } catch (InsufficientCapacityException | ResourceUnavailableException | ConcurrentOperationException e) {
                    s_logger.warn("Received exception while scaling ", e);
                } catch (Exception e) {
                    s_logger.warn("Scaling failed with exception: ", e);
                } finally {
                    if (!success) {
                        // Decrement CPU and Memory count accordingly.
                        if (newCpu > currentCpu) {
                            _resourceLimitMgr.decrementResourceCount(caller.getAccountId(), ResourceType.cpu, new Long(newCpu - currentCpu));
                        }

                        if (memoryDiff > 0) {
                            _resourceLimitMgr.decrementResourceCount(caller.getAccountId(), ResourceType.memory, new Long(memoryDiff));
                        }
                    }
                }
            }
        }
        return success;
    }

    @Override
    public HashMap<Long, VmStatsEntry> getVirtualMachineStatistics(long hostId, String hostName, List<Long> vmIds) throws CloudRuntimeException {
        HashMap<Long, VmStatsEntry> vmStatsById = new HashMap<Long, VmStatsEntry>();

        if (vmIds.isEmpty()) {
            return vmStatsById;
        }

        List<String> vmNames = new ArrayList<String>();

        for (Long vmId : vmIds) {
            UserVmVO vm = _vmDao.findById(vmId);
            vmNames.add(vm.getInstanceName());
        }

        Answer answer = _agentMgr.easySend(hostId, new GetVmStatsCommand(vmNames, _hostDao.findById(hostId).getGuid(), hostName));
        if (answer == null || !answer.getResult()) {
            s_logger.warn("Unable to obtain VM statistics.");
            return null;
        } else {
            HashMap<String, VmStatsEntry> vmStatsByName = ((GetVmStatsAnswer)answer).getVmStatsMap();

            if (vmStatsByName == null) {
                s_logger.warn("Unable to obtain VM statistics.");
                return null;
            }

            for (Map.Entry<String, VmStatsEntry> entry : vmStatsByName.entrySet()) {
                vmStatsById.put(vmIds.get(vmNames.indexOf(entry.getKey())), entry.getValue());
            }
        }

        return vmStatsById;
    }

    @Override
    public HashMap<String, VolumeStatsEntry> getVolumeStatistics(long clusterId, String poolUuid, StoragePoolType poolType,  int timeout) {
        List<HostVO> neighbors = _resourceMgr.listHostsInClusterByStatus(clusterId, Status.Up);
        StoragePoolVO storagePool = _storagePoolDao.findPoolByUUID(poolUuid);
        HashMap<String, VolumeStatsEntry> volumeStatsByUuid = new HashMap<>();

        for (HostVO neighbor : neighbors) {

            // - zone wide storage for specific hypervisortypes
            if ((ScopeType.ZONE.equals(storagePool.getScope()) && storagePool.getHypervisor() != neighbor.getHypervisorType())) {
                // skip this neighbour if their hypervisor type is not the same as that of the store
                continue;
            }

            List<String> volumeLocators = getVolumesByHost(neighbor, storagePool);
            if (!CollectionUtils.isEmpty(volumeLocators)) {

                GetVolumeStatsCommand cmd = new GetVolumeStatsCommand(poolType, poolUuid, volumeLocators);
                Answer answer = null;

                if (poolType == StoragePoolType.PowerFlex) {
                    // Get volume stats from the pool directly instead of sending cmd to host
                    // Added support for ScaleIO/PowerFlex pool only
                    answer = storageManager.getVolumeStats(storagePool, cmd);
                } else {
                    if (timeout > 0) {
                        cmd.setWait(timeout/1000);
                    }

                    answer = _agentMgr.easySend(neighbor.getId(), cmd);
                }

                if (answer != null && answer instanceof GetVolumeStatsAnswer){
                    GetVolumeStatsAnswer volstats = (GetVolumeStatsAnswer)answer;
                    if (volstats.getVolumeStats() != null) {
                        volumeStatsByUuid.putAll(volstats.getVolumeStats());
                    }
                }
            }
        }
        return volumeStatsByUuid.size() > 0 ? volumeStatsByUuid : null;
    }

    private List<String> getVolumesByHost(HostVO host, StoragePool pool){
        List<VMInstanceVO> vmsPerHost = _vmInstanceDao.listByHostId(host.getId());
        return vmsPerHost.stream()
                .flatMap(vm -> _volsDao.findByInstanceIdAndPoolId(vm.getId(),pool.getId()).stream().map(vol ->
                vol.getState() == Volume.State.Ready ? (vol.getFormat() == ImageFormat.OVA ? vol.getChainInfo() : vol.getPath()) : null).filter(Objects::nonNull))
                .collect(Collectors.toList());
    }

    @Override
    @DB
    @ActionEvent(eventType = EventTypes.EVENT_VM_RECOVER, eventDescription = "Recovering VM")
    public UserVm recoverVirtualMachine(RecoverVMCmd cmd) throws ResourceAllocationException, CloudRuntimeException {

        final Long vmId = cmd.getId();
        Account caller = CallContext.current().getCallingAccount();
        final Long userId = caller.getAccountId();

        // Verify input parameters
        final UserVmVO vm = _vmDao.findById(vmId);

        if (vm == null) {
            throw new InvalidParameterValueException("unable to find a virtual machine with id " + vmId);
        }

        // When trying to expunge, permission is denied when the caller is not an admin and the AllowUserExpungeRecoverVm is false for the caller.
        if (!_accountMgr.isAdmin(userId) && !AllowUserExpungeRecoverVm.valueIn(userId)) {
            throw new PermissionDeniedException("Recovering a vm can only be done by an Admin. Or when the allow.user.expunge.recover.vm key is set.");
        }

        if (vm.getRemoved() != null) {
            if (s_logger.isDebugEnabled()) {
                s_logger.debug("Unable to find vm or vm is removed: " + vmId);
            }
            throw new InvalidParameterValueException("Unable to find vm by id " + vmId);
        }

        if (vm.getState() != State.Destroyed) {
            if (s_logger.isDebugEnabled()) {
                s_logger.debug("vm is not in the right state: " + vmId);
            }
            throw new InvalidParameterValueException("Vm with id " + vmId + " is not in the right state");
        }

        if (s_logger.isDebugEnabled()) {
            s_logger.debug("Recovering vm " + vmId);
        }

        Transaction.execute(new TransactionCallbackWithExceptionNoReturn<ResourceAllocationException>() {
            @Override public void doInTransactionWithoutResult(TransactionStatus status) throws ResourceAllocationException {

                Account account = _accountDao.lockRow(vm.getAccountId(), true);

                // if the account is deleted, throw error
                if (account.getRemoved() != null) {
                    throw new CloudRuntimeException("Unable to recover VM as the account is deleted");
                }

                // Get serviceOffering for Virtual Machine
                ServiceOfferingVO serviceOffering = _serviceOfferingDao.findById(vm.getId(), vm.getServiceOfferingId());

                // First check that the maximum number of UserVMs, CPU and Memory limit for the given
                // accountId will not be exceeded
                if (! VirtualMachineManager.ResoureCountRunningVMsonly.value()) {
                    resourceLimitCheck(account, vm.isDisplayVm(), new Long(serviceOffering.getCpu()), new Long(serviceOffering.getRamSize()));
                }

                _haMgr.cancelDestroy(vm, vm.getHostId());

                try {
                    if (!_itMgr.stateTransitTo(vm, VirtualMachine.Event.RecoveryRequested, null)) {
                        s_logger.debug("Unable to recover the vm because it is not in the correct state: " + vmId);
                        throw new InvalidParameterValueException("Unable to recover the vm because it is not in the correct state: " + vmId);
                    }
                } catch (NoTransitionException e) {
                    throw new InvalidParameterValueException("Unable to recover the vm because it is not in the correct state: " + vmId);
                }

                // Recover the VM's disks
                List<VolumeVO> volumes = _volsDao.findByInstance(vmId);
                for (VolumeVO volume : volumes) {
                    if (volume.getVolumeType().equals(Volume.Type.ROOT)) {
                        // Create an event
                        Long templateId = volume.getTemplateId();
                        Long diskOfferingId = volume.getDiskOfferingId();
                        Long offeringId = null;
                        if (diskOfferingId != null) {
                            DiskOfferingVO offering = _diskOfferingDao.findById(diskOfferingId);
                            if (offering != null && (offering.getType() == DiskOfferingVO.Type.Disk)) {
                                offeringId = offering.getId();
                            }
                        }
                        UsageEventUtils
                        .publishUsageEvent(EventTypes.EVENT_VOLUME_CREATE, volume.getAccountId(), volume.getDataCenterId(), volume.getId(), volume.getName(), offeringId,
                                templateId, volume.getSize(), Volume.class.getName(), volume.getUuid(), volume.isDisplayVolume());
                    }
                }

                //Update Resource Count for the given account
                resourceCountIncrement(account.getId(), vm.isDisplayVm(), new Long(serviceOffering.getCpu()), new Long(serviceOffering.getRamSize()));
            }
        });

        return _vmDao.findById(vmId);
    }

    @Override
    public boolean configure(String name, Map<String, Object> params) throws ConfigurationException {
        _name = name;

        if (_configDao == null) {
            throw new ConfigurationException("Unable to get the configuration dao.");
        }

        Map<String, String> configs = _configDao.getConfiguration("AgentManager", params);

        _instance = configs.get("instance.name");
        if (_instance == null) {
            _instance = "DEFAULT";
        }

        String workers = configs.get("expunge.workers");
        int wrks = NumbersUtil.parseInt(workers, 10);
        capacityReleaseInterval = NumbersUtil.parseInt(_configDao.getValue(Config.CapacitySkipcountingHours.key()), 3600);

        String time = configs.get("expunge.interval");
        _expungeInterval = NumbersUtil.parseInt(time, 86400);
        time = configs.get("expunge.delay");
        _expungeDelay = NumbersUtil.parseInt(time, _expungeInterval);

        _executor = Executors.newScheduledThreadPool(wrks, new NamedThreadFactory("UserVm-Scavenger"));

        String vmIpWorkers = configs.get(VmIpFetchTaskWorkers.value());
        int vmipwrks = NumbersUtil.parseInt(vmIpWorkers, 10);

        _vmIpFetchExecutor =   Executors.newScheduledThreadPool(vmipwrks, new NamedThreadFactory("UserVm-ipfetch"));

        String aggregationRange = configs.get("usage.stats.job.aggregation.range");
        int _usageAggregationRange  = NumbersUtil.parseInt(aggregationRange, 1440);
        int HOURLY_TIME = 60;
        final int DAILY_TIME = 60 * 24;
        if (_usageAggregationRange == DAILY_TIME) {
            _dailyOrHourly = true;
        } else if (_usageAggregationRange == HOURLY_TIME) {
            _dailyOrHourly = true;
        } else {
            _dailyOrHourly = false;
        }

        _itMgr.registerGuru(VirtualMachine.Type.User, this);

        VirtualMachine.State.getStateMachine().registerListener(new UserVmStateListener(_usageEventDao, _networkDao, _nicDao, _offeringDao, _vmDao, this, _configDao));

        String value = _configDao.getValue(Config.SetVmInternalNameUsingDisplayName.key());
        _instanceNameFlag = (value == null) ? false : Boolean.parseBoolean(value);

        _scaleRetry = NumbersUtil.parseInt(configs.get(Config.ScaleRetry.key()), 2);

        _vmIpFetchThreadExecutor = Executors.newFixedThreadPool(VmIpFetchThreadPoolMax.value(), new NamedThreadFactory("vmIpFetchThread"));

        s_logger.info("User VM Manager is configured.");

        return true;
    }

    @Override
    public String getName() {
        return _name;
    }

    @Override
    public boolean start() {
        _executor.scheduleWithFixedDelay(new ExpungeTask(), _expungeInterval, _expungeInterval, TimeUnit.SECONDS);
        _vmIpFetchExecutor.scheduleWithFixedDelay(new VmIpFetchTask(), VmIpFetchWaitInterval.value(), VmIpFetchWaitInterval.value(), TimeUnit.SECONDS);
        loadVmDetailsInMapForExternalDhcpIp();
        return true;
    }

    private void loadVmDetailsInMapForExternalDhcpIp() {

        List<NetworkVO> networks = _networkDao.listByGuestType(Network.GuestType.Shared);

        for (NetworkVO network: networks) {
            if(_networkModel.isSharedNetworkWithoutServices(network.getId())) {
                List<NicVO> nics = _nicDao.listByNetworkId(network.getId());

                for (NicVO nic : nics) {

                    if (nic.getIPv4Address() == null) {
                        long nicId = nic.getId();
                        long vmId = nic.getInstanceId();
                        VMInstanceVO vmInstance = _vmInstanceDao.findById(vmId);

                        // only load running vms. For stopped vms get loaded on starting
                        if (vmInstance != null && vmInstance.getState() == State.Running) {
                            VmAndCountDetails vmAndCount = new VmAndCountDetails(vmId, VmIpFetchTrialMax.value());
                            vmIdCountMap.put(nicId, vmAndCount);
                        }
                    }
                }
            }
        }
    }

    @Override
    public boolean stop() {
        _executor.shutdown();
        _vmIpFetchExecutor.shutdown();
        return true;
    }

    public String getRandomPrivateTemplateName() {
        return UUID.randomUUID().toString();
    }

    @Override
    public boolean expunge(UserVmVO vm, long callerUserId, Account caller) {
        vm = _vmDao.acquireInLockTable(vm.getId());
        if (vm == null) {
            return false;
        }
        try {

            if (vm.getBackupOfferingId() != null) {
                List<Backup> backupsForVm = backupDao.listByVmId(vm.getDataCenterId(), vm.getId());
                if (CollectionUtils.isEmpty(backupsForVm)) {
                    backupManager.removeVMFromBackupOffering(vm.getId(), true);
                }
            }

            releaseNetworkResourcesOnExpunge(vm.getId());

            List<VolumeVO> rootVol = _volsDao.findByInstanceAndType(vm.getId(), Volume.Type.ROOT);
            // expunge the vm
            _itMgr.advanceExpunge(vm.getUuid());

            // Only if vm is not expunged already, cleanup it's resources
            if (vm.getRemoved() == null) {
                // Cleanup vm resources - all the PF/LB/StaticNat rules
                // associated with vm
                s_logger.debug("Starting cleaning up vm " + vm + " resources...");
                if (cleanupVmResources(vm.getId())) {
                    s_logger.debug("Successfully cleaned up vm " + vm + " resources as a part of expunge process");
                } else {
                    s_logger.warn("Failed to cleanup resources as a part of vm " + vm + " expunge");
                    return false;
                }

                _vmDao.remove(vm.getId());
            }

            return true;

        } catch (ResourceUnavailableException e) {
            s_logger.warn("Unable to expunge  " + vm, e);
            return false;
        } catch (OperationTimedoutException e) {
            s_logger.warn("Operation time out on expunging " + vm, e);
            return false;
        } catch (ConcurrentOperationException e) {
            s_logger.warn("Concurrent operations on expunging " + vm, e);
            return false;
        } finally {
            _vmDao.releaseFromLockTable(vm.getId());
        }
    }

    /**
     * Release network resources, it was done on vm stop previously.
     * @param id vm id
     * @throws ConcurrentOperationException
     * @throws ResourceUnavailableException
     */
    private void releaseNetworkResourcesOnExpunge(long id) throws ConcurrentOperationException, ResourceUnavailableException {
        final VMInstanceVO vmInstance = _vmDao.findById(id);
        if (vmInstance != null){
            final VirtualMachineProfile profile = new VirtualMachineProfileImpl(vmInstance);
            _networkMgr.release(profile, false);
        }
        else {
            s_logger.error("Couldn't find vm with id = " + id + ", unable to release network resources");
        }
    }

    private boolean cleanupVmResources(long vmId) {
        boolean success = true;
        // Remove vm from security groups
        _securityGroupMgr.removeInstanceFromGroups(vmId);

        // Remove vm from instance group
        removeInstanceFromInstanceGroup(vmId);

        // cleanup firewall rules
        if (_firewallMgr.revokeFirewallRulesForVm(vmId)) {
            s_logger.debug("Firewall rules are removed successfully as a part of vm id=" + vmId + " expunge");
        } else {
            success = false;
            s_logger.warn("Fail to remove firewall rules as a part of vm id=" + vmId + " expunge");
        }

        // cleanup port forwarding rules
        if (_rulesMgr.revokePortForwardingRulesForVm(vmId)) {
            s_logger.debug("Port forwarding rules are removed successfully as a part of vm id=" + vmId + " expunge");
        } else {
            success = false;
            s_logger.warn("Fail to remove port forwarding rules as a part of vm id=" + vmId + " expunge");
        }

        // cleanup load balancer rules
        if (_lbMgr.removeVmFromLoadBalancers(vmId)) {
            s_logger.debug("Removed vm id=" + vmId + " from all load balancers as a part of expunge process");
        } else {
            success = false;
            s_logger.warn("Fail to remove vm id=" + vmId + " from load balancers as a part of expunge process");
        }

        // If vm is assigned to static nat, disable static nat for the ip
        // address and disassociate ip if elasticIP is enabled
        List<IPAddressVO> ips = _ipAddressDao.findAllByAssociatedVmId(vmId);

        for (IPAddressVO ip : ips) {
            try {
                if (_rulesMgr.disableStaticNat(ip.getId(), _accountMgr.getAccount(Account.ACCOUNT_ID_SYSTEM), User.UID_SYSTEM, true)) {
                    s_logger.debug("Disabled 1-1 nat for ip address " + ip + " as a part of vm id=" + vmId + " expunge");
                } else {
                    s_logger.warn("Failed to disable static nat for ip address " + ip + " as a part of vm id=" + vmId + " expunge");
                    success = false;
                }
            } catch (ResourceUnavailableException e) {
                success = false;
                s_logger.warn("Failed to disable static nat for ip address " + ip + " as a part of vm id=" + vmId + " expunge because resource is unavailable", e);
            }
        }

        return success;
    }

    @Override
    public void deletePrivateTemplateRecord(Long templateId) {
        if (templateId != null) {
            _templateDao.remove(templateId);
        }
    }

    // used for vm transitioning to error state
    private void updateVmStateForFailedVmCreation(Long vmId, Long hostId) {

        UserVmVO vm = _vmDao.findById(vmId);

        if (vm != null) {
            if (vm.getState().equals(State.Stopped)) {
                s_logger.debug("Destroying vm " + vm + " as it failed to create on Host with Id:" + hostId);
                try {
                    _itMgr.stateTransitTo(vm, VirtualMachine.Event.OperationFailedToError, null);
                } catch (NoTransitionException e1) {
                    s_logger.warn(e1.getMessage());
                }
                // destroy associated volumes for vm in error state
                // get all volumes in non destroyed state
                List<VolumeVO> volumesForThisVm = _volsDao.findUsableVolumesForInstance(vm.getId());
                for (VolumeVO volume : volumesForThisVm) {
                    if (volume.getState() != Volume.State.Destroy) {
                        volumeMgr.destroyVolume(volume);
                    }
                }
                String msg = "Failed to deploy Vm with Id: " + vmId + ", on Host with Id: " + hostId;
                _alertMgr.sendAlert(AlertManager.AlertType.ALERT_TYPE_USERVM, vm.getDataCenterId(), vm.getPodIdToDeployIn(), msg, msg);

                // Get serviceOffering for Virtual Machine
                ServiceOfferingVO offering = _serviceOfferingDao.findById(vm.getId(), vm.getServiceOfferingId());

                // Update Resource Count for the given account
                resourceCountDecrement(vm.getAccountId(), vm.isDisplayVm(), new Long(offering.getCpu()), new Long(offering.getRamSize()));
            }
        }
    }



    private class VmIpFetchTask extends ManagedContextRunnable {

        @Override
        protected void runInContext() {
            GlobalLock scanLock = GlobalLock.getInternLock("vmIpFetch");
            try {
                if (scanLock.lock(ACQUIRE_GLOBAL_LOCK_TIMEOUT_FOR_COOPERATION)) {
                    try {

                        for (Entry<Long, VmAndCountDetails> entry:   vmIdCountMap.entrySet()) {
                            long nicId = entry.getKey();
                            VmAndCountDetails vmIdAndCount = entry.getValue();
                            long vmId = vmIdAndCount.getVmId();

                            if (vmIdAndCount.getRetrievalCount() <= 0) {
                                vmIdCountMap.remove(nicId);
                                s_logger.debug("Vm " + vmId +" nic "+nicId + " count is zero .. removing vm nic from map ");

                                ActionEventUtils.onActionEvent(User.UID_SYSTEM, Account.ACCOUNT_ID_SYSTEM,
                                        Domain.ROOT_DOMAIN, EventTypes.EVENT_NETWORK_EXTERNAL_DHCP_VM_IPFETCH,
                                        "VM " + vmId + " nic id "+ nicId + " ip addr fetch failed ");

                                continue;
                            }


                            UserVm userVm = _vmDao.findById(vmId);
                            VMInstanceVO vmInstance = _vmInstanceDao.findById(vmId);
                            NicVO nicVo = _nicDao.findById(nicId);
                            NetworkVO network = _networkDao.findById(nicVo.getNetworkId());

                            VirtualMachineProfile vmProfile = new VirtualMachineProfileImpl(userVm);
                            VirtualMachine vm = vmProfile.getVirtualMachine();
                            boolean isWindows = _guestOSCategoryDao.findById(_guestOSDao.findById(vm.getGuestOSId()).getCategoryId()).getName().equalsIgnoreCase("Windows");

                            _vmIpFetchThreadExecutor.execute(new VmIpAddrFetchThread(vmId, nicId, vmInstance.getInstanceName(),
                                    isWindows, vm.getHostId(), network.getCidr()));

                        }
                    } catch (Exception e) {
                        s_logger.error("Caught the Exception in VmIpFetchTask", e);
                    } finally {
                        scanLock.unlock();
                    }
                }
            } finally {
                scanLock.releaseRef();
            }

        }
    }


    private class ExpungeTask extends ManagedContextRunnable {
        public ExpungeTask() {
        }

        @Override
        protected void runInContext() {
            GlobalLock scanLock = GlobalLock.getInternLock("UserVMExpunge");
            try {
                if (scanLock.lock(ACQUIRE_GLOBAL_LOCK_TIMEOUT_FOR_COOPERATION)) {
                    try {
                        List<UserVmVO> vms = _vmDao.findDestroyedVms(new Date(System.currentTimeMillis() - ((long)_expungeDelay << 10)));
                        if (s_logger.isInfoEnabled()) {
                            if (vms.size() == 0) {
                                s_logger.trace("Found " + vms.size() + " vms to expunge.");
                            } else {
                                s_logger.info("Found " + vms.size() + " vms to expunge.");
                            }
                        }
                        for (UserVmVO vm : vms) {
                            try {
                                expungeVm(vm.getId());
                            } catch (Exception e) {
                                s_logger.warn("Unable to expunge " + vm, e);
                            }
                        }
                    } catch (Exception e) {
                        s_logger.error("Caught the following Exception", e);
                    } finally {
                        scanLock.unlock();
                    }
                }
            } finally {
                scanLock.releaseRef();
            }
        }
    }

    @Override
    @ActionEvent(eventType = EventTypes.EVENT_VM_UPDATE, eventDescription = "updating Vm")
    public UserVm updateVirtualMachine(UpdateVMCmd cmd) throws ResourceUnavailableException, InsufficientCapacityException {
        validateInputsAndPermissionForUpdateVirtualMachineCommand(cmd);

        String displayName = cmd.getDisplayName();
        String group = cmd.getGroup();
        Boolean ha = cmd.getHaEnable();
        Boolean isDisplayVm = cmd.getDisplayVm();
        Long id = cmd.getId();
        Long osTypeId = cmd.getOsTypeId();
        String userData = cmd.getUserData();
        Boolean isDynamicallyScalable = cmd.isDynamicallyScalable();
        String hostName = cmd.getHostName();
        Map<String,String> details = cmd.getDetails();
        List<Long> securityGroupIdList = getSecurityGroupIdList(cmd);
        boolean cleanupDetails = cmd.isCleanupDetails();
        String extraConfig = cmd.getExtraConfig();

        UserVmVO vmInstance = _vmDao.findById(cmd.getId());
        if (MapUtils.isNotEmpty(details) || cmd.isCleanupDetails()) {
            VMTemplateVO template = _templateDao.findById(vmInstance.getTemplateId());
            if (template != null && template.isDeployAsIs()) {
                throw new CloudRuntimeException("Detail settings are read from OVA, it cannot be changed by API call.");
            }
        }

        long accountId = vmInstance.getAccountId();

        if (isDisplayVm != null && isDisplayVm != vmInstance.isDisplay()) {
            updateDisplayVmFlag(isDisplayVm, id, vmInstance);
        }
        final Account caller = CallContext.current().getCallingAccount();
        final List<String> userDenyListedSettings = Stream.of(QueryService.UserVMDeniedDetails.value().split(","))
                .map(item -> (item).trim())
                .collect(Collectors.toList());
        final List<String> userReadOnlySettings = Stream.of(QueryService.UserVMReadOnlyDetails.value().split(","))
                .map(item -> (item).trim())
                .collect(Collectors.toList());
        if (cleanupDetails){
            if (caller != null && caller.getType() == Account.ACCOUNT_TYPE_ADMIN) {
                userVmDetailsDao.removeDetails(id);
            } else {
                for (final UserVmDetailVO detail : userVmDetailsDao.listDetails(id)) {
                    if (detail != null && !userDenyListedSettings.contains(detail.getName())
                            && !userReadOnlySettings.contains(detail.getName())) {
                        userVmDetailsDao.removeDetail(id, detail.getName());
                    }
                }
            }
        } else {
            if (MapUtils.isNotEmpty(details)) {
                if (details.containsKey("extraconfig")) {
                    throw new InvalidParameterValueException("'extraconfig' should not be included in details as key");
                }

                if (caller != null && caller.getType() != Account.ACCOUNT_TYPE_ADMIN) {
                    // Ensure denied or read-only detail is not passed by non-root-admin user
                    for (final String detailName : details.keySet()) {
                        if (userDenyListedSettings.contains(detailName)) {
                            throw new InvalidParameterValueException("You're not allowed to add or edit the restricted setting: " + detailName);
                        }
                        if (userReadOnlySettings.contains(detailName)) {
                            throw new InvalidParameterValueException("You're not allowed to add or edit the read-only setting: " + detailName);
                        }
                    }
                    // Add any hidden/denied or read-only detail
                    for (final UserVmDetailVO detail : userVmDetailsDao.listDetails(id)) {
                        if (userDenyListedSettings.contains(detail.getName()) || userReadOnlySettings.contains(detail.getName())) {
                            details.put(detail.getName(), detail.getValue());
                        }
                    }
                }
                vmInstance.setDetails(details);
                _vmDao.saveDetails(vmInstance);
            }
            if (StringUtils.isNotBlank(extraConfig)) {
                if (EnableAdditionalVmConfig.valueIn(accountId)) {
                    s_logger.info("Adding extra configuration to user vm: " + vmInstance.getUuid());
                    addExtraConfig(vmInstance, extraConfig);
                } else {
                    throw new InvalidParameterValueException("attempted setting extraconfig but enable.additional.vm.configuration is disabled");
                }
            }
        }
        return updateVirtualMachine(id, displayName, group, ha, isDisplayVm, osTypeId, userData, isDynamicallyScalable,
                cmd.getHttpMethod(), cmd.getCustomId(), hostName, cmd.getInstanceName(), securityGroupIdList, cmd.getDhcpOptionsMap());
    }

    protected void updateDisplayVmFlag(Boolean isDisplayVm, Long id, UserVmVO vmInstance) {
        vmInstance.setDisplayVm(isDisplayVm);

        // Resource limit changes
        ServiceOffering offering = _serviceOfferingDao.findByIdIncludingRemoved(vmInstance.getId(), vmInstance.getServiceOfferingId());
        if (isDisplayVm) {
            resourceCountIncrement(vmInstance.getAccountId(), true, new Long(offering.getCpu()), new Long(offering.getRamSize()));
        } else {
            resourceCountDecrement(vmInstance.getAccountId(), true, new Long(offering.getCpu()), new Long(offering.getRamSize()));
        }

        // Usage
        saveUsageEvent(vmInstance);

        // take care of the root volume as well.
        List<VolumeVO> rootVols = _volsDao.findByInstanceAndType(id, Volume.Type.ROOT);
        if (!rootVols.isEmpty()) {
            _volumeService.updateDisplay(rootVols.get(0), isDisplayVm);
        }

        // take care of the data volumes as well.
        List<VolumeVO> dataVols = _volsDao.findByInstanceAndType(id, Volume.Type.DATADISK);
        for (Volume dataVol : dataVols) {
            _volumeService.updateDisplay(dataVol, isDisplayVm);
        }
    }

    protected void validateInputsAndPermissionForUpdateVirtualMachineCommand(UpdateVMCmd cmd) {
        UserVmVO vmInstance = _vmDao.findById(cmd.getId());
        if (vmInstance == null) {
            throw new InvalidParameterValueException("unable to find virtual machine with id: " + cmd.getId());
        }
        validateGuestOsIdForUpdateVirtualMachineCommand(cmd);
        Account caller = CallContext.current().getCallingAccount();
        _accountMgr.checkAccess(caller, null, true, vmInstance);
    }

    protected void validateGuestOsIdForUpdateVirtualMachineCommand(UpdateVMCmd cmd) {
        Long osTypeId = cmd.getOsTypeId();
        if (osTypeId != null) {
            GuestOSVO guestOS = _guestOSDao.findById(osTypeId);
            if (guestOS == null) {
                throw new InvalidParameterValueException("Please specify a valid guest OS ID.");
            }
        }
    }

    private void saveUsageEvent(UserVmVO vm) {

        // If vm not destroyed
        if( vm.getState() != State.Destroyed && vm.getState() != State.Expunging && vm.getState() != State.Error){

            if(vm.isDisplayVm()){
                //1. Allocated VM Usage Event
                generateUsageEvent(vm, true, EventTypes.EVENT_VM_CREATE);

                if(vm.getState() == State.Running || vm.getState() == State.Stopping){
                    //2. Running VM Usage Event
                    generateUsageEvent(vm, true, EventTypes.EVENT_VM_START);

                    // 3. Network offering usage
                    generateNetworkUsageForVm(vm, true, EventTypes.EVENT_NETWORK_OFFERING_ASSIGN);
                }

            }else {
                //1. Allocated VM Usage Event
                generateUsageEvent(vm, true, EventTypes.EVENT_VM_DESTROY);

                if(vm.getState() == State.Running || vm.getState() == State.Stopping){
                    //2. Running VM Usage Event
                    generateUsageEvent(vm, true, EventTypes.EVENT_VM_STOP);

                    // 3. Network offering usage
                    generateNetworkUsageForVm(vm, true, EventTypes.EVENT_NETWORK_OFFERING_REMOVE);
                }
            }
        }

    }

    private void generateNetworkUsageForVm(VirtualMachine vm, boolean isDisplay, String eventType){

        List<NicVO> nics = _nicDao.listByVmId(vm.getId());
        for (NicVO nic : nics) {
            NetworkVO network = _networkDao.findById(nic.getNetworkId());
            long isDefault = (nic.isDefaultNic()) ? 1 : 0;
            UsageEventUtils.publishUsageEvent(eventType, vm.getAccountId(), vm.getDataCenterId(), vm.getId(),
                    Long.toString(nic.getId()), network.getNetworkOfferingId(), null, isDefault, vm.getClass().getName(), vm.getUuid(), isDisplay);
        }

    }

    @Override
    public UserVm updateVirtualMachine(long id, String displayName, String group, Boolean ha, Boolean isDisplayVmEnabled, Long osTypeId, String userData,
            Boolean isDynamicallyScalable, HTTPMethod httpMethod, String customId, String hostName, String instanceName, List<Long> securityGroupIdList, Map<String, Map<Integer, String>> extraDhcpOptionsMap)
                    throws ResourceUnavailableException, InsufficientCapacityException {
        UserVmVO vm = _vmDao.findById(id);
        if (vm == null) {
            throw new CloudRuntimeException("Unable to find virtual machine with id " + id);
        }

        if(instanceName != null){
            VMInstanceVO vmInstance = _vmInstanceDao.findVMByInstanceName(instanceName);
            if(vmInstance != null && vmInstance.getId() != id){
                throw new CloudRuntimeException("Instance name : " + instanceName + " is not unique");
            }
        }

        if (vm.getState() == State.Error || vm.getState() == State.Expunging) {
            s_logger.error("vm is not in the right state: " + id);
            throw new InvalidParameterValueException("Vm with id " + id + " is not in the right state");
        }

        if (displayName == null) {
            displayName = vm.getDisplayName();
        }

        if (ha == null) {
            ha = vm.isHaEnabled();
        }

        ServiceOffering offering = _serviceOfferingDao.findById(vm.getId(), vm.getServiceOfferingId());
        if (!offering.isOfferHA() && ha) {
            throw new InvalidParameterValueException("Can't enable ha for the vm as it's created from the Service offering having HA disabled");
        }

        if (isDisplayVmEnabled == null) {
            isDisplayVmEnabled = vm.isDisplayVm();
        }

        boolean updateUserdata = false;
        if (userData != null) {
            // check and replace newlines
            userData = userData.replace("\\n", "");
            userData = validateUserData(userData, httpMethod);
            // update userData on domain router.
            updateUserdata = true;
        } else {
            userData = vm.getUserData();
        }

        if (osTypeId == null) {
            osTypeId = vm.getGuestOSId();
        }

        if (group != null) {
            addInstanceToGroup(id, group);
        }

        if (isDynamicallyScalable == null) {
            isDynamicallyScalable = vm.isDynamicallyScalable();
        } else {
            if (isDynamicallyScalable == true) {
                VMTemplateVO template = _templateDao.findByIdIncludingRemoved(vm.getTemplateId());
                if (!template.isDynamicallyScalable()) {
                    throw new InvalidParameterValueException("Dynamic Scaling cannot be enabled for the VM since its template does not have dynamic scaling enabled");
                }
                if (!offering.isDynamicScalingEnabled()) {
                    throw new InvalidParameterValueException("Dynamic Scaling cannot be enabled for the VM since its service offering does not have dynamic scaling enabled");
                }
                if (!UserVmManager.EnableDynamicallyScaleVm.valueIn(vm.getDataCenterId())) {
                    s_logger.debug(String.format("Dynamic Scaling cannot be enabled for the VM %s since the global setting enable.dynamic.scale.vm is set to false", vm.getUuid()));
                    throw new InvalidParameterValueException("Dynamic Scaling cannot be enabled for the VM since corresponding global setting is set to false");
                }
            }
        }

        boolean isVMware = (vm.getHypervisorType() == HypervisorType.VMware);

        if (securityGroupIdList != null && isVMware) {
            throw new InvalidParameterValueException("Security group feature is not supported for vmWare hypervisor");
        } else {
            // Get default guest network in Basic zone
            Network defaultNetwork = null;
            try {
                DataCenterVO zone = _dcDao.findById(vm.getDataCenterId());

                if (zone.getNetworkType() == NetworkType.Basic) {
                    // Get default guest network in Basic zone
                    defaultNetwork = _networkModel.getExclusiveGuestNetwork(zone.getId());
                } else if (zone.isSecurityGroupEnabled()) {
                    NicVO defaultNic = _nicDao.findDefaultNicForVM(vm.getId());
                    if (defaultNic != null) {
                        defaultNetwork = _networkDao.findById(defaultNic.getNetworkId());
                    }
                }
            } catch (InvalidParameterValueException e) {
                if(s_logger.isDebugEnabled()) {
                    s_logger.debug(e.getMessage(),e);
                }
                defaultNetwork = _networkModel.getDefaultNetworkForVm(id);
            }

            if (securityGroupIdList != null && _networkModel.isSecurityGroupSupportedInNetwork(defaultNetwork) && _networkModel.canAddDefaultSecurityGroup()) {
                if (vm.getState() == State.Stopped) {
                    // Remove instance from security groups
                    _securityGroupMgr.removeInstanceFromGroups(id);
                    // Add instance in provided groups
                    _securityGroupMgr.addInstanceToGroups(id, securityGroupIdList);
                } else {
                    throw new InvalidParameterValueException("Virtual machine must be stopped prior to update security groups ");
                }
            }
        }
        List<? extends Nic> nics = _nicDao.listByVmId(vm.getId());
        if (hostName != null) {
            // Check is hostName is RFC compliant
            checkNameForRFCCompliance(hostName);

            if (vm.getHostName().equalsIgnoreCase(hostName)) {
                s_logger.debug("Vm " + vm + " is already set with the hostName specified: " + hostName);
                hostName = null;
            }

            // Verify that vm's hostName is unique

            List<NetworkVO> vmNtwks = new ArrayList<NetworkVO>(nics.size());
            for (Nic nic : nics) {
                vmNtwks.add(_networkDao.findById(nic.getNetworkId()));
            }
            checkIfHostNameUniqueInNtwkDomain(hostName, vmNtwks);
        }

        List<NetworkVO> networks = nics.stream()
                .map(nic -> _networkDao.findById(nic.getNetworkId()))
                .collect(Collectors.toList());

        verifyExtraDhcpOptionsNetwork(extraDhcpOptionsMap, networks);
        for (Nic nic : nics) {
            _networkMgr.saveExtraDhcpOptions(networks.stream()
                    .filter(network -> network.getId() == nic.getNetworkId())
                    .findFirst()
                    .get()
                    .getUuid(), nic.getId(), extraDhcpOptionsMap);
        }

        _vmDao.updateVM(id, displayName, ha, osTypeId, userData, isDisplayVmEnabled, isDynamicallyScalable, customId, hostName, instanceName);

        if (updateUserdata) {
            boolean result = updateUserDataInternal(_vmDao.findById(id));
            if (result) {
                s_logger.debug("User data successfully updated for vm id=" + id);
            } else {
                throw new CloudRuntimeException("Failed to reset userdata for the virtual machine ");
            }
        }

        return _vmDao.findById(id);
    }

    private boolean updateUserDataInternal(UserVm vm) throws ResourceUnavailableException, InsufficientCapacityException {
        VMTemplateVO template = _templateDao.findByIdIncludingRemoved(vm.getTemplateId());

        List<? extends Nic> nics = _nicDao.listByVmId(vm.getId());
        if (nics == null || nics.isEmpty()) {
            s_logger.error("unable to find any nics for vm " + vm.getUuid());
            return false;
        }

        boolean userDataApplied = false;
        for (Nic nic : nics) {
            userDataApplied |= applyUserData(template.getHypervisorType(), vm, nic);
        }
        return userDataApplied;
    }

    protected boolean applyUserData(HypervisorType hyperVisorType, UserVm vm, Nic nic) throws ResourceUnavailableException, InsufficientCapacityException {
        Network network = _networkDao.findById(nic.getNetworkId());
        NicProfile nicProfile = new NicProfile(nic, network, null, null, null, _networkModel.isSecurityGroupSupportedInNetwork(network), _networkModel.getNetworkTag(
                hyperVisorType, network));
        VirtualMachineProfile vmProfile = new VirtualMachineProfileImpl(vm);

        if (_networkModel.areServicesSupportedByNetworkOffering(network.getNetworkOfferingId(), Service.UserData)) {
            UserDataServiceProvider element = _networkModel.getUserDataUpdateProvider(network);
            if (element == null) {
                throw new CloudRuntimeException("Can't find network element for " + Service.UserData.getName() + " provider needed for UserData update");
            }
            boolean result = element.saveUserData(network, nicProfile, vmProfile);
            if (!result) {
                s_logger.error("Failed to update userdata for vm " + vm + " and nic " + nic);
            } else {
                return true;
            }
        } else {
            s_logger.debug("Not applying userdata for nic id=" + nic.getId() + " in vm id=" + vmProfile.getId() + " because it is not supported in network id=" + network.getId());
        }
        return false;
    }

    @Override
    @ActionEvent(eventType = EventTypes.EVENT_VM_START, eventDescription = "starting Vm", async = true)
    public UserVm startVirtualMachine(StartVMCmd cmd) throws ExecutionException, ConcurrentOperationException, ResourceUnavailableException, InsufficientCapacityException, ResourceAllocationException {
        Map<VirtualMachineProfile.Param, Object> additonalParams = null;
        if (cmd.getBootIntoSetup() != null) {
            if (additonalParams == null) {
                additonalParams = new HashMap<>();
            }
            if (s_logger.isTraceEnabled()) {
                s_logger.trace(String.format("Adding %s into the param map", VirtualMachineProfile.Param.BootIntoSetup.getName()));
            }

            additonalParams.put(VirtualMachineProfile.Param.BootIntoSetup, cmd.getBootIntoSetup());
        }

        return startVirtualMachine(cmd.getId(), cmd.getPodId(), cmd.getClusterId(), cmd.getHostId(), additonalParams, cmd.getDeploymentPlanner()).first();
    }

    @Override
    @ActionEvent(eventType = EventTypes.EVENT_VM_REBOOT, eventDescription = "rebooting Vm", async = true)
    public UserVm rebootVirtualMachine(RebootVMCmd cmd) throws InsufficientCapacityException, ResourceUnavailableException {
        Account caller = CallContext.current().getCallingAccount();
        Long vmId = cmd.getId();

        // Verify input parameters
        UserVmVO vmInstance = _vmDao.findById(vmId);
        if (vmInstance == null) {
            throw new InvalidParameterValueException("Unable to find a virtual machine with id " + vmId);
        }

        _accountMgr.checkAccess(caller, null, true, vmInstance);

        checkIfHostOfVMIsInPrepareForMaintenanceState(vmInstance.getHostId(), vmId, "Reboot");

        // If the VM is Volatile in nature, on reboot discard the VM's root disk and create a new root disk for it: by calling restoreVM
        long serviceOfferingId = vmInstance.getServiceOfferingId();
        ServiceOfferingVO offering = _serviceOfferingDao.findById(vmInstance.getId(), serviceOfferingId);
        if (offering != null && offering.getRemoved() == null) {
            if (offering.isVolatileVm()) {
                return restoreVMInternal(caller, vmInstance, null);
            }
        } else {
            throw new InvalidParameterValueException("Unable to find service offering: " + serviceOfferingId + " corresponding to the vm");
        }

        Boolean enterSetup = cmd.getBootIntoSetup();
        if (enterSetup != null && enterSetup && !HypervisorType.VMware.equals(vmInstance.getHypervisorType())) {
            throw new InvalidParameterValueException("Booting into a hardware setup menu is not implemented on " + vmInstance.getHypervisorType());
        }

        UserVm userVm = rebootVirtualMachine(CallContext.current().getCallingUserId(), vmId, enterSetup == null ? false : cmd.getBootIntoSetup(), cmd.isForced());
        if (userVm != null ) {
            // update the vmIdCountMap if the vm is in advanced shared network with out services
            final List<NicVO> nics = _nicDao.listByVmId(vmId);
            for (NicVO nic : nics) {
                Network network = _networkModel.getNetwork(nic.getNetworkId());
                if (_networkModel.isSharedNetworkWithoutServices(network.getId())) {
                    s_logger.debug("Adding vm " +vmId +" nic id "+ nic.getId() +" into vmIdCountMap as part of vm " +
                            "reboot for vm ip fetch ");
                    vmIdCountMap.put(nic.getId(), new VmAndCountDetails(nic.getInstanceId(), VmIpFetchTrialMax.value()));
                }
            }
            return  userVm;
        }
        return  null;
    }

    @Override
    @ActionEvent(eventType = EventTypes.EVENT_VM_DESTROY, eventDescription = "destroying Vm", async = true)
    public UserVm destroyVm(DestroyVMCmd cmd) throws ResourceUnavailableException, ConcurrentOperationException {
        CallContext ctx = CallContext.current();
        long vmId = cmd.getId();
        boolean expunge = cmd.getExpunge();

        // When trying to expunge, permission is denied when the caller is not an admin and the AllowUserExpungeRecoverVm is false for the caller.
        if (expunge && !_accountMgr.isAdmin(ctx.getCallingAccount().getId()) && !AllowUserExpungeRecoverVm.valueIn(cmd.getEntityOwnerId())) {
            throw new PermissionDeniedException("Parameter " + ApiConstants.EXPUNGE + " can be passed by Admin only. Or when the allow.user.expunge.recover.vm key is set.");
        }
        // check if VM exists
        UserVmVO vm = _vmDao.findById(vmId);

        if (vm == null || vm.getRemoved() != null) {
            throw new InvalidParameterValueException("unable to find a virtual machine with id " + vmId);
        }

        if ((vm.getState() == State.Destroyed && !expunge) || vm.getState() == State.Expunging) {
            s_logger.debug("Vm id=" + vmId + " is already destroyed");
            return vm;
        }

        // check if there are active volume snapshots tasks
        s_logger.debug("Checking if there are any ongoing snapshots on the ROOT volumes associated with VM with ID " + vmId);
        if (checkStatusOfVolumeSnapshots(vmId, Volume.Type.ROOT)) {
            throw new CloudRuntimeException("There is/are unbacked up snapshot(s) on ROOT volume, vm destroy is not permitted, please try again later.");
        }
        s_logger.debug("Found no ongoing snapshots on volume of type ROOT, for the vm with id " + vmId);

        List<VolumeVO> volumesToBeDeleted = getVolumesFromIds(cmd);

        checkForUnattachedVolumes(vmId, volumesToBeDeleted);
        validateVolumes(volumesToBeDeleted);

        final ControlledEntity[] volumesToDelete = volumesToBeDeleted.toArray(new ControlledEntity[0]);
        _accountMgr.checkAccess(ctx.getCallingAccount(), null, true, volumesToDelete);

        stopVirtualMachine(vmId, VmDestroyForcestop.value());

        detachVolumesFromVm(volumesToBeDeleted);

        UserVm destroyedVm = destroyVm(vmId, expunge);
        if (expunge) {
            if (!expunge(vm, ctx.getCallingUserId(), ctx.getCallingAccount())) {
                throw new CloudRuntimeException("Failed to expunge vm " + destroyedVm);
            }
        }

        deleteVolumesFromVm(volumesToBeDeleted);

        return destroyedVm;
    }

    private List<VolumeVO> getVolumesFromIds(DestroyVMCmd cmd) {
        List<VolumeVO> volumes = new ArrayList<>();
        if (cmd.getVolumeIds() != null) {
            for (Long volId : cmd.getVolumeIds()) {
                VolumeVO vol = _volsDao.findById(volId);

                if (vol == null) {
                    throw new InvalidParameterValueException("Unable to find volume with ID: " + volId);
                }
                volumes.add(vol);
            }
        }
        return volumes;
    }

    @Override
    @DB
    public InstanceGroupVO createVmGroup(CreateVMGroupCmd cmd) {
        Account caller = CallContext.current().getCallingAccount();
        Long domainId = cmd.getDomainId();
        String accountName = cmd.getAccountName();
        String groupName = cmd.getGroupName();
        Long projectId = cmd.getProjectId();

        Account owner = _accountMgr.finalizeOwner(caller, accountName, domainId, projectId);
        long accountId = owner.getId();

        // Check if name is already in use by this account
        boolean isNameInUse = _vmGroupDao.isNameInUse(accountId, groupName);

        if (isNameInUse) {
            throw new InvalidParameterValueException("Unable to create vm group, a group with name " + groupName + " already exists for account " + accountId);
        }

        return createVmGroup(groupName, accountId);
    }

    @DB
    private InstanceGroupVO createVmGroup(String groupName, long accountId) {
        Account account = null;
        try {
            account = _accountDao.acquireInLockTable(accountId); // to ensure
            // duplicate
            // vm group
            // names are
            // not
            // created.
            if (account == null) {
                s_logger.warn("Failed to acquire lock on account");
                return null;
            }
            InstanceGroupVO group = _vmGroupDao.findByAccountAndName(accountId, groupName);
            if (group == null) {
                group = new InstanceGroupVO(groupName, accountId);
                group = _vmGroupDao.persist(group);
            }
            return group;
        } finally {
            if (account != null) {
                _accountDao.releaseFromLockTable(accountId);
            }
        }
    }

    @Override
    public boolean deleteVmGroup(DeleteVMGroupCmd cmd) {
        Account caller = CallContext.current().getCallingAccount();
        Long groupId = cmd.getId();

        // Verify input parameters
        InstanceGroupVO group = _vmGroupDao.findById(groupId);
        if ((group == null) || (group.getRemoved() != null)) {
            throw new InvalidParameterValueException("unable to find a vm group with id " + groupId);
        }

        _accountMgr.checkAccess(caller, null, true, group);

        return deleteVmGroup(groupId);
    }

    @Override
    public boolean deleteVmGroup(long groupId) {
        // delete all the mappings from group_vm_map table
        List<InstanceGroupVMMapVO> groupVmMaps = _groupVMMapDao.listByGroupId(groupId);
        for (InstanceGroupVMMapVO groupMap : groupVmMaps) {
            SearchCriteria<InstanceGroupVMMapVO> sc = _groupVMMapDao.createSearchCriteria();
            sc.addAnd("instanceId", SearchCriteria.Op.EQ, groupMap.getInstanceId());
            _groupVMMapDao.expunge(sc);
        }

        if (_vmGroupDao.remove(groupId)) {
            return true;
        } else {
            return false;
        }
    }

    @Override
    @DB
    public boolean addInstanceToGroup(final long userVmId, String groupName) {
        UserVmVO vm = _vmDao.findById(userVmId);

        InstanceGroupVO group = _vmGroupDao.findByAccountAndName(vm.getAccountId(), groupName);
        // Create vm group if the group doesn't exist for this account
        if (group == null) {
            group = createVmGroup(groupName, vm.getAccountId());
        }

        if (group != null) {
            UserVm userVm = _vmDao.acquireInLockTable(userVmId);
            if (userVm == null) {
                s_logger.warn("Failed to acquire lock on user vm id=" + userVmId);
            }
            try {
                final InstanceGroupVO groupFinal = group;
                Transaction.execute(new TransactionCallbackNoReturn() {
                    @Override
                    public void doInTransactionWithoutResult(TransactionStatus status) {
                        // don't let the group be deleted when we are assigning vm to
                        // it.
                        InstanceGroupVO ngrpLock = _vmGroupDao.lockRow(groupFinal.getId(), false);
                        if (ngrpLock == null) {
                            s_logger.warn("Failed to acquire lock on vm group id=" + groupFinal.getId() + " name=" + groupFinal.getName());
                            throw new CloudRuntimeException("Failed to acquire lock on vm group id=" + groupFinal.getId() + " name=" + groupFinal.getName());
                        }

                        // Currently don't allow to assign a vm to more than one group
                        if (_groupVMMapDao.listByInstanceId(userVmId) != null) {
                            // Delete all mappings from group_vm_map table
                            List<InstanceGroupVMMapVO> groupVmMaps = _groupVMMapDao.listByInstanceId(userVmId);
                            for (InstanceGroupVMMapVO groupMap : groupVmMaps) {
                                SearchCriteria<InstanceGroupVMMapVO> sc = _groupVMMapDao.createSearchCriteria();
                                sc.addAnd("instanceId", SearchCriteria.Op.EQ, groupMap.getInstanceId());
                                _groupVMMapDao.expunge(sc);
                            }
                        }
                        InstanceGroupVMMapVO groupVmMapVO = new InstanceGroupVMMapVO(groupFinal.getId(), userVmId);
                        _groupVMMapDao.persist(groupVmMapVO);

                    }
                });

                return true;
            } finally {
                if (userVm != null) {
                    _vmDao.releaseFromLockTable(userVmId);
                }
            }
        }
        return false;
    }

    @Override
    public InstanceGroupVO getGroupForVm(long vmId) {
        // TODO - in future releases vm can be assigned to multiple groups; but
        // currently return just one group per vm
        try {
            List<InstanceGroupVMMapVO> groupsToVmMap = _groupVMMapDao.listByInstanceId(vmId);

            if (groupsToVmMap != null && groupsToVmMap.size() != 0) {
                InstanceGroupVO group = _vmGroupDao.findById(groupsToVmMap.get(0).getGroupId());
                return group;
            } else {
                return null;
            }
        } catch (Exception e) {
            s_logger.warn("Error trying to get group for a vm: ", e);
            return null;
        }
    }

    @Override
    public void removeInstanceFromInstanceGroup(long vmId) {
        try {
            List<InstanceGroupVMMapVO> groupVmMaps = _groupVMMapDao.listByInstanceId(vmId);
            for (InstanceGroupVMMapVO groupMap : groupVmMaps) {
                SearchCriteria<InstanceGroupVMMapVO> sc = _groupVMMapDao.createSearchCriteria();
                sc.addAnd("instanceId", SearchCriteria.Op.EQ, groupMap.getInstanceId());
                _groupVMMapDao.expunge(sc);
            }
        } catch (Exception e) {
            s_logger.warn("Error trying to remove vm from group: ", e);
        }
    }

    private boolean validPassword(String password) {
        if (password == null || password.length() == 0) {
            return false;
        }
        for (int i = 0; i < password.length(); i++) {
            if (password.charAt(i) == ' ') {
                return false;
            }
        }
        return true;
    }

    @Override
    @ActionEvent(eventType = EventTypes.EVENT_VM_CREATE, eventDescription = "deploying Vm", create = true)
    public UserVm createBasicSecurityGroupVirtualMachine(DataCenter zone, ServiceOffering serviceOffering, VirtualMachineTemplate template, List<Long> securityGroupIdList,
            Account owner, String hostName, String displayName, Long diskOfferingId, Long diskSize, String group, HypervisorType hypervisor, HTTPMethod httpmethod,
            String userData, String sshKeyPair, Map<Long, IpAddresses> requestedIps, IpAddresses defaultIps, Boolean displayVm, String keyboard, List<Long> affinityGroupIdList,
            Map<String, String> customParametes, String customId, Map<String, Map<Integer, String>> dhcpOptionMap,
            Map<Long, DiskOffering> dataDiskTemplateToDiskOfferingMap, Map<String, String> userVmOVFProperties, boolean dynamicScalingEnabled) throws InsufficientCapacityException, ConcurrentOperationException, ResourceUnavailableException,
    StorageUnavailableException, ResourceAllocationException {

        Account caller = CallContext.current().getCallingAccount();
        List<NetworkVO> networkList = new ArrayList<NetworkVO>();

        // Verify that caller can perform actions in behalf of vm owner
        _accountMgr.checkAccess(caller, null, true, owner);

        // Verify that owner can use the service offering
        _accountMgr.checkAccess(owner, serviceOffering, zone);
        _accountMgr.checkAccess(owner, _diskOfferingDao.findById(diskOfferingId), zone);

        // Get default guest network in Basic zone
        Network defaultNetwork = _networkModel.getExclusiveGuestNetwork(zone.getId());

        if (defaultNetwork == null) {
            throw new InvalidParameterValueException("Unable to find a default network to start a vm");
        } else {
            networkList.add(_networkDao.findById(defaultNetwork.getId()));
        }

        boolean isVmWare = (template.getHypervisorType() == HypervisorType.VMware || (hypervisor != null && hypervisor == HypervisorType.VMware));

        if (securityGroupIdList != null && isVmWare) {
            throw new InvalidParameterValueException("Security group feature is not supported for vmWare hypervisor");
        } else if (!isVmWare && _networkModel.isSecurityGroupSupportedInNetwork(defaultNetwork) && _networkModel.canAddDefaultSecurityGroup()) {
            //add the default securityGroup only if no security group is specified
            if (securityGroupIdList == null || securityGroupIdList.isEmpty()) {
                if (securityGroupIdList == null) {
                    securityGroupIdList = new ArrayList<Long>();
                }
                SecurityGroup defaultGroup = _securityGroupMgr.getDefaultSecurityGroup(owner.getId());
                if (defaultGroup != null) {
                    securityGroupIdList.add(defaultGroup.getId());
                } else {
                    // create default security group for the account
                    if (s_logger.isDebugEnabled()) {
                        s_logger.debug("Couldn't find default security group for the account " + owner + " so creating a new one");
                    }
                    defaultGroup = _securityGroupMgr.createSecurityGroup(SecurityGroupManager.DEFAULT_GROUP_NAME, SecurityGroupManager.DEFAULT_GROUP_DESCRIPTION,
                            owner.getDomainId(), owner.getId(), owner.getAccountName());
                    securityGroupIdList.add(defaultGroup.getId());
                }
            }
        }

        return createVirtualMachine(zone, serviceOffering, template, hostName, displayName, owner, diskOfferingId, diskSize, networkList, securityGroupIdList, group, httpmethod,
                userData, sshKeyPair, hypervisor, caller, requestedIps, defaultIps, displayVm, keyboard, affinityGroupIdList, customParametes, customId, dhcpOptionMap,
                dataDiskTemplateToDiskOfferingMap, userVmOVFProperties, dynamicScalingEnabled);

    }

    @Override
    @ActionEvent(eventType = EventTypes.EVENT_VM_CREATE, eventDescription = "deploying Vm", create = true)
    public UserVm createAdvancedSecurityGroupVirtualMachine(DataCenter zone, ServiceOffering serviceOffering, VirtualMachineTemplate template, List<Long> networkIdList,
            List<Long> securityGroupIdList, Account owner, String hostName, String displayName, Long diskOfferingId, Long diskSize, String group, HypervisorType hypervisor,
            HTTPMethod httpmethod, String userData, String sshKeyPair, Map<Long, IpAddresses> requestedIps, IpAddresses defaultIps, Boolean displayVm, String keyboard,
            List<Long> affinityGroupIdList, Map<String, String> customParameters, String customId, Map<String, Map<Integer, String>> dhcpOptionMap,
            Map<Long, DiskOffering> dataDiskTemplateToDiskOfferingMap, Map<String, String> userVmOVFProperties, boolean dynamicScalingEnabled) throws InsufficientCapacityException, ConcurrentOperationException,
    ResourceUnavailableException, StorageUnavailableException, ResourceAllocationException {

        Account caller = CallContext.current().getCallingAccount();
        List<NetworkVO> networkList = new ArrayList<NetworkVO>();
        boolean isSecurityGroupEnabledNetworkUsed = false;
        boolean isVmWare = (template.getHypervisorType() == HypervisorType.VMware || (hypervisor != null && hypervisor == HypervisorType.VMware));

        // Verify that caller can perform actions in behalf of vm owner
        _accountMgr.checkAccess(caller, null, true, owner);

        // Verify that owner can use the service offering
        _accountMgr.checkAccess(owner, serviceOffering, zone);
        _accountMgr.checkAccess(owner, _diskOfferingDao.findById(diskOfferingId), zone);

        // If no network is specified, find system security group enabled network
        if (networkIdList == null || networkIdList.isEmpty()) {
            Network networkWithSecurityGroup = _networkModel.getNetworkWithSGWithFreeIPs(zone.getId());
            if (networkWithSecurityGroup == null) {
                throw new InvalidParameterValueException("No network with security enabled is found in zone id=" + zone.getUuid());
            }

            networkList.add(_networkDao.findById(networkWithSecurityGroup.getId()));
            isSecurityGroupEnabledNetworkUsed = true;

        } else if (securityGroupIdList != null && !securityGroupIdList.isEmpty()) {
            if (isVmWare) {
                throw new InvalidParameterValueException("Security group feature is not supported for vmWare hypervisor");
            }
            // Only one network can be specified, and it should be security group enabled
            if (networkIdList.size() > 1 && template.getHypervisorType() != HypervisorType.KVM && hypervisor != HypervisorType.KVM) {
                throw new InvalidParameterValueException("Only support one network per VM if security group enabled");
            }

            for (Long networkId : networkIdList) {
                NetworkVO network = _networkDao.findById(networkId);

                if (network == null) {
                    throw new InvalidParameterValueException("Unable to find network by id " + networkId);
                }

                if (!_networkModel.isSecurityGroupSupportedInNetwork(network)) {
                    throw new InvalidParameterValueException("Network is not security group enabled: " + network.getId());
                }

                networkList.add(network);
            }
            isSecurityGroupEnabledNetworkUsed = true;

        } else {
            // Verify that all the networks are Shared/Guest; can't create combination of SG enabled and disabled networks
            for (Long networkId : networkIdList) {
                NetworkVO network = _networkDao.findById(networkId);

                if (network == null) {
                    throw new InvalidParameterValueException("Unable to find network by id " + networkIdList.get(0).longValue());
                }

                boolean isSecurityGroupEnabled = _networkModel.isSecurityGroupSupportedInNetwork(network);
                if (isSecurityGroupEnabled) {
                    isSecurityGroupEnabledNetworkUsed = true;
                }

                if (!(network.getTrafficType() == TrafficType.Guest && network.getGuestType() == Network.GuestType.Shared)) {
                    throw new InvalidParameterValueException("Can specify only Shared Guest networks when" + " deploy vm in Advance Security Group enabled zone");
                }

                // Perform account permission check
                if (network.getAclType() == ACLType.Account) {
                    _accountMgr.checkAccess(caller, AccessType.UseEntry, false, network);
                }
                networkList.add(network);
            }
        }

        // if network is security group enabled, and no security group is specified, then add the default security group automatically
        if (isSecurityGroupEnabledNetworkUsed && !isVmWare && _networkModel.canAddDefaultSecurityGroup()) {

            //add the default securityGroup only if no security group is specified
            if (securityGroupIdList == null || securityGroupIdList.isEmpty()) {
                if (securityGroupIdList == null) {
                    securityGroupIdList = new ArrayList<Long>();
                }

                SecurityGroup defaultGroup = _securityGroupMgr.getDefaultSecurityGroup(owner.getId());
                if (defaultGroup != null) {
                    securityGroupIdList.add(defaultGroup.getId());
                } else {
                    // create default security group for the account
                    if (s_logger.isDebugEnabled()) {
                        s_logger.debug("Couldn't find default security group for the account " + owner + " so creating a new one");
                    }
                    defaultGroup = _securityGroupMgr.createSecurityGroup(SecurityGroupManager.DEFAULT_GROUP_NAME, SecurityGroupManager.DEFAULT_GROUP_DESCRIPTION,
                            owner.getDomainId(), owner.getId(), owner.getAccountName());
                    securityGroupIdList.add(defaultGroup.getId());
                }
            }
        }

        return createVirtualMachine(zone, serviceOffering, template, hostName, displayName, owner, diskOfferingId, diskSize, networkList, securityGroupIdList, group, httpmethod,
                userData, sshKeyPair, hypervisor, caller, requestedIps, defaultIps, displayVm, keyboard, affinityGroupIdList, customParameters, customId, dhcpOptionMap, dataDiskTemplateToDiskOfferingMap,
                userVmOVFProperties, dynamicScalingEnabled);
    }

    @Override
    @ActionEvent(eventType = EventTypes.EVENT_VM_CREATE, eventDescription = "deploying Vm", create = true)
    public UserVm createAdvancedVirtualMachine(DataCenter zone, ServiceOffering serviceOffering, VirtualMachineTemplate template, List<Long> networkIdList, Account owner,
            String hostName, String displayName, Long diskOfferingId, Long diskSize, String group, HypervisorType hypervisor, HTTPMethod httpmethod, String userData,
            String sshKeyPair, Map<Long, IpAddresses> requestedIps, IpAddresses defaultIps, Boolean displayvm, String keyboard, List<Long> affinityGroupIdList,
            Map<String, String> customParametrs, String customId, Map<String, Map<Integer, String>> dhcpOptionsMap, Map<Long, DiskOffering> dataDiskTemplateToDiskOfferingMap,
            Map<String, String> userVmOVFPropertiesMap, boolean dynamicScalingEnabled) throws InsufficientCapacityException, ConcurrentOperationException, ResourceUnavailableException,
    StorageUnavailableException, ResourceAllocationException {

        Account caller = CallContext.current().getCallingAccount();
        List<NetworkVO> networkList = new ArrayList<NetworkVO>();

        // Verify that caller can perform actions in behalf of vm owner
        _accountMgr.checkAccess(caller, null, true, owner);

        // Verify that owner can use the service offering
        _accountMgr.checkAccess(owner, serviceOffering, zone);
        _accountMgr.checkAccess(owner, _diskOfferingDao.findById(diskOfferingId), zone);

        List<HypervisorType> vpcSupportedHTypes = _vpcMgr.getSupportedVpcHypervisors();
        if (networkIdList == null || networkIdList.isEmpty()) {
            NetworkVO defaultNetwork = getDefaultNetwork(zone, owner, false);
            if (defaultNetwork != null) {
                networkList.add(defaultNetwork);
            }
        } else {
            for (Long networkId : networkIdList) {
                NetworkVO network = _networkDao.findById(networkId);
                if (network == null) {
                    throw new InvalidParameterValueException("Unable to find network by id " + networkIdList.get(0).longValue());
                }
                if (network.getVpcId() != null) {
                    // Only ISOs, XenServer, KVM, and VmWare template types are
                    // supported for vpc networks
                    if (template.getFormat() != ImageFormat.ISO && !vpcSupportedHTypes.contains(template.getHypervisorType())) {
                        throw new InvalidParameterValueException("Can't create vm from template with hypervisor " + template.getHypervisorType() + " in vpc network " + network);
                    } else if (template.getFormat() == ImageFormat.ISO && !vpcSupportedHTypes.contains(hypervisor)) {
                        // Only XenServer, KVM, and VMware hypervisors are supported
                        // for vpc networks
                        throw new InvalidParameterValueException("Can't create vm of hypervisor type " + hypervisor + " in vpc network");

                    }
                }

                _networkModel.checkNetworkPermissions(owner, network);

                // don't allow to use system networks
                NetworkOffering networkOffering = _entityMgr.findById(NetworkOffering.class, network.getNetworkOfferingId());
                if (networkOffering.isSystemOnly()) {
                    throw new InvalidParameterValueException("Network id=" + networkId + " is system only and can't be used for vm deployment");
                }
                networkList.add(network);
            }
        }
        verifyExtraDhcpOptionsNetwork(dhcpOptionsMap, networkList);

        return createVirtualMachine(zone, serviceOffering, template, hostName, displayName, owner, diskOfferingId, diskSize, networkList, null, group, httpmethod, userData,
                sshKeyPair, hypervisor, caller, requestedIps, defaultIps, displayvm, keyboard, affinityGroupIdList, customParametrs, customId, dhcpOptionsMap,
                dataDiskTemplateToDiskOfferingMap, userVmOVFPropertiesMap, dynamicScalingEnabled);
    }

    private NetworkVO getNetworkToAddToNetworkList(VirtualMachineTemplate template, Account owner, HypervisorType hypervisor,
            List<HypervisorType> vpcSupportedHTypes, Long networkId) {
        NetworkVO network = _networkDao.findById(networkId);
        if (network == null) {
            throw new InvalidParameterValueException("Unable to find network by id " + networkId);
        }
        if (network.getVpcId() != null) {
            // Only ISOs, XenServer, KVM, and VmWare template types are
            // supported for vpc networks
            if (template.getFormat() != ImageFormat.ISO && !vpcSupportedHTypes.contains(template.getHypervisorType())) {
                throw new InvalidParameterValueException("Can't create vm from template with hypervisor " + template.getHypervisorType() + " in vpc network " + network);
            } else if (template.getFormat() == ImageFormat.ISO && !vpcSupportedHTypes.contains(hypervisor)) {
                // Only XenServer, KVM, and VMware hypervisors are supported
                // for vpc networks
                throw new InvalidParameterValueException("Can't create vm of hypervisor type " + hypervisor + " in vpc network");
            }
        }

        _networkModel.checkNetworkPermissions(owner, network);

        // don't allow to use system networks
        NetworkOffering networkOffering = _entityMgr.findById(NetworkOffering.class, network.getNetworkOfferingId());
        if (networkOffering.isSystemOnly()) {
            throw new InvalidParameterValueException("Network id=" + networkId + " is system only and can't be used for vm deployment");
        }
        return network;
    }

    private NetworkVO getDefaultNetwork(DataCenter zone, Account owner, boolean selectAny) throws InsufficientCapacityException, ResourceAllocationException {
        NetworkVO defaultNetwork = null;

        // if no network is passed in
        // Check if default virtual network offering has
        // Availability=Required. If it's true, search for corresponding
        // network
        // * if network is found, use it. If more than 1 virtual network is
        // found, throw an error
        // * if network is not found, create a new one and use it

        List<NetworkOfferingVO> requiredOfferings = _networkOfferingDao.listByAvailability(Availability.Required, false);
        if (requiredOfferings.size() < 1) {
            throw new InvalidParameterValueException("Unable to find network offering with availability=" + Availability.Required
                    + " to automatically create the network as a part of vm creation");
        }

        if (requiredOfferings.get(0).getState() == NetworkOffering.State.Enabled) {
            // get Virtual networks
            List<? extends Network> virtualNetworks = _networkModel.listNetworksForAccount(owner.getId(), zone.getId(), Network.GuestType.Isolated);
            if (virtualNetworks == null) {
                throw new InvalidParameterValueException("No (virtual) networks are found for account " + owner);
            }
            if (virtualNetworks.isEmpty()) {
                defaultNetwork = createDefaultNetworkForAccount(zone, owner, requiredOfferings);
            } else if (virtualNetworks.size() > 1 && !selectAny) {
                throw new InvalidParameterValueException("More than 1 default Isolated networks are found for account " + owner + "; please specify networkIds");
            } else {
                defaultNetwork = _networkDao.findById(virtualNetworks.get(0).getId());
            }
        } else {
            throw new InvalidParameterValueException("Required network offering id=" + requiredOfferings.get(0).getId() + " is not in " + NetworkOffering.State.Enabled);
        }

        return defaultNetwork;
    }

    private NetworkVO createDefaultNetworkForAccount(DataCenter zone, Account owner, List<NetworkOfferingVO> requiredOfferings)
            throws InsufficientCapacityException, ResourceAllocationException {
        NetworkVO defaultNetwork = null;
        long physicalNetworkId = _networkModel.findPhysicalNetworkId(zone.getId(), requiredOfferings.get(0).getTags(), requiredOfferings.get(0).getTrafficType());
        // Validate physical network
        PhysicalNetwork physicalNetwork = _physicalNetworkDao.findById(physicalNetworkId);
        if (physicalNetwork == null) {
            throw new InvalidParameterValueException("Unable to find physical network with id: " + physicalNetworkId + " and tag: "
                    + requiredOfferings.get(0).getTags());
        }
        s_logger.debug("Creating network for account " + owner + " from the network offering id=" + requiredOfferings.get(0).getId() + " as a part of deployVM process");
        Network newNetwork = _networkMgr.createGuestNetwork(requiredOfferings.get(0).getId(), owner.getAccountName() + "-network", owner.getAccountName() + "-network",
                null, null, null, false, null, owner, null, physicalNetwork, zone.getId(), ACLType.Account, null, null, null, null, true, null, null,
                null, null, null);
        if (newNetwork != null) {
            defaultNetwork = _networkDao.findById(newNetwork.getId());
        }
        return defaultNetwork;
    }

    private void verifyExtraDhcpOptionsNetwork(Map<String, Map<Integer, String>> dhcpOptionsMap, List<NetworkVO> networkList) throws InvalidParameterValueException {
        if (dhcpOptionsMap != null) {
            for (String networkUuid : dhcpOptionsMap.keySet()) {
                boolean networkFound = false;
                for (NetworkVO network : networkList) {
                    if (network.getUuid().equals(networkUuid)) {
                        networkFound = true;
                        break;
                    }
                }

                if (!networkFound) {
                    throw new InvalidParameterValueException("VM does not has a nic in the Network (" + networkUuid + ") that is specified in the extra dhcp options.");
                }
            }
        }
    }

    public void checkNameForRFCCompliance(String name) {
        if (!NetUtils.verifyDomainNameLabel(name, true)) {
            throw new InvalidParameterValueException("Invalid name. Vm name can contain ASCII letters 'a' through 'z', the digits '0' through '9', "
                    + "and the hyphen ('-'), must be between 1 and 63 characters long, and can't start or end with \"-\" and can't start with digit");
        }
    }

    @DB
    private UserVm createVirtualMachine(DataCenter zone, ServiceOffering serviceOffering, VirtualMachineTemplate tmplt, String hostName, String displayName, Account owner,
                                        Long diskOfferingId, Long diskSize, List<NetworkVO> networkList, List<Long> securityGroupIdList, String group, HTTPMethod httpmethod, String userData,
                                        String sshKeyPair, HypervisorType hypervisor, Account caller, Map<Long, IpAddresses> requestedIps, IpAddresses defaultIps, Boolean isDisplayVm, String keyboard,
                                        List<Long> affinityGroupIdList, Map<String, String> customParameters, String customId, Map<String, Map<Integer, String>> dhcpOptionMap,
                                        Map<Long, DiskOffering> datadiskTemplateToDiskOfferringMap,
                                        Map<String, String> userVmOVFPropertiesMap, boolean dynamicScalingEnabled) throws InsufficientCapacityException, ResourceUnavailableException,
    ConcurrentOperationException, StorageUnavailableException, ResourceAllocationException {

        _accountMgr.checkAccess(caller, null, true, owner);

        if (owner.getState() == Account.State.disabled) {
            throw new PermissionDeniedException("The owner of vm to deploy is disabled: " + owner);
        }
        VMTemplateVO template = _templateDao.findById(tmplt.getId());
        if (template != null) {
            _templateDao.loadDetails(template);
        }

        HypervisorType hypervisorType = null;
        if (template.getHypervisorType() == null || template.getHypervisorType() == HypervisorType.None) {
            if (hypervisor == null || hypervisor == HypervisorType.None) {
                throw new InvalidParameterValueException("hypervisor parameter is needed to deploy VM or the hypervisor parameter value passed is invalid");
            }
            hypervisorType = hypervisor;
        } else {
            if (hypervisor != null && hypervisor != HypervisorType.None && hypervisor != template.getHypervisorType()) {
                throw new InvalidParameterValueException("Hypervisor passed to the deployVm call, is different from the hypervisor type of the template");
            }
            hypervisorType = template.getHypervisorType();
        }

        long accountId = owner.getId();

        assert !(requestedIps != null && (defaultIps.getIp4Address() != null || defaultIps.getIp6Address() != null)) : "requestedIp list and defaultNetworkIp should never be specified together";

        if (Grouping.AllocationState.Disabled == zone.getAllocationState()
                && !_accountMgr.isRootAdmin(caller.getId())) {
            throw new PermissionDeniedException(
                    "Cannot perform this operation, Zone is currently disabled: "
                            + zone.getId());
        }

        // check if zone is dedicated
        DedicatedResourceVO dedicatedZone = _dedicatedDao.findByZoneId(zone.getId());
        if (dedicatedZone != null) {
            DomainVO domain = _domainDao.findById(dedicatedZone.getDomainId());
            if (domain == null) {
                throw new CloudRuntimeException("Unable to find the domain " + zone.getDomainId() + " for the zone: " + zone);
            }
            // check that caller can operate with domain
            _configMgr.checkZoneAccess(caller, zone);
            // check that vm owner can create vm in the domain
            _configMgr.checkZoneAccess(owner, zone);
        }

        ServiceOfferingVO offering = _serviceOfferingDao.findById(serviceOffering.getId());
        if (offering.isDynamic()) {
            offering.setDynamicFlag(true);
            validateCustomParameters(offering, customParameters);
            offering = _offeringDao.getComputeOffering(offering, customParameters);
        } else {
            validateOfferingMaxResource(offering);
        }
        // check if account/domain is with in resource limits to create a new vm
        boolean isIso = Storage.ImageFormat.ISO == template.getFormat();

        long size = configureCustomRootDiskSize(customParameters, template, hypervisorType, offering);

        if (diskOfferingId != null) {
            DiskOfferingVO diskOffering = _diskOfferingDao.findById(diskOfferingId);
            if (diskOffering != null && diskOffering.isCustomized()) {
                if (diskSize == null) {
                    throw new InvalidParameterValueException("This disk offering requires a custom size specified");
                }
                Long customDiskOfferingMaxSize = VolumeOrchestrationService.CustomDiskOfferingMaxSize.value();
                Long customDiskOfferingMinSize = VolumeOrchestrationService.CustomDiskOfferingMinSize.value();
                if ((diskSize < customDiskOfferingMinSize) || (diskSize > customDiskOfferingMaxSize)) {
                    throw new InvalidParameterValueException("VM Creation failed. Volume size: " + diskSize + "GB is out of allowed range. Max: " + customDiskOfferingMaxSize
                            + " Min:" + customDiskOfferingMinSize);
                }
                size += diskSize * GiB_TO_BYTES;
            }
            size += _diskOfferingDao.findById(diskOfferingId).getDiskSize();
        }
        if (! VirtualMachineManager.ResoureCountRunningVMsonly.value()) {
            resourceLimitCheck(owner, isDisplayVm, new Long(offering.getCpu()), new Long(offering.getRamSize()));
        }

        _resourceLimitMgr.checkResourceLimit(owner, ResourceType.volume, (isIso || diskOfferingId == null ? 1 : 2));
        _resourceLimitMgr.checkResourceLimit(owner, ResourceType.primary_storage, size);

        // verify security group ids
        if (securityGroupIdList != null) {
            for (Long securityGroupId : securityGroupIdList) {
                SecurityGroup sg = _securityGroupDao.findById(securityGroupId);
                if (sg == null) {
                    throw new InvalidParameterValueException("Unable to find security group by id " + securityGroupId);
                } else {
                    // verify permissions
                    _accountMgr.checkAccess(caller, null, true, owner, sg);
                }
            }
        }

        if (datadiskTemplateToDiskOfferringMap != null && !datadiskTemplateToDiskOfferringMap.isEmpty()) {
            for (Entry<Long, DiskOffering> datadiskTemplateToDiskOffering : datadiskTemplateToDiskOfferringMap.entrySet()) {
                VMTemplateVO dataDiskTemplate = _templateDao.findById(datadiskTemplateToDiskOffering.getKey());
                DiskOffering dataDiskOffering = datadiskTemplateToDiskOffering.getValue();

                if (dataDiskTemplate == null
                        || (!dataDiskTemplate.getTemplateType().equals(TemplateType.DATADISK)) && (dataDiskTemplate.getState().equals(VirtualMachineTemplate.State.Active))) {
                    throw new InvalidParameterValueException("Invalid template id specified for Datadisk template" + datadiskTemplateToDiskOffering.getKey());
                }
                long dataDiskTemplateId = datadiskTemplateToDiskOffering.getKey();
                if (!dataDiskTemplate.getParentTemplateId().equals(template.getId())) {
                    throw new InvalidParameterValueException("Invalid Datadisk template. Specified Datadisk template" + dataDiskTemplateId
                            + " doesn't belong to template " + template.getId());
                }
                if (dataDiskOffering == null) {
                    throw new InvalidParameterValueException("Invalid disk offering id " + datadiskTemplateToDiskOffering.getValue().getId() +
                            " specified for datadisk template " + dataDiskTemplateId);
                }
                if (dataDiskOffering.isCustomized()) {
                    throw new InvalidParameterValueException("Invalid disk offering id " + dataDiskOffering.getId() + " specified for datadisk template " +
                            dataDiskTemplateId + ". Custom Disk offerings are not supported for Datadisk templates");
                }
                if (dataDiskOffering.getDiskSize() < dataDiskTemplate.getSize()) {
                    throw new InvalidParameterValueException("Invalid disk offering id " + dataDiskOffering.getId() + " specified for datadisk template " +
                            dataDiskTemplateId + ". Disk offering size should be greater than or equal to the template size");
                }
                _templateDao.loadDetails(dataDiskTemplate);
                _resourceLimitMgr.checkResourceLimit(owner, ResourceType.volume, 1);
                _resourceLimitMgr.checkResourceLimit(owner, ResourceType.primary_storage, dataDiskOffering.getDiskSize());
            }
        }

        // check that the affinity groups exist
        if (affinityGroupIdList != null) {
            for (Long affinityGroupId : affinityGroupIdList) {
                AffinityGroupVO ag = _affinityGroupDao.findById(affinityGroupId);
                if (ag == null) {
                    throw new InvalidParameterValueException("Unable to find affinity group " + ag);
                } else if (!_affinityGroupService.isAffinityGroupProcessorAvailable(ag.getType())) {
                    throw new InvalidParameterValueException("Affinity group type is not supported for group: " + ag + " ,type: " + ag.getType()
                    + " , Please try again after removing the affinity group");
                } else {
                    // verify permissions
                    if (ag.getAclType() == ACLType.Domain) {
                        _accountMgr.checkAccess(caller, null, false, owner, ag);
                        // Root admin has access to both VM and AG by default,
                        // but
                        // make sure the owner of these entities is same
                        if (caller.getId() == Account.ACCOUNT_ID_SYSTEM || _accountMgr.isRootAdmin(caller.getId())) {
                            if (!_affinityGroupService.isAffinityGroupAvailableInDomain(ag.getId(), owner.getDomainId())) {
                                throw new PermissionDeniedException("Affinity Group " + ag + " does not belong to the VM's domain");
                            }
                        }
                    } else {
                        _accountMgr.checkAccess(caller, null, true, owner, ag);
                        // Root admin has access to both VM and AG by default,
                        // but
                        // make sure the owner of these entities is same
                        if (caller.getId() == Account.ACCOUNT_ID_SYSTEM || _accountMgr.isRootAdmin(caller.getId())) {
                            if (ag.getAccountId() != owner.getAccountId()) {
                                throw new PermissionDeniedException("Affinity Group " + ag + " does not belong to the VM's account");
                            }
                        }
                    }
                }
            }
        }

        if (hypervisorType != HypervisorType.BareMetal) {
            // check if we have available pools for vm deployment
            long availablePools = _storagePoolDao.countPoolsByStatus(StoragePoolStatus.Up);
            if (availablePools < 1) {
                throw new StorageUnavailableException("There are no available pools in the UP state for vm deployment", -1);
            }
        }

        if (template.getTemplateType().equals(TemplateType.SYSTEM)) {
            throw new InvalidParameterValueException("Unable to use system template " + template.getId() + " to deploy a user vm");
        }
        List<VMTemplateZoneVO> listZoneTemplate = _templateZoneDao.listByZoneTemplate(zone.getId(), template.getId());
        if (listZoneTemplate == null || listZoneTemplate.isEmpty()) {
            throw new InvalidParameterValueException("The template " + template.getId() + " is not available for use");
        }

        if (isIso && !template.isBootable()) {
            throw new InvalidParameterValueException("Installing from ISO requires an ISO that is bootable: " + template.getId());
        }

        // Check templates permissions
        _accountMgr.checkAccess(owner, AccessType.UseEntry, false, template);

        // check if the user data is correct
        userData = validateUserData(userData, httpmethod);

        // Find an SSH public key corresponding to the key pair name, if one is
        // given
        String sshPublicKey = null;
        if (sshKeyPair != null && !sshKeyPair.equals("")) {
            SSHKeyPair pair = _sshKeyPairDao.findByName(owner.getAccountId(), owner.getDomainId(), sshKeyPair);
            if (pair == null) {
                throw new InvalidParameterValueException("A key pair with name '" + sshKeyPair + "' was not found.");
            }

            sshPublicKey = pair.getPublicKey();
        }

        LinkedHashMap<String, List<NicProfile>> networkNicMap = new LinkedHashMap<>();

        short defaultNetworkNumber = 0;
        boolean securityGroupEnabled = false;
        int networkIndex = 0;
        for (NetworkVO network : networkList) {
            if ((network.getDataCenterId() != zone.getId())) {
                if (!network.isStrechedL2Network()) {
                    throw new InvalidParameterValueException("Network id=" + network.getId() +
                            " doesn't belong to zone " + zone.getId());
                }

                NetworkOffering ntwkOffering = _networkOfferingDao.findById(network.getNetworkOfferingId());
                Long physicalNetworkId = _networkModel.findPhysicalNetworkId(zone.getId(), ntwkOffering.getTags(), ntwkOffering.getTrafficType());

                String provider = _ntwkSrvcDao.getProviderForServiceInNetwork(network.getId(), Service.Connectivity);
                if (!_networkModel.isProviderEnabledInPhysicalNetwork(physicalNetworkId, provider)) {
                    throw new InvalidParameterValueException("Network in which is VM getting deployed could not be" +
                            " streched to the zone, as we could not find a valid physical network");
                }
            }

            //relax the check if the caller is admin account
            if (caller.getType() != Account.ACCOUNT_TYPE_ADMIN) {
                if (!(network.getGuestType() == Network.GuestType.Shared && network.getAclType() == ACLType.Domain)
                        && !(network.getAclType() == ACLType.Account && network.getAccountId() == accountId)) {
                    throw new InvalidParameterValueException("only shared network or isolated network with the same account_id can be added to vm");
                }
            }

            IpAddresses requestedIpPair = null;
            if (requestedIps != null && !requestedIps.isEmpty()) {
                requestedIpPair = requestedIps.get(network.getId());
            }

            if (requestedIpPair == null) {
                requestedIpPair = new IpAddresses(null, null);
            } else {
                _networkModel.checkRequestedIpAddresses(network.getId(), requestedIpPair);
            }

            NicProfile profile = new NicProfile(requestedIpPair.getIp4Address(), requestedIpPair.getIp6Address(), requestedIpPair.getMacAddress());
            profile.setOrderIndex(networkIndex);
            if (defaultNetworkNumber == 0) {
                defaultNetworkNumber++;
                // if user requested specific ip for default network, add it
                if (defaultIps.getIp4Address() != null || defaultIps.getIp6Address() != null) {
                    _networkModel.checkRequestedIpAddresses(network.getId(), defaultIps);
                    profile = new NicProfile(defaultIps.getIp4Address(), defaultIps.getIp6Address());
                } else if (defaultIps.getMacAddress() != null) {
                    profile = new NicProfile(null, null, defaultIps.getMacAddress());
                }

                profile.setDefaultNic(true);
                if (!_networkModel.areServicesSupportedInNetwork(network.getId(), new Service[]{Service.UserData})) {
                    if ((userData != null) && (!userData.isEmpty())) {
                        throw new InvalidParameterValueException("Unable to deploy VM as UserData is provided while deploying the VM, but there is no support for " + Network.Service.UserData.getName() + " service in the default network " + network.getId());
                    }

                    if ((sshPublicKey != null) && (!sshPublicKey.isEmpty())) {
                        throw new InvalidParameterValueException("Unable to deploy VM as SSH keypair is provided while deploying the VM, but there is no support for " + Network.Service.UserData.getName() + " service in the default network " + network.getId());
                    }

                    if (template.isEnablePassword()) {
                        throw new InvalidParameterValueException("Unable to deploy VM as template " + template.getId() + " is password enabled, but there is no support for " + Network.Service.UserData.getName() + " service in the default network " + network.getId());
                    }
                }
            }

            if (_networkModel.isSecurityGroupSupportedInNetwork(network)) {
                securityGroupEnabled = true;
            }
            List<NicProfile> profiles = networkNicMap.get(network.getUuid());
            if (CollectionUtils.isEmpty(profiles)) {
                profiles = new ArrayList<>();
            }
            profiles.add(profile);
            networkNicMap.put(network.getUuid(), profiles);
            networkIndex++;
        }

        if (securityGroupIdList != null && !securityGroupIdList.isEmpty() && !securityGroupEnabled) {
            throw new InvalidParameterValueException("Unable to deploy vm with security groups as SecurityGroup service is not enabled for the vm's network");
        }

        // Verify network information - network default network has to be set;
        // and vm can't have more than one default network
        // This is a part of business logic because default network is required
        // by Agent Manager in order to configure default
        // gateway for the vm
        if (defaultNetworkNumber == 0) {
            throw new InvalidParameterValueException("At least 1 default network has to be specified for the vm");
        } else if (defaultNetworkNumber > 1) {
            throw new InvalidParameterValueException("Only 1 default network per vm is supported");
        }

        long id = _vmDao.getNextInSequence(Long.class, "id");

        if (hostName != null) {
            // Check is hostName is RFC compliant
            checkNameForRFCCompliance(hostName);
        }

        String instanceName = null;
        String instanceSuffix = _instance;
        String uuidName = _uuidMgr.generateUuid(UserVm.class, customId);
        if (_instanceNameFlag && HypervisorType.VMware.equals(hypervisorType)) {
            if (StringUtils.isNotEmpty(hostName)) {
                instanceSuffix = hostName;
            }
            if (hostName == null) {
                if (displayName != null) {
                    hostName = displayName;
                } else {
                    hostName = generateHostName(uuidName);
                }
            }
            // If global config vm.instancename.flag is set to true, then CS will set guest VM's name as it appears on the hypervisor, to its hostname.
            // In case of VMware since VM name must be unique within a DC, check if VM with the same hostname already exists in the zone.
            VMInstanceVO vmByHostName = _vmInstanceDao.findVMByHostNameInZone(hostName, zone.getId());
            if (vmByHostName != null && vmByHostName.getState() != VirtualMachine.State.Expunging) {
                throw new InvalidParameterValueException("There already exists a VM by the name: " + hostName + ".");
            }
        } else {
            if (hostName == null) {
                //Generate name using uuid and instance.name global config
                hostName = generateHostName(uuidName);
            }
        }

        if (hostName != null) {
            // Check is hostName is RFC compliant
            checkNameForRFCCompliance(hostName);
        }
        instanceName = VirtualMachineName.getVmName(id, owner.getId(), instanceSuffix);
        if (_instanceNameFlag && HypervisorType.VMware.equals(hypervisorType) && !instanceSuffix.equals(_instance)) {
            customParameters.put(VmDetailConstants.NAME_ON_HYPERVISOR, instanceName);
        }

        // Check if VM with instanceName already exists.
        VMInstanceVO vmObj = _vmInstanceDao.findVMByInstanceName(instanceName);
        if (vmObj != null && vmObj.getState() != VirtualMachine.State.Expunging) {
            throw new InvalidParameterValueException("There already exists a VM by the display name supplied");
        }

        checkIfHostNameUniqueInNtwkDomain(hostName, networkList);

        long userId = CallContext.current().getCallingUserId();
        if (CallContext.current().getCallingAccount().getId() != owner.getId()) {
            List<UserVO> userVOs = _userDao.listByAccount(owner.getAccountId());
            if (!userVOs.isEmpty()) {
                userId =  userVOs.get(0).getId();
            }
        }

        dynamicScalingEnabled = dynamicScalingEnabled && checkIfDynamicScalingCanBeEnabled(null, offering, template, zone.getId());

        UserVmVO vm = commitUserVm(zone, template, hostName, displayName, owner, diskOfferingId, diskSize, userData, caller, isDisplayVm, keyboard, accountId, userId, offering,
                isIso, sshPublicKey, networkNicMap, id, instanceName, uuidName, hypervisorType, customParameters, dhcpOptionMap,
                datadiskTemplateToDiskOfferringMap, userVmOVFPropertiesMap, dynamicScalingEnabled);

        // Assign instance to the group
        try {
            if (group != null) {
                boolean addToGroup = addInstanceToGroup(Long.valueOf(id), group);
                if (!addToGroup) {
                    throw new CloudRuntimeException("Unable to assign Vm to the group " + group);
                }
            }
        } catch (Exception ex) {
            throw new CloudRuntimeException("Unable to assign Vm to the group " + group);
        }

        _securityGroupMgr.addInstanceToGroups(vm.getId(), securityGroupIdList);

        if (affinityGroupIdList != null && !affinityGroupIdList.isEmpty()) {
            _affinityGroupVMMapDao.updateMap(vm.getId(), affinityGroupIdList);
        }

        CallContext.current().putContextParameter(VirtualMachine.class, vm.getUuid());
        return vm;
    }

    @Override
    public boolean checkIfDynamicScalingCanBeEnabled(VirtualMachine vm, ServiceOffering offering, VirtualMachineTemplate template, Long zoneId) {
        boolean canEnableDynamicScaling = (vm != null ? vm.isDynamicallyScalable() : true) && offering.isDynamicScalingEnabled() && template.isDynamicallyScalable() && UserVmManager.EnableDynamicallyScaleVm.valueIn(zoneId);
        if (!canEnableDynamicScaling) {
            s_logger.info("VM cannot be configured to be dynamically scalable if any of the service offering's dynamic scaling property, template's dynamic scaling property or global setting is false");
        }

        return canEnableDynamicScaling;
    }

    /**
     * Configures the Root disk size via User`s custom parameters.
     * If the Service Offering has the Root Disk size field configured then the User`s root disk custom parameter is overwritten by the service offering.
     */
    protected long configureCustomRootDiskSize(Map<String, String> customParameters, VMTemplateVO template, HypervisorType hypervisorType, ServiceOfferingVO serviceOffering) {
        verifyIfHypervisorSupportsRootdiskSizeOverride(hypervisorType);
        DiskOfferingVO diskOffering = _diskOfferingDao.findById(serviceOffering.getId());
        long rootDiskSizeInBytes = diskOffering.getDiskSize();
        if (rootDiskSizeInBytes > 0) { //if the size at DiskOffering is not zero then the Service Offering had it configured, it holds priority over the User custom size
            long rootDiskSizeInGiB = rootDiskSizeInBytes / GiB_TO_BYTES;
            customParameters.put(VmDetailConstants.ROOT_DISK_SIZE, String.valueOf(rootDiskSizeInGiB));
            return rootDiskSizeInBytes;
        }

        if (customParameters.containsKey(VmDetailConstants.ROOT_DISK_SIZE)) {
            Long rootDiskSize = NumbersUtil.parseLong(customParameters.get(VmDetailConstants.ROOT_DISK_SIZE), -1);
            if (rootDiskSize <= 0) {
                throw new InvalidParameterValueException("Root disk size should be a positive number.");
            }
            return rootDiskSize * GiB_TO_BYTES;
        } else {
            // For baremetal, size can be 0 (zero)
            Long templateSize = _templateDao.findById(template.getId()).getSize();
            if (templateSize != null) {
                return templateSize;
            }
        }
        return 0;
    }

    /**
     * Only KVM, XenServer and VMware supports rootdisksize override
     * @throws InvalidParameterValueException if the hypervisor does not support rootdisksize override
     */
    protected void verifyIfHypervisorSupportsRootdiskSizeOverride(HypervisorType hypervisorType) {
        if (!(hypervisorType == HypervisorType.KVM || hypervisorType == HypervisorType.XenServer || hypervisorType == HypervisorType.VMware || hypervisorType == HypervisorType.Simulator)) {
            throw new InvalidParameterValueException("Hypervisor " + hypervisorType + " does not support rootdisksize override");
        }
    }

    private void checkIfHostNameUniqueInNtwkDomain(String hostName, List<? extends Network> networkList) {
        // Check that hostName is unique in the network domain
        Map<String, List<Long>> ntwkDomains = new HashMap<String, List<Long>>();
        for (Network network : networkList) {
            String ntwkDomain = network.getNetworkDomain();
            if (!ntwkDomains.containsKey(ntwkDomain)) {
                List<Long> ntwkIds = new ArrayList<Long>();
                ntwkIds.add(network.getId());
                ntwkDomains.put(ntwkDomain, ntwkIds);
            } else {
                List<Long> ntwkIds = ntwkDomains.get(ntwkDomain);
                ntwkIds.add(network.getId());
                ntwkDomains.put(ntwkDomain, ntwkIds);
            }
        }

        for (Entry<String, List<Long>> ntwkDomain : ntwkDomains.entrySet()) {
            for (Long ntwkId : ntwkDomain.getValue()) {
                // * get all vms hostNames in the network
                List<String> hostNames = _vmInstanceDao.listDistinctHostNames(ntwkId);
                // * verify that there are no duplicates
                if (hostNames.contains(hostName)) {
                    throw new InvalidParameterValueException("The vm with hostName " + hostName + " already exists in the network domain: " + ntwkDomain.getKey() + "; network="
                            + ((_networkModel.getNetwork(ntwkId) != null) ? _networkModel.getNetwork(ntwkId).getName() : "<unknown>"));
                }
            }
        }
    }

    private String generateHostName(String uuidName) {
        return _instance + "-" + uuidName;
    }

    private UserVmVO commitUserVm(final boolean isImport, final DataCenter zone, final Host host, final Host lastHost, final VirtualMachineTemplate template, final String hostName, final String displayName, final Account owner,
                                  final Long diskOfferingId, final Long diskSize, final String userData, final Account caller, final Boolean isDisplayVm, final String keyboard,
                                  final long accountId, final long userId, final ServiceOffering offering, final boolean isIso, final String sshPublicKey, final LinkedHashMap<String, List<NicProfile>> networkNicMap,
                                  final long id, final String instanceName, final String uuidName, final HypervisorType hypervisorType, final Map<String, String> customParameters,
                                  final Map<String, Map<Integer, String>> extraDhcpOptionMap, final Map<Long, DiskOffering> dataDiskTemplateToDiskOfferingMap,
                                  final Map<String, String> userVmOVFPropertiesMap, final VirtualMachine.PowerState powerState, final boolean dynamicScalingEnabled) throws InsufficientCapacityException {
        return Transaction.execute(new TransactionCallbackWithException<UserVmVO, InsufficientCapacityException>() {
            @Override
            public UserVmVO doInTransaction(TransactionStatus status) throws InsufficientCapacityException {
                UserVmVO vm = new UserVmVO(id, instanceName, displayName, template.getId(), hypervisorType, template.getGuestOSId(), offering.isOfferHA(),
                        offering.getLimitCpuUse(), owner.getDomainId(), owner.getId(), userId, offering.getId(), userData, hostName, diskOfferingId);
                vm.setUuid(uuidName);
                vm.setDynamicallyScalable(dynamicScalingEnabled);

                Map<String, String> details = template.getDetails();
                if (details != null && !details.isEmpty()) {
                    vm.details.putAll(details);
                }

                if (sshPublicKey != null) {
                    vm.setDetail(VmDetailConstants.SSH_PUBLIC_KEY, sshPublicKey);
                }

                if (keyboard != null && !keyboard.isEmpty()) {
                    vm.setDetail(VmDetailConstants.KEYBOARD, keyboard);
                }

                if (!isImport && isIso) {
                    vm.setIsoId(template.getId());
                }
                Long rootDiskSize = null;
                // custom root disk size, resizes base template to larger size
                if (customParameters.containsKey(VmDetailConstants.ROOT_DISK_SIZE)) {
                    // already verified for positive number
                    rootDiskSize = Long.parseLong(customParameters.get(VmDetailConstants.ROOT_DISK_SIZE));

                    VMTemplateVO templateVO = _templateDao.findById(template.getId());
                    if (templateVO == null) {
                        throw new InvalidParameterValueException("Unable to look up template by id " + template.getId());
                    }

                    validateRootDiskResize(hypervisorType, rootDiskSize, templateVO, vm, customParameters);
                }

                if (isDisplayVm != null) {
                    vm.setDisplayVm(isDisplayVm);
                } else {
                    vm.setDisplayVm(true);
                }

                long guestOSId = template.getGuestOSId();
                GuestOSVO guestOS = _guestOSDao.findById(guestOSId);
                long guestOSCategoryId = guestOS.getCategoryId();
                GuestOSCategoryVO guestOSCategory = _guestOSCategoryDao.findById(guestOSCategoryId);

                // If hypervisor is vSphere and OS is OS X, set special settings.
                if (hypervisorType.equals(HypervisorType.VMware)) {
                    if (guestOS.getDisplayName().toLowerCase().contains("apple mac os")) {
                        vm.setDetail(VmDetailConstants.SMC_PRESENT, "TRUE");
                        vm.setDetail(VmDetailConstants.ROOT_DISK_CONTROLLER, "scsi");
                        vm.setDetail(VmDetailConstants.DATA_DISK_CONTROLLER, "scsi");
                        vm.setDetail(VmDetailConstants.FIRMWARE, "efi");
                        s_logger.info("guestOS is OSX : overwrite root disk controller to scsi, use smc and efi");
                    } else {
                        String controllerSetting = StringUtils.defaultIfEmpty(_configDao.getValue(Config.VmwareRootDiskControllerType.key()),
                                Config.VmwareRootDiskControllerType.getDefaultValue());
                        // Don't override if VM already has root/data disk controller detail
                        if (vm.getDetail(VmDetailConstants.ROOT_DISK_CONTROLLER) == null) {
                            vm.setDetail(VmDetailConstants.ROOT_DISK_CONTROLLER, controllerSetting);
                        }
                        if (vm.getDetail(VmDetailConstants.DATA_DISK_CONTROLLER) == null) {
                            if (controllerSetting.equalsIgnoreCase("scsi")) {
                                vm.setDetail(VmDetailConstants.DATA_DISK_CONTROLLER, "scsi");
                            } else {
                                vm.setDetail(VmDetailConstants.DATA_DISK_CONTROLLER, "osdefault");
                            }
                        }
                    }
                }

                if (isImport) {
                    vm.setDataCenterId(zone.getId());
                    vm.setHostId(host.getId());
                    if (lastHost != null) {
                        vm.setLastHostId(lastHost.getId());
                    }
                    vm.setPowerState(powerState);
                    if (powerState == VirtualMachine.PowerState.PowerOn) {
                        vm.setState(State.Running);
                    }
                }

                _vmDao.persist(vm);
                for (String key : customParameters.keySet()) {
                    if (key.equalsIgnoreCase(VmDetailConstants.CPU_NUMBER) ||
                            key.equalsIgnoreCase(VmDetailConstants.CPU_SPEED) ||
                            key.equalsIgnoreCase(VmDetailConstants.MEMORY)) {
                        // handle double byte strings.
                        vm.setDetail(key, Integer.toString(Integer.parseInt(customParameters.get(key))));
                    } else {
                        vm.setDetail(key, customParameters.get(key));
                    }

                    if (key.equalsIgnoreCase(ApiConstants.BootType.UEFI.toString())) {
                        vm.setDetail(key, customParameters.get(key));
                        continue;
                    }
                }
                vm.setDetail(VmDetailConstants.DEPLOY_VM, "true");

                persistVMDeployAsIsProperties(vm, userVmOVFPropertiesMap);

                List<String> hiddenDetails = new ArrayList<>();
                if (customParameters.containsKey(VmDetailConstants.NAME_ON_HYPERVISOR)) {
                    hiddenDetails.add(VmDetailConstants.NAME_ON_HYPERVISOR);
                }
                _vmDao.saveDetails(vm, hiddenDetails);
                if (!isImport) {
                    s_logger.debug("Allocating in the DB for vm");
                    DataCenterDeployment plan = new DataCenterDeployment(zone.getId());

                    List<String> computeTags = new ArrayList<String>();
                    computeTags.add(offering.getHostTag());

                    List<String> rootDiskTags = new ArrayList<String>();
                    rootDiskTags.add(offering.getTags());

                    if (isIso) {
                        _orchSrvc.createVirtualMachineFromScratch(vm.getUuid(), Long.toString(owner.getAccountId()), vm.getIsoId().toString(), hostName, displayName,
                                hypervisorType.name(), guestOSCategory.getName(), offering.getCpu(), offering.getSpeed(), offering.getRamSize(), diskSize, computeTags, rootDiskTags,
                                networkNicMap, plan, extraDhcpOptionMap);
                    } else {
                        _orchSrvc.createVirtualMachine(vm.getUuid(), Long.toString(owner.getAccountId()), Long.toString(template.getId()), hostName, displayName, hypervisorType.name(),
                                offering.getCpu(), offering.getSpeed(), offering.getRamSize(), diskSize, computeTags, rootDiskTags, networkNicMap, plan, rootDiskSize, extraDhcpOptionMap, dataDiskTemplateToDiskOfferingMap);
                    }

                    if (s_logger.isDebugEnabled()) {
                        s_logger.debug("Successfully allocated DB entry for " + vm);
                    }
                }
                CallContext.current().setEventDetails("Vm Id: " + vm.getUuid());

                if (!isImport) {
                    if (!offering.isDynamic()) {
                        UsageEventUtils.publishUsageEvent(EventTypes.EVENT_VM_CREATE, accountId, zone.getId(), vm.getId(), vm.getHostName(), offering.getId(), template.getId(),
                                hypervisorType.toString(), VirtualMachine.class.getName(), vm.getUuid(), vm.isDisplayVm());
                    } else {
                        UsageEventUtils.publishUsageEvent(EventTypes.EVENT_VM_CREATE, accountId, zone.getId(), vm.getId(), vm.getHostName(), offering.getId(), template.getId(),
                                hypervisorType.toString(), VirtualMachine.class.getName(), vm.getUuid(), customParameters, vm.isDisplayVm());
                    }

                    //Update Resource Count for the given account
                    resourceCountIncrement(accountId, isDisplayVm, new Long(offering.getCpu()), new Long(offering.getRamSize()));
                }
                return vm;
            }
        });
    }

    /**
     * take the properties and set them on the vm.
     * consider should we be complete, and make sure all default values are copied as well if known?
     * I.E. iterate over the template details as well to copy any that are not defined yet.
     */
    private void persistVMDeployAsIsProperties(UserVmVO vm, Map<String, String> userVmOVFPropertiesMap) {
        if (MapUtils.isNotEmpty(userVmOVFPropertiesMap)) {
            for (String key : userVmOVFPropertiesMap.keySet()) {
                String detailKey = key;
                String value = userVmOVFPropertiesMap.get(key);

                // Sanitize boolean values to expected format and encrypt passwords
                if (StringUtils.isNotBlank(value)) {
                    if (value.equalsIgnoreCase("True")) {
                        value = "True";
                    } else if (value.equalsIgnoreCase("False")) {
                        value = "False";
                    } else {
                        OVFPropertyTO propertyTO = templateDeployAsIsDetailsDao.findPropertyByTemplateAndKey(vm.getTemplateId(), key);
                        if (propertyTO != null && propertyTO.isPassword()) {
                            value = DBEncryptionUtil.encrypt(value);
                        }
                    }
                }
                if (s_logger.isTraceEnabled()) {
                    s_logger.trace(String.format("setting property '%s' as '%s' with value '%s'", key, detailKey, value));
                }
                UserVmDeployAsIsDetailVO detail = new UserVmDeployAsIsDetailVO(vm.getId(), detailKey, value);
                userVmDeployAsIsDetailsDao.persist(detail);
            }
        }
    }

    private UserVmVO commitUserVm(final DataCenter zone, final VirtualMachineTemplate template, final String hostName, final String displayName, final Account owner,
            final Long diskOfferingId, final Long diskSize, final String userData, final Account caller, final Boolean isDisplayVm, final String keyboard,
            final long accountId, final long userId, final ServiceOfferingVO offering, final boolean isIso, final String sshPublicKey, final LinkedHashMap<String, List<NicProfile>> networkNicMap,
            final long id, final String instanceName, final String uuidName, final HypervisorType hypervisorType, final Map<String, String> customParameters, final Map<String,
            Map<Integer, String>> extraDhcpOptionMap, final Map<Long, DiskOffering> dataDiskTemplateToDiskOfferingMap,
            Map<String, String> userVmOVFPropertiesMap, final boolean dynamicScalingEnabled) throws InsufficientCapacityException {
        return commitUserVm(false, zone, null, null, template, hostName, displayName, owner,
                diskOfferingId, diskSize, userData, caller, isDisplayVm, keyboard,
                accountId, userId, offering, isIso, sshPublicKey, networkNicMap,
                id, instanceName, uuidName, hypervisorType, customParameters,
                extraDhcpOptionMap, dataDiskTemplateToDiskOfferingMap,
                userVmOVFPropertiesMap, null, dynamicScalingEnabled);
    }

    public void validateRootDiskResize(final HypervisorType hypervisorType, Long rootDiskSize, VMTemplateVO templateVO, UserVmVO vm, final Map<String, String> customParameters) throws InvalidParameterValueException
    {
        // rootdisksize must be larger than template.
        if ((rootDiskSize << 30) < templateVO.getSize()) {
            String error = "Unsupported: rootdisksize override is smaller than template size " + toHumanReadableSize(templateVO.getSize());
            s_logger.error(error);
            throw new InvalidParameterValueException(error);
        } else if ((rootDiskSize << 30) > templateVO.getSize()) {
            if (hypervisorType == HypervisorType.VMware && (vm.getDetails() == null || vm.getDetails().get(VmDetailConstants.ROOT_DISK_CONTROLLER) == null)) {
                s_logger.warn("If Root disk controller parameter is not overridden, then Root disk resize may fail because current Root disk controller value is NULL.");
            } else if (hypervisorType == HypervisorType.VMware && !vm.getDetails().get(VmDetailConstants.ROOT_DISK_CONTROLLER).toLowerCase().contains("scsi")) {
                String error = "Found unsupported root disk controller: " + vm.getDetails().get(VmDetailConstants.ROOT_DISK_CONTROLLER);
                s_logger.error(error);
                throw new InvalidParameterValueException(error);
            } else {
                s_logger.debug("Rootdisksize override validation successful. Template root disk size " + toHumanReadableSize(templateVO.getSize()) + " Root disk size specified " + rootDiskSize + " GB");
            }
        } else {
            s_logger.debug("Root disk size specified is " + toHumanReadableSize(rootDiskSize << 30) + " and Template root disk size is " + toHumanReadableSize(templateVO.getSize()) + ". Both are equal so no need to override");
            customParameters.remove(VmDetailConstants.ROOT_DISK_SIZE);
        }
    }


    @Override
    public void generateUsageEvent(VirtualMachine vm, boolean isDisplay, String eventType){
        ServiceOfferingVO serviceOffering = _offeringDao.findById(vm.getId(), vm.getServiceOfferingId());
        if (!serviceOffering.isDynamic()) {
            UsageEventUtils.publishUsageEvent(eventType, vm.getAccountId(), vm.getDataCenterId(), vm.getId(),
                    vm.getHostName(), serviceOffering.getId(), vm.getTemplateId(), vm.getHypervisorType().toString(),
                    VirtualMachine.class.getName(), vm.getUuid(), isDisplay);
        }
        else {
            Map<String, String> customParameters = new HashMap<String, String>();
            customParameters.put(UsageEventVO.DynamicParameters.cpuNumber.name(), serviceOffering.getCpu().toString());
            customParameters.put(UsageEventVO.DynamicParameters.cpuSpeed.name(), serviceOffering.getSpeed().toString());
            customParameters.put(UsageEventVO.DynamicParameters.memory.name(), serviceOffering.getRamSize().toString());
            UsageEventUtils.publishUsageEvent(eventType, vm.getAccountId(), vm.getDataCenterId(), vm.getId(),
                    vm.getHostName(), serviceOffering.getId(), vm.getTemplateId(), vm.getHypervisorType().toString(),
                    VirtualMachine.class.getName(), vm.getUuid(), customParameters, isDisplay);
        }
    }

    @Override
    public HashMap<Long, List<VmNetworkStatsEntry>> getVmNetworkStatistics(long hostId, String hostName, List<Long> vmIds) {
        HashMap<Long, List<VmNetworkStatsEntry>> vmNetworkStatsById = new HashMap<Long, List<VmNetworkStatsEntry>>();

        if (vmIds.isEmpty()) {
            return vmNetworkStatsById;
        }

        List<String> vmNames = new ArrayList<String>();

        for (Long vmId : vmIds) {
            UserVmVO vm = _vmDao.findById(vmId);
            vmNames.add(vm.getInstanceName());
        }

        Answer answer = _agentMgr.easySend(hostId, new GetVmNetworkStatsCommand(vmNames, _hostDao.findById(hostId).getGuid(), hostName));
        if (answer == null || !answer.getResult()) {
            s_logger.warn("Unable to obtain VM network statistics.");
            return null;
        } else {
            HashMap<String, List<VmNetworkStatsEntry>> vmNetworkStatsByName = ((GetVmNetworkStatsAnswer)answer).getVmNetworkStatsMap();

            if (vmNetworkStatsByName == null) {
                s_logger.warn("Unable to obtain VM network statistics.");
                return null;
            }

            for (String vmName : vmNetworkStatsByName.keySet()) {
                vmNetworkStatsById.put(vmIds.get(vmNames.indexOf(vmName)), vmNetworkStatsByName.get(vmName));
            }
        }

        return vmNetworkStatsById;
    }

    @Override
    public void collectVmNetworkStatistics (final UserVm userVm) {
        if (!userVm.getHypervisorType().equals(HypervisorType.KVM)) {
            return;
        }
        s_logger.debug("Collect vm network statistics from host before stopping Vm");
        long hostId = userVm.getHostId();
        List<String> vmNames = new ArrayList<String>();
        vmNames.add(userVm.getInstanceName());
        final HostVO host = _hostDao.findById(hostId);

        GetVmNetworkStatsAnswer networkStatsAnswer = null;
        try {
            networkStatsAnswer = (GetVmNetworkStatsAnswer) _agentMgr.easySend(hostId, new GetVmNetworkStatsCommand(vmNames, host.getGuid(), host.getName()));
        } catch (Exception e) {
            s_logger.warn("Error while collecting network stats for vm: " + userVm.getHostName() + " from host: " + host.getName(), e);
            return;
        }
        if (networkStatsAnswer != null) {
            if (!networkStatsAnswer.getResult()) {
                s_logger.warn("Error while collecting network stats vm: " + userVm.getHostName() + " from host: " + host.getName() + "; details: " + networkStatsAnswer.getDetails());
                return;
            }
            try {
                final GetVmNetworkStatsAnswer networkStatsAnswerFinal = networkStatsAnswer;
                Transaction.execute(new TransactionCallbackNoReturn() {
                    @Override
                    public void doInTransactionWithoutResult(TransactionStatus status) {
                        HashMap<String, List<VmNetworkStatsEntry>> vmNetworkStatsByName = networkStatsAnswerFinal.getVmNetworkStatsMap();
                        if (vmNetworkStatsByName == null) {
                            return;
                        }
                        List<VmNetworkStatsEntry> vmNetworkStats = vmNetworkStatsByName.get(userVm.getInstanceName());
                        if (vmNetworkStats == null) {
                            return;
                        }

                        for (VmNetworkStatsEntry vmNetworkStat:vmNetworkStats) {
                            SearchCriteria<NicVO> sc_nic = _nicDao.createSearchCriteria();
                            sc_nic.addAnd("macAddress", SearchCriteria.Op.EQ, vmNetworkStat.getMacAddress());
                            NicVO nic = _nicDao.search(sc_nic, null).get(0);
                            List<VlanVO> vlan = _vlanDao.listVlansByNetworkId(nic.getNetworkId());
                            if (vlan == null || vlan.size() == 0 || vlan.get(0).getVlanType() != VlanType.DirectAttached)
                            {
                                break; // only get network statistics for DirectAttached network (shared networks in Basic zone and Advanced zone with/without SG)
                            }
                            UserStatisticsVO previousvmNetworkStats = _userStatsDao.findBy(userVm.getAccountId(), userVm.getDataCenterId(), nic.getNetworkId(), nic.getIPv4Address(), userVm.getId(), "UserVm");
                            if (previousvmNetworkStats == null) {
                                previousvmNetworkStats = new UserStatisticsVO(userVm.getAccountId(), userVm.getDataCenterId(),nic.getIPv4Address(), userVm.getId(), "UserVm", nic.getNetworkId());
                                _userStatsDao.persist(previousvmNetworkStats);
                            }
                            UserStatisticsVO vmNetworkStat_lock = _userStatsDao.lock(userVm.getAccountId(), userVm.getDataCenterId(), nic.getNetworkId(), nic.getIPv4Address(), userVm.getId(), "UserVm");

                            if ((vmNetworkStat.getBytesSent() == 0) && (vmNetworkStat.getBytesReceived() == 0)) {
                                s_logger.debug("bytes sent and received are all 0. Not updating user_statistics");
                                continue;
                            }

                            if (vmNetworkStat_lock == null) {
                                s_logger.warn("unable to find vm network stats from host for account: " + userVm.getAccountId() + " with vmId: " + userVm.getId()+ " and nicId:" + nic.getId());
                                continue;
                            }

                            if (previousvmNetworkStats != null
                                    && ((previousvmNetworkStats.getCurrentBytesSent() != vmNetworkStat_lock.getCurrentBytesSent())
                                            || (previousvmNetworkStats.getCurrentBytesReceived() != vmNetworkStat_lock.getCurrentBytesReceived()))) {
                                s_logger.debug("vm network stats changed from the time GetNmNetworkStatsCommand was sent. " +
                                        "Ignoring current answer. Host: " + host.getName()  + " . VM: " + vmNetworkStat.getVmName() +
                                        " Sent(Bytes): " + toHumanReadableSize(vmNetworkStat.getBytesSent()) + " Received(Bytes): " + toHumanReadableSize(vmNetworkStat.getBytesReceived()));
                                continue;
                            }

                            if (vmNetworkStat_lock.getCurrentBytesSent() > vmNetworkStat.getBytesSent()) {
                                if (s_logger.isDebugEnabled()) {
                                   s_logger.debug("Sent # of bytes that's less than the last one.  " +
                                            "Assuming something went wrong and persisting it. Host: " + host.getName() + " . VM: " + vmNetworkStat.getVmName() +
                                            " Reported: " + toHumanReadableSize(vmNetworkStat.getBytesSent()) + " Stored: " + toHumanReadableSize(vmNetworkStat_lock.getCurrentBytesSent()));
                                }
                                vmNetworkStat_lock.setNetBytesSent(vmNetworkStat_lock.getNetBytesSent() + vmNetworkStat_lock.getCurrentBytesSent());
                            }
                            vmNetworkStat_lock.setCurrentBytesSent(vmNetworkStat.getBytesSent());

                            if (vmNetworkStat_lock.getCurrentBytesReceived() > vmNetworkStat.getBytesReceived()) {
                                if (s_logger.isDebugEnabled()) {
                                    s_logger.debug("Received # of bytes that's less than the last one.  " +
                                            "Assuming something went wrong and persisting it. Host: " + host.getName() + " . VM: " + vmNetworkStat.getVmName() +
                                            " Reported: " + toHumanReadableSize(vmNetworkStat.getBytesReceived()) + " Stored: " + toHumanReadableSize(vmNetworkStat_lock.getCurrentBytesReceived()));
                                }
                                vmNetworkStat_lock.setNetBytesReceived(vmNetworkStat_lock.getNetBytesReceived() + vmNetworkStat_lock.getCurrentBytesReceived());
                            }
                            vmNetworkStat_lock.setCurrentBytesReceived(vmNetworkStat.getBytesReceived());

                            if (! _dailyOrHourly) {
                                //update agg bytes
                                vmNetworkStat_lock.setAggBytesReceived(vmNetworkStat_lock.getNetBytesReceived() + vmNetworkStat_lock.getCurrentBytesReceived());
                                vmNetworkStat_lock.setAggBytesSent(vmNetworkStat_lock.getNetBytesSent() + vmNetworkStat_lock.getCurrentBytesSent());
                            }

                            _userStatsDao.update(vmNetworkStat_lock.getId(), vmNetworkStat_lock);
                        }
                    }
                });
            } catch (Exception e) {
                s_logger.warn("Unable to update vm network statistics for vm: " + userVm.getId() + " from host: " + hostId, e);
            }
        }
    }

    protected String validateUserData(String userData, HTTPMethod httpmethod) {
        byte[] decodedUserData = null;
        if (userData != null) {

            if (userData.contains("%")) {
                try {
                    userData = URLDecoder.decode(userData, "UTF-8");
                } catch (UnsupportedEncodingException e) {
                    throw new InvalidParameterValueException("Url decoding of userdata failed.");
                }
            }

            if (!Base64.isBase64(userData)) {
                throw new InvalidParameterValueException("User data is not base64 encoded");
            }
            // If GET, use 4K. If POST, support up to 1M.
            if (httpmethod.equals(HTTPMethod.GET)) {
                if (userData.length() >= MAX_HTTP_GET_LENGTH) {
                    throw new InvalidParameterValueException("User data is too long for an http GET request");
                }
                if (userData.length() > VM_USERDATA_MAX_LENGTH.value()) {
                    throw new InvalidParameterValueException("User data has exceeded configurable max length : " + VM_USERDATA_MAX_LENGTH.value());
                }
                decodedUserData = Base64.decodeBase64(userData.getBytes());
                if (decodedUserData.length > MAX_HTTP_GET_LENGTH) {
                    throw new InvalidParameterValueException("User data is too long for GET request");
                }
            } else if (httpmethod.equals(HTTPMethod.POST)) {
                if (userData.length() >= MAX_HTTP_POST_LENGTH) {
                    throw new InvalidParameterValueException("User data is too long for an http POST request");
                }
                if (userData.length() > VM_USERDATA_MAX_LENGTH.value()) {
                    throw new InvalidParameterValueException("User data has exceeded configurable max length : " + VM_USERDATA_MAX_LENGTH.value());
                }
                decodedUserData = Base64.decodeBase64(userData.getBytes());
                if (decodedUserData.length > MAX_HTTP_POST_LENGTH) {
                    throw new InvalidParameterValueException("User data is too long for POST request");
                }
            }

            if (decodedUserData == null || decodedUserData.length < 1) {
                throw new InvalidParameterValueException("User data is too short");
            }
            // Re-encode so that the '=' paddings are added if necessary since 'isBase64' does not require it, but python does on the VR.
            return Base64.encodeBase64String(decodedUserData);
        }
        return null;
    }

    @Override
    @ActionEvent(eventType = EventTypes.EVENT_VM_CREATE, eventDescription = "starting Vm", async = true)
    public UserVm startVirtualMachine(DeployVMCmd cmd) throws ResourceUnavailableException, InsufficientCapacityException, ConcurrentOperationException, ResourceAllocationException {
        long vmId = cmd.getEntityId();
        Long podId = null;
        Long clusterId = null;
        Long hostId = cmd.getHostId();
        Map<VirtualMachineProfile.Param, Object> additonalParams =  new HashMap<>();
        Map<Long, DiskOffering> diskOfferingMap = cmd.getDataDiskTemplateToDiskOfferingMap();
        if (cmd instanceof DeployVMCmdByAdmin) {
            DeployVMCmdByAdmin adminCmd = (DeployVMCmdByAdmin)cmd;
            podId = adminCmd.getPodId();
            clusterId = adminCmd.getClusterId();
        }
        if (MapUtils.isNotEmpty(cmd.getDetails()) && cmd.getDetails().containsKey(ApiConstants.BootType.UEFI.toString())) {
            Map<String, String> map = cmd.getDetails();
            additonalParams.put(VirtualMachineProfile.Param.UefiFlag, "Yes");
            additonalParams.put(VirtualMachineProfile.Param.BootType, ApiConstants.BootType.UEFI.toString());
            additonalParams.put(VirtualMachineProfile.Param.BootMode, map.get(ApiConstants.BootType.UEFI.toString()));
        }
        if (cmd.getBootIntoSetup() != null) {
            additonalParams.put(VirtualMachineProfile.Param.BootIntoSetup, cmd.getBootIntoSetup());
        }
        return startVirtualMachine(vmId, podId, clusterId, hostId, diskOfferingMap, additonalParams, cmd.getDeploymentPlanner());
    }

    private UserVm startVirtualMachine(long vmId, Long podId, Long clusterId, Long hostId, Map<Long, DiskOffering> diskOfferingMap
            , Map<VirtualMachineProfile.Param, Object> additonalParams, String deploymentPlannerToUse)
            throws ResourceUnavailableException,
            InsufficientCapacityException, ConcurrentOperationException, ResourceAllocationException {
        UserVmVO vm = _vmDao.findById(vmId);
        Pair<UserVmVO, Map<VirtualMachineProfile.Param, Object>> vmParamPair = null;

        try {
            vmParamPair = startVirtualMachine(vmId, podId, clusterId, hostId, additonalParams, deploymentPlannerToUse);
            vm = vmParamPair.first();

            // At this point VM should be in "Running" state
            UserVmVO tmpVm = _vmDao.findById(vm.getId());
            if (!tmpVm.getState().equals(State.Running)) {
                // Some other thread changed state of VM, possibly vmsync
                s_logger.error("VM " + tmpVm + " unexpectedly went to " + tmpVm.getState() + " state");
                throw new ConcurrentOperationException("Failed to deploy VM "+vm);
            }

            try {
                if (!diskOfferingMap.isEmpty()) {
                    List<VolumeVO> vols = _volsDao.findByInstance(tmpVm.getId());
                    for (VolumeVO vol : vols) {
                        if (vol.getVolumeType() == Volume.Type.DATADISK) {
                            DiskOffering doff =  _entityMgr.findById(DiskOffering.class, vol.getDiskOfferingId());
                            _volService.resizeVolumeOnHypervisor(vol.getId(), doff.getDiskSize(), tmpVm.getHostId(), vm.getInstanceName());
                        }
                    }
                }
            }
            catch (Exception e) {
                s_logger.fatal("Unable to resize the data disk for vm " + vm.getDisplayName() + " due to " + e.getMessage(), e);
            }

        } finally {
            updateVmStateForFailedVmCreation(vm.getId(), hostId);
        }

        // Check that the password was passed in and is valid
        VMTemplateVO template = _templateDao.findByIdIncludingRemoved(vm.getTemplateId());
        if (template.isEnablePassword()) {
            // this value is not being sent to the backend; need only for api
            // display purposes
            vm.setPassword((String)vmParamPair.second().get(VirtualMachineProfile.Param.VmPassword));
        }

        return vm;
    }

    @Override
    public boolean finalizeVirtualMachineProfile(VirtualMachineProfile profile, DeployDestination dest, ReservationContext context) {
        UserVmVO vm = _vmDao.findById(profile.getId());
        Map<String, String> details = userVmDetailsDao.listDetailsKeyPairs(vm.getId());
        vm.setDetails(details);

        // add userdata info into vm profile
        Nic defaultNic = _networkModel.getDefaultNic(vm.getId());
        if(defaultNic != null) {
            Network network = _networkModel.getNetwork(defaultNic.getNetworkId());
            if (_networkModel.isSharedNetworkWithoutServices(network.getId())) {
                final String serviceOffering = _serviceOfferingDao.findByIdIncludingRemoved(vm.getId(), vm.getServiceOfferingId()).getDisplayText();
                boolean isWindows = _guestOSCategoryDao.findById(_guestOSDao.findById(vm.getGuestOSId()).getCategoryId()).getName().equalsIgnoreCase("Windows");
                String destHostname = VirtualMachineManager.getHypervisorHostname(dest.getHost() != null ? dest.getHost().getName() : "");
                List<String[]> vmData = _networkModel.generateVmData(vm.getUserData(), serviceOffering, vm.getDataCenterId(), vm.getInstanceName(), vm.getHostName(), vm.getId(),
                        vm.getUuid(), defaultNic.getIPv4Address(), vm.getDetail(VmDetailConstants.SSH_PUBLIC_KEY), (String) profile.getParameter(VirtualMachineProfile.Param.VmPassword), isWindows, destHostname);
                String vmName = vm.getInstanceName();
                String configDriveIsoRootFolder = "/tmp";
                String isoFile = configDriveIsoRootFolder + "/" + vmName + "/configDrive/" + vmName + ".iso";
                profile.setVmData(vmData);
                profile.setConfigDriveLabel(VirtualMachineManager.VmConfigDriveLabel.value());
                profile.setConfigDriveIsoRootFolder(configDriveIsoRootFolder);
                profile.setConfigDriveIsoFile(isoFile);
            }
        }

        _templateMgr.prepareIsoForVmProfile(profile, dest);
        return true;
    }

    @Override
    public boolean setupVmForPvlan(boolean add, Long hostId, NicProfile nic) {
        if (!nic.getBroadCastUri().getScheme().equals("pvlan")) {
            return false;
        }
        String op = "add";
        if (!add) {
            // "delete" would remove all the rules(if using ovs) related to this vm
            op = "delete";
        }
        Network network = _networkDao.findById(nic.getNetworkId());
        Host host = _hostDao.findById(hostId);
        String networkTag = _networkModel.getNetworkTag(host.getHypervisorType(), network);
        PvlanSetupCommand cmd = PvlanSetupCommand.createVmSetup(op, nic.getBroadCastUri(), networkTag, nic.getMacAddress());
        Answer answer = null;
        try {
            answer = _agentMgr.send(hostId, cmd);
        } catch (OperationTimedoutException e) {
            s_logger.warn("Timed Out", e);
            return false;
        } catch (AgentUnavailableException e) {
            s_logger.warn("Agent Unavailable ", e);
            return false;
        }

        boolean result = true;
        if (answer == null || !answer.getResult()) {
            result = false;
        }
        return result;
    }

    @Override
    public boolean finalizeDeployment(Commands cmds, VirtualMachineProfile profile, DeployDestination dest, ReservationContext context) {
        UserVmVO userVm = _vmDao.findById(profile.getId());
        List<NicVO> nics = _nicDao.listByVmId(userVm.getId());
        for (NicVO nic : nics) {
            NetworkVO network = _networkDao.findById(nic.getNetworkId());
            if (network.getTrafficType() == TrafficType.Guest || network.getTrafficType() == TrafficType.Public) {
                userVm.setPrivateIpAddress(nic.getIPv4Address());
                userVm.setPrivateMacAddress(nic.getMacAddress());
                _vmDao.update(userVm.getId(), userVm);
            }
        }

        List<VolumeVO> volumes = _volsDao.findByInstance(userVm.getId());
        VmDiskStatisticsVO diskstats = null;
        for (VolumeVO volume : volumes) {
            diskstats = _vmDiskStatsDao.findBy(userVm.getAccountId(), userVm.getDataCenterId(), userVm.getId(), volume.getId());
            if (diskstats == null) {
                diskstats = new VmDiskStatisticsVO(userVm.getAccountId(), userVm.getDataCenterId(), userVm.getId(), volume.getId());
                _vmDiskStatsDao.persist(diskstats);
            }
        }

        finalizeCommandsOnStart(cmds, profile);
        return true;
    }

    @Override
    public boolean finalizeCommandsOnStart(Commands cmds, VirtualMachineProfile profile) {
        UserVmVO vm = _vmDao.findById(profile.getId());
        List<VMSnapshotVO> vmSnapshots = _vmSnapshotDao.findByVm(vm.getId());
        RestoreVMSnapshotCommand command = _vmSnapshotMgr.createRestoreCommand(vm, vmSnapshots);
        if (command != null) {
            cmds.addCommand("restoreVMSnapshot", command);
        }
        return true;
    }

    @Override
    public boolean  finalizeStart(VirtualMachineProfile profile, long hostId, Commands cmds, ReservationContext context) {
        UserVmVO vm = _vmDao.findById(profile.getId());

        Answer[] answersToCmds = cmds.getAnswers();
        if (answersToCmds == null) {
            if (s_logger.isDebugEnabled()) {
                s_logger.debug("Returning from finalizeStart() since there are no answers to read");
            }
            return true;
        }
        Answer startAnswer = cmds.getAnswer(StartAnswer.class);
        String returnedIp = null;
        String originalIp = null;
        if (startAnswer != null) {
            StartAnswer startAns = (StartAnswer)startAnswer;
            VirtualMachineTO vmTO = startAns.getVirtualMachine();
            for (NicTO nicTO : vmTO.getNics()) {
                if (nicTO.getType() == TrafficType.Guest) {
                    returnedIp = nicTO.getIp();
                }
            }
        }

        List<NicVO> nics = _nicDao.listByVmId(vm.getId());
        NicVO guestNic = null;
        NetworkVO guestNetwork = null;
        for (NicVO nic : nics) {
            NetworkVO network = _networkDao.findById(nic.getNetworkId());
            long isDefault = (nic.isDefaultNic()) ? 1 : 0;
            UsageEventUtils.publishUsageEvent(EventTypes.EVENT_NETWORK_OFFERING_ASSIGN, vm.getAccountId(), vm.getDataCenterId(), vm.getId(), Long.toString(nic.getId()),
                    network.getNetworkOfferingId(), null, isDefault, VirtualMachine.class.getName(), vm.getUuid(), vm.isDisplay());
            if (network.getTrafficType() == TrafficType.Guest) {
                originalIp = nic.getIPv4Address();
                guestNic = nic;
                guestNetwork = network;
                // In vmware, we will be effecting pvlan settings in portgroups in StartCommand.
                if (profile.getHypervisorType() != HypervisorType.VMware) {
                    if (nic.getBroadcastUri().getScheme().equals("pvlan")) {
                        NicProfile nicProfile = new NicProfile(nic, network, nic.getBroadcastUri(), nic.getIsolationUri(), 0, false, "pvlan-nic");
                        if (!setupVmForPvlan(true, hostId, nicProfile)) {
                            return false;
                        }
                    }
                }
            }
        }
        boolean ipChanged = false;
        if (originalIp != null && !originalIp.equalsIgnoreCase(returnedIp)) {
            if (returnedIp != null && guestNic != null) {
                guestNic.setIPv4Address(returnedIp);
                ipChanged = true;
            }
        }
        if (returnedIp != null && !returnedIp.equalsIgnoreCase(originalIp)) {
            if (guestNic != null) {
                guestNic.setIPv4Address(returnedIp);
                ipChanged = true;
            }
        }
        if (ipChanged) {
            _dcDao.findById(vm.getDataCenterId());
            UserVmVO userVm = _vmDao.findById(profile.getId());
            // dc.getDhcpProvider().equalsIgnoreCase(Provider.ExternalDhcpServer.getName())
            if (_ntwkSrvcDao.canProviderSupportServiceInNetwork(guestNetwork.getId(), Service.Dhcp, Provider.ExternalDhcpServer)) {
                _nicDao.update(guestNic.getId(), guestNic);
                userVm.setPrivateIpAddress(guestNic.getIPv4Address());
                _vmDao.update(userVm.getId(), userVm);

                s_logger.info("Detected that ip changed in the answer, updated nic in the db with new ip " + returnedIp);
            }
        }

        // get system ip and create static nat rule for the vm
        try {
            _rulesMgr.getSystemIpAndEnableStaticNatForVm(profile.getVirtualMachine(), false);
        } catch (Exception ex) {
            s_logger.warn("Failed to get system ip and enable static nat for the vm " + profile.getVirtualMachine() + " due to exception ", ex);
            return false;
        }

        Answer answer = cmds.getAnswer("restoreVMSnapshot");
        if (answer != null && answer instanceof RestoreVMSnapshotAnswer) {
            RestoreVMSnapshotAnswer restoreVMSnapshotAnswer = (RestoreVMSnapshotAnswer) answer;
            if (restoreVMSnapshotAnswer == null || !restoreVMSnapshotAnswer.getResult()) {
                s_logger.warn("Unable to restore the vm snapshot from image file to the VM: " + restoreVMSnapshotAnswer.getDetails());
            }
        }

        final VirtualMachineProfile vmProfile = profile;
        Transaction.execute(new TransactionCallbackNoReturn() {
            @Override
            public void doInTransactionWithoutResult(TransactionStatus status) {
                final UserVmVO vm = _vmDao.findById(vmProfile.getId());
                final List<NicVO> nics = _nicDao.listByVmId(vm.getId());
                for (NicVO nic : nics) {
                    Network network = _networkModel.getNetwork(nic.getNetworkId());
                    if (_networkModel.isSharedNetworkWithoutServices(network.getId())) {
                        vmIdCountMap.put(nic.getId(), new VmAndCountDetails(nic.getInstanceId(), VmIpFetchTrialMax.value()));
                    }
                }
            }
        });

        return true;
    }

    @Override
    public void finalizeExpunge(VirtualMachine vm) {
    }

    @Override
    @ActionEvent(eventType = EventTypes.EVENT_VM_STOP, eventDescription = "stopping Vm", async = true)
    public UserVm stopVirtualMachine(long vmId, boolean forced) throws ConcurrentOperationException {
        // Input validation
        Account caller = CallContext.current().getCallingAccount();
        Long userId = CallContext.current().getCallingUserId();

        // if account is removed, return error
        if (caller != null && caller.getRemoved() != null) {
            throw new PermissionDeniedException("The account " + caller.getUuid() + " is removed");
        }

        UserVmVO vm = _vmDao.findById(vmId);
        if (vm == null) {
            throw new InvalidParameterValueException("unable to find a virtual machine with id " + vmId);
        }

        _userDao.findById(userId);
        boolean status = false;
        try {
            VirtualMachineEntity vmEntity = _orchSrvc.getVirtualMachine(vm.getUuid());

            if(forced) {
                status = vmEntity.stopForced(Long.toString(userId));
            } else {
                status = vmEntity.stop(Long.toString(userId));
            }
            if (status) {
                return _vmDao.findById(vmId);
            } else {
                return null;
            }
        } catch (ResourceUnavailableException e) {
            throw new CloudRuntimeException("Unable to contact the agent to stop the virtual machine " + vm, e);
        } catch (CloudException e) {
            throw new CloudRuntimeException("Unable to contact the agent to stop the virtual machine " + vm, e);
        }
    }

    @Override
    public void finalizeStop(VirtualMachineProfile profile, Answer answer) {
        VirtualMachine vm = profile.getVirtualMachine();
        // release elastic IP here
        IPAddressVO ip = _ipAddressDao.findByAssociatedVmId(profile.getId());
        if (ip != null && ip.getSystem()) {
            CallContext ctx = CallContext.current();
            try {
                long networkId = ip.getAssociatedWithNetworkId();
                Network guestNetwork = _networkDao.findById(networkId);
                NetworkOffering offering = _entityMgr.findById(NetworkOffering.class, guestNetwork.getNetworkOfferingId());
                assert (offering.isAssociatePublicIP() == true) : "User VM should not have system owned public IP associated with it when offering configured not to associate public IP.";
                _rulesMgr.disableStaticNat(ip.getId(), ctx.getCallingAccount(), ctx.getCallingUserId(), true);
            } catch (Exception ex) {
                s_logger.warn("Failed to disable static nat and release system ip " + ip + " as a part of vm " + profile.getVirtualMachine() + " stop due to exception ", ex);
            }
        }

        final List<NicVO> nics = _nicDao.listByVmId(vm.getId());
        for (final NicVO nic : nics) {
            final NetworkVO network = _networkDao.findById(nic.getNetworkId());
            if (network != null && network.getTrafficType() == TrafficType.Guest) {
                if (nic.getBroadcastUri() != null && nic.getBroadcastUri().getScheme().equals("pvlan")) {
                    NicProfile nicProfile = new NicProfile(nic, network, nic.getBroadcastUri(), nic.getIsolationUri(), 0, false, "pvlan-nic");
                    setupVmForPvlan(false, vm.getHostId(), nicProfile);
                }
            }
        }
    }

    @Override
    public Pair<UserVmVO, Map<VirtualMachineProfile.Param, Object>> startVirtualMachine(long vmId, Long hostId, Map<VirtualMachineProfile.Param, Object> additionalParams, String deploymentPlannerToUse)
            throws ConcurrentOperationException, ResourceUnavailableException, InsufficientCapacityException, ResourceAllocationException {
        return startVirtualMachine(vmId, null, null, hostId, additionalParams, deploymentPlannerToUse);
    }

    @Override
    public Pair<UserVmVO, Map<VirtualMachineProfile.Param, Object>> startVirtualMachine(long vmId, Long podId, Long clusterId, Long hostId,
            Map<VirtualMachineProfile.Param, Object> additionalParams, String deploymentPlannerToUse)
            throws ConcurrentOperationException, ResourceUnavailableException, InsufficientCapacityException, ResourceAllocationException {
        // Input validation
        final Account callerAccount = CallContext.current().getCallingAccount();
        UserVO callerUser = _userDao.findById(CallContext.current().getCallingUserId());

        // if account is removed, return error
        if (callerAccount != null && callerAccount.getRemoved() != null) {
            throw new InvalidParameterValueException("The account " + callerAccount.getId() + " is removed");
        }

        UserVmVO vm = _vmDao.findById(vmId);
        if (vm == null) {
            throw new InvalidParameterValueException("unable to find a virtual machine with id " + vmId);
        }

        if (vm.getState()== State.Running) {
            throw new InvalidParameterValueException("The virtual machine "+ vm.getUuid()+ " ("+ vm.getDisplayName()+ ") is already running");
        }

        _accountMgr.checkAccess(callerAccount, null, true, vm);

        Account owner = _accountDao.findById(vm.getAccountId());

        if (owner == null) {
            throw new InvalidParameterValueException("The owner of " + vm + " does not exist: " + vm.getAccountId());
        }

        if (owner.getState() == Account.State.disabled) {
            throw new PermissionDeniedException("The owner of " + vm + " is disabled: " + vm.getAccountId());
        }
        if (VirtualMachineManager.ResoureCountRunningVMsonly.value()) {
            // check if account/domain is with in resource limits to start a new vm
            ServiceOfferingVO offering = _serviceOfferingDao.findById(vm.getId(), vm.getServiceOfferingId());
            resourceLimitCheck(owner, vm.isDisplayVm(), new Long(offering.getCpu()), new Long(offering.getRamSize()));
        }

        // check if vm is security group enabled
        if (_securityGroupMgr.isVmSecurityGroupEnabled(vmId) && _securityGroupMgr.getSecurityGroupsForVm(vmId).isEmpty()
                && !_securityGroupMgr.isVmMappedToDefaultSecurityGroup(vmId) && _networkModel.canAddDefaultSecurityGroup()) {
            // if vm is not mapped to security group, create a mapping
            if (s_logger.isDebugEnabled()) {
                s_logger.debug("Vm " + vm + " is security group enabled, but not mapped to default security group; creating the mapping automatically");
            }

            SecurityGroup defaultSecurityGroup = _securityGroupMgr.getDefaultSecurityGroup(vm.getAccountId());
            if (defaultSecurityGroup != null) {
                List<Long> groupList = new ArrayList<Long>();
                groupList.add(defaultSecurityGroup.getId());
                _securityGroupMgr.addInstanceToGroups(vmId, groupList);
            }
        }
        // Choose deployment planner
        // Host takes 1st preference, Cluster takes 2nd preference and Pod takes 3rd
        // Default behaviour is invoked when host, cluster or pod are not specified
        boolean isRootAdmin = _accountService.isRootAdmin(callerAccount.getId());
        Pod destinationPod = getDestinationPod(podId, isRootAdmin);
        Cluster destinationCluster = getDestinationCluster(clusterId, isRootAdmin);
        Host destinationHost = getDestinationHost(hostId, isRootAdmin);
        DataCenterDeployment plan = null;
        boolean deployOnGivenHost = false;
        if (destinationHost != null) {
            s_logger.debug("Destination Host to deploy the VM is specified, specifying a deployment plan to deploy the VM");
            plan = new DataCenterDeployment(vm.getDataCenterId(), destinationHost.getPodId(), destinationHost.getClusterId(), destinationHost.getId(), null, null);
            if (!AllowDeployVmIfGivenHostFails.value()) {
                deployOnGivenHost = true;
            }
        } else if (destinationCluster != null) {
            s_logger.debug("Destination Cluster to deploy the VM is specified, specifying a deployment plan to deploy the VM");
            plan = new DataCenterDeployment(vm.getDataCenterId(), destinationCluster.getPodId(), destinationCluster.getId(), null, null, null);
            if (!AllowDeployVmIfGivenHostFails.value()) {
                deployOnGivenHost = true;
            }
        } else if (destinationPod != null) {
            s_logger.debug("Destination Pod to deploy the VM is specified, specifying a deployment plan to deploy the VM");
            plan = new DataCenterDeployment(vm.getDataCenterId(), destinationPod.getId(), null, null, null, null);
            if (!AllowDeployVmIfGivenHostFails.value()) {
                deployOnGivenHost = true;
            }
        }

        // Set parameters
        Map<VirtualMachineProfile.Param, Object> params = null;
        VMTemplateVO template = null;
        if (vm.isUpdateParameters()) {
            _vmDao.loadDetails(vm);
            // Check that the password was passed in and is valid
            template = _templateDao.findByIdIncludingRemoved(vm.getTemplateId());

            String password = "saved_password";
            if (template.isEnablePassword()) {
                if (vm.getDetail("password") != null) {
                    password = DBEncryptionUtil.decrypt(vm.getDetail("password"));
                } else {
                    password = _mgr.generateRandomPassword();
                    vm.setPassword(password);
                }
            }

            if (!validPassword(password)) {
                throw new InvalidParameterValueException("A valid password for this virtual machine was not provided.");
            }

            // Check if an SSH key pair was selected for the instance and if so
            // use it to encrypt & save the vm password
            encryptAndStorePassword(vm, password);

            params = createParameterInParameterMap(params, additionalParams, VirtualMachineProfile.Param.VmPassword, password);
        }

        if(null != additionalParams && additionalParams.containsKey(VirtualMachineProfile.Param.BootIntoSetup)) {
            if (! HypervisorType.VMware.equals(vm.getHypervisorType())) {
                throw new InvalidParameterValueException(ApiConstants.BOOT_INTO_SETUP + " makes no sense for " + vm.getHypervisorType());
            }
            Object paramValue = additionalParams.get(VirtualMachineProfile.Param.BootIntoSetup);
            if (s_logger.isTraceEnabled()) {
                    s_logger.trace("It was specified whether to enter setup mode: " + paramValue.toString());
            }
            params = createParameterInParameterMap(params, additionalParams, VirtualMachineProfile.Param.BootIntoSetup, paramValue);
        }

        VirtualMachineEntity vmEntity = _orchSrvc.getVirtualMachine(vm.getUuid());

        DeploymentPlanner planner = null;
        if (deploymentPlannerToUse != null) {
            // if set to null, the deployment planner would be later figured out either from global config var, or from
            // the service offering
            planner = _planningMgr.getDeploymentPlannerByName(deploymentPlannerToUse);
            if (planner == null) {
                throw new InvalidParameterValueException("Can't find a planner by name " + deploymentPlannerToUse);
            }
        }
        vmEntity.setParamsToEntity(additionalParams);

        String reservationId = vmEntity.reserve(planner, plan, new ExcludeList(), Long.toString(callerUser.getId()));
        vmEntity.deploy(reservationId, Long.toString(callerUser.getId()), params, deployOnGivenHost);

        Pair<UserVmVO, Map<VirtualMachineProfile.Param, Object>> vmParamPair = new Pair(vm, params);
        if (vm != null && vm.isUpdateParameters()) {
            // this value is not being sent to the backend; need only for api
            // display purposes
            if (template.isEnablePassword()) {
                if (vm.getDetail(VmDetailConstants.PASSWORD) != null) {
                    userVmDetailsDao.removeDetail(vm.getId(), VmDetailConstants.PASSWORD);
                }
                vm.setUpdateParameters(false);
                _vmDao.update(vm.getId(), vm);
            }
        }

        return vmParamPair;
    }

    private Map<VirtualMachineProfile.Param, Object> createParameterInParameterMap(Map<VirtualMachineProfile.Param, Object> params, Map<VirtualMachineProfile.Param, Object> parameterMap, VirtualMachineProfile.Param parameter,
            Object parameterValue) {
        if (s_logger.isTraceEnabled()) {
            s_logger.trace(String.format("createParameterInParameterMap(%s, %s)", parameter, parameterValue));
        }
        if (params == null) {
            if (s_logger.isTraceEnabled()) {
                s_logger.trace("creating new Parameter map");
            }
            params = new HashMap<>();
            if (parameterMap != null) {
                params.putAll(parameterMap);
            }
        }
        params.put(parameter, parameterValue);
        return params;
    }

    private Pod getDestinationPod(Long podId, boolean isRootAdmin) {
        Pod destinationPod = null;
        if (podId != null) {
            if (!isRootAdmin) {
                throw new PermissionDeniedException(
                        "Parameter " + ApiConstants.POD_ID + " can only be specified by a Root Admin, permission denied");
            }
            destinationPod = _podDao.findById(podId);
            if (destinationPod == null) {
                throw new InvalidParameterValueException("Unable to find the pod to deploy the VM, pod id=" + podId);
            }
        }
        return destinationPod;
    }

    private Cluster getDestinationCluster(Long clusterId, boolean isRootAdmin) {
        Cluster destinationCluster = null;
        if (clusterId != null) {
            if (!isRootAdmin) {
                throw new PermissionDeniedException(
                        "Parameter " + ApiConstants.CLUSTER_ID + " can only be specified by a Root Admin, permission denied");
            }
            destinationCluster = _clusterDao.findById(clusterId);
            if (destinationCluster == null) {
                throw new InvalidParameterValueException("Unable to find the cluster to deploy the VM, cluster id=" + clusterId);
            }
        }
        return destinationCluster;
    }

    private Host getDestinationHost(Long hostId, boolean isRootAdmin) {
        Host destinationHost = null;
        if (hostId != null) {
            if (!isRootAdmin) {
                throw new PermissionDeniedException(
                        "Parameter " + ApiConstants.HOST_ID + " can only be specified by a Root Admin, permission denied");
            }
            destinationHost = _hostDao.findById(hostId);
            if (destinationHost == null) {
                throw new InvalidParameterValueException("Unable to find the host to deploy the VM, host id=" + hostId);
            } else if (destinationHost.getResourceState() != ResourceState.Enabled || destinationHost.getStatus() != Status.Up ) {
                throw new InvalidParameterValueException("Unable to deploy the VM as the host: " + destinationHost.getName() + " is not in the right state");
            }
        }
        return destinationHost;
    }

    @Override
    public UserVm destroyVm(long vmId, boolean expunge) throws ResourceUnavailableException, ConcurrentOperationException {
        // Account caller = CallContext.current().getCallingAccount();
        // Long userId = CallContext.current().getCallingUserId();
        Long userId = 2L;

        // Verify input parameters
        UserVmVO vm = _vmDao.findById(vmId);
        if (vm == null || vm.getRemoved() != null) {
            InvalidParameterValueException ex = new InvalidParameterValueException("Unable to find a virtual machine with specified vmId");
            throw ex;
        }

        if (vm.getState() == State.Destroyed || vm.getState() == State.Expunging) {
            s_logger.trace("Vm id=" + vmId + " is already destroyed");
            return vm;
        }

        boolean status;
        State vmState = vm.getState();

        try {
            VirtualMachineEntity vmEntity = _orchSrvc.getVirtualMachine(vm.getUuid());
            status = vmEntity.destroy(Long.toString(userId), expunge);
        } catch (CloudException e) {
            CloudRuntimeException ex = new CloudRuntimeException("Unable to destroy with specified vmId", e);
            ex.addProxyObject(vm.getUuid(), "vmId");
            throw ex;
        }

        if (status) {
            // Mark the account's volumes as destroyed
            List<VolumeVO> volumes = _volsDao.findByInstance(vmId);
            for (VolumeVO volume : volumes) {
                if (volume.getVolumeType().equals(Volume.Type.ROOT)) {
                    UsageEventUtils.publishUsageEvent(EventTypes.EVENT_VOLUME_DELETE, volume.getAccountId(), volume.getDataCenterId(), volume.getId(), volume.getName(),
                            Volume.class.getName(), volume.getUuid(), volume.isDisplayVolume());
                }
            }

            if (vmState != State.Error) {
                // Get serviceOffering for Virtual Machine
                ServiceOfferingVO offering = _serviceOfferingDao.findByIdIncludingRemoved(vm.getId(), vm.getServiceOfferingId());

                //Update Resource Count for the given account
                resourceCountDecrement(vm.getAccountId(), vm.isDisplayVm(), new Long(offering.getCpu()), new Long(offering.getRamSize()));
            }
            return _vmDao.findById(vmId);
        } else {
            CloudRuntimeException ex = new CloudRuntimeException("Failed to destroy vm with specified vmId");
            ex.addProxyObject(vm.getUuid(), "vmId");
            throw ex;
        }

    }

    @Override
    public void collectVmDiskStatistics(final UserVm userVm) {
        // Only supported for KVM and VMware
        if (!(userVm.getHypervisorType().equals(HypervisorType.KVM) || userVm.getHypervisorType().equals(HypervisorType.VMware))) {
            return;
        }
        s_logger.debug("Collect vm disk statistics from host before stopping VM");
        if (userVm.getHostId() == null) {
            s_logger.error("Unable to collect vm disk statistics for VM as the host is null, skipping VM disk statistics collection");
            return;
        }
        long hostId = userVm.getHostId();
        List<String> vmNames = new ArrayList<String>();
        vmNames.add(userVm.getInstanceName());
        final HostVO host = _hostDao.findById(hostId);

        GetVmDiskStatsAnswer diskStatsAnswer = null;
        try {
            diskStatsAnswer = (GetVmDiskStatsAnswer)_agentMgr.easySend(hostId, new GetVmDiskStatsCommand(vmNames, host.getGuid(), host.getName()));
        } catch (Exception e) {
            s_logger.warn("Error while collecting disk stats for vm: " + userVm.getInstanceName() + " from host: " + host.getName(), e);
            return;
        }
        if (diskStatsAnswer != null) {
            if (!diskStatsAnswer.getResult()) {
                s_logger.warn("Error while collecting disk stats vm: " + userVm.getInstanceName() + " from host: " + host.getName() + "; details: " + diskStatsAnswer.getDetails());
                return;
            }
            try {
                final GetVmDiskStatsAnswer diskStatsAnswerFinal = diskStatsAnswer;
                Transaction.execute(new TransactionCallbackNoReturn() {
                    @Override
                    public void doInTransactionWithoutResult(TransactionStatus status) {
                        HashMap<String, List<VmDiskStatsEntry>> vmDiskStatsByName = diskStatsAnswerFinal.getVmDiskStatsMap();
                        if (vmDiskStatsByName == null) {
                            return;
                        }
                        List<VmDiskStatsEntry> vmDiskStats = vmDiskStatsByName.get(userVm.getInstanceName());
                        if (vmDiskStats == null) {
                            return;
                        }

                        for (VmDiskStatsEntry vmDiskStat : vmDiskStats) {
                            SearchCriteria<VolumeVO> sc_volume = _volsDao.createSearchCriteria();
                            sc_volume.addAnd("path", SearchCriteria.Op.EQ, vmDiskStat.getPath());
                            List<VolumeVO> volumes = _volsDao.search(sc_volume, null);
                            if ((volumes == null) || (volumes.size() == 0)) {
                                break;
                            }
                            VolumeVO volume = volumes.get(0);
                            VmDiskStatisticsVO previousVmDiskStats = _vmDiskStatsDao.findBy(userVm.getAccountId(), userVm.getDataCenterId(), userVm.getId(), volume.getId());
                            VmDiskStatisticsVO vmDiskStat_lock = _vmDiskStatsDao.lock(userVm.getAccountId(), userVm.getDataCenterId(), userVm.getId(), volume.getId());

                            if ((vmDiskStat.getIORead() == 0) && (vmDiskStat.getIOWrite() == 0) && (vmDiskStat.getBytesRead() == 0) && (vmDiskStat.getBytesWrite() == 0)) {
                                s_logger.debug("Read/Write of IO and Bytes are both 0. Not updating vm_disk_statistics");
                                continue;
                            }

                            if (vmDiskStat_lock == null) {
                                s_logger.warn("unable to find vm disk stats from host for account: " + userVm.getAccountId() + " with vmId: " + userVm.getId() + " and volumeId:"
                                        + volume.getId());
                                continue;
                            }

                            if (previousVmDiskStats != null
                                    && ((previousVmDiskStats.getCurrentIORead() != vmDiskStat_lock.getCurrentIORead()) || ((previousVmDiskStats.getCurrentIOWrite() != vmDiskStat_lock
                                    .getCurrentIOWrite())
                                            || (previousVmDiskStats.getCurrentBytesRead() != vmDiskStat_lock.getCurrentBytesRead()) || (previousVmDiskStats
                                                    .getCurrentBytesWrite() != vmDiskStat_lock.getCurrentBytesWrite())))) {
                                s_logger.debug("vm disk stats changed from the time GetVmDiskStatsCommand was sent. " + "Ignoring current answer. Host: " + host.getName()
                                + " . VM: " + vmDiskStat.getVmName() + " IO Read: " + vmDiskStat.getIORead() + " IO Write: " + vmDiskStat.getIOWrite() + " Bytes Read: "
                                + vmDiskStat.getBytesRead() + " Bytes Write: " + vmDiskStat.getBytesWrite());
                                continue;
                            }

                            if (vmDiskStat_lock.getCurrentIORead() > vmDiskStat.getIORead()) {
                                if (s_logger.isDebugEnabled()) {
                                    s_logger.debug("Read # of IO that's less than the last one.  " + "Assuming something went wrong and persisting it. Host: " + host.getName()
                                    + " . VM: " + vmDiskStat.getVmName() + " Reported: " + vmDiskStat.getIORead() + " Stored: " + vmDiskStat_lock.getCurrentIORead());
                                }
                                vmDiskStat_lock.setNetIORead(vmDiskStat_lock.getNetIORead() + vmDiskStat_lock.getCurrentIORead());
                            }
                            vmDiskStat_lock.setCurrentIORead(vmDiskStat.getIORead());
                            if (vmDiskStat_lock.getCurrentIOWrite() > vmDiskStat.getIOWrite()) {
                                if (s_logger.isDebugEnabled()) {
                                    s_logger.debug("Write # of IO that's less than the last one.  " + "Assuming something went wrong and persisting it. Host: " + host.getName()
                                    + " . VM: " + vmDiskStat.getVmName() + " Reported: " + vmDiskStat.getIOWrite() + " Stored: " + vmDiskStat_lock.getCurrentIOWrite());
                                }
                                vmDiskStat_lock.setNetIOWrite(vmDiskStat_lock.getNetIOWrite() + vmDiskStat_lock.getCurrentIOWrite());
                            }
                            vmDiskStat_lock.setCurrentIOWrite(vmDiskStat.getIOWrite());
                            if (vmDiskStat_lock.getCurrentBytesRead() > vmDiskStat.getBytesRead()) {
                                if (s_logger.isDebugEnabled()) {
                                    s_logger.debug("Read # of Bytes that's less than the last one.  " + "Assuming something went wrong and persisting it. Host: " + host.getName()
                                    + " . VM: " + vmDiskStat.getVmName() + " Reported: " + toHumanReadableSize(vmDiskStat.getBytesRead()) + " Stored: " + toHumanReadableSize(vmDiskStat_lock.getCurrentBytesRead()));
                                }
                                vmDiskStat_lock.setNetBytesRead(vmDiskStat_lock.getNetBytesRead() + vmDiskStat_lock.getCurrentBytesRead());
                            }
                            vmDiskStat_lock.setCurrentBytesRead(vmDiskStat.getBytesRead());
                            if (vmDiskStat_lock.getCurrentBytesWrite() > vmDiskStat.getBytesWrite()) {
                                if (s_logger.isDebugEnabled()) {
                                    s_logger.debug("Write # of Bytes that's less than the last one.  " + "Assuming something went wrong and persisting it. Host: " + host.getName()
                                    + " . VM: " + vmDiskStat.getVmName() + " Reported: " + toHumanReadableSize(vmDiskStat.getBytesWrite()) + " Stored: "
                                    + toHumanReadableSize(vmDiskStat_lock.getCurrentBytesWrite()));
                                }
                                vmDiskStat_lock.setNetBytesWrite(vmDiskStat_lock.getNetBytesWrite() + vmDiskStat_lock.getCurrentBytesWrite());
                            }
                            vmDiskStat_lock.setCurrentBytesWrite(vmDiskStat.getBytesWrite());

                            if (!_dailyOrHourly) {
                                //update agg bytes
                                vmDiskStat_lock.setAggIORead(vmDiskStat_lock.getNetIORead() + vmDiskStat_lock.getCurrentIORead());
                                vmDiskStat_lock.setAggIOWrite(vmDiskStat_lock.getNetIOWrite() + vmDiskStat_lock.getCurrentIOWrite());
                                vmDiskStat_lock.setAggBytesRead(vmDiskStat_lock.getNetBytesRead() + vmDiskStat_lock.getCurrentBytesRead());
                                vmDiskStat_lock.setAggBytesWrite(vmDiskStat_lock.getNetBytesWrite() + vmDiskStat_lock.getCurrentBytesWrite());
                            }

                            _vmDiskStatsDao.update(vmDiskStat_lock.getId(), vmDiskStat_lock);
                        }
                    }
                });
            } catch (Exception e) {
                s_logger.warn(String.format("Unable to update VM disk statistics for %s from %s", userVm.getInstanceName(), host), e);
            }
        }
    }

    @Override
    @ActionEvent(eventType = EventTypes.EVENT_VM_EXPUNGE, eventDescription = "expunging Vm", async = true)
    public UserVm expungeVm(long vmId) throws ResourceUnavailableException, ConcurrentOperationException {
        Account caller = CallContext.current().getCallingAccount();
        Long userId = caller.getId();

        // Verify input parameters
        UserVmVO vm = _vmDao.findById(vmId);
        if (vm == null) {
            InvalidParameterValueException ex = new InvalidParameterValueException("Unable to find a virtual machine with specified vmId");
            ex.addProxyObject(String.valueOf(vmId), "vmId");
            throw ex;
        }

        if (vm.getRemoved() != null) {
            s_logger.trace("Vm id=" + vmId + " is already expunged");
            return vm;
        }

        if (!(vm.getState() == State.Destroyed || vm.getState() == State.Expunging || vm.getState() == State.Error)) {
            CloudRuntimeException ex = new CloudRuntimeException("Please destroy vm with specified vmId before expunge");
            ex.addProxyObject(String.valueOf(vmId), "vmId");
            throw ex;
        }

        // When trying to expunge, permission is denied when the caller is not an admin and the AllowUserExpungeRecoverVm is false for the caller.
        if (!_accountMgr.isAdmin(userId) && !AllowUserExpungeRecoverVm.valueIn(userId)) {
            throw new PermissionDeniedException("Expunging a vm can only be done by an Admin. Or when the allow.user.expunge.recover.vm key is set.");
        }

        _vmSnapshotMgr.deleteVMSnapshotsFromDB(vmId, false);

        boolean status;

        status = expunge(vm, userId, caller);
        if (status) {
            return _vmDao.findByIdIncludingRemoved(vmId);
        } else {
            CloudRuntimeException ex = new CloudRuntimeException("Failed to expunge vm with specified vmId");
            ex.addProxyObject(String.valueOf(vmId), "vmId");
            throw ex;
        }

    }

    @Override
    public HypervisorType getHypervisorTypeOfUserVM(long vmId) {
        UserVmVO userVm = _vmDao.findById(vmId);
        if (userVm == null) {
            InvalidParameterValueException ex = new InvalidParameterValueException("unable to find a virtual machine with specified id");
            ex.addProxyObject(String.valueOf(vmId), "vmId");
            throw ex;
        }

        return userVm.getHypervisorType();
    }

    @Override
    public UserVm createVirtualMachine(DeployVMCmd cmd) throws InsufficientCapacityException, ResourceUnavailableException, ConcurrentOperationException,
    StorageUnavailableException, ResourceAllocationException {
        //Verify that all objects exist before passing them to the service
        Account owner = _accountService.getActiveAccountById(cmd.getEntityOwnerId());

        verifyDetails(cmd.getDetails());

        Long zoneId = cmd.getZoneId();

        DataCenter zone = _entityMgr.findById(DataCenter.class, zoneId);
        if (zone == null) {
            throw new InvalidParameterValueException("Unable to find zone by id=" + zoneId);
        }

        Long serviceOfferingId = cmd.getServiceOfferingId();

        ServiceOffering serviceOffering = _entityMgr.findById(ServiceOffering.class, serviceOfferingId);
        if (serviceOffering == null) {
            throw new InvalidParameterValueException("Unable to find service offering: " + serviceOfferingId);
        }

        if (!serviceOffering.isDynamic()) {
            for(String detail: cmd.getDetails().keySet()) {
                if(detail.equalsIgnoreCase(VmDetailConstants.CPU_NUMBER) || detail.equalsIgnoreCase(VmDetailConstants.CPU_SPEED) || detail.equalsIgnoreCase(VmDetailConstants.MEMORY)) {
                    throw new InvalidParameterValueException("cpuNumber or cpuSpeed or memory should not be specified for static service offering");
                }
            }
        }

        Long templateId = cmd.getTemplateId();

        boolean dynamicScalingEnabled = cmd.isDynamicScalingEnabled();

        VirtualMachineTemplate template = _entityMgr.findById(VirtualMachineTemplate.class, templateId);
        // Make sure a valid template ID was specified
        if (template == null) {
            throw new InvalidParameterValueException("Unable to use template " + templateId);
        }

        ServiceOfferingJoinVO svcOffering = serviceOfferingJoinDao.findById(serviceOfferingId);

        if (template.isDeployAsIs()) {
            if (svcOffering != null && svcOffering.getRootDiskSize() != null && svcOffering.getRootDiskSize() > 0) {
                throw new InvalidParameterValueException("Failed to deploy Virtual Machine as a service offering with root disk size specified cannot be used with a deploy as-is template");
            }

            if (cmd.getDetails().get("rootdisksize") != null) {
                throw new InvalidParameterValueException("Overriding root disk size isn't supported for VMs deployed from defploy as-is templates");
            }

            // Bootmode and boottype are not supported on VMWare dpeloy-as-is templates (since 4.15)
            if ((cmd.getBootMode() != null || cmd.getBootType() != null)) {
                throw new InvalidParameterValueException("Boot type and boot mode are not supported on VMware, as we honour what is defined in the template.");
            }
        }

        Long diskOfferingId = cmd.getDiskOfferingId();
        DiskOffering diskOffering = null;
        if (diskOfferingId != null) {
            diskOffering = _entityMgr.findById(DiskOffering.class, diskOfferingId);
            if (diskOffering == null) {
                throw new InvalidParameterValueException("Unable to find disk offering " + diskOfferingId);
            }
        }

        if (!zone.isLocalStorageEnabled()) {
            if (serviceOffering.isUseLocalStorage()) {
                throw new InvalidParameterValueException("Zone is not configured to use local storage but service offering " + serviceOffering.getName() + " uses it");
            }
            if (diskOffering != null && diskOffering.isUseLocalStorage()) {
                throw new InvalidParameterValueException("Zone is not configured to use local storage but disk offering " + diskOffering.getName() + " uses it");
            }
        }

        List<Long> networkIds = cmd.getNetworkIds();
        LinkedHashMap<Integer, Long> userVmNetworkMap = getVmOvfNetworkMapping(zone, owner, template, cmd.getVmNetworkMap());
        if (MapUtils.isNotEmpty(userVmNetworkMap)) {
            networkIds = new ArrayList<>(userVmNetworkMap.values());
        }

        Account caller = CallContext.current().getCallingAccount();
        Long callerId = caller.getId();

        boolean isRootAdmin = _accountService.isRootAdmin(callerId);

        Long hostId = cmd.getHostId();
        getDestinationHost(hostId, isRootAdmin);

        String ipAddress = cmd.getIpAddress();
        String ip6Address = cmd.getIp6Address();
        String macAddress = cmd.getMacAddress();
        String name = cmd.getName();
        String displayName = cmd.getDisplayName();
        UserVm vm = null;
        IpAddresses addrs = new IpAddresses(ipAddress, ip6Address, macAddress);
        Long size = cmd.getSize();
        String group = cmd.getGroup();
        String userData = cmd.getUserData();
        String sshKeyPairName = cmd.getSSHKeyPairName();
        Boolean displayVm = cmd.isDisplayVm();
        String keyboard = cmd.getKeyboard();
        Map<Long, DiskOffering> dataDiskTemplateToDiskOfferingMap = cmd.getDataDiskTemplateToDiskOfferingMap();
        Map<String, String> userVmOVFProperties = cmd.getVmProperties();
        if (zone.getNetworkType() == NetworkType.Basic) {
            if (networkIds != null) {
                throw new InvalidParameterValueException("Can't specify network Ids in Basic zone");
            } else {
                vm = createBasicSecurityGroupVirtualMachine(zone, serviceOffering, template, getSecurityGroupIdList(cmd), owner, name, displayName, diskOfferingId,
                        size , group , cmd.getHypervisor(), cmd.getHttpMethod(), userData , sshKeyPairName , cmd.getIpToNetworkMap(), addrs, displayVm , keyboard , cmd.getAffinityGroupIdList(),
                        cmd.getDetails(), cmd.getCustomId(), cmd.getDhcpOptionsMap(),
                        dataDiskTemplateToDiskOfferingMap, userVmOVFProperties, dynamicScalingEnabled);
            }
        } else {
            if (zone.isSecurityGroupEnabled())  {
                vm = createAdvancedSecurityGroupVirtualMachine(zone, serviceOffering, template, networkIds, getSecurityGroupIdList(cmd), owner, name,
                        displayName, diskOfferingId, size, group, cmd.getHypervisor(), cmd.getHttpMethod(), userData, sshKeyPairName, cmd.getIpToNetworkMap(), addrs, displayVm, keyboard,
                        cmd.getAffinityGroupIdList(), cmd.getDetails(), cmd.getCustomId(), cmd.getDhcpOptionsMap(),
                        dataDiskTemplateToDiskOfferingMap, userVmOVFProperties, dynamicScalingEnabled);

            } else {
                if (cmd.getSecurityGroupIdList() != null && !cmd.getSecurityGroupIdList().isEmpty()) {
                    throw new InvalidParameterValueException("Can't create vm with security groups; security group feature is not enabled per zone");
                }
                vm = createAdvancedVirtualMachine(zone, serviceOffering, template, networkIds, owner, name, displayName, diskOfferingId, size, group,
                        cmd.getHypervisor(), cmd.getHttpMethod(), userData, sshKeyPairName, cmd.getIpToNetworkMap(), addrs, displayVm, keyboard, cmd.getAffinityGroupIdList(), cmd.getDetails(),
                        cmd.getCustomId(), cmd.getDhcpOptionsMap(), dataDiskTemplateToDiskOfferingMap, userVmOVFProperties, dynamicScalingEnabled);
            }
        }
        // check if this templateId has a child ISO
        List<VMTemplateVO> child_templates = _templateDao.listByParentTemplatetId(templateId);
        for (VMTemplateVO tmpl: child_templates){
            if (tmpl.getFormat() == Storage.ImageFormat.ISO){
                s_logger.info("MDOV trying to attach disk to the VM " + tmpl.getId() + " vmid=" + vm.getId());
                _tmplService.attachIso(tmpl.getId(), vm.getId(), true);
            }
        }

        // Add extraConfig to user_vm_details table
        String extraConfig = cmd.getExtraConfig();
        if (StringUtils.isNotBlank(extraConfig)) {
            if (EnableAdditionalVmConfig.valueIn(callerId)) {
                s_logger.info("Adding extra configuration to user vm: " + vm.getUuid());
                addExtraConfig(vm, extraConfig);
            } else {
                throw new InvalidParameterValueException("attempted setting extraconfig but enable.additional.vm.configuration is disabled");
            }
        }

        if (cmd.getCopyImageTags()) {
            VMTemplateVO templateOrIso = _templateDao.findById(templateId);
            if (templateOrIso != null) {
                final ResourceTag.ResourceObjectType templateType = (templateOrIso.getFormat() == ImageFormat.ISO) ? ResourceTag.ResourceObjectType.ISO : ResourceTag.ResourceObjectType.Template;
                final List<? extends ResourceTag> resourceTags = resourceTagDao.listBy(templateId, templateType);
                for (ResourceTag resourceTag : resourceTags) {
                    final ResourceTagVO copyTag = new ResourceTagVO(resourceTag.getKey(), resourceTag.getValue(), resourceTag.getAccountId(), resourceTag.getDomainId(), vm.getId(), ResourceTag.ResourceObjectType.UserVm, resourceTag.getCustomer(), vm.getUuid());
                    resourceTagDao.persist(copyTag);
                }
            }
        }

        return vm;
    }

    /**
     * Persist extra configuration data in the user_vm_details table as key/value pair
     * @param decodedUrl String consisting of the extra config data to appended onto the vmx file for VMware instances
     */
    protected void persistExtraConfigVmware(String decodedUrl, UserVm vm) {
        boolean isValidConfig = isValidKeyValuePair(decodedUrl);
        if (isValidConfig) {
            String[] extraConfigs = decodedUrl.split("\\r?\\n");
            for (String cfg : extraConfigs) {
                // Validate cfg against unsupported operations set by admin here
                String[] allowedKeyList = VmwareAdditionalConfigAllowList.value().split(",");
                boolean validXenOrVmwareConfiguration = isValidXenOrVmwareConfiguration(cfg, allowedKeyList);
                String[] paramArray = cfg.split("=");
                if (validXenOrVmwareConfiguration && paramArray.length == 2) {
                    userVmDetailsDao.addDetail(vm.getId(), paramArray[0].trim(), paramArray[1].trim(), true);
                } else {
                    throw new CloudRuntimeException("Extra config " + cfg + " is not on the list of allowed keys for VMware hypervisor hosts.");
                }
            }
        } else {
            throw new CloudRuntimeException("The passed extra config string " + decodedUrl + "contains an invalid key/value pair pattern");
        }
    }

    /**
     * Used to persist extra configuration settings in user_vm_details table for the XenServer hypervisor
     * persists config as key/value pair e.g key = extraconfig-1 , value="PV-bootloader=pygrub" and so on to extraconfig-N where
     * N denotes the number of extra configuration settings passed by user
     *
     * @param decodedUrl A string containing extra configuration settings as key/value pairs seprated by newline escape character
     *                   e.x PV-bootloader=pygrub\nPV-args=console\nHV-Boot-policy=""
     */
    protected void persistExtraConfigXenServer(String decodedUrl, UserVm vm) {
        boolean isValidConfig = isValidKeyValuePair(decodedUrl);
        if (isValidConfig) {
            String[] extraConfigs = decodedUrl.split("\\r?\\n");
            int i = 1;
            String extraConfigKey = ApiConstants.EXTRA_CONFIG + "-";
            for (String cfg : extraConfigs) {
                // Validate cfg against unsupported operations set by admin here
                String[] allowedKeyList = XenServerAdditionalConfigAllowList.value().split(",");
                boolean validXenOrVmwareConfiguration = isValidXenOrVmwareConfiguration(cfg, allowedKeyList);
                if (validXenOrVmwareConfiguration) {
                    userVmDetailsDao.addDetail(vm.getId(), extraConfigKey + String.valueOf(i), cfg, true);
                    i++;
                } else {
                    throw new CloudRuntimeException("Extra config " + cfg + " is not on the list of allowed keys for XenServer hypervisor hosts.");
                }
            }
        } else {
            String msg = String.format("The passed extra config string '%s' contains an invalid key/value pair pattern", decodedUrl);
            throw new CloudRuntimeException(msg);
        }
    }

    /**
     * Used to valid extraconfig keylvalue pair for Vmware and XenServer
     * Example of tested valid config for VMware as taken from VM instance vmx file
     * <p>
     * nvp.vm-uuid=34b3d5ea-1c25-4bb0-9250-8dc3388bfa9b
     * migrate.hostLog=i-2-67-VM-5130f8ab.hlog
     * ethernet0.address=02:00:5f:51:00:41
     * </p>
     * <p>
     * Examples of tested valid configs for XenServer
     * <p>
     * is-a-template=true\nHVM-boot-policy=\nPV-bootloader=pygrub\nPV-args=hvc0
     * </p>
     *
     * Allow the following character set {', ", -, ., =, a-z, 0-9, empty space, \n}
     *
     * @param decodedUrl String conprising of extra config key/value pairs for XenServer and Vmware
     * @return True if extraconfig is valid key/value pair
     */
    protected boolean isValidKeyValuePair(String decodedUrl) {
        // Valid pairs should look like "key-1=value1, param:key-2=value2, my.config.v0=False"
        Pattern pattern = Pattern.compile("^(?:[\\w-\\s\\.:]*=[\\w-\\s\\.'\":]*(?:\\s+|$))+$");
        Matcher matcher = pattern.matcher(decodedUrl);
        return matcher.matches();
    }

    /**
     * Validates key/value pair strings passed as extra configuration for XenServer and Vmware
     * @param cfg configuration key-value pair
     * @param allowedKeyList list of allowed configuration keys for XenServer and VMware
     * @return
     */
    protected boolean isValidXenOrVmwareConfiguration(String cfg, String[] allowedKeyList) {
        // This should be of minimum length 1
        // Value is ignored in case it is empty
        String[] cfgKeyValuePair = cfg.split("=");
        if (cfgKeyValuePair.length >= 1) {
            for (String allowedKey : allowedKeyList) {
                if (cfgKeyValuePair[0].equalsIgnoreCase(allowedKey.trim())) {
                    return true;
                }
            }
        } else {
            String msg = String.format("An incorrect configuration %s has been passed", cfg);
            throw new CloudRuntimeException(msg);
        }
        return false;
    }

    /**
     * Persist extra configuration data on KVM
     * persisted in the user_vm_details DB as extraconfig-1, and so on depending on the number of configurations
     * For KVM, extra config is passed as XML
     * @param decodedUrl string containing xml configuration to be persisted into user_vm_details table
     * @param vm
     */
    protected void persistExtraConfigKvm(String decodedUrl, UserVm vm) {
        // validate config against denied cfg commands
        validateKvmExtraConfig(decodedUrl);
        String[] extraConfigs = decodedUrl.split("\n\n");
        for (String cfg : extraConfigs) {
            int i = 1;
            String[] cfgParts = cfg.split("\n");
            String extraConfigKey = ApiConstants.EXTRA_CONFIG;
            String extraConfigValue;
            if (cfgParts[0].matches("\\S+:$")) {
                extraConfigKey += "-" + cfgParts[0].substring(0, cfgParts[0].length() - 1);
                extraConfigValue = cfg.replace(cfgParts[0] + "\n", "");
            } else {
                extraConfigKey += "-" + String.valueOf(i);
                extraConfigValue = cfg;
            }
            userVmDetailsDao.addDetail(vm.getId(), extraConfigKey, extraConfigValue, true);
            i++;
        }
    }

    /**
     * This method is called by the persistExtraConfigKvm
     * Validates passed extra configuration data for KVM and validates against deny-list of unwanted commands
     * controlled by Root admin
     * @param decodedUrl string containing xml configuration to be validated
     */
    protected void validateKvmExtraConfig(String decodedUrl) {
        String[] allowedConfigOptionList = KvmAdditionalConfigAllowList.value().split(",");
        // Skip allowed keys validation validation for DPDK
        if (!decodedUrl.contains(":")) {
            try {
                DocumentBuilder builder = DocumentBuilderFactory.newInstance().newDocumentBuilder();
                InputSource src = new InputSource();
                src.setCharacterStream(new StringReader(String.format("<config>\n%s\n</config>", decodedUrl)));
                Document doc = builder.parse(src);
                doc.getDocumentElement().normalize();
                NodeList nodeList=doc.getElementsByTagName("*");
                for (int i = 1; i < nodeList.getLength(); i++) { // First element is config so skip it
                    Element element = (Element)nodeList.item(i);
                    boolean isValidConfig = false;
                    String currentConfig = element.getNodeName().trim();
                    for (String tag : allowedConfigOptionList) {
                        if (currentConfig.equals(tag.trim())) {
                            isValidConfig = true;
                        }
                    }
                    if (!isValidConfig) {
                        throw new CloudRuntimeException(String.format("Extra config %s is not on the list of allowed keys for KVM hypervisor hosts", currentConfig));
                    }
                }
            } catch (ParserConfigurationException | IOException | SAXException e) {
                throw new CloudRuntimeException("Failed to parse additional XML configuration: " + e.getMessage());
            }
        }
    }

    /**
     * Adds extra config data to guest VM instances
     * @param extraConfig Extra Configuration settings to be added in UserVm instances for KVM, XenServer and VMware
     */
    protected void addExtraConfig(UserVm vm, String extraConfig) {
        String decodedUrl = decodeExtraConfig(extraConfig);
        HypervisorType hypervisorType = vm.getHypervisorType();

        switch (hypervisorType) {
            case XenServer:
                persistExtraConfigXenServer(decodedUrl, vm);
                break;
            case KVM:
                persistExtraConfigKvm(decodedUrl, vm);
                break;
            case VMware:
                persistExtraConfigVmware(decodedUrl, vm);
                break;
            default:
                String msg = String.format("This hypervisor %s is not supported for use with this feature", hypervisorType.toString());
                throw new CloudRuntimeException(msg);
        }
    }

    /**
     * Decodes an URL encoded string passed as extra configuration for guest VMs
     * @param encodeString URL encoded string
     * @return String result of decoded URL
     */
    protected String decodeExtraConfig(String encodeString) {
        String decodedUrl;
        try {
            decodedUrl = URLDecoder.decode(encodeString, "UTF-8");
        } catch (UnsupportedEncodingException e) {
            throw new CloudRuntimeException("Failed to provided decode URL string: " + e.getMessage());
        }
        return decodedUrl;
    }

    protected List<Long> getSecurityGroupIdList(SecurityGroupAction cmd) {
        if (cmd.getSecurityGroupNameList() != null && cmd.getSecurityGroupIdList() != null) {
            throw new InvalidParameterValueException("securitygroupids parameter is mutually exclusive with securitygroupnames parameter");
        }

        //transform group names to ids here
        if (cmd.getSecurityGroupNameList() != null) {
            List<Long> securityGroupIds = new ArrayList<Long>();
            for (String groupName : cmd.getSecurityGroupNameList()) {
                SecurityGroup sg = _securityGroupMgr.getSecurityGroup(groupName, cmd.getEntityOwnerId());
                if (sg == null) {
                    throw new InvalidParameterValueException("Unable to find group by name " + groupName);
                } else {
                    securityGroupIds.add(sg.getId());
                }
            }
            return securityGroupIds;
        } else {
            return cmd.getSecurityGroupIdList();
        }
    }

    // this is an opportunity to verify that parameters that came in via the Details Map are OK
    // for example, minIops and maxIops should either both be specified or neither be specified and,
    // if specified, minIops should be <= maxIops
    private void verifyDetails(Map<String,String> details) {
        if (details != null) {
            String minIops = details.get("minIops");
            String maxIops = details.get("maxIops");

            verifyMinAndMaxIops(minIops, maxIops);

            minIops = details.get("minIopsDo");
            maxIops = details.get("maxIopsDo");

            verifyMinAndMaxIops(minIops, maxIops);

            if (details.containsKey("extraconfig")) {
                throw new InvalidParameterValueException("'extraconfig' should not be included in details as key");
            }
        }
    }

    private void verifyMinAndMaxIops(String minIops, String maxIops) {
        if ((minIops != null && maxIops == null) || (minIops == null && maxIops != null)) {
            throw new InvalidParameterValueException("Either 'Min IOPS' and 'Max IOPS' must both be specified or neither be specified.");
        }

        long lMinIops;

        try {
            if (minIops != null) {
                lMinIops = Long.parseLong(minIops);
            }
            else {
                lMinIops = 0;
            }
        }
        catch (NumberFormatException ex) {
            throw new InvalidParameterValueException("'Min IOPS' must be a whole number.");
        }

        long lMaxIops;

        try {
            if (maxIops != null) {
                lMaxIops = Long.parseLong(maxIops);
            }
            else {
                lMaxIops = 0;
            }
        }
        catch (NumberFormatException ex) {
            throw new InvalidParameterValueException("'Max IOPS' must be a whole number.");
        }

        if (lMinIops > lMaxIops) {
            throw new InvalidParameterValueException("'Min IOPS' must be less than or equal to 'Max IOPS'.");
        }
    }

    @Override
    public UserVm getUserVm(long vmId) {
        return _vmDao.findById(vmId);
    }

    private VMInstanceVO preVmStorageMigrationCheck(Long vmId) {
        // access check - only root admin can migrate VM
        Account caller = CallContext.current().getCallingAccount();
        if (!_accountMgr.isRootAdmin(caller.getId())) {
            if (s_logger.isDebugEnabled()) {
                s_logger.debug("Caller is not a root admin, permission denied to migrate the VM");
            }
            throw new PermissionDeniedException("No permission to migrate VM, Only Root Admin can migrate a VM!");
        }

        VMInstanceVO vm = _vmInstanceDao.findById(vmId);
        if (vm == null) {
            throw new InvalidParameterValueException("Unable to find the VM by id=" + vmId);
        }

        if (vm.getState() != State.Stopped) {
            InvalidParameterValueException ex = new InvalidParameterValueException("VM is not Stopped, unable to migrate the vm having the specified id");
            ex.addProxyObject(vm.getUuid(), "vmId");
            throw ex;
        }

        if (vm.getType() != VirtualMachine.Type.User && !HypervisorType.VMware.equals(vm.getHypervisorType())) {
            throw new InvalidParameterValueException("cannot do storage migration on non-user vm for hypervisor: " + vm.getHypervisorType().toString() + ", only supported for VMware");
        }

        List<VolumeVO> vols = _volsDao.findByInstance(vm.getId());
        if (vols.size() > 1) {
            // OffLineVmwareMigration: data disks are not permitted, here!
            if (vols.size() > 1 &&
                    // OffLineVmwareMigration: allow multiple disks for vmware
                    !HypervisorType.VMware.equals(vm.getHypervisorType())) {
                throw new InvalidParameterValueException("Data disks attached to the vm, can not migrate. Need to detach data disks first");
            }
        }

        // Check that Vm does not have VM Snapshots
        if (_vmSnapshotDao.findByVm(vmId).size() > 0) {
            throw new InvalidParameterValueException("VM's disk cannot be migrated, please remove all the VM Snapshots for this VM");
        }

        return vm;
    }

    private VirtualMachine findMigratedVm(long vmId, VirtualMachine.Type vmType) {
        if (VirtualMachine.Type.User.equals(vmType)) {
            return _vmDao.findById(vmId);
        }
        return _vmInstanceDao.findById(vmId);
    }

    @Override
    public VirtualMachine vmStorageMigration(Long vmId, StoragePool destPool) {
        VMInstanceVO vm = preVmStorageMigrationCheck(vmId);
        Map<Long, Long> volumeToPoolIds = new HashMap<>();
        checkDestinationHypervisorType(destPool, vm);
        List<VolumeVO> volumes = _volsDao.findByInstance(vm.getId());
        StoragePoolVO destinationPoolVo = _storagePoolDao.findById(destPool.getId());
        Long destPoolPodId = ScopeType.CLUSTER.equals(destinationPoolVo.getScope()) || ScopeType.HOST.equals(destinationPoolVo.getScope()) ?
                destinationPoolVo.getPodId() : null;
        for (VolumeVO volume : volumes) {
            if (!VirtualMachine.Type.User.equals(vm.getType())) {
                // Migrate within same pod as source storage and same cluster for all disks only. Hypervisor check already done
                StoragePoolVO pool = _storagePoolDao.findById(volume.getPoolId());
                if (destPoolPodId != null &&
                        (ScopeType.CLUSTER.equals(pool.getScope()) || ScopeType.HOST.equals(pool.getScope())) &&
                        !destPoolPodId.equals(pool.getPodId())) {
                    throw new InvalidParameterValueException("Storage migration of non-user VMs cannot be done between storage pools of different pods");
                }
            }
            volumeToPoolIds.put(volume.getId(), destPool.getId());
        }
        _itMgr.storageMigration(vm.getUuid(), volumeToPoolIds);
        return findMigratedVm(vm.getId(), vm.getType());
    }

    @Override
    public VirtualMachine vmStorageMigration(Long vmId, Map<String, String> volumeToPool) {
        VMInstanceVO vm = preVmStorageMigrationCheck(vmId);
        Map<Long, Long> volumeToPoolIds = new HashMap<>();
        Long poolClusterId = null;
        for (Map.Entry<String, String> entry : volumeToPool.entrySet()) {
            Volume volume = _volsDao.findByUuid(entry.getKey());
            StoragePoolVO pool = _storagePoolDao.findPoolByUUID(entry.getValue());
            if (poolClusterId != null &&
                    (ScopeType.CLUSTER.equals(pool.getScope()) || ScopeType.HOST.equals(pool.getScope())) &&
                    !poolClusterId.equals(pool.getClusterId())) {
                throw new InvalidParameterValueException("VM's disk cannot be migrated, input destination storage pools belong to different clusters");
            }
            if (pool.getClusterId() != null) {
                poolClusterId = pool.getClusterId();
            }
            checkDestinationHypervisorType(pool, vm);
            volumeToPoolIds.put(volume.getId(), pool.getId());
        }
        _itMgr.storageMigration(vm.getUuid(), volumeToPoolIds);
        return findMigratedVm(vm.getId(), vm.getType());
    }

    private void checkDestinationHypervisorType(StoragePool destPool, VMInstanceVO vm) {
        HypervisorType destHypervisorType = destPool.getHypervisor();
        if (destHypervisorType == null) {
            destHypervisorType = _clusterDao.findById(
                    destPool.getClusterId()).getHypervisorType();
        }

        if (vm.getHypervisorType() != destHypervisorType && destHypervisorType != HypervisorType.Any) {
            throw new InvalidParameterValueException("hypervisor is not compatible: dest: " + destHypervisorType.toString() + ", vm: " + vm.getHypervisorType().toString());
        }

    }

    public boolean isVMUsingLocalStorage(VMInstanceVO vm) {
        boolean usesLocalStorage = false;

        List<VolumeVO> volumes = _volsDao.findByInstance(vm.getId());
        for (VolumeVO vol : volumes) {
            DiskOfferingVO diskOffering = _diskOfferingDao.findById(vol.getDiskOfferingId());
            if (diskOffering.isUseLocalStorage()) {
                usesLocalStorage = true;
                break;
            }
            StoragePoolVO storagePool = _storagePoolDao.findById(vol.getPoolId());
            if (storagePool.isLocal()) {
                usesLocalStorage = true;
                break;
            }
        }
        return usesLocalStorage;
    }

    @Override
    @ActionEvent(eventType = EventTypes.EVENT_VM_MIGRATE, eventDescription = "migrating VM", async = true)
    public VirtualMachine migrateVirtualMachine(Long vmId, Host destinationHost) throws ResourceUnavailableException, ConcurrentOperationException, ManagementServerException,
    VirtualMachineMigrationException {
        // access check - only root admin can migrate VM
        Account caller = CallContext.current().getCallingAccount();
        if (!_accountMgr.isRootAdmin(caller.getId())) {
            if (s_logger.isDebugEnabled()) {
                s_logger.debug("Caller is not a root admin, permission denied to migrate the VM");
            }
            throw new PermissionDeniedException("No permission to migrate VM, Only Root Admin can migrate a VM!");
        }

        VMInstanceVO vm = _vmInstanceDao.findById(vmId);
        if (vm == null) {
            throw new InvalidParameterValueException("Unable to find the VM by id=" + vmId);
        }
        // business logic
        if (vm.getState() != State.Running) {
            if (s_logger.isDebugEnabled()) {
                s_logger.debug("VM is not Running, unable to migrate the vm " + vm);
            }
            InvalidParameterValueException ex = new InvalidParameterValueException("VM is not Running, unable to migrate the vm with specified id");
            ex.addProxyObject(vm.getUuid(), "vmId");
            throw ex;
        }

        checkIfHostOfVMIsInPrepareForMaintenanceState(vm.getHostId(), vmId, "Migrate");

        if(serviceOfferingDetailsDao.findDetail(vm.getServiceOfferingId(), GPU.Keys.pciDevice.toString()) != null) {
            throw new InvalidParameterValueException("Live Migration of GPU enabled VM is not supported");
        }

        if (!isOnSupportedHypevisorForMigration(vm)) {
            s_logger.error(vm + " is not XenServer/VMware/KVM/Ovm/Hyperv, cannot migrate this VM from hypervisor type " + vm.getHypervisorType());
            throw new InvalidParameterValueException("Unsupported Hypervisor Type for VM migration, we support XenServer/VMware/KVM/Ovm/Hyperv/Ovm3 only");
        }

        if (vm.getType().equals(VirtualMachine.Type.User) && vm.getHypervisorType().equals(HypervisorType.LXC)) {
            throw new InvalidParameterValueException("Unsupported Hypervisor Type for User VM migration, we support XenServer/VMware/KVM/Ovm/Hyperv/Ovm3 only");
        }

        if (isVMUsingLocalStorage(vm)) {
            s_logger.error(vm + " is using Local Storage, cannot migrate this VM.");
            throw new InvalidParameterValueException("Unsupported operation, VM uses Local storage, cannot migrate");
        }

        // check if migrating to same host
        long srcHostId = vm.getHostId();
        Host srcHost = _resourceMgr.getHost(srcHostId);
        if (srcHost == null) {
            throw new InvalidParameterValueException("Cannot migrate VM, host with id: " + srcHostId + " for VM not found");
        }

        DeployDestination dest = null;
        if (destinationHost == null) {
<<<<<<< HEAD
            dest = findVmMigrationDestination(vm, srcHostId);
=======
            dest = chooseVmMigrationDestination(vm, srcHost);
>>>>>>> 953f5b81
        } else {
            dest = checkVmMigrationDestination(vm, srcHost, destinationHost);
        }

        // If no suitable destination found then throw exception
        if (dest == null) {
            throw new CloudRuntimeException("Unable to find suitable destination to migrate VM " + vm.getInstanceName());
        }

<<<<<<< HEAD
        UserVmVO uservm = _vmDao.findById(vmId);
        if (uservm != null) {
            collectVmDiskStatistics(uservm);
            collectVmNetworkStatistics(uservm);
        }
=======
        collectVmDiskAndNetworkStatistics(vmId, State.Running);
>>>>>>> 953f5b81
        _itMgr.migrate(vm.getUuid(), srcHostId, dest);
        return findMigratedVm(vm.getId(), vm.getType());
    }

<<<<<<< HEAD
    private DeployDestination findVmMigrationDestination(VMInstanceVO vm, Long srcHostId) {
        DeployDestination dest = null;
        vm.setLastHostId(null); // Last host does not have higher priority in vm migration
        final ServiceOfferingVO offering = _offeringDao.findById(vm.getId(), vm.getServiceOfferingId());
        final VirtualMachineProfile profile = new VirtualMachineProfileImpl(vm, null, offering, null, null);
        final Host host = _hostDao.findById(srcHostId);
        ExcludeList excludes = new ExcludeList();
        excludes.addHost(srcHostId);
        final DataCenterDeployment plan = _itMgr.getMigrationDeployment(vm.getId(), host, null, excludes);
        try {
            dest = _planningMgr.planDeployment(profile, plan, excludes, null);
=======
    private DeployDestination chooseVmMigrationDestination(VMInstanceVO vm, Host srcHost) {
        vm.setLastHostId(null); // Last host does not have higher priority in vm migration
        final ServiceOfferingVO offering = _offeringDao.findById(vm.getId(), vm.getServiceOfferingId());
        final VirtualMachineProfile profile = new VirtualMachineProfileImpl(vm, null, offering, null, null);
        final Long srcHostId = srcHost.getId();
        final Host host = _hostDao.findById(srcHostId);
        final DataCenterDeployment plan = new DataCenterDeployment(host.getDataCenterId(), host.getPodId(), host.getClusterId(), null, null, null);
        ExcludeList excludes = new ExcludeList();
        excludes.addHost(srcHostId);
        try {
            return _planningMgr.planDeployment(profile, plan, excludes, null);
>>>>>>> 953f5b81
        } catch (final AffinityConflictException e2) {
            s_logger.warn("Unable to create deployment, affinity rules associted to the VM conflict", e2);
            throw new CloudRuntimeException("Unable to create deployment, affinity rules associted to the VM conflict");
        } catch (final InsufficientServerCapacityException e3) {
            throw new CloudRuntimeException("Unable to find a server to migrate the vm to");
        }
<<<<<<< HEAD
        return dest;
=======
>>>>>>> 953f5b81
    }

    private DeployDestination checkVmMigrationDestination(VMInstanceVO vm, Host srcHost, Host destinationHost) throws VirtualMachineMigrationException {
        if (destinationHost == null) {
            return null;
        }
        if (destinationHost.getId() == srcHost.getId()) {
            throw new InvalidParameterValueException("Cannot migrate VM, VM is already present on this host, please specify valid destination host to migrate the VM");
        }

        // check if host is UP
        if (destinationHost.getState() != com.cloud.host.Status.Up || destinationHost.getResourceState() != ResourceState.Enabled) {
            throw new InvalidParameterValueException("Cannot migrate VM, destination host is not in correct state, has status: " + destinationHost.getState() + ", state: "
                    + destinationHost.getResourceState());
        }

        if (vm.getType() != VirtualMachine.Type.User) {
            // for System VMs check that the destination host is within the same pod
            if (srcHost.getPodId() != null && !srcHost.getPodId().equals(destinationHost.getPodId())) {
                throw new InvalidParameterValueException("Cannot migrate the VM, destination host is not in the same pod as current host of the VM");
            }
        }

        if (dpdkHelper.isVMDpdkEnabled(vm.getId()) && !dpdkHelper.isHostDpdkEnabled(destinationHost.getId())) {
            throw new CloudRuntimeException("Cannot migrate VM, VM is DPDK enabled VM but destination host is not DPDK enabled");
        }

        checkHostsDedication(vm, srcHost.getId(), destinationHost.getId());

        // call to core process
        DataCenterVO dcVO = _dcDao.findById(destinationHost.getDataCenterId());
        HostPodVO pod = _podDao.findById(destinationHost.getPodId());
        Cluster cluster = _clusterDao.findById(destinationHost.getClusterId());
        DeployDestination dest = new DeployDestination(dcVO, pod, cluster, destinationHost);

        // check max guest vm limit for the destinationHost
        HostVO destinationHostVO = _hostDao.findById(destinationHost.getId());
        if (_capacityMgr.checkIfHostReachMaxGuestLimit(destinationHostVO)) {
            if (s_logger.isDebugEnabled()) {
                s_logger.debug("Host name: " + destinationHost.getName() + ", hostId: " + destinationHost.getId()
                + " already has max Running VMs(count includes system VMs), cannot migrate to this host");
            }
            throw new VirtualMachineMigrationException("Destination host, hostId: " + destinationHost.getId()
            + " already has max Running VMs(count includes system VMs), cannot migrate to this host");
        }
        //check if there are any ongoing volume snapshots on the volumes associated with the VM.
        Long vmId = vm.getId();
        s_logger.debug("Checking if there are any ongoing snapshots volumes associated with VM with ID " + vmId);
        if (checkStatusOfVolumeSnapshots(vmId, null)) {
            throw new CloudRuntimeException("There is/are unbacked up snapshot(s) on volume(s) attached to this VM, VM Migration is not permitted, please try again later.");
        }
        s_logger.debug("Found no ongoing snapshots on volumes associated with the vm with id " + vmId);

        return dest;
    }

    private boolean isOnSupportedHypevisorForMigration(VMInstanceVO vm) {
        return (vm.getHypervisorType().equals(HypervisorType.XenServer) ||
                vm.getHypervisorType().equals(HypervisorType.VMware) ||
                vm.getHypervisorType().equals(HypervisorType.KVM) ||
                vm.getHypervisorType().equals(HypervisorType.Ovm) ||
                vm.getHypervisorType().equals(HypervisorType.Hyperv) ||
                vm.getHypervisorType().equals(HypervisorType.LXC) ||
                vm.getHypervisorType().equals(HypervisorType.Simulator) ||
                vm.getHypervisorType().equals(HypervisorType.Ovm3));
    }

    private boolean checkIfHostIsDedicated(HostVO host) {
        long hostId = host.getId();
        DedicatedResourceVO dedicatedHost = _dedicatedDao.findByHostId(hostId);
        DedicatedResourceVO dedicatedClusterOfHost = _dedicatedDao.findByClusterId(host.getClusterId());
        DedicatedResourceVO dedicatedPodOfHost = _dedicatedDao.findByPodId(host.getPodId());
        if (dedicatedHost != null || dedicatedClusterOfHost != null || dedicatedPodOfHost != null) {
            return true;
        } else {
            return false;
        }
    }

    private void checkIfHostOfVMIsInPrepareForMaintenanceState(Long hostId, Long vmId, String operation) {
        HostVO host = _hostDao.findById(hostId);
        if (host.getResourceState() != ResourceState.PrepareForMaintenance) {
            return;
        }

        s_logger.debug("Host is in PrepareForMaintenance state - " + operation + " VM operation on the VM id: " + vmId + " is not allowed");
        throw new InvalidParameterValueException(operation + " VM operation on the VM id: " + vmId + " is not allowed as host is preparing for maintenance mode");
    }

    private Long accountOfDedicatedHost(HostVO host) {
        long hostId = host.getId();
        DedicatedResourceVO dedicatedHost = _dedicatedDao.findByHostId(hostId);
        DedicatedResourceVO dedicatedClusterOfHost = _dedicatedDao.findByClusterId(host.getClusterId());
        DedicatedResourceVO dedicatedPodOfHost = _dedicatedDao.findByPodId(host.getPodId());
        if (dedicatedHost != null) {
            return dedicatedHost.getAccountId();
        }
        if (dedicatedClusterOfHost != null) {
            return dedicatedClusterOfHost.getAccountId();
        }
        if (dedicatedPodOfHost != null) {
            return dedicatedPodOfHost.getAccountId();
        }
        return null;
    }

    private Long domainOfDedicatedHost(HostVO host) {
        long hostId = host.getId();
        DedicatedResourceVO dedicatedHost = _dedicatedDao.findByHostId(hostId);
        DedicatedResourceVO dedicatedClusterOfHost = _dedicatedDao.findByClusterId(host.getClusterId());
        DedicatedResourceVO dedicatedPodOfHost = _dedicatedDao.findByPodId(host.getPodId());
        if (dedicatedHost != null) {
            return dedicatedHost.getDomainId();
        }
        if (dedicatedClusterOfHost != null) {
            return dedicatedClusterOfHost.getDomainId();
        }
        if (dedicatedPodOfHost != null) {
            return dedicatedPodOfHost.getDomainId();
        }
        return null;
    }

    public void checkHostsDedication(VMInstanceVO vm, long srcHostId, long destHostId) {
        HostVO srcHost = _hostDao.findById(srcHostId);
        HostVO destHost = _hostDao.findById(destHostId);
        boolean srcExplDedicated = checkIfHostIsDedicated(srcHost);
        boolean destExplDedicated = checkIfHostIsDedicated(destHost);
        //if srcHost is explicitly dedicated and destination Host is not
        if (srcExplDedicated && !destExplDedicated) {
            //raise an alert
            String msg = "VM is being migrated from a explicitly dedicated host " + srcHost.getName() + " to non-dedicated host " + destHost.getName();
            _alertMgr.sendAlert(AlertManager.AlertType.ALERT_TYPE_USERVM, vm.getDataCenterId(), vm.getPodIdToDeployIn(), msg, msg);
            s_logger.warn(msg);
        }
        //if srcHost is non dedicated but destination Host is explicitly dedicated
        if (!srcExplDedicated && destExplDedicated) {
            //raise an alert
            String msg = "VM is being migrated from a non dedicated host " + srcHost.getName() + " to a explicitly dedicated host " + destHost.getName();
            _alertMgr.sendAlert(AlertManager.AlertType.ALERT_TYPE_USERVM, vm.getDataCenterId(), vm.getPodIdToDeployIn(), msg, msg);
            s_logger.warn(msg);
        }

        //if hosts are dedicated to different account/domains, raise an alert
        if (srcExplDedicated && destExplDedicated) {
            if (!((accountOfDedicatedHost(srcHost) == null) || (accountOfDedicatedHost(srcHost).equals(accountOfDedicatedHost(destHost))))) {
                String msg = "VM is being migrated from host " + srcHost.getName() + " explicitly dedicated to account " + accountOfDedicatedHost(srcHost) + " to host "
                        + destHost.getName() + " explicitly dedicated to account " + accountOfDedicatedHost(destHost);
                _alertMgr.sendAlert(AlertManager.AlertType.ALERT_TYPE_USERVM, vm.getDataCenterId(), vm.getPodIdToDeployIn(), msg, msg);
                s_logger.warn(msg);
            }
            if (!((domainOfDedicatedHost(srcHost) == null) || (domainOfDedicatedHost(srcHost).equals(domainOfDedicatedHost(destHost))))) {
                String msg = "VM is being migrated from host " + srcHost.getName() + " explicitly dedicated to domain " + domainOfDedicatedHost(srcHost) + " to host "
                        + destHost.getName() + " explicitly dedicated to domain " + domainOfDedicatedHost(destHost);
                _alertMgr.sendAlert(AlertManager.AlertType.ALERT_TYPE_USERVM, vm.getDataCenterId(), vm.getPodIdToDeployIn(), msg, msg);
                s_logger.warn(msg);
            }
        }

        // Checks for implicitly dedicated hosts
        ServiceOfferingVO deployPlanner = _offeringDao.findById(vm.getId(), vm.getServiceOfferingId());
        if (deployPlanner.getDeploymentPlanner() != null && deployPlanner.getDeploymentPlanner().equals("ImplicitDedicationPlanner")) {
            //VM is deployed using implicit planner
            long accountOfVm = vm.getAccountId();
            String msg = "VM of account " + accountOfVm + " with implicit deployment planner being migrated to host " + destHost.getName();
            //Get all vms on destination host
            boolean emptyDestination = false;
            List<VMInstanceVO> vmsOnDest = getVmsOnHost(destHostId);
            if (vmsOnDest == null || vmsOnDest.isEmpty()) {
                emptyDestination = true;
            }

            if (!emptyDestination) {
                //Check if vm is deployed using strict implicit planner
                if (!isServiceOfferingUsingPlannerInPreferredMode(vm.getServiceOfferingId())) {
                    //Check if all vms on destination host are created using strict implicit mode
                    if (!checkIfAllVmsCreatedInStrictMode(accountOfVm, vmsOnDest)) {
                        msg = "VM of account " + accountOfVm + " with strict implicit deployment planner being migrated to host " + destHost.getName()
                        + " not having all vms strict implicitly dedicated to account " + accountOfVm;
                    }
                } else {
                    //If vm is deployed using preferred implicit planner, check if all vms on destination host must be
                    //using implicit planner and must belong to same account
                    for (VMInstanceVO vmsDest : vmsOnDest) {
                        ServiceOfferingVO destPlanner = _offeringDao.findById(vm.getId(), vmsDest.getServiceOfferingId());
                        if (!((destPlanner.getDeploymentPlanner() != null && destPlanner.getDeploymentPlanner().equals("ImplicitDedicationPlanner")) && vmsDest.getAccountId() == accountOfVm)) {
                            msg = "VM of account " + accountOfVm + " with preffered implicit deployment planner being migrated to host " + destHost.getName()
                            + " not having all vms implicitly dedicated to account " + accountOfVm;
                        }
                    }
                }
            }
            _alertMgr.sendAlert(AlertManager.AlertType.ALERT_TYPE_USERVM, vm.getDataCenterId(), vm.getPodIdToDeployIn(), msg, msg);
            s_logger.warn(msg);

        } else {
            //VM is not deployed using implicit planner, check if it migrated between dedicated hosts
            List<PlannerHostReservationVO> reservedHosts = _plannerHostReservationDao.listAllDedicatedHosts();
            boolean srcImplDedicated = false;
            boolean destImplDedicated = false;
            String msg = null;
            for (PlannerHostReservationVO reservedHost : reservedHosts) {
                if (reservedHost.getHostId() == srcHostId) {
                    srcImplDedicated = true;
                }
                if (reservedHost.getHostId() == destHostId) {
                    destImplDedicated = true;
                }
            }
            if (srcImplDedicated) {
                if (destImplDedicated) {
                    msg = "VM is being migrated from implicitly dedicated host " + srcHost.getName() + " to another implicitly dedicated host " + destHost.getName();
                } else {
                    msg = "VM is being migrated from implicitly dedicated host " + srcHost.getName() + " to shared host " + destHost.getName();
                }
                _alertMgr.sendAlert(AlertManager.AlertType.ALERT_TYPE_USERVM, vm.getDataCenterId(), vm.getPodIdToDeployIn(), msg, msg);
                s_logger.warn(msg);
            } else {
                if (destImplDedicated) {
                    msg = "VM is being migrated from shared host " + srcHost.getName() + " to implicitly dedicated host " + destHost.getName();
                    _alertMgr.sendAlert(AlertManager.AlertType.ALERT_TYPE_USERVM, vm.getDataCenterId(), vm.getPodIdToDeployIn(), msg, msg);
                    s_logger.warn(msg);
                }
            }
        }
    }

    private List<VMInstanceVO> getVmsOnHost(long hostId) {
        List<VMInstanceVO> vms =  _vmInstanceDao.listUpByHostId(hostId);
        List<VMInstanceVO> vmsByLastHostId = _vmInstanceDao.listByLastHostId(hostId);
        if (vmsByLastHostId.size() > 0) {
            // check if any VMs are within skip.counting.hours, if yes we have to consider the host.
            for (VMInstanceVO stoppedVM : vmsByLastHostId) {
                long secondsSinceLastUpdate = (DateUtil.currentGMTTime().getTime() - stoppedVM.getUpdateTime().getTime()) / 1000;
                if (secondsSinceLastUpdate < capacityReleaseInterval) {
                    vms.add(stoppedVM);
                }
            }
        }

        return vms;
    }

    private boolean isServiceOfferingUsingPlannerInPreferredMode(long serviceOfferingId) {
        boolean preferred = false;
        Map<String, String> details = serviceOfferingDetailsDao.listDetailsKeyPairs(serviceOfferingId);
        if (details != null && !details.isEmpty()) {
            String preferredAttribute = details.get("ImplicitDedicationMode");
            if (preferredAttribute != null && preferredAttribute.equals("Preferred")) {
                preferred = true;
            }
        }
        return preferred;
    }

    private boolean checkIfAllVmsCreatedInStrictMode(Long accountId, List<VMInstanceVO> allVmsOnHost) {
        boolean createdByImplicitStrict = true;
        if (allVmsOnHost.isEmpty()) {
            return false;
        }
        for (VMInstanceVO vm : allVmsOnHost) {
            if (!isImplicitPlannerUsedByOffering(vm.getServiceOfferingId()) || vm.getAccountId() != accountId) {
                s_logger.info("Host " + vm.getHostId() + " found to be running a vm created by a planner other" + " than implicit, or running vms of other account");
                createdByImplicitStrict = false;
                break;
            } else if (isServiceOfferingUsingPlannerInPreferredMode(vm.getServiceOfferingId()) || vm.getAccountId() != accountId) {
                s_logger.info("Host " + vm.getHostId() + " found to be running a vm created by an implicit planner" + " in preferred mode, or running vms of other account");
                createdByImplicitStrict = false;
                break;
            }
        }
        return createdByImplicitStrict;
    }

    private boolean isImplicitPlannerUsedByOffering(long offeringId) {
        boolean implicitPlannerUsed = false;
        ServiceOfferingVO offering = _serviceOfferingDao.findByIdIncludingRemoved(offeringId);
        if (offering == null) {
            s_logger.error("Couldn't retrieve the offering by the given id : " + offeringId);
        } else {
            String plannerName = offering.getDeploymentPlanner();
            if (plannerName != null) {
                if (plannerName.equals("ImplicitDedicationPlanner")) {
                    implicitPlannerUsed = true;
                }
            }
        }

        return implicitPlannerUsed;
    }

    private boolean isVmVolumesOnZoneWideStore(VMInstanceVO vm) {
        final List<VolumeVO> volumes = _volsDao.findCreatedByInstance(vm.getId());
        if (CollectionUtils.isEmpty(volumes)) {
            return false;
        }
        for (Volume volume : volumes) {
            if (volume == null || volume.getPoolId() == null) {
                return false;
            }
            StoragePoolVO pool = _storagePoolDao.findById(volume.getPoolId());
            if (pool == null || !ScopeType.ZONE.equals(pool.getScope())) {
                return false;
            }
        }
        return true;
    }

    private Pair<Host, Host> getHostsForMigrateVmWithStorage(VMInstanceVO vm, Host destinationHost) throws VirtualMachineMigrationException {
        long srcHostId = vm.getHostId();
        Host srcHost = _resourceMgr.getHost(srcHostId);

        if (srcHost == null) {
            throw new InvalidParameterValueException("Cannot migrate VM, host with ID: " + srcHostId + " for VM not found");
        }

        // Check if source and destination hosts are valid and migrating to same host
        if (destinationHost.getId() == srcHostId) {
            throw new InvalidParameterValueException(String.format("Cannot migrate VM as it is already present on host %s (ID: %s), please specify valid destination host to migrate the VM",
                    destinationHost.getName(), destinationHost.getUuid()));
        }

        String srcHostVersion = srcHost.getHypervisorVersion();
        String destHostVersion = destinationHost.getHypervisorVersion();

        // Check if the source and destination hosts are of the same type and support storage motion.
        if (!srcHost.getHypervisorType().equals(destinationHost.getHypervisorType())) {
            throw new CloudRuntimeException("The source and destination hosts are not of the same type and version. Source hypervisor type and version: " +
                    srcHost.getHypervisorType().toString() + " " + srcHostVersion + ", Destination hypervisor type and version: " +
                    destinationHost.getHypervisorType().toString() + " " + destHostVersion);
        }

        if (!VirtualMachine.Type.User.equals(vm.getType())) {
            // for System VMs check that the destination host is within the same pod
            if (srcHost.getPodId() != null && !srcHost.getPodId().equals(destinationHost.getPodId())) {
                throw new InvalidParameterValueException("Cannot migrate the VM, destination host is not in the same pod as current host of the VM");
            }
        }

        if (HypervisorType.KVM.equals(srcHost.getHypervisorType())) {
            if (srcHostVersion == null) {
                srcHostVersion = "";
            }

            if (destHostVersion == null) {
                destHostVersion = "";
            }
        }

        if (!_hypervisorCapabilitiesDao.isStorageMotionSupported(srcHost.getHypervisorType(), srcHostVersion)) {
            throw new CloudRuntimeException(String.format("Migration with storage isn't supported for source host %s (ID: %s) on hypervisor %s with version %s", srcHost.getName(), srcHost.getUuid(), srcHost.getHypervisorType(), srcHost.getHypervisorVersion()));
        }

        if (srcHostVersion == null || !srcHostVersion.equals(destHostVersion)) {
            if (!_hypervisorCapabilitiesDao.isStorageMotionSupported(destinationHost.getHypervisorType(), destHostVersion)) {
                throw new CloudRuntimeException(String.format("Migration with storage isn't supported for target host %s (ID: %s) on hypervisor %s with version %s", destinationHost.getName(), destinationHost.getUuid(), destinationHost.getHypervisorType(), destinationHost.getHypervisorVersion()));
            }
        }

        // Check if destination host is up.
        if (destinationHost.getState() != com.cloud.host.Status.Up || destinationHost.getResourceState() != ResourceState.Enabled) {
            throw new CloudRuntimeException(String.format("Cannot migrate VM, destination host %s (ID: %s) is not in correct state, has status: %s, state: %s",
                    destinationHost.getName(), destinationHost.getUuid(), destinationHost.getState(), destinationHost.getResourceState()));
        }

        // Check max guest vm limit for the destinationHost.
        if (_capacityMgr.checkIfHostReachMaxGuestLimit(destinationHost)) {
            throw new VirtualMachineMigrationException(String.format("Cannot migrate VM as destination host %s (ID: %s) already has max running vms (count includes system VMs)",
                    destinationHost.getName(), destinationHost.getUuid()));
        }

        return new Pair<>(srcHost, destinationHost);
    }

    private List<VolumeVO> getVmVolumesForMigrateVmWithStorage(VMInstanceVO vm) {
        List<VolumeVO> vmVolumes = _volsDao.findUsableVolumesForInstance(vm.getId());
        for (VolumeVO volume : vmVolumes) {
            if (volume.getState() != Volume.State.Ready) {
                throw new CloudRuntimeException(String.format("Volume %s (ID: %s) of the VM is not in Ready state. Cannot migrate the VM %s (ID: %s) with its volumes", volume.getName(), volume.getUuid(), vm.getInstanceName(), vm.getUuid()));
            }
        }
        return vmVolumes;
    }

    private Map<Long, Long> getVolumePoolMappingForMigrateVmWithStorage(VMInstanceVO vm, Map<String, String> volumeToPool) {
        Map<Long, Long> volToPoolObjectMap = new HashMap<Long, Long>();

        List<VolumeVO> vmVolumes = getVmVolumesForMigrateVmWithStorage(vm);

        if (MapUtils.isNotEmpty(volumeToPool)) {
            // Check if all the volumes and pools passed as parameters are valid.
            for (Map.Entry<String, String> entry : volumeToPool.entrySet()) {
                VolumeVO volume = _volsDao.findByUuid(entry.getKey());
                StoragePoolVO pool = _storagePoolDao.findByUuid(entry.getValue());
                if (volume == null) {
                    throw new InvalidParameterValueException("There is no volume present with the given id " + entry.getKey());
                } else if (pool == null) {
                    throw new InvalidParameterValueException("There is no storage pool present with the given id " + entry.getValue());
                } else if (pool.isInMaintenance()) {
                    throw new InvalidParameterValueException("Cannot migrate volume " + volume + "to the destination storage pool " + pool.getName() +
                            " as the storage pool is in maintenance mode.");
                } else {
                    // Verify the volume given belongs to the vm.
                    if (!vmVolumes.contains(volume)) {
                        throw new InvalidParameterValueException(String.format("Volume " + volume + " doesn't belong to the VM %s (ID: %s) that has to be migrated", vm.getInstanceName(), vm.getUuid()));
                    }
                    volToPoolObjectMap.put(volume.getId(), pool.getId());
                }
                HypervisorType hypervisorType = _volsDao.getHypervisorType(volume.getId());
                if (hypervisorType.equals(HypervisorType.VMware)) {
                    try {
                        boolean isStoragePoolStoragepolicyCompliance = storageManager.isStoragePoolCompliantWithStoragePolicy(Arrays.asList(volume), pool);
                        if (!isStoragePoolStoragepolicyCompliance) {
                            throw new CloudRuntimeException(String.format("Storage pool %s is not storage policy compliance with the volume %s", pool.getUuid(), volume.getUuid()));
                        }
                    } catch (StorageUnavailableException e) {
                        throw new CloudRuntimeException(String.format("Could not verify storage policy compliance against storage pool %s due to exception %s", pool.getUuid(), e.getMessage()));
                    }
                }
            }
        }
        return volToPoolObjectMap;
    }

    @Override
    @ActionEvent(eventType = EventTypes.EVENT_VM_MIGRATE, eventDescription = "migrating VM", async = true)
    public VirtualMachine migrateVirtualMachineWithVolume(Long vmId, Host destinationHost, Map<String, String> volumeToPool) throws ResourceUnavailableException,
    ConcurrentOperationException, ManagementServerException, VirtualMachineMigrationException {
        // Access check - only root administrator can migrate VM.
        Account caller = CallContext.current().getCallingAccount();
        if (!_accountMgr.isRootAdmin(caller.getId())) {
            if (s_logger.isDebugEnabled()) {
                s_logger.debug("Caller is not a root admin, permission denied to migrate the VM");
            }
            throw new PermissionDeniedException("No permission to migrate VM, Only Root Admin can migrate a VM!");
        }

        VMInstanceVO vm = _vmInstanceDao.findById(vmId);
        if (vm == null) {
            throw new InvalidParameterValueException("Unable to find the VM by ID " + vmId);
        }

        // OfflineVmwareMigration: this would be it ;) if multiple paths exist: unify
        if (vm.getState() != State.Running) {
            // OfflineVmwareMigration: and not vmware
            if (s_logger.isDebugEnabled()) {
                s_logger.debug("VM is not Running, unable to migrate the vm " + vm);
            }
            CloudRuntimeException ex = new CloudRuntimeException(String.format("Unable to migrate the VM %s (ID: %s) as it is not in Running state", vm.getInstanceName(), vm.getUuid()));
            ex.addProxyObject(vm.getUuid(), "vmId");
            throw ex;
        }

        if(serviceOfferingDetailsDao.findDetail(vm.getServiceOfferingId(), GPU.Keys.pciDevice.toString()) != null) {
            throw new InvalidParameterValueException("Live Migration of GPU enabled VM is not supported");
        }

        if (!VM_STORAGE_MIGRATION_SUPPORTING_HYPERVISORS.contains(vm.getHypervisorType())) {
            throw new InvalidParameterValueException(String.format("Unsupported hypervisor: %s for VM migration, we support XenServer/VMware/KVM only", vm.getHypervisorType()));
        }

        if (_vmSnapshotDao.findByVm(vmId).size() > 0) {
            throw new InvalidParameterValueException("VM with VM Snapshots cannot be migrated with storage, please remove all VM snapshots");
        }

        Pair<Host, Host> sourceDestinationHosts = getHostsForMigrateVmWithStorage(vm, destinationHost);
        Host srcHost = sourceDestinationHosts.first();

        if (!isVMUsingLocalStorage(vm) && MapUtils.isEmpty(volumeToPool)
                && (destinationHost.getClusterId().equals(srcHost.getClusterId()) || isVmVolumesOnZoneWideStore(vm))){
            // If volumes do not have to be migrated
            // call migrateVirtualMachine for non-user VMs else throw exception
            if (!VirtualMachine.Type.User.equals(vm.getType())) {
                return migrateVirtualMachine(vmId, destinationHost);
            }
            throw new InvalidParameterValueException(String.format("Migration of the VM: %s (ID: %s) from host %s (ID: %s) to destination host  %s (ID: %s) doesn't involve migrating the volumes",
                    vm.getInstanceName(), vm.getUuid(), srcHost.getName(), srcHost.getUuid(), destinationHost.getName(), destinationHost.getUuid()));
        }

        Map<Long, Long> volToPoolObjectMap = getVolumePoolMappingForMigrateVmWithStorage(vm, volumeToPool);

        checkHostsDedication(vm, srcHost.getId(), destinationHost.getId());

        _itMgr.migrateWithStorage(vm.getUuid(), srcHost.getId(), destinationHost.getId(), volToPoolObjectMap);
        return findMigratedVm(vm.getId(), vm.getType());
    }

    @DB
    @Override
    @ActionEvent(eventType = EventTypes.EVENT_VM_MOVE, eventDescription = "move VM to another user", async = false)
    public UserVm moveVMToUser(final AssignVMCmd cmd) throws ResourceAllocationException, ConcurrentOperationException, ResourceUnavailableException, InsufficientCapacityException {
        // VERIFICATIONS and VALIDATIONS

        // VV 1: verify the two users
        Account caller = CallContext.current().getCallingAccount();
        if (!_accountMgr.isRootAdmin(caller.getId())
                && !_accountMgr.isDomainAdmin(caller.getId())) { // only
            // root
            // admin
            // can
            // assign
            // VMs
            throw new InvalidParameterValueException("Only domain admins are allowed to assign VMs and not " + caller.getType());
        }

        // get and check the valid VM
        final UserVmVO vm = _vmDao.findById(cmd.getVmId());
        if (vm == null) {
            throw new InvalidParameterValueException("There is no vm by that id " + cmd.getVmId());
        } else if (vm.getState() == State.Running) { // VV 3: check if vm is
            // running
            if (s_logger.isDebugEnabled()) {
                s_logger.debug("VM is Running, unable to move the vm " + vm);
            }
            InvalidParameterValueException ex = new InvalidParameterValueException("VM is Running, unable to move the vm with specified vmId");
            ex.addProxyObject(vm.getUuid(), "vmId");
            throw ex;
        }

        final Account oldAccount = _accountService.getActiveAccountById(vm.getAccountId());
        if (oldAccount == null) {
            throw new InvalidParameterValueException("Invalid account for VM " + vm.getAccountId() + " in domain.");
        }
        final Account newAccount = _accountMgr.finalizeOwner(caller, cmd.getAccountName(), cmd.getDomainId(), cmd.getProjectId());
        if (newAccount == null) {
            throw new InvalidParameterValueException("Invalid accountid=" + cmd.getAccountName() + " in domain " + cmd.getDomainId());
        }

        if (newAccount.getState() == Account.State.disabled) {
            throw new InvalidParameterValueException("The new account owner " + cmd.getAccountName() + " is disabled.");
        }

        if (cmd.getProjectId() != null && cmd.getDomainId() == null) {
            throw new InvalidParameterValueException("Please provide a valid domain ID; cannot assign VM to a project if domain ID is NULL.");
        }

        //check caller has access to both the old and new account
        _accountMgr.checkAccess(caller, null, true, oldAccount);
        _accountMgr.checkAccess(caller, null, true, newAccount);

        // make sure the accounts are not same
        if (oldAccount.getAccountId() == newAccount.getAccountId()) {
            throw new InvalidParameterValueException("The new account is the same as the old account. Account id =" + oldAccount.getAccountId());
        }

        // don't allow to move the vm if there are existing PF/LB/Static Nat
        // rules, or vm is assigned to static Nat ip
        List<PortForwardingRuleVO> pfrules = _portForwardingDao.listByVm(cmd.getVmId());
        if (pfrules != null && pfrules.size() > 0) {
            throw new InvalidParameterValueException("Remove the Port forwarding rules for this VM before assigning to another user.");
        }
        List<FirewallRuleVO> snrules = _rulesDao.listStaticNatByVmId(vm.getId());
        if (snrules != null && snrules.size() > 0) {
            throw new InvalidParameterValueException("Remove the StaticNat rules for this VM before assigning to another user.");
        }
        List<LoadBalancerVMMapVO> maps = _loadBalancerVMMapDao.listByInstanceId(vm.getId());
        if (maps != null && maps.size() > 0) {
            throw new InvalidParameterValueException("Remove the load balancing rules for this VM before assigning to another user.");
        }
        // check for one on one nat
        List<IPAddressVO> ips = _ipAddressDao.findAllByAssociatedVmId(cmd.getVmId());
        for (IPAddressVO ip : ips) {
            if (ip.isOneToOneNat()) {
                throw new InvalidParameterValueException("Remove the one to one nat rule for this VM for ip " + ip.toString());
            }
        }

        final List<VolumeVO> volumes = _volsDao.findByInstance(cmd.getVmId());

        for (VolumeVO volume : volumes) {
            List<SnapshotVO> snapshots = _snapshotDao.listByStatusNotIn(volume.getId(), Snapshot.State.Destroyed,Snapshot.State.Error);
            if (snapshots != null && snapshots.size() > 0) {
                throw new InvalidParameterValueException(
                        "Snapshots exists for volume: "+ volume.getName()+ ", Detach volume or remove snapshots for volume before assigning VM to another user.");
            }
        }

        DataCenterVO zone = _dcDao.findById(vm.getDataCenterId());

        // Get serviceOffering and Volumes for Virtual Machine
        final ServiceOfferingVO offering = _serviceOfferingDao.findByIdIncludingRemoved(vm.getId(), vm.getServiceOfferingId());

        //Remove vm from instance group
        removeInstanceFromInstanceGroup(cmd.getVmId());

        // VV 2: check if account/domain is with in resource limits to create a new vm
        if (! VirtualMachineManager.ResoureCountRunningVMsonly.value()) {
            resourceLimitCheck(newAccount, vm.isDisplayVm(), new Long(offering.getCpu()), new Long(offering.getRamSize()));
        }

        // VV 3: check if volumes and primary storage space are with in resource limits
        _resourceLimitMgr.checkResourceLimit(newAccount, ResourceType.volume, _volsDao.findByInstance(cmd.getVmId()).size());
        Long totalVolumesSize = (long)0;
        for (VolumeVO volume : volumes) {
            totalVolumesSize += volume.getSize();
        }
        _resourceLimitMgr.checkResourceLimit(newAccount, ResourceType.primary_storage, totalVolumesSize);

        // VV 4: Check if new owner can use the vm template
        VirtualMachineTemplate template = _templateDao.findByIdIncludingRemoved(vm.getTemplateId());
        if (template == null) {
            throw new InvalidParameterValueException(String.format("Template for VM: %s cannot be found", vm.getUuid()));
        }
        if (!template.isPublicTemplate()) {
            Account templateOwner = _accountMgr.getAccount(template.getAccountId());
            _accountMgr.checkAccess(newAccount, null, true, templateOwner);
        }

        // VV 5: check the new account can create vm in the domain
        DomainVO domain = _domainDao.findById(cmd.getDomainId());
        _accountMgr.checkAccess(newAccount, domain);

        Transaction.execute(new TransactionCallbackNoReturn() {
            @Override
            public void doInTransactionWithoutResult(TransactionStatus status) {
                //generate destroy vm event for usage
                UsageEventUtils.publishUsageEvent(EventTypes.EVENT_VM_DESTROY, vm.getAccountId(), vm.getDataCenterId(),
                        vm.getId(), vm.getHostName(), vm.getServiceOfferingId(), vm.getTemplateId(),
                        vm.getHypervisorType().toString(), VirtualMachine.class.getName(), vm.getUuid(), vm.isDisplayVm());
                // update resource counts for old account
                resourceCountDecrement(oldAccount.getAccountId(), vm.isDisplayVm(), new Long(offering.getCpu()), new Long(offering.getRamSize()));

                // OWNERSHIP STEP 1: update the vm owner
                vm.setAccountId(newAccount.getAccountId());
                vm.setDomainId(cmd.getDomainId());
                _vmDao.persist(vm);

                // OS 2: update volume
                for (VolumeVO volume : volumes) {
                    UsageEventUtils.publishUsageEvent(EventTypes.EVENT_VOLUME_DELETE, volume.getAccountId(), volume.getDataCenterId(), volume.getId(), volume.getName(),
                            Volume.class.getName(), volume.getUuid(), volume.isDisplayVolume());
                    _resourceLimitMgr.decrementResourceCount(oldAccount.getAccountId(), ResourceType.volume);
                    _resourceLimitMgr.decrementResourceCount(oldAccount.getAccountId(), ResourceType.primary_storage, new Long(volume.getSize()));
                    volume.setAccountId(newAccount.getAccountId());
                    volume.setDomainId(newAccount.getDomainId());
                    _volsDao.persist(volume);
                    _resourceLimitMgr.incrementResourceCount(newAccount.getAccountId(), ResourceType.volume);
                    _resourceLimitMgr.incrementResourceCount(newAccount.getAccountId(), ResourceType.primary_storage, new Long(volume.getSize()));
                    UsageEventUtils.publishUsageEvent(EventTypes.EVENT_VOLUME_CREATE, volume.getAccountId(), volume.getDataCenterId(), volume.getId(), volume.getName(),
                            volume.getDiskOfferingId(), volume.getTemplateId(), volume.getSize(), Volume.class.getName(),
                            volume.getUuid(), volume.isDisplayVolume());
                }

                //update resource count of new account
                if (! VirtualMachineManager.ResoureCountRunningVMsonly.value()) {
                    resourceCountIncrement(newAccount.getAccountId(), vm.isDisplayVm(), new Long(offering.getCpu()), new Long(offering.getRamSize()));
                }

                //generate usage events to account for this change
                UsageEventUtils.publishUsageEvent(EventTypes.EVENT_VM_CREATE, vm.getAccountId(), vm.getDataCenterId(), vm.getId(),
                        vm.getHostName(), vm.getServiceOfferingId(), vm.getTemplateId(), vm.getHypervisorType().toString(),
                        VirtualMachine.class.getName(), vm.getUuid(), vm.isDisplayVm());
            }
        });

        VirtualMachine vmoi = _itMgr.findById(vm.getId());
        VirtualMachineProfileImpl vmOldProfile = new VirtualMachineProfileImpl(vmoi);

        // OS 3: update the network
        List<Long> networkIdList = cmd.getNetworkIds();
        List<Long> securityGroupIdList = cmd.getSecurityGroupIdList();

        if (zone.getNetworkType() == NetworkType.Basic) {
            if (networkIdList != null && !networkIdList.isEmpty()) {
                throw new InvalidParameterValueException("Can't move vm with network Ids; this is a basic zone VM");
            }
            // cleanup the old security groups
            _securityGroupMgr.removeInstanceFromGroups(cmd.getVmId());
            // cleanup the network for the oldOwner
            _networkMgr.cleanupNics(vmOldProfile);
            _networkMgr.removeNics(vmOldProfile);
            // security groups will be recreated for the new account, when the
            // VM is started
            List<NetworkVO> networkList = new ArrayList<NetworkVO>();

            // Get default guest network in Basic zone
            Network defaultNetwork = _networkModel.getExclusiveGuestNetwork(zone.getId());

            if (defaultNetwork == null) {
                throw new InvalidParameterValueException("Unable to find a default network to start a vm");
            } else {
                networkList.add(_networkDao.findById(defaultNetwork.getId()));
            }

            boolean isVmWare = (template.getHypervisorType() == HypervisorType.VMware);

            if (securityGroupIdList != null && isVmWare) {
                throw new InvalidParameterValueException("Security group feature is not supported for vmWare hypervisor");
            } else if (!isVmWare && _networkModel.isSecurityGroupSupportedInNetwork(defaultNetwork) && _networkModel.canAddDefaultSecurityGroup()) {
                if (securityGroupIdList == null) {
                    securityGroupIdList = new ArrayList<Long>();
                }
                SecurityGroup defaultGroup = _securityGroupMgr.getDefaultSecurityGroup(newAccount.getId());
                if (defaultGroup != null) {
                    // check if security group id list already contains Default
                    // security group, and if not - add it
                    boolean defaultGroupPresent = false;
                    for (Long securityGroupId : securityGroupIdList) {
                        if (securityGroupId.longValue() == defaultGroup.getId()) {
                            defaultGroupPresent = true;
                            break;
                        }
                    }

                    if (!defaultGroupPresent) {
                        securityGroupIdList.add(defaultGroup.getId());
                    }

                } else {
                    // create default security group for the account
                    if (s_logger.isDebugEnabled()) {
                        s_logger.debug("Couldn't find default security group for the account " + newAccount + " so creating a new one");
                    }
                    defaultGroup = _securityGroupMgr.createSecurityGroup(SecurityGroupManager.DEFAULT_GROUP_NAME, SecurityGroupManager.DEFAULT_GROUP_DESCRIPTION,
                            newAccount.getDomainId(), newAccount.getId(), newAccount.getAccountName());
                    securityGroupIdList.add(defaultGroup.getId());
                }
            }

            LinkedHashMap<Network, List<? extends NicProfile>> networks = new LinkedHashMap<Network, List<? extends NicProfile>>();
            NicProfile profile = new NicProfile();
            profile.setDefaultNic(true);
            networks.put(networkList.get(0), new ArrayList<NicProfile>(Arrays.asList(profile)));

            VirtualMachine vmi = _itMgr.findById(vm.getId());
            VirtualMachineProfileImpl vmProfile = new VirtualMachineProfileImpl(vmi);
            _networkMgr.allocate(vmProfile, networks, null);

            _securityGroupMgr.addInstanceToGroups(vm.getId(), securityGroupIdList);

            s_logger.debug("AssignVM: Basic zone, adding security groups no " + securityGroupIdList.size() + " to " + vm.getInstanceName());
        } else {
            Set<NetworkVO> applicableNetworks = new LinkedHashSet<>();
            Map<Long, String> requestedIPv4ForNics = new HashMap<>();
            Map<Long, String> requestedIPv6ForNics = new HashMap<>();
            if (zone.isSecurityGroupEnabled())  { // advanced zone with security groups
                // cleanup the old security groups
                _securityGroupMgr.removeInstanceFromGroups(cmd.getVmId());
                // if networkIdList is null and the first network of vm is shared network, then keep it if possible
                if (networkIdList == null || networkIdList.isEmpty()) {
                    NicVO defaultNicOld = _nicDao.findDefaultNicForVM(vm.getId());
                    if (defaultNicOld != null) {
                        NetworkVO defaultNetworkOld = _networkDao.findById(defaultNicOld.getNetworkId());
                        if (canAccountUseNetwork(newAccount, defaultNetworkOld)) {
                            applicableNetworks.add(defaultNetworkOld);
                            requestedIPv4ForNics.put(defaultNetworkOld.getId(), defaultNicOld.getIPv4Address());
                            requestedIPv6ForNics.put(defaultNetworkOld.getId(), defaultNicOld.getIPv6Address());
                            s_logger.debug("AssignVM: use old shared network " + defaultNetworkOld.getName() + " with old ip " + defaultNicOld.getIPv4Address() + " on default nic of vm:" + vm.getInstanceName());
                        }
                    }
                }

                if (networkIdList != null && !networkIdList.isEmpty()) {
                    // add any additional networks
                    for (Long networkId : networkIdList) {
                        NetworkVO network = _networkDao.findById(networkId);
                        if (network == null) {
                            InvalidParameterValueException ex = new InvalidParameterValueException(
                                    "Unable to find specified network id");
                            ex.addProxyObject(networkId.toString(), "networkId");
                            throw ex;
                        }

                        _networkModel.checkNetworkPermissions(newAccount, network);

                        // don't allow to use system networks
                        NetworkOffering networkOffering = _entityMgr.findById(NetworkOffering.class, network.getNetworkOfferingId());
                        if (networkOffering.isSystemOnly()) {
                            InvalidParameterValueException ex = new InvalidParameterValueException(
                                    "Specified Network id is system only and can't be used for vm deployment");
                            ex.addProxyObject(network.getUuid(), "networkId");
                            throw ex;
                        }

                        if (network.getGuestType() == Network.GuestType.Shared && network.getAclType() == ACLType.Domain) {
                            NicVO nicOld = _nicDao.findByNtwkIdAndInstanceId(network.getId(), vm.getId());
                            if (nicOld != null) {
                                requestedIPv4ForNics.put(network.getId(), nicOld.getIPv4Address());
                                requestedIPv6ForNics.put(network.getId(), nicOld.getIPv6Address());
                                s_logger.debug("AssignVM: use old shared network " + network.getName() + " with old ip " + nicOld.getIPv4Address() + " on nic of vm:" + vm.getInstanceName());
                            }
                        }
                        s_logger.debug("AssignVM: Added network " + network.getName() + " to vm " + vm.getId());
                        applicableNetworks.add(network);
                    }
                }

                // cleanup the network for the oldOwner
                _networkMgr.cleanupNics(vmOldProfile);
                _networkMgr.removeNics(vmOldProfile);

                // add the new nics
                LinkedHashMap<Network, List<? extends NicProfile>> networks = new LinkedHashMap<Network, List<? extends NicProfile>>();
                int toggle = 0;
                NetworkVO defaultNetwork = null;
                for (NetworkVO appNet : applicableNetworks) {
                    NicProfile defaultNic = new NicProfile();
                    if (toggle == 0) {
                        defaultNic.setDefaultNic(true);
                        defaultNetwork = appNet;
                        toggle++;
                    }

                    defaultNic.setRequestedIPv4(requestedIPv4ForNics.get(appNet.getId()));
                    defaultNic.setRequestedIPv6(requestedIPv6ForNics.get(appNet.getId()));
                    networks.put(appNet, new ArrayList<NicProfile>(Arrays.asList(defaultNic)));

                }

                boolean isVmWare = (template.getHypervisorType() == HypervisorType.VMware);
                if (securityGroupIdList != null && isVmWare) {
                    throw new InvalidParameterValueException("Security group feature is not supported for vmWare hypervisor");
                } else if (!isVmWare && (defaultNetwork == null || _networkModel.isSecurityGroupSupportedInNetwork(defaultNetwork)) && _networkModel.canAddDefaultSecurityGroup()) {
                    if (securityGroupIdList == null) {
                        securityGroupIdList = new ArrayList<Long>();
                    }
                    SecurityGroup defaultGroup = _securityGroupMgr
                            .getDefaultSecurityGroup(newAccount.getId());
                    if (defaultGroup != null) {
                        // check if security group id list already contains Default
                        // security group, and if not - add it
                        boolean defaultGroupPresent = false;
                        for (Long securityGroupId : securityGroupIdList) {
                            if (securityGroupId.longValue() == defaultGroup.getId()) {
                                defaultGroupPresent = true;
                                break;
                            }
                        }

                        if (!defaultGroupPresent) {
                            securityGroupIdList.add(defaultGroup.getId());
                        }

                    } else {
                        // create default security group for the account
                        if (s_logger.isDebugEnabled()) {
                            s_logger.debug("Couldn't find default security group for the account "
                                    + newAccount + " so creating a new one");
                        }
                        defaultGroup = _securityGroupMgr.createSecurityGroup(
                                SecurityGroupManager.DEFAULT_GROUP_NAME,
                                SecurityGroupManager.DEFAULT_GROUP_DESCRIPTION,
                                newAccount.getDomainId(), newAccount.getId(),
                                newAccount.getAccountName());
                        securityGroupIdList.add(defaultGroup.getId());
                    }
                }

                VirtualMachine vmi = _itMgr.findById(vm.getId());
                VirtualMachineProfileImpl vmProfile = new VirtualMachineProfileImpl(vmi);

                if (applicableNetworks.isEmpty()) {
                    throw new InvalidParameterValueException("No network is specified, please specify one when you move the vm. For now, please add a network to VM on NICs tab.");
                } else {
                    _networkMgr.allocate(vmProfile, networks, null);
                }

                _securityGroupMgr.addInstanceToGroups(vm.getId(),
                        securityGroupIdList);
                s_logger.debug("AssignVM: Advanced zone, adding security groups no "
                        + securityGroupIdList.size() + " to "
                        + vm.getInstanceName());

            } else {
                if (securityGroupIdList != null && !securityGroupIdList.isEmpty()) {
                    throw new InvalidParameterValueException("Can't move vm with security groups; security group feature is not enabled in this zone");
                }
                // if networkIdList is null and the first network of vm is shared network, then keep it if possible
                if (networkIdList == null || networkIdList.isEmpty()) {
                    NicVO defaultNicOld = _nicDao.findDefaultNicForVM(vm.getId());
                    if (defaultNicOld != null) {
                        NetworkVO defaultNetworkOld = _networkDao.findById(defaultNicOld.getNetworkId());
                        if (canAccountUseNetwork(newAccount, defaultNetworkOld)) {
                            applicableNetworks.add(defaultNetworkOld);
                            requestedIPv4ForNics.put(defaultNetworkOld.getId(), defaultNicOld.getIPv4Address());
                            requestedIPv6ForNics.put(defaultNetworkOld.getId(), defaultNicOld.getIPv6Address());
                            s_logger.debug("AssignVM: use old shared network " + defaultNetworkOld.getName() + " with old ip " + defaultNicOld.getIPv4Address() + " on default nic of vm:" + vm.getInstanceName());
                        }
                    }
                }

                if (networkIdList != null && !networkIdList.isEmpty()) {
                    // add any additional networks
                    for (Long networkId : networkIdList) {
                        NetworkVO network = _networkDao.findById(networkId);
                        if (network == null) {
                            InvalidParameterValueException ex = new InvalidParameterValueException("Unable to find specified network id");
                            ex.addProxyObject(networkId.toString(), "networkId");
                            throw ex;
                        }

                        _networkModel.checkNetworkPermissions(newAccount, network);

                        // don't allow to use system networks
                        NetworkOffering networkOffering = _entityMgr.findById(NetworkOffering.class, network.getNetworkOfferingId());
                        if (networkOffering.isSystemOnly()) {
                            InvalidParameterValueException ex = new InvalidParameterValueException("Specified Network id is system only and can't be used for vm deployment");
                            ex.addProxyObject(network.getUuid(), "networkId");
                            throw ex;
                        }

                        if (network.getGuestType() == Network.GuestType.Shared && network.getAclType() == ACLType.Domain) {
                            NicVO nicOld = _nicDao.findByNtwkIdAndInstanceId(network.getId(), vm.getId());
                            if (nicOld != null) {
                                requestedIPv4ForNics.put(network.getId(), nicOld.getIPv4Address());
                                requestedIPv6ForNics.put(network.getId(), nicOld.getIPv6Address());
                                s_logger.debug("AssignVM: use old shared network " + network.getName() + " with old ip " + nicOld.getIPv4Address() + " on nic of vm:" + vm.getInstanceName());
                            }
                        }
                        s_logger.debug("AssignVM: Added network " + network.getName() + " to vm " + vm.getId());
                        applicableNetworks.add(network);
                    }
                } else if (applicableNetworks.isEmpty()) {
                    NetworkVO defaultNetwork = null;
                    List<NetworkOfferingVO> requiredOfferings = _networkOfferingDao.listByAvailability(Availability.Required, false);
                    if (requiredOfferings.size() < 1) {
                        throw new InvalidParameterValueException("Unable to find network offering with availability=" + Availability.Required
                                + " to automatically create the network as a part of vm creation");
                    }
                    if (requiredOfferings.get(0).getState() == NetworkOffering.State.Enabled) {
                        // get Virtual networks
                        List<? extends Network> virtualNetworks = _networkModel.listNetworksForAccount(newAccount.getId(), zone.getId(), Network.GuestType.Isolated);
                        if (virtualNetworks.isEmpty()) {
                            long physicalNetworkId = _networkModel.findPhysicalNetworkId(zone.getId(), requiredOfferings.get(0).getTags(), requiredOfferings.get(0)
                                    .getTrafficType());
                            // Validate physical network
                            PhysicalNetwork physicalNetwork = _physicalNetworkDao.findById(physicalNetworkId);
                            if (physicalNetwork == null) {
                                throw new InvalidParameterValueException("Unable to find physical network with id: " + physicalNetworkId + " and tag: "
                                        + requiredOfferings.get(0).getTags());
                            }
                            s_logger.debug("Creating network for account " + newAccount + " from the network offering id=" + requiredOfferings.get(0).getId()
                                    + " as a part of deployVM process");
                            Network newNetwork = _networkMgr.createGuestNetwork(requiredOfferings.get(0).getId(), newAccount.getAccountName() + "-network",
                                    newAccount.getAccountName() + "-network", null, null, null, false, null, newAccount,
                                    null, physicalNetwork, zone.getId(), ACLType.Account, null, null,
                                    null, null, true, null, null, null, null, null);
                            // if the network offering has persistent set to true, implement the network
                            if (requiredOfferings.get(0).isPersistent()) {
                                DeployDestination dest = new DeployDestination(zone, null, null, null);
                                UserVO callerUser = _userDao.findById(CallContext.current().getCallingUserId());
                                Journal journal = new Journal.LogJournal("Implementing " + newNetwork, s_logger);
                                ReservationContext context = new ReservationContextImpl(UUID.randomUUID().toString(), journal, callerUser, caller);
                                s_logger.debug("Implementing the network for account" + newNetwork + " as a part of" + " network provision for persistent networks");
                                try {
                                    Pair<? extends NetworkGuru, ? extends Network> implementedNetwork = _networkMgr.implementNetwork(newNetwork.getId(), dest, context);
                                    if (implementedNetwork == null || implementedNetwork.first() == null) {
                                        s_logger.warn("Failed to implement the network " + newNetwork);
                                    }
                                    newNetwork = implementedNetwork.second();
                                } catch (Exception ex) {
                                    s_logger.warn("Failed to implement network " + newNetwork + " elements and"
                                            + " resources as a part of network provision for persistent network due to ", ex);
                                    CloudRuntimeException e = new CloudRuntimeException("Failed to implement network"
                                            + " (with specified id) elements and resources as a part of network provision");
                                    e.addProxyObject(newNetwork.getUuid(), "networkId");
                                    throw e;
                                }
                            }
                            defaultNetwork = _networkDao.findById(newNetwork.getId());
                        } else if (virtualNetworks.size() > 1) {
                            throw new InvalidParameterValueException("More than 1 default Isolated networks are found " + "for account " + newAccount
                                    + "; please specify networkIds");
                        } else {
                            defaultNetwork = _networkDao.findById(virtualNetworks.get(0).getId());
                        }
                    } else {
                        throw new InvalidParameterValueException("Required network offering id=" + requiredOfferings.get(0).getId() + " is not in " + NetworkOffering.State.Enabled);
                    }

                    applicableNetworks.add(defaultNetwork);
                }

                // cleanup the network for the oldOwner
                _networkMgr.cleanupNics(vmOldProfile);
                _networkMgr.removeNics(vmOldProfile);

                // add the new nics
                LinkedHashMap<Network, List<? extends NicProfile>> networks = new LinkedHashMap<Network, List<? extends NicProfile>>();
                int toggle = 0;
                for (NetworkVO appNet : applicableNetworks) {
                    NicProfile defaultNic = new NicProfile();
                    if (toggle == 0) {
                        defaultNic.setDefaultNic(true);
                        toggle++;
                    }
                    defaultNic.setRequestedIPv4(requestedIPv4ForNics.get(appNet.getId()));
                    defaultNic.setRequestedIPv6(requestedIPv6ForNics.get(appNet.getId()));
                    networks.put(appNet, new ArrayList<NicProfile>(Arrays.asList(defaultNic)));
                }
                VirtualMachine vmi = _itMgr.findById(vm.getId());
                VirtualMachineProfileImpl vmProfile = new VirtualMachineProfileImpl(vmi);
                _networkMgr.allocate(vmProfile, networks, null);
                s_logger.debug("AssignVM: Advance virtual, adding networks no " + networks.size() + " to " + vm.getInstanceName());
            } // END IF NON SEC GRP ENABLED
        } // END IF ADVANCED
        s_logger.info("AssignVM: vm " + vm.getInstanceName() + " now belongs to account " + newAccount.getAccountName());
        return vm;
    }

    private boolean canAccountUseNetwork(Account newAccount, Network network) {
        if (network != null && network.getAclType() == ACLType.Domain
                && (network.getGuestType() == Network.GuestType.Shared
                || network.getGuestType() == Network.GuestType.L2)) {
            try {
                _networkModel.checkNetworkPermissions(newAccount, network);
                return true;
            } catch (PermissionDeniedException e) {
                s_logger.debug(String.format("AssignVM: %s network %s can not be used by new account %s", network.getGuestType(), network.getName(), newAccount.getAccountName()));
                return false;
            }
        }
        return false;
    }

    @Override
    public UserVm restoreVM(RestoreVMCmd cmd) throws InsufficientCapacityException, ResourceUnavailableException {
        // Input validation
        Account caller = CallContext.current().getCallingAccount();

        long vmId = cmd.getVmId();
        Long newTemplateId = cmd.getTemplateId();

        UserVmVO vm = _vmDao.findById(vmId);
        if (vm == null) {
            InvalidParameterValueException ex = new InvalidParameterValueException("Cannot find VM with ID " + vmId);
            ex.addProxyObject(String.valueOf(vmId), "vmId");
            throw ex;
        }

        _accountMgr.checkAccess(caller, null, true, vm);

        //check if there are any active snapshots on volumes associated with the VM
        s_logger.debug("Checking if there are any ongoing snapshots on the ROOT volumes associated with VM with ID " + vmId);
        if (checkStatusOfVolumeSnapshots(vmId, Volume.Type.ROOT)) {
            throw new CloudRuntimeException("There is/are unbacked up snapshot(s) on ROOT volume, Re-install VM is not permitted, please try again later.");
        }
        s_logger.debug("Found no ongoing snapshots on volume of type ROOT, for the vm with id " + vmId);
        return restoreVMInternal(caller, vm, newTemplateId);
    }

    public UserVm restoreVMInternal(Account caller, UserVmVO vm, Long newTemplateId) throws InsufficientCapacityException, ResourceUnavailableException {
        return _itMgr.restoreVirtualMachine(vm.getId(), newTemplateId);
    }

    private VMTemplateVO getRestoreVirtualMachineTemplate(Account caller, Long newTemplateId, List<VolumeVO> rootVols, UserVmVO vm) {
        VMTemplateVO template = null;
        if (CollectionUtils.isNotEmpty(rootVols)) {
            VolumeVO root = rootVols.get(0);
            Long templateId = root.getTemplateId();
            boolean isISO = false;
            if (templateId == null) {
                // Assuming that for a vm deployed using ISO, template ID is set to NULL
                isISO = true;
                templateId = vm.getIsoId();
            }
            //newTemplateId can be either template or ISO id. In the following snippet based on the vm deployment (from template or ISO) it is handled accordingly
            if (newTemplateId != null) {
                template = _templateDao.findById(newTemplateId);
                _accountMgr.checkAccess(caller, null, true, template);
                if (isISO) {
                    if (!template.getFormat().equals(ImageFormat.ISO)) {
                        throw new InvalidParameterValueException("Invalid ISO id provided to restore the VM ");
                    }
                } else {
                    if (template.getFormat().equals(ImageFormat.ISO)) {
                        throw new InvalidParameterValueException("Invalid template id provided to restore the VM ");
                    }
                }
            } else {
                if (isISO && templateId == null) {
                    throw new CloudRuntimeException("Cannot restore the VM since there is no ISO attached to VM");
                }
                template = _templateDao.findById(templateId);
                if (template == null) {
                    InvalidParameterValueException ex = new InvalidParameterValueException("Cannot find template/ISO for specified volumeid and vmId");
                    ex.addProxyObject(vm.getUuid(), "vmId");
                    ex.addProxyObject(root.getUuid(), "volumeId");
                    throw ex;
                }
            }
        }

        return template;
    }

    @Override
    public UserVm restoreVirtualMachine(final Account caller, final long vmId, final Long newTemplateId) throws InsufficientCapacityException, ResourceUnavailableException {
        Long userId = caller.getId();
        _userDao.findById(userId);
        UserVmVO vm = _vmDao.findById(vmId);
        Account owner = _accountDao.findById(vm.getAccountId());
        boolean needRestart = false;

        // Input validation
        if (owner == null) {
            throw new InvalidParameterValueException("The owner of " + vm + " does not exist: " + vm.getAccountId());
        }

        if (owner.getState() == Account.State.disabled) {
            throw new PermissionDeniedException("The owner of " + vm + " is disabled: " + vm.getAccountId());
        }

        if (vm.getState() != VirtualMachine.State.Running && vm.getState() != VirtualMachine.State.Stopped) {
            throw new CloudRuntimeException("Vm " + vm.getUuid() + " currently in " + vm.getState() + " state, restore vm can only execute when VM in Running or Stopped");
        }

        if (vm.getState() == VirtualMachine.State.Running) {
            needRestart = true;
        }

        VMTemplateVO currentTemplate = _templateDao.findById(vm.getTemplateId());
        List<VolumeVO> rootVols = _volsDao.findByInstanceAndType(vmId, Volume.Type.ROOT);
        if (rootVols.isEmpty()) {
            InvalidParameterValueException ex = new InvalidParameterValueException("Can not find root volume for VM " + vm.getUuid());
            ex.addProxyObject(vm.getUuid(), "vmId");
            throw ex;
        }
        if (rootVols.size() > 1 && currentTemplate != null && !currentTemplate.isDeployAsIs()) {
            InvalidParameterValueException ex = new InvalidParameterValueException("There are " + rootVols.size() + " root volumes for VM " + vm.getUuid());
            ex.addProxyObject(vm.getUuid(), "vmId");
            throw ex;
        }

        // If target VM has associated VM snapshots then don't allow restore of VM
        List<VMSnapshotVO> vmSnapshots = _vmSnapshotDao.findByVm(vmId);
        if (vmSnapshots.size() > 0) {
            throw new InvalidParameterValueException("Unable to restore VM, please remove VM snapshots before restoring VM");
        }

        VMTemplateVO template = getRestoreVirtualMachineTemplate(caller, newTemplateId, rootVols, vm);
        checkRestoreVmFromTemplate(vm, template);

        if (needRestart) {
            try {
                _itMgr.stop(vm.getUuid());
            } catch (ResourceUnavailableException e) {
                s_logger.debug("Stop vm " + vm.getUuid() + " failed", e);
                CloudRuntimeException ex = new CloudRuntimeException("Stop vm failed for specified vmId");
                ex.addProxyObject(vm.getUuid(), "vmId");
                throw ex;
            }
        }

        List<Volume> newVols = new ArrayList<>();
        for (VolumeVO root : rootVols) {
            if ( !Volume.State.Allocated.equals(root.getState()) || newTemplateId != null ){
                Long templateId = root.getTemplateId();
                boolean isISO = false;
                if (templateId == null) {
                    // Assuming that for a vm deployed using ISO, template ID is set to NULL
                    isISO = true;
                    templateId = vm.getIsoId();
                }

                /* If new template/ISO is provided allocate a new volume from new template/ISO otherwise allocate new volume from original template/ISO */
                Volume newVol = null;
                if (newTemplateId != null) {
                    if (isISO) {
                        newVol = volumeMgr.allocateDuplicateVolume(root, null);
                        vm.setIsoId(newTemplateId);
                        vm.setGuestOSId(template.getGuestOSId());
                        vm.setTemplateId(newTemplateId);
                    } else {
                        newVol = volumeMgr.allocateDuplicateVolume(root, newTemplateId);
                        vm.setGuestOSId(template.getGuestOSId());
                        vm.setTemplateId(newTemplateId);
                    }
                    // check and update VM if it can be dynamically scalable with the new template
                    updateVMDynamicallyScalabilityUsingTemplate(vm, newTemplateId);
                } else {
                    newVol = volumeMgr.allocateDuplicateVolume(root, null);
                }
                newVols.add(newVol);

                if (userVmDetailsDao.findDetail(vm.getId(), VmDetailConstants.ROOT_DISK_SIZE) == null && !newVol.getSize().equals(template.getSize())) {
                    VolumeVO resizedVolume = (VolumeVO) newVol;
                    resizedVolume.setSize(template.getSize());
                    _volsDao.update(resizedVolume.getId(), resizedVolume);
                }

                // 1. Save usage event and update resource count for user vm volumes
                _resourceLimitMgr.incrementResourceCount(newVol.getAccountId(), ResourceType.volume, newVol.isDisplay());
                _resourceLimitMgr.incrementResourceCount(newVol.getAccountId(), ResourceType.primary_storage, newVol.isDisplay(), new Long(newVol.getSize()));
                // 2. Create Usage event for the newly created volume
                UsageEventVO usageEvent = new UsageEventVO(EventTypes.EVENT_VOLUME_CREATE, newVol.getAccountId(), newVol.getDataCenterId(), newVol.getId(), newVol.getName(), newVol.getDiskOfferingId(), template.getId(), newVol.getSize());
                _usageEventDao.persist(usageEvent);

                handleManagedStorage(vm, root);

                _volsDao.attachVolume(newVol.getId(), vmId, newVol.getDeviceId());

                // Detach, destroy and create the usage event for the old root volume.
                _volsDao.detachVolume(root.getId());
                volumeMgr.destroyVolume(root);

                // For VMware hypervisor since the old root volume is replaced by the new root volume, force expunge old root volume if it has been created in storage
                if (vm.getHypervisorType() == HypervisorType.VMware) {
                    VolumeInfo volumeInStorage = volFactory.getVolume(root.getId());
                    if (volumeInStorage != null) {
                        s_logger.info("Expunging volume " + root.getId() + " from primary data store");
                        AsyncCallFuture<VolumeApiResult> future = _volService.expungeVolumeAsync(volFactory.getVolume(root.getId()));
                        try {
                            future.get();
                        } catch (Exception e) {
                            s_logger.debug("Failed to expunge volume:" + root.getId(), e);
                        }
                    }
                }
            }
        }

        Map<VirtualMachineProfile.Param, Object> params = null;
        String password = null;

        if (template.isEnablePassword()) {
            password = _mgr.generateRandomPassword();
            boolean result = resetVMPasswordInternal(vmId, password);
            if (!result) {
                throw new CloudRuntimeException("VM reset is completed but failed to reset password for the virtual machine ");
            }
            vm.setPassword(password);
        }
        if (needRestart) {
            try {
                if (vm.getDetail(VmDetailConstants.PASSWORD) != null) {
                    params = new HashMap<>();
                    params.put(VirtualMachineProfile.Param.VmPassword, password);
                }
                _itMgr.start(vm.getUuid(), params);
                vm = _vmDao.findById(vmId);
                if (template.isEnablePassword()) {
                    // this value is not being sent to the backend; need only for api
                    // display purposes
                    vm.setPassword(password);
                    if (vm.isUpdateParameters()) {
                        vm.setUpdateParameters(false);
                        _vmDao.loadDetails(vm);
                        if (vm.getDetail(VmDetailConstants.PASSWORD) != null) {
                            userVmDetailsDao.removeDetail(vm.getId(), VmDetailConstants.PASSWORD);
                        }
                        _vmDao.update(vm.getId(), vm);
                    }
                }
            } catch (Exception e) {
                s_logger.debug("Unable to start VM " + vm.getUuid(), e);
                CloudRuntimeException ex = new CloudRuntimeException("Unable to start VM with specified id" + e.getMessage());
                ex.addProxyObject(vm.getUuid(), "vmId");
                throw ex;
            }
        }

        s_logger.debug("Restore VM " + vmId + " done successfully");
        return vm;

    }

    private void updateVMDynamicallyScalabilityUsingTemplate(UserVmVO vm, Long newTemplateId) {
        ServiceOfferingVO serviceOffering = _offeringDao.findById(vm.getServiceOfferingId());
        VMTemplateVO newTemplate = _templateDao.findById(newTemplateId);
        boolean dynamicScalingEnabled = checkIfDynamicScalingCanBeEnabled(vm, serviceOffering, newTemplate, vm.getDataCenterId());
        vm.setDynamicallyScalable(dynamicScalingEnabled);
        _vmDao.update(vm.getId(), vm);
    }

    /**
     * Perform basic checkings to make sure restore is possible. If not, #InvalidParameterValueException is thrown.
     *
     * @param vm vm
     * @param template template
     * @throws InvalidParameterValueException if restore is not possible
     */
    private void checkRestoreVmFromTemplate(UserVmVO vm, VMTemplateVO template) {
        TemplateDataStoreVO tmplStore;
        if (!template.isDirectDownload()) {
            tmplStore = _templateStoreDao.findByTemplateZoneReady(template.getId(), vm.getDataCenterId());
            if (tmplStore == null) {
                throw new InvalidParameterValueException("Cannot restore the vm as the template " + template.getUuid() + " isn't available in the zone");
            }
        } else {
            tmplStore = _templateStoreDao.findByTemplate(template.getId(), DataStoreRole.Image);
            if (tmplStore == null || (tmplStore != null && !tmplStore.getDownloadState().equals(VMTemplateStorageResourceAssoc.Status.BYPASSED))) {
                throw new InvalidParameterValueException("Cannot restore the vm as the bypassed template " + template.getUuid() + " isn't available in the zone");
            }
        }
    }

    private void handleManagedStorage(UserVmVO vm, VolumeVO root) {
        if (Volume.State.Allocated.equals(root.getState())) {
            return;
        }

        StoragePoolVO storagePool = _storagePoolDao.findById(root.getPoolId());

        if (storagePool != null && storagePool.isManaged()) {
            Long hostId = vm.getHostId() != null ? vm.getHostId() : vm.getLastHostId();

            if (hostId != null) {
                VolumeInfo volumeInfo = volFactory.getVolume(root.getId());
                Host host = _hostDao.findById(hostId);

                final Command cmd;

                if (host.getHypervisorType() == HypervisorType.XenServer) {
                    DiskTO disk = new DiskTO(volumeInfo.getTO(), root.getDeviceId(), root.getPath(), root.getVolumeType());

                    // it's OK in this case to send a detach command to the host for a root volume as this
                    // will simply lead to the SR that supports the root volume being removed
                    cmd = new DettachCommand(disk, vm.getInstanceName());

                    DettachCommand detachCommand = (DettachCommand)cmd;

                    detachCommand.setManaged(true);

                    detachCommand.setStorageHost(storagePool.getHostAddress());
                    detachCommand.setStoragePort(storagePool.getPort());

                    detachCommand.set_iScsiName(root.get_iScsiName());
                }
                else if (host.getHypervisorType() == HypervisorType.VMware) {
                    PrimaryDataStore primaryDataStore = (PrimaryDataStore)volumeInfo.getDataStore();
                    Map<String, String> details = primaryDataStore.getDetails();

                    if (details == null) {
                        details = new HashMap<>();

                        primaryDataStore.setDetails(details);
                    }

                    details.put(DiskTO.MANAGED, Boolean.TRUE.toString());

                    cmd = new DeleteCommand(volumeInfo.getTO());
                }
                else if (host.getHypervisorType() == HypervisorType.KVM) {
                    cmd = null;
                }
                else {
                    throw new CloudRuntimeException("This hypervisor type is not supported on managed storage for this command.");
                }

                if (cmd != null) {
                    Commands cmds = new Commands(Command.OnError.Stop);

                    cmds.addCommand(cmd);

                    try {
                        _agentMgr.send(hostId, cmds);
                    } catch (Exception ex) {
                        throw new CloudRuntimeException(ex.getMessage());
                    }

                    if (!cmds.isSuccessful()) {
                        for (Answer answer : cmds.getAnswers()) {
                            if (!answer.getResult()) {
                                s_logger.warn("Failed to reset vm due to: " + answer.getDetails());

                                throw new CloudRuntimeException("Unable to reset " + vm + " due to " + answer.getDetails());
                            }
                        }
                    }
                }

                // root.getPoolId() should be null if the VM we are detaching the disk from has never been started before
                DataStore dataStore = root.getPoolId() != null ? _dataStoreMgr.getDataStore(root.getPoolId(), DataStoreRole.Primary) : null;

                volumeMgr.revokeAccess(volFactory.getVolume(root.getId()), host, dataStore);

                if (dataStore != null) {
                    handleTargetsForVMware(host.getId(), storagePool.getHostAddress(), storagePool.getPort(), root.get_iScsiName());
                }
            }
        }
    }

    private void handleTargetsForVMware(long hostId, String storageAddress, int storagePort, String iScsiName) {
        HostVO host = _hostDao.findById(hostId);

        if (host.getHypervisorType() == HypervisorType.VMware) {
            ModifyTargetsCommand cmd = new ModifyTargetsCommand();

            List<Map<String, String>> targets = new ArrayList<>();

            Map<String, String> target = new HashMap<>();

            target.put(ModifyTargetsCommand.STORAGE_HOST, storageAddress);
            target.put(ModifyTargetsCommand.STORAGE_PORT, String.valueOf(storagePort));
            target.put(ModifyTargetsCommand.IQN, iScsiName);

            targets.add(target);

            cmd.setTargets(targets);
            cmd.setApplyToAllHostsInCluster(true);
            cmd.setAdd(false);
            cmd.setTargetTypeToRemove(ModifyTargetsCommand.TargetTypeToRemove.DYNAMIC);

            sendModifyTargetsCommand(cmd, hostId);
        }
    }

    private void sendModifyTargetsCommand(ModifyTargetsCommand cmd, long hostId) {
        Answer answer = _agentMgr.easySend(hostId, cmd);

        if (answer == null) {
            String msg = "Unable to get an answer to the modify targets command";

            s_logger.warn(msg);
        }
        else if (!answer.getResult()) {
            String msg = "Unable to modify target on the following host: " + hostId;

            s_logger.warn(msg);
        }
    }

    @Override
    public void prepareStop(VirtualMachineProfile profile) {
        collectVmDiskAndNetworkStatistics(profile.getId(), State.Stopping);
    }

    @Override
    public void finalizeUnmanage(VirtualMachine vm) {
    }

    private void encryptAndStorePassword(UserVmVO vm, String password) {
        String sshPublicKey = vm.getDetail(VmDetailConstants.SSH_PUBLIC_KEY);
        if (sshPublicKey != null && !sshPublicKey.equals("") && password != null && !password.equals("saved_password")) {
            if (!sshPublicKey.startsWith("ssh-rsa")) {
                s_logger.warn("Only RSA public keys can be used to encrypt a vm password.");
                return;
            }
            String encryptedPasswd = RSAHelper.encryptWithSSHPublicKey(sshPublicKey, password);
            if (encryptedPasswd == null) {
                throw new CloudRuntimeException("Error encrypting password");
            }

            vm.setDetail(VmDetailConstants.ENCRYPTED_PASSWORD, encryptedPasswd);
            _vmDao.saveDetails(vm);
        }
    }

    @Override
    public void persistDeviceBusInfo(UserVmVO vm, String rootDiskController) {
        String existingVmRootDiskController = vm.getDetail(VmDetailConstants.ROOT_DISK_CONTROLLER);
        if (StringUtils.isEmpty(existingVmRootDiskController) && !StringUtils.isEmpty(rootDiskController)) {
            vm.setDetail(VmDetailConstants.ROOT_DISK_CONTROLLER, rootDiskController);
            _vmDao.saveDetails(vm);
            if (s_logger.isDebugEnabled()) {
                s_logger.debug("Persisted device bus information rootDiskController=" + rootDiskController + " for vm: " + vm.getDisplayName());
            }
        }
    }

    @Override
    public String getConfigComponentName() {
        return UserVmManager.class.getSimpleName();
    }

    @Override
    public ConfigKey<?>[] getConfigKeys() {
        return new ConfigKey<?>[] {EnableDynamicallyScaleVm, AllowUserExpungeRecoverVm, VmIpFetchWaitInterval, VmIpFetchTrialMax,
                VmIpFetchThreadPoolMax, VmIpFetchTaskWorkers, AllowDeployVmIfGivenHostFails, EnableAdditionalVmConfig, DisplayVMOVFProperties,
                KvmAdditionalConfigAllowList, XenServerAdditionalConfigAllowList, VmwareAdditionalConfigAllowList};
    }

    @Override
    public String getVmUserData(long vmId) {
        UserVmVO vm = _vmDao.findById(vmId);
        if (vm == null) {
            throw new InvalidParameterValueException("Unable to find virtual machine with id " + vmId);
        }

        _accountMgr.checkAccess(CallContext.current().getCallingAccount(), null, true, vm);
        return vm.getUserData();
    }

    @Override
    public boolean isDisplayResourceEnabled(Long vmId) {
        UserVm vm = _vmDao.findById(vmId);
        if (vm != null) {
            return vm.isDisplayVm();
        }

        return true;
    }

    private boolean checkStatusOfVolumeSnapshots(long vmId, Volume.Type type) {
        List<VolumeVO> listVolumes = null;
        if (type == Volume.Type.ROOT) {
            listVolumes = _volsDao.findByInstanceAndType(vmId, type);
        } else if (type == Volume.Type.DATADISK) {
            listVolumes = _volsDao.findByInstanceAndType(vmId, type);
        } else {
            listVolumes = _volsDao.findByInstance(vmId);
        }
        s_logger.debug("Found "+listVolumes.size()+" no. of volumes of type "+type+" for vm with VM ID "+vmId);
        for (VolumeVO volume : listVolumes) {
            Long volumeId = volume.getId();
            s_logger.debug("Checking status of snapshots for Volume with Volume Id: "+volumeId);
            List<SnapshotVO> ongoingSnapshots = _snapshotDao.listByStatus(volumeId, Snapshot.State.Creating, Snapshot.State.CreatedOnPrimary, Snapshot.State.BackingUp);
            int ongoingSnapshotsCount = ongoingSnapshots.size();
            s_logger.debug("The count of ongoing Snapshots for VM with ID "+vmId+" and disk type "+type+" is "+ongoingSnapshotsCount);
            if (ongoingSnapshotsCount > 0) {
                s_logger.debug("Found "+ongoingSnapshotsCount+" no. of snapshots, on volume of type "+type+", which snapshots are not yet backed up");
                return true;
            }
        }
        return false;
    }

    private void checkForUnattachedVolumes(long vmId, List<VolumeVO> volumes) {

        StringBuilder sb = new StringBuilder();

        for (VolumeVO volume : volumes) {
            if (volume.getInstanceId() == null || vmId != volume.getInstanceId()) {
                sb.append(volume.toString() + "; ");
            }
        }

        if (!StringUtils.isEmpty(sb.toString())) {
            throw new InvalidParameterValueException("The following supplied volumes are not attached to the VM: " + sb.toString());
        }
    }

    private void validateVolumes(List<VolumeVO> volumes) {

        for (VolumeVO volume : volumes) {
            if (!(volume.getVolumeType() == Volume.Type.ROOT || volume.getVolumeType() == Volume.Type.DATADISK)) {
                throw new InvalidParameterValueException("Please specify volume of type " + Volume.Type.DATADISK.toString() + " or " + Volume.Type.ROOT.toString());
            }
        }
    }

    private void detachVolumesFromVm(List<VolumeVO> volumes) {

        for (VolumeVO volume : volumes) {

            Volume detachResult = _volumeService.detachVolumeViaDestroyVM(volume.getInstanceId(), volume.getId());

            if (detachResult == null) {
                s_logger.error("DestroyVM remove volume - failed to detach and delete volume " + volume.getInstanceId() + " from instance " + volume.getId());
            }
        }
    }

    private void deleteVolumesFromVm(List<VolumeVO> volumes) {

        for (VolumeVO volume : volumes) {

            boolean deleteResult = _volumeService.deleteVolume(volume.getId(), CallContext.current().getCallingAccount());

            if (!deleteResult) {
                s_logger.error("DestroyVM remove volume - failed to delete volume " + volume.getInstanceId() + " from instance " + volume.getId());
            }
        }
    }

    @Override
    public UserVm importVM(final DataCenter zone, final Host host, final VirtualMachineTemplate template, final String instanceName, final String displayName,
                           final Account owner, final String userData, final Account caller, final Boolean isDisplayVm, final String keyboard,
                           final long accountId, final long userId, final ServiceOffering serviceOffering, final String sshPublicKey,
                           final String hostName, final HypervisorType hypervisorType, final Map<String, String> customParameters, final VirtualMachine.PowerState powerState) throws InsufficientCapacityException {
        if (zone == null) {
            throw new InvalidParameterValueException("Unable to import virtual machine with invalid zone");
        }
        if (host == null) {
            throw new InvalidParameterValueException("Unable to import virtual machine with invalid host");
        }

        final long id = _vmDao.getNextInSequence(Long.class, "id");

        if (hostName != null) {
            // Check is hostName is RFC compliant
            checkNameForRFCCompliance(hostName);
        }

        final String uuidName = _uuidMgr.generateUuid(UserVm.class, null);
        final Host lastHost = powerState != VirtualMachine.PowerState.PowerOn ? host : null;
        final Boolean dynamicScalingEnabled = checkIfDynamicScalingCanBeEnabled(null, serviceOffering, template, zone.getId());
        return commitUserVm(true, zone, host, lastHost, template, hostName, displayName, owner,
                null, null, userData, caller, isDisplayVm, keyboard,
                accountId, userId, serviceOffering, template.getFormat().equals(ImageFormat.ISO), sshPublicKey, null,
                id, instanceName, uuidName, hypervisorType, customParameters,
                null, null, null, powerState, dynamicScalingEnabled);
    }

    @Override
    public boolean unmanageUserVM(Long vmId) {
        UserVmVO vm = _vmDao.findById(vmId);
        if (vm == null || vm.getRemoved() != null) {
            throw new InvalidParameterValueException("Unable to find a VM with ID = " + vmId);
        }

        vm = _vmDao.acquireInLockTable(vm.getId());
        boolean result;
        try {
            if (vm.getState() != State.Running && vm.getState() != State.Stopped) {
                s_logger.debug("VM ID = " + vmId + " is not running or stopped, cannot be unmanaged");
                return false;
            }

            if (vm.getHypervisorType() != Hypervisor.HypervisorType.VMware) {
                throw new UnsupportedServiceException("Unmanaging a VM is currently allowed for VMware VMs only");
            }

            List<VolumeVO> volumes = _volsDao.findByInstance(vm.getId());
            checkUnmanagingVMOngoingVolumeSnapshots(vm);
            checkUnmanagingVMVolumes(vm, volumes);

            result = _itMgr.unmanage(vm.getUuid());
            if (result) {
                cleanupUnmanageVMResources(vm.getId());
                unmanageVMFromDB(vm.getId());
                publishUnmanageVMUsageEvents(vm, volumes);
            } else {
                throw new CloudRuntimeException("Error while unmanaging VM: " + vm.getUuid());
            }
        } catch (Exception e) {
            s_logger.error("Could not unmanage VM " + vm.getUuid(), e);
            throw new CloudRuntimeException(e);
        } finally {
            _vmDao.releaseFromLockTable(vm.getId());
        }

        return true;
    }

    /*
        Generate usage events related to unmanaging a VM
     */
    private void publishUnmanageVMUsageEvents(UserVmVO vm, List<VolumeVO> volumes) {
        postProcessingUnmanageVMVolumes(volumes, vm);
        postProcessingUnmanageVM(vm);
    }

    /*
        Cleanup the VM from resources and groups
     */
    private void cleanupUnmanageVMResources(long vmId) {
        cleanupVmResources(vmId);
        removeVMFromAffinityGroups(vmId);
    }

    private void unmanageVMFromDB(long vmId) {
        VMInstanceVO vm = _vmInstanceDao.findById(vmId);
        userVmDetailsDao.removeDetails(vmId);
        vm.setState(State.Expunging);
        vm.setRemoved(new Date());
        _vmInstanceDao.update(vm.getId(), vm);
    }

    /*
        Remove VM from affinity groups after unmanaging
     */
    private void removeVMFromAffinityGroups(long vmId) {
        List<AffinityGroupVMMapVO> affinityGroups = _affinityGroupVMMapDao.listByInstanceId(vmId);
        if (affinityGroups.size() > 0) {
            s_logger.debug("Cleaning up VM from affinity groups after unmanaging");
            for (AffinityGroupVMMapVO map : affinityGroups) {
                _affinityGroupVMMapDao.expunge(map.getId());
            }
        }
    }

    /*
        Decrement VM resources and generate usage events after unmanaging VM
     */
    private void postProcessingUnmanageVM(UserVmVO vm) {
        ServiceOfferingVO offering = _serviceOfferingDao.findById(vm.getServiceOfferingId());
        Long cpu = offering.getCpu() != null ? new Long(offering.getCpu()) : 0L;
        Long ram = offering.getRamSize() != null ? new Long(offering.getRamSize()) : 0L;
        // First generate a VM stop event if the VM was not stopped already
        if (vm.getState() != State.Stopped) {
            UsageEventUtils.publishUsageEvent(EventTypes.EVENT_VM_STOP, vm.getAccountId(), vm.getDataCenterId(),
                    vm.getId(), vm.getHostName(), vm.getServiceOfferingId(), vm.getTemplateId(),
                    vm.getHypervisorType().toString(), VirtualMachine.class.getName(), vm.getUuid(), vm.isDisplayVm());
            resourceCountDecrement(vm.getAccountId(), vm.isDisplayVm(), cpu, ram);
        }

        // VM destroy usage event
        UsageEventUtils.publishUsageEvent(EventTypes.EVENT_VM_DESTROY, vm.getAccountId(), vm.getDataCenterId(),
                vm.getId(), vm.getHostName(), vm.getServiceOfferingId(), vm.getTemplateId(),
                vm.getHypervisorType().toString(), VirtualMachine.class.getName(), vm.getUuid(), vm.isDisplayVm());
        resourceCountDecrement(vm.getAccountId(), vm.isDisplayVm(), cpu, ram);
    }

    /*
        Decrement resources for volumes and generate usage event for ROOT volume after unmanaging VM.
        Usage events for DATA disks are published by the transition listener: @see VolumeStateListener#postStateTransitionEvent
     */
    private void postProcessingUnmanageVMVolumes(List<VolumeVO> volumes, UserVmVO vm) {
        for (VolumeVO volume : volumes) {
            if (volume.getVolumeType() == Volume.Type.ROOT) {
                //
                UsageEventUtils.publishUsageEvent(EventTypes.EVENT_VOLUME_DELETE, volume.getAccountId(), volume.getDataCenterId(), volume.getId(), volume.getName(),
                        Volume.class.getName(), volume.getUuid(), volume.isDisplayVolume());
            }
            _resourceLimitMgr.decrementResourceCount(vm.getAccountId(), ResourceType.volume);
            _resourceLimitMgr.decrementResourceCount(vm.getAccountId(), ResourceType.primary_storage, new Long(volume.getSize()));
        }
    }

    private void checkUnmanagingVMOngoingVolumeSnapshots(UserVmVO vm) {
        s_logger.debug("Checking if there are any ongoing snapshots on the ROOT volumes associated with VM with ID " + vm.getId());
        if (checkStatusOfVolumeSnapshots(vm.getId(), Volume.Type.ROOT)) {
            throw new CloudRuntimeException("There is/are unbacked up snapshot(s) on ROOT volume, vm unmanage is not permitted, please try again later.");
        }
        s_logger.debug("Found no ongoing snapshots on volume of type ROOT, for the vm with id " + vm.getId());
    }

    private void checkUnmanagingVMVolumes(UserVmVO vm, List<VolumeVO> volumes) {
        for (VolumeVO volume : volumes) {
            if (volume.getInstanceId() == null || !volume.getInstanceId().equals(vm.getId())) {
                throw new CloudRuntimeException("Invalid state for volume with ID " + volume.getId() + " of VM " +
                        vm.getId() +": it is not attached to VM");
            } else if (volume.getVolumeType() != Volume.Type.ROOT && volume.getVolumeType() != Volume.Type.DATADISK) {
                throw new CloudRuntimeException("Invalid type for volume with ID " + volume.getId() +
                        ": ROOT or DATADISK expected but got " + volume.getVolumeType());
            }
        }
    }

    private LinkedHashMap<Integer, Long> getVmOvfNetworkMapping(DataCenter zone, Account owner, VirtualMachineTemplate template, Map<Integer, Long> vmNetworkMapping) throws InsufficientCapacityException, ResourceAllocationException {
        LinkedHashMap<Integer, Long> mapping = new LinkedHashMap<>();
        if (ImageFormat.OVA.equals(template.getFormat())) {
            List<OVFNetworkTO> OVFNetworkTOList =
                    templateDeployAsIsDetailsDao.listNetworkRequirementsByTemplateId(template.getId());
            if (CollectionUtils.isNotEmpty(OVFNetworkTOList)) {
                Network lastMappedNetwork = null;
                for (OVFNetworkTO OVFNetworkTO : OVFNetworkTOList) {
                    Long networkId = vmNetworkMapping.get(OVFNetworkTO.getInstanceID());
                    if (networkId == null && lastMappedNetwork == null) {
                        lastMappedNetwork = getNetworkForOvfNetworkMapping(zone, owner);
                    }
                    if (networkId == null) {
                        networkId = lastMappedNetwork.getId();
                    }
                    mapping.put(OVFNetworkTO.getInstanceID(), networkId);
                }
            }
        }
        return mapping;
    }

    private Network getNetworkForOvfNetworkMapping(DataCenter zone, Account owner) throws InsufficientCapacityException, ResourceAllocationException {
        Network network = null;
        if (zone.isSecurityGroupEnabled()) {
            network = _networkModel.getNetworkWithSGWithFreeIPs(zone.getId());
            if (network == null) {
                throw new InvalidParameterValueException("No network with security enabled is found in zone ID: " + zone.getUuid());
            }
        } else {
            network = getDefaultNetwork(zone, owner, true);
            if (network == null) {
                throw new InvalidParameterValueException(String.format("Default network not found for zone ID: %s and account ID: %s", zone.getUuid(), owner.getUuid()));
            }
        }
        return network;
    }

    private void collectVmDiskAndNetworkStatistics(Long vmId, State expectedState) {
        UserVmVO uservm = _vmDao.findById(vmId);
        if (uservm != null) {
            collectVmDiskAndNetworkStatistics(uservm, expectedState);
        } else {
            s_logger.info(String.format("Skip collecting vm %s disk and network statistics as it is not user vm", uservm));
        }
    }

    private void collectVmDiskAndNetworkStatistics(UserVm vm, State expectedState) {
        if (expectedState == null || expectedState == vm.getState()) {
            collectVmDiskStatistics(vm);
            collectVmNetworkStatistics(vm);
        } else {
            s_logger.warn(String.format("Skip collecting vm %s disk and network statistics as the expected vm state is %s but actual state is %s", vm, expectedState, vm.getState()));
        }
    }
}<|MERGE_RESOLUTION|>--- conflicted
+++ resolved
@@ -5973,11 +5973,7 @@
 
         DeployDestination dest = null;
         if (destinationHost == null) {
-<<<<<<< HEAD
-            dest = findVmMigrationDestination(vm, srcHostId);
-=======
             dest = chooseVmMigrationDestination(vm, srcHost);
->>>>>>> 953f5b81
         } else {
             dest = checkVmMigrationDestination(vm, srcHost, destinationHost);
         }
@@ -5987,32 +5983,11 @@
             throw new CloudRuntimeException("Unable to find suitable destination to migrate VM " + vm.getInstanceName());
         }
 
-<<<<<<< HEAD
-        UserVmVO uservm = _vmDao.findById(vmId);
-        if (uservm != null) {
-            collectVmDiskStatistics(uservm);
-            collectVmNetworkStatistics(uservm);
-        }
-=======
         collectVmDiskAndNetworkStatistics(vmId, State.Running);
->>>>>>> 953f5b81
         _itMgr.migrate(vm.getUuid(), srcHostId, dest);
         return findMigratedVm(vm.getId(), vm.getType());
     }
 
-<<<<<<< HEAD
-    private DeployDestination findVmMigrationDestination(VMInstanceVO vm, Long srcHostId) {
-        DeployDestination dest = null;
-        vm.setLastHostId(null); // Last host does not have higher priority in vm migration
-        final ServiceOfferingVO offering = _offeringDao.findById(vm.getId(), vm.getServiceOfferingId());
-        final VirtualMachineProfile profile = new VirtualMachineProfileImpl(vm, null, offering, null, null);
-        final Host host = _hostDao.findById(srcHostId);
-        ExcludeList excludes = new ExcludeList();
-        excludes.addHost(srcHostId);
-        final DataCenterDeployment plan = _itMgr.getMigrationDeployment(vm.getId(), host, null, excludes);
-        try {
-            dest = _planningMgr.planDeployment(profile, plan, excludes, null);
-=======
     private DeployDestination chooseVmMigrationDestination(VMInstanceVO vm, Host srcHost) {
         vm.setLastHostId(null); // Last host does not have higher priority in vm migration
         final ServiceOfferingVO offering = _offeringDao.findById(vm.getId(), vm.getServiceOfferingId());
@@ -6024,17 +5999,12 @@
         excludes.addHost(srcHostId);
         try {
             return _planningMgr.planDeployment(profile, plan, excludes, null);
->>>>>>> 953f5b81
         } catch (final AffinityConflictException e2) {
             s_logger.warn("Unable to create deployment, affinity rules associted to the VM conflict", e2);
             throw new CloudRuntimeException("Unable to create deployment, affinity rules associted to the VM conflict");
         } catch (final InsufficientServerCapacityException e3) {
             throw new CloudRuntimeException("Unable to find a server to migrate the vm to");
         }
-<<<<<<< HEAD
-        return dest;
-=======
->>>>>>> 953f5b81
     }
 
     private DeployDestination checkVmMigrationDestination(VMInstanceVO vm, Host srcHost, Host destinationHost) throws VirtualMachineMigrationException {
