// Licensed to the Apache Software Foundation (ASF) under one
// or more contributor license agreements.  See the NOTICE file
// distributed with this work for additional information
// regarding copyright ownership.  The ASF licenses this file
// to you under the Apache License, Version 2.0 (the
// "License"); you may not use this file except in compliance
// with the License.  You may obtain a copy of the License at
//
//   http://www.apache.org/licenses/LICENSE-2.0
//
// Unless required by applicable law or agreed to in writing,
// software distributed under the License is distributed on an
// "AS IS" BASIS, WITHOUT WARRANTIES OR CONDITIONS OF ANY
// KIND, either express or implied.  See the License for the
// specific language governing permissions and limitations
// under the License.
package com.cloud.vm;

import static com.cloud.configuration.ConfigurationManagerImpl.VM_USERDATA_MAX_LENGTH;
import static com.cloud.utils.NumbersUtil.toHumanReadableSize;

import java.io.IOException;
import java.io.StringReader;
import java.io.UnsupportedEncodingException;
import java.net.URLDecoder;
import java.util.ArrayList;
import java.util.Arrays;
import java.util.Date;
import java.util.HashMap;
import java.util.HashSet;
import java.util.LinkedHashMap;
import java.util.LinkedHashSet;
import java.util.List;
import java.util.Map;
import java.util.Map.Entry;
import java.util.Objects;
import java.util.Set;
import java.util.UUID;
import java.util.concurrent.ConcurrentHashMap;
import java.util.concurrent.ExecutorService;
import java.util.concurrent.Executors;
import java.util.concurrent.ScheduledExecutorService;
import java.util.concurrent.TimeUnit;
import java.util.regex.Matcher;
import java.util.regex.Pattern;
import java.util.stream.Collectors;
import java.util.stream.Stream;

import javax.inject.Inject;
import javax.naming.ConfigurationException;
import javax.xml.parsers.DocumentBuilder;
import javax.xml.parsers.DocumentBuilderFactory;
import javax.xml.parsers.ParserConfigurationException;

import org.apache.cloudstack.acl.ControlledEntity;
import org.apache.cloudstack.acl.ControlledEntity.ACLType;
import org.apache.cloudstack.acl.SecurityChecker.AccessType;
import org.apache.cloudstack.affinity.AffinityGroupService;
import org.apache.cloudstack.affinity.AffinityGroupVMMapVO;
import org.apache.cloudstack.affinity.AffinityGroupVO;
import org.apache.cloudstack.affinity.dao.AffinityGroupDao;
import org.apache.cloudstack.affinity.dao.AffinityGroupVMMapDao;
import org.apache.cloudstack.annotation.AnnotationService;
import org.apache.cloudstack.annotation.dao.AnnotationDao;
import org.apache.cloudstack.api.ApiConstants;
import org.apache.cloudstack.api.BaseCmd.HTTPMethod;
import org.apache.cloudstack.api.command.admin.vm.AssignVMCmd;
import org.apache.cloudstack.api.command.admin.vm.DeployVMCmdByAdmin;
import org.apache.cloudstack.api.command.admin.vm.RecoverVMCmd;
import org.apache.cloudstack.api.command.user.vm.AddNicToVMCmd;
import org.apache.cloudstack.api.command.user.vm.DeployVMCmd;
import org.apache.cloudstack.api.command.user.vm.DestroyVMCmd;
import org.apache.cloudstack.api.command.user.vm.RebootVMCmd;
import org.apache.cloudstack.api.command.user.vm.RemoveNicFromVMCmd;
import org.apache.cloudstack.api.command.user.vm.ResetVMPasswordCmd;
import org.apache.cloudstack.api.command.user.vm.ResetVMSSHKeyCmd;
import org.apache.cloudstack.api.command.user.vm.RestoreVMCmd;
import org.apache.cloudstack.api.command.user.vm.ScaleVMCmd;
import org.apache.cloudstack.api.command.user.vm.SecurityGroupAction;
import org.apache.cloudstack.api.command.user.vm.StartVMCmd;
import org.apache.cloudstack.api.command.user.vm.UpdateDefaultNicForVMCmd;
import org.apache.cloudstack.api.command.user.vm.UpdateVMCmd;
import org.apache.cloudstack.api.command.user.vm.UpdateVmNicIpCmd;
import org.apache.cloudstack.api.command.user.vm.UpgradeVMCmd;
import org.apache.cloudstack.api.command.user.vmgroup.CreateVMGroupCmd;
import org.apache.cloudstack.api.command.user.vmgroup.DeleteVMGroupCmd;
import org.apache.cloudstack.api.command.user.volume.ChangeOfferingForVolumeCmd;
import org.apache.cloudstack.api.command.user.volume.ResizeVolumeCmd;
import org.apache.cloudstack.backup.Backup;
import org.apache.cloudstack.backup.BackupManager;
import org.apache.cloudstack.backup.dao.BackupDao;
import org.apache.cloudstack.context.CallContext;
import org.apache.cloudstack.engine.cloud.entity.api.VirtualMachineEntity;
import org.apache.cloudstack.engine.cloud.entity.api.db.dao.VMNetworkMapDao;
import org.apache.cloudstack.engine.orchestration.service.NetworkOrchestrationService;
import org.apache.cloudstack.engine.orchestration.service.VolumeOrchestrationService;
import org.apache.cloudstack.engine.service.api.OrchestrationService;
import org.apache.cloudstack.engine.subsystem.api.storage.DataStore;
import org.apache.cloudstack.engine.subsystem.api.storage.DataStoreDriver;
import org.apache.cloudstack.engine.subsystem.api.storage.DataStoreManager;
import org.apache.cloudstack.engine.subsystem.api.storage.DataStoreProvider;
import org.apache.cloudstack.engine.subsystem.api.storage.DataStoreProviderManager;
import org.apache.cloudstack.engine.subsystem.api.storage.PrimaryDataStore;
import org.apache.cloudstack.engine.subsystem.api.storage.PrimaryDataStoreDriver;
import org.apache.cloudstack.engine.subsystem.api.storage.VolumeDataFactory;
import org.apache.cloudstack.engine.subsystem.api.storage.VolumeInfo;
import org.apache.cloudstack.engine.subsystem.api.storage.VolumeService;
import org.apache.cloudstack.engine.subsystem.api.storage.VolumeService.VolumeApiResult;
import org.apache.cloudstack.framework.async.AsyncCallFuture;
import org.apache.cloudstack.framework.config.ConfigKey;
import org.apache.cloudstack.framework.config.Configurable;
import org.apache.cloudstack.framework.config.dao.ConfigurationDao;
import org.apache.cloudstack.managed.context.ManagedContextRunnable;
import org.apache.cloudstack.query.QueryService;
import org.apache.cloudstack.storage.command.DeleteCommand;
import org.apache.cloudstack.storage.command.DettachCommand;
import org.apache.cloudstack.storage.datastore.db.PrimaryDataStoreDao;
import org.apache.cloudstack.storage.datastore.db.StoragePoolVO;
import org.apache.cloudstack.storage.datastore.db.TemplateDataStoreDao;
import org.apache.cloudstack.storage.datastore.db.TemplateDataStoreVO;
import org.apache.cloudstack.utils.bytescale.ByteScaleUtils;
import org.apache.commons.codec.binary.Base64;
import org.apache.commons.collections.CollectionUtils;
import org.apache.commons.collections.MapUtils;
import org.apache.commons.lang.math.NumberUtils;
import org.apache.commons.lang3.StringUtils;
import org.apache.log4j.Logger;
import org.springframework.beans.factory.annotation.Autowired;
import org.springframework.beans.factory.annotation.Qualifier;
import org.w3c.dom.Document;
import org.w3c.dom.Element;
import org.w3c.dom.NodeList;
import org.xml.sax.InputSource;
import org.xml.sax.SAXException;

import com.cloud.agent.AgentManager;
import com.cloud.agent.api.Answer;
import com.cloud.agent.api.Command;
import com.cloud.agent.api.GetVmDiskStatsAnswer;
import com.cloud.agent.api.GetVmDiskStatsCommand;
import com.cloud.agent.api.GetVmIpAddressCommand;
import com.cloud.agent.api.GetVmNetworkStatsAnswer;
import com.cloud.agent.api.GetVmNetworkStatsCommand;
import com.cloud.agent.api.GetVmStatsAnswer;
import com.cloud.agent.api.GetVmStatsCommand;
import com.cloud.agent.api.GetVolumeStatsAnswer;
import com.cloud.agent.api.GetVolumeStatsCommand;
import com.cloud.agent.api.ModifyTargetsCommand;
import com.cloud.agent.api.PvlanSetupCommand;
import com.cloud.agent.api.RestoreVMSnapshotAnswer;
import com.cloud.agent.api.RestoreVMSnapshotCommand;
import com.cloud.agent.api.StartAnswer;
import com.cloud.agent.api.VmDiskStatsEntry;
import com.cloud.agent.api.VmNetworkStatsEntry;
import com.cloud.agent.api.VmStatsEntry;
import com.cloud.agent.api.VolumeStatsEntry;
import com.cloud.agent.api.to.DiskTO;
import com.cloud.agent.api.to.NicTO;
import com.cloud.agent.api.to.VirtualMachineTO;
import com.cloud.agent.api.to.deployasis.OVFNetworkTO;
import com.cloud.agent.api.to.deployasis.OVFPropertyTO;
import com.cloud.agent.manager.Commands;
import com.cloud.alert.AlertManager;
import com.cloud.api.ApiDBUtils;
import com.cloud.api.query.dao.ServiceOfferingJoinDao;
import com.cloud.api.query.vo.ServiceOfferingJoinVO;
import com.cloud.capacity.Capacity;
import com.cloud.capacity.CapacityManager;
import com.cloud.configuration.Config;
import com.cloud.configuration.ConfigurationManager;
import com.cloud.configuration.ConfigurationManagerImpl;
import com.cloud.configuration.Resource.ResourceType;
import com.cloud.dc.DataCenter;
import com.cloud.dc.DataCenter.NetworkType;
import com.cloud.dc.DataCenterVO;
import com.cloud.dc.DedicatedResourceVO;
import com.cloud.dc.HostPodVO;
import com.cloud.dc.Pod;
import com.cloud.dc.Vlan;
import com.cloud.dc.Vlan.VlanType;
import com.cloud.dc.VlanVO;
import com.cloud.dc.dao.ClusterDao;
import com.cloud.dc.dao.DataCenterDao;
import com.cloud.dc.dao.DedicatedResourceDao;
import com.cloud.dc.dao.HostPodDao;
import com.cloud.dc.dao.VlanDao;
import com.cloud.deploy.DataCenterDeployment;
import com.cloud.deploy.DeployDestination;
import com.cloud.deploy.DeploymentPlanner;
import com.cloud.deploy.DeploymentPlanner.ExcludeList;
import com.cloud.deploy.DeploymentPlanningManager;
import com.cloud.deploy.PlannerHostReservationVO;
import com.cloud.deploy.dao.PlannerHostReservationDao;
import com.cloud.deployasis.UserVmDeployAsIsDetailVO;
import com.cloud.deployasis.dao.TemplateDeployAsIsDetailsDao;
import com.cloud.deployasis.dao.UserVmDeployAsIsDetailsDao;
import com.cloud.domain.Domain;
import com.cloud.domain.DomainVO;
import com.cloud.domain.dao.DomainDao;
import com.cloud.event.ActionEvent;
import com.cloud.event.ActionEventUtils;
import com.cloud.event.EventTypes;
import com.cloud.event.UsageEventUtils;
import com.cloud.event.UsageEventVO;
import com.cloud.event.dao.UsageEventDao;
import com.cloud.exception.AffinityConflictException;
import com.cloud.exception.AgentUnavailableException;
import com.cloud.exception.CloudException;
import com.cloud.exception.ConcurrentOperationException;
import com.cloud.exception.InsufficientAddressCapacityException;
import com.cloud.exception.InsufficientCapacityException;
import com.cloud.exception.InsufficientServerCapacityException;
import com.cloud.exception.InvalidParameterValueException;
import com.cloud.exception.ManagementServerException;
import com.cloud.exception.OperationTimedoutException;
import com.cloud.exception.PermissionDeniedException;
import com.cloud.exception.ResourceAllocationException;
import com.cloud.exception.ResourceUnavailableException;
import com.cloud.exception.StorageUnavailableException;
import com.cloud.exception.UnsupportedServiceException;
import com.cloud.exception.VirtualMachineMigrationException;
import com.cloud.gpu.GPU;
import com.cloud.ha.HighAvailabilityManager;
import com.cloud.host.Host;
import com.cloud.host.HostVO;
import com.cloud.host.Status;
import com.cloud.host.dao.HostDao;
import com.cloud.hypervisor.Hypervisor;
import com.cloud.hypervisor.Hypervisor.HypervisorType;
import com.cloud.hypervisor.dao.HypervisorCapabilitiesDao;
import com.cloud.hypervisor.kvm.dpdk.DpdkHelper;
import com.cloud.network.IpAddressManager;
import com.cloud.network.Network;
import com.cloud.network.Network.IpAddresses;
import com.cloud.network.Network.Provider;
import com.cloud.network.Network.Service;
import com.cloud.network.NetworkModel;
import com.cloud.network.Networks.TrafficType;
import com.cloud.network.PhysicalNetwork;
import com.cloud.network.dao.FirewallRulesDao;
import com.cloud.network.dao.IPAddressDao;
import com.cloud.network.dao.IPAddressVO;
import com.cloud.network.dao.LoadBalancerVMMapDao;
import com.cloud.network.dao.LoadBalancerVMMapVO;
import com.cloud.network.dao.NetworkDao;
import com.cloud.network.dao.NetworkServiceMapDao;
import com.cloud.network.dao.NetworkVO;
import com.cloud.network.dao.PhysicalNetworkDao;
import com.cloud.network.element.UserDataServiceProvider;
import com.cloud.network.guru.NetworkGuru;
import com.cloud.network.lb.LoadBalancingRulesManager;
import com.cloud.network.router.CommandSetupHelper;
import com.cloud.network.router.NetworkHelper;
import com.cloud.network.router.VpcVirtualNetworkApplianceManager;
import com.cloud.network.rules.FirewallManager;
import com.cloud.network.rules.FirewallRuleVO;
import com.cloud.network.rules.PortForwardingRuleVO;
import com.cloud.network.rules.RulesManager;
import com.cloud.network.rules.dao.PortForwardingRulesDao;
import com.cloud.network.security.SecurityGroup;
import com.cloud.network.security.SecurityGroupManager;
import com.cloud.network.security.dao.SecurityGroupDao;
import com.cloud.network.vpc.VpcManager;
import com.cloud.offering.DiskOffering;
import com.cloud.offering.NetworkOffering;
import com.cloud.offering.NetworkOffering.Availability;
import com.cloud.offering.ServiceOffering;
import com.cloud.offerings.NetworkOfferingVO;
import com.cloud.offerings.dao.NetworkOfferingDao;
import com.cloud.org.Cluster;
import com.cloud.org.Grouping;
import com.cloud.resource.ResourceManager;
import com.cloud.resource.ResourceState;
import com.cloud.server.ManagementService;
import com.cloud.server.ResourceTag;
import com.cloud.server.StatsCollector;
import com.cloud.service.ServiceOfferingVO;
import com.cloud.service.dao.ServiceOfferingDao;
import com.cloud.service.dao.ServiceOfferingDetailsDao;
import com.cloud.storage.DataStoreRole;
import com.cloud.storage.DiskOfferingVO;
import com.cloud.storage.GuestOSCategoryVO;
import com.cloud.storage.GuestOSVO;
import com.cloud.storage.ScopeType;
import com.cloud.storage.Snapshot;
import com.cloud.storage.SnapshotVO;
import com.cloud.storage.Storage;
import com.cloud.storage.Storage.ImageFormat;
import com.cloud.storage.Storage.StoragePoolType;
import com.cloud.storage.Storage.TemplateType;
import com.cloud.storage.StorageManager;
import com.cloud.storage.StoragePool;
import com.cloud.storage.StoragePoolStatus;
import com.cloud.storage.VMTemplateStorageResourceAssoc;
import com.cloud.storage.VMTemplateVO;
import com.cloud.storage.VMTemplateZoneVO;
import com.cloud.storage.Volume;
import com.cloud.storage.VolumeApiService;
import com.cloud.storage.VolumeVO;
import com.cloud.storage.dao.DiskOfferingDao;
import com.cloud.storage.dao.GuestOSCategoryDao;
import com.cloud.storage.dao.GuestOSDao;
import com.cloud.storage.dao.SnapshotDao;
import com.cloud.storage.dao.VMTemplateDao;
import com.cloud.storage.dao.VMTemplateZoneDao;
import com.cloud.storage.dao.VolumeDao;
import com.cloud.tags.ResourceTagVO;
import com.cloud.tags.dao.ResourceTagDao;
import com.cloud.template.TemplateApiService;
import com.cloud.template.TemplateManager;
import com.cloud.template.VirtualMachineTemplate;
import com.cloud.user.Account;
import com.cloud.user.AccountManager;
import com.cloud.user.AccountService;
import com.cloud.user.ResourceLimitService;
import com.cloud.user.SSHKeyPairVO;
import com.cloud.user.User;
import com.cloud.user.UserStatisticsVO;
import com.cloud.user.UserVO;
import com.cloud.user.VmDiskStatisticsVO;
import com.cloud.user.dao.AccountDao;
import com.cloud.user.dao.SSHKeyPairDao;
import com.cloud.user.dao.UserDao;
import com.cloud.user.dao.UserStatisticsDao;
import com.cloud.user.dao.VmDiskStatisticsDao;
import com.cloud.uservm.UserVm;
import com.cloud.utils.DateUtil;
import com.cloud.utils.Journal;
import com.cloud.utils.NumbersUtil;
import com.cloud.utils.Pair;
import com.cloud.utils.component.ManagerBase;
import com.cloud.utils.concurrency.NamedThreadFactory;
import com.cloud.utils.crypt.DBEncryptionUtil;
import com.cloud.utils.crypt.RSAHelper;
import com.cloud.utils.db.DB;
import com.cloud.utils.db.EntityManager;
import com.cloud.utils.db.GlobalLock;
import com.cloud.utils.db.SearchCriteria;
import com.cloud.utils.db.Transaction;
import com.cloud.utils.db.TransactionCallbackNoReturn;
import com.cloud.utils.db.TransactionCallbackWithException;
import com.cloud.utils.db.TransactionCallbackWithExceptionNoReturn;
import com.cloud.utils.db.TransactionStatus;
import com.cloud.utils.db.UUIDManager;
import com.cloud.utils.exception.CloudRuntimeException;
import com.cloud.utils.exception.ExecutionException;
import com.cloud.utils.fsm.NoTransitionException;
import com.cloud.utils.net.Ip;
import com.cloud.utils.net.NetUtils;
import com.cloud.vm.VirtualMachine.State;
import com.cloud.vm.dao.DomainRouterDao;
import com.cloud.vm.dao.InstanceGroupDao;
import com.cloud.vm.dao.InstanceGroupVMMapDao;
import com.cloud.vm.dao.NicDao;
import com.cloud.vm.dao.NicExtraDhcpOptionDao;
import com.cloud.vm.dao.UserVmDao;
import com.cloud.vm.dao.UserVmDetailsDao;
import com.cloud.vm.dao.VMInstanceDao;
import com.cloud.vm.snapshot.VMSnapshotManager;
import com.cloud.vm.snapshot.VMSnapshotVO;
import com.cloud.vm.snapshot.dao.VMSnapshotDao;

public class UserVmManagerImpl extends ManagerBase implements UserVmManager, VirtualMachineGuru, UserVmService, Configurable {
    private static final Logger s_logger = Logger.getLogger(UserVmManagerImpl.class);

    /**
     * The number of seconds to wait before timing out when trying to acquire a global lock.
     */
    private static final int ACQUIRE_GLOBAL_LOCK_TIMEOUT_FOR_COOPERATION = 3;

    private static final long GiB_TO_BYTES = 1024 * 1024 * 1024;

    @Inject
    private EntityManager _entityMgr;
    @Inject
    private HostDao _hostDao;
    @Inject
    private ServiceOfferingDao _offeringDao;
    @Inject
    private DiskOfferingDao _diskOfferingDao;
    @Inject
    private VMTemplateDao _templateDao;
    @Inject
    private VMTemplateZoneDao _templateZoneDao;
    @Inject
    private TemplateDataStoreDao _templateStoreDao;
    @Inject
    private DomainDao _domainDao;
    @Inject
    private UserVmDao _vmDao;
    @Inject
    private VolumeDao _volsDao;
    @Inject
    private DataCenterDao _dcDao;
    @Inject
    private FirewallRulesDao _rulesDao;
    @Inject
    private LoadBalancerVMMapDao _loadBalancerVMMapDao;
    @Inject
    private PortForwardingRulesDao _portForwardingDao;
    @Inject
    private IPAddressDao _ipAddressDao;
    @Inject
    private HostPodDao _podDao;
    @Inject
    private NetworkModel _networkModel;
    @Inject
    private NetworkOrchestrationService _networkMgr;
    @Inject
    private AgentManager _agentMgr;
    @Inject
    private ConfigurationManager _configMgr;
    @Inject
    private AccountDao _accountDao;
    @Inject
    private UserDao _userDao;
    @Inject
    private SnapshotDao _snapshotDao;
    @Inject
    private GuestOSDao _guestOSDao;
    @Inject
    private HighAvailabilityManager _haMgr;
    @Inject
    private AlertManager _alertMgr;
    @Inject
    private AccountManager _accountMgr;
    @Inject
    private AccountService _accountService;
    @Inject
    private ClusterDao _clusterDao;
    @Inject
    private PrimaryDataStoreDao _storagePoolDao;
    @Inject
    private SecurityGroupManager _securityGroupMgr;
    @Inject
    private ServiceOfferingDao _serviceOfferingDao;
    @Inject
    private NetworkOfferingDao _networkOfferingDao;
    @Inject
    private InstanceGroupDao _vmGroupDao;
    @Inject
    private InstanceGroupVMMapDao _groupVMMapDao;
    @Inject
    private VirtualMachineManager _itMgr;
    @Inject
    private NetworkDao _networkDao;
    @Inject
    private NicDao _nicDao;
    @Inject
    private RulesManager _rulesMgr;
    @Inject
    private LoadBalancingRulesManager _lbMgr;
    @Inject
    private SSHKeyPairDao _sshKeyPairDao;
    @Inject
    private UserVmDetailsDao userVmDetailsDao;
    @Inject
    private HypervisorCapabilitiesDao _hypervisorCapabilitiesDao;
    @Inject
    private SecurityGroupDao _securityGroupDao;
    @Inject
    private CapacityManager _capacityMgr;
    @Inject
    private VMInstanceDao _vmInstanceDao;
    @Inject
    private ResourceLimitService _resourceLimitMgr;
    @Inject
    private FirewallManager _firewallMgr;
    @Inject
    private ResourceManager _resourceMgr;
    @Inject
    private NetworkServiceMapDao _ntwkSrvcDao;
    @Inject
    private PhysicalNetworkDao _physicalNetworkDao;
    @Inject
    private VpcManager _vpcMgr;
    @Inject
    private TemplateManager _templateMgr;
    @Inject
    private GuestOSCategoryDao _guestOSCategoryDao;
    @Inject
    private UsageEventDao _usageEventDao;
    @Inject
    private VmDiskStatisticsDao _vmDiskStatsDao;
    @Inject
    private VMSnapshotDao _vmSnapshotDao;
    @Inject
    private VMSnapshotManager _vmSnapshotMgr;
    @Inject
    private AffinityGroupVMMapDao _affinityGroupVMMapDao;
    @Inject
    private AffinityGroupDao _affinityGroupDao;
    @Inject
    private DedicatedResourceDao _dedicatedDao;
    @Inject
    private AffinityGroupService _affinityGroupService;
    @Inject
    private PlannerHostReservationDao _plannerHostReservationDao;
    @Inject
    private ServiceOfferingDetailsDao serviceOfferingDetailsDao;
    @Inject
    private UserStatisticsDao _userStatsDao;
    @Inject
    private VlanDao _vlanDao;
    @Inject
    private VolumeService _volService;
    @Inject
    private VolumeDataFactory volFactory;
    @Inject
    private UUIDManager _uuidMgr;
    @Inject
    private DeploymentPlanningManager _planningMgr;
    @Inject
    private VolumeApiService _volumeService;
    @Inject
    private DataStoreManager _dataStoreMgr;
    @Inject
    private VpcVirtualNetworkApplianceManager _virtualNetAppliance;
    @Inject
    private DomainRouterDao _routerDao;
    @Inject
    private VMNetworkMapDao _vmNetworkMapDao;
    @Inject
    private IpAddressManager _ipAddrMgr;
    @Inject
    private NicExtraDhcpOptionDao _nicExtraDhcpOptionDao;
    @Inject
    private TemplateApiService _tmplService;
    @Inject
    private ConfigurationDao _configDao;
    @Inject
    private DpdkHelper dpdkHelper;
    @Inject
    private ResourceTagDao resourceTagDao;
    @Inject
    private TemplateDeployAsIsDetailsDao templateDeployAsIsDetailsDao;
    @Inject
    private UserVmDeployAsIsDetailsDao userVmDeployAsIsDetailsDao;
    @Inject
    private DataStoreProviderManager _dataStoreProviderMgr;
    @Inject
    private StorageManager storageManager;
    @Inject
    private ServiceOfferingJoinDao serviceOfferingJoinDao;
    @Inject
    private BackupDao backupDao;
    @Inject
    private BackupManager backupManager;
    @Inject
    private AnnotationDao annotationDao;
    @Inject
    protected CommandSetupHelper commandSetupHelper;
    @Autowired
    @Qualifier("networkHelper")
    protected NetworkHelper nwHelper;
    @Inject
    private StatsCollector statsCollector;

    private ScheduledExecutorService _executor = null;
    private ScheduledExecutorService _vmIpFetchExecutor = null;
    private int _expungeInterval;
    private int _expungeDelay;
    private boolean _dailyOrHourly = false;
    private int capacityReleaseInterval;
    private ExecutorService _vmIpFetchThreadExecutor;


    private String _instance;
    private boolean _instanceNameFlag;
    private int _scaleRetry;
    private Map<Long, VmAndCountDetails> vmIdCountMap = new ConcurrentHashMap<>();

    private static final int MAX_HTTP_GET_LENGTH = 2 * MAX_USER_DATA_LENGTH_BYTES;
    private static final int NUM_OF_2K_BLOCKS = 512;
    private static final int MAX_HTTP_POST_LENGTH = NUM_OF_2K_BLOCKS * MAX_USER_DATA_LENGTH_BYTES;

    @Inject
    private OrchestrationService _orchSrvc;

    @Inject
    private VolumeOrchestrationService volumeMgr;

    @Inject
    private ManagementService _mgr;

    private static final ConfigKey<Integer> VmIpFetchWaitInterval = new ConfigKey<Integer>("Advanced", Integer.class, "externaldhcp.vmip.retrieval.interval", "180",
            "Wait Interval (in seconds) for shared network vm dhcp ip addr fetch for next iteration ", true);

    private static final ConfigKey<Integer> VmIpFetchTrialMax = new ConfigKey<Integer>("Advanced", Integer.class, "externaldhcp.vmip.max.retry", "10",
            "The max number of retrieval times for shared entwork vm dhcp ip fetch, in case of failures", true);

    private static final ConfigKey<Integer> VmIpFetchThreadPoolMax = new ConfigKey<Integer>("Advanced", Integer.class, "externaldhcp.vmipFetch.threadPool.max", "10",
            "number of threads for fetching vms ip address", true);

    private static final ConfigKey<Integer> VmIpFetchTaskWorkers = new ConfigKey<Integer>("Advanced", Integer.class, "externaldhcp.vmipfetchtask.workers", "10",
            "number of worker threads for vm ip fetch task ", true);

    private static final ConfigKey<Boolean> AllowDeployVmIfGivenHostFails = new ConfigKey<Boolean>("Advanced", Boolean.class, "allow.deploy.vm.if.deploy.on.given.host.fails", "false",
            "allow vm to deploy on different host if vm fails to deploy on the given host ", true);

    private static final ConfigKey<Boolean> EnableAdditionalVmConfig = new ConfigKey<>("Advanced", Boolean.class,
            "enable.additional.vm.configuration", "false", "allow additional arbitrary configuration to vm", true, ConfigKey.Scope.Account);

    private static final ConfigKey<String> KvmAdditionalConfigAllowList = new ConfigKey<>("Advanced", String.class,
            "allow.additional.vm.configuration.list.kvm", "", "Comma separated list of allowed additional configuration options.", true);

    private static final ConfigKey<String> XenServerAdditionalConfigAllowList = new ConfigKey<>("Advanced", String.class,
            "allow.additional.vm.configuration.list.xenserver", "", "Comma separated list of allowed additional configuration options", true);

    private static final ConfigKey<String> VmwareAdditionalConfigAllowList = new ConfigKey<>("Advanced", String.class,
            "allow.additional.vm.configuration.list.vmware", "", "Comma separated list of allowed additional configuration options.", true);

    private static final ConfigKey<Boolean> VmDestroyForcestop = new ConfigKey<Boolean>("Advanced", Boolean.class, "vm.destroy.forcestop", "false",
            "On destroy, force-stop takes this value ", true);

    public static final List<HypervisorType> VM_STORAGE_MIGRATION_SUPPORTING_HYPERVISORS = new ArrayList<>(Arrays.asList(
            HypervisorType.KVM,
            HypervisorType.VMware,
            HypervisorType.XenServer,
            HypervisorType.Simulator
    ));

    @Override
    public UserVmVO getVirtualMachine(long vmId) {
        return _vmDao.findById(vmId);
    }

    @Override
    public List<? extends UserVm> getVirtualMachines(long hostId) {
        return _vmDao.listByHostId(hostId);
    }

    private void resourceLimitCheck(Account owner, Boolean displayVm, Long cpu, Long memory) throws ResourceAllocationException {
        _resourceLimitMgr.checkResourceLimit(owner, ResourceType.user_vm, displayVm);
        _resourceLimitMgr.checkResourceLimit(owner, ResourceType.cpu, displayVm, cpu);
        _resourceLimitMgr.checkResourceLimit(owner, ResourceType.memory, displayVm, memory);
    }

    protected void resourceCountIncrement(long accountId, Boolean displayVm, Long cpu, Long memory) {
        if (! VirtualMachineManager.ResourceCountRunningVMsonly.value()) {
            _resourceLimitMgr.incrementResourceCount(accountId, ResourceType.user_vm, displayVm);
            _resourceLimitMgr.incrementResourceCount(accountId, ResourceType.cpu, displayVm, cpu);
            _resourceLimitMgr.incrementResourceCount(accountId, ResourceType.memory, displayVm, memory);
        }
    }

    protected void resourceCountDecrement(long accountId, Boolean displayVm, Long cpu, Long memory) {
        if (! VirtualMachineManager.ResourceCountRunningVMsonly.value()) {
            _resourceLimitMgr.decrementResourceCount(accountId, ResourceType.user_vm, displayVm);
            _resourceLimitMgr.decrementResourceCount(accountId, ResourceType.cpu, displayVm, cpu);
            _resourceLimitMgr.decrementResourceCount(accountId, ResourceType.memory, displayVm, memory);
        }
    }

    public class VmAndCountDetails {
        long vmId;
        int  retrievalCount = VmIpFetchTrialMax.value();


        public VmAndCountDetails() {
        }

        public VmAndCountDetails (long vmId, int retrievalCount) {
            this.vmId = vmId;
            this.retrievalCount = retrievalCount;
        }

        public VmAndCountDetails (long vmId) {
            this.vmId = vmId;
        }

        public int getRetrievalCount() {
            return retrievalCount;
        }

        public void setRetrievalCount(int retrievalCount) {
            this.retrievalCount = retrievalCount;
        }

        public long getVmId() {
            return vmId;
        }

        public void setVmId(long vmId) {
            this.vmId = vmId;
        }

        public void decrementCount() {
            this.retrievalCount--;

        }
    }

    private class VmIpAddrFetchThread extends ManagedContextRunnable {


        long nicId;
        long vmId;
        String vmName;
        boolean isWindows;
        Long hostId;
        String networkCidr;

        public VmIpAddrFetchThread(long vmId, long nicId, String instanceName, boolean windows, Long hostId, String networkCidr) {
            this.vmId = vmId;
            this.nicId = nicId;
            this.vmName = instanceName;
            this.isWindows = windows;
            this.hostId = hostId;
            this.networkCidr = networkCidr;
        }

        @Override
        protected void runInContext() {
            GetVmIpAddressCommand cmd = new GetVmIpAddressCommand(vmName, networkCidr, isWindows);
            boolean decrementCount = true;

            try {
                s_logger.debug("Trying for vm "+ vmId +" nic Id "+nicId +" ip retrieval ...");
                Answer answer = _agentMgr.send(hostId, cmd);
                NicVO nic = _nicDao.findById(nicId);
                if (answer.getResult()) {
                    String vmIp = answer.getDetails();

                    if (NetUtils.isValidIp4(vmIp)) {
                        // set this vm ip addr in vm nic.
                        if (nic != null) {
                            nic.setIPv4Address(vmIp);
                            _nicDao.update(nicId, nic);
                            s_logger.debug("Vm "+ vmId +" IP "+vmIp +" got retrieved successfully");
                            vmIdCountMap.remove(nicId);
                            decrementCount = false;
                            ActionEventUtils.onActionEvent(User.UID_SYSTEM, Account.ACCOUNT_ID_SYSTEM,
                                    Domain.ROOT_DOMAIN, EventTypes.EVENT_NETWORK_EXTERNAL_DHCP_VM_IPFETCH,
                                    "VM " + vmId + " nic id " + nicId + " ip address " + vmIp + " got fetched successfully");
                        }
                    }
                } else {
                    //previously vm has ip and nic table has ip address. After vm restart or stop/start
                    //if vm doesnot get the ip then set the ip in nic table to null
                    if (nic.getIPv4Address() != null) {
                        nic.setIPv4Address(null);
                        _nicDao.update(nicId, nic);
                    }
                    if (answer.getDetails() != null) {
                        s_logger.debug("Failed to get vm ip for Vm "+ vmId + answer.getDetails());
                    }
                }
            } catch (OperationTimedoutException e) {
                s_logger.warn("Timed Out", e);
            } catch (AgentUnavailableException e) {
                s_logger.warn("Agent Unavailable ", e);
            } finally {
                if (decrementCount) {
                    VmAndCountDetails vmAndCount = vmIdCountMap.get(nicId);
                    vmAndCount.decrementCount();
                    s_logger.debug("Ip is not retrieved for VM " + vmId +" nic "+nicId + " ... decremented count to "+vmAndCount.getRetrievalCount());
                    vmIdCountMap.put(nicId, vmAndCount);
                }
            }
        }
    }

    private void addVmUefiBootOptionsToParams(Map<VirtualMachineProfile.Param, Object> params, String bootType, String bootMode) {
        if (s_logger.isTraceEnabled()) {
            s_logger.trace(String.format("Adding boot options (%s, %s, %s) into the param map for VM start as UEFI detail(%s=%s) found for the VM",
                    VirtualMachineProfile.Param.UefiFlag.getName(),
                    VirtualMachineProfile.Param.BootType.getName(),
                    VirtualMachineProfile.Param.BootMode.getName(),
                    bootType,
                    bootMode));
        }
        params.put(VirtualMachineProfile.Param.UefiFlag, "Yes");
        params.put(VirtualMachineProfile.Param.BootType, bootType);
        params.put(VirtualMachineProfile.Param.BootMode, bootMode);
    }

    @Override
    @ActionEvent(eventType = EventTypes.EVENT_VM_RESETPASSWORD, eventDescription = "resetting Vm password", async = true)
    public UserVm resetVMPassword(ResetVMPasswordCmd cmd, String password) throws ResourceUnavailableException, InsufficientCapacityException {
        Account caller = CallContext.current().getCallingAccount();
        Long vmId = cmd.getId();
        UserVmVO userVm = _vmDao.findById(cmd.getId());

        // Do parameters input validation
        if (userVm == null) {
            throw new InvalidParameterValueException("unable to find a virtual machine with id " + cmd.getId());
        }

        _vmDao.loadDetails(userVm);

        VMTemplateVO template = _templateDao.findByIdIncludingRemoved(userVm.getTemplateId());
        if (template == null || !template.isEnablePassword()) {
            throw new InvalidParameterValueException("Fail to reset password for the virtual machine, the template is not password enabled");
        }

        if (userVm.getState() == State.Error || userVm.getState() == State.Expunging) {
            s_logger.error("vm is not in the right state: " + vmId);
            throw new InvalidParameterValueException("Vm with id " + vmId + " is not in the right state");
        }

        if (userVm.getState() != State.Stopped) {
            s_logger.error("vm is not in the right state: " + vmId);
            throw new InvalidParameterValueException("Vm " + userVm + " should be stopped to do password reset");
        }

        _accountMgr.checkAccess(caller, null, true, userVm);

        boolean result = resetVMPasswordInternal(vmId, password);

        if (result) {
            userVm.setPassword(password);
        } else {
            throw new CloudRuntimeException("Failed to reset password for the virtual machine ");
        }

        return userVm;
    }

    private boolean resetVMPasswordInternal(Long vmId, String password) throws ResourceUnavailableException, InsufficientCapacityException {
        Long userId = CallContext.current().getCallingUserId();
        VMInstanceVO vmInstance = _vmDao.findById(vmId);

        if (password == null || password.equals("")) {
            return false;
        }

        VMTemplateVO template = _templateDao.findByIdIncludingRemoved(vmInstance.getTemplateId());
        if (template.isEnablePassword()) {
            Nic defaultNic = _networkModel.getDefaultNic(vmId);
            if (defaultNic == null) {
                s_logger.error("Unable to reset password for vm " + vmInstance + " as the instance doesn't have default nic");
                return false;
            }

            Network defaultNetwork = _networkDao.findById(defaultNic.getNetworkId());
            NicProfile defaultNicProfile = new NicProfile(defaultNic, defaultNetwork, null, null, null, _networkModel.isSecurityGroupSupportedInNetwork(defaultNetwork),
                    _networkModel.getNetworkTag(template.getHypervisorType(), defaultNetwork));
            VirtualMachineProfile vmProfile = new VirtualMachineProfileImpl(vmInstance);
            vmProfile.setParameter(VirtualMachineProfile.Param.VmPassword, password);

            UserDataServiceProvider element = _networkMgr.getPasswordResetProvider(defaultNetwork);
            if (element == null) {
                throw new CloudRuntimeException("Can't find network element for " + Service.UserData.getName() + " provider needed for password reset");
            }

            boolean result = element.savePassword(defaultNetwork, defaultNicProfile, vmProfile);

            // Need to reboot the virtual machine so that the password gets
            // redownloaded from the DomR, and reset on the VM
            if (!result) {
                s_logger.debug("Failed to reset password for the virtual machine; no need to reboot the vm");
                return false;
            } else {
                final UserVmVO userVm = _vmDao.findById(vmId);
                _vmDao.loadDetails(userVm);
                // update the password in vm_details table too
                // Check if an SSH key pair was selected for the instance and if so
                // use it to encrypt & save the vm password
                encryptAndStorePassword(userVm, password);

                if (vmInstance.getState() == State.Stopped) {
                    s_logger.debug("Vm " + vmInstance + " is stopped, not rebooting it as a part of password reset");
                    return true;
                }

                if (rebootVirtualMachine(userId, vmId, false, false) == null) {
                    s_logger.warn("Failed to reboot the vm " + vmInstance);
                    return false;
                } else {
                    s_logger.debug("Vm " + vmInstance + " is rebooted successfully as a part of password reset");
                    return true;
                }
            }
        } else {
            if (s_logger.isDebugEnabled()) {
                s_logger.debug("Reset password called for a vm that is not using a password enabled template");
            }
            return false;
        }
    }

    @Override
    @ActionEvent(eventType = EventTypes.EVENT_VM_RESETSSHKEY, eventDescription = "resetting Vm SSHKey", async = true)
    public UserVm resetVMSSHKey(ResetVMSSHKeyCmd cmd) throws ResourceUnavailableException, InsufficientCapacityException {

        Account caller = CallContext.current().getCallingAccount();
        Account owner = _accountMgr.finalizeOwner(caller, cmd.getAccountName(), cmd.getDomainId(), cmd.getProjectId());
        Long vmId = cmd.getId();
        UserVmVO userVm = _vmDao.findById(cmd.getId());

        if (userVm == null) {
            throw new InvalidParameterValueException("unable to find a virtual machine by id" + cmd.getId());
        }

        VMTemplateVO template = _templateDao.findByIdIncludingRemoved(userVm.getTemplateId());

        // Do parameters input validation

        if (userVm.getState() == State.Error || userVm.getState() == State.Expunging) {
            s_logger.error("vm is not in the right state: " + vmId);
            throw new InvalidParameterValueException("Vm with specified id is not in the right state");
        }
        if (userVm.getState() != State.Stopped) {
            s_logger.error("vm is not in the right state: " + vmId);
            throw new InvalidParameterValueException("Vm " + userVm + " should be stopped to do SSH Key reset");
        }

        if (cmd.getNames() == null || cmd.getNames().isEmpty()) {
            throw new InvalidParameterValueException("'keypair' or 'keyparis' must be specified");
        }

        String keypairnames = "";
        String sshPublicKeys = "";
        List<SSHKeyPairVO> pairs = new ArrayList<>();

        pairs = _sshKeyPairDao.findByNames(owner.getAccountId(), owner.getDomainId(), cmd.getNames());
        if (pairs == null || pairs.size() != cmd.getNames().size()) {
            throw new InvalidParameterValueException("Not all specified keyparis exist");
        }
        sshPublicKeys = pairs.stream().map(p -> p.getPublicKey()).collect(Collectors.joining("\n"));
        keypairnames = String.join(",", cmd.getNames());

        _accountMgr.checkAccess(caller, null, true, userVm);

        boolean result = resetVMSSHKeyInternal(vmId, sshPublicKeys, keypairnames);

        UserVmVO vm = _vmDao.findById(vmId);
        _vmDao.loadDetails(vm);
        if (!result) {
            throw new CloudRuntimeException("Failed to reset SSH Key for the virtual machine ");
        }

        removeEncryptedPasswordFromUserVmVoDetails(vmId);

        _vmDao.loadDetails(userVm);
        return userVm;
    }

    protected void removeEncryptedPasswordFromUserVmVoDetails(long vmId) {
        userVmDetailsDao.removeDetail(vmId, VmDetailConstants.ENCRYPTED_PASSWORD);
    }

    private boolean resetVMSSHKeyInternal(Long vmId, String sshPublicKeys, String keypairnames) throws ResourceUnavailableException, InsufficientCapacityException {
        Long userId = CallContext.current().getCallingUserId();
        VMInstanceVO vmInstance = _vmDao.findById(vmId);

        VMTemplateVO template = _templateDao.findByIdIncludingRemoved(vmInstance.getTemplateId());
        Nic defaultNic = _networkModel.getDefaultNic(vmId);
        if (defaultNic == null) {
            s_logger.error("Unable to reset SSH Key for vm " + vmInstance + " as the instance doesn't have default nic");
            return false;
        }

        Network defaultNetwork = _networkDao.findById(defaultNic.getNetworkId());
        NicProfile defaultNicProfile = new NicProfile(defaultNic, defaultNetwork, null, null, null, _networkModel.isSecurityGroupSupportedInNetwork(defaultNetwork),
                _networkModel.getNetworkTag(template.getHypervisorType(), defaultNetwork));

        VirtualMachineProfile vmProfile = new VirtualMachineProfileImpl(vmInstance);

        UserDataServiceProvider element = _networkMgr.getSSHKeyResetProvider(defaultNetwork);
        if (element == null) {
            throw new CloudRuntimeException("Can't find network element for " + Service.UserData.getName() + " provider needed for SSH Key reset");
        }
        boolean result = element.saveSSHKey(defaultNetwork, defaultNicProfile, vmProfile, sshPublicKeys);
        // Need to reboot the virtual machine so that the password gets redownloaded from the DomR, and reset on the VM
        if (!result) {
            s_logger.debug("Failed to reset SSH Key for the virtual machine; no need to reboot the vm");
            return false;
        } else {
            final UserVmVO userVm = _vmDao.findById(vmId);
            _vmDao.loadDetails(userVm);
            userVm.setDetail(VmDetailConstants.SSH_PUBLIC_KEY, sshPublicKeys);
            userVm.setDetail(VmDetailConstants.SSH_KEY_PAIR_NAMES, keypairnames);
            _vmDao.saveDetails(userVm);

            if (vmInstance.getState() == State.Stopped) {
                s_logger.debug("Vm " + vmInstance + " is stopped, not rebooting it as a part of SSH Key reset");
                return true;
            }
            if (rebootVirtualMachine(userId, vmId, false, false) == null) {
                s_logger.warn("Failed to reboot the vm " + vmInstance);
                return false;
            } else {
                s_logger.debug("Vm " + vmInstance + " is rebooted successfully as a part of SSH Key reset");
                return true;
            }
        }
    }

    @Override
    public boolean stopVirtualMachine(long userId, long vmId) {
        boolean status = false;
        if (s_logger.isDebugEnabled()) {
            s_logger.debug("Stopping vm=" + vmId);
        }
        UserVmVO vm = _vmDao.findById(vmId);
        if (vm == null || vm.getRemoved() != null) {
            if (s_logger.isDebugEnabled()) {
                s_logger.debug("VM is either removed or deleted.");
            }
            return true;
        }

        _userDao.findById(userId);
        try {
            VirtualMachineEntity vmEntity = _orchSrvc.getVirtualMachine(vm.getUuid());
            status = vmEntity.stop(Long.toString(userId));
        } catch (ResourceUnavailableException e) {
            s_logger.debug("Unable to stop due to ", e);
            status = false;
        } catch (CloudException e) {
            throw new CloudRuntimeException("Unable to contact the agent to stop the virtual machine " + vm, e);
        }
        return status;
    }

    private UserVm rebootVirtualMachine(long userId, long vmId, boolean enterSetup, boolean forced) throws InsufficientCapacityException, ResourceUnavailableException {
        UserVmVO vm = _vmDao.findById(vmId);

        if (s_logger.isTraceEnabled()) {
            s_logger.trace(String.format("reboot %s with enterSetup set to %s", vm.getInstanceName(), Boolean.toString(enterSetup)));
        }

        if (vm == null || vm.getState() == State.Destroyed || vm.getState() == State.Expunging || vm.getRemoved() != null) {
            s_logger.warn("Vm id=" + vmId + " doesn't exist");
            return null;
        }

        if (vm.getState() == State.Running && vm.getHostId() != null) {
            collectVmDiskAndNetworkStatistics(vm, State.Running);

            if (forced) {
                Host vmOnHost = _hostDao.findById(vm.getHostId());
                if (vmOnHost == null || vmOnHost.getResourceState() != ResourceState.Enabled || vmOnHost.getStatus() != Status.Up ) {
                    throw new CloudRuntimeException("Unable to force reboot the VM as the host: " + vm.getHostId() + " is not in the right state");
                }
                return forceRebootVirtualMachine(vmId, vm.getHostId(), enterSetup);
            }

            DataCenterVO dc = _dcDao.findById(vm.getDataCenterId());
            try {
                if (dc.getNetworkType() == DataCenter.NetworkType.Advanced) {
                    //List all networks of vm
                    List<Long> vmNetworks = _vmNetworkMapDao.getNetworks(vmId);
                    List<DomainRouterVO> routers = new ArrayList<DomainRouterVO>();
                    //List the stopped routers
                    for(long vmNetworkId : vmNetworks) {
                        List<DomainRouterVO> router = _routerDao.listStopped(vmNetworkId);
                        routers.addAll(router);
                    }
                    //A vm may not have many nics attached and even fewer routers might be stopped (only in exceptional cases)
                    //Safe to start the stopped router serially, this is consistent with the way how multiple networks are added to vm during deploy
                    //and routers are started serially ,may revisit to make this process parallel
                    for(DomainRouterVO routerToStart : routers) {
                        s_logger.warn("Trying to start router " + routerToStart.getInstanceName() + " as part of vm: " + vm.getInstanceName() + " reboot");
                        _virtualNetAppliance.startRouter(routerToStart.getId(),true);
                    }
                }
            } catch (ConcurrentOperationException e) {
                throw new CloudRuntimeException("Concurrent operations on starting router. " + e);
            } catch (Exception ex){
                throw new CloudRuntimeException("Router start failed due to" + ex);
            } finally {
                if (s_logger.isInfoEnabled()) {
                    s_logger.info(String.format("Rebooting vm %s%s.", vm.getInstanceName(), enterSetup? " entering hardware setup menu" : " as is"));
                }
                Map<VirtualMachineProfile.Param,Object> params = null;
                if (enterSetup) {
                    params = new HashMap();
                    params.put(VirtualMachineProfile.Param.BootIntoSetup, Boolean.TRUE);
                    if (s_logger.isTraceEnabled()) {
                        s_logger.trace(String.format("Adding %s to paramlist", VirtualMachineProfile.Param.BootIntoSetup));
                    }
                }
                _itMgr.reboot(vm.getUuid(), params);
            }
            return _vmDao.findById(vmId);
        } else {
            s_logger.error("Vm id=" + vmId + " is not in Running state, failed to reboot");
            return null;
        }
    }

    private UserVm forceRebootVirtualMachine(long vmId, long hostId, boolean enterSetup) {
        try {
            if (stopVirtualMachine(vmId, false) != null) {
                Map<VirtualMachineProfile.Param,Object> params = null;
                if (enterSetup) {
                    params = new HashMap();
                    params.put(VirtualMachineProfile.Param.BootIntoSetup, Boolean.TRUE);
                }
                return startVirtualMachine(vmId, null, null, hostId, params, null, false).first();
            }
        } catch (ResourceUnavailableException e) {
            throw new CloudRuntimeException("Unable to reboot the VM: " + vmId, e);
        } catch (CloudException e) {
            throw new CloudRuntimeException("Unable to reboot the VM: " + vmId, e);
        }
        return null;
    }

    @Override
    @ActionEvent(eventType = EventTypes.EVENT_VM_UPGRADE, eventDescription = "upgrading Vm")
    /*
     * TODO: cleanup eventually - Refactored API call
     */
    // This method will be deprecated as we use ScaleVMCmd for both stopped VMs and running VMs
    public UserVm upgradeVirtualMachine(UpgradeVMCmd cmd) throws ResourceAllocationException {
        Long vmId = cmd.getId();
        Long svcOffId = cmd.getServiceOfferingId();
        Account caller = CallContext.current().getCallingAccount();

        // Verify input parameters
        //UserVmVO vmInstance = _vmDao.findById(vmId);
        VMInstanceVO vmInstance = _vmInstanceDao.findById(vmId);
        if (vmInstance == null) {
            throw new InvalidParameterValueException("unable to find a virtual machine with id " + vmId);
        } else if (!(vmInstance.getState().equals(State.Stopped))) {
            throw new InvalidParameterValueException("Unable to upgrade virtual machine " + vmInstance.toString() + " " + " in state " + vmInstance.getState()
            + "; make sure the virtual machine is stopped");
        }

        _accountMgr.checkAccess(caller, null, true, vmInstance);

        upgradeStoppedVirtualMachine(vmId, svcOffId, cmd.getDetails());

        // Generate usage event for VM upgrade
        UserVmVO userVm = _vmDao.findById(vmId);
        generateUsageEvent( userVm, userVm.isDisplayVm(), EventTypes.EVENT_VM_UPGRADE);

        return userVm;
    }

    private void validateOfferingMaxResource(ServiceOfferingVO offering) {
        Integer maxCPUCores = ConfigurationManagerImpl.VM_SERVICE_OFFERING_MAX_CPU_CORES.value() == 0 ? Integer.MAX_VALUE: ConfigurationManagerImpl.VM_SERVICE_OFFERING_MAX_CPU_CORES.value();
        if (offering.getCpu() > maxCPUCores) {
            throw new InvalidParameterValueException("Invalid cpu cores value, please choose another service offering with cpu cores between 1 and " + maxCPUCores);
        }
        Integer maxRAMSize = ConfigurationManagerImpl.VM_SERVICE_OFFERING_MAX_RAM_SIZE.value() == 0 ? Integer.MAX_VALUE: ConfigurationManagerImpl.VM_SERVICE_OFFERING_MAX_RAM_SIZE.value();
        if (offering.getRamSize() > maxRAMSize) {
            throw new InvalidParameterValueException("Invalid memory value, please choose another service offering with memory between 32 and " + maxRAMSize + " MB");
        }
    }

    @Override
    public void validateCustomParameters(ServiceOfferingVO serviceOffering, Map<String, String> customParameters) {
        //TODO need to validate custom cpu, and memory against min/max CPU/Memory ranges from service_offering_details table
        if (customParameters.size() != 0) {
            Map<String, String> offeringDetails = serviceOfferingDetailsDao.listDetailsKeyPairs(serviceOffering.getId());
            if (serviceOffering.getCpu() == null) {
                int minCPU = NumbersUtil.parseInt(offeringDetails.get(ApiConstants.MIN_CPU_NUMBER), 1);
                int maxCPU = NumbersUtil.parseInt(offeringDetails.get(ApiConstants.MAX_CPU_NUMBER), Integer.MAX_VALUE);
                int cpuNumber = NumbersUtil.parseInt(customParameters.get(UsageEventVO.DynamicParameters.cpuNumber.name()), -1);
                Integer maxCPUCores = ConfigurationManagerImpl.VM_SERVICE_OFFERING_MAX_CPU_CORES.value() == 0 ? Integer.MAX_VALUE: ConfigurationManagerImpl.VM_SERVICE_OFFERING_MAX_CPU_CORES.value();
                if (cpuNumber < minCPU || cpuNumber > maxCPU || cpuNumber > maxCPUCores) {
                    throw new InvalidParameterValueException(String.format("Invalid cpu cores value, specify a value between %d and %d", minCPU, Math.min(maxCPUCores, maxCPU)));
                }
            } else if (customParameters.containsKey(UsageEventVO.DynamicParameters.cpuNumber.name())) {
                throw new InvalidParameterValueException("The cpu cores of this offering id:" + serviceOffering.getUuid()
                + " is not customizable. This is predefined in the template.");
            }

            if (serviceOffering.getSpeed() == null) {
                String cpuSpeed = customParameters.get(UsageEventVO.DynamicParameters.cpuSpeed.name());
                if ((cpuSpeed == null) || (NumbersUtil.parseInt(cpuSpeed, -1) <= 0)) {
                    throw new InvalidParameterValueException("Invalid cpu speed value, specify a value between 1 and " + Integer.MAX_VALUE);
                }
            } else if (!serviceOffering.isCustomCpuSpeedSupported() && customParameters.containsKey(UsageEventVO.DynamicParameters.cpuSpeed.name())) {
                throw new InvalidParameterValueException("The cpu speed of this offering id:" + serviceOffering.getUuid()
                + " is not customizable. This is predefined in the template.");
            }

            if (serviceOffering.getRamSize() == null) {
                int minMemory = NumbersUtil.parseInt(offeringDetails.get(ApiConstants.MIN_MEMORY), 32);
                int maxMemory = NumbersUtil.parseInt(offeringDetails.get(ApiConstants.MAX_MEMORY), Integer.MAX_VALUE);
                int memory = NumbersUtil.parseInt(customParameters.get(UsageEventVO.DynamicParameters.memory.name()), -1);
                Integer maxRAMSize = ConfigurationManagerImpl.VM_SERVICE_OFFERING_MAX_RAM_SIZE.value() == 0 ? Integer.MAX_VALUE: ConfigurationManagerImpl.VM_SERVICE_OFFERING_MAX_RAM_SIZE.value();
                if (memory < minMemory || memory > maxMemory || memory > maxRAMSize) {
                    throw new InvalidParameterValueException(String.format("Invalid memory value, specify a value between %d and %d", minMemory, Math.min(maxRAMSize, maxMemory)));
                }
            } else if (customParameters.containsKey(UsageEventVO.DynamicParameters.memory.name())) {
                throw new InvalidParameterValueException("The memory of this offering id:" + serviceOffering.getUuid() + " is not customizable. This is predefined in the template.");
            }
        } else {
            throw new InvalidParameterValueException("Need to specify custom parameter values cpu, cpu speed and memory when using custom offering");
        }
    }

    private UserVm upgradeStoppedVirtualMachine(Long vmId, Long svcOffId, Map<String, String> customParameters) throws ResourceAllocationException {

        VMInstanceVO vmInstance = _vmInstanceDao.findById(vmId);
        // Check resource limits for CPU and Memory.
        ServiceOfferingVO newServiceOffering = _offeringDao.findById(svcOffId);
        if (newServiceOffering.getState() == ServiceOffering.State.Inactive) {
            throw new InvalidParameterValueException(String.format("Unable to upgrade virtual machine %s with an inactive service offering %s", vmInstance.getUuid(), newServiceOffering.getUuid()));
        }
        if (newServiceOffering.isDynamic()) {
            newServiceOffering.setDynamicFlag(true);
            validateCustomParameters(newServiceOffering, customParameters);
            newServiceOffering = _offeringDao.getComputeOffering(newServiceOffering, customParameters);
        } else {
            validateOfferingMaxResource(newServiceOffering);
        }
        ServiceOfferingVO currentServiceOffering = _offeringDao.findByIdIncludingRemoved(vmInstance.getId(), vmInstance.getServiceOfferingId());

        validateDiskOfferingChecks(currentServiceOffering, newServiceOffering);

        int newCpu = newServiceOffering.getCpu();
        int newMemory = newServiceOffering.getRamSize();
        int currentCpu = currentServiceOffering.getCpu();
        int currentMemory = currentServiceOffering.getRamSize();

        Account owner = _accountMgr.getActiveAccountById(vmInstance.getAccountId());
        if (! VirtualMachineManager.ResourceCountRunningVMsonly.value()) {
            if (newCpu > currentCpu) {
                _resourceLimitMgr.checkResourceLimit(owner, ResourceType.cpu, newCpu - currentCpu);
            }
            if (newMemory > currentMemory) {
                _resourceLimitMgr.checkResourceLimit(owner, ResourceType.memory, newMemory - currentMemory);
            }
        }

        // Check that the specified service offering ID is valid
        _itMgr.checkIfCanUpgrade(vmInstance, newServiceOffering);

        // Check if the new service offering can be applied to vm instance
        _accountMgr.checkAccess(owner, newServiceOffering, _dcDao.findById(vmInstance.getDataCenterId()));

        // resize and migrate the root volume if required
        DiskOfferingVO newDiskOffering = _diskOfferingDao.findById(newServiceOffering.getDiskOfferingId());
        changeDiskOfferingForRootVolume(vmId, newDiskOffering, customParameters);

        _itMgr.upgradeVmDb(vmId, newServiceOffering, currentServiceOffering);

        // Increment or decrement CPU and Memory count accordingly.
        if (! VirtualMachineManager.ResourceCountRunningVMsonly.value()) {
            if (newCpu > currentCpu) {
                _resourceLimitMgr.incrementResourceCount(owner.getAccountId(), ResourceType.cpu, new Long(newCpu - currentCpu));
            } else if (currentCpu > newCpu) {
                _resourceLimitMgr.decrementResourceCount(owner.getAccountId(), ResourceType.cpu, new Long(currentCpu - newCpu));
            }
            if (newMemory > currentMemory) {
                _resourceLimitMgr.incrementResourceCount(owner.getAccountId(), ResourceType.memory, new Long(newMemory - currentMemory));
            } else if (currentMemory > newMemory) {
                _resourceLimitMgr.decrementResourceCount(owner.getAccountId(), ResourceType.memory, new Long(currentMemory - newMemory));
            }
        }

        return _vmDao.findById(vmInstance.getId());

    }

    /**
     * Prepares the Resize Volume Command and verifies if the disk offering from the new service offering can be resized.
     * <br>
     * If the Service Offering was configured with a root disk size (size > 0) then it can only resize to an offering with a larger disk
     * or to an offering with a root size of zero, which is the default behavior.
     */
    protected ResizeVolumeCmd prepareResizeVolumeCmd(VolumeVO rootVolume, DiskOfferingVO currentRootDiskOffering, DiskOfferingVO newRootDiskOffering) {
        if (rootVolume == null) {
            throw new InvalidParameterValueException("Could not find Root volume for the VM while preparing the Resize Volume Command.");
        }
        if (currentRootDiskOffering == null) {
            throw new InvalidParameterValueException("Could not find Disk Offering matching the provided current Root Offering ID.");
        }
        if (newRootDiskOffering == null) {
            throw new InvalidParameterValueException("Could not find Disk Offering matching the provided Offering ID for resizing Root volume.");
        }

        ResizeVolumeCmd resizeVolumeCmd = new ResizeVolumeCmd(rootVolume.getId(), newRootDiskOffering.getMinIops(), newRootDiskOffering.getMaxIops());

        long newNewOfferingRootSizeInBytes = newRootDiskOffering.getDiskSize();
        long newNewOfferingRootSizeInGiB = newNewOfferingRootSizeInBytes / GiB_TO_BYTES;
        long currentRootDiskOfferingGiB = currentRootDiskOffering.getDiskSize() / GiB_TO_BYTES;
        if (newNewOfferingRootSizeInBytes > currentRootDiskOffering.getDiskSize()) {
            resizeVolumeCmd = new ResizeVolumeCmd(rootVolume.getId(), newRootDiskOffering.getMinIops(), newRootDiskOffering.getMaxIops(), newRootDiskOffering.getId());
            s_logger.debug(String.format("Preparing command to resize VM Root disk from %d GB to %d GB; current offering: %s, new offering: %s.", currentRootDiskOfferingGiB,
                    newNewOfferingRootSizeInGiB, currentRootDiskOffering.getName(), newRootDiskOffering.getName()));
        } else if (newNewOfferingRootSizeInBytes > 0l && newNewOfferingRootSizeInBytes < currentRootDiskOffering.getDiskSize()) {
            throw new InvalidParameterValueException(String.format(
                    "Failed to resize Root volume. The new Service Offering [id: %d, name: %s] has a smaller disk size [%d GB] than the current disk [%d GB].",
                    newRootDiskOffering.getId(), newRootDiskOffering.getName(), newNewOfferingRootSizeInGiB, currentRootDiskOfferingGiB));
        }
        return resizeVolumeCmd;
    }

    @Override
    @ActionEvent(eventType = EventTypes.EVENT_NIC_CREATE, eventDescription = "Creating Nic", async = true)
    public UserVm addNicToVirtualMachine(AddNicToVMCmd cmd) throws InvalidParameterValueException, PermissionDeniedException, CloudRuntimeException {
        Long vmId = cmd.getVmId();
        Long networkId = cmd.getNetworkId();
        String ipAddress = cmd.getIpAddress();
        String macAddress = cmd.getMacAddress();
        Account caller = CallContext.current().getCallingAccount();

        UserVmVO vmInstance = _vmDao.findById(vmId);
        if (vmInstance == null) {
            throw new InvalidParameterValueException("unable to find a virtual machine with id " + vmId);
        }

        // Check that Vm does not have VM Snapshots
        if (_vmSnapshotDao.findByVm(vmId).size() > 0) {
            throw new InvalidParameterValueException("NIC cannot be added to VM with VM Snapshots");
        }

        NetworkVO network = _networkDao.findById(networkId);
        if (network == null) {
            throw new InvalidParameterValueException("unable to find a network with id " + networkId);
        }

        Account vmOwner = _accountMgr.getAccount(vmInstance.getAccountId());
        _networkModel.checkNetworkPermissions(vmOwner, network);

        checkIfNetExistsForVM(vmInstance, network);

        macAddress = validateOrReplaceMacAddress(macAddress, network.getId());

        if(_nicDao.findByNetworkIdAndMacAddress(networkId, macAddress) != null) {
            throw new CloudRuntimeException("A NIC with this MAC address exists for network: " + network.getUuid());
        }

        NicProfile profile = new NicProfile(ipAddress, null, macAddress);
        if (ipAddress != null) {
            if (!(NetUtils.isValidIp4(ipAddress) || NetUtils.isValidIp6(ipAddress))) {
                throw new InvalidParameterValueException("Invalid format for IP address parameter: " + ipAddress);
            }
        }

        // Perform permission check on VM
        _accountMgr.checkAccess(caller, null, true, vmInstance);

        // Verify that zone is not Basic
        DataCenterVO dc = _dcDao.findById(vmInstance.getDataCenterId());
        if (dc.getNetworkType() == DataCenter.NetworkType.Basic) {
            throw new CloudRuntimeException("Zone " + vmInstance.getDataCenterId() + ", has a NetworkType of Basic. Can't add a new NIC to a VM on a Basic Network");
        }

        //ensure network belongs in zone
        if (network.getDataCenterId() != vmInstance.getDataCenterId()) {
            throw new CloudRuntimeException(vmInstance + " is in zone:" + vmInstance.getDataCenterId() + " but " + network + " is in zone:" + network.getDataCenterId());
        }

        if(_networkModel.getNicInNetwork(vmInstance.getId(),network.getId()) != null){
            s_logger.debug("VM " + vmInstance.getHostName() + " already in network " + network.getName() + " going to add another NIC");
        } else {
            //* get all vms hostNames in the network
            List<String> hostNames = _vmInstanceDao.listDistinctHostNames(network.getId());
            //* verify that there are no duplicates
            if (hostNames.contains(vmInstance.getHostName())) {
                throw new CloudRuntimeException("Network " + network.getName() + " already has a vm with host name: " + vmInstance.getHostName());
            }
        }

        NicProfile guestNic = null;
        boolean cleanUp = true;

        try {
            guestNic = _itMgr.addVmToNetwork(vmInstance, network, profile);
            saveExtraDhcpOptions(guestNic.getId(), cmd.getDhcpOptionsMap());
            _networkMgr.configureExtraDhcpOptions(network, guestNic.getId(), cmd.getDhcpOptionsMap());
            cleanUp = false;
        } catch (ResourceUnavailableException e) {
            throw new CloudRuntimeException("Unable to add NIC to " + vmInstance + ": " + e);
        } catch (InsufficientCapacityException e) {
            throw new CloudRuntimeException("Insufficient capacity when adding NIC to " + vmInstance + ": " + e);
        } catch (ConcurrentOperationException e) {
            throw new CloudRuntimeException("Concurrent operations on adding NIC to " + vmInstance + ": " + e);
        } finally {
            if(cleanUp) {
                try {
                    _itMgr.removeVmFromNetwork(vmInstance, network, null);
                } catch (ResourceUnavailableException e) {
                    throw new CloudRuntimeException("Error while cleaning up NIC " + e);
                }
            }
        }
        CallContext.current().putContextParameter(Nic.class, guestNic.getUuid());
        s_logger.debug(String.format("Successful addition of %s from %s through %s", network, vmInstance, guestNic));
        return _vmDao.findById(vmInstance.getId());
    }

    /**
     * duplicated in {@see VirtualMachineManagerImpl} for a {@see VMInstanceVO}
     */
    private void checkIfNetExistsForVM(VirtualMachine virtualMachine, Network network) {
        List<NicVO> allNics = _nicDao.listByVmId(virtualMachine.getId());
        for (NicVO nic : allNics) {
            if (nic.getNetworkId() == network.getId()) {
                throw new CloudRuntimeException("A NIC already exists for VM:" + virtualMachine.getInstanceName() + " in network: " + network.getUuid());
            }
        }
    }

    /**
     * If the given MAC address is invalid it replaces the given MAC with the next available MAC address
     */
    protected String validateOrReplaceMacAddress(String macAddress, long networkId) {
        if (!NetUtils.isValidMac(macAddress)) {
            try {
                macAddress = _networkModel.getNextAvailableMacAddressInNetwork(networkId);
            } catch (InsufficientAddressCapacityException e) {
                throw new CloudRuntimeException(String.format("A MAC address cannot be generated for this NIC in the network [id=%s] ", networkId));
            }
        }
        return macAddress;
    }

    private void saveExtraDhcpOptions(long nicId, Map<Integer, String> dhcpOptions) {
        List<NicExtraDhcpOptionVO> nicExtraDhcpOptionVOList = dhcpOptions
                .entrySet()
                .stream()
                .map(entry -> new NicExtraDhcpOptionVO(nicId, entry.getKey(), entry.getValue()))
                .collect(Collectors.toList());

        _nicExtraDhcpOptionDao.saveExtraDhcpOptions(nicExtraDhcpOptionVOList);
    }

    @Override
    @ActionEvent(eventType = EventTypes.EVENT_NIC_DELETE, eventDescription = "Removing Nic", async = true)
    public UserVm removeNicFromVirtualMachine(RemoveNicFromVMCmd cmd) throws InvalidParameterValueException, PermissionDeniedException, CloudRuntimeException {
        Long vmId = cmd.getVmId();
        Long nicId = cmd.getNicId();
        Account caller = CallContext.current().getCallingAccount();

        UserVmVO vmInstance = _vmDao.findById(vmId);
        if (vmInstance == null) {
            throw new InvalidParameterValueException("Unable to find a virtual machine with id " + vmId);
        }

        // Check that Vm does not have VM Snapshots
        if (_vmSnapshotDao.findByVm(vmId).size() > 0) {
            throw new InvalidParameterValueException("NIC cannot be removed from VM with VM Snapshots");
        }

        NicVO nic = _nicDao.findById(nicId);
        if (nic == null) {
            throw new InvalidParameterValueException("Unable to find a nic with id " + nicId);
        }

        NetworkVO network = _networkDao.findById(nic.getNetworkId());
        if (network == null) {
            throw new InvalidParameterValueException("Unable to find a network with id " + nic.getNetworkId());
        }

        // Perform permission check on VM
        _accountMgr.checkAccess(caller, null, true, vmInstance);

        // Verify that zone is not Basic
        DataCenterVO dc = _dcDao.findById(vmInstance.getDataCenterId());
        if (dc.getNetworkType() == DataCenter.NetworkType.Basic) {
            throw new InvalidParameterValueException("Zone " + vmInstance.getDataCenterId() + ", has a NetworkType of Basic. Can't remove a NIC from a VM on a Basic Network");
        }

        // check to see if nic is attached to VM
        if (nic.getInstanceId() != vmId) {
            throw new InvalidParameterValueException(nic + " is not a nic on " + vmInstance);
        }

        // don't delete default NIC on a user VM
        if (nic.isDefaultNic() && vmInstance.getType() == VirtualMachine.Type.User) {
            throw new InvalidParameterValueException("Unable to remove nic from " + vmInstance + " in " + network + ", nic is default.");
        }

        // if specified nic is associated with PF/LB/Static NAT
        if (_rulesMgr.listAssociatedRulesForGuestNic(nic).size() > 0) {
            throw new InvalidParameterValueException("Unable to remove nic from " + vmInstance + " in " + network + ", nic has associated Port forwarding or Load balancer or Static NAT rules.");
        }

        boolean nicremoved = false;
        try {
            nicremoved = _itMgr.removeNicFromVm(vmInstance, nic);
        } catch (ResourceUnavailableException e) {
            throw new CloudRuntimeException("Unable to remove " + network + " from " + vmInstance + ": " + e);

        } catch (ConcurrentOperationException e) {
            throw new CloudRuntimeException("Concurrent operations on removing " + network + " from " + vmInstance + ": " + e);
        }

        if (!nicremoved) {
            throw new CloudRuntimeException("Unable to remove " + network + " from " + vmInstance);
        }

        s_logger.debug("Successful removal of " + network + " from " + vmInstance);
        return _vmDao.findById(vmInstance.getId());
    }

    @Override
    @ActionEvent(eventType = EventTypes.EVENT_NIC_UPDATE, eventDescription = "Creating Nic", async = true)
    public UserVm updateDefaultNicForVirtualMachine(UpdateDefaultNicForVMCmd cmd) throws InvalidParameterValueException, CloudRuntimeException {
        Long vmId = cmd.getVmId();
        Long nicId = cmd.getNicId();
        Account caller = CallContext.current().getCallingAccount();

        UserVmVO vmInstance = _vmDao.findById(vmId);
        if (vmInstance == null) {
            throw new InvalidParameterValueException("unable to find a virtual machine with id " + vmId);
        }

        // Check that Vm does not have VM Snapshots
        if (_vmSnapshotDao.findByVm(vmId).size() > 0) {
            throw new InvalidParameterValueException("NIC cannot be updated for VM with VM Snapshots");
        }

        NicVO nic = _nicDao.findById(nicId);
        if (nic == null) {
            throw new InvalidParameterValueException("unable to find a nic with id " + nicId);
        }
        NetworkVO network = _networkDao.findById(nic.getNetworkId());
        if (network == null) {
            throw new InvalidParameterValueException("unable to find a network with id " + nic.getNetworkId());
        }

        // Perform permission check on VM
        _accountMgr.checkAccess(caller, null, true, vmInstance);

        // Verify that zone is not Basic
        DataCenterVO dc = _dcDao.findById(vmInstance.getDataCenterId());
        if (dc.getNetworkType() == DataCenter.NetworkType.Basic) {
            throw new CloudRuntimeException("Zone " + vmInstance.getDataCenterId() + ", has a NetworkType of Basic. Can't change default NIC on a Basic Network");
        }

        // no need to check permissions for network, we'll enumerate the ones they already have access to
        Network existingdefaultnet = _networkModel.getDefaultNetworkForVm(vmId);

        //check to see if nic is attached to VM
        if (nic.getInstanceId() != vmId) {
            throw new InvalidParameterValueException(nic + " is not a nic on  " + vmInstance);
        }
        // if current default equals chosen new default, Throw an exception
        if (nic.isDefaultNic()) {
            throw new CloudRuntimeException("refusing to set default nic because chosen nic is already the default");
        }

        //make sure the VM is Running or Stopped
        if ((vmInstance.getState() != State.Running) && (vmInstance.getState() != State.Stopped)) {
            throw new CloudRuntimeException("refusing to set default " + vmInstance + " is not Running or Stopped");
        }

        NicProfile existing = null;
        List<NicProfile> nicProfiles = _networkMgr.getNicProfiles(vmInstance);
        for (NicProfile nicProfile : nicProfiles) {
            if (nicProfile.isDefaultNic() && existingdefaultnet != null && nicProfile.getNetworkId() == existingdefaultnet.getId()) {
                existing = nicProfile;
            }
        }

        if (existing == null) {
            s_logger.warn("Failed to update default nic, no nic profile found for existing default network");
            throw new CloudRuntimeException("Failed to find a nic profile for the existing default network. This is bad and probably means some sort of configuration corruption");
        }

        Network oldDefaultNetwork = null;
        oldDefaultNetwork = _networkModel.getDefaultNetworkForVm(vmId);
        String oldNicIdString = Long.toString(_networkModel.getDefaultNic(vmId).getId());
        long oldNetworkOfferingId = -1L;

        if (oldDefaultNetwork != null) {
            oldNetworkOfferingId = oldDefaultNetwork.getNetworkOfferingId();
        }
        NicVO existingVO = _nicDao.findById(existing.id);
        Integer chosenID = nic.getDeviceId();
        Integer existingID = existing.getDeviceId();

        Network newdefault = null;
        if (_itMgr.updateDefaultNicForVM(vmInstance, nic, existingVO)) {
            newdefault = _networkModel.getDefaultNetworkForVm(vmId);
        }

        if (newdefault == null) {
            nic.setDefaultNic(false);
            nic.setDeviceId(chosenID);
            existingVO.setDefaultNic(true);
            existingVO.setDeviceId(existingID);

            nic = _nicDao.persist(nic);
            _nicDao.persist(existingVO);

            newdefault = _networkModel.getDefaultNetworkForVm(vmId);
            if (newdefault.getId() == existingdefaultnet.getId()) {
                throw new CloudRuntimeException("Setting a default nic failed, and we had no default nic, but we were able to set it back to the original");
            }
            throw new CloudRuntimeException("Failed to change default nic to " + nic + " and now we have no default");
        } else if (newdefault.getId() == nic.getNetworkId()) {
            s_logger.debug("successfully set default network to " + network + " for " + vmInstance);
            String nicIdString = Long.toString(nic.getId());
            long newNetworkOfferingId = network.getNetworkOfferingId();
            UsageEventUtils.publishUsageEvent(EventTypes.EVENT_NETWORK_OFFERING_REMOVE, vmInstance.getAccountId(), vmInstance.getDataCenterId(), vmInstance.getId(),
                    oldNicIdString, oldNetworkOfferingId, null, 1L, VirtualMachine.class.getName(), vmInstance.getUuid(), vmInstance.isDisplay());
            UsageEventUtils.publishUsageEvent(EventTypes.EVENT_NETWORK_OFFERING_ASSIGN, vmInstance.getAccountId(), vmInstance.getDataCenterId(), vmInstance.getId(), nicIdString,
                    newNetworkOfferingId, null, 1L, VirtualMachine.class.getName(), vmInstance.getUuid(), vmInstance.isDisplay());
            UsageEventUtils.publishUsageEvent(EventTypes.EVENT_NETWORK_OFFERING_REMOVE, vmInstance.getAccountId(), vmInstance.getDataCenterId(), vmInstance.getId(), nicIdString,
                    newNetworkOfferingId, null, 0L, VirtualMachine.class.getName(), vmInstance.getUuid(), vmInstance.isDisplay());
            UsageEventUtils.publishUsageEvent(EventTypes.EVENT_NETWORK_OFFERING_ASSIGN, vmInstance.getAccountId(), vmInstance.getDataCenterId(), vmInstance.getId(),
                    oldNicIdString, oldNetworkOfferingId, null, 0L, VirtualMachine.class.getName(), vmInstance.getUuid(), vmInstance.isDisplay());

            if (vmInstance.getState() == State.Running) {
                try {
                    VirtualMachineProfile vmProfile = new VirtualMachineProfileImpl(vmInstance);
                    User callerUser = _accountMgr.getActiveUser(CallContext.current().getCallingUserId());
                    ReservationContext context = new ReservationContextImpl(null, null, callerUser, caller);
                    DeployDestination dest = new DeployDestination(dc, null, null, null);
                    _networkMgr.prepare(vmProfile, dest, context);
                } catch (final Exception e) {
                    s_logger.info("Got exception: ", e);
                }
            }

            return _vmDao.findById(vmInstance.getId());
        }

        throw new CloudRuntimeException("something strange happened, new default network(" + newdefault.getId() + ") is not null, and is not equal to the network("
                + nic.getNetworkId() + ") of the chosen nic");
    }

    @Override
    public UserVm updateNicIpForVirtualMachine(UpdateVmNicIpCmd cmd) {
        Long nicId = cmd.getNicId();
        String ipaddr = cmd.getIpaddress();
        Account caller = CallContext.current().getCallingAccount();

        //check whether the nic belongs to user vm.
        NicVO nicVO = _nicDao.findById(nicId);
        if (nicVO == null) {
            throw new InvalidParameterValueException("There is no nic for the " + nicId);
        }

        if (nicVO.getVmType() != VirtualMachine.Type.User) {
            throw new InvalidParameterValueException("The nic is not belongs to user vm");
        }

        UserVm vm = _vmDao.findById(nicVO.getInstanceId());
        if (vm == null) {
            throw new InvalidParameterValueException("There is no vm with the nic");
        }

        Network network = _networkDao.findById(nicVO.getNetworkId());
        if (network == null) {
            throw new InvalidParameterValueException("There is no network with the nic");
        }
        // Don't allow to update vm nic ip if network is not in Implemented/Setup/Allocated state
        if (!(network.getState() == Network.State.Allocated || network.getState() == Network.State.Implemented || network.getState() == Network.State.Setup)) {
            throw new InvalidParameterValueException("Network is not in the right state to update vm nic ip. Correct states are: " + Network.State.Allocated + ", " + Network.State.Implemented + ", "
                    + Network.State.Setup);
        }

        NetworkOfferingVO offering = _networkOfferingDao.findByIdIncludingRemoved(network.getNetworkOfferingId());
        if (offering == null) {
            throw new InvalidParameterValueException("There is no network offering with the network");
        }
        if (!_networkModel.listNetworkOfferingServices(offering.getId()).isEmpty() && vm.getState() != State.Stopped) {
            InvalidParameterValueException ex = new InvalidParameterValueException(
                    "VM is not Stopped, unable to update the vm nic having the specified id");
            ex.addProxyObject(vm.getUuid(), "vmId");
            throw ex;
        }

        // verify permissions
        _accountMgr.checkAccess(caller, null, true, vm);
        Account ipOwner = _accountDao.findByIdIncludingRemoved(vm.getAccountId());

        // verify ip address
        s_logger.debug("Calling the ip allocation ...");
        DataCenter dc = _dcDao.findById(network.getDataCenterId());
        if (dc == null) {
            throw new InvalidParameterValueException("There is no dc with the nic");
        }
        if (dc.getNetworkType() == NetworkType.Advanced && network.getGuestType() == Network.GuestType.Isolated) {
            try {
                ipaddr = _ipAddrMgr.allocateGuestIP(network, ipaddr);
            } catch (InsufficientAddressCapacityException e) {
                throw new InvalidParameterValueException("Allocating ip to guest nic " + nicVO.getUuid() + " failed, for insufficient address capacity");
            }
            if (ipaddr == null) {
                throw new InvalidParameterValueException("Allocating ip to guest nic " + nicVO.getUuid() + " failed, please choose another ip");
            }

            if (nicVO.getIPv4Address() != null) {
                updatePublicIpDnatVmIp(vm.getId(), network.getId(), nicVO.getIPv4Address(), ipaddr);
                updateLoadBalancerRulesVmIp(vm.getId(), network.getId(), nicVO.getIPv4Address(), ipaddr);
                updatePortForwardingRulesVmIp(vm.getId(), network.getId(), nicVO.getIPv4Address(), ipaddr);
            }

        } else if (dc.getNetworkType() == NetworkType.Basic || network.getGuestType()  == Network.GuestType.Shared) {
            //handle the basic networks here
            //for basic zone, need to provide the podId to ensure proper ip alloation
            Long podId = null;
            if (dc.getNetworkType() == NetworkType.Basic) {
                podId = vm.getPodIdToDeployIn();
                if (podId == null) {
                    throw new InvalidParameterValueException("vm pod id is null in Basic zone; can't decide the range for ip allocation");
                }
            }

            try {
                ipaddr = _ipAddrMgr.allocatePublicIpForGuestNic(network, podId, ipOwner, ipaddr);
                if (ipaddr == null) {
                    throw new InvalidParameterValueException("Allocating ip to guest nic " + nicVO.getUuid() + " failed, please choose another ip");
                }

                final IPAddressVO newIp = _ipAddressDao.findByIpAndSourceNetworkId(network.getId(), ipaddr);
                final Vlan vlan = _vlanDao.findById(newIp.getVlanId());
                nicVO.setIPv4Gateway(vlan.getVlanGateway());
                nicVO.setIPv4Netmask(vlan.getVlanNetmask());

                final IPAddressVO ip = _ipAddressDao.findByIpAndSourceNetworkId(nicVO.getNetworkId(), nicVO.getIPv4Address());
                if (ip != null) {
                    Transaction.execute(new TransactionCallbackNoReturn() {
                        @Override
                        public void doInTransactionWithoutResult(TransactionStatus status) {
                            _ipAddrMgr.markIpAsUnavailable(ip.getId());
                            _ipAddressDao.unassignIpAddress(ip.getId());
                        }
                    });
                }
            } catch (InsufficientAddressCapacityException e) {
                s_logger.error("Allocating ip to guest nic " + nicVO.getUuid() + " failed, for insufficient address capacity");
                return null;
            }
        } else {
            throw new InvalidParameterValueException("UpdateVmNicIpCmd is not supported in L2 network");
        }

        s_logger.debug("Updating IPv4 address of NIC " + nicVO + " to " + ipaddr + "/" + nicVO.getIPv4Netmask() + " with gateway " + nicVO.getIPv4Gateway());
        nicVO.setIPv4Address(ipaddr);
        _nicDao.persist(nicVO);

        return vm;
    }

    private void updatePublicIpDnatVmIp(long vmId, long networkId, String oldIp, String newIp) {
        if (!_networkModel.areServicesSupportedInNetwork(networkId, Service.StaticNat)) {
            return;
        }
        List<IPAddressVO> publicIps = _ipAddressDao.listByAssociatedVmId(vmId);
        for (IPAddressVO publicIp : publicIps) {
            if (oldIp.equals(publicIp.getVmIp()) && publicIp.getAssociatedWithNetworkId() == networkId) {
                publicIp.setVmIp(newIp);
                _ipAddressDao.persist(publicIp);
            }
        }
    }

    private void updateLoadBalancerRulesVmIp(long vmId, long networkId, String oldIp, String newIp) {
        if (!_networkModel.areServicesSupportedInNetwork(networkId, Service.Lb)) {
            return;
        }
        List<LoadBalancerVMMapVO> loadBalancerVMMaps = _loadBalancerVMMapDao.listByInstanceId(vmId);
        for (LoadBalancerVMMapVO map : loadBalancerVMMaps) {
            long lbId = map.getLoadBalancerId();
            FirewallRuleVO rule = _rulesDao.findById(lbId);
            if (oldIp.equals(map.getInstanceIp()) && networkId == rule.getNetworkId()) {
                map.setInstanceIp(newIp);
                _loadBalancerVMMapDao.persist(map);
            }
        }
    }

    private void updatePortForwardingRulesVmIp(long vmId, long networkId, String oldIp, String newIp) {
        if (!_networkModel.areServicesSupportedInNetwork(networkId, Service.PortForwarding)) {
            return;
        }
        List<PortForwardingRuleVO> firewallRules = _portForwardingDao.listByVm(vmId);
        for (PortForwardingRuleVO firewallRule : firewallRules) {
            FirewallRuleVO rule = _rulesDao.findById(firewallRule.getId());
            if (oldIp.equals(firewallRule.getDestinationIpAddress().toString()) && networkId == rule.getNetworkId()) {
                firewallRule.setDestinationIpAddress(new Ip(newIp));
                _portForwardingDao.persist(firewallRule);
            }
        }
    }

    @Override
    @ActionEvent(eventType = EventTypes.EVENT_VM_UPGRADE, eventDescription = "Upgrading VM", async = true)
    public UserVm upgradeVirtualMachine(ScaleVMCmd cmd) throws ResourceUnavailableException, ConcurrentOperationException, ManagementServerException,
    VirtualMachineMigrationException {

        Long vmId = cmd.getId();
        Long newServiceOfferingId = cmd.getServiceOfferingId();
        VirtualMachine vm = (VirtualMachine) this._entityMgr.findById(VirtualMachine.class, vmId);
        if (vm == null) {
            throw new InvalidParameterValueException("Unable to find VM's UUID");
        }
        CallContext.current().setEventDetails("Vm Id: " + vm.getUuid());

        boolean result = upgradeVirtualMachine(vmId, newServiceOfferingId, cmd.getDetails());
        if (result) {
            UserVmVO vmInstance = _vmDao.findById(vmId);
            if (vmInstance.getState().equals(State.Stopped)) {
                // Generate usage event for VM upgrade
                generateUsageEvent(vmInstance, vmInstance.isDisplayVm(), EventTypes.EVENT_VM_UPGRADE);
            }
            return vmInstance;
        } else {
            throw new CloudRuntimeException("Failed to scale the VM");
        }
    }

    @Override
    public HashMap<Long, List<VmDiskStatsEntry>> getVmDiskStatistics(long hostId, String hostName, List<Long> vmIds) throws CloudRuntimeException {
        HashMap<Long, List<VmDiskStatsEntry>> vmDiskStatsById = new HashMap<Long, List<VmDiskStatsEntry>>();

        if (vmIds.isEmpty()) {
            return vmDiskStatsById;
        }

        List<String> vmNames = new ArrayList<String>();

        for (Long vmId : vmIds) {
            UserVmVO vm = _vmDao.findById(vmId);
            vmNames.add(vm.getInstanceName());
        }

        Answer answer = _agentMgr.easySend(hostId, new GetVmDiskStatsCommand(vmNames, _hostDao.findById(hostId).getGuid(), hostName));
        if (answer == null || !answer.getResult()) {
            s_logger.warn("Unable to obtain VM disk statistics.");
            return null;
        } else {
            HashMap<String, List<VmDiskStatsEntry>> vmDiskStatsByName = ((GetVmDiskStatsAnswer)answer).getVmDiskStatsMap();

            if (vmDiskStatsByName == null) {
                s_logger.warn("Unable to obtain VM disk statistics.");
                return null;
            }

            for (Map.Entry<String, List<VmDiskStatsEntry>> entry: vmDiskStatsByName.entrySet()) {
                vmDiskStatsById.put(vmIds.get(vmNames.indexOf(entry.getKey())), entry.getValue());
            }
        }

        return vmDiskStatsById;
    }

    @Override
    public boolean upgradeVirtualMachine(Long vmId, Long newServiceOfferingId, Map<String, String> customParameters) throws ResourceUnavailableException,
    ConcurrentOperationException, ManagementServerException, VirtualMachineMigrationException {

        // Verify input parameters
        VMInstanceVO vmInstance = _vmInstanceDao.findById(vmId);
        Account caller = CallContext.current().getCallingAccount();
        _accountMgr.checkAccess(caller, null, true, vmInstance);
        if (vmInstance != null) {
            if (vmInstance.getState().equals(State.Stopped)) {
                upgradeStoppedVirtualMachine(vmId, newServiceOfferingId, customParameters);
                return true;
            }
            if (vmInstance.getState().equals(State.Running)) {
                return upgradeRunningVirtualMachine(vmId, newServiceOfferingId, customParameters);
            }
        }
        return false;
    }

    private boolean upgradeRunningVirtualMachine(Long vmId, Long newServiceOfferingId, Map<String, String> customParameters) throws ResourceUnavailableException,
    ConcurrentOperationException, ManagementServerException, VirtualMachineMigrationException {

        Account caller = CallContext.current().getCallingAccount();
        VMInstanceVO vmInstance = _vmInstanceDao.findById(vmId);

        Set<HypervisorType> supportedHypervisorTypes = new HashSet<>();
        supportedHypervisorTypes.add(HypervisorType.XenServer);
        supportedHypervisorTypes.add(HypervisorType.VMware);
        supportedHypervisorTypes.add(HypervisorType.Simulator);
        supportedHypervisorTypes.add(HypervisorType.KVM);

        HypervisorType vmHypervisorType = vmInstance.getHypervisorType();

        if (!supportedHypervisorTypes.contains(vmHypervisorType)) {
            String message = String.format("Scaling the VM dynamically is not supported for VMs running on Hypervisor [%s].", vmInstance.getHypervisorType());
            s_logger.info(message);
            throw new InvalidParameterValueException(message);
        }

        _accountMgr.checkAccess(caller, null, true, vmInstance);

        //Check if its a scale "up"
        ServiceOfferingVO newServiceOffering = _offeringDao.findById(newServiceOfferingId);
        if (newServiceOffering.isDynamic()) {
            newServiceOffering.setDynamicFlag(true);
            validateCustomParameters(newServiceOffering, customParameters);
            newServiceOffering = _offeringDao.getComputeOffering(newServiceOffering, customParameters);
        }

        // Check that the specified service offering ID is valid
        _itMgr.checkIfCanUpgrade(vmInstance, newServiceOffering);

        ServiceOfferingVO currentServiceOffering = _offeringDao.findByIdIncludingRemoved(vmInstance.getId(), vmInstance.getServiceOfferingId());
        if (newServiceOffering.isDynamicScalingEnabled() != currentServiceOffering.isDynamicScalingEnabled()) {
            throw new InvalidParameterValueException("Unable to Scale VM: since dynamic scaling enabled flag is not same for new service offering and old service offering");
        }

        validateDiskOfferingChecks(currentServiceOffering, newServiceOffering);

        int newCpu = newServiceOffering.getCpu();
        int newMemory = newServiceOffering.getRamSize();
        int newSpeed = newServiceOffering.getSpeed();
        int currentCpu = currentServiceOffering.getCpu();
        int currentMemory = currentServiceOffering.getRamSize();
        int currentSpeed = currentServiceOffering.getSpeed();
        int memoryDiff = newMemory - currentMemory;
        int cpuDiff = newCpu * newSpeed - currentCpu * currentSpeed;

        // Don't allow to scale when (Any of the new values less than current values) OR (All current and new values are same)
        if ((newSpeed < currentSpeed || newMemory < currentMemory || newCpu < currentCpu) || (newSpeed == currentSpeed && newMemory == currentMemory && newCpu == currentCpu)) {
            String message = String.format("While the VM is running, only scalling up it is supported. New service offering {\"memory\": %s, \"speed\": %s, \"cpu\": %s} should"
              + " have at least one value (ram, speed or cpu) greater than the current values {\"memory\": %s, \"speed\": %s, \"cpu\": %s}.", newMemory, newSpeed, newCpu,
              currentMemory, currentSpeed, currentCpu);

            throw new InvalidParameterValueException(message);
        }

        if (vmHypervisorType.equals(HypervisorType.KVM) && !currentServiceOffering.isDynamic()) {
            String message = String.format("Unable to live scale VM on KVM when current service offering is a \"Fixed Offering\". KVM needs the tag \"maxMemory\" to live scale and it is only configured when VM is deployed with a custom service offering and \"Dynamic Scalable\" is enabled.");
            s_logger.info(message);
            throw new InvalidParameterValueException(message);
        }

        _offeringDao.loadDetails(currentServiceOffering);
        _offeringDao.loadDetails(newServiceOffering);

        Map<String, String> currentDetails = currentServiceOffering.getDetails();
        Map<String, String> newDetails = newServiceOffering.getDetails();
        String currentVgpuType = currentDetails.get("vgpuType");
        String newVgpuType = newDetails.get("vgpuType");

        if (currentVgpuType != null && (newVgpuType == null || !newVgpuType.equalsIgnoreCase(currentVgpuType))) {
            throw new InvalidParameterValueException(String.format("Dynamic scaling of vGPU type is not supported. VM has vGPU Type: [%s].", currentVgpuType));
        }

        // Check resource limits
        if (newCpu > currentCpu) {
            _resourceLimitMgr.checkResourceLimit(caller, ResourceType.cpu, newCpu - currentCpu);
        }

        if (newMemory > currentMemory) {
            _resourceLimitMgr.checkResourceLimit(caller, ResourceType.memory, memoryDiff);
        }

        // Dynamically upgrade the running vms
        boolean success = false;
        if (vmInstance.getState().equals(State.Running)) {
            int retry = _scaleRetry;
            ExcludeList excludes = new ExcludeList();

            // Check zone wide flag
            boolean enableDynamicallyScaleVm = EnableDynamicallyScaleVm.valueIn(vmInstance.getDataCenterId());
            if (!enableDynamicallyScaleVm) {
                throw new PermissionDeniedException("Dynamically scaling virtual machines is disabled for this zone, please contact your admin.");
            }

            // Check vm flag
            if (!vmInstance.isDynamicallyScalable()) {
                throw new CloudRuntimeException(String.format("Unable to scale %s as it does not have tools to support dynamic scaling.", vmInstance.toString()));
            }

            // Check disable threshold for cluster is not crossed
            HostVO host = _hostDao.findById(vmInstance.getHostId());
            if (_capacityMgr.checkIfClusterCrossesThreshold(host.getClusterId(), cpuDiff, memoryDiff)) {
                throw new CloudRuntimeException(String.format("Unable to scale %s due to insufficient resources.", vmInstance.toString()));
            }

            while (retry-- != 0) { // It's != so that it can match -1.
                try {
                    boolean existingHostHasCapacity = false;

                    // Increment CPU and Memory count accordingly.
                    if (newCpu > currentCpu) {
                        _resourceLimitMgr.incrementResourceCount(caller.getAccountId(), ResourceType.cpu, new Long(newCpu - currentCpu));
                    }

                    if (memoryDiff > 0) {
                        _resourceLimitMgr.incrementResourceCount(caller.getAccountId(), ResourceType.memory, new Long(memoryDiff));
                    }

                    // #1 Check existing host has capacity
                    if (!excludes.shouldAvoid(ApiDBUtils.findHostById(vmInstance.getHostId()))) {
                        existingHostHasCapacity = _capacityMgr.checkIfHostHasCpuCapability(vmInstance.getHostId(), newCpu, newSpeed)
                                && _capacityMgr.checkIfHostHasCapacity(vmInstance.getHostId(), cpuDiff, ByteScaleUtils.mibToBytes(memoryDiff), false,
                                        _capacityMgr.getClusterOverProvisioningFactor(host.getClusterId(), Capacity.CAPACITY_TYPE_CPU),
                                        _capacityMgr.getClusterOverProvisioningFactor(host.getClusterId(), Capacity.CAPACITY_TYPE_MEMORY), false);
                        excludes.addHost(vmInstance.getHostId());
                    }

                    // #2 migrate the vm if host doesn't have capacity or is in avoid set
                    if (!existingHostHasCapacity) {
                        _itMgr.findHostAndMigrate(vmInstance.getUuid(), newServiceOfferingId, customParameters, excludes);
                    }

                    // #3 resize or migrate the root volume if required
                    DiskOfferingVO newDiskOffering = _diskOfferingDao.findById(newServiceOffering.getDiskOfferingId());
                    changeDiskOfferingForRootVolume(vmId, newDiskOffering, customParameters);

                    // #4 scale the vm now
                    vmInstance = _vmInstanceDao.findById(vmId);
                    _itMgr.reConfigureVm(vmInstance.getUuid(), currentServiceOffering, newServiceOffering, customParameters, existingHostHasCapacity);
                    success = true;
                    return success;
                } catch (InsufficientCapacityException | ResourceUnavailableException | ConcurrentOperationException e) {
                    s_logger.error(String.format("Unable to scale %s due to [%s].", vmInstance.toString(), e.getMessage()), e);
                } finally {
                    if (!success) {
                        // Decrement CPU and Memory count accordingly.
                        if (newCpu > currentCpu) {
                            _resourceLimitMgr.decrementResourceCount(caller.getAccountId(), ResourceType.cpu, new Long(newCpu - currentCpu));
                        }

                        if (memoryDiff > 0) {
                            _resourceLimitMgr.decrementResourceCount(caller.getAccountId(), ResourceType.memory, new Long(memoryDiff));
                        }
                    }
                }
            }
        }
        return success;
    }

    private void validateDiskOfferingChecks(ServiceOfferingVO currentServiceOffering, ServiceOfferingVO newServiceOffering) {
        if (currentServiceOffering.getDiskOfferingStrictness() != newServiceOffering.getDiskOfferingStrictness()) {
            throw new InvalidParameterValueException("Unable to Scale VM, since disk offering strictness flag is not same for new service offering and old service offering");
        }

        if (currentServiceOffering.getDiskOfferingStrictness() && currentServiceOffering.getDiskOfferingId() != newServiceOffering.getDiskOfferingId()) {
            throw new InvalidParameterValueException("Unable to Scale VM, since disk offering id associated with the old service offering is not same for new service offering");
        }
    }

    private void changeDiskOfferingForRootVolume(Long vmId, DiskOfferingVO newDiskOffering, Map<String, String> customParameters) throws ResourceAllocationException {

        List<VolumeVO> vols = _volsDao.findReadyAndAllocatedRootVolumesByInstance(vmId);

        for (final VolumeVO rootVolumeOfVm : vols) {
            DiskOfferingVO currentRootDiskOffering = _diskOfferingDao.findById(rootVolumeOfVm.getDiskOfferingId());
            HypervisorType hypervisorType = _volsDao.getHypervisorType(rootVolumeOfVm.getId());
            if (HypervisorType.Simulator != hypervisorType) {
                Long minIopsInNewDiskOffering = null;
                Long maxIopsInNewDiskOffering = null;
                boolean autoMigrate = false;
                boolean shrinkOk = false;
                Long rootDiskSize = null;
                if (customParameters.containsKey(ApiConstants.MIN_IOPS)) {
                    minIopsInNewDiskOffering = Long.parseLong(customParameters.get(ApiConstants.MIN_IOPS));
                }
                if (customParameters.containsKey(ApiConstants.MAX_IOPS)) {
                    minIopsInNewDiskOffering = Long.parseLong(customParameters.get(ApiConstants.MAX_IOPS));
                }
                if (customParameters.containsKey(ApiConstants.AUTO_MIGRATE)) {
                    autoMigrate = Boolean.parseBoolean(customParameters.get(ApiConstants.AUTO_MIGRATE));
                }
                if (customParameters.containsKey(ApiConstants.SHRINK_OK)) {
                    shrinkOk = Boolean.parseBoolean(customParameters.get(ApiConstants.SHRINK_OK));
                }
                if (customParameters.containsKey(ApiConstants.ROOT_DISK_SIZE)) {
                    rootDiskSize = Long.parseLong(customParameters.get(ApiConstants.ROOT_DISK_SIZE));
                }
                ChangeOfferingForVolumeCmd changeOfferingForVolumeCmd = new ChangeOfferingForVolumeCmd(rootVolumeOfVm.getId(), newDiskOffering.getId(), minIopsInNewDiskOffering, maxIopsInNewDiskOffering, autoMigrate, shrinkOk);
                if (rootDiskSize != null) {
                    changeOfferingForVolumeCmd.setSize(rootDiskSize);
                }
                Volume result = _volumeService.changeDiskOfferingForVolume(changeOfferingForVolumeCmd);
                if (result == null) {
                    throw new CloudRuntimeException("Failed to change disk offering of the root volume");
                }
            } else if (newDiskOffering.getDiskSize() > 0 && currentRootDiskOffering.getDiskSize() != newDiskOffering.getDiskSize()) {
                throw new InvalidParameterValueException("Hypervisor " + hypervisorType + " does not support volume resize");
            }
        }
    }

    @Override
    public HashMap<Long, VmStatsEntry> getVirtualMachineStatistics(long hostId, String hostName, List<Long> vmIds) throws CloudRuntimeException {
        HashMap<Long, VmStatsEntry> vmStatsById = new HashMap<Long, VmStatsEntry>();

        if (vmIds.isEmpty()) {
            return vmStatsById;
        }

        List<String> vmNames = new ArrayList<String>();

        for (Long vmId : vmIds) {
            UserVmVO vm = _vmDao.findById(vmId);
            vmNames.add(vm.getInstanceName());
        }

        Answer answer = _agentMgr.easySend(hostId, new GetVmStatsCommand(vmNames, _hostDao.findById(hostId).getGuid(), hostName));
        if (answer == null || !answer.getResult()) {
            s_logger.warn("Unable to obtain VM statistics.");
            return null;
        } else {
            HashMap<String, VmStatsEntry> vmStatsByName = ((GetVmStatsAnswer)answer).getVmStatsMap();

            if (vmStatsByName == null) {
                s_logger.warn("Unable to obtain VM statistics.");
                return null;
            }

            for (Map.Entry<String, VmStatsEntry> entry : vmStatsByName.entrySet()) {
                vmStatsById.put(vmIds.get(vmNames.indexOf(entry.getKey())), entry.getValue());
            }
        }

        return vmStatsById;
    }

    @Override
    public HashMap<String, VolumeStatsEntry> getVolumeStatistics(long clusterId, String poolUuid, StoragePoolType poolType,  int timeout) {
        List<HostVO> neighbors = _resourceMgr.listHostsInClusterByStatus(clusterId, Status.Up);
        StoragePoolVO storagePool = _storagePoolDao.findPoolByUUID(poolUuid);
        HashMap<String, VolumeStatsEntry> volumeStatsByUuid = new HashMap<>();

        for (HostVO neighbor : neighbors) {

            // - zone wide storage for specific hypervisortypes
            if ((ScopeType.ZONE.equals(storagePool.getScope()) && storagePool.getHypervisor() != neighbor.getHypervisorType())) {
                // skip this neighbour if their hypervisor type is not the same as that of the store
                continue;
            }

            List<String> volumeLocators = getVolumesByHost(neighbor, storagePool);
            if (!CollectionUtils.isEmpty(volumeLocators)) {

                GetVolumeStatsCommand cmd = new GetVolumeStatsCommand(poolType, poolUuid, volumeLocators);
                Answer answer = null;

                DataStoreProvider storeProvider = _dataStoreProviderMgr
                        .getDataStoreProvider(storagePool.getStorageProviderName());
                DataStoreDriver storeDriver = storeProvider.getDataStoreDriver();

                if (storeDriver instanceof PrimaryDataStoreDriver && ((PrimaryDataStoreDriver) storeDriver).canProvideVolumeStats()) {
                    // Get volume stats from the pool directly instead of sending cmd to host
                    answer = storageManager.getVolumeStats(storagePool, cmd);
                } else {
                    if (timeout > 0) {
                        cmd.setWait(timeout/1000);
                    }

                    answer = _agentMgr.easySend(neighbor.getId(), cmd);
                }

                if (answer != null && answer instanceof GetVolumeStatsAnswer){
                    GetVolumeStatsAnswer volstats = (GetVolumeStatsAnswer)answer;
                    if (volstats.getVolumeStats() != null) {
                        volumeStatsByUuid.putAll(volstats.getVolumeStats());
                    }
                }
            }
        }
        return volumeStatsByUuid.size() > 0 ? volumeStatsByUuid : null;
    }

    private List<String> getVolumesByHost(HostVO host, StoragePool pool){
        List<VMInstanceVO> vmsPerHost = _vmInstanceDao.listByHostId(host.getId());
        return vmsPerHost.stream()
                .flatMap(vm -> _volsDao.findByInstanceIdAndPoolId(vm.getId(),pool.getId()).stream().map(vol ->
                vol.getState() == Volume.State.Ready ? (vol.getFormat() == ImageFormat.OVA ? vol.getChainInfo() : vol.getPath()) : null).filter(Objects::nonNull))
                .collect(Collectors.toList());
    }

    @Override
    @DB
    @ActionEvent(eventType = EventTypes.EVENT_VM_RECOVER, eventDescription = "Recovering VM")
    public UserVm recoverVirtualMachine(RecoverVMCmd cmd) throws ResourceAllocationException, CloudRuntimeException {

        final Long vmId = cmd.getId();
        Account caller = CallContext.current().getCallingAccount();
        final Long userId = caller.getAccountId();

        // Verify input parameters
        final UserVmVO vm = _vmDao.findById(vmId);

        if (vm == null) {
            throw new InvalidParameterValueException("unable to find a virtual machine with id " + vmId);
        }

        // When trying to expunge, permission is denied when the caller is not an admin and the AllowUserExpungeRecoverVm is false for the caller.
        if (!_accountMgr.isAdmin(userId) && !AllowUserExpungeRecoverVm.valueIn(userId)) {
            throw new PermissionDeniedException("Recovering a vm can only be done by an Admin. Or when the allow.user.expunge.recover.vm key is set.");
        }

        if (vm.getRemoved() != null) {
            if (s_logger.isDebugEnabled()) {
                s_logger.debug("Unable to find vm or vm is removed: " + vmId);
            }
            throw new InvalidParameterValueException("Unable to find vm by id " + vmId);
        }

        if (vm.getState() != State.Destroyed) {
            if (s_logger.isDebugEnabled()) {
                s_logger.debug("vm is not in the right state: " + vmId);
            }
            throw new InvalidParameterValueException("Vm with id " + vmId + " is not in the right state");
        }

        if (s_logger.isDebugEnabled()) {
            s_logger.debug("Recovering vm " + vmId);
        }

        Transaction.execute(new TransactionCallbackWithExceptionNoReturn<ResourceAllocationException>() {
            @Override public void doInTransactionWithoutResult(TransactionStatus status) throws ResourceAllocationException {

                Account account = _accountDao.lockRow(vm.getAccountId(), true);

                // if the account is deleted, throw error
                if (account.getRemoved() != null) {
                    throw new CloudRuntimeException("Unable to recover VM as the account is deleted");
                }

                // Get serviceOffering for Virtual Machine
                ServiceOfferingVO serviceOffering = _serviceOfferingDao.findById(vm.getId(), vm.getServiceOfferingId());

                // First check that the maximum number of UserVMs, CPU and Memory limit for the given
                // accountId will not be exceeded
                if (! VirtualMachineManager.ResourceCountRunningVMsonly.value()) {
                    resourceLimitCheck(account, vm.isDisplayVm(), new Long(serviceOffering.getCpu()), new Long(serviceOffering.getRamSize()));
                }

                _haMgr.cancelDestroy(vm, vm.getHostId());

                try {
                    if (!_itMgr.stateTransitTo(vm, VirtualMachine.Event.RecoveryRequested, null)) {
                        s_logger.debug("Unable to recover the vm because it is not in the correct state: " + vmId);
                        throw new InvalidParameterValueException("Unable to recover the vm because it is not in the correct state: " + vmId);
                    }
                } catch (NoTransitionException e) {
                    throw new InvalidParameterValueException("Unable to recover the vm because it is not in the correct state: " + vmId);
                }

                // Recover the VM's disks
                List<VolumeVO> volumes = _volsDao.findByInstance(vmId);
                for (VolumeVO volume : volumes) {
                    if (volume.getVolumeType().equals(Volume.Type.ROOT)) {
                        // Create an event
                        Long templateId = volume.getTemplateId();
                        Long diskOfferingId = volume.getDiskOfferingId();
                        Long offeringId = null;
                        if (diskOfferingId != null) {
                            DiskOfferingVO offering = _diskOfferingDao.findById(diskOfferingId);
                            if (offering != null && !offering.isComputeOnly()) {
                                offeringId = offering.getId();
                            }
                        }
                        UsageEventUtils
                        .publishUsageEvent(EventTypes.EVENT_VOLUME_CREATE, volume.getAccountId(), volume.getDataCenterId(), volume.getId(), volume.getName(), offeringId,
                                templateId, volume.getSize(), Volume.class.getName(), volume.getUuid(), volume.isDisplayVolume());
                    }
                }

                //Update Resource Count for the given account
                resourceCountIncrement(account.getId(), vm.isDisplayVm(), new Long(serviceOffering.getCpu()), new Long(serviceOffering.getRamSize()));
            }
        });

        return _vmDao.findById(vmId);
    }

    @Override
    public boolean configure(String name, Map<String, Object> params) throws ConfigurationException {
        _name = name;

        if (_configDao == null) {
            throw new ConfigurationException("Unable to get the configuration dao.");
        }

        Map<String, String> configs = _configDao.getConfiguration("AgentManager", params);

        _instance = configs.get("instance.name");
        if (_instance == null) {
            _instance = "DEFAULT";
        }

        String workers = configs.get("expunge.workers");
        int wrks = NumbersUtil.parseInt(workers, 10);
        capacityReleaseInterval = NumbersUtil.parseInt(_configDao.getValue(Config.CapacitySkipcountingHours.key()), 3600);

        String time = configs.get("expunge.interval");
        _expungeInterval = NumbersUtil.parseInt(time, 86400);
        time = configs.get("expunge.delay");
        _expungeDelay = NumbersUtil.parseInt(time, _expungeInterval);

        _executor = Executors.newScheduledThreadPool(wrks, new NamedThreadFactory("UserVm-Scavenger"));

        String vmIpWorkers = configs.get(VmIpFetchTaskWorkers.value());
        int vmipwrks = NumbersUtil.parseInt(vmIpWorkers, 10);

        _vmIpFetchExecutor =   Executors.newScheduledThreadPool(vmipwrks, new NamedThreadFactory("UserVm-ipfetch"));

        String aggregationRange = configs.get("usage.stats.job.aggregation.range");
        int _usageAggregationRange  = NumbersUtil.parseInt(aggregationRange, 1440);
        int HOURLY_TIME = 60;
        final int DAILY_TIME = 60 * 24;
        if (_usageAggregationRange == DAILY_TIME) {
            _dailyOrHourly = true;
        } else if (_usageAggregationRange == HOURLY_TIME) {
            _dailyOrHourly = true;
        } else {
            _dailyOrHourly = false;
        }

        _itMgr.registerGuru(VirtualMachine.Type.User, this);

        VirtualMachine.State.getStateMachine().registerListener(new UserVmStateListener(_usageEventDao, _networkDao, _nicDao, _offeringDao, _vmDao, this, _configDao));

        String value = _configDao.getValue(Config.SetVmInternalNameUsingDisplayName.key());
        _instanceNameFlag = (value == null) ? false : Boolean.parseBoolean(value);

        _scaleRetry = NumbersUtil.parseInt(configs.get(Config.ScaleRetry.key()), 2);

        _vmIpFetchThreadExecutor = Executors.newFixedThreadPool(VmIpFetchThreadPoolMax.value(), new NamedThreadFactory("vmIpFetchThread"));

        s_logger.info("User VM Manager is configured.");

        return true;
    }

    @Override
    public String getName() {
        return _name;
    }

    @Override
    public boolean start() {
        _executor.scheduleWithFixedDelay(new ExpungeTask(), _expungeInterval, _expungeInterval, TimeUnit.SECONDS);
        _vmIpFetchExecutor.scheduleWithFixedDelay(new VmIpFetchTask(), VmIpFetchWaitInterval.value(), VmIpFetchWaitInterval.value(), TimeUnit.SECONDS);
        loadVmDetailsInMapForExternalDhcpIp();
        return true;
    }

    private void loadVmDetailsInMapForExternalDhcpIp() {

        List<NetworkVO> networks = _networkDao.listByGuestType(Network.GuestType.Shared);

        for (NetworkVO network: networks) {
            if(_networkModel.isSharedNetworkWithoutServices(network.getId())) {
                List<NicVO> nics = _nicDao.listByNetworkId(network.getId());

                for (NicVO nic : nics) {

                    if (nic.getIPv4Address() == null) {
                        long nicId = nic.getId();
                        long vmId = nic.getInstanceId();
                        VMInstanceVO vmInstance = _vmInstanceDao.findById(vmId);

                        // only load running vms. For stopped vms get loaded on starting
                        if (vmInstance != null && vmInstance.getState() == State.Running) {
                            VmAndCountDetails vmAndCount = new VmAndCountDetails(vmId, VmIpFetchTrialMax.value());
                            vmIdCountMap.put(nicId, vmAndCount);
                        }
                    }
                }
            }
        }
    }

    @Override
    public boolean stop() {
        _executor.shutdown();
        _vmIpFetchExecutor.shutdown();
        return true;
    }

    public String getRandomPrivateTemplateName() {
        return UUID.randomUUID().toString();
    }

    @Override
    public boolean expunge(UserVmVO vm, long callerUserId, Account caller) {
        vm = _vmDao.acquireInLockTable(vm.getId());
        if (vm == null) {
            return false;
        }
        try {

            if (vm.getBackupOfferingId() != null) {
                List<Backup> backupsForVm = backupDao.listByVmId(vm.getDataCenterId(), vm.getId());
                if (CollectionUtils.isEmpty(backupsForVm)) {
                    backupManager.removeVMFromBackupOffering(vm.getId(), true);
                } else {
                    throw new CloudRuntimeException(String.format("This VM [uuid: %s, name: %s] has a "
                            + "Backup Offering [id: %s, external id: %s] with %s backups. Please, remove the backup offering "
                            + "before proceeding to VM exclusion!", vm.getUuid(), vm.getInstanceName(), vm.getBackupOfferingId(),
                            vm.getBackupExternalId(), backupsForVm.size()));
                }
            }

            releaseNetworkResourcesOnExpunge(vm.getId());

            List<VolumeVO> rootVol = _volsDao.findByInstanceAndType(vm.getId(), Volume.Type.ROOT);
            // expunge the vm
            _itMgr.advanceExpunge(vm.getUuid());

            // Only if vm is not expunged already, cleanup it's resources
            if (vm.getRemoved() == null) {
                // Cleanup vm resources - all the PF/LB/StaticNat rules
                // associated with vm
                s_logger.debug("Starting cleaning up vm " + vm + " resources...");
                if (cleanupVmResources(vm.getId())) {
                    s_logger.debug("Successfully cleaned up vm " + vm + " resources as a part of expunge process");
                } else {
                    s_logger.warn("Failed to cleanup resources as a part of vm " + vm + " expunge");
                    return false;
                }

                _vmDao.remove(vm.getId());
            }

            return true;

        } catch (ResourceUnavailableException e) {
            s_logger.warn("Unable to expunge  " + vm, e);
            return false;
        } catch (OperationTimedoutException e) {
            s_logger.warn("Operation time out on expunging " + vm, e);
            return false;
        } catch (ConcurrentOperationException e) {
            s_logger.warn("Concurrent operations on expunging " + vm, e);
            return false;
        } finally {
            _vmDao.releaseFromLockTable(vm.getId());
        }
    }

    /**
     * Release network resources, it was done on vm stop previously.
     * @param id vm id
     * @throws ConcurrentOperationException
     * @throws ResourceUnavailableException
     */
    private void releaseNetworkResourcesOnExpunge(long id) throws ConcurrentOperationException, ResourceUnavailableException {
        final VMInstanceVO vmInstance = _vmDao.findById(id);
        if (vmInstance != null){
            final VirtualMachineProfile profile = new VirtualMachineProfileImpl(vmInstance);
            _networkMgr.release(profile, false);
        }
        else {
            s_logger.error("Couldn't find vm with id = " + id + ", unable to release network resources");
        }
    }

    private boolean cleanupVmResources(long vmId) {
        boolean success = true;
        // Remove vm from security groups
        _securityGroupMgr.removeInstanceFromGroups(vmId);

        // Remove vm from instance group
        removeInstanceFromInstanceGroup(vmId);

        // cleanup firewall rules
        if (_firewallMgr.revokeFirewallRulesForVm(vmId)) {
            s_logger.debug("Firewall rules are removed successfully as a part of vm id=" + vmId + " expunge");
        } else {
            success = false;
            s_logger.warn("Fail to remove firewall rules as a part of vm id=" + vmId + " expunge");
        }

        // cleanup port forwarding rules
        if (_rulesMgr.revokePortForwardingRulesForVm(vmId)) {
            s_logger.debug("Port forwarding rules are removed successfully as a part of vm id=" + vmId + " expunge");
        } else {
            success = false;
            s_logger.warn("Fail to remove port forwarding rules as a part of vm id=" + vmId + " expunge");
        }

        // cleanup load balancer rules
        if (_lbMgr.removeVmFromLoadBalancers(vmId)) {
            s_logger.debug("Removed vm id=" + vmId + " from all load balancers as a part of expunge process");
        } else {
            success = false;
            s_logger.warn("Fail to remove vm id=" + vmId + " from load balancers as a part of expunge process");
        }

        // If vm is assigned to static nat, disable static nat for the ip
        // address and disassociate ip if elasticIP is enabled
        List<IPAddressVO> ips = _ipAddressDao.findAllByAssociatedVmId(vmId);

        for (IPAddressVO ip : ips) {
            try {
                if (_rulesMgr.disableStaticNat(ip.getId(), _accountMgr.getAccount(Account.ACCOUNT_ID_SYSTEM), User.UID_SYSTEM, true)) {
                    s_logger.debug("Disabled 1-1 nat for ip address " + ip + " as a part of vm id=" + vmId + " expunge");
                } else {
                    s_logger.warn("Failed to disable static nat for ip address " + ip + " as a part of vm id=" + vmId + " expunge");
                    success = false;
                }
            } catch (ResourceUnavailableException e) {
                success = false;
                s_logger.warn("Failed to disable static nat for ip address " + ip + " as a part of vm id=" + vmId + " expunge because resource is unavailable", e);
            }
        }

        return success;
    }

    @Override
    public void deletePrivateTemplateRecord(Long templateId) {
        if (templateId != null) {
            _templateDao.remove(templateId);
        }
    }

    // used for vm transitioning to error state
    private void updateVmStateForFailedVmCreation(Long vmId, Long hostId) {

        UserVmVO vm = _vmDao.findById(vmId);

        if (vm != null) {
            if (vm.getState().equals(State.Stopped)) {
                s_logger.debug("Destroying vm " + vm + " as it failed to create on Host with Id:" + hostId);
                try {
                    _itMgr.stateTransitTo(vm, VirtualMachine.Event.OperationFailedToError, null);
                } catch (NoTransitionException e1) {
                    s_logger.warn(e1.getMessage());
                }
                // destroy associated volumes for vm in error state
                // get all volumes in non destroyed state
                List<VolumeVO> volumesForThisVm = _volsDao.findUsableVolumesForInstance(vm.getId());
                for (VolumeVO volume : volumesForThisVm) {
                    if (volume.getState() != Volume.State.Destroy) {
                        volumeMgr.destroyVolume(volume);
                    }
                }
                String msg = "Failed to deploy Vm with Id: " + vmId + ", on Host with Id: " + hostId;
                _alertMgr.sendAlert(AlertManager.AlertType.ALERT_TYPE_USERVM, vm.getDataCenterId(), vm.getPodIdToDeployIn(), msg, msg);

                // Get serviceOffering for Virtual Machine
                ServiceOfferingVO offering = _serviceOfferingDao.findById(vm.getId(), vm.getServiceOfferingId());

                // Update Resource Count for the given account
                resourceCountDecrement(vm.getAccountId(), vm.isDisplayVm(), new Long(offering.getCpu()), new Long(offering.getRamSize()));
            }
        }
    }



    private class VmIpFetchTask extends ManagedContextRunnable {

        @Override
        protected void runInContext() {
            GlobalLock scanLock = GlobalLock.getInternLock("vmIpFetch");
            try {
                if (scanLock.lock(ACQUIRE_GLOBAL_LOCK_TIMEOUT_FOR_COOPERATION)) {
                    try {

                        for (Entry<Long, VmAndCountDetails> entry:   vmIdCountMap.entrySet()) {
                            long nicId = entry.getKey();
                            VmAndCountDetails vmIdAndCount = entry.getValue();
                            long vmId = vmIdAndCount.getVmId();

                            if (vmIdAndCount.getRetrievalCount() <= 0) {
                                vmIdCountMap.remove(nicId);
                                s_logger.debug("Vm " + vmId +" nic "+nicId + " count is zero .. removing vm nic from map ");

                                ActionEventUtils.onActionEvent(User.UID_SYSTEM, Account.ACCOUNT_ID_SYSTEM,
                                        Domain.ROOT_DOMAIN, EventTypes.EVENT_NETWORK_EXTERNAL_DHCP_VM_IPFETCH,
                                        "VM " + vmId + " nic id "+ nicId + " ip addr fetch failed ");

                                continue;
                            }


                            UserVm userVm = _vmDao.findById(vmId);
                            VMInstanceVO vmInstance = _vmInstanceDao.findById(vmId);
                            NicVO nicVo = _nicDao.findById(nicId);
                            NetworkVO network = _networkDao.findById(nicVo.getNetworkId());

                            VirtualMachineProfile vmProfile = new VirtualMachineProfileImpl(userVm);
                            VirtualMachine vm = vmProfile.getVirtualMachine();
                            boolean isWindows = _guestOSCategoryDao.findById(_guestOSDao.findById(vm.getGuestOSId()).getCategoryId()).getName().equalsIgnoreCase("Windows");

                            _vmIpFetchThreadExecutor.execute(new VmIpAddrFetchThread(vmId, nicId, vmInstance.getInstanceName(),
                                    isWindows, vm.getHostId(), network.getCidr()));

                        }
                    } catch (Exception e) {
                        s_logger.error("Caught the Exception in VmIpFetchTask", e);
                    } finally {
                        scanLock.unlock();
                    }
                }
            } finally {
                scanLock.releaseRef();
            }

        }
    }


    private class ExpungeTask extends ManagedContextRunnable {
        public ExpungeTask() {
        }

        @Override
        protected void runInContext() {
            GlobalLock scanLock = GlobalLock.getInternLock("UserVMExpunge");
            try {
                if (scanLock.lock(ACQUIRE_GLOBAL_LOCK_TIMEOUT_FOR_COOPERATION)) {
                    try {
                        List<UserVmVO> vms = _vmDao.findDestroyedVms(new Date(System.currentTimeMillis() - ((long)_expungeDelay << 10)));
                        if (s_logger.isInfoEnabled()) {
                            if (vms.size() == 0) {
                                s_logger.trace("Found " + vms.size() + " vms to expunge.");
                            } else {
                                s_logger.info("Found " + vms.size() + " vms to expunge.");
                            }
                        }
                        for (UserVmVO vm : vms) {
                            try {
                                expungeVm(vm.getId());
                            } catch (Exception e) {
                                s_logger.warn("Unable to expunge " + vm, e);
                            }
                        }
                    } catch (Exception e) {
                        s_logger.error("Caught the following Exception", e);
                    } finally {
                        scanLock.unlock();
                    }
                }
            } finally {
                scanLock.releaseRef();
            }
        }
    }

    private void verifyVmLimits(UserVmVO vmInstance, Map<String, String> details) {
        Account owner = _accountDao.findById(vmInstance.getAccountId());
        if (owner == null) {
            throw new InvalidParameterValueException("The owner of " + vmInstance + " does not exist: " + vmInstance.getAccountId());
        }

        long newCpu = NumberUtils.toLong(details.get(VmDetailConstants.CPU_NUMBER));
        long newMemory = NumberUtils.toLong(details.get(VmDetailConstants.MEMORY));
        ServiceOfferingVO currentServiceOffering = _serviceOfferingDao.findByIdIncludingRemoved(vmInstance.getId(), vmInstance.getServiceOfferingId());
        ServiceOfferingVO svcOffering = _serviceOfferingDao.findById(vmInstance.getServiceOfferingId());
        boolean isDynamic = currentServiceOffering.isDynamic();
        if (isDynamic) {
            Map<String, String> customParameters = new HashMap<>();
            customParameters.put(VmDetailConstants.CPU_NUMBER, String.valueOf(newCpu));
            customParameters.put(VmDetailConstants.MEMORY, String.valueOf(newMemory));
            customParameters.put(VmDetailConstants.CPU_SPEED, details.get(VmDetailConstants.CPU_SPEED));
            validateCustomParameters(svcOffering, customParameters);
        }
        if (VirtualMachineManager.ResourceCountRunningVMsonly.value()) {
            return;
        }
        long currentCpu = currentServiceOffering.getCpu();
        long currentMemory = currentServiceOffering.getRamSize();

        try {
            if (newCpu > currentCpu) {
                _resourceLimitMgr.checkResourceLimit(owner, ResourceType.cpu, newCpu - currentCpu);
            }
            if (newMemory > currentMemory) {
                _resourceLimitMgr.checkResourceLimit(owner, ResourceType.memory, newMemory - currentMemory);
            }
        } catch (ResourceAllocationException e) {
            s_logger.error(String.format("Failed to updated VM due to: %s", e.getLocalizedMessage()));
            throw new InvalidParameterValueException(e.getLocalizedMessage());
        }

        if (newCpu > currentCpu) {
            _resourceLimitMgr.incrementResourceCount(owner.getAccountId(), ResourceType.cpu, newCpu - currentCpu);
        } else if (newCpu > 0 && currentCpu > newCpu){
            _resourceLimitMgr.decrementResourceCount(owner.getAccountId(), ResourceType.cpu, currentCpu - newCpu);
        }
        if (newMemory > currentMemory) {
            _resourceLimitMgr.incrementResourceCount(owner.getAccountId(), ResourceType.memory, newMemory - currentMemory);
        } else if (newMemory > 0 && currentMemory > newMemory){
            _resourceLimitMgr.decrementResourceCount(owner.getAccountId(), ResourceType.memory, currentMemory - newMemory);
        }
    }

    @Override
    @ActionEvent(eventType = EventTypes.EVENT_VM_UPDATE, eventDescription = "updating Vm")
    public UserVm updateVirtualMachine(UpdateVMCmd cmd) throws ResourceUnavailableException, InsufficientCapacityException {
        validateInputsAndPermissionForUpdateVirtualMachineCommand(cmd);

        String displayName = cmd.getDisplayName();
        String group = cmd.getGroup();
        Boolean ha = cmd.getHaEnable();
        Boolean isDisplayVm = cmd.getDisplayVm();
        Long id = cmd.getId();
        Long osTypeId = cmd.getOsTypeId();
        String userData = cmd.getUserData();
        Boolean isDynamicallyScalable = cmd.isDynamicallyScalable();
        String hostName = cmd.getHostName();
        Map<String,String> details = cmd.getDetails();
        List<Long> securityGroupIdList = getSecurityGroupIdList(cmd);
        boolean cleanupDetails = cmd.isCleanupDetails();
        String extraConfig = cmd.getExtraConfig();

        UserVmVO vmInstance = _vmDao.findById(cmd.getId());
        if (MapUtils.isNotEmpty(details) || cmd.isCleanupDetails()) {
            VMTemplateVO template = _templateDao.findById(vmInstance.getTemplateId());
            if (template != null && template.isDeployAsIs()) {
                throw new CloudRuntimeException("Detail settings are read from OVA, it cannot be changed by API call.");
            }
        }

        long accountId = vmInstance.getAccountId();

        if (isDisplayVm != null && isDisplayVm != vmInstance.isDisplay()) {
            updateDisplayVmFlag(isDisplayVm, id, vmInstance);
        }
        final Account caller = CallContext.current().getCallingAccount();
        final List<String> userDenyListedSettings = Stream.of(QueryService.UserVMDeniedDetails.value().split(","))
                .map(item -> (item).trim())
                .collect(Collectors.toList());
        final List<String> userReadOnlySettings = Stream.of(QueryService.UserVMReadOnlyDetails.value().split(","))
                .map(item -> (item).trim())
                .collect(Collectors.toList());
        if (cleanupDetails){
            if (caller != null && caller.getType() == Account.Type.ADMIN) {
                userVmDetailsDao.removeDetails(id);
            } else {
                for (final UserVmDetailVO detail : userVmDetailsDao.listDetails(id)) {
                    if (detail != null && !userDenyListedSettings.contains(detail.getName())
                            && !userReadOnlySettings.contains(detail.getName())) {
                        userVmDetailsDao.removeDetail(id, detail.getName());
                    }
                }
            }
        } else {
            if (MapUtils.isNotEmpty(details)) {
                if (details.containsKey("extraconfig")) {
                    throw new InvalidParameterValueException("'extraconfig' should not be included in details as key");
                }

                if (caller != null && caller.getType() != Account.Type.ADMIN) {
                    // Ensure denied or read-only detail is not passed by non-root-admin user
                    for (final String detailName : details.keySet()) {
                        if (userDenyListedSettings.contains(detailName)) {
                            throw new InvalidParameterValueException("You're not allowed to add or edit the restricted setting: " + detailName);
                        }
                        if (userReadOnlySettings.contains(detailName)) {
                            throw new InvalidParameterValueException("You're not allowed to add or edit the read-only setting: " + detailName);
                        }
                    }
                    // Add any hidden/denied or read-only detail
                    for (final UserVmDetailVO detail : userVmDetailsDao.listDetails(id)) {
                        if (userDenyListedSettings.contains(detail.getName()) || userReadOnlySettings.contains(detail.getName())) {
                            details.put(detail.getName(), detail.getValue());
                        }
                    }
                }

                verifyVmLimits(vmInstance, details);
                vmInstance.setDetails(details);
                _vmDao.saveDetails(vmInstance);
            }
            if (StringUtils.isNotBlank(extraConfig)) {
                if (EnableAdditionalVmConfig.valueIn(accountId)) {
                    s_logger.info("Adding extra configuration to user vm: " + vmInstance.getUuid());
                    addExtraConfig(vmInstance, extraConfig);
                } else {
                    throw new InvalidParameterValueException("attempted setting extraconfig but enable.additional.vm.configuration is disabled");
                }
            }
        }
        return updateVirtualMachine(id, displayName, group, ha, isDisplayVm, osTypeId, userData, isDynamicallyScalable,
                cmd.getHttpMethod(), cmd.getCustomId(), hostName, cmd.getInstanceName(), securityGroupIdList, cmd.getDhcpOptionsMap());
    }

    protected void updateDisplayVmFlag(Boolean isDisplayVm, Long id, UserVmVO vmInstance) {
        vmInstance.setDisplayVm(isDisplayVm);

        // Resource limit changes
        ServiceOffering offering = _serviceOfferingDao.findByIdIncludingRemoved(vmInstance.getId(), vmInstance.getServiceOfferingId());
        if (isDisplayVm) {
            resourceCountIncrement(vmInstance.getAccountId(), true, Long.valueOf(offering.getCpu()), Long.valueOf(offering.getRamSize()));
        } else {
            resourceCountDecrement(vmInstance.getAccountId(), true, Long.valueOf(offering.getCpu()), Long.valueOf(offering.getRamSize()));
        }

        // Usage
        saveUsageEvent(vmInstance);

        // take care of the root volume as well.
        List<VolumeVO> rootVols = _volsDao.findByInstanceAndType(id, Volume.Type.ROOT);
        if (!rootVols.isEmpty()) {
            _volumeService.updateDisplay(rootVols.get(0), isDisplayVm);
        }

        // take care of the data volumes as well.
        List<VolumeVO> dataVols = _volsDao.findByInstanceAndType(id, Volume.Type.DATADISK);
        for (Volume dataVol : dataVols) {
            _volumeService.updateDisplay(dataVol, isDisplayVm);
        }
    }

    protected void validateInputsAndPermissionForUpdateVirtualMachineCommand(UpdateVMCmd cmd) {
        UserVmVO vmInstance = _vmDao.findById(cmd.getId());
        if (vmInstance == null) {
            throw new InvalidParameterValueException("unable to find virtual machine with id: " + cmd.getId());
        }
        validateGuestOsIdForUpdateVirtualMachineCommand(cmd);
        Account caller = CallContext.current().getCallingAccount();
        _accountMgr.checkAccess(caller, null, true, vmInstance);
    }

    protected void validateGuestOsIdForUpdateVirtualMachineCommand(UpdateVMCmd cmd) {
        Long osTypeId = cmd.getOsTypeId();
        if (osTypeId != null) {
            GuestOSVO guestOS = _guestOSDao.findById(osTypeId);
            if (guestOS == null) {
                throw new InvalidParameterValueException("Please specify a valid guest OS ID.");
            }
        }
    }

    private void saveUsageEvent(UserVmVO vm) {

        // If vm not destroyed
        if( vm.getState() != State.Destroyed && vm.getState() != State.Expunging && vm.getState() != State.Error){

            if(vm.isDisplayVm()){
                //1. Allocated VM Usage Event
                generateUsageEvent(vm, true, EventTypes.EVENT_VM_CREATE);

                if(vm.getState() == State.Running || vm.getState() == State.Stopping){
                    //2. Running VM Usage Event
                    generateUsageEvent(vm, true, EventTypes.EVENT_VM_START);

                    // 3. Network offering usage
                    generateNetworkUsageForVm(vm, true, EventTypes.EVENT_NETWORK_OFFERING_ASSIGN);
                }

            }else {
                //1. Allocated VM Usage Event
                generateUsageEvent(vm, true, EventTypes.EVENT_VM_DESTROY);

                if(vm.getState() == State.Running || vm.getState() == State.Stopping){
                    //2. Running VM Usage Event
                    generateUsageEvent(vm, true, EventTypes.EVENT_VM_STOP);

                    // 3. Network offering usage
                    generateNetworkUsageForVm(vm, true, EventTypes.EVENT_NETWORK_OFFERING_REMOVE);
                }
            }
        }

    }

    private void generateNetworkUsageForVm(VirtualMachine vm, boolean isDisplay, String eventType){

        List<NicVO> nics = _nicDao.listByVmId(vm.getId());
        for (NicVO nic : nics) {
            NetworkVO network = _networkDao.findById(nic.getNetworkId());
            long isDefault = (nic.isDefaultNic()) ? 1 : 0;
            UsageEventUtils.publishUsageEvent(eventType, vm.getAccountId(), vm.getDataCenterId(), vm.getId(),
                    Long.toString(nic.getId()), network.getNetworkOfferingId(), null, isDefault, vm.getClass().getName(), vm.getUuid(), isDisplay);
        }

    }

    @Override
    public UserVm updateVirtualMachine(long id, String displayName, String group, Boolean ha, Boolean isDisplayVmEnabled, Long osTypeId, String userData,
            Boolean isDynamicallyScalable, HTTPMethod httpMethod, String customId, String hostName, String instanceName, List<Long> securityGroupIdList, Map<String, Map<Integer, String>> extraDhcpOptionsMap)
                    throws ResourceUnavailableException, InsufficientCapacityException {
        UserVmVO vm = _vmDao.findById(id);
        if (vm == null) {
            throw new CloudRuntimeException("Unable to find virtual machine with id " + id);
        }

        if(instanceName != null){
            VMInstanceVO vmInstance = _vmInstanceDao.findVMByInstanceName(instanceName);
            if(vmInstance != null && vmInstance.getId() != id){
                throw new CloudRuntimeException("Instance name : " + instanceName + " is not unique");
            }
        }

        if (vm.getState() == State.Error || vm.getState() == State.Expunging) {
            s_logger.error("vm is not in the right state: " + id);
            throw new InvalidParameterValueException("Vm with id " + id + " is not in the right state");
        }

        if (displayName == null) {
            displayName = vm.getDisplayName();
        }

        if (ha == null) {
            ha = vm.isHaEnabled();
        }

        ServiceOffering offering = _serviceOfferingDao.findById(vm.getId(), vm.getServiceOfferingId());
        if (!offering.isOfferHA() && ha) {
            throw new InvalidParameterValueException("Can't enable ha for the vm as it's created from the Service offering having HA disabled");
        }

        if (isDisplayVmEnabled == null) {
            isDisplayVmEnabled = vm.isDisplayVm();
        }

        boolean updateUserdata = false;
        if (userData != null) {
            // check and replace newlines
            userData = userData.replace("\\n", "");
            userData = validateUserData(userData, httpMethod);
            // update userData on domain router.
            updateUserdata = true;
        } else {
            userData = vm.getUserData();
        }

        if (osTypeId == null) {
            osTypeId = vm.getGuestOSId();
        }

        if (group != null) {
            addInstanceToGroup(id, group);
        }

        if (isDynamicallyScalable == null) {
            isDynamicallyScalable = vm.isDynamicallyScalable();
        } else {
            if (isDynamicallyScalable == true) {
                VMTemplateVO template = _templateDao.findByIdIncludingRemoved(vm.getTemplateId());
                if (!template.isDynamicallyScalable()) {
                    throw new InvalidParameterValueException("Dynamic Scaling cannot be enabled for the VM since its template does not have dynamic scaling enabled");
                }
                if (!offering.isDynamicScalingEnabled()) {
                    throw new InvalidParameterValueException("Dynamic Scaling cannot be enabled for the VM since its service offering does not have dynamic scaling enabled");
                }
                if (!UserVmManager.EnableDynamicallyScaleVm.valueIn(vm.getDataCenterId())) {
                    s_logger.debug(String.format("Dynamic Scaling cannot be enabled for the VM %s since the global setting enable.dynamic.scale.vm is set to false", vm.getUuid()));
                    throw new InvalidParameterValueException("Dynamic Scaling cannot be enabled for the VM since corresponding global setting is set to false");
                }
            }
        }

        boolean isVMware = (vm.getHypervisorType() == HypervisorType.VMware);

        if (securityGroupIdList != null && isVMware) {
            throw new InvalidParameterValueException("Security group feature is not supported for vmWare hypervisor");
        } else {
            // Get default guest network in Basic zone
            Network defaultNetwork = null;
            try {
                DataCenterVO zone = _dcDao.findById(vm.getDataCenterId());

                if (zone.getNetworkType() == NetworkType.Basic) {
                    // Get default guest network in Basic zone
                    defaultNetwork = _networkModel.getExclusiveGuestNetwork(zone.getId());
                } else if (zone.isSecurityGroupEnabled()) {
                    NicVO defaultNic = _nicDao.findDefaultNicForVM(vm.getId());
                    if (defaultNic != null) {
                        defaultNetwork = _networkDao.findById(defaultNic.getNetworkId());
                    }
                }
            } catch (InvalidParameterValueException e) {
                if(s_logger.isDebugEnabled()) {
                    s_logger.debug(e.getMessage(),e);
                }
                defaultNetwork = _networkModel.getDefaultNetworkForVm(id);
            }

            if (securityGroupIdList != null && _networkModel.isSecurityGroupSupportedInNetwork(defaultNetwork) && _networkModel.canAddDefaultSecurityGroup()) {
                if (vm.getState() == State.Stopped) {
                    // Remove instance from security groups
                    _securityGroupMgr.removeInstanceFromGroups(id);
                    // Add instance in provided groups
                    _securityGroupMgr.addInstanceToGroups(id, securityGroupIdList);
                } else {
                    throw new InvalidParameterValueException("Virtual machine must be stopped prior to update security groups ");
                }
            }
        }
        List<? extends Nic> nics = _nicDao.listByVmId(vm.getId());
        if (hostName != null) {
            // Check is hostName is RFC compliant
            checkNameForRFCCompliance(hostName);

            if (vm.getHostName().equalsIgnoreCase(hostName)) {
                s_logger.debug("Vm " + vm + " is already set with the hostName specified: " + hostName);
                hostName = null;
            }

            // Verify that vm's hostName is unique

            List<NetworkVO> vmNtwks = new ArrayList<NetworkVO>(nics.size());
            for (Nic nic : nics) {
                vmNtwks.add(_networkDao.findById(nic.getNetworkId()));
            }
            checkIfHostNameUniqueInNtwkDomain(hostName, vmNtwks);
        }

        List<NetworkVO> networks = nics.stream()
                .map(nic -> _networkDao.findById(nic.getNetworkId()))
                .collect(Collectors.toList());

        verifyExtraDhcpOptionsNetwork(extraDhcpOptionsMap, networks);
        for (Nic nic : nics) {
            _networkMgr.saveExtraDhcpOptions(networks.stream()
                    .filter(network -> network.getId() == nic.getNetworkId())
                    .findFirst()
                    .get()
                    .getUuid(), nic.getId(), extraDhcpOptionsMap);
        }

        _vmDao.updateVM(id, displayName, ha, osTypeId, userData, isDisplayVmEnabled, isDynamicallyScalable, customId, hostName, instanceName);

        if (updateUserdata) {
            updateUserData(vm);
        }

        if (State.Running == vm.getState()) {
            updateDns(vm, hostName);
        }

        return _vmDao.findById(id);
    }

    private void updateUserData(UserVm vm) throws ResourceUnavailableException, InsufficientCapacityException {
        boolean result = updateUserDataInternal(vm);
        if (result) {
            s_logger.debug(String.format("User data successfully updated for vm id:  %s", vm.getId()));
        } else {
            throw new CloudRuntimeException("Failed to reset userdata for the virtual machine ");
        }
    }

    private void updateDns(UserVmVO vm, String hostName) throws ResourceUnavailableException, InsufficientCapacityException {
        if (!StringUtils.isEmpty(hostName)) {
            vm.setHostName(hostName);
            try {
                List<NicVO> nicVOs = _nicDao.listByVmId(vm.getId());
                for (NicVO nic : nicVOs) {
                    List<DomainRouterVO> routers = _routerDao.findByNetwork(nic.getNetworkId());
                    for (DomainRouterVO router : routers) {
                        if (router.getState() != State.Running) {
                            s_logger.warn(String.format("Unable to update DNS for VM %s, as virtual router: %s is not in the right state: %s ", vm, router.getName(), router.getState()));
                            continue;
                        }
                        Commands commands = new Commands(Command.OnError.Stop);
                        commandSetupHelper.createDhcpEntryCommand(router, vm, nic, false, commands);
                        if (!nwHelper.sendCommandsToRouter(router, commands)) {
                            throw new CloudRuntimeException(String.format("Unable to send commands to virtual router: %s", router.getHostId()));
                        }
                        Answer answer = commands.getAnswer("dhcp");
                        if (answer == null || !answer.getResult()) {
                            throw new CloudRuntimeException("Failed to update hostname");
                        }
                        updateUserData(vm);
                    }
                }
            } catch (CloudRuntimeException e) {
                throw new CloudRuntimeException(String.format("Failed to update hostname of VM %s to %s", vm.getInstanceName(), vm.getHostName()));
            }
        }
    }

    private boolean updateUserDataInternal(UserVm vm) throws ResourceUnavailableException, InsufficientCapacityException {
        VMTemplateVO template = _templateDao.findByIdIncludingRemoved(vm.getTemplateId());

        List<? extends Nic> nics = _nicDao.listByVmId(vm.getId());
        if (nics == null || nics.isEmpty()) {
            s_logger.error("unable to find any nics for vm " + vm.getUuid());
            return false;
        }

        boolean userDataApplied = false;
        for (Nic nic : nics) {
            userDataApplied |= applyUserData(template.getHypervisorType(), vm, nic);
        }
        return userDataApplied;
    }

    protected boolean applyUserData(HypervisorType hyperVisorType, UserVm vm, Nic nic) throws ResourceUnavailableException, InsufficientCapacityException {
        Network network = _networkDao.findById(nic.getNetworkId());
        NicProfile nicProfile = new NicProfile(nic, network, null, null, null, _networkModel.isSecurityGroupSupportedInNetwork(network), _networkModel.getNetworkTag(
                hyperVisorType, network));
        VirtualMachineProfile vmProfile = new VirtualMachineProfileImpl(vm);

        if (_networkModel.areServicesSupportedByNetworkOffering(network.getNetworkOfferingId(), Service.UserData)) {
            UserDataServiceProvider element = _networkModel.getUserDataUpdateProvider(network);
            if (element == null) {
                throw new CloudRuntimeException("Can't find network element for " + Service.UserData.getName() + " provider needed for UserData update");
            }
            boolean result = element.saveUserData(network, nicProfile, vmProfile);
            if (!result) {
                s_logger.error("Failed to update userdata for vm " + vm + " and nic " + nic);
            } else {
                return true;
            }
        } else {
            s_logger.debug("Not applying userdata for nic id=" + nic.getId() + " in vm id=" + vmProfile.getId() + " because it is not supported in network id=" + network.getId());
        }
        return false;
    }

    @Override
    @ActionEvent(eventType = EventTypes.EVENT_VM_START, eventDescription = "starting Vm", async = true)
    public UserVm startVirtualMachine(StartVMCmd cmd) throws ExecutionException, ConcurrentOperationException, ResourceUnavailableException, InsufficientCapacityException, ResourceAllocationException {
        Map<VirtualMachineProfile.Param, Object> additonalParams = new HashMap<>();
        if (cmd.getBootIntoSetup() != null) {
            if (s_logger.isTraceEnabled()) {
                s_logger.trace(String.format("Adding %s into the param map", VirtualMachineProfile.Param.BootIntoSetup.getName()));
            }
            additonalParams.put(VirtualMachineProfile.Param.BootIntoSetup, cmd.getBootIntoSetup());
        }
        UserVmDetailVO uefiDetail = userVmDetailsDao.findDetail(cmd.getId(), ApiConstants.BootType.UEFI.toString());
        if (uefiDetail != null) {
            addVmUefiBootOptionsToParams(additonalParams, uefiDetail.getName(), uefiDetail.getValue());
        }

        return startVirtualMachine(cmd.getId(), cmd.getPodId(), cmd.getClusterId(), cmd.getHostId(), additonalParams, cmd.getDeploymentPlanner()).first();
    }

    @Override
    @ActionEvent(eventType = EventTypes.EVENT_VM_REBOOT, eventDescription = "rebooting Vm", async = true)
    public UserVm rebootVirtualMachine(RebootVMCmd cmd) throws InsufficientCapacityException, ResourceUnavailableException {
        Account caller = CallContext.current().getCallingAccount();
        Long vmId = cmd.getId();

        // Verify input parameters
        UserVmVO vmInstance = _vmDao.findById(vmId);
        if (vmInstance == null) {
            throw new InvalidParameterValueException("Unable to find a virtual machine with id " + vmId);
        }

        _accountMgr.checkAccess(caller, null, true, vmInstance);

        checkIfHostOfVMIsInPrepareForMaintenanceState(vmInstance.getHostId(), vmId, "Reboot");

        // If the VM is Volatile in nature, on reboot discard the VM's root disk and create a new root disk for it: by calling restoreVM
        long serviceOfferingId = vmInstance.getServiceOfferingId();
        ServiceOfferingVO offering = _serviceOfferingDao.findById(vmInstance.getId(), serviceOfferingId);
        if (offering != null && offering.getRemoved() == null) {
            if (offering.isVolatileVm()) {
                return restoreVMInternal(caller, vmInstance, null);
            }
        } else {
            throw new InvalidParameterValueException("Unable to find service offering: " + serviceOfferingId + " corresponding to the vm");
        }

        Boolean enterSetup = cmd.getBootIntoSetup();
        if (enterSetup != null && enterSetup && !HypervisorType.VMware.equals(vmInstance.getHypervisorType())) {
            throw new InvalidParameterValueException("Booting into a hardware setup menu is not implemented on " + vmInstance.getHypervisorType());
        }

        UserVm userVm = rebootVirtualMachine(CallContext.current().getCallingUserId(), vmId, enterSetup == null ? false : cmd.getBootIntoSetup(), cmd.isForced());
        if (userVm != null ) {
            // update the vmIdCountMap if the vm is in advanced shared network with out services
            final List<NicVO> nics = _nicDao.listByVmId(vmId);
            for (NicVO nic : nics) {
                Network network = _networkModel.getNetwork(nic.getNetworkId());
                if (_networkModel.isSharedNetworkWithoutServices(network.getId())) {
                    s_logger.debug("Adding vm " +vmId +" nic id "+ nic.getId() +" into vmIdCountMap as part of vm " +
                            "reboot for vm ip fetch ");
                    vmIdCountMap.put(nic.getId(), new VmAndCountDetails(nic.getInstanceId(), VmIpFetchTrialMax.value()));
                }
            }
            return  userVm;
        }
        return  null;
    }

    @Override
    @ActionEvent(eventType = EventTypes.EVENT_VM_DESTROY, eventDescription = "destroying Vm", async = true)
    public UserVm destroyVm(DestroyVMCmd cmd) throws ResourceUnavailableException, ConcurrentOperationException {
        CallContext ctx = CallContext.current();
        long vmId = cmd.getId();
        boolean expunge = cmd.getExpunge();

        // When trying to expunge, permission is denied when the caller is not an admin and the AllowUserExpungeRecoverVm is false for the caller.
        if (expunge && !_accountMgr.isAdmin(ctx.getCallingAccount().getId()) && !AllowUserExpungeRecoverVm.valueIn(cmd.getEntityOwnerId())) {
            throw new PermissionDeniedException("Parameter " + ApiConstants.EXPUNGE + " can be passed by Admin only. Or when the allow.user.expunge.recover.vm key is set.");
        }
        // check if VM exists
        UserVmVO vm = _vmDao.findById(vmId);

        if (vm == null || vm.getRemoved() != null) {
            throw new InvalidParameterValueException("unable to find a virtual machine with id " + vmId);
        }

        if ((vm.getState() == State.Destroyed && !expunge) || vm.getState() == State.Expunging) {
            s_logger.debug("Vm id=" + vmId + " is already destroyed");
            return vm;
        }

        // check if there are active volume snapshots tasks
        s_logger.debug("Checking if there are any ongoing snapshots on the ROOT volumes associated with VM with ID " + vmId);
        if (checkStatusOfVolumeSnapshots(vmId, Volume.Type.ROOT)) {
            throw new CloudRuntimeException("There is/are unbacked up snapshot(s) on ROOT volume, vm destroy is not permitted, please try again later.");
        }
        s_logger.debug("Found no ongoing snapshots on volume of type ROOT, for the vm with id " + vmId);

        List<VolumeVO> volumesToBeDeleted = getVolumesFromIds(cmd);

        checkForUnattachedVolumes(vmId, volumesToBeDeleted);
        validateVolumes(volumesToBeDeleted);

        final ControlledEntity[] volumesToDelete = volumesToBeDeleted.toArray(new ControlledEntity[0]);
        _accountMgr.checkAccess(ctx.getCallingAccount(), null, true, volumesToDelete);

        stopVirtualMachine(vmId, VmDestroyForcestop.value());

        // Detach all data disks from VM
        List<VolumeVO> dataVols = _volsDao.findByInstanceAndType(vmId, Volume.Type.DATADISK);
        detachVolumesFromVm(dataVols);

        UserVm destroyedVm = destroyVm(vmId, expunge);
        if (expunge) {
            if (!expunge(vm, ctx.getCallingUserId(), ctx.getCallingAccount())) {
                throw new CloudRuntimeException("Failed to expunge vm " + destroyedVm);
            }
        }

        deleteVolumesFromVm(volumesToBeDeleted, expunge);

        return destroyedVm;
    }

    private List<VolumeVO> getVolumesFromIds(DestroyVMCmd cmd) {
        List<VolumeVO> volumes = new ArrayList<>();
        if (cmd.getVolumeIds() != null) {
            for (Long volId : cmd.getVolumeIds()) {
                VolumeVO vol = _volsDao.findById(volId);

                if (vol == null) {
                    throw new InvalidParameterValueException("Unable to find volume with ID: " + volId);
                }
                volumes.add(vol);
            }
        }
        return volumes;
    }

    @Override
    @DB
    public InstanceGroupVO createVmGroup(CreateVMGroupCmd cmd) {
        Account caller = CallContext.current().getCallingAccount();
        Long domainId = cmd.getDomainId();
        String accountName = cmd.getAccountName();
        String groupName = cmd.getGroupName();
        Long projectId = cmd.getProjectId();

        Account owner = _accountMgr.finalizeOwner(caller, accountName, domainId, projectId);
        long accountId = owner.getId();

        // Check if name is already in use by this account
        boolean isNameInUse = _vmGroupDao.isNameInUse(accountId, groupName);

        if (isNameInUse) {
            throw new InvalidParameterValueException("Unable to create vm group, a group with name " + groupName + " already exists for account " + accountId);
        }

        return createVmGroup(groupName, accountId);
    }

    @DB
    private InstanceGroupVO createVmGroup(String groupName, long accountId) {
        Account account = null;
        try {
            account = _accountDao.acquireInLockTable(accountId); // to ensure
            // duplicate
            // vm group
            // names are
            // not
            // created.
            if (account == null) {
                s_logger.warn("Failed to acquire lock on account");
                return null;
            }
            InstanceGroupVO group = _vmGroupDao.findByAccountAndName(accountId, groupName);
            if (group == null) {
                group = new InstanceGroupVO(groupName, accountId);
                group = _vmGroupDao.persist(group);
            }
            return group;
        } finally {
            if (account != null) {
                _accountDao.releaseFromLockTable(accountId);
            }
        }
    }

    @Override
    public boolean deleteVmGroup(DeleteVMGroupCmd cmd) {
        Account caller = CallContext.current().getCallingAccount();
        Long groupId = cmd.getId();

        // Verify input parameters
        InstanceGroupVO group = _vmGroupDao.findById(groupId);
        if ((group == null) || (group.getRemoved() != null)) {
            throw new InvalidParameterValueException("unable to find a vm group with id " + groupId);
        }

        _accountMgr.checkAccess(caller, null, true, group);

        return deleteVmGroup(groupId);
    }

    @Override
    public boolean deleteVmGroup(long groupId) {
        InstanceGroupVO group = _vmGroupDao.findById(groupId);
        annotationDao.removeByEntityType(AnnotationService.EntityType.INSTANCE_GROUP.name(), group.getUuid());
        // delete all the mappings from group_vm_map table
        List<InstanceGroupVMMapVO> groupVmMaps = _groupVMMapDao.listByGroupId(groupId);
        for (InstanceGroupVMMapVO groupMap : groupVmMaps) {
            SearchCriteria<InstanceGroupVMMapVO> sc = _groupVMMapDao.createSearchCriteria();
            sc.addAnd("instanceId", SearchCriteria.Op.EQ, groupMap.getInstanceId());
            _groupVMMapDao.expunge(sc);
        }

        if (_vmGroupDao.remove(groupId)) {
            return true;
        } else {
            return false;
        }
    }

    @Override
    @DB
    public boolean addInstanceToGroup(final long userVmId, String groupName) {
        UserVmVO vm = _vmDao.findById(userVmId);

        InstanceGroupVO group = _vmGroupDao.findByAccountAndName(vm.getAccountId(), groupName);
        // Create vm group if the group doesn't exist for this account
        if (group == null) {
            group = createVmGroup(groupName, vm.getAccountId());
        }

        if (group != null) {
            UserVm userVm = _vmDao.acquireInLockTable(userVmId);
            if (userVm == null) {
                s_logger.warn("Failed to acquire lock on user vm id=" + userVmId);
            }
            try {
                final InstanceGroupVO groupFinal = group;
                Transaction.execute(new TransactionCallbackNoReturn() {
                    @Override
                    public void doInTransactionWithoutResult(TransactionStatus status) {
                        // don't let the group be deleted when we are assigning vm to
                        // it.
                        InstanceGroupVO ngrpLock = _vmGroupDao.lockRow(groupFinal.getId(), false);
                        if (ngrpLock == null) {
                            s_logger.warn("Failed to acquire lock on vm group id=" + groupFinal.getId() + " name=" + groupFinal.getName());
                            throw new CloudRuntimeException("Failed to acquire lock on vm group id=" + groupFinal.getId() + " name=" + groupFinal.getName());
                        }

                        // Currently don't allow to assign a vm to more than one group
                        if (_groupVMMapDao.listByInstanceId(userVmId) != null) {
                            // Delete all mappings from group_vm_map table
                            List<InstanceGroupVMMapVO> groupVmMaps = _groupVMMapDao.listByInstanceId(userVmId);
                            for (InstanceGroupVMMapVO groupMap : groupVmMaps) {
                                SearchCriteria<InstanceGroupVMMapVO> sc = _groupVMMapDao.createSearchCriteria();
                                sc.addAnd("instanceId", SearchCriteria.Op.EQ, groupMap.getInstanceId());
                                _groupVMMapDao.expunge(sc);
                            }
                        }
                        InstanceGroupVMMapVO groupVmMapVO = new InstanceGroupVMMapVO(groupFinal.getId(), userVmId);
                        _groupVMMapDao.persist(groupVmMapVO);

                    }
                });

                return true;
            } finally {
                if (userVm != null) {
                    _vmDao.releaseFromLockTable(userVmId);
                }
            }
        }
        return false;
    }

    @Override
    public InstanceGroupVO getGroupForVm(long vmId) {
        // TODO - in future releases vm can be assigned to multiple groups; but
        // currently return just one group per vm
        try {
            List<InstanceGroupVMMapVO> groupsToVmMap = _groupVMMapDao.listByInstanceId(vmId);

            if (groupsToVmMap != null && groupsToVmMap.size() != 0) {
                InstanceGroupVO group = _vmGroupDao.findById(groupsToVmMap.get(0).getGroupId());
                return group;
            } else {
                return null;
            }
        } catch (Exception e) {
            s_logger.warn("Error trying to get group for a vm: ", e);
            return null;
        }
    }

    @Override
    public void removeInstanceFromInstanceGroup(long vmId) {
        try {
            List<InstanceGroupVMMapVO> groupVmMaps = _groupVMMapDao.listByInstanceId(vmId);
            for (InstanceGroupVMMapVO groupMap : groupVmMaps) {
                SearchCriteria<InstanceGroupVMMapVO> sc = _groupVMMapDao.createSearchCriteria();
                sc.addAnd("instanceId", SearchCriteria.Op.EQ, groupMap.getInstanceId());
                _groupVMMapDao.expunge(sc);
            }
        } catch (Exception e) {
            s_logger.warn("Error trying to remove vm from group: ", e);
        }
    }

    private boolean validPassword(String password) {
        if (password == null || password.length() == 0) {
            return false;
        }
        for (int i = 0; i < password.length(); i++) {
            if (password.charAt(i) == ' ') {
                return false;
            }
        }
        return true;
    }

    @Override
    @ActionEvent(eventType = EventTypes.EVENT_VM_CREATE, eventDescription = "deploying Vm", create = true)
    public UserVm createBasicSecurityGroupVirtualMachine(DataCenter zone, ServiceOffering serviceOffering, VirtualMachineTemplate template, List<Long> securityGroupIdList,
            Account owner, String hostName, String displayName, Long diskOfferingId, Long diskSize, String group, HypervisorType hypervisor, HTTPMethod httpmethod,
            String userData, List<String> sshKeyPairs, Map<Long, IpAddresses> requestedIps, IpAddresses defaultIps, Boolean displayVm, String keyboard, List<Long> affinityGroupIdList,
            Map<String, String> customParametes, String customId, Map<String, Map<Integer, String>> dhcpOptionMap,
            Map<Long, DiskOffering> dataDiskTemplateToDiskOfferingMap, Map<String, String> userVmOVFProperties, boolean dynamicScalingEnabled, Long overrideDiskOfferingId) throws InsufficientCapacityException, ConcurrentOperationException, ResourceUnavailableException,
    StorageUnavailableException, ResourceAllocationException {

        Account caller = CallContext.current().getCallingAccount();
        List<NetworkVO> networkList = new ArrayList<NetworkVO>();

        // Verify that caller can perform actions in behalf of vm owner
        _accountMgr.checkAccess(caller, null, true, owner);

        // Verify that owner can use the service offering
        _accountMgr.checkAccess(owner, serviceOffering, zone);
        _accountMgr.checkAccess(owner, _diskOfferingDao.findById(diskOfferingId), zone);

        // Get default guest network in Basic zone
        Network defaultNetwork = _networkModel.getExclusiveGuestNetwork(zone.getId());

        if (defaultNetwork == null) {
            throw new InvalidParameterValueException("Unable to find a default network to start a vm");
        } else {
            networkList.add(_networkDao.findById(defaultNetwork.getId()));
        }

        boolean isVmWare = (template.getHypervisorType() == HypervisorType.VMware || (hypervisor != null && hypervisor == HypervisorType.VMware));

        if (securityGroupIdList != null && isVmWare) {
            throw new InvalidParameterValueException("Security group feature is not supported for vmWare hypervisor");
        } else if (!isVmWare && _networkModel.isSecurityGroupSupportedInNetwork(defaultNetwork) && _networkModel.canAddDefaultSecurityGroup()) {
            //add the default securityGroup only if no security group is specified
            if (securityGroupIdList == null || securityGroupIdList.isEmpty()) {
                if (securityGroupIdList == null) {
                    securityGroupIdList = new ArrayList<Long>();
                }
                SecurityGroup defaultGroup = _securityGroupMgr.getDefaultSecurityGroup(owner.getId());
                if (defaultGroup != null) {
                    securityGroupIdList.add(defaultGroup.getId());
                } else {
                    // create default security group for the account
                    if (s_logger.isDebugEnabled()) {
                        s_logger.debug("Couldn't find default security group for the account " + owner + " so creating a new one");
                    }
                    defaultGroup = _securityGroupMgr.createSecurityGroup(SecurityGroupManager.DEFAULT_GROUP_NAME, SecurityGroupManager.DEFAULT_GROUP_DESCRIPTION,
                            owner.getDomainId(), owner.getId(), owner.getAccountName());
                    securityGroupIdList.add(defaultGroup.getId());
                }
            }
        }

        return createVirtualMachine(zone, serviceOffering, template, hostName, displayName, owner, diskOfferingId, diskSize, networkList, securityGroupIdList, group, httpmethod,
                userData, sshKeyPairs, hypervisor, caller, requestedIps, defaultIps, displayVm, keyboard, affinityGroupIdList, customParametes, customId, dhcpOptionMap,
                dataDiskTemplateToDiskOfferingMap, userVmOVFProperties, dynamicScalingEnabled, null, overrideDiskOfferingId);

    }

    @Override
    @ActionEvent(eventType = EventTypes.EVENT_VM_CREATE, eventDescription = "deploying Vm", create = true)
    public UserVm createAdvancedSecurityGroupVirtualMachine(DataCenter zone, ServiceOffering serviceOffering, VirtualMachineTemplate template, List<Long> networkIdList,
            List<Long> securityGroupIdList, Account owner, String hostName, String displayName, Long diskOfferingId, Long diskSize, String group, HypervisorType hypervisor,
            HTTPMethod httpmethod, String userData, List<String> sshKeyPairs, Map<Long, IpAddresses> requestedIps, IpAddresses defaultIps, Boolean displayVm, String keyboard,
            List<Long> affinityGroupIdList, Map<String, String> customParameters, String customId, Map<String, Map<Integer, String>> dhcpOptionMap,
            Map<Long, DiskOffering> dataDiskTemplateToDiskOfferingMap, Map<String, String> userVmOVFProperties, boolean dynamicScalingEnabled, Long overrideDiskOfferingId) throws InsufficientCapacityException, ConcurrentOperationException,
    ResourceUnavailableException, StorageUnavailableException, ResourceAllocationException {

        Account caller = CallContext.current().getCallingAccount();
        List<NetworkVO> networkList = new ArrayList<NetworkVO>();
        boolean isSecurityGroupEnabledNetworkUsed = false;
        boolean isVmWare = (template.getHypervisorType() == HypervisorType.VMware || (hypervisor != null && hypervisor == HypervisorType.VMware));

        // Verify that caller can perform actions in behalf of vm owner
        _accountMgr.checkAccess(caller, null, true, owner);

        // Verify that owner can use the service offering
        _accountMgr.checkAccess(owner, serviceOffering, zone);
        _accountMgr.checkAccess(owner, _diskOfferingDao.findById(diskOfferingId), zone);

        // If no network is specified, find system security group enabled network
        if (networkIdList == null || networkIdList.isEmpty()) {
            Network networkWithSecurityGroup = _networkModel.getNetworkWithSGWithFreeIPs(zone.getId());
            if (networkWithSecurityGroup == null) {
                throw new InvalidParameterValueException("No network with security enabled is found in zone id=" + zone.getUuid());
            }

            networkList.add(_networkDao.findById(networkWithSecurityGroup.getId()));
            isSecurityGroupEnabledNetworkUsed = true;

        } else if (securityGroupIdList != null && !securityGroupIdList.isEmpty()) {
            if (isVmWare) {
                throw new InvalidParameterValueException("Security group feature is not supported for vmWare hypervisor");
            }
            // Only one network can be specified, and it should be security group enabled
            if (networkIdList.size() > 1 && template.getHypervisorType() != HypervisorType.KVM && hypervisor != HypervisorType.KVM) {
                throw new InvalidParameterValueException("Only support one network per VM if security group enabled");
            }

            for (Long networkId : networkIdList) {
                NetworkVO network = _networkDao.findById(networkId);

                if (network == null) {
                    throw new InvalidParameterValueException("Unable to find network by id " + networkId);
                }

                if (!_networkModel.isSecurityGroupSupportedInNetwork(network)) {
                    throw new InvalidParameterValueException("Network is not security group enabled: " + network.getId());
                }

                _accountMgr.checkAccess(owner, AccessType.UseEntry, false, network);

                networkList.add(network);
            }
            isSecurityGroupEnabledNetworkUsed = true;

        } else {
            // Verify that all the networks are Shared/Guest; can't create combination of SG enabled and disabled networks
            for (Long networkId : networkIdList) {
                NetworkVO network = _networkDao.findById(networkId);

                if (network == null) {
                    throw new InvalidParameterValueException("Unable to find network by id " + networkIdList.get(0).longValue());
                }

                boolean isSecurityGroupEnabled = _networkModel.isSecurityGroupSupportedInNetwork(network);
                if (isSecurityGroupEnabled) {
                    isSecurityGroupEnabledNetworkUsed = true;
                }

                if (!(network.getTrafficType() == TrafficType.Guest && network.getGuestType() == Network.GuestType.Shared)) {
                    throw new InvalidParameterValueException("Can specify only Shared Guest networks when" + " deploy vm in Advance Security Group enabled zone");
                }

                _accountMgr.checkAccess(owner, AccessType.UseEntry, false, network);

                networkList.add(network);
            }
        }

        // if network is security group enabled, and no security group is specified, then add the default security group automatically
        if (isSecurityGroupEnabledNetworkUsed && !isVmWare && _networkModel.canAddDefaultSecurityGroup()) {

            //add the default securityGroup only if no security group is specified
            if (securityGroupIdList == null || securityGroupIdList.isEmpty()) {
                if (securityGroupIdList == null) {
                    securityGroupIdList = new ArrayList<Long>();
                }

                SecurityGroup defaultGroup = _securityGroupMgr.getDefaultSecurityGroup(owner.getId());
                if (defaultGroup != null) {
                    securityGroupIdList.add(defaultGroup.getId());
                } else {
                    // create default security group for the account
                    if (s_logger.isDebugEnabled()) {
                        s_logger.debug("Couldn't find default security group for the account " + owner + " so creating a new one");
                    }
                    defaultGroup = _securityGroupMgr.createSecurityGroup(SecurityGroupManager.DEFAULT_GROUP_NAME, SecurityGroupManager.DEFAULT_GROUP_DESCRIPTION,
                            owner.getDomainId(), owner.getId(), owner.getAccountName());
                    securityGroupIdList.add(defaultGroup.getId());
                }
            }
        }

        return createVirtualMachine(zone, serviceOffering, template, hostName, displayName, owner, diskOfferingId, diskSize, networkList, securityGroupIdList, group, httpmethod,
                userData, sshKeyPairs, hypervisor, caller, requestedIps, defaultIps, displayVm, keyboard, affinityGroupIdList, customParameters, customId, dhcpOptionMap, dataDiskTemplateToDiskOfferingMap,
                userVmOVFProperties, dynamicScalingEnabled, null, overrideDiskOfferingId);
    }

    @Override
    @ActionEvent(eventType = EventTypes.EVENT_VM_CREATE, eventDescription = "deploying Vm", create = true)
    public UserVm createAdvancedVirtualMachine(DataCenter zone, ServiceOffering serviceOffering, VirtualMachineTemplate template, List<Long> networkIdList, Account owner,
            String hostName, String displayName, Long diskOfferingId, Long diskSize, String group, HypervisorType hypervisor, HTTPMethod httpmethod, String userData,
            List<String> sshKeyPairs, Map<Long, IpAddresses> requestedIps, IpAddresses defaultIps, Boolean displayvm, String keyboard, List<Long> affinityGroupIdList,
            Map<String, String> customParametrs, String customId, Map<String, Map<Integer, String>> dhcpOptionsMap, Map<Long, DiskOffering> dataDiskTemplateToDiskOfferingMap,
            Map<String, String> userVmOVFPropertiesMap, boolean dynamicScalingEnabled, String type, Long overrideDiskOfferingId) throws InsufficientCapacityException, ConcurrentOperationException, ResourceUnavailableException,
    StorageUnavailableException, ResourceAllocationException {

        Account caller = CallContext.current().getCallingAccount();
        List<NetworkVO> networkList = new ArrayList<NetworkVO>();

        // Verify that caller can perform actions in behalf of vm owner
        _accountMgr.checkAccess(caller, null, true, owner);

        // Verify that owner can use the service offering
        _accountMgr.checkAccess(owner, serviceOffering, zone);
        _accountMgr.checkAccess(owner, _diskOfferingDao.findById(diskOfferingId), zone);

        List<HypervisorType> vpcSupportedHTypes = _vpcMgr.getSupportedVpcHypervisors();
        if (networkIdList == null || networkIdList.isEmpty()) {
            NetworkVO defaultNetwork = getDefaultNetwork(zone, owner, false);
            if (defaultNetwork != null) {
                networkList.add(defaultNetwork);
            }
        } else {
            for (Long networkId : networkIdList) {
                NetworkVO network = _networkDao.findById(networkId);
                if (network == null) {
                    throw new InvalidParameterValueException("Unable to find network by id " + networkIdList.get(0).longValue());
                }
                if (network.getVpcId() != null) {
                    // Only ISOs, XenServer, KVM, and VmWare template types are
                    // supported for vpc networks
                    if (template.getFormat() != ImageFormat.ISO && !vpcSupportedHTypes.contains(template.getHypervisorType())) {
                        throw new InvalidParameterValueException("Can't create vm from template with hypervisor " + template.getHypervisorType() + " in vpc network " + network);
                    } else if (template.getFormat() == ImageFormat.ISO && !vpcSupportedHTypes.contains(hypervisor)) {
                        // Only XenServer, KVM, and VMware hypervisors are supported
                        // for vpc networks
                        throw new InvalidParameterValueException("Can't create vm of hypervisor type " + hypervisor + " in vpc network");

                    }
                }

                _networkModel.checkNetworkPermissions(owner, network);

                // don't allow to use system networks
                NetworkOffering networkOffering = _entityMgr.findById(NetworkOffering.class, network.getNetworkOfferingId());
                if (networkOffering.isSystemOnly()) {
                    throw new InvalidParameterValueException("Network id=" + networkId + " is system only and can't be used for vm deployment");
                }
                networkList.add(network);
            }
        }
        verifyExtraDhcpOptionsNetwork(dhcpOptionsMap, networkList);
        return createVirtualMachine(zone, serviceOffering, template, hostName, displayName, owner, diskOfferingId, diskSize, networkList, null, group, httpmethod, userData,
                sshKeyPairs, hypervisor, caller, requestedIps, defaultIps, displayvm, keyboard, affinityGroupIdList, customParametrs, customId, dhcpOptionsMap,
                dataDiskTemplateToDiskOfferingMap, userVmOVFPropertiesMap, dynamicScalingEnabled, type, overrideDiskOfferingId);
    }

    private NetworkVO getNetworkToAddToNetworkList(VirtualMachineTemplate template, Account owner, HypervisorType hypervisor,
            List<HypervisorType> vpcSupportedHTypes, Long networkId) {
        NetworkVO network = _networkDao.findById(networkId);
        if (network == null) {
            throw new InvalidParameterValueException("Unable to find network by id " + networkId);
        }
        if (network.getVpcId() != null) {
            // Only ISOs, XenServer, KVM, and VmWare template types are
            // supported for vpc networks
            if (template.getFormat() != ImageFormat.ISO && !vpcSupportedHTypes.contains(template.getHypervisorType())) {
                throw new InvalidParameterValueException("Can't create vm from template with hypervisor " + template.getHypervisorType() + " in vpc network " + network);
            } else if (template.getFormat() == ImageFormat.ISO && !vpcSupportedHTypes.contains(hypervisor)) {
                // Only XenServer, KVM, and VMware hypervisors are supported
                // for vpc networks
                throw new InvalidParameterValueException("Can't create vm of hypervisor type " + hypervisor + " in vpc network");
            }
        }

        _networkModel.checkNetworkPermissions(owner, network);

        // don't allow to use system networks
        NetworkOffering networkOffering = _entityMgr.findById(NetworkOffering.class, network.getNetworkOfferingId());
        if (networkOffering.isSystemOnly()) {
            throw new InvalidParameterValueException("Network id=" + networkId + " is system only and can't be used for vm deployment");
        }
        return network;
    }

    private NetworkVO getDefaultNetwork(DataCenter zone, Account owner, boolean selectAny) throws InsufficientCapacityException, ResourceAllocationException {
        NetworkVO defaultNetwork = null;

        // if no network is passed in
        // Check if default virtual network offering has
        // Availability=Required. If it's true, search for corresponding
        // network
        // * if network is found, use it. If more than 1 virtual network is
        // found, throw an error
        // * if network is not found, create a new one and use it

        List<NetworkOfferingVO> requiredOfferings = _networkOfferingDao.listByAvailability(Availability.Required, false);
        if (requiredOfferings.size() < 1) {
            throw new InvalidParameterValueException("Unable to find network offering with availability=" + Availability.Required
                    + " to automatically create the network as a part of vm creation");
        }

        if (requiredOfferings.get(0).getState() == NetworkOffering.State.Enabled) {
            // get Virtual networks
            List<? extends Network> virtualNetworks = _networkModel.listNetworksForAccount(owner.getId(), zone.getId(), Network.GuestType.Isolated);
            if (virtualNetworks == null) {
                throw new InvalidParameterValueException("No (virtual) networks are found for account " + owner);
            }
            if (virtualNetworks.isEmpty()) {
                defaultNetwork = createDefaultNetworkForAccount(zone, owner, requiredOfferings);
            } else if (virtualNetworks.size() > 1 && !selectAny) {
                throw new InvalidParameterValueException("More than 1 default Isolated networks are found for account " + owner + "; please specify networkIds");
            } else {
                defaultNetwork = _networkDao.findById(virtualNetworks.get(0).getId());
            }
        } else {
            throw new InvalidParameterValueException("Required network offering id=" + requiredOfferings.get(0).getId() + " is not in " + NetworkOffering.State.Enabled);
        }

        return defaultNetwork;
    }

    private NetworkVO createDefaultNetworkForAccount(DataCenter zone, Account owner, List<NetworkOfferingVO> requiredOfferings)
            throws InsufficientCapacityException, ResourceAllocationException {
        NetworkVO defaultNetwork = null;
        long physicalNetworkId = _networkModel.findPhysicalNetworkId(zone.getId(), requiredOfferings.get(0).getTags(), requiredOfferings.get(0).getTrafficType());
        // Validate physical network
        PhysicalNetwork physicalNetwork = _physicalNetworkDao.findById(physicalNetworkId);
        if (physicalNetwork == null) {
            throw new InvalidParameterValueException("Unable to find physical network with id: " + physicalNetworkId + " and tag: "
                    + requiredOfferings.get(0).getTags());
        }
        s_logger.debug("Creating network for account " + owner + " from the network offering id=" + requiredOfferings.get(0).getId() + " as a part of deployVM process");
        Network newNetwork = _networkMgr.createGuestNetwork(requiredOfferings.get(0).getId(), owner.getAccountName() + "-network", owner.getAccountName() + "-network",
                null, null, null, false, null, owner, null, physicalNetwork, zone.getId(), ACLType.Account, null, null, null, null, true, null, null,
                null, null, null);
        if (newNetwork != null) {
            defaultNetwork = _networkDao.findById(newNetwork.getId());
        }
        return defaultNetwork;
    }

    private void verifyExtraDhcpOptionsNetwork(Map<String, Map<Integer, String>> dhcpOptionsMap, List<NetworkVO> networkList) throws InvalidParameterValueException {
        if (dhcpOptionsMap != null) {
            for (String networkUuid : dhcpOptionsMap.keySet()) {
                boolean networkFound = false;
                for (NetworkVO network : networkList) {
                    if (network.getUuid().equals(networkUuid)) {
                        networkFound = true;
                        break;
                    }
                }

                if (!networkFound) {
                    throw new InvalidParameterValueException("VM does not has a nic in the Network (" + networkUuid + ") that is specified in the extra dhcp options.");
                }
            }
        }
    }

    public void checkNameForRFCCompliance(String name) {
        if (!NetUtils.verifyDomainNameLabel(name, true)) {
            throw new InvalidParameterValueException("Invalid name. Vm name can contain ASCII letters 'a' through 'z', the digits '0' through '9', "
                    + "and the hyphen ('-'), must be between 1 and 63 characters long, and can't start or end with \"-\" and can't start with digit");
        }
    }

    @DB
    private UserVm createVirtualMachine(DataCenter zone, ServiceOffering serviceOffering, VirtualMachineTemplate tmplt, String hostName, String displayName, Account owner,
                                        Long diskOfferingId, Long diskSize, List<NetworkVO> networkList, List<Long> securityGroupIdList, String group, HTTPMethod httpmethod, String userData,
                                        List<String> sshKeyPairs, HypervisorType hypervisor, Account caller, Map<Long, IpAddresses> requestedIps, IpAddresses defaultIps, Boolean isDisplayVm, String keyboard,
                                        List<Long> affinityGroupIdList, Map<String, String> customParameters, String customId, Map<String, Map<Integer, String>> dhcpOptionMap,
                                        Map<Long, DiskOffering> datadiskTemplateToDiskOfferringMap,
                                        Map<String, String> userVmOVFPropertiesMap, boolean dynamicScalingEnabled, String type, Long overrideDiskOfferingId) throws InsufficientCapacityException, ResourceUnavailableException,
    ConcurrentOperationException, StorageUnavailableException, ResourceAllocationException {

        _accountMgr.checkAccess(caller, null, true, owner);

        if (owner.getState() == Account.State.DISABLED) {
            throw new PermissionDeniedException("The owner of vm to deploy is disabled: " + owner);
        }
        VMTemplateVO template = _templateDao.findById(tmplt.getId());
        if (template != null) {
            _templateDao.loadDetails(template);
        }

        HypervisorType hypervisorType = null;
        if (template.getHypervisorType() == null || template.getHypervisorType() == HypervisorType.None) {
            if (hypervisor == null || hypervisor == HypervisorType.None) {
                throw new InvalidParameterValueException("hypervisor parameter is needed to deploy VM or the hypervisor parameter value passed is invalid");
            }
            hypervisorType = hypervisor;
        } else {
            if (hypervisor != null && hypervisor != HypervisorType.None && hypervisor != template.getHypervisorType()) {
                throw new InvalidParameterValueException("Hypervisor passed to the deployVm call, is different from the hypervisor type of the template");
            }
            hypervisorType = template.getHypervisorType();
        }

        long accountId = owner.getId();

        assert !(requestedIps != null && (defaultIps.getIp4Address() != null || defaultIps.getIp6Address() != null)) : "requestedIp list and defaultNetworkIp should never be specified together";

        if (Grouping.AllocationState.Disabled == zone.getAllocationState()
                && !_accountMgr.isRootAdmin(caller.getId())) {
            throw new PermissionDeniedException(
                    "Cannot perform this operation, Zone is currently disabled: "
                            + zone.getId());
        }

        // check if zone is dedicated
        DedicatedResourceVO dedicatedZone = _dedicatedDao.findByZoneId(zone.getId());
        if (dedicatedZone != null) {
            DomainVO domain = _domainDao.findById(dedicatedZone.getDomainId());
            if (domain == null) {
                throw new CloudRuntimeException("Unable to find the domain " + zone.getDomainId() + " for the zone: " + zone);
            }
            // check that caller can operate with domain
            _configMgr.checkZoneAccess(caller, zone);
            // check that vm owner can create vm in the domain
            _configMgr.checkZoneAccess(owner, zone);
        }

        ServiceOfferingVO offering = _serviceOfferingDao.findById(serviceOffering.getId());
        if (offering.isDynamic()) {
            offering.setDynamicFlag(true);
            validateCustomParameters(offering, customParameters);
            offering = _offeringDao.getComputeOffering(offering, customParameters);
        } else {
            validateOfferingMaxResource(offering);
        }
        // check if account/domain is with in resource limits to create a new vm
        boolean isIso = Storage.ImageFormat.ISO == template.getFormat();

        Long rootDiskOfferingId = offering.getDiskOfferingId();
        if (isIso) {
            if (diskOfferingId == null) {
                DiskOfferingVO diskOffering = _diskOfferingDao.findById(rootDiskOfferingId);
                if (diskOffering.isComputeOnly()) {
                    throw new InvalidParameterValueException("Installing from ISO requires a disk offering to be specified for the root disk.");
                }
            } else {
                rootDiskOfferingId = diskOfferingId;
                diskOfferingId = null;
            }
        }
        if (!offering.getDiskOfferingStrictness() && overrideDiskOfferingId != null) {
            rootDiskOfferingId = overrideDiskOfferingId;
        }

        DiskOfferingVO rootdiskOffering = _diskOfferingDao.findById(rootDiskOfferingId);
        long volumesSize = configureCustomRootDiskSize(customParameters, template, hypervisorType, rootdiskOffering);

        if (!isIso && diskOfferingId != null) {
            DiskOfferingVO diskOffering = _diskOfferingDao.findById(diskOfferingId);
            volumesSize += verifyAndGetDiskSize(diskOffering, diskSize);
        }
        if (! VirtualMachineManager.ResourceCountRunningVMsonly.value()) {
            resourceLimitCheck(owner, isDisplayVm, new Long(offering.getCpu()), new Long(offering.getRamSize()));
        }

        _resourceLimitMgr.checkResourceLimit(owner, ResourceType.volume, (isIso || diskOfferingId == null ? 1 : 2));
        _resourceLimitMgr.checkResourceLimit(owner, ResourceType.primary_storage, volumesSize);

        // verify security group ids
        if (securityGroupIdList != null) {
            for (Long securityGroupId : securityGroupIdList) {
                SecurityGroup sg = _securityGroupDao.findById(securityGroupId);
                if (sg == null) {
                    throw new InvalidParameterValueException("Unable to find security group by id " + securityGroupId);
                } else {
                    // verify permissions
                    _accountMgr.checkAccess(caller, null, true, owner, sg);
                }
            }
        }

        if (datadiskTemplateToDiskOfferringMap != null && !datadiskTemplateToDiskOfferringMap.isEmpty()) {
            for (Entry<Long, DiskOffering> datadiskTemplateToDiskOffering : datadiskTemplateToDiskOfferringMap.entrySet()) {
                VMTemplateVO dataDiskTemplate = _templateDao.findById(datadiskTemplateToDiskOffering.getKey());
                DiskOffering dataDiskOffering = datadiskTemplateToDiskOffering.getValue();

                if (dataDiskTemplate == null
                        || (!dataDiskTemplate.getTemplateType().equals(TemplateType.DATADISK)) && (dataDiskTemplate.getState().equals(VirtualMachineTemplate.State.Active))) {
                    throw new InvalidParameterValueException("Invalid template id specified for Datadisk template" + datadiskTemplateToDiskOffering.getKey());
                }
                long dataDiskTemplateId = datadiskTemplateToDiskOffering.getKey();
                if (!dataDiskTemplate.getParentTemplateId().equals(template.getId())) {
                    throw new InvalidParameterValueException("Invalid Datadisk template. Specified Datadisk template" + dataDiskTemplateId
                            + " doesn't belong to template " + template.getId());
                }
                if (dataDiskOffering == null) {
                    throw new InvalidParameterValueException("Invalid disk offering id " + datadiskTemplateToDiskOffering.getValue().getId() +
                            " specified for datadisk template " + dataDiskTemplateId);
                }
                if (dataDiskOffering.isCustomized()) {
                    throw new InvalidParameterValueException("Invalid disk offering id " + dataDiskOffering.getId() + " specified for datadisk template " +
                            dataDiskTemplateId + ". Custom Disk offerings are not supported for Datadisk templates");
                }
                if (dataDiskOffering.getDiskSize() < dataDiskTemplate.getSize()) {
                    throw new InvalidParameterValueException("Invalid disk offering id " + dataDiskOffering.getId() + " specified for datadisk template " +
                            dataDiskTemplateId + ". Disk offering size should be greater than or equal to the template size");
                }
                _templateDao.loadDetails(dataDiskTemplate);
                _resourceLimitMgr.checkResourceLimit(owner, ResourceType.volume, 1);
                _resourceLimitMgr.checkResourceLimit(owner, ResourceType.primary_storage, dataDiskOffering.getDiskSize());
            }
        }

        // check that the affinity groups exist
        if (affinityGroupIdList != null) {
            for (Long affinityGroupId : affinityGroupIdList) {
                AffinityGroupVO ag = _affinityGroupDao.findById(affinityGroupId);
                if (ag == null) {
                    throw new InvalidParameterValueException("Unable to find affinity group " + ag);
                } else if (!_affinityGroupService.isAffinityGroupProcessorAvailable(ag.getType())) {
                    throw new InvalidParameterValueException("Affinity group type is not supported for group: " + ag + " ,type: " + ag.getType()
                    + " , Please try again after removing the affinity group");
                } else {
                    // verify permissions
                    if (ag.getAclType() == ACLType.Domain) {
                        _accountMgr.checkAccess(caller, null, false, owner, ag);
                        // Root admin has access to both VM and AG by default,
                        // but
                        // make sure the owner of these entities is same
                        if (caller.getId() == Account.ACCOUNT_ID_SYSTEM || _accountMgr.isRootAdmin(caller.getId())) {
                            if (!_affinityGroupService.isAffinityGroupAvailableInDomain(ag.getId(), owner.getDomainId())) {
                                throw new PermissionDeniedException("Affinity Group " + ag + " does not belong to the VM's domain");
                            }
                        }
                    } else {
                        _accountMgr.checkAccess(caller, null, true, owner, ag);
                        // Root admin has access to both VM and AG by default,
                        // but
                        // make sure the owner of these entities is same
                        if (caller.getId() == Account.ACCOUNT_ID_SYSTEM || _accountMgr.isRootAdmin(caller.getId())) {
                            if (ag.getAccountId() != owner.getAccountId()) {
                                throw new PermissionDeniedException("Affinity Group " + ag + " does not belong to the VM's account");
                            }
                        }
                    }
                }
            }
        }

        if (hypervisorType != HypervisorType.BareMetal) {
            // check if we have available pools for vm deployment
            long availablePools = _storagePoolDao.countPoolsByStatus(StoragePoolStatus.Up);
            if (availablePools < 1) {
                throw new StorageUnavailableException("There are no available pools in the UP state for vm deployment", -1);
            }
        }

        if (template.getTemplateType().equals(TemplateType.SYSTEM) && !CKS_NODE.equals(type)) {
            throw new InvalidParameterValueException("Unable to use system template " + template.getId() + " to deploy a user vm");
        }
        List<VMTemplateZoneVO> listZoneTemplate = _templateZoneDao.listByZoneTemplate(zone.getId(), template.getId());
        if (listZoneTemplate == null || listZoneTemplate.isEmpty()) {
            throw new InvalidParameterValueException("The template " + template.getId() + " is not available for use");
        }

        if (isIso && !template.isBootable()) {
            throw new InvalidParameterValueException("Installing from ISO requires an ISO that is bootable: " + template.getId());
        }

        // Check templates permissions
        _accountMgr.checkAccess(owner, AccessType.UseEntry, false, template);

        // check if the user data is correct
        userData = validateUserData(userData, httpmethod);

        // Find an SSH public key corresponding to the key pair name, if one is
        // given
        String sshPublicKeys = "";
        String keypairnames = "";
        if (!sshKeyPairs.isEmpty()) {
            List<SSHKeyPairVO> pairs = _sshKeyPairDao.findByNames(owner.getAccountId(), owner.getDomainId(), sshKeyPairs);
            if (pairs == null || pairs.size() != sshKeyPairs.size()) {
                throw new InvalidParameterValueException("Not all specified keyparis exist");
            }

            sshPublicKeys = pairs.stream().map(p -> p.getPublicKey()).collect(Collectors.joining("\n"));
            keypairnames = String.join(",", sshKeyPairs);
        }

        LinkedHashMap<String, List<NicProfile>> networkNicMap = new LinkedHashMap<>();

        short defaultNetworkNumber = 0;
        boolean securityGroupEnabled = false;
        int networkIndex = 0;
        for (NetworkVO network : networkList) {
            if ((network.getDataCenterId() != zone.getId())) {
                if (!network.isStrechedL2Network()) {
                    throw new InvalidParameterValueException("Network id=" + network.getId() +
                            " doesn't belong to zone " + zone.getId());
                }

                NetworkOffering ntwkOffering = _networkOfferingDao.findById(network.getNetworkOfferingId());
                Long physicalNetworkId = _networkModel.findPhysicalNetworkId(zone.getId(), ntwkOffering.getTags(), ntwkOffering.getTrafficType());

                String provider = _ntwkSrvcDao.getProviderForServiceInNetwork(network.getId(), Service.Connectivity);
                if (!_networkModel.isProviderEnabledInPhysicalNetwork(physicalNetworkId, provider)) {
                    throw new InvalidParameterValueException("Network in which is VM getting deployed could not be" +
                            " streched to the zone, as we could not find a valid physical network");
                }
            }

<<<<<<< HEAD
            _accountMgr.checkAccess(owner, AccessType.UseEntry, false, network);
=======
            //relax the check if the caller is admin account
            if (caller.getType() != Account.Type.ADMIN) {
                if (!(network.getGuestType() == Network.GuestType.Shared && network.getAclType() == ACLType.Domain)
                        && !(network.getAclType() == ACLType.Account && network.getAccountId() == accountId)) {
                    throw new InvalidParameterValueException("only shared network or isolated network with the same account_id can be added to vm");
                }
            }
>>>>>>> 5f07ddac

            IpAddresses requestedIpPair = null;
            if (requestedIps != null && !requestedIps.isEmpty()) {
                requestedIpPair = requestedIps.get(network.getId());
            }

            if (requestedIpPair == null) {
                requestedIpPair = new IpAddresses(null, null);
            } else {
                _networkModel.checkRequestedIpAddresses(network.getId(), requestedIpPair);
            }

            NicProfile profile = new NicProfile(requestedIpPair.getIp4Address(), requestedIpPair.getIp6Address(), requestedIpPair.getMacAddress());
            profile.setOrderIndex(networkIndex);
            if (defaultNetworkNumber == 0) {
                defaultNetworkNumber++;
                // if user requested specific ip for default network, add it
                if (defaultIps.getIp4Address() != null || defaultIps.getIp6Address() != null) {
                    _networkModel.checkRequestedIpAddresses(network.getId(), defaultIps);
                    profile = new NicProfile(defaultIps.getIp4Address(), defaultIps.getIp6Address());
                } else if (defaultIps.getMacAddress() != null) {
                    profile = new NicProfile(null, null, defaultIps.getMacAddress());
                }

                profile.setDefaultNic(true);
                if (!_networkModel.areServicesSupportedInNetwork(network.getId(), new Service[]{Service.UserData})) {
                    if ((userData != null) && (!userData.isEmpty())) {
                        throw new InvalidParameterValueException("Unable to deploy VM as UserData is provided while deploying the VM, but there is no support for " + Network.Service.UserData.getName() + " service in the default network " + network.getId());
                    }

                    if ((sshPublicKeys != null) && (!sshPublicKeys.isEmpty())) {
                        throw new InvalidParameterValueException("Unable to deploy VM as SSH keypair is provided while deploying the VM, but there is no support for " + Network.Service.UserData.getName() + " service in the default network " + network.getId());
                    }

                    if (template.isEnablePassword()) {
                        throw new InvalidParameterValueException("Unable to deploy VM as template " + template.getId() + " is password enabled, but there is no support for " + Network.Service.UserData.getName() + " service in the default network " + network.getId());
                    }
                }
            }

            if (_networkModel.isSecurityGroupSupportedInNetwork(network)) {
                securityGroupEnabled = true;
            }
            List<NicProfile> profiles = networkNicMap.get(network.getUuid());
            if (CollectionUtils.isEmpty(profiles)) {
                profiles = new ArrayList<>();
            }
            profiles.add(profile);
            networkNicMap.put(network.getUuid(), profiles);
            networkIndex++;
        }

        if (securityGroupIdList != null && !securityGroupIdList.isEmpty() && !securityGroupEnabled) {
            throw new InvalidParameterValueException("Unable to deploy vm with security groups as SecurityGroup service is not enabled for the vm's network");
        }

        // Verify network information - network default network has to be set;
        // and vm can't have more than one default network
        // This is a part of business logic because default network is required
        // by Agent Manager in order to configure default
        // gateway for the vm
        if (defaultNetworkNumber == 0) {
            throw new InvalidParameterValueException("At least 1 default network has to be specified for the vm");
        } else if (defaultNetworkNumber > 1) {
            throw new InvalidParameterValueException("Only 1 default network per vm is supported");
        }

        long id = _vmDao.getNextInSequence(Long.class, "id");

        if (hostName != null) {
            // Check is hostName is RFC compliant
            checkNameForRFCCompliance(hostName);
        }

        String instanceName = null;
        String instanceSuffix = _instance;
        String uuidName = _uuidMgr.generateUuid(UserVm.class, customId);
        if (_instanceNameFlag && HypervisorType.VMware.equals(hypervisorType)) {
            if (StringUtils.isNotEmpty(hostName)) {
                instanceSuffix = hostName;
            }
            if (hostName == null) {
                if (displayName != null) {
                    hostName = displayName;
                } else {
                    hostName = generateHostName(uuidName);
                }
            }
            // If global config vm.instancename.flag is set to true, then CS will set guest VM's name as it appears on the hypervisor, to its hostname.
            // In case of VMware since VM name must be unique within a DC, check if VM with the same hostname already exists in the zone.
            VMInstanceVO vmByHostName = _vmInstanceDao.findVMByHostNameInZone(hostName, zone.getId());
            if (vmByHostName != null && vmByHostName.getState() != VirtualMachine.State.Expunging) {
                throw new InvalidParameterValueException("There already exists a VM by the name: " + hostName + ".");
            }
        } else {
            if (hostName == null) {
                //Generate name using uuid and instance.name global config
                hostName = generateHostName(uuidName);
            }
        }

        if (hostName != null) {
            // Check is hostName is RFC compliant
            checkNameForRFCCompliance(hostName);
        }
        instanceName = VirtualMachineName.getVmName(id, owner.getId(), instanceSuffix);
        if (_instanceNameFlag && HypervisorType.VMware.equals(hypervisorType) && !instanceSuffix.equals(_instance)) {
            customParameters.put(VmDetailConstants.NAME_ON_HYPERVISOR, instanceName);
        }

        // Check if VM with instanceName already exists.
        VMInstanceVO vmObj = _vmInstanceDao.findVMByInstanceName(instanceName);
        if (vmObj != null && vmObj.getState() != VirtualMachine.State.Expunging) {
            throw new InvalidParameterValueException("There already exists a VM by the display name supplied");
        }

        checkIfHostNameUniqueInNtwkDomain(hostName, networkList);

        long userId = CallContext.current().getCallingUserId();
        if (CallContext.current().getCallingAccount().getId() != owner.getId()) {
            List<UserVO> userVOs = _userDao.listByAccount(owner.getAccountId());
            if (!userVOs.isEmpty()) {
                userId =  userVOs.get(0).getId();
            }
        }

        dynamicScalingEnabled = dynamicScalingEnabled && checkIfDynamicScalingCanBeEnabled(null, offering, template, zone.getId());

        UserVmVO vm = commitUserVm(zone, template, hostName, displayName, owner, diskOfferingId, diskSize, userData, caller, isDisplayVm, keyboard, accountId, userId, offering,
                isIso, sshPublicKeys, networkNicMap, id, instanceName, uuidName, hypervisorType, customParameters, dhcpOptionMap,
                datadiskTemplateToDiskOfferringMap, userVmOVFPropertiesMap, dynamicScalingEnabled, type, rootDiskOfferingId, keypairnames);

        // Assign instance to the group
        try {
            if (group != null) {
                boolean addToGroup = addInstanceToGroup(Long.valueOf(id), group);
                if (!addToGroup) {
                    throw new CloudRuntimeException("Unable to assign Vm to the group " + group);
                }
            }
        } catch (Exception ex) {
            throw new CloudRuntimeException("Unable to assign Vm to the group " + group);
        }

        _securityGroupMgr.addInstanceToGroups(vm.getId(), securityGroupIdList);

        if (affinityGroupIdList != null && !affinityGroupIdList.isEmpty()) {
            _affinityGroupVMMapDao.updateMap(vm.getId(), affinityGroupIdList);
        }

        CallContext.current().putContextParameter(VirtualMachine.class, vm.getUuid());
        return vm;
    }

    private long verifyAndGetDiskSize(DiskOfferingVO diskOffering, Long diskSize) {
        long size = 0l;
        if (diskOffering == null) {
            throw new InvalidParameterValueException("Specified disk offering cannot be found");
        }
        if (diskOffering.isCustomized() && !diskOffering.isComputeOnly()) {
            if (diskSize == null) {
                throw new InvalidParameterValueException("This disk offering requires a custom size specified");
            }
            Long customDiskOfferingMaxSize = VolumeOrchestrationService.CustomDiskOfferingMaxSize.value();
            Long customDiskOfferingMinSize = VolumeOrchestrationService.CustomDiskOfferingMinSize.value();
            if ((diskSize < customDiskOfferingMinSize) || (diskSize > customDiskOfferingMaxSize)) {
                throw new InvalidParameterValueException("VM Creation failed. Volume size: " + diskSize + "GB is out of allowed range. Max: " + customDiskOfferingMaxSize
                        + " Min:" + customDiskOfferingMinSize);
            }
            size = diskSize * GiB_TO_BYTES;
        } else {
            size = diskOffering.getDiskSize();
        }
        _volumeService.validateVolumeSizeInBytes(size);
        return size;
    }

    @Override
    public boolean checkIfDynamicScalingCanBeEnabled(VirtualMachine vm, ServiceOffering offering, VirtualMachineTemplate template, Long zoneId) {
        boolean canEnableDynamicScaling = (vm != null ? vm.isDynamicallyScalable() : true) && offering.isDynamicScalingEnabled() && template.isDynamicallyScalable() && UserVmManager.EnableDynamicallyScaleVm.valueIn(zoneId);
        if (!canEnableDynamicScaling) {
            s_logger.info("VM cannot be configured to be dynamically scalable if any of the service offering's dynamic scaling property, template's dynamic scaling property or global setting is false");
        }

        return canEnableDynamicScaling;
    }

    /**
     * Configures the Root disk size via User`s custom parameters.
     * If the Service Offering has the Root Disk size field configured then the User`s root disk custom parameter is overwritten by the service offering.
     */
    protected long configureCustomRootDiskSize(Map<String, String> customParameters, VMTemplateVO template, HypervisorType hypervisorType, DiskOfferingVO rootDiskOffering) {
        verifyIfHypervisorSupportsRootdiskSizeOverride(hypervisorType);
        long rootDiskSizeInBytes = verifyAndGetDiskSize(rootDiskOffering, NumbersUtil.parseLong(customParameters.get(VmDetailConstants.ROOT_DISK_SIZE), -1));
        if (rootDiskSizeInBytes > 0) { //if the size at DiskOffering is not zero then the Service Offering had it configured, it holds priority over the User custom size
            _volumeService.validateVolumeSizeInBytes(rootDiskSizeInBytes);
            long rootDiskSizeInGiB = rootDiskSizeInBytes / GiB_TO_BYTES;
            customParameters.put(VmDetailConstants.ROOT_DISK_SIZE, String.valueOf(rootDiskSizeInGiB));
            return rootDiskSizeInBytes;
        }

        if (customParameters.containsKey(VmDetailConstants.ROOT_DISK_SIZE)) {
            Long rootDiskSize = NumbersUtil.parseLong(customParameters.get(VmDetailConstants.ROOT_DISK_SIZE), -1);
            if (rootDiskSize <= 0) {
                throw new InvalidParameterValueException("Root disk size should be a positive number.");
            }
            rootDiskSize *= GiB_TO_BYTES;
            _volumeService.validateVolumeSizeInBytes(rootDiskSize);
            return rootDiskSize;
        } else {
            // For baremetal, size can be 0 (zero)
            Long templateSize = _templateDao.findById(template.getId()).getSize();
            if (templateSize != null) {
                return templateSize;
            }
        }
        return 0;
    }

    /**
     * Only KVM, XenServer and VMware supports rootdisksize override
     * @throws InvalidParameterValueException if the hypervisor does not support rootdisksize override
     */
    protected void verifyIfHypervisorSupportsRootdiskSizeOverride(HypervisorType hypervisorType) {
        if (!(hypervisorType == HypervisorType.KVM || hypervisorType == HypervisorType.XenServer || hypervisorType == HypervisorType.VMware || hypervisorType == HypervisorType.Simulator)) {
            throw new InvalidParameterValueException("Hypervisor " + hypervisorType + " does not support rootdisksize override");
        }
    }

    private void checkIfHostNameUniqueInNtwkDomain(String hostName, List<? extends Network> networkList) {
        // Check that hostName is unique in the network domain
        Map<String, List<Long>> ntwkDomains = new HashMap<String, List<Long>>();
        for (Network network : networkList) {
            String ntwkDomain = network.getNetworkDomain();
            if (!ntwkDomains.containsKey(ntwkDomain)) {
                List<Long> ntwkIds = new ArrayList<Long>();
                ntwkIds.add(network.getId());
                ntwkDomains.put(ntwkDomain, ntwkIds);
            } else {
                List<Long> ntwkIds = ntwkDomains.get(ntwkDomain);
                ntwkIds.add(network.getId());
                ntwkDomains.put(ntwkDomain, ntwkIds);
            }
        }

        for (Entry<String, List<Long>> ntwkDomain : ntwkDomains.entrySet()) {
            for (Long ntwkId : ntwkDomain.getValue()) {
                // * get all vms hostNames in the network
                List<String> hostNames = _vmInstanceDao.listDistinctHostNames(ntwkId);
                // * verify that there are no duplicates
                if (hostNames.contains(hostName)) {
                    throw new InvalidParameterValueException("The vm with hostName " + hostName + " already exists in the network domain: " + ntwkDomain.getKey() + "; network="
                            + ((_networkModel.getNetwork(ntwkId) != null) ? _networkModel.getNetwork(ntwkId).getName() : "<unknown>"));
                }
            }
        }
    }

    private String generateHostName(String uuidName) {
        return _instance + "-" + uuidName;
    }

    private UserVmVO commitUserVm(final boolean isImport, final DataCenter zone, final Host host, final Host lastHost, final VirtualMachineTemplate template, final String hostName, final String displayName, final Account owner,
                                  final Long diskOfferingId, final Long diskSize, final String userData, final Account caller, final Boolean isDisplayVm, final String keyboard,
                                  final long accountId, final long userId, final ServiceOffering offering, final boolean isIso, final String sshPublicKeys, final LinkedHashMap<String, List<NicProfile>> networkNicMap,
                                  final long id, final String instanceName, final String uuidName, final HypervisorType hypervisorType, final Map<String, String> customParameters,
                                  final Map<String, Map<Integer, String>> extraDhcpOptionMap, final Map<Long, DiskOffering> dataDiskTemplateToDiskOfferingMap,
                                  final Map<String, String> userVmOVFPropertiesMap, final VirtualMachine.PowerState powerState, final boolean dynamicScalingEnabled, String type, final Long rootDiskOfferingId, String sshkeypairs) throws InsufficientCapacityException {
        return Transaction.execute(new TransactionCallbackWithException<UserVmVO, InsufficientCapacityException>() {
            @Override
            public UserVmVO doInTransaction(TransactionStatus status) throws InsufficientCapacityException {
                UserVmVO vm = new UserVmVO(id, instanceName, displayName, template.getId(), hypervisorType, template.getGuestOSId(), offering.isOfferHA(),
                        offering.getLimitCpuUse(), owner.getDomainId(), owner.getId(), userId, offering.getId(), userData, hostName);
                vm.setUuid(uuidName);
                vm.setDynamicallyScalable(dynamicScalingEnabled);

                Map<String, String> details = template.getDetails();
                if (details != null && !details.isEmpty()) {
                    vm.details.putAll(details);
                }

                if (sshPublicKeys != "") {
                    vm.setDetail(VmDetailConstants.SSH_PUBLIC_KEY, sshPublicKeys);
                }

                if (sshkeypairs != "") {
                    vm.setDetail(VmDetailConstants.SSH_KEY_PAIR_NAMES, sshkeypairs);
                }

                if (keyboard != null && !keyboard.isEmpty()) {
                    vm.setDetail(VmDetailConstants.KEYBOARD, keyboard);
                }

                if (!isImport && isIso) {
                    vm.setIsoId(template.getId());
                }
                Long rootDiskSize = null;
                // custom root disk size, resizes base template to larger size
                if (customParameters.containsKey(VmDetailConstants.ROOT_DISK_SIZE)) {
                    // already verified for positive number
                    rootDiskSize = Long.parseLong(customParameters.get(VmDetailConstants.ROOT_DISK_SIZE));

                    VMTemplateVO templateVO = _templateDao.findById(template.getId());
                    if (templateVO == null) {
                        throw new InvalidParameterValueException("Unable to look up template by id " + template.getId());
                    }

                    validateRootDiskResize(hypervisorType, rootDiskSize, templateVO, vm, customParameters);
                }

                if (isDisplayVm != null) {
                    vm.setDisplayVm(isDisplayVm);
                } else {
                    vm.setDisplayVm(true);
                }

                long guestOSId = template.getGuestOSId();
                GuestOSVO guestOS = _guestOSDao.findById(guestOSId);
                long guestOSCategoryId = guestOS.getCategoryId();
                GuestOSCategoryVO guestOSCategory = _guestOSCategoryDao.findById(guestOSCategoryId);

                // If hypervisor is vSphere and OS is OS X, set special settings.
                if (hypervisorType.equals(HypervisorType.VMware)) {
                    if (guestOS.getDisplayName().toLowerCase().contains("apple mac os")) {
                        vm.setDetail(VmDetailConstants.SMC_PRESENT, "TRUE");
                        vm.setDetail(VmDetailConstants.ROOT_DISK_CONTROLLER, "scsi");
                        vm.setDetail(VmDetailConstants.DATA_DISK_CONTROLLER, "scsi");
                        vm.setDetail(VmDetailConstants.FIRMWARE, "efi");
                        s_logger.info("guestOS is OSX : overwrite root disk controller to scsi, use smc and efi");
                    } else {
                        String controllerSetting = StringUtils.defaultIfEmpty(_configDao.getValue(Config.VmwareRootDiskControllerType.key()),
                                Config.VmwareRootDiskControllerType.getDefaultValue());
                        // Don't override if VM already has root/data disk controller detail
                        if (vm.getDetail(VmDetailConstants.ROOT_DISK_CONTROLLER) == null) {
                            vm.setDetail(VmDetailConstants.ROOT_DISK_CONTROLLER, controllerSetting);
                        }
                        if (vm.getDetail(VmDetailConstants.DATA_DISK_CONTROLLER) == null) {
                            if (controllerSetting.equalsIgnoreCase("scsi")) {
                                vm.setDetail(VmDetailConstants.DATA_DISK_CONTROLLER, "scsi");
                            } else {
                                vm.setDetail(VmDetailConstants.DATA_DISK_CONTROLLER, "osdefault");
                            }
                        }
                    }
                }

                if (isImport) {
                    vm.setDataCenterId(zone.getId());
                    vm.setHostId(host.getId());
                    if (lastHost != null) {
                        vm.setLastHostId(lastHost.getId());
                    }
                    vm.setPowerState(powerState);
                    if (powerState == VirtualMachine.PowerState.PowerOn) {
                        vm.setState(State.Running);
                    }
                }

                vm.setUserVmType(type);
                _vmDao.persist(vm);
                for (String key : customParameters.keySet()) {
                    // BIOS was explicitly passed as the boot type, so honour it
                    if (key.equalsIgnoreCase(ApiConstants.BootType.BIOS.toString())) {
                        vm.details.remove(ApiConstants.BootType.UEFI.toString());
                        continue;
                    }

                    // Deploy as is, Don't care about the boot type or template settings
                    if (key.equalsIgnoreCase(ApiConstants.BootType.UEFI.toString()) && template.isDeployAsIs()) {
                        vm.details.remove(ApiConstants.BootType.UEFI.toString());
                        continue;
                    }

                    if (key.equalsIgnoreCase(VmDetailConstants.CPU_NUMBER) ||
                            key.equalsIgnoreCase(VmDetailConstants.CPU_SPEED) ||
                            key.equalsIgnoreCase(VmDetailConstants.MEMORY)) {
                        // handle double byte strings.
                        vm.setDetail(key, Integer.toString(Integer.parseInt(customParameters.get(key))));
                    } else {
                        vm.setDetail(key, customParameters.get(key));
                    }
                }
                vm.setDetail(VmDetailConstants.DEPLOY_VM, "true");

                persistVMDeployAsIsProperties(vm, userVmOVFPropertiesMap);

                List<String> hiddenDetails = new ArrayList<>();
                if (customParameters.containsKey(VmDetailConstants.NAME_ON_HYPERVISOR)) {
                    hiddenDetails.add(VmDetailConstants.NAME_ON_HYPERVISOR);
                }
                _vmDao.saveDetails(vm, hiddenDetails);
                if (!isImport) {
                    s_logger.debug("Allocating in the DB for vm");
                    DataCenterDeployment plan = new DataCenterDeployment(zone.getId());

                    List<String> computeTags = new ArrayList<String>();
                    computeTags.add(offering.getHostTag());

                    List<String> rootDiskTags = new ArrayList<String>();
                    DiskOfferingVO rootDiskOfferingVO = _diskOfferingDao.findById(rootDiskOfferingId);
                    rootDiskTags.add(rootDiskOfferingVO.getTags());

                    if (isIso) {
                        _orchSrvc.createVirtualMachineFromScratch(vm.getUuid(), Long.toString(owner.getAccountId()), vm.getIsoId().toString(), hostName, displayName,
                                hypervisorType.name(), guestOSCategory.getName(), offering.getCpu(), offering.getSpeed(), offering.getRamSize(), diskSize, computeTags, rootDiskTags,
                                networkNicMap, plan, extraDhcpOptionMap, rootDiskOfferingId);
                    } else {
                        _orchSrvc.createVirtualMachine(vm.getUuid(), Long.toString(owner.getAccountId()), Long.toString(template.getId()), hostName, displayName, hypervisorType.name(),
                                offering.getCpu(), offering.getSpeed(), offering.getRamSize(), diskSize, computeTags, rootDiskTags, networkNicMap, plan, rootDiskSize, extraDhcpOptionMap,
                                dataDiskTemplateToDiskOfferingMap, diskOfferingId, rootDiskOfferingId);
                    }

                    if (s_logger.isDebugEnabled()) {
                        s_logger.debug("Successfully allocated DB entry for " + vm);
                    }
                }
                CallContext.current().setEventDetails("Vm Id: " + vm.getUuid());

                if (!isImport) {
                    if (!offering.isDynamic()) {
                        UsageEventUtils.publishUsageEvent(EventTypes.EVENT_VM_CREATE, accountId, zone.getId(), vm.getId(), vm.getHostName(), offering.getId(), template.getId(),
                                hypervisorType.toString(), VirtualMachine.class.getName(), vm.getUuid(), vm.isDisplayVm());
                    } else {
                        UsageEventUtils.publishUsageEvent(EventTypes.EVENT_VM_CREATE, accountId, zone.getId(), vm.getId(), vm.getHostName(), offering.getId(), template.getId(),
                                hypervisorType.toString(), VirtualMachine.class.getName(), vm.getUuid(), customParameters, vm.isDisplayVm());
                    }

                    //Update Resource Count for the given account
                    resourceCountIncrement(accountId, isDisplayVm, new Long(offering.getCpu()), new Long(offering.getRamSize()));
                }
                return vm;
            }
        });
    }

    /**
     * take the properties and set them on the vm.
     * consider should we be complete, and make sure all default values are copied as well if known?
     * I.E. iterate over the template details as well to copy any that are not defined yet.
     */
    private void persistVMDeployAsIsProperties(UserVmVO vm, Map<String, String> userVmOVFPropertiesMap) {
        if (MapUtils.isNotEmpty(userVmOVFPropertiesMap)) {
            for (String key : userVmOVFPropertiesMap.keySet()) {
                String detailKey = key;
                String value = userVmOVFPropertiesMap.get(key);

                // Sanitize boolean values to expected format and encrypt passwords
                if (StringUtils.isNotBlank(value)) {
                    if (value.equalsIgnoreCase("True")) {
                        value = "True";
                    } else if (value.equalsIgnoreCase("False")) {
                        value = "False";
                    } else {
                        OVFPropertyTO propertyTO = templateDeployAsIsDetailsDao.findPropertyByTemplateAndKey(vm.getTemplateId(), key);
                        if (propertyTO != null && propertyTO.isPassword()) {
                            value = DBEncryptionUtil.encrypt(value);
                        }
                    }
                } else if (value == null) {
                    value = "";
                }
                if (s_logger.isTraceEnabled()) {
                    s_logger.trace(String.format("setting property '%s' as '%s' with value '%s'", key, detailKey, value));
                }
                UserVmDeployAsIsDetailVO detail = new UserVmDeployAsIsDetailVO(vm.getId(), detailKey, value);
                userVmDeployAsIsDetailsDao.persist(detail);
            }
        }
    }

    private UserVmVO commitUserVm(final DataCenter zone, final VirtualMachineTemplate template, final String hostName, final String displayName, final Account owner,
            final Long diskOfferingId, final Long diskSize, final String userData, final Account caller, final Boolean isDisplayVm, final String keyboard,
            final long accountId, final long userId, final ServiceOfferingVO offering, final boolean isIso, final String sshPublicKeys, final LinkedHashMap<String, List<NicProfile>> networkNicMap,
            final long id, final String instanceName, final String uuidName, final HypervisorType hypervisorType, final Map<String, String> customParameters, final Map<String,
            Map<Integer, String>> extraDhcpOptionMap, final Map<Long, DiskOffering> dataDiskTemplateToDiskOfferingMap,
            Map<String, String> userVmOVFPropertiesMap, final boolean dynamicScalingEnabled, String type, final Long rootDiskOfferingId, String sshkeypairs) throws InsufficientCapacityException {
        return commitUserVm(false, zone, null, null, template, hostName, displayName, owner,
                diskOfferingId, diskSize, userData, caller, isDisplayVm, keyboard,
                accountId, userId, offering, isIso, sshPublicKeys, networkNicMap,
                id, instanceName, uuidName, hypervisorType, customParameters,
                extraDhcpOptionMap, dataDiskTemplateToDiskOfferingMap,
                userVmOVFPropertiesMap, null, dynamicScalingEnabled, type, rootDiskOfferingId, sshkeypairs);
    }

    public void validateRootDiskResize(final HypervisorType hypervisorType, Long rootDiskSize, VMTemplateVO templateVO, UserVmVO vm, final Map<String, String> customParameters) throws InvalidParameterValueException
    {
        // rootdisksize must be larger than template.
        if ((rootDiskSize << 30) < templateVO.getSize()) {
            String error = "Unsupported: rootdisksize override is smaller than template size " + toHumanReadableSize(templateVO.getSize());
            s_logger.error(error);
            throw new InvalidParameterValueException(error);
        } else if ((rootDiskSize << 30) > templateVO.getSize()) {
            if (hypervisorType == HypervisorType.VMware && (vm.getDetails() == null || vm.getDetails().get(VmDetailConstants.ROOT_DISK_CONTROLLER) == null)) {
                s_logger.warn("If Root disk controller parameter is not overridden, then Root disk resize may fail because current Root disk controller value is NULL.");
            } else if (hypervisorType == HypervisorType.VMware && vm.getDetails().get(VmDetailConstants.ROOT_DISK_CONTROLLER).toLowerCase().contains("ide")) {
                String error = String.format("Found unsupported root disk controller [%s].", vm.getDetails().get(VmDetailConstants.ROOT_DISK_CONTROLLER));
                s_logger.error(error);
                throw new InvalidParameterValueException(error);
            } else {
                s_logger.debug("Rootdisksize override validation successful. Template root disk size " + toHumanReadableSize(templateVO.getSize()) + " Root disk size specified " + rootDiskSize + " GB");
            }
        } else {
            s_logger.debug("Root disk size specified is " + toHumanReadableSize(rootDiskSize << 30) + " and Template root disk size is " + toHumanReadableSize(templateVO.getSize()) + ". Both are equal so no need to override");
            customParameters.remove(VmDetailConstants.ROOT_DISK_SIZE);
        }
    }


    @Override
    public void generateUsageEvent(VirtualMachine vm, boolean isDisplay, String eventType){
        ServiceOfferingVO serviceOffering = _offeringDao.findById(vm.getId(), vm.getServiceOfferingId());
        if (!serviceOffering.isDynamic()) {
            UsageEventUtils.publishUsageEvent(eventType, vm.getAccountId(), vm.getDataCenterId(), vm.getId(),
                    vm.getHostName(), serviceOffering.getId(), vm.getTemplateId(), vm.getHypervisorType().toString(),
                    VirtualMachine.class.getName(), vm.getUuid(), isDisplay);
        }
        else {
            Map<String, String> customParameters = new HashMap<String, String>();
            customParameters.put(UsageEventVO.DynamicParameters.cpuNumber.name(), serviceOffering.getCpu().toString());
            customParameters.put(UsageEventVO.DynamicParameters.cpuSpeed.name(), serviceOffering.getSpeed().toString());
            customParameters.put(UsageEventVO.DynamicParameters.memory.name(), serviceOffering.getRamSize().toString());
            UsageEventUtils.publishUsageEvent(eventType, vm.getAccountId(), vm.getDataCenterId(), vm.getId(),
                    vm.getHostName(), serviceOffering.getId(), vm.getTemplateId(), vm.getHypervisorType().toString(),
                    VirtualMachine.class.getName(), vm.getUuid(), customParameters, isDisplay);
        }
    }

    @Override
    public HashMap<Long, List<VmNetworkStatsEntry>> getVmNetworkStatistics(long hostId, String hostName, List<Long> vmIds) {
        HashMap<Long, List<VmNetworkStatsEntry>> vmNetworkStatsById = new HashMap<Long, List<VmNetworkStatsEntry>>();

        if (vmIds.isEmpty()) {
            return vmNetworkStatsById;
        }

        List<String> vmNames = new ArrayList<String>();

        for (Long vmId : vmIds) {
            UserVmVO vm = _vmDao.findById(vmId);
            vmNames.add(vm.getInstanceName());
        }

        Answer answer = _agentMgr.easySend(hostId, new GetVmNetworkStatsCommand(vmNames, _hostDao.findById(hostId).getGuid(), hostName));
        if (answer == null || !answer.getResult()) {
            s_logger.warn("Unable to obtain VM network statistics.");
            return null;
        } else {
            HashMap<String, List<VmNetworkStatsEntry>> vmNetworkStatsByName = ((GetVmNetworkStatsAnswer)answer).getVmNetworkStatsMap();

            if (vmNetworkStatsByName == null) {
                s_logger.warn("Unable to obtain VM network statistics.");
                return null;
            }

            for (String vmName : vmNetworkStatsByName.keySet()) {
                vmNetworkStatsById.put(vmIds.get(vmNames.indexOf(vmName)), vmNetworkStatsByName.get(vmName));
            }
        }

        return vmNetworkStatsById;
    }

    @Override
    public void collectVmNetworkStatistics (final UserVm userVm) {
        if (!userVm.getHypervisorType().equals(HypervisorType.KVM)) {
            return;
        }
        s_logger.debug("Collect vm network statistics from host before stopping Vm");
        long hostId = userVm.getHostId();
        List<String> vmNames = new ArrayList<String>();
        vmNames.add(userVm.getInstanceName());
        final HostVO host = _hostDao.findById(hostId);

        GetVmNetworkStatsAnswer networkStatsAnswer = null;
        try {
            networkStatsAnswer = (GetVmNetworkStatsAnswer) _agentMgr.easySend(hostId, new GetVmNetworkStatsCommand(vmNames, host.getGuid(), host.getName()));
        } catch (Exception e) {
            s_logger.warn("Error while collecting network stats for vm: " + userVm.getHostName() + " from host: " + host.getName(), e);
            return;
        }
        if (networkStatsAnswer != null) {
            if (!networkStatsAnswer.getResult()) {
                s_logger.warn("Error while collecting network stats vm: " + userVm.getHostName() + " from host: " + host.getName() + "; details: " + networkStatsAnswer.getDetails());
                return;
            }
            try {
                final GetVmNetworkStatsAnswer networkStatsAnswerFinal = networkStatsAnswer;
                Transaction.execute(new TransactionCallbackNoReturn() {
                    @Override
                    public void doInTransactionWithoutResult(TransactionStatus status) {
                        HashMap<String, List<VmNetworkStatsEntry>> vmNetworkStatsByName = networkStatsAnswerFinal.getVmNetworkStatsMap();
                        if (vmNetworkStatsByName == null) {
                            return;
                        }
                        List<VmNetworkStatsEntry> vmNetworkStats = vmNetworkStatsByName.get(userVm.getInstanceName());
                        if (vmNetworkStats == null) {
                            return;
                        }

                        for (VmNetworkStatsEntry vmNetworkStat:vmNetworkStats) {
                            SearchCriteria<NicVO> sc_nic = _nicDao.createSearchCriteria();
                            sc_nic.addAnd("macAddress", SearchCriteria.Op.EQ, vmNetworkStat.getMacAddress());
                            NicVO nic = _nicDao.search(sc_nic, null).get(0);
                            List<VlanVO> vlan = _vlanDao.listVlansByNetworkId(nic.getNetworkId());
                            if (vlan == null || vlan.size() == 0 || vlan.get(0).getVlanType() != VlanType.DirectAttached)
                            {
                                break; // only get network statistics for DirectAttached network (shared networks in Basic zone and Advanced zone with/without SG)
                            }
                            UserStatisticsVO previousvmNetworkStats = _userStatsDao.findBy(userVm.getAccountId(), userVm.getDataCenterId(), nic.getNetworkId(), nic.getIPv4Address(), userVm.getId(), "UserVm");
                            if (previousvmNetworkStats == null) {
                                previousvmNetworkStats = new UserStatisticsVO(userVm.getAccountId(), userVm.getDataCenterId(),nic.getIPv4Address(), userVm.getId(), "UserVm", nic.getNetworkId());
                                _userStatsDao.persist(previousvmNetworkStats);
                            }
                            UserStatisticsVO vmNetworkStat_lock = _userStatsDao.lock(userVm.getAccountId(), userVm.getDataCenterId(), nic.getNetworkId(), nic.getIPv4Address(), userVm.getId(), "UserVm");

                            if ((vmNetworkStat.getBytesSent() == 0) && (vmNetworkStat.getBytesReceived() == 0)) {
                                s_logger.debug("bytes sent and received are all 0. Not updating user_statistics");
                                continue;
                            }

                            if (vmNetworkStat_lock == null) {
                                s_logger.warn("unable to find vm network stats from host for account: " + userVm.getAccountId() + " with vmId: " + userVm.getId()+ " and nicId:" + nic.getId());
                                continue;
                            }

                            if (previousvmNetworkStats != null
                                    && ((previousvmNetworkStats.getCurrentBytesSent() != vmNetworkStat_lock.getCurrentBytesSent())
                                            || (previousvmNetworkStats.getCurrentBytesReceived() != vmNetworkStat_lock.getCurrentBytesReceived()))) {
                                s_logger.debug("vm network stats changed from the time GetNmNetworkStatsCommand was sent. " +
                                        "Ignoring current answer. Host: " + host.getName()  + " . VM: " + vmNetworkStat.getVmName() +
                                        " Sent(Bytes): " + toHumanReadableSize(vmNetworkStat.getBytesSent()) + " Received(Bytes): " + toHumanReadableSize(vmNetworkStat.getBytesReceived()));
                                continue;
                            }

                            if (vmNetworkStat_lock.getCurrentBytesSent() > vmNetworkStat.getBytesSent()) {
                                if (s_logger.isDebugEnabled()) {
                                   s_logger.debug("Sent # of bytes that's less than the last one.  " +
                                            "Assuming something went wrong and persisting it. Host: " + host.getName() + " . VM: " + vmNetworkStat.getVmName() +
                                            " Reported: " + toHumanReadableSize(vmNetworkStat.getBytesSent()) + " Stored: " + toHumanReadableSize(vmNetworkStat_lock.getCurrentBytesSent()));
                                }
                                vmNetworkStat_lock.setNetBytesSent(vmNetworkStat_lock.getNetBytesSent() + vmNetworkStat_lock.getCurrentBytesSent());
                            }
                            vmNetworkStat_lock.setCurrentBytesSent(vmNetworkStat.getBytesSent());

                            if (vmNetworkStat_lock.getCurrentBytesReceived() > vmNetworkStat.getBytesReceived()) {
                                if (s_logger.isDebugEnabled()) {
                                    s_logger.debug("Received # of bytes that's less than the last one.  " +
                                            "Assuming something went wrong and persisting it. Host: " + host.getName() + " . VM: " + vmNetworkStat.getVmName() +
                                            " Reported: " + toHumanReadableSize(vmNetworkStat.getBytesReceived()) + " Stored: " + toHumanReadableSize(vmNetworkStat_lock.getCurrentBytesReceived()));
                                }
                                vmNetworkStat_lock.setNetBytesReceived(vmNetworkStat_lock.getNetBytesReceived() + vmNetworkStat_lock.getCurrentBytesReceived());
                            }
                            vmNetworkStat_lock.setCurrentBytesReceived(vmNetworkStat.getBytesReceived());

                            if (! _dailyOrHourly) {
                                //update agg bytes
                                vmNetworkStat_lock.setAggBytesReceived(vmNetworkStat_lock.getNetBytesReceived() + vmNetworkStat_lock.getCurrentBytesReceived());
                                vmNetworkStat_lock.setAggBytesSent(vmNetworkStat_lock.getNetBytesSent() + vmNetworkStat_lock.getCurrentBytesSent());
                            }

                            _userStatsDao.update(vmNetworkStat_lock.getId(), vmNetworkStat_lock);
                        }
                    }
                });
            } catch (Exception e) {
                s_logger.warn("Unable to update vm network statistics for vm: " + userVm.getId() + " from host: " + hostId, e);
            }
        }
    }

    protected String validateUserData(String userData, HTTPMethod httpmethod) {
        byte[] decodedUserData = null;
        if (userData != null) {

            if (userData.contains("%")) {
                try {
                    userData = URLDecoder.decode(userData, "UTF-8");
                } catch (UnsupportedEncodingException e) {
                    throw new InvalidParameterValueException("Url decoding of userdata failed.");
                }
            }

            if (!Base64.isBase64(userData)) {
                throw new InvalidParameterValueException("User data is not base64 encoded");
            }
            // If GET, use 4K. If POST, support up to 1M.
            if (httpmethod.equals(HTTPMethod.GET)) {
                if (userData.length() >= MAX_HTTP_GET_LENGTH) {
                    throw new InvalidParameterValueException("User data is too long for an http GET request");
                }
                if (userData.length() > VM_USERDATA_MAX_LENGTH.value()) {
                    throw new InvalidParameterValueException("User data has exceeded configurable max length : " + VM_USERDATA_MAX_LENGTH.value());
                }
                decodedUserData = Base64.decodeBase64(userData.getBytes());
                if (decodedUserData.length > MAX_HTTP_GET_LENGTH) {
                    throw new InvalidParameterValueException("User data is too long for GET request");
                }
            } else if (httpmethod.equals(HTTPMethod.POST)) {
                if (userData.length() >= MAX_HTTP_POST_LENGTH) {
                    throw new InvalidParameterValueException("User data is too long for an http POST request");
                }
                if (userData.length() > VM_USERDATA_MAX_LENGTH.value()) {
                    throw new InvalidParameterValueException("User data has exceeded configurable max length : " + VM_USERDATA_MAX_LENGTH.value());
                }
                decodedUserData = Base64.decodeBase64(userData.getBytes());
                if (decodedUserData.length > MAX_HTTP_POST_LENGTH) {
                    throw new InvalidParameterValueException("User data is too long for POST request");
                }
            }

            if (decodedUserData == null || decodedUserData.length < 1) {
                throw new InvalidParameterValueException("User data is too short");
            }
            // Re-encode so that the '=' paddings are added if necessary since 'isBase64' does not require it, but python does on the VR.
            return Base64.encodeBase64String(decodedUserData);
        }
        return null;
    }

    @Override
    @ActionEvent(eventType = EventTypes.EVENT_VM_CREATE, eventDescription = "starting Vm", async = true)
    public UserVm startVirtualMachine(DeployVMCmd cmd) throws ResourceUnavailableException, InsufficientCapacityException, ConcurrentOperationException, ResourceAllocationException {
        long vmId = cmd.getEntityId();
        Long podId = null;
        Long clusterId = null;
        Long hostId = cmd.getHostId();
        Map<VirtualMachineProfile.Param, Object> additionalParams =  new HashMap<>();
        Map<Long, DiskOffering> diskOfferingMap = cmd.getDataDiskTemplateToDiskOfferingMap();
        Map<String, String> details = cmd.getDetails();
        if (cmd instanceof DeployVMCmdByAdmin) {
            DeployVMCmdByAdmin adminCmd = (DeployVMCmdByAdmin)cmd;
            podId = adminCmd.getPodId();
            clusterId = adminCmd.getClusterId();
        }
        UserVmDetailVO uefiDetail = userVmDetailsDao.findDetail(cmd.getEntityId(), ApiConstants.BootType.UEFI.toString());
        if (uefiDetail != null) {
            addVmUefiBootOptionsToParams(additionalParams, uefiDetail.getName(), uefiDetail.getValue());
        }
        if (cmd.getBootIntoSetup() != null) {
            additionalParams.put(VirtualMachineProfile.Param.BootIntoSetup, cmd.getBootIntoSetup());
        }
        return startVirtualMachine(vmId, podId, clusterId, hostId, diskOfferingMap, additionalParams, cmd.getDeploymentPlanner());
    }

    private UserVm startVirtualMachine(long vmId, Long podId, Long clusterId, Long hostId, Map<Long, DiskOffering> diskOfferingMap
            , Map<VirtualMachineProfile.Param, Object> additonalParams, String deploymentPlannerToUse)
            throws ResourceUnavailableException,
            InsufficientCapacityException, ConcurrentOperationException, ResourceAllocationException {
        UserVmVO vm = _vmDao.findById(vmId);
        Pair<UserVmVO, Map<VirtualMachineProfile.Param, Object>> vmParamPair = null;

        try {
            vmParamPair = startVirtualMachine(vmId, podId, clusterId, hostId, additonalParams, deploymentPlannerToUse);
            vm = vmParamPair.first();

            // At this point VM should be in "Running" state
            UserVmVO tmpVm = _vmDao.findById(vm.getId());
            if (!tmpVm.getState().equals(State.Running)) {
                // Some other thread changed state of VM, possibly vmsync
                s_logger.error("VM " + tmpVm + " unexpectedly went to " + tmpVm.getState() + " state");
                throw new ConcurrentOperationException("Failed to deploy VM "+vm);
            }

            try {
                if (!diskOfferingMap.isEmpty()) {
                    List<VolumeVO> vols = _volsDao.findByInstance(tmpVm.getId());
                    for (VolumeVO vol : vols) {
                        if (vol.getVolumeType() == Volume.Type.DATADISK) {
                            DiskOffering doff =  _entityMgr.findById(DiskOffering.class, vol.getDiskOfferingId());
                            _volService.resizeVolumeOnHypervisor(vol.getId(), doff.getDiskSize(), tmpVm.getHostId(), vm.getInstanceName());
                        }
                    }
                }
            }
            catch (Exception e) {
                s_logger.fatal("Unable to resize the data disk for vm " + vm.getDisplayName() + " due to " + e.getMessage(), e);
            }

        } finally {
            updateVmStateForFailedVmCreation(vm.getId(), hostId);
        }

        // Check that the password was passed in and is valid
        VMTemplateVO template = _templateDao.findByIdIncludingRemoved(vm.getTemplateId());
        if (template.isEnablePassword()) {
            // this value is not being sent to the backend; need only for api
            // display purposes
            vm.setPassword((String)vmParamPair.second().get(VirtualMachineProfile.Param.VmPassword));
        }

        return vm;
    }

    private void addUserVMCmdlineArgs(Long vmId, VirtualMachineProfile profile, DeployDestination dest, StringBuilder buf) {
        UserVmVO k8sVM = _vmDao.findById(vmId);
        buf.append(" template=domP");
        buf.append(" name=").append(profile.getHostName());
        buf.append(" type=").append(k8sVM.getUserVmType());
        for (NicProfile nic : profile.getNics()) {
            int deviceId = nic.getDeviceId();
            if (nic.getIPv4Address() == null) {
                buf.append(" eth").append(deviceId).append("ip=").append("0.0.0.0");
                buf.append(" eth").append(deviceId).append("mask=").append("0.0.0.0");
            } else {
                buf.append(" eth").append(deviceId).append("ip=").append(nic.getIPv4Address());
                buf.append(" eth").append(deviceId).append("mask=").append(nic.getIPv4Netmask());
            }

            if (nic.isDefaultNic()) {
                buf.append(" gateway=").append(nic.getIPv4Gateway());
            }

            if (nic.getTrafficType() == TrafficType.Management) {
                String mgmt_cidr = _configDao.getValue(Config.ManagementNetwork.key());
                if (NetUtils.isValidIp4Cidr(mgmt_cidr)) {
                    buf.append(" mgmtcidr=").append(mgmt_cidr);
                }
                buf.append(" localgw=").append(dest.getPod().getGateway());
            }
        }
        DataCenterVO dc = _dcDao.findById(profile.getVirtualMachine().getDataCenterId());
        buf.append(" internaldns1=").append(dc.getInternalDns1());
        if (dc.getInternalDns2() != null) {
            buf.append(" internaldns2=").append(dc.getInternalDns2());
        }
        buf.append(" dns1=").append(dc.getDns1());
        if (dc.getDns2() != null) {
            buf.append(" dns2=").append(dc.getDns2());
        }
        s_logger.info("cmdline details: "+ buf.toString());
    }

    @Override
    public boolean finalizeVirtualMachineProfile(VirtualMachineProfile profile, DeployDestination dest, ReservationContext context) {
        UserVmVO vm = _vmDao.findById(profile.getId());
        Map<String, String> details = userVmDetailsDao.listDetailsKeyPairs(vm.getId());
        vm.setDetails(details);
        StringBuilder buf = profile.getBootArgsBuilder();
        if (CKS_NODE.equals(vm.getUserVmType())) {
            addUserVMCmdlineArgs(vm.getId(), profile, dest, buf);
        }
        // add userdata info into vm profile
        Nic defaultNic = _networkModel.getDefaultNic(vm.getId());
        if(defaultNic != null) {
            Network network = _networkModel.getNetwork(defaultNic.getNetworkId());
            if (_networkModel.isSharedNetworkWithoutServices(network.getId())) {
                final String serviceOffering = _serviceOfferingDao.findByIdIncludingRemoved(vm.getId(), vm.getServiceOfferingId()).getDisplayText();
                boolean isWindows = _guestOSCategoryDao.findById(_guestOSDao.findById(vm.getGuestOSId()).getCategoryId()).getName().equalsIgnoreCase("Windows");
                String destHostname = VirtualMachineManager.getHypervisorHostname(dest.getHost() != null ? dest.getHost().getName() : "");
                List<String[]> vmData = _networkModel.generateVmData(vm.getUserData(), serviceOffering, vm.getDataCenterId(), vm.getInstanceName(), vm.getHostName(), vm.getId(),
                        vm.getUuid(), defaultNic.getIPv4Address(), vm.getDetail(VmDetailConstants.SSH_PUBLIC_KEY), (String) profile.getParameter(VirtualMachineProfile.Param.VmPassword), isWindows, destHostname);
                String vmName = vm.getInstanceName();
                String configDriveIsoRootFolder = "/tmp";
                String isoFile = configDriveIsoRootFolder + "/" + vmName + "/configDrive/" + vmName + ".iso";
                profile.setVmData(vmData);
                profile.setConfigDriveLabel(VirtualMachineManager.VmConfigDriveLabel.value());
                profile.setConfigDriveIsoRootFolder(configDriveIsoRootFolder);
                profile.setConfigDriveIsoFile(isoFile);
            }
        }

        _templateMgr.prepareIsoForVmProfile(profile, dest);
        return true;
    }

    @Override
    public boolean setupVmForPvlan(boolean add, Long hostId, NicProfile nic) {
        if (!nic.getBroadCastUri().getScheme().equals("pvlan")) {
            return false;
        }
        String op = "add";
        if (!add) {
            // "delete" would remove all the rules(if using ovs) related to this vm
            op = "delete";
        }
        Network network = _networkDao.findById(nic.getNetworkId());
        Host host = _hostDao.findById(hostId);
        String networkTag = _networkModel.getNetworkTag(host.getHypervisorType(), network);
        PvlanSetupCommand cmd = PvlanSetupCommand.createVmSetup(op, nic.getBroadCastUri(), networkTag, nic.getMacAddress());
        Answer answer = null;
        try {
            answer = _agentMgr.send(hostId, cmd);
        } catch (OperationTimedoutException e) {
            s_logger.warn("Timed Out", e);
            return false;
        } catch (AgentUnavailableException e) {
            s_logger.warn("Agent Unavailable ", e);
            return false;
        }

        boolean result = true;
        if (answer == null || !answer.getResult()) {
            result = false;
        }
        return result;
    }

    @Override
    public boolean finalizeDeployment(Commands cmds, VirtualMachineProfile profile, DeployDestination dest, ReservationContext context) {
        UserVmVO userVm = _vmDao.findById(profile.getId());
        List<NicVO> nics = _nicDao.listByVmId(userVm.getId());
        for (NicVO nic : nics) {
            NetworkVO network = _networkDao.findById(nic.getNetworkId());
            if (network.getTrafficType() == TrafficType.Guest || network.getTrafficType() == TrafficType.Public) {
                userVm.setPrivateIpAddress(nic.getIPv4Address());
                userVm.setPrivateMacAddress(nic.getMacAddress());
                _vmDao.update(userVm.getId(), userVm);
            }
        }

        List<VolumeVO> volumes = _volsDao.findByInstance(userVm.getId());
        VmDiskStatisticsVO diskstats = null;
        for (VolumeVO volume : volumes) {
            diskstats = _vmDiskStatsDao.findBy(userVm.getAccountId(), userVm.getDataCenterId(), userVm.getId(), volume.getId());
            if (diskstats == null) {
                diskstats = new VmDiskStatisticsVO(userVm.getAccountId(), userVm.getDataCenterId(), userVm.getId(), volume.getId());
                _vmDiskStatsDao.persist(diskstats);
            }
        }

        finalizeCommandsOnStart(cmds, profile);
        return true;
    }

    @Override
    public boolean finalizeCommandsOnStart(Commands cmds, VirtualMachineProfile profile) {
        UserVmVO vm = _vmDao.findById(profile.getId());
        List<VMSnapshotVO> vmSnapshots = _vmSnapshotDao.findByVm(vm.getId());
        RestoreVMSnapshotCommand command = _vmSnapshotMgr.createRestoreCommand(vm, vmSnapshots);
        if (command != null) {
            cmds.addCommand("restoreVMSnapshot", command);
        }
        return true;
    }

    @Override
    public boolean  finalizeStart(VirtualMachineProfile profile, long hostId, Commands cmds, ReservationContext context) {
        UserVmVO vm = _vmDao.findById(profile.getId());

        Answer[] answersToCmds = cmds.getAnswers();
        if (answersToCmds == null) {
            if (s_logger.isDebugEnabled()) {
                s_logger.debug("Returning from finalizeStart() since there are no answers to read");
            }
            return true;
        }
        Answer startAnswer = cmds.getAnswer(StartAnswer.class);
        String returnedIp = null;
        String originalIp = null;
        if (startAnswer != null) {
            StartAnswer startAns = (StartAnswer)startAnswer;
            VirtualMachineTO vmTO = startAns.getVirtualMachine();
            for (NicTO nicTO : vmTO.getNics()) {
                if (nicTO.getType() == TrafficType.Guest) {
                    returnedIp = nicTO.getIp();
                }
            }
        }

        List<NicVO> nics = _nicDao.listByVmId(vm.getId());
        NicVO guestNic = null;
        NetworkVO guestNetwork = null;
        for (NicVO nic : nics) {
            NetworkVO network = _networkDao.findById(nic.getNetworkId());
            long isDefault = (nic.isDefaultNic()) ? 1 : 0;
            UsageEventUtils.publishUsageEvent(EventTypes.EVENT_NETWORK_OFFERING_ASSIGN, vm.getAccountId(), vm.getDataCenterId(), vm.getId(), Long.toString(nic.getId()),
                    network.getNetworkOfferingId(), null, isDefault, VirtualMachine.class.getName(), vm.getUuid(), vm.isDisplay());
            if (network.getTrafficType() == TrafficType.Guest) {
                originalIp = nic.getIPv4Address();
                guestNic = nic;
                guestNetwork = network;
                // In vmware, we will be effecting pvlan settings in portgroups in StartCommand.
                if (profile.getHypervisorType() != HypervisorType.VMware) {
                    if (nic.getBroadcastUri().getScheme().equals("pvlan")) {
                        NicProfile nicProfile = new NicProfile(nic, network, nic.getBroadcastUri(), nic.getIsolationUri(), 0, false, "pvlan-nic");
                        if (!setupVmForPvlan(true, hostId, nicProfile)) {
                            return false;
                        }
                    }
                }
            }
        }
        boolean ipChanged = false;
        if (originalIp != null && !originalIp.equalsIgnoreCase(returnedIp)) {
            if (returnedIp != null && guestNic != null) {
                guestNic.setIPv4Address(returnedIp);
                ipChanged = true;
            }
        }
        if (returnedIp != null && !returnedIp.equalsIgnoreCase(originalIp)) {
            if (guestNic != null) {
                guestNic.setIPv4Address(returnedIp);
                ipChanged = true;
            }
        }
        if (ipChanged) {
            _dcDao.findById(vm.getDataCenterId());
            UserVmVO userVm = _vmDao.findById(profile.getId());
            // dc.getDhcpProvider().equalsIgnoreCase(Provider.ExternalDhcpServer.getName())
            if (_ntwkSrvcDao.canProviderSupportServiceInNetwork(guestNetwork.getId(), Service.Dhcp, Provider.ExternalDhcpServer)) {
                _nicDao.update(guestNic.getId(), guestNic);
                userVm.setPrivateIpAddress(guestNic.getIPv4Address());
                _vmDao.update(userVm.getId(), userVm);

                s_logger.info("Detected that ip changed in the answer, updated nic in the db with new ip " + returnedIp);
            }
        }

        // get system ip and create static nat rule for the vm
        try {
            _rulesMgr.getSystemIpAndEnableStaticNatForVm(profile.getVirtualMachine(), false);
        } catch (Exception ex) {
            s_logger.warn("Failed to get system ip and enable static nat for the vm " + profile.getVirtualMachine() + " due to exception ", ex);
            return false;
        }

        Answer answer = cmds.getAnswer("restoreVMSnapshot");
        if (answer != null && answer instanceof RestoreVMSnapshotAnswer) {
            RestoreVMSnapshotAnswer restoreVMSnapshotAnswer = (RestoreVMSnapshotAnswer) answer;
            if (restoreVMSnapshotAnswer == null || !restoreVMSnapshotAnswer.getResult()) {
                s_logger.warn("Unable to restore the vm snapshot from image file to the VM: " + restoreVMSnapshotAnswer.getDetails());
            }
        }

        final VirtualMachineProfile vmProfile = profile;
        Transaction.execute(new TransactionCallbackNoReturn() {
            @Override
            public void doInTransactionWithoutResult(TransactionStatus status) {
                final UserVmVO vm = _vmDao.findById(vmProfile.getId());
                final List<NicVO> nics = _nicDao.listByVmId(vm.getId());
                for (NicVO nic : nics) {
                    Network network = _networkModel.getNetwork(nic.getNetworkId());
                    if (_networkModel.isSharedNetworkWithoutServices(network.getId())) {
                        vmIdCountMap.put(nic.getId(), new VmAndCountDetails(nic.getInstanceId(), VmIpFetchTrialMax.value()));
                    }
                }
            }
        });

        return true;
    }

    @Override
    public void finalizeExpunge(VirtualMachine vm) {
    }

    @Override
    @ActionEvent(eventType = EventTypes.EVENT_VM_STOP, eventDescription = "stopping Vm", async = true)
    public UserVm stopVirtualMachine(long vmId, boolean forced) throws ConcurrentOperationException {
        // Input validation
        Account caller = CallContext.current().getCallingAccount();
        Long userId = CallContext.current().getCallingUserId();

        // if account is removed, return error
        if (caller != null && caller.getRemoved() != null) {
            throw new PermissionDeniedException("The account " + caller.getUuid() + " is removed");
        }

        UserVmVO vm = _vmDao.findById(vmId);
        if (vm == null) {
            throw new InvalidParameterValueException("unable to find a virtual machine with id " + vmId);
        }

        statsCollector.removeVirtualMachineStats(vmId);

        _userDao.findById(userId);
        boolean status = false;
        try {
            VirtualMachineEntity vmEntity = _orchSrvc.getVirtualMachine(vm.getUuid());

            if(forced) {
                status = vmEntity.stopForced(Long.toString(userId));
            } else {
                status = vmEntity.stop(Long.toString(userId));
            }
            if (status) {
                return _vmDao.findById(vmId);
            } else {
                return null;
            }
        } catch (ResourceUnavailableException e) {
            throw new CloudRuntimeException("Unable to contact the agent to stop the virtual machine " + vm, e);
        } catch (CloudException e) {
            throw new CloudRuntimeException("Unable to contact the agent to stop the virtual machine " + vm, e);
        }
    }

    @Override
    public void finalizeStop(VirtualMachineProfile profile, Answer answer) {
        VirtualMachine vm = profile.getVirtualMachine();
        // release elastic IP here
        IPAddressVO ip = _ipAddressDao.findByAssociatedVmId(profile.getId());
        if (ip != null && ip.getSystem()) {
            CallContext ctx = CallContext.current();
            try {
                long networkId = ip.getAssociatedWithNetworkId();
                Network guestNetwork = _networkDao.findById(networkId);
                NetworkOffering offering = _entityMgr.findById(NetworkOffering.class, guestNetwork.getNetworkOfferingId());
                assert (offering.isAssociatePublicIP() == true) : "User VM should not have system owned public IP associated with it when offering configured not to associate public IP.";
                _rulesMgr.disableStaticNat(ip.getId(), ctx.getCallingAccount(), ctx.getCallingUserId(), true);
            } catch (Exception ex) {
                s_logger.warn("Failed to disable static nat and release system ip " + ip + " as a part of vm " + profile.getVirtualMachine() + " stop due to exception ", ex);
            }
        }

        final List<NicVO> nics = _nicDao.listByVmId(vm.getId());
        for (final NicVO nic : nics) {
            final NetworkVO network = _networkDao.findById(nic.getNetworkId());
            if (network != null && network.getTrafficType() == TrafficType.Guest) {
                if (nic.getBroadcastUri() != null && nic.getBroadcastUri().getScheme().equals("pvlan")) {
                    NicProfile nicProfile = new NicProfile(nic, network, nic.getBroadcastUri(), nic.getIsolationUri(), 0, false, "pvlan-nic");
                    setupVmForPvlan(false, vm.getHostId(), nicProfile);
                }
            }
        }
    }

    @Override
    public Pair<UserVmVO, Map<VirtualMachineProfile.Param, Object>> startVirtualMachine(long vmId, Long hostId, Map<VirtualMachineProfile.Param, Object> additionalParams, String deploymentPlannerToUse)
            throws ConcurrentOperationException, ResourceUnavailableException, InsufficientCapacityException, ResourceAllocationException {
        return startVirtualMachine(vmId, null, null, hostId, additionalParams, deploymentPlannerToUse);
    }

    @Override
    public Pair<UserVmVO, Map<VirtualMachineProfile.Param, Object>> startVirtualMachine(long vmId, Long podId, Long clusterId, Long hostId,
            Map<VirtualMachineProfile.Param, Object> additionalParams, String deploymentPlannerToUse)
            throws ConcurrentOperationException, ResourceUnavailableException, InsufficientCapacityException, ResourceAllocationException {
        return startVirtualMachine(vmId, podId, clusterId, hostId, additionalParams, deploymentPlannerToUse, true);
    }

    @Override
    public Pair<UserVmVO, Map<VirtualMachineProfile.Param, Object>> startVirtualMachine(long vmId, Long podId, Long clusterId, Long hostId,
            Map<VirtualMachineProfile.Param, Object> additionalParams, String deploymentPlannerToUse, boolean isExplicitHost)
            throws ConcurrentOperationException, ResourceUnavailableException, InsufficientCapacityException, ResourceAllocationException {
        // Input validation
        final Account callerAccount = CallContext.current().getCallingAccount();
        UserVO callerUser = _userDao.findById(CallContext.current().getCallingUserId());

        // if account is removed, return error
        if (callerAccount != null && callerAccount.getRemoved() != null) {
            throw new InvalidParameterValueException("The account " + callerAccount.getId() + " is removed");
        }

        UserVmVO vm = _vmDao.findById(vmId);
        if (vm == null) {
            throw new InvalidParameterValueException("unable to find a virtual machine with id " + vmId);
        }

        if (vm.getState()== State.Running) {
            throw new InvalidParameterValueException("The virtual machine "+ vm.getUuid()+ " ("+ vm.getDisplayName()+ ") is already running");
        }

        _accountMgr.checkAccess(callerAccount, null, true, vm);

        Account owner = _accountDao.findById(vm.getAccountId());

        if (owner == null) {
            throw new InvalidParameterValueException("The owner of " + vm + " does not exist: " + vm.getAccountId());
        }

        if (owner.getState() == Account.State.DISABLED) {
            throw new PermissionDeniedException("The owner of " + vm + " is disabled: " + vm.getAccountId());
        }
        if (VirtualMachineManager.ResourceCountRunningVMsonly.value()) {
            // check if account/domain is with in resource limits to start a new vm
            ServiceOfferingVO offering = _serviceOfferingDao.findById(vm.getId(), vm.getServiceOfferingId());
            resourceLimitCheck(owner, vm.isDisplayVm(), Long.valueOf(offering.getCpu()), Long.valueOf(offering.getRamSize()));
        }
        // check if vm is security group enabled
        if (_securityGroupMgr.isVmSecurityGroupEnabled(vmId) && _securityGroupMgr.getSecurityGroupsForVm(vmId).isEmpty()
                && !_securityGroupMgr.isVmMappedToDefaultSecurityGroup(vmId) && _networkModel.canAddDefaultSecurityGroup()) {
            // if vm is not mapped to security group, create a mapping
            if (s_logger.isDebugEnabled()) {
                s_logger.debug("Vm " + vm + " is security group enabled, but not mapped to default security group; creating the mapping automatically");
            }

            SecurityGroup defaultSecurityGroup = _securityGroupMgr.getDefaultSecurityGroup(vm.getAccountId());
            if (defaultSecurityGroup != null) {
                List<Long> groupList = new ArrayList<Long>();
                groupList.add(defaultSecurityGroup.getId());
                _securityGroupMgr.addInstanceToGroups(vmId, groupList);
            }
        }
        // Choose deployment planner
        // Host takes 1st preference, Cluster takes 2nd preference and Pod takes 3rd
        // Default behaviour is invoked when host, cluster or pod are not specified
        boolean isRootAdmin = _accountService.isRootAdmin(callerAccount.getId());
        Pod destinationPod = getDestinationPod(podId, isRootAdmin);
        Cluster destinationCluster = getDestinationCluster(clusterId, isRootAdmin);
        Host destinationHost = getDestinationHost(hostId, isRootAdmin, isExplicitHost);
        DataCenterDeployment plan = null;
        boolean deployOnGivenHost = false;
        if (destinationHost != null) {
            s_logger.debug("Destination Host to deploy the VM is specified, specifying a deployment plan to deploy the VM");
            final ServiceOfferingVO offering = _offeringDao.findById(vm.getId(), vm.getServiceOfferingId());
            Pair<Boolean, Boolean> cpuCapabilityAndCapacity = _capacityMgr.checkIfHostHasCpuCapabilityAndCapacity(destinationHost, offering, false);
            if (!cpuCapabilityAndCapacity.first() || !cpuCapabilityAndCapacity.second()) {
                String errorMsg = "Cannot deploy the VM to specified host " + hostId + "; host has cpu capability? " + cpuCapabilityAndCapacity.first() + ", host has capacity? " + cpuCapabilityAndCapacity.second();
                s_logger.info(errorMsg);
                if (!AllowDeployVmIfGivenHostFails.value()) {
                    throw new InvalidParameterValueException(errorMsg);
                };
            } else {
                plan = new DataCenterDeployment(vm.getDataCenterId(), destinationHost.getPodId(), destinationHost.getClusterId(), destinationHost.getId(), null, null);
                if (!AllowDeployVmIfGivenHostFails.value()) {
                    deployOnGivenHost = true;
                }
            }
        } else if (destinationCluster != null) {
            s_logger.debug("Destination Cluster to deploy the VM is specified, specifying a deployment plan to deploy the VM");
            plan = new DataCenterDeployment(vm.getDataCenterId(), destinationCluster.getPodId(), destinationCluster.getId(), null, null, null);
            if (!AllowDeployVmIfGivenHostFails.value()) {
                deployOnGivenHost = true;
            }
        } else if (destinationPod != null) {
            s_logger.debug("Destination Pod to deploy the VM is specified, specifying a deployment plan to deploy the VM");
            plan = new DataCenterDeployment(vm.getDataCenterId(), destinationPod.getId(), null, null, null, null);
            if (!AllowDeployVmIfGivenHostFails.value()) {
                deployOnGivenHost = true;
            }
        }

        // Set parameters
        Map<VirtualMachineProfile.Param, Object> params = null;
        VMTemplateVO template = null;
        if (vm.isUpdateParameters()) {
            _vmDao.loadDetails(vm);
            // Check that the password was passed in and is valid
            template = _templateDao.findByIdIncludingRemoved(vm.getTemplateId());

            String password = "saved_password";
            if (template.isEnablePassword()) {
                if (vm.getDetail("password") != null) {
                    password = DBEncryptionUtil.decrypt(vm.getDetail("password"));
                } else {
                    password = _mgr.generateRandomPassword();
                    vm.setPassword(password);
                }
            }

            if (!validPassword(password)) {
                throw new InvalidParameterValueException("A valid password for this virtual machine was not provided.");
            }

            // Check if an SSH key pair was selected for the instance and if so
            // use it to encrypt & save the vm password
            encryptAndStorePassword(vm, password);

            params = createParameterInParameterMap(params, additionalParams, VirtualMachineProfile.Param.VmPassword, password);
        }

        if(null != additionalParams && additionalParams.containsKey(VirtualMachineProfile.Param.BootIntoSetup)) {
            if (! HypervisorType.VMware.equals(vm.getHypervisorType())) {
                throw new InvalidParameterValueException(ApiConstants.BOOT_INTO_SETUP + " makes no sense for " + vm.getHypervisorType());
            }
            Object paramValue = additionalParams.get(VirtualMachineProfile.Param.BootIntoSetup);
            if (s_logger.isTraceEnabled()) {
                    s_logger.trace("It was specified whether to enter setup mode: " + paramValue.toString());
            }
            params = createParameterInParameterMap(params, additionalParams, VirtualMachineProfile.Param.BootIntoSetup, paramValue);
        }

        VirtualMachineEntity vmEntity = _orchSrvc.getVirtualMachine(vm.getUuid());

        DeploymentPlanner planner = null;
        if (deploymentPlannerToUse != null) {
            // if set to null, the deployment planner would be later figured out either from global config var, or from
            // the service offering
            planner = _planningMgr.getDeploymentPlannerByName(deploymentPlannerToUse);
            if (planner == null) {
                throw new InvalidParameterValueException("Can't find a planner by name " + deploymentPlannerToUse);
            }
        }
        vmEntity.setParamsToEntity(additionalParams);

        String reservationId = vmEntity.reserve(planner, plan, new ExcludeList(), Long.toString(callerUser.getId()));
        vmEntity.deploy(reservationId, Long.toString(callerUser.getId()), params, deployOnGivenHost);

        Pair<UserVmVO, Map<VirtualMachineProfile.Param, Object>> vmParamPair = new Pair(vm, params);
        if (vm != null && vm.isUpdateParameters()) {
            // this value is not being sent to the backend; need only for api
            // display purposes
            if (template.isEnablePassword()) {
                if (vm.getDetail(VmDetailConstants.PASSWORD) != null) {
                    userVmDetailsDao.removeDetail(vm.getId(), VmDetailConstants.PASSWORD);
                }
                vm.setUpdateParameters(false);
                _vmDao.update(vm.getId(), vm);
            }
        }

        return vmParamPair;
    }

    private Map<VirtualMachineProfile.Param, Object> createParameterInParameterMap(Map<VirtualMachineProfile.Param, Object> params, Map<VirtualMachineProfile.Param, Object> parameterMap, VirtualMachineProfile.Param parameter,
            Object parameterValue) {
        if (s_logger.isTraceEnabled()) {
            s_logger.trace(String.format("createParameterInParameterMap(%s, %s)", parameter, parameterValue));
        }
        if (params == null) {
            if (s_logger.isTraceEnabled()) {
                s_logger.trace("creating new Parameter map");
            }
            params = new HashMap<>();
            if (parameterMap != null) {
                params.putAll(parameterMap);
            }
        }
        params.put(parameter, parameterValue);
        return params;
    }

    private Pod getDestinationPod(Long podId, boolean isRootAdmin) {
        Pod destinationPod = null;
        if (podId != null) {
            if (!isRootAdmin) {
                throw new PermissionDeniedException(
                        "Parameter " + ApiConstants.POD_ID + " can only be specified by a Root Admin, permission denied");
            }
            destinationPod = _podDao.findById(podId);
            if (destinationPod == null) {
                throw new InvalidParameterValueException("Unable to find the pod to deploy the VM, pod id=" + podId);
            }
        }
        return destinationPod;
    }

    private Cluster getDestinationCluster(Long clusterId, boolean isRootAdmin) {
        Cluster destinationCluster = null;
        if (clusterId != null) {
            if (!isRootAdmin) {
                throw new PermissionDeniedException(
                        "Parameter " + ApiConstants.CLUSTER_ID + " can only be specified by a Root Admin, permission denied");
            }
            destinationCluster = _clusterDao.findById(clusterId);
            if (destinationCluster == null) {
                throw new InvalidParameterValueException("Unable to find the cluster to deploy the VM, cluster id=" + clusterId);
            }
        }
        return destinationCluster;
    }

    private Host getDestinationHost(Long hostId, boolean isRootAdmin, boolean isExplicitHost) {
        Host destinationHost = null;
        if (hostId != null) {
            if (isExplicitHost && !isRootAdmin) {
                throw new PermissionDeniedException(
                        "Parameter " + ApiConstants.HOST_ID + " can only be specified by a Root Admin, permission denied");
            }
            destinationHost = _hostDao.findById(hostId);
            if (destinationHost == null) {
                throw new InvalidParameterValueException("Unable to find the host to deploy the VM, host id=" + hostId);
            } else if (destinationHost.getResourceState() != ResourceState.Enabled || destinationHost.getStatus() != Status.Up ) {
                throw new InvalidParameterValueException("Unable to deploy the VM as the host: " + destinationHost.getName() + " is not in the right state");
            }
        }
        return destinationHost;
    }

    @Override
    public UserVm destroyVm(long vmId, boolean expunge) throws ResourceUnavailableException, ConcurrentOperationException {
        // Account caller = CallContext.current().getCallingAccount();
        // Long userId = CallContext.current().getCallingUserId();
        Long userId = 2L;

        // Verify input parameters
        UserVmVO vm = _vmDao.findById(vmId);
        if (vm == null || vm.getRemoved() != null) {
            InvalidParameterValueException ex = new InvalidParameterValueException("Unable to find a virtual machine with specified vmId");
            throw ex;
        }

        if (vm.getState() == State.Destroyed || vm.getState() == State.Expunging) {
            s_logger.trace("Vm id=" + vmId + " is already destroyed");
            return vm;
        }

        statsCollector.removeVirtualMachineStats(vmId);

        boolean status;
        State vmState = vm.getState();

        try {
            VirtualMachineEntity vmEntity = _orchSrvc.getVirtualMachine(vm.getUuid());
            status = vmEntity.destroy(Long.toString(userId), expunge);
        } catch (CloudException e) {
            CloudRuntimeException ex = new CloudRuntimeException("Unable to destroy with specified vmId", e);
            ex.addProxyObject(vm.getUuid(), "vmId");
            throw ex;
        }

        if (status) {
            // Mark the account's volumes as destroyed
            List<VolumeVO> volumes = _volsDao.findByInstance(vmId);
            for (VolumeVO volume : volumes) {
                if (volume.getVolumeType().equals(Volume.Type.ROOT)) {
                    UsageEventUtils.publishUsageEvent(EventTypes.EVENT_VOLUME_DELETE, volume.getAccountId(), volume.getDataCenterId(), volume.getId(), volume.getName(),
                            Volume.class.getName(), volume.getUuid(), volume.isDisplayVolume());
                }
            }

            if (vmState != State.Error) {
                // Get serviceOffering for Virtual Machine
                ServiceOfferingVO offering = _serviceOfferingDao.findByIdIncludingRemoved(vm.getId(), vm.getServiceOfferingId());

                //Update Resource Count for the given account
                resourceCountDecrement(vm.getAccountId(), vm.isDisplayVm(), new Long(offering.getCpu()), new Long(offering.getRamSize()));
            }
            return _vmDao.findById(vmId);
        } else {
            CloudRuntimeException ex = new CloudRuntimeException("Failed to destroy vm with specified vmId");
            ex.addProxyObject(vm.getUuid(), "vmId");
            throw ex;
        }

    }

    @Override
    public void collectVmDiskStatistics(final UserVm userVm) {
        // Only supported for KVM and VMware
        if (!(userVm.getHypervisorType().equals(HypervisorType.KVM) || userVm.getHypervisorType().equals(HypervisorType.VMware))) {
            return;
        }
        s_logger.debug("Collect vm disk statistics from host before stopping VM");
        if (userVm.getHostId() == null) {
            s_logger.error("Unable to collect vm disk statistics for VM as the host is null, skipping VM disk statistics collection");
            return;
        }
        long hostId = userVm.getHostId();
        List<String> vmNames = new ArrayList<String>();
        vmNames.add(userVm.getInstanceName());
        final HostVO host = _hostDao.findById(hostId);

        GetVmDiskStatsAnswer diskStatsAnswer = null;
        try {
            diskStatsAnswer = (GetVmDiskStatsAnswer)_agentMgr.easySend(hostId, new GetVmDiskStatsCommand(vmNames, host.getGuid(), host.getName()));
        } catch (Exception e) {
            s_logger.warn("Error while collecting disk stats for vm: " + userVm.getInstanceName() + " from host: " + host.getName(), e);
            return;
        }
        if (diskStatsAnswer != null) {
            if (!diskStatsAnswer.getResult()) {
                s_logger.warn("Error while collecting disk stats vm: " + userVm.getInstanceName() + " from host: " + host.getName() + "; details: " + diskStatsAnswer.getDetails());
                return;
            }
            try {
                final GetVmDiskStatsAnswer diskStatsAnswerFinal = diskStatsAnswer;
                Transaction.execute(new TransactionCallbackNoReturn() {
                    @Override
                    public void doInTransactionWithoutResult(TransactionStatus status) {
                        HashMap<String, List<VmDiskStatsEntry>> vmDiskStatsByName = diskStatsAnswerFinal.getVmDiskStatsMap();
                        if (vmDiskStatsByName == null) {
                            return;
                        }
                        List<VmDiskStatsEntry> vmDiskStats = vmDiskStatsByName.get(userVm.getInstanceName());
                        if (vmDiskStats == null) {
                            return;
                        }

                        for (VmDiskStatsEntry vmDiskStat : vmDiskStats) {
                            SearchCriteria<VolumeVO> sc_volume = _volsDao.createSearchCriteria();
                            sc_volume.addAnd("path", SearchCriteria.Op.EQ, vmDiskStat.getPath());
                            List<VolumeVO> volumes = _volsDao.search(sc_volume, null);
                            if ((volumes == null) || (volumes.size() == 0)) {
                                break;
                            }
                            VolumeVO volume = volumes.get(0);
                            VmDiskStatisticsVO previousVmDiskStats = _vmDiskStatsDao.findBy(userVm.getAccountId(), userVm.getDataCenterId(), userVm.getId(), volume.getId());
                            VmDiskStatisticsVO vmDiskStat_lock = _vmDiskStatsDao.lock(userVm.getAccountId(), userVm.getDataCenterId(), userVm.getId(), volume.getId());

                            if ((vmDiskStat.getIORead() == 0) && (vmDiskStat.getIOWrite() == 0) && (vmDiskStat.getBytesRead() == 0) && (vmDiskStat.getBytesWrite() == 0)) {
                                s_logger.debug("Read/Write of IO and Bytes are both 0. Not updating vm_disk_statistics");
                                continue;
                            }

                            if (vmDiskStat_lock == null) {
                                s_logger.warn("unable to find vm disk stats from host for account: " + userVm.getAccountId() + " with vmId: " + userVm.getId() + " and volumeId:"
                                        + volume.getId());
                                continue;
                            }

                            if (previousVmDiskStats != null
                                    && ((previousVmDiskStats.getCurrentIORead() != vmDiskStat_lock.getCurrentIORead()) || ((previousVmDiskStats.getCurrentIOWrite() != vmDiskStat_lock
                                    .getCurrentIOWrite())
                                            || (previousVmDiskStats.getCurrentBytesRead() != vmDiskStat_lock.getCurrentBytesRead()) || (previousVmDiskStats
                                                    .getCurrentBytesWrite() != vmDiskStat_lock.getCurrentBytesWrite())))) {
                                s_logger.debug("vm disk stats changed from the time GetVmDiskStatsCommand was sent. " + "Ignoring current answer. Host: " + host.getName()
                                + " . VM: " + vmDiskStat.getVmName() + " IO Read: " + vmDiskStat.getIORead() + " IO Write: " + vmDiskStat.getIOWrite() + " Bytes Read: "
                                + vmDiskStat.getBytesRead() + " Bytes Write: " + vmDiskStat.getBytesWrite());
                                continue;
                            }

                            if (vmDiskStat_lock.getCurrentIORead() > vmDiskStat.getIORead()) {
                                if (s_logger.isDebugEnabled()) {
                                    s_logger.debug("Read # of IO that's less than the last one.  " + "Assuming something went wrong and persisting it. Host: " + host.getName()
                                    + " . VM: " + vmDiskStat.getVmName() + " Reported: " + vmDiskStat.getIORead() + " Stored: " + vmDiskStat_lock.getCurrentIORead());
                                }
                                vmDiskStat_lock.setNetIORead(vmDiskStat_lock.getNetIORead() + vmDiskStat_lock.getCurrentIORead());
                            }
                            vmDiskStat_lock.setCurrentIORead(vmDiskStat.getIORead());
                            if (vmDiskStat_lock.getCurrentIOWrite() > vmDiskStat.getIOWrite()) {
                                if (s_logger.isDebugEnabled()) {
                                    s_logger.debug("Write # of IO that's less than the last one.  " + "Assuming something went wrong and persisting it. Host: " + host.getName()
                                    + " . VM: " + vmDiskStat.getVmName() + " Reported: " + vmDiskStat.getIOWrite() + " Stored: " + vmDiskStat_lock.getCurrentIOWrite());
                                }
                                vmDiskStat_lock.setNetIOWrite(vmDiskStat_lock.getNetIOWrite() + vmDiskStat_lock.getCurrentIOWrite());
                            }
                            vmDiskStat_lock.setCurrentIOWrite(vmDiskStat.getIOWrite());
                            if (vmDiskStat_lock.getCurrentBytesRead() > vmDiskStat.getBytesRead()) {
                                if (s_logger.isDebugEnabled()) {
                                    s_logger.debug("Read # of Bytes that's less than the last one.  " + "Assuming something went wrong and persisting it. Host: " + host.getName()
                                    + " . VM: " + vmDiskStat.getVmName() + " Reported: " + toHumanReadableSize(vmDiskStat.getBytesRead()) + " Stored: " + toHumanReadableSize(vmDiskStat_lock.getCurrentBytesRead()));
                                }
                                vmDiskStat_lock.setNetBytesRead(vmDiskStat_lock.getNetBytesRead() + vmDiskStat_lock.getCurrentBytesRead());
                            }
                            vmDiskStat_lock.setCurrentBytesRead(vmDiskStat.getBytesRead());
                            if (vmDiskStat_lock.getCurrentBytesWrite() > vmDiskStat.getBytesWrite()) {
                                if (s_logger.isDebugEnabled()) {
                                    s_logger.debug("Write # of Bytes that's less than the last one.  " + "Assuming something went wrong and persisting it. Host: " + host.getName()
                                    + " . VM: " + vmDiskStat.getVmName() + " Reported: " + toHumanReadableSize(vmDiskStat.getBytesWrite()) + " Stored: "
                                    + toHumanReadableSize(vmDiskStat_lock.getCurrentBytesWrite()));
                                }
                                vmDiskStat_lock.setNetBytesWrite(vmDiskStat_lock.getNetBytesWrite() + vmDiskStat_lock.getCurrentBytesWrite());
                            }
                            vmDiskStat_lock.setCurrentBytesWrite(vmDiskStat.getBytesWrite());

                            if (!_dailyOrHourly) {
                                //update agg bytes
                                vmDiskStat_lock.setAggIORead(vmDiskStat_lock.getNetIORead() + vmDiskStat_lock.getCurrentIORead());
                                vmDiskStat_lock.setAggIOWrite(vmDiskStat_lock.getNetIOWrite() + vmDiskStat_lock.getCurrentIOWrite());
                                vmDiskStat_lock.setAggBytesRead(vmDiskStat_lock.getNetBytesRead() + vmDiskStat_lock.getCurrentBytesRead());
                                vmDiskStat_lock.setAggBytesWrite(vmDiskStat_lock.getNetBytesWrite() + vmDiskStat_lock.getCurrentBytesWrite());
                            }

                            _vmDiskStatsDao.update(vmDiskStat_lock.getId(), vmDiskStat_lock);
                        }
                    }
                });
            } catch (Exception e) {
                s_logger.warn(String.format("Unable to update VM disk statistics for %s from %s", userVm.getInstanceName(), host), e);
            }
        }
    }

    @Override
    @ActionEvent(eventType = EventTypes.EVENT_VM_EXPUNGE, eventDescription = "expunging Vm", async = true)
    public UserVm expungeVm(long vmId) throws ResourceUnavailableException, ConcurrentOperationException {
        Account caller = CallContext.current().getCallingAccount();
        Long userId = caller.getId();

        // Verify input parameters
        UserVmVO vm = _vmDao.findById(vmId);
        if (vm == null) {
            InvalidParameterValueException ex = new InvalidParameterValueException("Unable to find a virtual machine with specified vmId");
            ex.addProxyObject(String.valueOf(vmId), "vmId");
            throw ex;
        }

        if (vm.getRemoved() != null) {
            s_logger.trace("Vm id=" + vmId + " is already expunged");
            return vm;
        }

        if (!(vm.getState() == State.Destroyed || vm.getState() == State.Expunging || vm.getState() == State.Error)) {
            CloudRuntimeException ex = new CloudRuntimeException("Please destroy vm with specified vmId before expunge");
            ex.addProxyObject(String.valueOf(vmId), "vmId");
            throw ex;
        }

        // When trying to expunge, permission is denied when the caller is not an admin and the AllowUserExpungeRecoverVm is false for the caller.
        if (!_accountMgr.isAdmin(userId) && !AllowUserExpungeRecoverVm.valueIn(userId)) {
            throw new PermissionDeniedException("Expunging a vm can only be done by an Admin. Or when the allow.user.expunge.recover.vm key is set.");
        }

        _vmSnapshotMgr.deleteVMSnapshotsFromDB(vmId, false);

        boolean status;

        status = expunge(vm, userId, caller);
        if (status) {
            return _vmDao.findByIdIncludingRemoved(vmId);
        } else {
            CloudRuntimeException ex = new CloudRuntimeException("Failed to expunge vm with specified vmId");
            ex.addProxyObject(String.valueOf(vmId), "vmId");
            throw ex;
        }

    }

    @Override
    public HypervisorType getHypervisorTypeOfUserVM(long vmId) {
        UserVmVO userVm = _vmDao.findById(vmId);
        if (userVm == null) {
            InvalidParameterValueException ex = new InvalidParameterValueException("unable to find a virtual machine with specified id");
            ex.addProxyObject(String.valueOf(vmId), "vmId");
            throw ex;
        }

        return userVm.getHypervisorType();
    }

    @Override
    public UserVm createVirtualMachine(DeployVMCmd cmd) throws InsufficientCapacityException, ResourceUnavailableException, ConcurrentOperationException,
    StorageUnavailableException, ResourceAllocationException {
        //Verify that all objects exist before passing them to the service
        Account owner = _accountService.getActiveAccountById(cmd.getEntityOwnerId());

        verifyDetails(cmd.getDetails());

        Long zoneId = cmd.getZoneId();

        DataCenter zone = _entityMgr.findById(DataCenter.class, zoneId);
        if (zone == null) {
            throw new InvalidParameterValueException("Unable to find zone by id=" + zoneId);
        }

        Long serviceOfferingId = cmd.getServiceOfferingId();
        Long overrideDiskOfferingId = cmd.getOverrideDiskOfferingId();

        ServiceOffering serviceOffering = _entityMgr.findById(ServiceOffering.class, serviceOfferingId);
        if (serviceOffering == null) {
            throw new InvalidParameterValueException("Unable to find service offering: " + serviceOfferingId);
        }

        if (serviceOffering.getDiskOfferingStrictness() && overrideDiskOfferingId != null) {
            throw new InvalidParameterValueException(String.format("Cannot override disk offering id %d since provided service offering is strictly mapped to its disk offering", overrideDiskOfferingId));
        }

        if (!serviceOffering.isDynamic()) {
            for(String detail: cmd.getDetails().keySet()) {
                if(detail.equalsIgnoreCase(VmDetailConstants.CPU_NUMBER) || detail.equalsIgnoreCase(VmDetailConstants.CPU_SPEED) || detail.equalsIgnoreCase(VmDetailConstants.MEMORY)) {
                    throw new InvalidParameterValueException("cpuNumber or cpuSpeed or memory should not be specified for static service offering");
                }
            }
        }

        Long templateId = cmd.getTemplateId();

        boolean dynamicScalingEnabled = cmd.isDynamicScalingEnabled();

        VirtualMachineTemplate template = _entityMgr.findById(VirtualMachineTemplate.class, templateId);
        // Make sure a valid template ID was specified
        if (template == null) {
            throw new InvalidParameterValueException("Unable to use template " + templateId);
        }

        ServiceOfferingJoinVO svcOffering = serviceOfferingJoinDao.findById(serviceOfferingId);

        if (template.isDeployAsIs()) {
            if (svcOffering != null && svcOffering.getRootDiskSize() != null && svcOffering.getRootDiskSize() > 0) {
                throw new InvalidParameterValueException("Failed to deploy Virtual Machine as a service offering with root disk size specified cannot be used with a deploy as-is template");
            }

            if (cmd.getDetails().get("rootdisksize") != null) {
                throw new InvalidParameterValueException("Overriding root disk size isn't supported for VMs deployed from deploy as-is templates");
            }

            // Bootmode and boottype are not supported on VMWare dpeloy-as-is templates (since 4.15)
            if ((cmd.getBootMode() != null || cmd.getBootType() != null)) {
                throw new InvalidParameterValueException("Boot type and boot mode are not supported on VMware for templates registered as deploy-as-is, as we honour what is defined in the template.");
            }
        }

        Long diskOfferingId = cmd.getDiskOfferingId();
        DiskOffering diskOffering = null;
        if (diskOfferingId != null) {
            diskOffering = _entityMgr.findById(DiskOffering.class, diskOfferingId);
            if (diskOffering == null) {
                throw new InvalidParameterValueException("Unable to find disk offering " + diskOfferingId);
            }
            if (diskOffering.isComputeOnly()) {
                throw new InvalidParameterValueException(String.format("The disk offering id %d provided is directly mapped to a service offering, please provide an individual disk offering", diskOfferingId));
            }
        }

        if (!zone.isLocalStorageEnabled()) {
            DiskOffering diskOfferingMappedInServiceOffering = _entityMgr.findById(DiskOffering.class, serviceOffering.getDiskOfferingId());
            if (diskOfferingMappedInServiceOffering.isUseLocalStorage()) {
                throw new InvalidParameterValueException("Zone is not configured to use local storage but disk offering " + diskOfferingMappedInServiceOffering.getName() + " mapped in service offering uses it");
            }
            if (diskOffering != null && diskOffering.isUseLocalStorage()) {
                throw new InvalidParameterValueException("Zone is not configured to use local storage but disk offering " + diskOffering.getName() + " uses it");
            }
        }

        List<Long> networkIds = cmd.getNetworkIds();
        LinkedHashMap<Integer, Long> userVmNetworkMap = getVmOvfNetworkMapping(zone, owner, template, cmd.getVmNetworkMap());
        if (MapUtils.isNotEmpty(userVmNetworkMap)) {
            networkIds = new ArrayList<>(userVmNetworkMap.values());
        }

        Account caller = CallContext.current().getCallingAccount();
        Long callerId = caller.getId();

        boolean isRootAdmin = _accountService.isRootAdmin(callerId);

        Long hostId = cmd.getHostId();
        getDestinationHost(hostId, isRootAdmin, true);

        String ipAddress = cmd.getIpAddress();
        String ip6Address = cmd.getIp6Address();
        String macAddress = cmd.getMacAddress();
        String name = cmd.getName();
        String displayName = cmd.getDisplayName();
        UserVm vm = null;
        IpAddresses addrs = new IpAddresses(ipAddress, ip6Address, macAddress);
        Long size = cmd.getSize();
        String group = cmd.getGroup();
        String userData = cmd.getUserData();
        List<String> sshKeyPairNames = cmd.getSSHKeyPairNames();
        Boolean displayVm = cmd.isDisplayVm();
        String keyboard = cmd.getKeyboard();
        Map<Long, DiskOffering> dataDiskTemplateToDiskOfferingMap = cmd.getDataDiskTemplateToDiskOfferingMap();
        Map<String, String> userVmOVFProperties = cmd.getVmProperties();
        if (zone.getNetworkType() == NetworkType.Basic) {
            if (networkIds != null) {
                throw new InvalidParameterValueException("Can't specify network Ids in Basic zone");
            } else {
                vm = createBasicSecurityGroupVirtualMachine(zone, serviceOffering, template, getSecurityGroupIdList(cmd), owner, name, displayName, diskOfferingId,
                        size , group , cmd.getHypervisor(), cmd.getHttpMethod(), userData, sshKeyPairNames, cmd.getIpToNetworkMap(), addrs, displayVm , keyboard , cmd.getAffinityGroupIdList(),
                        cmd.getDetails(), cmd.getCustomId(), cmd.getDhcpOptionsMap(),
                        dataDiskTemplateToDiskOfferingMap, userVmOVFProperties, dynamicScalingEnabled, overrideDiskOfferingId);
            }
        } else {
            if (zone.isSecurityGroupEnabled())  {
                vm = createAdvancedSecurityGroupVirtualMachine(zone, serviceOffering, template, networkIds, getSecurityGroupIdList(cmd), owner, name,
                        displayName, diskOfferingId, size, group, cmd.getHypervisor(), cmd.getHttpMethod(), userData, sshKeyPairNames, cmd.getIpToNetworkMap(), addrs, displayVm, keyboard,
                        cmd.getAffinityGroupIdList(), cmd.getDetails(), cmd.getCustomId(), cmd.getDhcpOptionsMap(),
                        dataDiskTemplateToDiskOfferingMap, userVmOVFProperties, dynamicScalingEnabled, overrideDiskOfferingId);

            } else {
                if (cmd.getSecurityGroupIdList() != null && !cmd.getSecurityGroupIdList().isEmpty()) {
                    throw new InvalidParameterValueException("Can't create vm with security groups; security group feature is not enabled per zone");
                }
                vm = createAdvancedVirtualMachine(zone, serviceOffering, template, networkIds, owner, name, displayName, diskOfferingId, size, group,
                        cmd.getHypervisor(), cmd.getHttpMethod(), userData, sshKeyPairNames, cmd.getIpToNetworkMap(), addrs, displayVm, keyboard, cmd.getAffinityGroupIdList(), cmd.getDetails(),
                        cmd.getCustomId(), cmd.getDhcpOptionsMap(), dataDiskTemplateToDiskOfferingMap, userVmOVFProperties, dynamicScalingEnabled, null, overrideDiskOfferingId);
            }
        }

        // check if this templateId has a child ISO
        List<VMTemplateVO> child_templates = _templateDao.listByParentTemplatetId(templateId);
        for (VMTemplateVO tmpl: child_templates){
            if (tmpl.getFormat() == Storage.ImageFormat.ISO){
                s_logger.info("MDOV trying to attach disk to the VM " + tmpl.getId() + " vmid=" + vm.getId());
                _tmplService.attachIso(tmpl.getId(), vm.getId(), true);
            }
        }

        // Add extraConfig to user_vm_details table
        String extraConfig = cmd.getExtraConfig();
        if (StringUtils.isNotBlank(extraConfig)) {
            if (EnableAdditionalVmConfig.valueIn(callerId)) {
                s_logger.info("Adding extra configuration to user vm: " + vm.getUuid());
                addExtraConfig(vm, extraConfig);
            } else {
                throw new InvalidParameterValueException("attempted setting extraconfig but enable.additional.vm.configuration is disabled");
            }
        }

        if (cmd.getCopyImageTags()) {
            VMTemplateVO templateOrIso = _templateDao.findById(templateId);
            if (templateOrIso != null) {
                final ResourceTag.ResourceObjectType templateType = (templateOrIso.getFormat() == ImageFormat.ISO) ? ResourceTag.ResourceObjectType.ISO : ResourceTag.ResourceObjectType.Template;
                final List<? extends ResourceTag> resourceTags = resourceTagDao.listBy(templateId, templateType);
                for (ResourceTag resourceTag : resourceTags) {
                    final ResourceTagVO copyTag = new ResourceTagVO(resourceTag.getKey(), resourceTag.getValue(), resourceTag.getAccountId(), resourceTag.getDomainId(), vm.getId(), ResourceTag.ResourceObjectType.UserVm, resourceTag.getCustomer(), vm.getUuid());
                    resourceTagDao.persist(copyTag);
                }
            }
        }
        return vm;
    }

    /**
     * Persist extra configuration data in the user_vm_details table as key/value pair
     * @param decodedUrl String consisting of the extra config data to appended onto the vmx file for VMware instances
     */
    protected void persistExtraConfigVmware(String decodedUrl, UserVm vm) {
        boolean isValidConfig = isValidKeyValuePair(decodedUrl);
        if (isValidConfig) {
            String[] extraConfigs = decodedUrl.split("\\r?\\n");
            for (String cfg : extraConfigs) {
                // Validate cfg against unsupported operations set by admin here
                String[] allowedKeyList = VmwareAdditionalConfigAllowList.value().split(",");
                boolean validXenOrVmwareConfiguration = isValidXenOrVmwareConfiguration(cfg, allowedKeyList);
                String[] paramArray = cfg.split("=");
                if (validXenOrVmwareConfiguration && paramArray.length == 2) {
                    userVmDetailsDao.addDetail(vm.getId(), paramArray[0].trim(), paramArray[1].trim(), true);
                } else {
                    throw new CloudRuntimeException("Extra config " + cfg + " is not on the list of allowed keys for VMware hypervisor hosts.");
                }
            }
        } else {
            throw new CloudRuntimeException("The passed extra config string " + decodedUrl + "contains an invalid key/value pair pattern");
        }
    }

    /**
     * Used to persist extra configuration settings in user_vm_details table for the XenServer hypervisor
     * persists config as key/value pair e.g key = extraconfig-1 , value="PV-bootloader=pygrub" and so on to extraconfig-N where
     * N denotes the number of extra configuration settings passed by user
     *
     * @param decodedUrl A string containing extra configuration settings as key/value pairs seprated by newline escape character
     *                   e.x PV-bootloader=pygrub\nPV-args=console\nHV-Boot-policy=""
     */
    protected void persistExtraConfigXenServer(String decodedUrl, UserVm vm) {
        boolean isValidConfig = isValidKeyValuePair(decodedUrl);
        if (isValidConfig) {
            String[] extraConfigs = decodedUrl.split("\\r?\\n");
            int i = 1;
            String extraConfigKey = ApiConstants.EXTRA_CONFIG + "-";
            for (String cfg : extraConfigs) {
                // Validate cfg against unsupported operations set by admin here
                String[] allowedKeyList = XenServerAdditionalConfigAllowList.value().split(",");
                boolean validXenOrVmwareConfiguration = isValidXenOrVmwareConfiguration(cfg, allowedKeyList);
                if (validXenOrVmwareConfiguration) {
                    userVmDetailsDao.addDetail(vm.getId(), extraConfigKey + String.valueOf(i), cfg, true);
                    i++;
                } else {
                    throw new CloudRuntimeException("Extra config " + cfg + " is not on the list of allowed keys for XenServer hypervisor hosts.");
                }
            }
        } else {
            String msg = String.format("The passed extra config string '%s' contains an invalid key/value pair pattern", decodedUrl);
            throw new CloudRuntimeException(msg);
        }
    }

    /**
     * Used to valid extraconfig keylvalue pair for Vmware and XenServer
     * Example of tested valid config for VMware as taken from VM instance vmx file
     * <p>
     * nvp.vm-uuid=34b3d5ea-1c25-4bb0-9250-8dc3388bfa9b
     * migrate.hostLog=i-2-67-VM-5130f8ab.hlog
     * ethernet0.address=02:00:5f:51:00:41
     * </p>
     * <p>
     * Examples of tested valid configs for XenServer
     * <p>
     * is-a-template=true\nHVM-boot-policy=\nPV-bootloader=pygrub\nPV-args=hvc0
     * </p>
     *
     * Allow the following character set {', ", -, ., =, a-z, 0-9, empty space, \n}
     *
     * @param decodedUrl String conprising of extra config key/value pairs for XenServer and Vmware
     * @return True if extraconfig is valid key/value pair
     */
    protected boolean isValidKeyValuePair(String decodedUrl) {
        // Valid pairs should look like "key-1=value1, param:key-2=value2, my.config.v0=False"
        Pattern pattern = Pattern.compile("^(?:[\\w-\\s\\.:]*=[\\w-\\s\\.'\":]*(?:\\s+|$))+$");
        Matcher matcher = pattern.matcher(decodedUrl);
        return matcher.matches();
    }

    /**
     * Validates key/value pair strings passed as extra configuration for XenServer and Vmware
     * @param cfg configuration key-value pair
     * @param allowedKeyList list of allowed configuration keys for XenServer and VMware
     * @return
     */
    protected boolean isValidXenOrVmwareConfiguration(String cfg, String[] allowedKeyList) {
        // This should be of minimum length 1
        // Value is ignored in case it is empty
        String[] cfgKeyValuePair = cfg.split("=");
        if (cfgKeyValuePair.length >= 1) {
            for (String allowedKey : allowedKeyList) {
                if (cfgKeyValuePair[0].equalsIgnoreCase(allowedKey.trim())) {
                    return true;
                }
            }
        } else {
            String msg = String.format("An incorrect configuration %s has been passed", cfg);
            throw new CloudRuntimeException(msg);
        }
        return false;
    }

    /**
     * Persist extra configuration data on KVM
     * persisted in the user_vm_details DB as extraconfig-1, and so on depending on the number of configurations
     * For KVM, extra config is passed as XML
     * @param decodedUrl string containing xml configuration to be persisted into user_vm_details table
     * @param vm
     */
    protected void persistExtraConfigKvm(String decodedUrl, UserVm vm) {
        // validate config against denied cfg commands
        validateKvmExtraConfig(decodedUrl);
        String[] extraConfigs = decodedUrl.split("\n\n");
        for (String cfg : extraConfigs) {
            int i = 1;
            String[] cfgParts = cfg.split("\n");
            String extraConfigKey = ApiConstants.EXTRA_CONFIG;
            String extraConfigValue;
            if (cfgParts[0].matches("\\S+:$")) {
                extraConfigKey += "-" + cfgParts[0].substring(0, cfgParts[0].length() - 1);
                extraConfigValue = cfg.replace(cfgParts[0] + "\n", "");
            } else {
                extraConfigKey += "-" + String.valueOf(i);
                extraConfigValue = cfg;
            }
            userVmDetailsDao.addDetail(vm.getId(), extraConfigKey, extraConfigValue, true);
            i++;
        }
    }

    /**
     * This method is called by the persistExtraConfigKvm
     * Validates passed extra configuration data for KVM and validates against deny-list of unwanted commands
     * controlled by Root admin
     * @param decodedUrl string containing xml configuration to be validated
     */
    protected void validateKvmExtraConfig(String decodedUrl) {
        String[] allowedConfigOptionList = KvmAdditionalConfigAllowList.value().split(",");
        // Skip allowed keys validation validation for DPDK
        if (!decodedUrl.contains(":")) {
            try {
                DocumentBuilder builder = DocumentBuilderFactory.newInstance().newDocumentBuilder();
                InputSource src = new InputSource();
                src.setCharacterStream(new StringReader(String.format("<config>\n%s\n</config>", decodedUrl)));
                Document doc = builder.parse(src);
                doc.getDocumentElement().normalize();
                NodeList nodeList=doc.getElementsByTagName("*");
                for (int i = 1; i < nodeList.getLength(); i++) { // First element is config so skip it
                    Element element = (Element)nodeList.item(i);
                    boolean isValidConfig = false;
                    String currentConfig = element.getNodeName().trim();
                    for (String tag : allowedConfigOptionList) {
                        if (currentConfig.equals(tag.trim())) {
                            isValidConfig = true;
                        }
                    }
                    if (!isValidConfig) {
                        throw new CloudRuntimeException(String.format("Extra config %s is not on the list of allowed keys for KVM hypervisor hosts", currentConfig));
                    }
                }
            } catch (ParserConfigurationException | IOException | SAXException e) {
                throw new CloudRuntimeException("Failed to parse additional XML configuration: " + e.getMessage());
            }
        }
    }

    /**
     * Adds extra config data to guest VM instances
     * @param extraConfig Extra Configuration settings to be added in UserVm instances for KVM, XenServer and VMware
     */
    protected void addExtraConfig(UserVm vm, String extraConfig) {
        String decodedUrl = decodeExtraConfig(extraConfig);
        HypervisorType hypervisorType = vm.getHypervisorType();

        switch (hypervisorType) {
            case XenServer:
                persistExtraConfigXenServer(decodedUrl, vm);
                break;
            case KVM:
                persistExtraConfigKvm(decodedUrl, vm);
                break;
            case VMware:
                persistExtraConfigVmware(decodedUrl, vm);
                break;
            default:
                String msg = String.format("This hypervisor %s is not supported for use with this feature", hypervisorType.toString());
                throw new CloudRuntimeException(msg);
        }
    }

    /**
     * Decodes an URL encoded string passed as extra configuration for guest VMs
     * @param encodeString URL encoded string
     * @return String result of decoded URL
     */
    protected String decodeExtraConfig(String encodeString) {
        String decodedUrl;
        try {
            decodedUrl = URLDecoder.decode(encodeString, "UTF-8");
        } catch (UnsupportedEncodingException e) {
            throw new CloudRuntimeException("Failed to provided decode URL string: " + e.getMessage());
        }
        return decodedUrl;
    }

    protected List<Long> getSecurityGroupIdList(SecurityGroupAction cmd) {
        if (cmd.getSecurityGroupNameList() != null && cmd.getSecurityGroupIdList() != null) {
            throw new InvalidParameterValueException("securitygroupids parameter is mutually exclusive with securitygroupnames parameter");
        }

        //transform group names to ids here
        if (cmd.getSecurityGroupNameList() != null) {
            List<Long> securityGroupIds = new ArrayList<Long>();
            for (String groupName : cmd.getSecurityGroupNameList()) {
                SecurityGroup sg = _securityGroupMgr.getSecurityGroup(groupName, cmd.getEntityOwnerId());
                if (sg == null) {
                    throw new InvalidParameterValueException("Unable to find group by name " + groupName);
                } else {
                    securityGroupIds.add(sg.getId());
                }
            }
            return securityGroupIds;
        } else {
            return cmd.getSecurityGroupIdList();
        }
    }

    // this is an opportunity to verify that parameters that came in via the Details Map are OK
    // for example, minIops and maxIops should either both be specified or neither be specified and,
    // if specified, minIops should be <= maxIops
    private void verifyDetails(Map<String,String> details) {
        if (details != null) {
            String minIops = details.get("minIops");
            String maxIops = details.get("maxIops");

            verifyMinAndMaxIops(minIops, maxIops);

            minIops = details.get("minIopsDo");
            maxIops = details.get("maxIopsDo");

            verifyMinAndMaxIops(minIops, maxIops);

            if (details.containsKey("extraconfig")) {
                throw new InvalidParameterValueException("'extraconfig' should not be included in details as key");
            }
        }
    }

    private void verifyMinAndMaxIops(String minIops, String maxIops) {
        if ((minIops != null && maxIops == null) || (minIops == null && maxIops != null)) {
            throw new InvalidParameterValueException("Either 'Min IOPS' and 'Max IOPS' must both be specified or neither be specified.");
        }

        long lMinIops;

        try {
            if (minIops != null) {
                lMinIops = Long.parseLong(minIops);
            }
            else {
                lMinIops = 0;
            }
        }
        catch (NumberFormatException ex) {
            throw new InvalidParameterValueException("'Min IOPS' must be a whole number.");
        }

        long lMaxIops;

        try {
            if (maxIops != null) {
                lMaxIops = Long.parseLong(maxIops);
            }
            else {
                lMaxIops = 0;
            }
        }
        catch (NumberFormatException ex) {
            throw new InvalidParameterValueException("'Max IOPS' must be a whole number.");
        }

        if (lMinIops > lMaxIops) {
            throw new InvalidParameterValueException("'Min IOPS' must be less than or equal to 'Max IOPS'.");
        }
    }

    @Override
    public UserVm getUserVm(long vmId) {
        return _vmDao.findById(vmId);
    }

    private VMInstanceVO preVmStorageMigrationCheck(Long vmId) {
        // access check - only root admin can migrate VM
        Account caller = CallContext.current().getCallingAccount();
        if (!_accountMgr.isRootAdmin(caller.getId())) {
            if (s_logger.isDebugEnabled()) {
                s_logger.debug("Caller is not a root admin, permission denied to migrate the VM");
            }
            throw new PermissionDeniedException("No permission to migrate VM, Only Root Admin can migrate a VM!");
        }

        VMInstanceVO vm = _vmInstanceDao.findById(vmId);
        if (vm == null) {
            throw new InvalidParameterValueException("Unable to find the VM by id=" + vmId);
        }

        if (vm.getState() != State.Stopped) {
            InvalidParameterValueException ex = new InvalidParameterValueException("VM is not Stopped, unable to migrate the vm having the specified id");
            ex.addProxyObject(vm.getUuid(), "vmId");
            throw ex;
        }

        if (vm.getType() != VirtualMachine.Type.User && !HypervisorType.VMware.equals(vm.getHypervisorType())) {
            throw new InvalidParameterValueException("cannot do storage migration on non-user vm for hypervisor: " + vm.getHypervisorType().toString() + ", only supported for VMware");
        }

        List<VolumeVO> vols = _volsDao.findByInstance(vm.getId());
        if (vols.size() > 1) {
            // OffLineVmwareMigration: data disks are not permitted, here!
            if (vols.size() > 1 &&
                    // OffLineVmwareMigration: allow multiple disks for vmware
                    !HypervisorType.VMware.equals(vm.getHypervisorType())) {
                throw new InvalidParameterValueException("Data disks attached to the vm, can not migrate. Need to detach data disks first");
            }
        }

        // Check that Vm does not have VM Snapshots
        if (_vmSnapshotDao.findByVm(vmId).size() > 0) {
            throw new InvalidParameterValueException("VM's disk cannot be migrated, please remove all the VM Snapshots for this VM");
        }

        return vm;
    }

    private VirtualMachine findMigratedVm(long vmId, VirtualMachine.Type vmType) {
        if (VirtualMachine.Type.User.equals(vmType)) {
            return _vmDao.findById(vmId);
        }
        return _vmInstanceDao.findById(vmId);
    }

    @Override
    public VirtualMachine vmStorageMigration(Long vmId, StoragePool destPool) {
        VMInstanceVO vm = preVmStorageMigrationCheck(vmId);
        Map<Long, Long> volumeToPoolIds = new HashMap<>();
        checkDestinationHypervisorType(destPool, vm);
        List<VolumeVO> volumes = _volsDao.findByInstance(vm.getId());
        StoragePoolVO destinationPoolVo = _storagePoolDao.findById(destPool.getId());
        Long destPoolPodId = ScopeType.CLUSTER.equals(destinationPoolVo.getScope()) || ScopeType.HOST.equals(destinationPoolVo.getScope()) ?
                destinationPoolVo.getPodId() : null;
        for (VolumeVO volume : volumes) {
            if (!VirtualMachine.Type.User.equals(vm.getType())) {
                // Migrate within same pod as source storage and same cluster for all disks only. Hypervisor check already done
                StoragePoolVO pool = _storagePoolDao.findById(volume.getPoolId());
                if (destPoolPodId != null &&
                        (ScopeType.CLUSTER.equals(pool.getScope()) || ScopeType.HOST.equals(pool.getScope())) &&
                        !destPoolPodId.equals(pool.getPodId())) {
                    throw new InvalidParameterValueException("Storage migration of non-user VMs cannot be done between storage pools of different pods");
                }
            }
            volumeToPoolIds.put(volume.getId(), destPool.getId());
        }
        _itMgr.storageMigration(vm.getUuid(), volumeToPoolIds);
        return findMigratedVm(vm.getId(), vm.getType());
    }

    @Override
    public VirtualMachine vmStorageMigration(Long vmId, Map<String, String> volumeToPool) {
        VMInstanceVO vm = preVmStorageMigrationCheck(vmId);
        Map<Long, Long> volumeToPoolIds = new HashMap<>();
        Long poolClusterId = null;
        for (Map.Entry<String, String> entry : volumeToPool.entrySet()) {
            Volume volume = _volsDao.findByUuid(entry.getKey());
            StoragePoolVO pool = _storagePoolDao.findPoolByUUID(entry.getValue());
            if (poolClusterId != null &&
                    (ScopeType.CLUSTER.equals(pool.getScope()) || ScopeType.HOST.equals(pool.getScope())) &&
                    !poolClusterId.equals(pool.getClusterId())) {
                throw new InvalidParameterValueException("VM's disk cannot be migrated, input destination storage pools belong to different clusters");
            }
            if (pool.getClusterId() != null) {
                poolClusterId = pool.getClusterId();
            }
            checkDestinationHypervisorType(pool, vm);
            volumeToPoolIds.put(volume.getId(), pool.getId());
        }
        _itMgr.storageMigration(vm.getUuid(), volumeToPoolIds);
        return findMigratedVm(vm.getId(), vm.getType());
    }

    private void checkDestinationHypervisorType(StoragePool destPool, VMInstanceVO vm) {
        HypervisorType destHypervisorType = destPool.getHypervisor();
        if (destHypervisorType == null) {
            destHypervisorType = _clusterDao.findById(
                    destPool.getClusterId()).getHypervisorType();
        }

        if (vm.getHypervisorType() != destHypervisorType && destHypervisorType != HypervisorType.Any) {
            throw new InvalidParameterValueException("hypervisor is not compatible: dest: " + destHypervisorType.toString() + ", vm: " + vm.getHypervisorType().toString());
        }

    }

    public boolean isVMUsingLocalStorage(VMInstanceVO vm) {
        boolean usesLocalStorage = false;

        List<VolumeVO> volumes = _volsDao.findByInstance(vm.getId());
        for (VolumeVO vol : volumes) {
            DiskOfferingVO diskOffering = _diskOfferingDao.findById(vol.getDiskOfferingId());
            if (diskOffering.isUseLocalStorage()) {
                usesLocalStorage = true;
                break;
            }
            StoragePoolVO storagePool = _storagePoolDao.findById(vol.getPoolId());
            if (storagePool.isLocal()) {
                usesLocalStorage = true;
                break;
            }
        }
        return usesLocalStorage;
    }

    @Override
    @ActionEvent(eventType = EventTypes.EVENT_VM_MIGRATE, eventDescription = "migrating VM", async = true)
    public VirtualMachine migrateVirtualMachine(Long vmId, Host destinationHost) throws ResourceUnavailableException, ConcurrentOperationException, ManagementServerException,
    VirtualMachineMigrationException {
        // access check - only root admin can migrate VM
        Account caller = CallContext.current().getCallingAccount();
        if (!_accountMgr.isRootAdmin(caller.getId())) {
            if (s_logger.isDebugEnabled()) {
                s_logger.debug("Caller is not a root admin, permission denied to migrate the VM");
            }
            throw new PermissionDeniedException("No permission to migrate VM, Only Root Admin can migrate a VM!");
        }

        VMInstanceVO vm = _vmInstanceDao.findById(vmId);
        if (vm == null) {
            throw new InvalidParameterValueException("Unable to find the VM by id=" + vmId);
        }
        // business logic
        if (vm.getState() != State.Running) {
            if (s_logger.isDebugEnabled()) {
                s_logger.debug("VM is not Running, unable to migrate the vm " + vm);
            }
            InvalidParameterValueException ex = new InvalidParameterValueException("VM is not Running, unable to migrate the vm with specified id");
            ex.addProxyObject(vm.getUuid(), "vmId");
            throw ex;
        }

        checkIfHostOfVMIsInPrepareForMaintenanceState(vm.getHostId(), vmId, "Migrate");

        if(serviceOfferingDetailsDao.findDetail(vm.getServiceOfferingId(), GPU.Keys.pciDevice.toString()) != null) {
            throw new InvalidParameterValueException("Live Migration of GPU enabled VM is not supported");
        }

        if (!isOnSupportedHypevisorForMigration(vm)) {
            s_logger.error(vm + " is not XenServer/VMware/KVM/Ovm/Hyperv, cannot migrate this VM from hypervisor type " + vm.getHypervisorType());
            throw new InvalidParameterValueException("Unsupported Hypervisor Type for VM migration, we support XenServer/VMware/KVM/Ovm/Hyperv/Ovm3 only");
        }

        if (vm.getType().equals(VirtualMachine.Type.User) && vm.getHypervisorType().equals(HypervisorType.LXC)) {
            throw new InvalidParameterValueException("Unsupported Hypervisor Type for User VM migration, we support XenServer/VMware/KVM/Ovm/Hyperv/Ovm3 only");
        }

        if (isVMUsingLocalStorage(vm)) {
            s_logger.error(vm + " is using Local Storage, cannot migrate this VM.");
            throw new InvalidParameterValueException("Unsupported operation, VM uses Local storage, cannot migrate");
        }

        // check if migrating to same host
        long srcHostId = vm.getHostId();
        Host srcHost = _resourceMgr.getHost(srcHostId);
        if (srcHost == null) {
            throw new InvalidParameterValueException("Cannot migrate VM, host with id: " + srcHostId + " for VM not found");
        }

        DeployDestination dest = null;
        if (destinationHost == null) {
            dest = chooseVmMigrationDestination(vm, srcHost);
        } else {
            dest = checkVmMigrationDestination(vm, srcHost, destinationHost);
        }

        // If no suitable destination found then throw exception
        if (dest == null) {
            throw new CloudRuntimeException("Unable to find suitable destination to migrate VM " + vm.getInstanceName());
        }

        collectVmDiskAndNetworkStatistics(vmId, State.Running);
        _itMgr.migrate(vm.getUuid(), srcHostId, dest);
        return findMigratedVm(vm.getId(), vm.getType());
    }

    private DeployDestination chooseVmMigrationDestination(VMInstanceVO vm, Host srcHost) {
        vm.setLastHostId(null); // Last host does not have higher priority in vm migration
        final ServiceOfferingVO offering = _offeringDao.findById(vm.getId(), vm.getServiceOfferingId());
        final VirtualMachineProfile profile = new VirtualMachineProfileImpl(vm, null, offering, null, null);
        final Long srcHostId = srcHost.getId();
        final Host host = _hostDao.findById(srcHostId);
        ExcludeList excludes = new ExcludeList();
        excludes.addHost(srcHostId);
        final DataCenterDeployment plan = _itMgr.getMigrationDeployment(vm, host, null, excludes);
        try {
            return _planningMgr.planDeployment(profile, plan, excludes, null);
        } catch (final AffinityConflictException e2) {
            s_logger.warn("Unable to create deployment, affinity rules associted to the VM conflict", e2);
            throw new CloudRuntimeException("Unable to create deployment, affinity rules associted to the VM conflict");
        } catch (final InsufficientServerCapacityException e3) {
            throw new CloudRuntimeException("Unable to find a server to migrate the vm to");
        }
    }

    private DeployDestination checkVmMigrationDestination(VMInstanceVO vm, Host srcHost, Host destinationHost) throws VirtualMachineMigrationException {
        if (destinationHost == null) {
            return null;
        }
        if (destinationHost.getId() == srcHost.getId()) {
            throw new InvalidParameterValueException("Cannot migrate VM, VM is already present on this host, please specify valid destination host to migrate the VM");
        }

        // check if host is UP
        if (destinationHost.getState() != com.cloud.host.Status.Up || destinationHost.getResourceState() != ResourceState.Enabled) {
            throw new InvalidParameterValueException("Cannot migrate VM, destination host is not in correct state, has status: " + destinationHost.getState() + ", state: "
                    + destinationHost.getResourceState());
        }

        if (vm.getType() != VirtualMachine.Type.User) {
            // for System VMs check that the destination host is within the same pod
            if (srcHost.getPodId() != null && !srcHost.getPodId().equals(destinationHost.getPodId())) {
                throw new InvalidParameterValueException("Cannot migrate the VM, destination host is not in the same pod as current host of the VM");
            }
        }

        if (dpdkHelper.isVMDpdkEnabled(vm.getId()) && !dpdkHelper.isHostDpdkEnabled(destinationHost.getId())) {
            throw new CloudRuntimeException("Cannot migrate VM, VM is DPDK enabled VM but destination host is not DPDK enabled");
        }

        checkHostsDedication(vm, srcHost.getId(), destinationHost.getId());

        // call to core process
        DataCenterVO dcVO = _dcDao.findById(destinationHost.getDataCenterId());
        HostPodVO pod = _podDao.findById(destinationHost.getPodId());
        Cluster cluster = _clusterDao.findById(destinationHost.getClusterId());
        DeployDestination dest = new DeployDestination(dcVO, pod, cluster, destinationHost);

        // check max guest vm limit for the destinationHost
        HostVO destinationHostVO = _hostDao.findById(destinationHost.getId());
        if (_capacityMgr.checkIfHostReachMaxGuestLimit(destinationHostVO)) {
            if (s_logger.isDebugEnabled()) {
                s_logger.debug("Host name: " + destinationHost.getName() + ", hostId: " + destinationHost.getId()
                + " already has max Running VMs(count includes system VMs), cannot migrate to this host");
            }
            throw new VirtualMachineMigrationException("Destination host, hostId: " + destinationHost.getId()
            + " already has max Running VMs(count includes system VMs), cannot migrate to this host");
        }
        //check if there are any ongoing volume snapshots on the volumes associated with the VM.
        Long vmId = vm.getId();
        s_logger.debug("Checking if there are any ongoing snapshots volumes associated with VM with ID " + vmId);
        if (checkStatusOfVolumeSnapshots(vmId, null)) {
            throw new CloudRuntimeException("There is/are unbacked up snapshot(s) on volume(s) attached to this VM, VM Migration is not permitted, please try again later.");
        }
        s_logger.debug("Found no ongoing snapshots on volumes associated with the vm with id " + vmId);

        return dest;
    }

    private boolean isOnSupportedHypevisorForMigration(VMInstanceVO vm) {
        return (vm.getHypervisorType().equals(HypervisorType.XenServer) ||
                vm.getHypervisorType().equals(HypervisorType.VMware) ||
                vm.getHypervisorType().equals(HypervisorType.KVM) ||
                vm.getHypervisorType().equals(HypervisorType.Ovm) ||
                vm.getHypervisorType().equals(HypervisorType.Hyperv) ||
                vm.getHypervisorType().equals(HypervisorType.LXC) ||
                vm.getHypervisorType().equals(HypervisorType.Simulator) ||
                vm.getHypervisorType().equals(HypervisorType.Ovm3));
    }

    private boolean checkIfHostIsDedicated(HostVO host) {
        long hostId = host.getId();
        DedicatedResourceVO dedicatedHost = _dedicatedDao.findByHostId(hostId);
        DedicatedResourceVO dedicatedClusterOfHost = _dedicatedDao.findByClusterId(host.getClusterId());
        DedicatedResourceVO dedicatedPodOfHost = _dedicatedDao.findByPodId(host.getPodId());
        if (dedicatedHost != null || dedicatedClusterOfHost != null || dedicatedPodOfHost != null) {
            return true;
        } else {
            return false;
        }
    }

    private void checkIfHostOfVMIsInPrepareForMaintenanceState(Long hostId, Long vmId, String operation) {
        HostVO host = _hostDao.findById(hostId);
        if (host.getResourceState() != ResourceState.PrepareForMaintenance) {
            return;
        }

        s_logger.debug("Host is in PrepareForMaintenance state - " + operation + " VM operation on the VM id: " + vmId + " is not allowed");
        throw new InvalidParameterValueException(operation + " VM operation on the VM id: " + vmId + " is not allowed as host is preparing for maintenance mode");
    }

    private Long accountOfDedicatedHost(HostVO host) {
        long hostId = host.getId();
        DedicatedResourceVO dedicatedHost = _dedicatedDao.findByHostId(hostId);
        DedicatedResourceVO dedicatedClusterOfHost = _dedicatedDao.findByClusterId(host.getClusterId());
        DedicatedResourceVO dedicatedPodOfHost = _dedicatedDao.findByPodId(host.getPodId());
        if (dedicatedHost != null) {
            return dedicatedHost.getAccountId();
        }
        if (dedicatedClusterOfHost != null) {
            return dedicatedClusterOfHost.getAccountId();
        }
        if (dedicatedPodOfHost != null) {
            return dedicatedPodOfHost.getAccountId();
        }
        return null;
    }

    private Long domainOfDedicatedHost(HostVO host) {
        long hostId = host.getId();
        DedicatedResourceVO dedicatedHost = _dedicatedDao.findByHostId(hostId);
        DedicatedResourceVO dedicatedClusterOfHost = _dedicatedDao.findByClusterId(host.getClusterId());
        DedicatedResourceVO dedicatedPodOfHost = _dedicatedDao.findByPodId(host.getPodId());
        if (dedicatedHost != null) {
            return dedicatedHost.getDomainId();
        }
        if (dedicatedClusterOfHost != null) {
            return dedicatedClusterOfHost.getDomainId();
        }
        if (dedicatedPodOfHost != null) {
            return dedicatedPodOfHost.getDomainId();
        }
        return null;
    }

    public void checkHostsDedication(VMInstanceVO vm, long srcHostId, long destHostId) {
        HostVO srcHost = _hostDao.findById(srcHostId);
        HostVO destHost = _hostDao.findById(destHostId);
        boolean srcExplDedicated = checkIfHostIsDedicated(srcHost);
        boolean destExplDedicated = checkIfHostIsDedicated(destHost);
        //if srcHost is explicitly dedicated and destination Host is not
        if (srcExplDedicated && !destExplDedicated) {
            //raise an alert
            String msg = "VM is being migrated from a explicitly dedicated host " + srcHost.getName() + " to non-dedicated host " + destHost.getName();
            _alertMgr.sendAlert(AlertManager.AlertType.ALERT_TYPE_USERVM, vm.getDataCenterId(), vm.getPodIdToDeployIn(), msg, msg);
            s_logger.warn(msg);
        }
        //if srcHost is non dedicated but destination Host is explicitly dedicated
        if (!srcExplDedicated && destExplDedicated) {
            //raise an alert
            String msg = "VM is being migrated from a non dedicated host " + srcHost.getName() + " to a explicitly dedicated host " + destHost.getName();
            _alertMgr.sendAlert(AlertManager.AlertType.ALERT_TYPE_USERVM, vm.getDataCenterId(), vm.getPodIdToDeployIn(), msg, msg);
            s_logger.warn(msg);
        }

        //if hosts are dedicated to different account/domains, raise an alert
        if (srcExplDedicated && destExplDedicated) {
            if (!((accountOfDedicatedHost(srcHost) == null) || (accountOfDedicatedHost(srcHost).equals(accountOfDedicatedHost(destHost))))) {
                String msg = "VM is being migrated from host " + srcHost.getName() + " explicitly dedicated to account " + accountOfDedicatedHost(srcHost) + " to host "
                        + destHost.getName() + " explicitly dedicated to account " + accountOfDedicatedHost(destHost);
                _alertMgr.sendAlert(AlertManager.AlertType.ALERT_TYPE_USERVM, vm.getDataCenterId(), vm.getPodIdToDeployIn(), msg, msg);
                s_logger.warn(msg);
            }
            if (!((domainOfDedicatedHost(srcHost) == null) || (domainOfDedicatedHost(srcHost).equals(domainOfDedicatedHost(destHost))))) {
                String msg = "VM is being migrated from host " + srcHost.getName() + " explicitly dedicated to domain " + domainOfDedicatedHost(srcHost) + " to host "
                        + destHost.getName() + " explicitly dedicated to domain " + domainOfDedicatedHost(destHost);
                _alertMgr.sendAlert(AlertManager.AlertType.ALERT_TYPE_USERVM, vm.getDataCenterId(), vm.getPodIdToDeployIn(), msg, msg);
                s_logger.warn(msg);
            }
        }

        // Checks for implicitly dedicated hosts
        ServiceOfferingVO deployPlanner = _offeringDao.findById(vm.getId(), vm.getServiceOfferingId());
        if (deployPlanner.getDeploymentPlanner() != null && deployPlanner.getDeploymentPlanner().equals("ImplicitDedicationPlanner")) {
            //VM is deployed using implicit planner
            long accountOfVm = vm.getAccountId();
            String msg = "VM of account " + accountOfVm + " with implicit deployment planner being migrated to host " + destHost.getName();
            //Get all vms on destination host
            boolean emptyDestination = false;
            List<VMInstanceVO> vmsOnDest = getVmsOnHost(destHostId);
            if (vmsOnDest == null || vmsOnDest.isEmpty()) {
                emptyDestination = true;
            }

            if (!emptyDestination) {
                //Check if vm is deployed using strict implicit planner
                if (!isServiceOfferingUsingPlannerInPreferredMode(vm.getServiceOfferingId())) {
                    //Check if all vms on destination host are created using strict implicit mode
                    if (!checkIfAllVmsCreatedInStrictMode(accountOfVm, vmsOnDest)) {
                        msg = "VM of account " + accountOfVm + " with strict implicit deployment planner being migrated to host " + destHost.getName()
                        + " not having all vms strict implicitly dedicated to account " + accountOfVm;
                    }
                } else {
                    //If vm is deployed using preferred implicit planner, check if all vms on destination host must be
                    //using implicit planner and must belong to same account
                    for (VMInstanceVO vmsDest : vmsOnDest) {
                        ServiceOfferingVO destPlanner = _offeringDao.findById(vm.getId(), vmsDest.getServiceOfferingId());
                        if (!((destPlanner.getDeploymentPlanner() != null && destPlanner.getDeploymentPlanner().equals("ImplicitDedicationPlanner")) && vmsDest.getAccountId() == accountOfVm)) {
                            msg = "VM of account " + accountOfVm + " with preffered implicit deployment planner being migrated to host " + destHost.getName()
                            + " not having all vms implicitly dedicated to account " + accountOfVm;
                        }
                    }
                }
            }
            _alertMgr.sendAlert(AlertManager.AlertType.ALERT_TYPE_USERVM, vm.getDataCenterId(), vm.getPodIdToDeployIn(), msg, msg);
            s_logger.warn(msg);

        } else {
            //VM is not deployed using implicit planner, check if it migrated between dedicated hosts
            List<PlannerHostReservationVO> reservedHosts = _plannerHostReservationDao.listAllDedicatedHosts();
            boolean srcImplDedicated = false;
            boolean destImplDedicated = false;
            String msg = null;
            for (PlannerHostReservationVO reservedHost : reservedHosts) {
                if (reservedHost.getHostId() == srcHostId) {
                    srcImplDedicated = true;
                }
                if (reservedHost.getHostId() == destHostId) {
                    destImplDedicated = true;
                }
            }
            if (srcImplDedicated) {
                if (destImplDedicated) {
                    msg = "VM is being migrated from implicitly dedicated host " + srcHost.getName() + " to another implicitly dedicated host " + destHost.getName();
                } else {
                    msg = "VM is being migrated from implicitly dedicated host " + srcHost.getName() + " to shared host " + destHost.getName();
                }
                _alertMgr.sendAlert(AlertManager.AlertType.ALERT_TYPE_USERVM, vm.getDataCenterId(), vm.getPodIdToDeployIn(), msg, msg);
                s_logger.warn(msg);
            } else {
                if (destImplDedicated) {
                    msg = "VM is being migrated from shared host " + srcHost.getName() + " to implicitly dedicated host " + destHost.getName();
                    _alertMgr.sendAlert(AlertManager.AlertType.ALERT_TYPE_USERVM, vm.getDataCenterId(), vm.getPodIdToDeployIn(), msg, msg);
                    s_logger.warn(msg);
                }
            }
        }
    }

    private List<VMInstanceVO> getVmsOnHost(long hostId) {
        List<VMInstanceVO> vms =  _vmInstanceDao.listUpByHostId(hostId);
        List<VMInstanceVO> vmsByLastHostId = _vmInstanceDao.listByLastHostId(hostId);
        if (vmsByLastHostId.size() > 0) {
            // check if any VMs are within skip.counting.hours, if yes we have to consider the host.
            for (VMInstanceVO stoppedVM : vmsByLastHostId) {
                long secondsSinceLastUpdate = (DateUtil.currentGMTTime().getTime() - stoppedVM.getUpdateTime().getTime()) / 1000;
                if (secondsSinceLastUpdate < capacityReleaseInterval) {
                    vms.add(stoppedVM);
                }
            }
        }

        return vms;
    }

    private boolean isServiceOfferingUsingPlannerInPreferredMode(long serviceOfferingId) {
        boolean preferred = false;
        Map<String, String> details = serviceOfferingDetailsDao.listDetailsKeyPairs(serviceOfferingId);
        if (details != null && !details.isEmpty()) {
            String preferredAttribute = details.get("ImplicitDedicationMode");
            if (preferredAttribute != null && preferredAttribute.equals("Preferred")) {
                preferred = true;
            }
        }
        return preferred;
    }

    private boolean checkIfAllVmsCreatedInStrictMode(Long accountId, List<VMInstanceVO> allVmsOnHost) {
        boolean createdByImplicitStrict = true;
        if (allVmsOnHost.isEmpty()) {
            return false;
        }
        for (VMInstanceVO vm : allVmsOnHost) {
            if (!isImplicitPlannerUsedByOffering(vm.getServiceOfferingId()) || vm.getAccountId() != accountId) {
                s_logger.info("Host " + vm.getHostId() + " found to be running a vm created by a planner other" + " than implicit, or running vms of other account");
                createdByImplicitStrict = false;
                break;
            } else if (isServiceOfferingUsingPlannerInPreferredMode(vm.getServiceOfferingId()) || vm.getAccountId() != accountId) {
                s_logger.info("Host " + vm.getHostId() + " found to be running a vm created by an implicit planner" + " in preferred mode, or running vms of other account");
                createdByImplicitStrict = false;
                break;
            }
        }
        return createdByImplicitStrict;
    }

    private boolean isImplicitPlannerUsedByOffering(long offeringId) {
        boolean implicitPlannerUsed = false;
        ServiceOfferingVO offering = _serviceOfferingDao.findByIdIncludingRemoved(offeringId);
        if (offering == null) {
            s_logger.error("Couldn't retrieve the offering by the given id : " + offeringId);
        } else {
            String plannerName = offering.getDeploymentPlanner();
            if (plannerName != null) {
                if (plannerName.equals("ImplicitDedicationPlanner")) {
                    implicitPlannerUsed = true;
                }
            }
        }

        return implicitPlannerUsed;
    }

    private boolean isVmVolumesOnZoneWideStore(VMInstanceVO vm) {
        final List<VolumeVO> volumes = _volsDao.findCreatedByInstance(vm.getId());
        if (CollectionUtils.isEmpty(volumes)) {
            return false;
        }
        for (Volume volume : volumes) {
            if (volume == null || volume.getPoolId() == null) {
                return false;
            }
            StoragePoolVO pool = _storagePoolDao.findById(volume.getPoolId());
            if (pool == null || !ScopeType.ZONE.equals(pool.getScope())) {
                return false;
            }
        }
        return true;
    }

    private Pair<Host, Host> getHostsForMigrateVmWithStorage(VMInstanceVO vm, Host destinationHost) throws VirtualMachineMigrationException {
        long srcHostId = vm.getHostId();
        Host srcHost = _resourceMgr.getHost(srcHostId);

        if (srcHost == null) {
            throw new InvalidParameterValueException("Cannot migrate VM, host with ID: " + srcHostId + " for VM not found");
        }

        // Check if source and destination hosts are valid and migrating to same host
        if (destinationHost.getId() == srcHostId) {
            throw new InvalidParameterValueException(String.format("Cannot migrate VM as it is already present on host %s (ID: %s), please specify valid destination host to migrate the VM",
                    destinationHost.getName(), destinationHost.getUuid()));
        }

        String srcHostVersion = srcHost.getHypervisorVersion();
        String destHostVersion = destinationHost.getHypervisorVersion();

        // Check if the source and destination hosts are of the same type and support storage motion.
        if (!srcHost.getHypervisorType().equals(destinationHost.getHypervisorType())) {
            throw new CloudRuntimeException("The source and destination hosts are not of the same type and version. Source hypervisor type and version: " +
                    srcHost.getHypervisorType().toString() + " " + srcHostVersion + ", Destination hypervisor type and version: " +
                    destinationHost.getHypervisorType().toString() + " " + destHostVersion);
        }

        if (!VirtualMachine.Type.User.equals(vm.getType())) {
            // for System VMs check that the destination host is within the same pod
            if (srcHost.getPodId() != null && !srcHost.getPodId().equals(destinationHost.getPodId())) {
                throw new InvalidParameterValueException("Cannot migrate the VM, destination host is not in the same pod as current host of the VM");
            }
        }

        if (HypervisorType.KVM.equals(srcHost.getHypervisorType())) {
            if (srcHostVersion == null) {
                srcHostVersion = "";
            }

            if (destHostVersion == null) {
                destHostVersion = "";
            }
        }

        if (!_hypervisorCapabilitiesDao.isStorageMotionSupported(srcHost.getHypervisorType(), srcHostVersion)) {
            throw new CloudRuntimeException(String.format("Migration with storage isn't supported for source host %s (ID: %s) on hypervisor %s with version %s", srcHost.getName(), srcHost.getUuid(), srcHost.getHypervisorType(), srcHost.getHypervisorVersion()));
        }

        if (srcHostVersion == null || !srcHostVersion.equals(destHostVersion)) {
            if (!_hypervisorCapabilitiesDao.isStorageMotionSupported(destinationHost.getHypervisorType(), destHostVersion)) {
                throw new CloudRuntimeException(String.format("Migration with storage isn't supported for target host %s (ID: %s) on hypervisor %s with version %s", destinationHost.getName(), destinationHost.getUuid(), destinationHost.getHypervisorType(), destinationHost.getHypervisorVersion()));
            }
        }

        // Check if destination host is up.
        if (destinationHost.getState() != com.cloud.host.Status.Up || destinationHost.getResourceState() != ResourceState.Enabled) {
            throw new CloudRuntimeException(String.format("Cannot migrate VM, destination host %s (ID: %s) is not in correct state, has status: %s, state: %s",
                    destinationHost.getName(), destinationHost.getUuid(), destinationHost.getState(), destinationHost.getResourceState()));
        }

        // Check max guest vm limit for the destinationHost.
        if (_capacityMgr.checkIfHostReachMaxGuestLimit(destinationHost)) {
            throw new VirtualMachineMigrationException(String.format("Cannot migrate VM as destination host %s (ID: %s) already has max running vms (count includes system VMs)",
                    destinationHost.getName(), destinationHost.getUuid()));
        }

        return new Pair<>(srcHost, destinationHost);
    }

    private List<VolumeVO> getVmVolumesForMigrateVmWithStorage(VMInstanceVO vm) {
        List<VolumeVO> vmVolumes = _volsDao.findUsableVolumesForInstance(vm.getId());
        for (VolumeVO volume : vmVolumes) {
            if (volume.getState() != Volume.State.Ready) {
                throw new CloudRuntimeException(String.format("Volume %s (ID: %s) of the VM is not in Ready state. Cannot migrate the VM %s (ID: %s) with its volumes", volume.getName(), volume.getUuid(), vm.getInstanceName(), vm.getUuid()));
            }
        }
        return vmVolumes;
    }

    private Map<Long, Long> getVolumePoolMappingForMigrateVmWithStorage(VMInstanceVO vm, Map<String, String> volumeToPool) {
        Map<Long, Long> volToPoolObjectMap = new HashMap<Long, Long>();

        List<VolumeVO> vmVolumes = getVmVolumesForMigrateVmWithStorage(vm);

        if (MapUtils.isNotEmpty(volumeToPool)) {
            // Check if all the volumes and pools passed as parameters are valid.
            for (Map.Entry<String, String> entry : volumeToPool.entrySet()) {
                VolumeVO volume = _volsDao.findByUuid(entry.getKey());
                StoragePoolVO pool = _storagePoolDao.findByUuid(entry.getValue());
                if (volume == null) {
                    throw new InvalidParameterValueException("There is no volume present with the given id " + entry.getKey());
                } else if (pool == null) {
                    throw new InvalidParameterValueException("There is no storage pool present with the given id " + entry.getValue());
                } else if (pool.isInMaintenance()) {
                    throw new InvalidParameterValueException("Cannot migrate volume " + volume + "to the destination storage pool " + pool.getName() +
                            " as the storage pool is in maintenance mode.");
                } else {
                    // Verify the volume given belongs to the vm.
                    if (!vmVolumes.contains(volume)) {
                        throw new InvalidParameterValueException(String.format("Volume " + volume + " doesn't belong to the VM %s (ID: %s) that has to be migrated", vm.getInstanceName(), vm.getUuid()));
                    }
                    volToPoolObjectMap.put(volume.getId(), pool.getId());
                }
                HypervisorType hypervisorType = _volsDao.getHypervisorType(volume.getId());
                if (hypervisorType.equals(HypervisorType.VMware)) {
                    try {
                        DiskOffering diskOffering = _diskOfferingDao.findById(volume.getDiskOfferingId());
                        DiskProfile diskProfile = new DiskProfile(volume, diskOffering, _volsDao.getHypervisorType(volume.getId()));
                        Pair<Volume, DiskProfile> volumeDiskProfilePair = new Pair<>(volume, diskProfile);
                        boolean isStoragePoolStoragepolicyCompliance = storageManager.isStoragePoolCompliantWithStoragePolicy(Arrays.asList(volumeDiskProfilePair), pool);
                        if (!isStoragePoolStoragepolicyCompliance) {
                            throw new CloudRuntimeException(String.format("Storage pool %s is not storage policy compliance with the volume %s", pool.getUuid(), volume.getUuid()));
                        }
                    } catch (StorageUnavailableException e) {
                        throw new CloudRuntimeException(String.format("Could not verify storage policy compliance against storage pool %s due to exception %s", pool.getUuid(), e.getMessage()));
                    }
                }
            }
        }
        return volToPoolObjectMap;
    }

    @Override
    @ActionEvent(eventType = EventTypes.EVENT_VM_MIGRATE, eventDescription = "migrating VM", async = true)
    public VirtualMachine migrateVirtualMachineWithVolume(Long vmId, Host destinationHost, Map<String, String> volumeToPool) throws ResourceUnavailableException,
    ConcurrentOperationException, ManagementServerException, VirtualMachineMigrationException {
        // Access check - only root administrator can migrate VM.
        Account caller = CallContext.current().getCallingAccount();
        if (!_accountMgr.isRootAdmin(caller.getId())) {
            if (s_logger.isDebugEnabled()) {
                s_logger.debug("Caller is not a root admin, permission denied to migrate the VM");
            }
            throw new PermissionDeniedException("No permission to migrate VM, Only Root Admin can migrate a VM!");
        }

        VMInstanceVO vm = _vmInstanceDao.findById(vmId);
        if (vm == null) {
            throw new InvalidParameterValueException("Unable to find the VM by ID " + vmId);
        }

        // OfflineVmwareMigration: this would be it ;) if multiple paths exist: unify
        if (vm.getState() != State.Running) {
            // OfflineVmwareMigration: and not vmware
            if (s_logger.isDebugEnabled()) {
                s_logger.debug("VM is not Running, unable to migrate the vm " + vm);
            }
            CloudRuntimeException ex = new CloudRuntimeException(String.format("Unable to migrate the VM %s (ID: %s) as it is not in Running state", vm.getInstanceName(), vm.getUuid()));
            ex.addProxyObject(vm.getUuid(), "vmId");
            throw ex;
        }

        if(serviceOfferingDetailsDao.findDetail(vm.getServiceOfferingId(), GPU.Keys.pciDevice.toString()) != null) {
            throw new InvalidParameterValueException("Live Migration of GPU enabled VM is not supported");
        }

        if (!VM_STORAGE_MIGRATION_SUPPORTING_HYPERVISORS.contains(vm.getHypervisorType())) {
            throw new InvalidParameterValueException(String.format("Unsupported hypervisor: %s for VM migration, we support XenServer/VMware/KVM only", vm.getHypervisorType()));
        }

        if (_vmSnapshotDao.findByVm(vmId).size() > 0) {
            throw new InvalidParameterValueException("VM with VM Snapshots cannot be migrated with storage, please remove all VM snapshots");
        }

        Pair<Host, Host> sourceDestinationHosts = getHostsForMigrateVmWithStorage(vm, destinationHost);
        Host srcHost = sourceDestinationHosts.first();

        if (!isVMUsingLocalStorage(vm) && MapUtils.isEmpty(volumeToPool)
                && (destinationHost.getClusterId().equals(srcHost.getClusterId()) || isVmVolumesOnZoneWideStore(vm))){
            // If volumes do not have to be migrated
            // call migrateVirtualMachine for non-user VMs else throw exception
            if (!VirtualMachine.Type.User.equals(vm.getType())) {
                return migrateVirtualMachine(vmId, destinationHost);
            }
            throw new InvalidParameterValueException(String.format("Migration of the VM: %s (ID: %s) from host %s (ID: %s) to destination host  %s (ID: %s) doesn't involve migrating the volumes",
                    vm.getInstanceName(), vm.getUuid(), srcHost.getName(), srcHost.getUuid(), destinationHost.getName(), destinationHost.getUuid()));
        }

        Map<Long, Long> volToPoolObjectMap = getVolumePoolMappingForMigrateVmWithStorage(vm, volumeToPool);

        checkHostsDedication(vm, srcHost.getId(), destinationHost.getId());

        _itMgr.migrateWithStorage(vm.getUuid(), srcHost.getId(), destinationHost.getId(), volToPoolObjectMap);
        return findMigratedVm(vm.getId(), vm.getType());
    }

    @DB
    @Override
    @ActionEvent(eventType = EventTypes.EVENT_VM_MOVE, eventDescription = "move VM to another user", async = false)
    public UserVm moveVMToUser(final AssignVMCmd cmd) throws ResourceAllocationException, ConcurrentOperationException, ResourceUnavailableException, InsufficientCapacityException {
        // VERIFICATIONS and VALIDATIONS

        // VV 1: verify the two users
        Account caller = CallContext.current().getCallingAccount();
        if (!_accountMgr.isRootAdmin(caller.getId())
                && !_accountMgr.isDomainAdmin(caller.getId())) { // only
            // root
            // admin
            // can
            // assign
            // VMs
            throw new InvalidParameterValueException("Only domain admins are allowed to assign VMs and not " + caller.getType());
        }

        // get and check the valid VM
        final UserVmVO vm = _vmDao.findById(cmd.getVmId());
        if (vm == null) {
            throw new InvalidParameterValueException("There is no vm by that id " + cmd.getVmId());
        } else if (vm.getState() == State.Running) { // VV 3: check if vm is
            // running
            if (s_logger.isDebugEnabled()) {
                s_logger.debug("VM is Running, unable to move the vm " + vm);
            }
            InvalidParameterValueException ex = new InvalidParameterValueException("VM is Running, unable to move the vm with specified vmId");
            ex.addProxyObject(vm.getUuid(), "vmId");
            throw ex;
        }

        final Account oldAccount = _accountService.getActiveAccountById(vm.getAccountId());
        if (oldAccount == null) {
            throw new InvalidParameterValueException("Invalid account for VM " + vm.getAccountId() + " in domain.");
        }
        final Account newAccount = _accountMgr.finalizeOwner(caller, cmd.getAccountName(), cmd.getDomainId(), cmd.getProjectId());
        if (newAccount == null) {
            throw new InvalidParameterValueException("Invalid accountid=" + cmd.getAccountName() + " in domain " + cmd.getDomainId());
        }

        if (newAccount.getState() == Account.State.DISABLED) {
            throw new InvalidParameterValueException("The new account owner " + cmd.getAccountName() + " is disabled.");
        }

        if (cmd.getProjectId() != null && cmd.getDomainId() == null) {
            throw new InvalidParameterValueException("Please provide a valid domain ID; cannot assign VM to a project if domain ID is NULL.");
        }

        //check caller has access to both the old and new account
        _accountMgr.checkAccess(caller, null, true, oldAccount);
        _accountMgr.checkAccess(caller, null, true, newAccount);

        // make sure the accounts are not same
        if (oldAccount.getAccountId() == newAccount.getAccountId()) {
            throw new InvalidParameterValueException("The new account is the same as the old account. Account id =" + oldAccount.getAccountId());
        }

        // don't allow to move the vm if there are existing PF/LB/Static Nat
        // rules, or vm is assigned to static Nat ip
        List<PortForwardingRuleVO> pfrules = _portForwardingDao.listByVm(cmd.getVmId());
        if (pfrules != null && pfrules.size() > 0) {
            throw new InvalidParameterValueException("Remove the Port forwarding rules for this VM before assigning to another user.");
        }
        List<FirewallRuleVO> snrules = _rulesDao.listStaticNatByVmId(vm.getId());
        if (snrules != null && snrules.size() > 0) {
            throw new InvalidParameterValueException("Remove the StaticNat rules for this VM before assigning to another user.");
        }
        List<LoadBalancerVMMapVO> maps = _loadBalancerVMMapDao.listByInstanceId(vm.getId());
        if (maps != null && maps.size() > 0) {
            throw new InvalidParameterValueException("Remove the load balancing rules for this VM before assigning to another user.");
        }
        // check for one on one nat
        List<IPAddressVO> ips = _ipAddressDao.findAllByAssociatedVmId(cmd.getVmId());
        for (IPAddressVO ip : ips) {
            if (ip.isOneToOneNat()) {
                throw new InvalidParameterValueException("Remove the one to one nat rule for this VM for ip " + ip.toString());
            }
        }

        final List<VolumeVO> volumes = _volsDao.findByInstance(cmd.getVmId());

        for (VolumeVO volume : volumes) {
            List<SnapshotVO> snapshots = _snapshotDao.listByStatusNotIn(volume.getId(), Snapshot.State.Destroyed,Snapshot.State.Error);
            if (snapshots != null && snapshots.size() > 0) {
                throw new InvalidParameterValueException(
                        "Snapshots exists for volume: "+ volume.getName()+ ", Detach volume or remove snapshots for volume before assigning VM to another user.");
            }
        }

        DataCenterVO zone = _dcDao.findById(vm.getDataCenterId());

        // Get serviceOffering and Volumes for Virtual Machine
        final ServiceOfferingVO offering = _serviceOfferingDao.findByIdIncludingRemoved(vm.getId(), vm.getServiceOfferingId());

        //Remove vm from instance group
        removeInstanceFromInstanceGroup(cmd.getVmId());

        // VV 2: check if account/domain is with in resource limits to create a new vm
        if (! VirtualMachineManager.ResourceCountRunningVMsonly.value()) {
            resourceLimitCheck(newAccount, vm.isDisplayVm(), new Long(offering.getCpu()), new Long(offering.getRamSize()));
        }

        // VV 3: check if volumes and primary storage space are with in resource limits
        _resourceLimitMgr.checkResourceLimit(newAccount, ResourceType.volume, _volsDao.findByInstance(cmd.getVmId()).size());
        Long totalVolumesSize = (long)0;
        for (VolumeVO volume : volumes) {
            totalVolumesSize += volume.getSize();
        }
        _resourceLimitMgr.checkResourceLimit(newAccount, ResourceType.primary_storage, totalVolumesSize);

        // VV 4: Check if new owner can use the vm template
        VirtualMachineTemplate template = _templateDao.findByIdIncludingRemoved(vm.getTemplateId());
        if (template == null) {
            throw new InvalidParameterValueException(String.format("Template for VM: %s cannot be found", vm.getUuid()));
        }
        if (!template.isPublicTemplate()) {
            Account templateOwner = _accountMgr.getAccount(template.getAccountId());
            _accountMgr.checkAccess(newAccount, null, true, templateOwner);
        }

        // VV 5: check the new account can create vm in the domain
        DomainVO domain = _domainDao.findById(cmd.getDomainId());
        _accountMgr.checkAccess(newAccount, domain);

        Transaction.execute(new TransactionCallbackNoReturn() {
            @Override
            public void doInTransactionWithoutResult(TransactionStatus status) {
                //generate destroy vm event for usage
                UsageEventUtils.publishUsageEvent(EventTypes.EVENT_VM_DESTROY, vm.getAccountId(), vm.getDataCenterId(),
                        vm.getId(), vm.getHostName(), vm.getServiceOfferingId(), vm.getTemplateId(),
                        vm.getHypervisorType().toString(), VirtualMachine.class.getName(), vm.getUuid(), vm.isDisplayVm());
                // update resource counts for old account
                resourceCountDecrement(oldAccount.getAccountId(), vm.isDisplayVm(), new Long(offering.getCpu()), new Long(offering.getRamSize()));

                // OWNERSHIP STEP 1: update the vm owner
                vm.setAccountId(newAccount.getAccountId());
                vm.setDomainId(cmd.getDomainId());
                _vmDao.persist(vm);

                // OS 2: update volume
                for (VolumeVO volume : volumes) {
                    UsageEventUtils.publishUsageEvent(EventTypes.EVENT_VOLUME_DELETE, volume.getAccountId(), volume.getDataCenterId(), volume.getId(), volume.getName(),
                            Volume.class.getName(), volume.getUuid(), volume.isDisplayVolume());
                    _resourceLimitMgr.decrementResourceCount(oldAccount.getAccountId(), ResourceType.volume);
                    _resourceLimitMgr.decrementResourceCount(oldAccount.getAccountId(), ResourceType.primary_storage, new Long(volume.getSize()));
                    volume.setAccountId(newAccount.getAccountId());
                    volume.setDomainId(newAccount.getDomainId());
                    _volsDao.persist(volume);
                    _resourceLimitMgr.incrementResourceCount(newAccount.getAccountId(), ResourceType.volume);
                    _resourceLimitMgr.incrementResourceCount(newAccount.getAccountId(), ResourceType.primary_storage, new Long(volume.getSize()));
                    UsageEventUtils.publishUsageEvent(EventTypes.EVENT_VOLUME_CREATE, volume.getAccountId(), volume.getDataCenterId(), volume.getId(), volume.getName(),
                            volume.getDiskOfferingId(), volume.getTemplateId(), volume.getSize(), Volume.class.getName(),
                            volume.getUuid(), volume.isDisplayVolume());
                }

                //update resource count of new account
                if (! VirtualMachineManager.ResourceCountRunningVMsonly.value()) {
                    resourceCountIncrement(newAccount.getAccountId(), vm.isDisplayVm(), new Long(offering.getCpu()), new Long(offering.getRamSize()));
                }

                //generate usage events to account for this change
                UsageEventUtils.publishUsageEvent(EventTypes.EVENT_VM_CREATE, vm.getAccountId(), vm.getDataCenterId(), vm.getId(),
                        vm.getHostName(), vm.getServiceOfferingId(), vm.getTemplateId(), vm.getHypervisorType().toString(),
                        VirtualMachine.class.getName(), vm.getUuid(), vm.isDisplayVm());
            }
        });

        VirtualMachine vmoi = _itMgr.findById(vm.getId());
        VirtualMachineProfileImpl vmOldProfile = new VirtualMachineProfileImpl(vmoi);

        // OS 3: update the network
        List<Long> networkIdList = cmd.getNetworkIds();
        List<Long> securityGroupIdList = cmd.getSecurityGroupIdList();

        if (zone.getNetworkType() == NetworkType.Basic) {
            if (networkIdList != null && !networkIdList.isEmpty()) {
                throw new InvalidParameterValueException("Can't move vm with network Ids; this is a basic zone VM");
            }
            // cleanup the old security groups
            _securityGroupMgr.removeInstanceFromGroups(cmd.getVmId());
            // cleanup the network for the oldOwner
            _networkMgr.cleanupNics(vmOldProfile);
            _networkMgr.removeNics(vmOldProfile);
            // security groups will be recreated for the new account, when the
            // VM is started
            List<NetworkVO> networkList = new ArrayList<NetworkVO>();

            // Get default guest network in Basic zone
            Network defaultNetwork = _networkModel.getExclusiveGuestNetwork(zone.getId());

            if (defaultNetwork == null) {
                throw new InvalidParameterValueException("Unable to find a default network to start a vm");
            } else {
                networkList.add(_networkDao.findById(defaultNetwork.getId()));
            }

            boolean isVmWare = (template.getHypervisorType() == HypervisorType.VMware);

            if (securityGroupIdList != null && isVmWare) {
                throw new InvalidParameterValueException("Security group feature is not supported for vmWare hypervisor");
            } else if (!isVmWare && _networkModel.isSecurityGroupSupportedInNetwork(defaultNetwork) && _networkModel.canAddDefaultSecurityGroup()) {
                if (securityGroupIdList == null) {
                    securityGroupIdList = new ArrayList<Long>();
                }
                SecurityGroup defaultGroup = _securityGroupMgr.getDefaultSecurityGroup(newAccount.getId());
                if (defaultGroup != null) {
                    // check if security group id list already contains Default
                    // security group, and if not - add it
                    boolean defaultGroupPresent = false;
                    for (Long securityGroupId : securityGroupIdList) {
                        if (securityGroupId.longValue() == defaultGroup.getId()) {
                            defaultGroupPresent = true;
                            break;
                        }
                    }

                    if (!defaultGroupPresent) {
                        securityGroupIdList.add(defaultGroup.getId());
                    }

                } else {
                    // create default security group for the account
                    if (s_logger.isDebugEnabled()) {
                        s_logger.debug("Couldn't find default security group for the account " + newAccount + " so creating a new one");
                    }
                    defaultGroup = _securityGroupMgr.createSecurityGroup(SecurityGroupManager.DEFAULT_GROUP_NAME, SecurityGroupManager.DEFAULT_GROUP_DESCRIPTION,
                            newAccount.getDomainId(), newAccount.getId(), newAccount.getAccountName());
                    securityGroupIdList.add(defaultGroup.getId());
                }
            }

            LinkedHashMap<Network, List<? extends NicProfile>> networks = new LinkedHashMap<Network, List<? extends NicProfile>>();
            NicProfile profile = new NicProfile();
            profile.setDefaultNic(true);
            networks.put(networkList.get(0), new ArrayList<NicProfile>(Arrays.asList(profile)));

            VirtualMachine vmi = _itMgr.findById(vm.getId());
            VirtualMachineProfileImpl vmProfile = new VirtualMachineProfileImpl(vmi);
            _networkMgr.allocate(vmProfile, networks, null);

            _securityGroupMgr.addInstanceToGroups(vm.getId(), securityGroupIdList);

            s_logger.debug("AssignVM: Basic zone, adding security groups no " + securityGroupIdList.size() + " to " + vm.getInstanceName());
        } else {
            Set<NetworkVO> applicableNetworks = new LinkedHashSet<>();
            Map<Long, String> requestedIPv4ForNics = new HashMap<>();
            Map<Long, String> requestedIPv6ForNics = new HashMap<>();
            if (zone.isSecurityGroupEnabled())  { // advanced zone with security groups
                // cleanup the old security groups
                _securityGroupMgr.removeInstanceFromGroups(cmd.getVmId());
                // if networkIdList is null and the first network of vm is shared network, then keep it if possible
                if (networkIdList == null || networkIdList.isEmpty()) {
                    NicVO defaultNicOld = _nicDao.findDefaultNicForVM(vm.getId());
                    if (defaultNicOld != null) {
                        NetworkVO defaultNetworkOld = _networkDao.findById(defaultNicOld.getNetworkId());
                        if (canAccountUseNetwork(newAccount, defaultNetworkOld)) {
                            applicableNetworks.add(defaultNetworkOld);
                            requestedIPv4ForNics.put(defaultNetworkOld.getId(), defaultNicOld.getIPv4Address());
                            requestedIPv6ForNics.put(defaultNetworkOld.getId(), defaultNicOld.getIPv6Address());
                            s_logger.debug("AssignVM: use old shared network " + defaultNetworkOld.getName() + " with old ip " + defaultNicOld.getIPv4Address() + " on default nic of vm:" + vm.getInstanceName());
                        }
                    }
                }

                if (networkIdList != null && !networkIdList.isEmpty()) {
                    // add any additional networks
                    for (Long networkId : networkIdList) {
                        NetworkVO network = _networkDao.findById(networkId);
                        if (network == null) {
                            InvalidParameterValueException ex = new InvalidParameterValueException(
                                    "Unable to find specified network id");
                            ex.addProxyObject(networkId.toString(), "networkId");
                            throw ex;
                        }

                        _networkModel.checkNetworkPermissions(newAccount, network);

                        // don't allow to use system networks
                        NetworkOffering networkOffering = _entityMgr.findById(NetworkOffering.class, network.getNetworkOfferingId());
                        if (networkOffering.isSystemOnly()) {
                            InvalidParameterValueException ex = new InvalidParameterValueException(
                                    "Specified Network id is system only and can't be used for vm deployment");
                            ex.addProxyObject(network.getUuid(), "networkId");
                            throw ex;
                        }

                        if (network.getGuestType() == Network.GuestType.Shared && network.getAclType() == ACLType.Domain) {
                            NicVO nicOld = _nicDao.findByNtwkIdAndInstanceId(network.getId(), vm.getId());
                            if (nicOld != null) {
                                requestedIPv4ForNics.put(network.getId(), nicOld.getIPv4Address());
                                requestedIPv6ForNics.put(network.getId(), nicOld.getIPv6Address());
                                s_logger.debug("AssignVM: use old shared network " + network.getName() + " with old ip " + nicOld.getIPv4Address() + " on nic of vm:" + vm.getInstanceName());
                            }
                        }
                        s_logger.debug("AssignVM: Added network " + network.getName() + " to vm " + vm.getId());
                        applicableNetworks.add(network);
                    }
                }

                // cleanup the network for the oldOwner
                _networkMgr.cleanupNics(vmOldProfile);
                _networkMgr.removeNics(vmOldProfile);

                // add the new nics
                LinkedHashMap<Network, List<? extends NicProfile>> networks = new LinkedHashMap<Network, List<? extends NicProfile>>();
                int toggle = 0;
                NetworkVO defaultNetwork = null;
                for (NetworkVO appNet : applicableNetworks) {
                    NicProfile defaultNic = new NicProfile();
                    if (toggle == 0) {
                        defaultNic.setDefaultNic(true);
                        defaultNetwork = appNet;
                        toggle++;
                    }

                    defaultNic.setRequestedIPv4(requestedIPv4ForNics.get(appNet.getId()));
                    defaultNic.setRequestedIPv6(requestedIPv6ForNics.get(appNet.getId()));
                    networks.put(appNet, new ArrayList<NicProfile>(Arrays.asList(defaultNic)));

                }

                boolean isVmWare = (template.getHypervisorType() == HypervisorType.VMware);
                if (securityGroupIdList != null && isVmWare) {
                    throw new InvalidParameterValueException("Security group feature is not supported for vmWare hypervisor");
                } else if (!isVmWare && (defaultNetwork == null || _networkModel.isSecurityGroupSupportedInNetwork(defaultNetwork)) && _networkModel.canAddDefaultSecurityGroup()) {
                    if (securityGroupIdList == null) {
                        securityGroupIdList = new ArrayList<Long>();
                    }
                    SecurityGroup defaultGroup = _securityGroupMgr
                            .getDefaultSecurityGroup(newAccount.getId());
                    if (defaultGroup != null) {
                        // check if security group id list already contains Default
                        // security group, and if not - add it
                        boolean defaultGroupPresent = false;
                        for (Long securityGroupId : securityGroupIdList) {
                            if (securityGroupId.longValue() == defaultGroup.getId()) {
                                defaultGroupPresent = true;
                                break;
                            }
                        }

                        if (!defaultGroupPresent) {
                            securityGroupIdList.add(defaultGroup.getId());
                        }

                    } else {
                        // create default security group for the account
                        if (s_logger.isDebugEnabled()) {
                            s_logger.debug("Couldn't find default security group for the account "
                                    + newAccount + " so creating a new one");
                        }
                        defaultGroup = _securityGroupMgr.createSecurityGroup(
                                SecurityGroupManager.DEFAULT_GROUP_NAME,
                                SecurityGroupManager.DEFAULT_GROUP_DESCRIPTION,
                                newAccount.getDomainId(), newAccount.getId(),
                                newAccount.getAccountName());
                        securityGroupIdList.add(defaultGroup.getId());
                    }
                }

                VirtualMachine vmi = _itMgr.findById(vm.getId());
                VirtualMachineProfileImpl vmProfile = new VirtualMachineProfileImpl(vmi);

                if (applicableNetworks.isEmpty()) {
                    throw new InvalidParameterValueException("No network is specified, please specify one when you move the vm. For now, please add a network to VM on NICs tab.");
                } else {
                    _networkMgr.allocate(vmProfile, networks, null);
                }

                _securityGroupMgr.addInstanceToGroups(vm.getId(),
                        securityGroupIdList);
                s_logger.debug("AssignVM: Advanced zone, adding security groups no "
                        + securityGroupIdList.size() + " to "
                        + vm.getInstanceName());

            } else {
                if (securityGroupIdList != null && !securityGroupIdList.isEmpty()) {
                    throw new InvalidParameterValueException("Can't move vm with security groups; security group feature is not enabled in this zone");
                }
                // if networkIdList is null and the first network of vm is shared network, then keep it if possible
                if (networkIdList == null || networkIdList.isEmpty()) {
                    NicVO defaultNicOld = _nicDao.findDefaultNicForVM(vm.getId());
                    if (defaultNicOld != null) {
                        NetworkVO defaultNetworkOld = _networkDao.findById(defaultNicOld.getNetworkId());
                        if (canAccountUseNetwork(newAccount, defaultNetworkOld)) {
                            applicableNetworks.add(defaultNetworkOld);
                            requestedIPv4ForNics.put(defaultNetworkOld.getId(), defaultNicOld.getIPv4Address());
                            requestedIPv6ForNics.put(defaultNetworkOld.getId(), defaultNicOld.getIPv6Address());
                            s_logger.debug("AssignVM: use old shared network " + defaultNetworkOld.getName() + " with old ip " + defaultNicOld.getIPv4Address() + " on default nic of vm:" + vm.getInstanceName());
                        }
                    }
                }

                if (networkIdList != null && !networkIdList.isEmpty()) {
                    // add any additional networks
                    for (Long networkId : networkIdList) {
                        NetworkVO network = _networkDao.findById(networkId);
                        if (network == null) {
                            InvalidParameterValueException ex = new InvalidParameterValueException("Unable to find specified network id");
                            ex.addProxyObject(networkId.toString(), "networkId");
                            throw ex;
                        }

                        _networkModel.checkNetworkPermissions(newAccount, network);

                        // don't allow to use system networks
                        NetworkOffering networkOffering = _entityMgr.findById(NetworkOffering.class, network.getNetworkOfferingId());
                        if (networkOffering.isSystemOnly()) {
                            InvalidParameterValueException ex = new InvalidParameterValueException("Specified Network id is system only and can't be used for vm deployment");
                            ex.addProxyObject(network.getUuid(), "networkId");
                            throw ex;
                        }

                        if (network.getGuestType() == Network.GuestType.Shared && network.getAclType() == ACLType.Domain) {
                            NicVO nicOld = _nicDao.findByNtwkIdAndInstanceId(network.getId(), vm.getId());
                            if (nicOld != null) {
                                requestedIPv4ForNics.put(network.getId(), nicOld.getIPv4Address());
                                requestedIPv6ForNics.put(network.getId(), nicOld.getIPv6Address());
                                s_logger.debug("AssignVM: use old shared network " + network.getName() + " with old ip " + nicOld.getIPv4Address() + " on nic of vm:" + vm.getInstanceName());
                            }
                        }
                        s_logger.debug("AssignVM: Added network " + network.getName() + " to vm " + vm.getId());
                        applicableNetworks.add(network);
                    }
                } else if (applicableNetworks.isEmpty()) {
                    NetworkVO defaultNetwork = null;
                    List<NetworkOfferingVO> requiredOfferings = _networkOfferingDao.listByAvailability(Availability.Required, false);
                    if (requiredOfferings.size() < 1) {
                        throw new InvalidParameterValueException("Unable to find network offering with availability=" + Availability.Required
                                + " to automatically create the network as a part of vm creation");
                    }
                    if (requiredOfferings.get(0).getState() == NetworkOffering.State.Enabled) {
                        // get Virtual networks
                        List<? extends Network> virtualNetworks = _networkModel.listNetworksForAccount(newAccount.getId(), zone.getId(), Network.GuestType.Isolated);
                        if (virtualNetworks.isEmpty()) {
                            long physicalNetworkId = _networkModel.findPhysicalNetworkId(zone.getId(), requiredOfferings.get(0).getTags(), requiredOfferings.get(0)
                                    .getTrafficType());
                            // Validate physical network
                            PhysicalNetwork physicalNetwork = _physicalNetworkDao.findById(physicalNetworkId);
                            if (physicalNetwork == null) {
                                throw new InvalidParameterValueException("Unable to find physical network with id: " + physicalNetworkId + " and tag: "
                                        + requiredOfferings.get(0).getTags());
                            }
                            s_logger.debug("Creating network for account " + newAccount + " from the network offering id=" + requiredOfferings.get(0).getId()
                                    + " as a part of deployVM process");
                            Network newNetwork = _networkMgr.createGuestNetwork(requiredOfferings.get(0).getId(), newAccount.getAccountName() + "-network",
                                    newAccount.getAccountName() + "-network", null, null, null, false, null, newAccount,
                                    null, physicalNetwork, zone.getId(), ACLType.Account, null, null,
                                    null, null, true, null, null, null, null, null);
                            // if the network offering has persistent set to true, implement the network
                            if (requiredOfferings.get(0).isPersistent()) {
                                DeployDestination dest = new DeployDestination(zone, null, null, null);
                                UserVO callerUser = _userDao.findById(CallContext.current().getCallingUserId());
                                Journal journal = new Journal.LogJournal("Implementing " + newNetwork, s_logger);
                                ReservationContext context = new ReservationContextImpl(UUID.randomUUID().toString(), journal, callerUser, caller);
                                s_logger.debug("Implementing the network for account" + newNetwork + " as a part of" + " network provision for persistent networks");
                                try {
                                    Pair<? extends NetworkGuru, ? extends Network> implementedNetwork = _networkMgr.implementNetwork(newNetwork.getId(), dest, context);
                                    if (implementedNetwork == null || implementedNetwork.first() == null) {
                                        s_logger.warn("Failed to implement the network " + newNetwork);
                                    }
                                    newNetwork = implementedNetwork.second();
                                } catch (Exception ex) {
                                    s_logger.warn("Failed to implement network " + newNetwork + " elements and"
                                            + " resources as a part of network provision for persistent network due to ", ex);
                                    CloudRuntimeException e = new CloudRuntimeException("Failed to implement network"
                                            + " (with specified id) elements and resources as a part of network provision");
                                    e.addProxyObject(newNetwork.getUuid(), "networkId");
                                    throw e;
                                }
                            }
                            defaultNetwork = _networkDao.findById(newNetwork.getId());
                        } else if (virtualNetworks.size() > 1) {
                            throw new InvalidParameterValueException("More than 1 default Isolated networks are found " + "for account " + newAccount
                                    + "; please specify networkIds");
                        } else {
                            defaultNetwork = _networkDao.findById(virtualNetworks.get(0).getId());
                        }
                    } else {
                        throw new InvalidParameterValueException("Required network offering id=" + requiredOfferings.get(0).getId() + " is not in " + NetworkOffering.State.Enabled);
                    }

                    applicableNetworks.add(defaultNetwork);
                }

                // cleanup the network for the oldOwner
                _networkMgr.cleanupNics(vmOldProfile);
                _networkMgr.removeNics(vmOldProfile);

                // add the new nics
                LinkedHashMap<Network, List<? extends NicProfile>> networks = new LinkedHashMap<Network, List<? extends NicProfile>>();
                int toggle = 0;
                for (NetworkVO appNet : applicableNetworks) {
                    NicProfile defaultNic = new NicProfile();
                    if (toggle == 0) {
                        defaultNic.setDefaultNic(true);
                        toggle++;
                    }
                    defaultNic.setRequestedIPv4(requestedIPv4ForNics.get(appNet.getId()));
                    defaultNic.setRequestedIPv6(requestedIPv6ForNics.get(appNet.getId()));
                    networks.put(appNet, new ArrayList<NicProfile>(Arrays.asList(defaultNic)));
                }
                VirtualMachine vmi = _itMgr.findById(vm.getId());
                VirtualMachineProfileImpl vmProfile = new VirtualMachineProfileImpl(vmi);
                _networkMgr.allocate(vmProfile, networks, null);
                s_logger.debug("AssignVM: Advance virtual, adding networks no " + networks.size() + " to " + vm.getInstanceName());
            } // END IF NON SEC GRP ENABLED
        } // END IF ADVANCED
        s_logger.info("AssignVM: vm " + vm.getInstanceName() + " now belongs to account " + newAccount.getAccountName());
        return vm;
    }

    private boolean canAccountUseNetwork(Account newAccount, Network network) {
        if (network != null && network.getAclType() == ACLType.Domain
                && (network.getGuestType() == Network.GuestType.Shared
                || network.getGuestType() == Network.GuestType.L2)) {
            try {
                _networkModel.checkNetworkPermissions(newAccount, network);
                return true;
            } catch (PermissionDeniedException e) {
                s_logger.debug(String.format("AssignVM: %s network %s can not be used by new account %s", network.getGuestType(), network.getName(), newAccount.getAccountName()));
                return false;
            }
        }
        return false;
    }

    @Override
    public UserVm restoreVM(RestoreVMCmd cmd) throws InsufficientCapacityException, ResourceUnavailableException {
        // Input validation
        Account caller = CallContext.current().getCallingAccount();

        long vmId = cmd.getVmId();
        Long newTemplateId = cmd.getTemplateId();

        UserVmVO vm = _vmDao.findById(vmId);
        if (vm == null) {
            InvalidParameterValueException ex = new InvalidParameterValueException("Cannot find VM with ID " + vmId);
            ex.addProxyObject(String.valueOf(vmId), "vmId");
            throw ex;
        }

        _accountMgr.checkAccess(caller, null, true, vm);

        //check if there are any active snapshots on volumes associated with the VM
        s_logger.debug("Checking if there are any ongoing snapshots on the ROOT volumes associated with VM with ID " + vmId);
        if (checkStatusOfVolumeSnapshots(vmId, Volume.Type.ROOT)) {
            throw new CloudRuntimeException("There is/are unbacked up snapshot(s) on ROOT volume, Re-install VM is not permitted, please try again later.");
        }
        s_logger.debug("Found no ongoing snapshots on volume of type ROOT, for the vm with id " + vmId);
        return restoreVMInternal(caller, vm, newTemplateId);
    }

    public UserVm restoreVMInternal(Account caller, UserVmVO vm, Long newTemplateId) throws InsufficientCapacityException, ResourceUnavailableException {
        return _itMgr.restoreVirtualMachine(vm.getId(), newTemplateId);
    }

    private VMTemplateVO getRestoreVirtualMachineTemplate(Account caller, Long newTemplateId, List<VolumeVO> rootVols, UserVmVO vm) {
        VMTemplateVO template = null;
        if (CollectionUtils.isNotEmpty(rootVols)) {
            VolumeVO root = rootVols.get(0);
            Long templateId = root.getTemplateId();
            boolean isISO = false;
            if (templateId == null) {
                // Assuming that for a vm deployed using ISO, template ID is set to NULL
                isISO = true;
                templateId = vm.getIsoId();
            }
            //newTemplateId can be either template or ISO id. In the following snippet based on the vm deployment (from template or ISO) it is handled accordingly
            if (newTemplateId != null) {
                template = _templateDao.findById(newTemplateId);
                _accountMgr.checkAccess(caller, null, true, template);
                if (isISO) {
                    if (!template.getFormat().equals(ImageFormat.ISO)) {
                        throw new InvalidParameterValueException("Invalid ISO id provided to restore the VM ");
                    }
                } else {
                    if (template.getFormat().equals(ImageFormat.ISO)) {
                        throw new InvalidParameterValueException("Invalid template id provided to restore the VM ");
                    }
                }
            } else {
                if (isISO && templateId == null) {
                    throw new CloudRuntimeException("Cannot restore the VM since there is no ISO attached to VM");
                }
                template = _templateDao.findById(templateId);
                if (template == null) {
                    InvalidParameterValueException ex = new InvalidParameterValueException("Cannot find template/ISO for specified volumeid and vmId");
                    ex.addProxyObject(vm.getUuid(), "vmId");
                    ex.addProxyObject(root.getUuid(), "volumeId");
                    throw ex;
                }
            }
        }

        return template;
    }

    @Override
    public UserVm restoreVirtualMachine(final Account caller, final long vmId, final Long newTemplateId) throws InsufficientCapacityException, ResourceUnavailableException {
        Long userId = caller.getId();
        _userDao.findById(userId);
        UserVmVO vm = _vmDao.findById(vmId);
        Account owner = _accountDao.findById(vm.getAccountId());
        boolean needRestart = false;

        // Input validation
        if (owner == null) {
            throw new InvalidParameterValueException("The owner of " + vm + " does not exist: " + vm.getAccountId());
        }

        if (owner.getState() == Account.State.DISABLED) {
            throw new PermissionDeniedException("The owner of " + vm + " is disabled: " + vm.getAccountId());
        }

        if (vm.getState() != VirtualMachine.State.Running && vm.getState() != VirtualMachine.State.Stopped) {
            throw new CloudRuntimeException("Vm " + vm.getUuid() + " currently in " + vm.getState() + " state, restore vm can only execute when VM in Running or Stopped");
        }

        if (vm.getState() == VirtualMachine.State.Running) {
            needRestart = true;
        }

        VMTemplateVO currentTemplate = _templateDao.findById(vm.getTemplateId());
        List<VolumeVO> rootVols = _volsDao.findByInstanceAndType(vmId, Volume.Type.ROOT);
        if (rootVols.isEmpty()) {
            InvalidParameterValueException ex = new InvalidParameterValueException("Can not find root volume for VM " + vm.getUuid());
            ex.addProxyObject(vm.getUuid(), "vmId");
            throw ex;
        }
        if (rootVols.size() > 1 && currentTemplate != null && !currentTemplate.isDeployAsIs()) {
            InvalidParameterValueException ex = new InvalidParameterValueException("There are " + rootVols.size() + " root volumes for VM " + vm.getUuid());
            ex.addProxyObject(vm.getUuid(), "vmId");
            throw ex;
        }

        // If target VM has associated VM snapshots then don't allow restore of VM
        List<VMSnapshotVO> vmSnapshots = _vmSnapshotDao.findByVm(vmId);
        if (vmSnapshots.size() > 0) {
            throw new InvalidParameterValueException("Unable to restore VM, please remove VM snapshots before restoring VM");
        }

        VMTemplateVO template = getRestoreVirtualMachineTemplate(caller, newTemplateId, rootVols, vm);
        checkRestoreVmFromTemplate(vm, template);

        if (needRestart) {
            try {
                _itMgr.stop(vm.getUuid());
            } catch (ResourceUnavailableException e) {
                s_logger.debug("Stop vm " + vm.getUuid() + " failed", e);
                CloudRuntimeException ex = new CloudRuntimeException("Stop vm failed for specified vmId");
                ex.addProxyObject(vm.getUuid(), "vmId");
                throw ex;
            }
        }

        List<Volume> newVols = new ArrayList<>();
        for (VolumeVO root : rootVols) {
            if ( !Volume.State.Allocated.equals(root.getState()) || newTemplateId != null ){
                Long templateId = root.getTemplateId();
                boolean isISO = false;
                if (templateId == null) {
                    // Assuming that for a vm deployed using ISO, template ID is set to NULL
                    isISO = true;
                    templateId = vm.getIsoId();
                }

                /* If new template/ISO is provided allocate a new volume from new template/ISO otherwise allocate new volume from original template/ISO */
                Volume newVol = null;
                if (newTemplateId != null) {
                    if (isISO) {
                        newVol = volumeMgr.allocateDuplicateVolume(root, null);
                        vm.setIsoId(newTemplateId);
                        vm.setGuestOSId(template.getGuestOSId());
                        vm.setTemplateId(newTemplateId);
                    } else {
                        newVol = volumeMgr.allocateDuplicateVolume(root, newTemplateId);
                        vm.setGuestOSId(template.getGuestOSId());
                        vm.setTemplateId(newTemplateId);
                    }
                    // check and update VM if it can be dynamically scalable with the new template
                    updateVMDynamicallyScalabilityUsingTemplate(vm, newTemplateId);
                } else {
                    newVol = volumeMgr.allocateDuplicateVolume(root, null);
                }
                newVols.add(newVol);

                if (userVmDetailsDao.findDetail(vm.getId(), VmDetailConstants.ROOT_DISK_SIZE) == null && !newVol.getSize().equals(template.getSize())) {
                    VolumeVO resizedVolume = (VolumeVO) newVol;
                    if (template.getSize() != null) {
                        resizedVolume.setSize(template.getSize());
                        _volsDao.update(resizedVolume.getId(), resizedVolume);
                    }
                }

                // 1. Save usage event and update resource count for user vm volumes
                _resourceLimitMgr.incrementResourceCount(newVol.getAccountId(), ResourceType.volume, newVol.isDisplay());
                _resourceLimitMgr.incrementResourceCount(newVol.getAccountId(), ResourceType.primary_storage, newVol.isDisplay(), new Long(newVol.getSize()));
                // 2. Create Usage event for the newly created volume
                UsageEventVO usageEvent = new UsageEventVO(EventTypes.EVENT_VOLUME_CREATE, newVol.getAccountId(), newVol.getDataCenterId(), newVol.getId(), newVol.getName(), newVol.getDiskOfferingId(), template.getId(), newVol.getSize());
                _usageEventDao.persist(usageEvent);

                handleManagedStorage(vm, root);

                _volsDao.attachVolume(newVol.getId(), vmId, newVol.getDeviceId());

                // Detach, destroy and create the usage event for the old root volume.
                _volsDao.detachVolume(root.getId());
                volumeMgr.destroyVolume(root);

                // For VMware hypervisor since the old root volume is replaced by the new root volume, force expunge old root volume if it has been created in storage
                if (vm.getHypervisorType() == HypervisorType.VMware) {
                    VolumeInfo volumeInStorage = volFactory.getVolume(root.getId());
                    if (volumeInStorage != null) {
                        s_logger.info("Expunging volume " + root.getId() + " from primary data store");
                        AsyncCallFuture<VolumeApiResult> future = _volService.expungeVolumeAsync(volFactory.getVolume(root.getId()));
                        try {
                            future.get();
                        } catch (Exception e) {
                            s_logger.debug("Failed to expunge volume:" + root.getId(), e);
                        }
                    }
                }
            }
        }

        Map<VirtualMachineProfile.Param, Object> params = null;
        String password = null;

        if (template.isEnablePassword()) {
            password = _mgr.generateRandomPassword();
            boolean result = resetVMPasswordInternal(vmId, password);
            if (!result) {
                throw new CloudRuntimeException("VM reset is completed but failed to reset password for the virtual machine ");
            }
            vm.setPassword(password);
        }
        if (needRestart) {
            try {
                if (vm.getDetail(VmDetailConstants.PASSWORD) != null) {
                    params = new HashMap<>();
                    params.put(VirtualMachineProfile.Param.VmPassword, password);
                }
                _itMgr.start(vm.getUuid(), params);
                vm = _vmDao.findById(vmId);
                if (template.isEnablePassword()) {
                    // this value is not being sent to the backend; need only for api
                    // display purposes
                    vm.setPassword(password);
                    if (vm.isUpdateParameters()) {
                        vm.setUpdateParameters(false);
                        _vmDao.loadDetails(vm);
                        if (vm.getDetail(VmDetailConstants.PASSWORD) != null) {
                            userVmDetailsDao.removeDetail(vm.getId(), VmDetailConstants.PASSWORD);
                        }
                        _vmDao.update(vm.getId(), vm);
                    }
                }
            } catch (Exception e) {
                s_logger.debug("Unable to start VM " + vm.getUuid(), e);
                CloudRuntimeException ex = new CloudRuntimeException("Unable to start VM with specified id" + e.getMessage());
                ex.addProxyObject(vm.getUuid(), "vmId");
                throw ex;
            }
        }

        s_logger.debug("Restore VM " + vmId + " done successfully");
        return vm;

    }

    private void updateVMDynamicallyScalabilityUsingTemplate(UserVmVO vm, Long newTemplateId) {
        ServiceOfferingVO serviceOffering = _offeringDao.findById(vm.getServiceOfferingId());
        VMTemplateVO newTemplate = _templateDao.findById(newTemplateId);
        boolean dynamicScalingEnabled = checkIfDynamicScalingCanBeEnabled(vm, serviceOffering, newTemplate, vm.getDataCenterId());
        vm.setDynamicallyScalable(dynamicScalingEnabled);
        _vmDao.update(vm.getId(), vm);
    }

    /**
     * Perform basic checkings to make sure restore is possible. If not, #InvalidParameterValueException is thrown.
     *
     * @param vm vm
     * @param template template
     * @throws InvalidParameterValueException if restore is not possible
     */
    private void checkRestoreVmFromTemplate(UserVmVO vm, VMTemplateVO template) {
        TemplateDataStoreVO tmplStore;
        if (!template.isDirectDownload()) {
            tmplStore = _templateStoreDao.findByTemplateZoneReady(template.getId(), vm.getDataCenterId());
            if (tmplStore == null) {
                throw new InvalidParameterValueException("Cannot restore the vm as the template " + template.getUuid() + " isn't available in the zone");
            }
        } else {
            tmplStore = _templateStoreDao.findByTemplate(template.getId(), DataStoreRole.Image);
            if (tmplStore == null || (tmplStore != null && !tmplStore.getDownloadState().equals(VMTemplateStorageResourceAssoc.Status.BYPASSED))) {
                throw new InvalidParameterValueException("Cannot restore the vm as the bypassed template " + template.getUuid() + " isn't available in the zone");
            }
        }
    }

    private void handleManagedStorage(UserVmVO vm, VolumeVO root) {
        if (Volume.State.Allocated.equals(root.getState())) {
            return;
        }

        StoragePoolVO storagePool = _storagePoolDao.findById(root.getPoolId());

        if (storagePool != null && storagePool.isManaged()) {
            Long hostId = vm.getHostId() != null ? vm.getHostId() : vm.getLastHostId();

            if (hostId != null) {
                VolumeInfo volumeInfo = volFactory.getVolume(root.getId());
                Host host = _hostDao.findById(hostId);

                final Command cmd;

                if (host.getHypervisorType() == HypervisorType.XenServer) {
                    DiskTO disk = new DiskTO(volumeInfo.getTO(), root.getDeviceId(), root.getPath(), root.getVolumeType());

                    // it's OK in this case to send a detach command to the host for a root volume as this
                    // will simply lead to the SR that supports the root volume being removed
                    cmd = new DettachCommand(disk, vm.getInstanceName());

                    DettachCommand detachCommand = (DettachCommand)cmd;

                    detachCommand.setManaged(true);

                    detachCommand.setStorageHost(storagePool.getHostAddress());
                    detachCommand.setStoragePort(storagePool.getPort());

                    detachCommand.set_iScsiName(root.get_iScsiName());
                }
                else if (host.getHypervisorType() == HypervisorType.VMware) {
                    PrimaryDataStore primaryDataStore = (PrimaryDataStore)volumeInfo.getDataStore();
                    Map<String, String> details = primaryDataStore.getDetails();

                    if (details == null) {
                        details = new HashMap<>();

                        primaryDataStore.setDetails(details);
                    }

                    details.put(DiskTO.MANAGED, Boolean.TRUE.toString());

                    cmd = new DeleteCommand(volumeInfo.getTO());
                }
                else if (host.getHypervisorType() == HypervisorType.KVM) {
                    cmd = null;
                }
                else {
                    throw new CloudRuntimeException("This hypervisor type is not supported on managed storage for this command.");
                }

                if (cmd != null) {
                    Commands cmds = new Commands(Command.OnError.Stop);

                    cmds.addCommand(cmd);

                    try {
                        _agentMgr.send(hostId, cmds);
                    } catch (Exception ex) {
                        throw new CloudRuntimeException(ex.getMessage());
                    }

                    if (!cmds.isSuccessful()) {
                        for (Answer answer : cmds.getAnswers()) {
                            if (!answer.getResult()) {
                                s_logger.warn("Failed to reset vm due to: " + answer.getDetails());

                                throw new CloudRuntimeException("Unable to reset " + vm + " due to " + answer.getDetails());
                            }
                        }
                    }
                }

                // root.getPoolId() should be null if the VM we are detaching the disk from has never been started before
                DataStore dataStore = root.getPoolId() != null ? _dataStoreMgr.getDataStore(root.getPoolId(), DataStoreRole.Primary) : null;

                volumeMgr.revokeAccess(volFactory.getVolume(root.getId()), host, dataStore);

                if (dataStore != null) {
                    handleTargetsForVMware(host.getId(), storagePool.getHostAddress(), storagePool.getPort(), root.get_iScsiName());
                }
            }
        }
    }

    private void handleTargetsForVMware(long hostId, String storageAddress, int storagePort, String iScsiName) {
        HostVO host = _hostDao.findById(hostId);

        if (host.getHypervisorType() == HypervisorType.VMware) {
            ModifyTargetsCommand cmd = new ModifyTargetsCommand();

            List<Map<String, String>> targets = new ArrayList<>();

            Map<String, String> target = new HashMap<>();

            target.put(ModifyTargetsCommand.STORAGE_HOST, storageAddress);
            target.put(ModifyTargetsCommand.STORAGE_PORT, String.valueOf(storagePort));
            target.put(ModifyTargetsCommand.IQN, iScsiName);

            targets.add(target);

            cmd.setTargets(targets);
            cmd.setApplyToAllHostsInCluster(true);
            cmd.setAdd(false);
            cmd.setTargetTypeToRemove(ModifyTargetsCommand.TargetTypeToRemove.DYNAMIC);

            sendModifyTargetsCommand(cmd, hostId);
        }
    }

    private void sendModifyTargetsCommand(ModifyTargetsCommand cmd, long hostId) {
        Answer answer = _agentMgr.easySend(hostId, cmd);

        if (answer == null) {
            String msg = "Unable to get an answer to the modify targets command";

            s_logger.warn(msg);
        }
        else if (!answer.getResult()) {
            String msg = "Unable to modify target on the following host: " + hostId;

            s_logger.warn(msg);
        }
    }

    @Override
    public void prepareStop(VirtualMachineProfile profile) {
        collectVmDiskAndNetworkStatistics(profile.getId(), State.Stopping);
    }

    @Override
    public void finalizeUnmanage(VirtualMachine vm) {
    }

    private void encryptAndStorePassword(UserVmVO vm, String password) {
        String sshPublicKeys = vm.getDetail(VmDetailConstants.SSH_PUBLIC_KEY);
        if (sshPublicKeys != null && !sshPublicKeys.equals("") && password != null && !password.equals("saved_password")) {
            if (!sshPublicKeys.startsWith("ssh-rsa")) {
                s_logger.warn("Only RSA public keys can be used to encrypt a vm password.");
                return;
            }
            String encryptedPasswd = RSAHelper.encryptWithSSHPublicKey(sshPublicKeys, password);
            if (encryptedPasswd == null) {
                throw new CloudRuntimeException("Error encrypting password");
            }

            vm.setDetail(VmDetailConstants.ENCRYPTED_PASSWORD, encryptedPasswd);
            _vmDao.saveDetails(vm);
        }
    }

    @Override
    public void persistDeviceBusInfo(UserVmVO vm, String rootDiskController) {
        String existingVmRootDiskController = vm.getDetail(VmDetailConstants.ROOT_DISK_CONTROLLER);
        if (StringUtils.isEmpty(existingVmRootDiskController) && StringUtils.isNotEmpty(rootDiskController)) {
            vm.setDetail(VmDetailConstants.ROOT_DISK_CONTROLLER, rootDiskController);
            _vmDao.saveDetails(vm);
            if (s_logger.isDebugEnabled()) {
                s_logger.debug("Persisted device bus information rootDiskController=" + rootDiskController + " for vm: " + vm.getDisplayName());
            }
        }
    }

    @Override
    public String getConfigComponentName() {
        return UserVmManager.class.getSimpleName();
    }

    @Override
    public ConfigKey<?>[] getConfigKeys() {
        return new ConfigKey<?>[] {EnableDynamicallyScaleVm, AllowUserExpungeRecoverVm, VmIpFetchWaitInterval, VmIpFetchTrialMax,
                VmIpFetchThreadPoolMax, VmIpFetchTaskWorkers, AllowDeployVmIfGivenHostFails, EnableAdditionalVmConfig, DisplayVMOVFProperties,
                KvmAdditionalConfigAllowList, XenServerAdditionalConfigAllowList, VmwareAdditionalConfigAllowList};
    }

    @Override
    public String getVmUserData(long vmId) {
        UserVmVO vm = _vmDao.findById(vmId);
        if (vm == null) {
            throw new InvalidParameterValueException("Unable to find virtual machine with id " + vmId);
        }

        _accountMgr.checkAccess(CallContext.current().getCallingAccount(), null, true, vm);
        return vm.getUserData();
    }

    @Override
    public boolean isDisplayResourceEnabled(Long vmId) {
        UserVm vm = _vmDao.findById(vmId);
        if (vm != null) {
            return vm.isDisplayVm();
        }

        return true;
    }

    private boolean checkStatusOfVolumeSnapshots(long vmId, Volume.Type type) {
        List<VolumeVO> listVolumes = null;
        if (type == Volume.Type.ROOT) {
            listVolumes = _volsDao.findByInstanceAndType(vmId, type);
        } else if (type == Volume.Type.DATADISK) {
            listVolumes = _volsDao.findByInstanceAndType(vmId, type);
        } else {
            listVolumes = _volsDao.findByInstance(vmId);
        }
        s_logger.debug("Found "+listVolumes.size()+" no. of volumes of type "+type+" for vm with VM ID "+vmId);
        for (VolumeVO volume : listVolumes) {
            Long volumeId = volume.getId();
            s_logger.debug("Checking status of snapshots for Volume with Volume Id: "+volumeId);
            List<SnapshotVO> ongoingSnapshots = _snapshotDao.listByStatus(volumeId, Snapshot.State.Creating, Snapshot.State.CreatedOnPrimary, Snapshot.State.BackingUp);
            int ongoingSnapshotsCount = ongoingSnapshots.size();
            s_logger.debug("The count of ongoing Snapshots for VM with ID "+vmId+" and disk type "+type+" is "+ongoingSnapshotsCount);
            if (ongoingSnapshotsCount > 0) {
                s_logger.debug("Found "+ongoingSnapshotsCount+" no. of snapshots, on volume of type "+type+", which snapshots are not yet backed up");
                return true;
            }
        }
        return false;
    }

    private void checkForUnattachedVolumes(long vmId, List<VolumeVO> volumes) {

        StringBuilder sb = new StringBuilder();

        for (VolumeVO volume : volumes) {
            if (volume.getInstanceId() == null || vmId != volume.getInstanceId() || volume.getVolumeType() != Volume.Type.DATADISK) {
                sb.append(volume.toString() + "; ");
            }
        }

        if (!StringUtils.isEmpty(sb.toString())) {
            throw new InvalidParameterValueException("The following supplied volumes are not DATADISK attached to the VM: " + sb.toString());
        }
    }

    private void validateVolumes(List<VolumeVO> volumes) {

        for (VolumeVO volume : volumes) {
            if (!(volume.getVolumeType() == Volume.Type.ROOT || volume.getVolumeType() == Volume.Type.DATADISK)) {
                throw new InvalidParameterValueException("Please specify volume of type " + Volume.Type.DATADISK.toString() + " or " + Volume.Type.ROOT.toString());
            }
        }
    }

    private void detachVolumesFromVm(List<VolumeVO> volumes) {

        for (VolumeVO volume : volumes) {

            Volume detachResult = _volumeService.detachVolumeViaDestroyVM(volume.getInstanceId(), volume.getId());

            if (detachResult == null) {
                s_logger.error("DestroyVM remove volume - failed to detach and delete volume " + volume.getInstanceId() + " from instance " + volume.getId());
            }
        }
    }

    private void deleteVolumesFromVm(List<VolumeVO> volumes, boolean expunge) {

        for (VolumeVO volume : volumes) {

            Volume result = _volumeService.destroyVolume(volume.getId(), CallContext.current().getCallingAccount(), expunge, false);

            if (result == null) {
                s_logger.error("DestroyVM remove volume - failed to delete volume " + volume.getInstanceId() + " from instance " + volume.getId());
            }
        }
    }

    @Override
    public UserVm importVM(final DataCenter zone, final Host host, final VirtualMachineTemplate template, final String instanceName, final String displayName,
                           final Account owner, final String userData, final Account caller, final Boolean isDisplayVm, final String keyboard,
                           final long accountId, final long userId, final ServiceOffering serviceOffering, final String sshPublicKeys,
                           final String hostName, final HypervisorType hypervisorType, final Map<String, String> customParameters, final VirtualMachine.PowerState powerState) throws InsufficientCapacityException {
        if (zone == null) {
            throw new InvalidParameterValueException("Unable to import virtual machine with invalid zone");
        }
        if (host == null) {
            throw new InvalidParameterValueException("Unable to import virtual machine with invalid host");
        }

        final long id = _vmDao.getNextInSequence(Long.class, "id");

        if (hostName != null) {
            // Check is hostName is RFC compliant
            checkNameForRFCCompliance(hostName);
        }

        final String uuidName = _uuidMgr.generateUuid(UserVm.class, null);
        final Host lastHost = powerState != VirtualMachine.PowerState.PowerOn ? host : null;
        final Boolean dynamicScalingEnabled = checkIfDynamicScalingCanBeEnabled(null, serviceOffering, template, zone.getId());
        return commitUserVm(true, zone, host, lastHost, template, hostName, displayName, owner,
                null, null, userData, caller, isDisplayVm, keyboard,
                accountId, userId, serviceOffering, template.getFormat().equals(ImageFormat.ISO), sshPublicKeys, null,
                id, instanceName, uuidName, hypervisorType, customParameters,
                null, null, null, powerState, dynamicScalingEnabled, null, serviceOffering.getDiskOfferingId(), null);
    }

    @Override
    public boolean unmanageUserVM(Long vmId) {
        UserVmVO vm = _vmDao.findById(vmId);
        if (vm == null || vm.getRemoved() != null) {
            throw new InvalidParameterValueException("Unable to find a VM with ID = " + vmId);
        }

        vm = _vmDao.acquireInLockTable(vm.getId());
        boolean result;
        try {
            if (vm.getState() != State.Running && vm.getState() != State.Stopped) {
                s_logger.debug("VM ID = " + vmId + " is not running or stopped, cannot be unmanaged");
                return false;
            }

            if (vm.getHypervisorType() != Hypervisor.HypervisorType.VMware) {
                throw new UnsupportedServiceException("Unmanaging a VM is currently allowed for VMware VMs only");
            }

            List<VolumeVO> volumes = _volsDao.findByInstance(vm.getId());
            checkUnmanagingVMOngoingVolumeSnapshots(vm);
            checkUnmanagingVMVolumes(vm, volumes);

            result = _itMgr.unmanage(vm.getUuid());
            if (result) {
                cleanupUnmanageVMResources(vm.getId());
                unmanageVMFromDB(vm.getId());
                publishUnmanageVMUsageEvents(vm, volumes);
            } else {
                throw new CloudRuntimeException("Error while unmanaging VM: " + vm.getUuid());
            }
        } catch (Exception e) {
            s_logger.error("Could not unmanage VM " + vm.getUuid(), e);
            throw new CloudRuntimeException(e);
        } finally {
            _vmDao.releaseFromLockTable(vm.getId());
        }

        return true;
    }

    /*
        Generate usage events related to unmanaging a VM
     */
    private void publishUnmanageVMUsageEvents(UserVmVO vm, List<VolumeVO> volumes) {
        postProcessingUnmanageVMVolumes(volumes, vm);
        postProcessingUnmanageVM(vm);
    }

    /*
        Cleanup the VM from resources and groups
     */
    private void cleanupUnmanageVMResources(long vmId) {
        cleanupVmResources(vmId);
        removeVMFromAffinityGroups(vmId);
    }

    private void unmanageVMFromDB(long vmId) {
        VMInstanceVO vm = _vmInstanceDao.findById(vmId);
        userVmDetailsDao.removeDetails(vmId);
        vm.setState(State.Expunging);
        vm.setRemoved(new Date());
        _vmInstanceDao.update(vm.getId(), vm);
    }

    /*
        Remove VM from affinity groups after unmanaging
     */
    private void removeVMFromAffinityGroups(long vmId) {
        List<AffinityGroupVMMapVO> affinityGroups = _affinityGroupVMMapDao.listByInstanceId(vmId);
        if (affinityGroups.size() > 0) {
            s_logger.debug("Cleaning up VM from affinity groups after unmanaging");
            for (AffinityGroupVMMapVO map : affinityGroups) {
                _affinityGroupVMMapDao.expunge(map.getId());
            }
        }
    }

    /*
        Decrement VM resources and generate usage events after unmanaging VM
     */
    private void postProcessingUnmanageVM(UserVmVO vm) {
        ServiceOfferingVO offering = _serviceOfferingDao.findById(vm.getServiceOfferingId());
        Long cpu = offering.getCpu() != null ? new Long(offering.getCpu()) : 0L;
        Long ram = offering.getRamSize() != null ? new Long(offering.getRamSize()) : 0L;
        // First generate a VM stop event if the VM was not stopped already
        if (vm.getState() != State.Stopped) {
            UsageEventUtils.publishUsageEvent(EventTypes.EVENT_VM_STOP, vm.getAccountId(), vm.getDataCenterId(),
                    vm.getId(), vm.getHostName(), vm.getServiceOfferingId(), vm.getTemplateId(),
                    vm.getHypervisorType().toString(), VirtualMachine.class.getName(), vm.getUuid(), vm.isDisplayVm());
            resourceCountDecrement(vm.getAccountId(), vm.isDisplayVm(), cpu, ram);
        }

        // VM destroy usage event
        UsageEventUtils.publishUsageEvent(EventTypes.EVENT_VM_DESTROY, vm.getAccountId(), vm.getDataCenterId(),
                vm.getId(), vm.getHostName(), vm.getServiceOfferingId(), vm.getTemplateId(),
                vm.getHypervisorType().toString(), VirtualMachine.class.getName(), vm.getUuid(), vm.isDisplayVm());
        resourceCountDecrement(vm.getAccountId(), vm.isDisplayVm(), cpu, ram);
    }

    /*
        Decrement resources for volumes and generate usage event for ROOT volume after unmanaging VM.
        Usage events for DATA disks are published by the transition listener: @see VolumeStateListener#postStateTransitionEvent
     */
    private void postProcessingUnmanageVMVolumes(List<VolumeVO> volumes, UserVmVO vm) {
        for (VolumeVO volume : volumes) {
            if (volume.getVolumeType() == Volume.Type.ROOT) {
                //
                UsageEventUtils.publishUsageEvent(EventTypes.EVENT_VOLUME_DELETE, volume.getAccountId(), volume.getDataCenterId(), volume.getId(), volume.getName(),
                        Volume.class.getName(), volume.getUuid(), volume.isDisplayVolume());
            }
            _resourceLimitMgr.decrementResourceCount(vm.getAccountId(), ResourceType.volume);
            _resourceLimitMgr.decrementResourceCount(vm.getAccountId(), ResourceType.primary_storage, new Long(volume.getSize()));
        }
    }

    private void checkUnmanagingVMOngoingVolumeSnapshots(UserVmVO vm) {
        s_logger.debug("Checking if there are any ongoing snapshots on the ROOT volumes associated with VM with ID " + vm.getId());
        if (checkStatusOfVolumeSnapshots(vm.getId(), Volume.Type.ROOT)) {
            throw new CloudRuntimeException("There is/are unbacked up snapshot(s) on ROOT volume, vm unmanage is not permitted, please try again later.");
        }
        s_logger.debug("Found no ongoing snapshots on volume of type ROOT, for the vm with id " + vm.getId());
    }

    private void checkUnmanagingVMVolumes(UserVmVO vm, List<VolumeVO> volumes) {
        for (VolumeVO volume : volumes) {
            if (volume.getInstanceId() == null || !volume.getInstanceId().equals(vm.getId())) {
                throw new CloudRuntimeException("Invalid state for volume with ID " + volume.getId() + " of VM " +
                        vm.getId() +": it is not attached to VM");
            } else if (volume.getVolumeType() != Volume.Type.ROOT && volume.getVolumeType() != Volume.Type.DATADISK) {
                throw new CloudRuntimeException("Invalid type for volume with ID " + volume.getId() +
                        ": ROOT or DATADISK expected but got " + volume.getVolumeType());
            }
        }
    }

    private LinkedHashMap<Integer, Long> getVmOvfNetworkMapping(DataCenter zone, Account owner, VirtualMachineTemplate template, Map<Integer, Long> vmNetworkMapping) throws InsufficientCapacityException, ResourceAllocationException {
        LinkedHashMap<Integer, Long> mapping = new LinkedHashMap<>();
        if (ImageFormat.OVA.equals(template.getFormat())) {
            List<OVFNetworkTO> OVFNetworkTOList =
                    templateDeployAsIsDetailsDao.listNetworkRequirementsByTemplateId(template.getId());
            if (CollectionUtils.isNotEmpty(OVFNetworkTOList)) {
                Network lastMappedNetwork = null;
                for (OVFNetworkTO OVFNetworkTO : OVFNetworkTOList) {
                    Long networkId = vmNetworkMapping.get(OVFNetworkTO.getInstanceID());
                    if (networkId == null && lastMappedNetwork == null) {
                        lastMappedNetwork = getNetworkForOvfNetworkMapping(zone, owner);
                    }
                    if (networkId == null) {
                        networkId = lastMappedNetwork.getId();
                    }
                    mapping.put(OVFNetworkTO.getInstanceID(), networkId);
                }
            }
        }
        return mapping;
    }

    private Network getNetworkForOvfNetworkMapping(DataCenter zone, Account owner) throws InsufficientCapacityException, ResourceAllocationException {
        Network network = null;
        if (zone.isSecurityGroupEnabled()) {
            network = _networkModel.getNetworkWithSGWithFreeIPs(zone.getId());
            if (network == null) {
                throw new InvalidParameterValueException("No network with security enabled is found in zone ID: " + zone.getUuid());
            }
        } else {
            network = getDefaultNetwork(zone, owner, true);
            if (network == null) {
                throw new InvalidParameterValueException(String.format("Default network not found for zone ID: %s and account ID: %s", zone.getUuid(), owner.getUuid()));
            }
        }
        return network;
    }

    private void collectVmDiskAndNetworkStatistics(Long vmId, State expectedState) {
        UserVmVO uservm = _vmDao.findById(vmId);
        if (uservm != null) {
            collectVmDiskAndNetworkStatistics(uservm, expectedState);
        } else {
            s_logger.info(String.format("Skip collecting vm %s disk and network statistics as it is not user vm", uservm));
        }
    }

    private void collectVmDiskAndNetworkStatistics(UserVm vm, State expectedState) {
        if (expectedState == null || expectedState == vm.getState()) {
            collectVmDiskStatistics(vm);
            collectVmNetworkStatistics(vm);
        } else {
            s_logger.warn(String.format("Skip collecting vm %s disk and network statistics as the expected vm state is %s but actual state is %s", vm, expectedState, vm.getState()));
        }
    }
}<|MERGE_RESOLUTION|>--- conflicted
+++ resolved
@@ -3987,17 +3987,7 @@
                 }
             }
 
-<<<<<<< HEAD
             _accountMgr.checkAccess(owner, AccessType.UseEntry, false, network);
-=======
-            //relax the check if the caller is admin account
-            if (caller.getType() != Account.Type.ADMIN) {
-                if (!(network.getGuestType() == Network.GuestType.Shared && network.getAclType() == ACLType.Domain)
-                        && !(network.getAclType() == ACLType.Account && network.getAccountId() == accountId)) {
-                    throw new InvalidParameterValueException("only shared network or isolated network with the same account_id can be added to vm");
-                }
-            }
->>>>>>> 5f07ddac
 
             IpAddresses requestedIpPair = null;
             if (requestedIps != null && !requestedIps.isEmpty()) {
