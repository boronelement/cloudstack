--- conflicted
+++ resolved
@@ -522,11 +522,7 @@
     @Inject
     private UserVmDeployAsIsDetailsDao userVmDeployAsIsDetailsDao;
     @Inject
-<<<<<<< HEAD
-    private StorageManager _storageManager;
-    @Inject
     private DataStoreProviderManager _dataStoreProviderMgr;
-=======
     private StorageManager storageManager;
     @Inject
     private ServiceOfferingJoinDao serviceOfferingJoinDao;
@@ -534,7 +530,6 @@
     private BackupDao backupDao;
     @Inject
     private BackupManager backupManager;
->>>>>>> c23cbdff
 
     private ScheduledExecutorService _executor = null;
     private ScheduledExecutorService _vmIpFetchExecutor = null;
@@ -2076,12 +2071,7 @@
 
                 if (storeDriver instanceof PrimaryDataStoreDriver && ((PrimaryDataStoreDriver) storeDriver).canProvideVolumeStats()) {
                     // Get volume stats from the pool directly instead of sending cmd to host
-<<<<<<< HEAD
-                    answer = _storageManager.getVolumeStats(storagePool, cmd);
-=======
-                    // Added support for ScaleIO/PowerFlex pool only
                     answer = storageManager.getVolumeStats(storagePool, cmd);
->>>>>>> c23cbdff
                 } else {
                     if (timeout > 0) {
                         cmd.setWait(timeout/1000);
