--- conflicted
+++ resolved
@@ -4586,13 +4586,9 @@
                         hypervisorType.toString(), VirtualMachine.class.getName(), vm.getUuid(), customParameters, vm.isDisplayVm());
             }
 
-<<<<<<< HEAD
-            //Update Resource Count for the given account
-            resourceCountIncrement(accountId, isDisplayVm, offering, template);
-=======
             try {
                 //Update Resource Count for the given account
-                resourceCountIncrement(accountId, isDisplayVm, new Long(offering.getCpu()), new Long(offering.getRamSize()));
+                resourceCountIncrement(accountId, isDisplayVm, offering, template);
             } catch (CloudRuntimeException cre) {
                 ArrayList<ExceptionProxyObject> epoList =  cre.getIdProxyList();
                 if (epoList == null || !epoList.stream().anyMatch( e -> e.getUuid().equals(vm.getUuid()))) {
@@ -4600,7 +4596,6 @@
                 }
                 throw cre;
             }
->>>>>>> 9b18243b
         }
         return vm;
     }
