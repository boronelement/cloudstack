--- conflicted
+++ resolved
@@ -4051,7 +4051,6 @@
             }
 
             LinkedHashMap<String, List<NicProfile>> networkNicMap = new LinkedHashMap<>();
-<<<<<<< HEAD
 
             short defaultNetworkNumber = 0;
             boolean securityGroupEnabled = false;
@@ -4063,19 +4062,6 @@
                                 " doesn't belong to zone " + zone.getId());
                     }
 
-=======
-
-            short defaultNetworkNumber = 0;
-            boolean securityGroupEnabled = false;
-            int networkIndex = 0;
-            for (NetworkVO network : networkList) {
-                if ((network.getDataCenterId() != zone.getId())) {
-                    if (!network.isStrechedL2Network()) {
-                        throw new InvalidParameterValueException("Network id=" + network.getId() +
-                                " doesn't belong to zone " + zone.getId());
-                    }
-
->>>>>>> a63b2aba
                     NetworkOffering ntwkOffering = _networkOfferingDao.findById(network.getNetworkOfferingId());
                     Long physicalNetworkId = _networkModel.findPhysicalNetworkId(zone.getId(), ntwkOffering.getTags(), ntwkOffering.getTrafficType());
 
@@ -4153,15 +4139,9 @@
             } else if (defaultNetworkNumber > 1) {
                 throw new InvalidParameterValueException("Only 1 default network per vm is supported");
             }
-<<<<<<< HEAD
 
             long id = _vmDao.getNextInSequence(Long.class, "id");
 
-=======
-
-            long id = _vmDao.getNextInSequence(Long.class, "id");
-
->>>>>>> a63b2aba
             if (hostName != null) {
                 // Check is hostName is RFC compliant
                 checkNameForRFCCompliance(hostName);
