// Licensed to the Apache Software Foundation (ASF) under one
// or more contributor license agreements.  See the NOTICE file
// distributed with this work for additional information
// regarding copyright ownership.  The ASF licenses this file
// to you under the Apache License, Version 2.0 (the
// "License"); you may not use this file except in compliance
// with the License.  You may obtain a copy of the License at
//
//   http://www.apache.org/licenses/LICENSE-2.0
//
// Unless required by applicable law or agreed to in writing,
// software distributed under the License is distributed on an
// "AS IS" BASIS, WITHOUT WARRANTIES OR CONDITIONS OF ANY
// KIND, either express or implied.  See the License for the
// specific language governing permissions and limitations
// under the License.
package com.cloud.vm;

import java.util.HashMap;
import java.util.List;
import java.util.Map;

import org.apache.cloudstack.api.BaseCmd.HTTPMethod;
import org.apache.cloudstack.framework.config.ConfigKey;

import com.cloud.agent.api.VolumeStatsEntry;
import com.cloud.exception.ConcurrentOperationException;
import com.cloud.exception.InsufficientCapacityException;
import com.cloud.exception.ManagementServerException;
import com.cloud.exception.ResourceAllocationException;
import com.cloud.exception.ResourceUnavailableException;
import com.cloud.exception.VirtualMachineMigrationException;
import com.cloud.offering.ServiceOffering;
import com.cloud.service.ServiceOfferingVO;
import com.cloud.storage.Storage.StoragePoolType;
import com.cloud.template.VirtualMachineTemplate;
import com.cloud.user.Account;
import com.cloud.uservm.UserVm;
import com.cloud.utils.Pair;

/**
 *
 *
 */
public interface UserVmManager extends UserVmService {
    String EnableDynamicallyScaleVmCK = "enable.dynamic.scale.vm";
    String AllowUserExpungeRecoverVmCK ="allow.user.expunge.recover.vm";
    ConfigKey<Boolean> EnableDynamicallyScaleVm = new ConfigKey<Boolean>("Advanced", Boolean.class, EnableDynamicallyScaleVmCK, "false",
        "Enables/Disables dynamically scaling a vm", true, ConfigKey.Scope.Zone);
    ConfigKey<Boolean> AllowUserExpungeRecoverVm = new ConfigKey<Boolean>("Advanced", Boolean.class, AllowUserExpungeRecoverVmCK, "false",
        "Determines whether users can expunge or recover their vm", true, ConfigKey.Scope.Account);
    ConfigKey<Boolean> DisplayVMOVFProperties = new ConfigKey<Boolean>("Advanced", Boolean.class, "vm.display.ovf.properties", "false",
            "Set display of VMs OVF properties as part of VM details", true);

    static final int MAX_USER_DATA_LENGTH_BYTES = 2048;

    public  static  final String CKS_NODE = "cksnode";

    /**
     * @param hostId get all of the virtual machines that belong to one host.
     * @return collection of VirtualMachine.
     */
    List<? extends UserVm> getVirtualMachines(long hostId);

    /**
     * @param vmId id of the virtual machine.
     * @return VirtualMachine
     */
    UserVmVO getVirtualMachine(long vmId);

    /**
     * Stops the virtual machine
     * @param userId the id of the user performing the action
     * @param vmId
     * @return true if stopped; false if problems.
     */
    boolean stopVirtualMachine(long userId, long vmId);

<<<<<<< HEAD
    HashMap<String, VolumeStatsEntry> getVolumeStatistics(long clusterId, String poolUuid, StoragePoolType poolType, int timout);
=======
    /**
     * Obtains statistics for a list of host or VMs; CPU and network utilization
     * @param host ID
     * @param host name
     * @param list of VM IDs or host id
     * @return GetVmStatsAnswer
     */
    HashMap<Long, VmStatsEntry> getVirtualMachineStatistics(long hostId, String hostName, List<Long> vmIds);

    HashMap<Long, List<VmDiskStatsEntry>> getVmDiskStatistics(long hostId, String hostName, List<Long> vmIds);

    HashMap<String, VolumeStatsEntry> getVolumeStatistics(long clusterId, String poolUuid, StoragePoolType poolType, int timeout);
>>>>>>> c5e657dd

    boolean deleteVmGroup(long groupId);

    boolean addInstanceToGroup(long userVmId, String group);

    InstanceGroupVO getGroupForVm(long vmId);

    void removeInstanceFromInstanceGroup(long vmId);

    boolean isVMUsingLocalStorage(VMInstanceVO vm);

    boolean expunge(UserVmVO vm, long callerUserId, Account caller);

    Pair<UserVmVO, Map<VirtualMachineProfile.Param, Object>> startVirtualMachine(long vmId, Long hostId, Map<VirtualMachineProfile.Param, Object> additionalParams, String deploymentPlannerToUse)
        throws ConcurrentOperationException, ResourceUnavailableException, InsufficientCapacityException, ResourceAllocationException;

    Pair<UserVmVO, Map<VirtualMachineProfile.Param, Object>> startVirtualMachine(long vmId, Long podId, Long clusterId, Long hostId, Map<VirtualMachineProfile.Param, Object> additionalParams, String deploymentPlannerToUse)
            throws ConcurrentOperationException, ResourceUnavailableException, InsufficientCapacityException, ResourceAllocationException;

    Pair<UserVmVO, Map<VirtualMachineProfile.Param, Object>> startVirtualMachine(long vmId, Long podId, Long clusterId, Long hostId, Map<VirtualMachineProfile.Param, Object> additionalParams, String deploymentPlannerToUse, boolean isExplicitHost)
            throws ConcurrentOperationException, ResourceUnavailableException, InsufficientCapacityException, ResourceAllocationException;

    boolean upgradeVirtualMachine(Long id, Long serviceOfferingId, Map<String, String> customParameters) throws ResourceUnavailableException,
        ConcurrentOperationException, ManagementServerException,
        VirtualMachineMigrationException;

    boolean setupVmForPvlan(boolean add, Long hostId, NicProfile nic);

    UserVm updateVirtualMachine(long id, String displayName, String group, Boolean ha, Boolean isDisplayVmEnabled, Long osTypeId, String userData,
                                Long userDataId, String userDataDetails, Boolean isDynamicallyScalable, HTTPMethod httpMethod, String customId, String hostName, String instanceName, List<Long> securityGroupIdList, Map<String, Map<Integer, String>> extraDhcpOptionsMap) throws ResourceUnavailableException, InsufficientCapacityException;

    //the validateCustomParameters, save and remove CustomOfferingDetils functions can be removed from the interface once we can
    //find a common place for all the scaling and upgrading code of both user and systemvms.
    void validateCustomParameters(ServiceOfferingVO serviceOffering, Map<String, String> customParameters);

    void generateUsageEvent(VirtualMachine vm, boolean isDisplay, String eventType);

    void persistDeviceBusInfo(UserVmVO paramUserVmVO, String paramString);

    boolean checkIfDynamicScalingCanBeEnabled(VirtualMachine vm, ServiceOffering offering, VirtualMachineTemplate template, Long zoneId);

}<|MERGE_RESOLUTION|>--- conflicted
+++ resolved
@@ -76,22 +76,7 @@
      */
     boolean stopVirtualMachine(long userId, long vmId);
 
-<<<<<<< HEAD
-    HashMap<String, VolumeStatsEntry> getVolumeStatistics(long clusterId, String poolUuid, StoragePoolType poolType, int timout);
-=======
-    /**
-     * Obtains statistics for a list of host or VMs; CPU and network utilization
-     * @param host ID
-     * @param host name
-     * @param list of VM IDs or host id
-     * @return GetVmStatsAnswer
-     */
-    HashMap<Long, VmStatsEntry> getVirtualMachineStatistics(long hostId, String hostName, List<Long> vmIds);
-
-    HashMap<Long, List<VmDiskStatsEntry>> getVmDiskStatistics(long hostId, String hostName, List<Long> vmIds);
-
     HashMap<String, VolumeStatsEntry> getVolumeStatistics(long clusterId, String poolUuid, StoragePoolType poolType, int timeout);
->>>>>>> c5e657dd
 
     boolean deleteVmGroup(long groupId);
 
