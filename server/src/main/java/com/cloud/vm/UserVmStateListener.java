// Licensed to the Apache Software Foundation (ASF) under one
// or more contributor license agreements.  See the NOTICE file
// distributed with this work for additional information
// regarding copyright ownership.  The ASF licenses this file
// to you under the Apache License, Version 2.0 (the
// "License"); you may not use this file except in compliance
// with the License.  You may obtain a copy of the License at
//
//   http://www.apache.org/licenses/LICENSE-2.0
//
// Unless required by applicable law or agreed to in writing,
// software distributed under the License is distributed on an
// "AS IS" BASIS, WITHOUT WARRANTIES OR CONDITIONS OF ANY
// KIND, either express or implied.  See the License for the
// specific language governing permissions and limitations
// under the License.
package com.cloud.vm;

import java.text.SimpleDateFormat;
import java.util.Date;
import java.util.HashMap;
import java.util.List;
import java.util.Map;

import javax.inject.Inject;

<<<<<<< HEAD
=======
import com.cloud.server.ManagementService;
import com.cloud.utils.fsm.StateMachine2;
import com.cloud.vm.dao.UserVmDao;
import org.apache.logging.log4j.Logger;
import org.apache.logging.log4j.LogManager;
import org.springframework.beans.factory.NoSuchBeanDefinitionException;

import org.apache.cloudstack.framework.config.dao.ConfigurationDao;
import org.apache.cloudstack.framework.events.EventBus;

>>>>>>> 6af1c25f
import com.cloud.configuration.Config;
import com.cloud.event.EventCategory;
import com.cloud.event.EventTypes;
import com.cloud.event.UsageEventUtils;
import com.cloud.event.dao.UsageEventDao;
import com.cloud.network.dao.NetworkDao;
import com.cloud.network.dao.NetworkVO;
import com.cloud.service.dao.ServiceOfferingDao;
import com.cloud.server.ManagementService;
import com.cloud.utils.component.ComponentContext;
import com.cloud.utils.fsm.StateListener;
import com.cloud.utils.fsm.StateMachine2;
import com.cloud.vm.VirtualMachine.Event;
import com.cloud.vm.VirtualMachine.State;
import com.cloud.vm.dao.NicDao;
import com.cloud.vm.dao.UserVmDao;

import org.apache.cloudstack.framework.config.dao.ConfigurationDao;
import org.apache.cloudstack.framework.events.EventDistributor;
import org.springframework.beans.factory.NoSuchBeanDefinitionException;

public class UserVmStateListener implements StateListener<State, VirtualMachine.Event, VirtualMachine> {

    @Inject protected UsageEventDao _usageEventDao;
    @Inject protected NetworkDao _networkDao;
    @Inject protected NicDao _nicDao;
    @Inject protected ServiceOfferingDao _offeringDao;
    @Inject protected UserVmDao _userVmDao;
    @Inject protected UserVmManager _userVmMgr;
    @Inject protected ConfigurationDao _configDao;
<<<<<<< HEAD
    private EventDistributor eventDistributor;
=======
    protected Logger logger = LogManager.getLogger(getClass());

    protected static EventBus s_eventBus = null;
>>>>>>> 6af1c25f

    public UserVmStateListener(UsageEventDao usageEventDao, NetworkDao networkDao, NicDao nicDao, ServiceOfferingDao offeringDao, UserVmDao userVmDao, UserVmManager userVmMgr,
            ConfigurationDao configDao) {
        this._usageEventDao = usageEventDao;
        this._networkDao = networkDao;
        this._nicDao = nicDao;
        this._offeringDao = offeringDao;
        this._userVmDao = userVmDao;
        this._userVmMgr = userVmMgr;
        this._configDao = configDao;
    }

    @Override
    public boolean preStateTransitionEvent(State oldState, Event event, State newState, VirtualMachine vo, boolean status, Object opaque) {
        pubishOnEventBus(event.name(), "preStateTransitionEvent", vo, oldState, newState);
        return true;
    }

    @Override
    public boolean postStateTransitionEvent(StateMachine2.Transition<State, Event> transition, VirtualMachine vo, boolean status, Object opaque) {
      if (!status) {
        return false;
      }
      Event event = transition.getEvent();
      State oldState = transition.getCurrentState();
      State newState = transition.getToState();
      pubishOnEventBus(event.name(), "postStateTransitionEvent", vo, oldState, newState);

      if (vo.getType() != VirtualMachine.Type.User) {
        return true;
      }

      if(transition.isImpacted(StateMachine2.Transition.Impact.USAGE)) {
        if (oldState == State.Destroyed && newState == State.Stopped) {
          generateUsageEvent(vo.getServiceOfferingId(), vo, EventTypes.EVENT_VM_CREATE);
        } else if (newState == State.Running) {
          generateUsageEvent(vo.getServiceOfferingId(), vo, EventTypes.EVENT_VM_START);
        } else if (newState == State.Stopped) {
          generateUsageEvent(vo.getServiceOfferingId(), vo, EventTypes.EVENT_VM_STOP);
          List<NicVO> nics = _nicDao.listByVmId(vo.getId());
          for (NicVO nic : nics) {
            NetworkVO network = _networkDao.findById(nic.getNetworkId());
            UsageEventUtils.publishUsageEvent(EventTypes.EVENT_NETWORK_OFFERING_REMOVE, vo.getAccountId(), vo.getDataCenterId(), vo.getId(),
                    Long.toString(nic.getId()), network.getNetworkOfferingId(), null, 0L, vo.getClass().getName(), vo.getUuid(), vo.isDisplay());
          }
        } else if (newState == State.Destroyed || newState == State.Error || newState == State.Expunging) {
          generateUsageEvent(vo.getServiceOfferingId(), vo, EventTypes.EVENT_VM_DESTROY);
        }
      }
      return true;
    }

  private void generateUsageEvent(Long serviceOfferingId, VirtualMachine vm,  String eventType){
        boolean displayVm = true;
        if(vm.getType() == VirtualMachine.Type.User){
            UserVmVO uservm = _userVmDao.findById(vm.getId());
            displayVm = uservm.isDisplayVm();
        }

        _userVmMgr.generateUsageEvent(vm, displayVm, eventType);
    }

    private void pubishOnEventBus(String event, String status, VirtualMachine vo, VirtualMachine.State oldState, VirtualMachine.State newState) {

        String configKey = Config.PublishResourceStateEvent.key();
        String value = _configDao.getValue(configKey);
        boolean configValue = Boolean.parseBoolean(value);
        if(!configValue)
            return;
        try {
            eventDistributor = ComponentContext.getComponent(EventDistributor.class);
        } catch (NoSuchBeanDefinitionException nbe) {
            return; // no provider is configured to provide events distributor, so just return
        }

        String resourceName = getEntityFromClassName(VirtualMachine.class.getName());
        org.apache.cloudstack.framework.events.Event eventMsg =
            new org.apache.cloudstack.framework.events.Event(ManagementService.Name, EventCategory.RESOURCE_STATE_CHANGE_EVENT.getName(), event, resourceName,
                vo.getUuid());
        Map<String, String> eventDescription = new HashMap<>();
        eventDescription.put("resource", resourceName);
        eventDescription.put("id", vo.getUuid());
        eventDescription.put("old-state", oldState.name());
        eventDescription.put("new-state", newState.name());
        eventDescription.put("status", status);

        String eventDate = new SimpleDateFormat("yyyy-MM-dd HH:mm:ss Z").format(new Date());
        eventDescription.put("eventDateTime", eventDate);

        eventMsg.setDescription(eventDescription);
<<<<<<< HEAD
        eventDistributor.publish(eventMsg);
=======
        try {
            s_eventBus.publish(eventMsg);
        } catch (org.apache.cloudstack.framework.events.EventBusException e) {
            logger.warn("Failed to publish state change event on the event bus.");
        }

>>>>>>> 6af1c25f
    }

    private String getEntityFromClassName(String entityClassName) {
        int index = entityClassName.lastIndexOf(".");
        String entityName = entityClassName;
        if (index != -1) {
            entityName = entityClassName.substring(index + 1);
        }
        return entityName;
    }
}<|MERGE_RESOLUTION|>--- conflicted
+++ resolved
@@ -24,19 +24,12 @@
 
 import javax.inject.Inject;
 
-<<<<<<< HEAD
-=======
-import com.cloud.server.ManagementService;
-import com.cloud.utils.fsm.StateMachine2;
-import com.cloud.vm.dao.UserVmDao;
+import org.apache.cloudstack.framework.config.dao.ConfigurationDao;
+import org.apache.cloudstack.framework.events.EventDistributor;
+import org.apache.logging.log4j.LogManager;
 import org.apache.logging.log4j.Logger;
-import org.apache.logging.log4j.LogManager;
 import org.springframework.beans.factory.NoSuchBeanDefinitionException;
 
-import org.apache.cloudstack.framework.config.dao.ConfigurationDao;
-import org.apache.cloudstack.framework.events.EventBus;
-
->>>>>>> 6af1c25f
 import com.cloud.configuration.Config;
 import com.cloud.event.EventCategory;
 import com.cloud.event.EventTypes;
@@ -44,8 +37,8 @@
 import com.cloud.event.dao.UsageEventDao;
 import com.cloud.network.dao.NetworkDao;
 import com.cloud.network.dao.NetworkVO;
+import com.cloud.server.ManagementService;
 import com.cloud.service.dao.ServiceOfferingDao;
-import com.cloud.server.ManagementService;
 import com.cloud.utils.component.ComponentContext;
 import com.cloud.utils.fsm.StateListener;
 import com.cloud.utils.fsm.StateMachine2;
@@ -53,10 +46,6 @@
 import com.cloud.vm.VirtualMachine.State;
 import com.cloud.vm.dao.NicDao;
 import com.cloud.vm.dao.UserVmDao;
-
-import org.apache.cloudstack.framework.config.dao.ConfigurationDao;
-import org.apache.cloudstack.framework.events.EventDistributor;
-import org.springframework.beans.factory.NoSuchBeanDefinitionException;
 
 public class UserVmStateListener implements StateListener<State, VirtualMachine.Event, VirtualMachine> {
 
@@ -67,13 +56,8 @@
     @Inject protected UserVmDao _userVmDao;
     @Inject protected UserVmManager _userVmMgr;
     @Inject protected ConfigurationDao _configDao;
-<<<<<<< HEAD
     private EventDistributor eventDistributor;
-=======
     protected Logger logger = LogManager.getLogger(getClass());
-
-    protected static EventBus s_eventBus = null;
->>>>>>> 6af1c25f
 
     public UserVmStateListener(UsageEventDao usageEventDao, NetworkDao networkDao, NicDao nicDao, ServiceOfferingDao offeringDao, UserVmDao userVmDao, UserVmManager userVmMgr,
             ConfigurationDao configDao) {
@@ -164,16 +148,7 @@
         eventDescription.put("eventDateTime", eventDate);
 
         eventMsg.setDescription(eventDescription);
-<<<<<<< HEAD
         eventDistributor.publish(eventMsg);
-=======
-        try {
-            s_eventBus.publish(eventMsg);
-        } catch (org.apache.cloudstack.framework.events.EventBusException e) {
-            logger.warn("Failed to publish state change event on the event bus.");
-        }
-
->>>>>>> 6af1c25f
     }
 
     private String getEntityFromClassName(String entityClassName) {
