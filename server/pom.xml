<!-- Licensed to the Apache Software Foundation (ASF) under one or more contributor 
  license agreements. See the NOTICE file distributed with this work for additional 
  information regarding copyright ownership. The ASF licenses this file to you under 
  the Apache License, Version 2.0 (the "License"); you may not use this file except 
  in compliance with the License. You may obtain a copy of the License at http://www.apache.org/licenses/LICENSE-2.0 
  Unless required by applicable law or agreed to in writing, software distributed under 
  the License is distributed on an "AS IS" BASIS, WITHOUT WARRANTIES OR CONDITIONS 
  OF ANY KIND, either express or implied. See the License for the specific language 
  governing permissions and limitations under the License. -->
<project xmlns="http://maven.apache.org/POM/4.0.0" xmlns:xsi="http://www.w3.org/2001/XMLSchema-instance"
  xsi:schemaLocation="http://maven.apache.org/POM/4.0.0 http://maven.apache.org/xsd/maven-4.0.0.xsd">
  <modelVersion>4.0.0</modelVersion>
  <artifactId>cloud-server</artifactId>
  <name>Apache CloudStack Server</name>
  <parent>
    <groupId>org.apache.cloudstack</groupId>
    <artifactId>cloudstack</artifactId>
    <version>4.2.0-SNAPSHOT</version>
  </parent>
  <dependencies>
    <dependency>
      <groupId>org.apache.cloudstack</groupId>
      <artifactId>cloud-core</artifactId>
      <version>${project.version}</version>
    </dependency>
    <dependency>
      <groupId>javax.servlet</groupId>
      <artifactId>servlet-api</artifactId>
      <version>${cs.servlet.version}</version>
      <scope>provided</scope>
    </dependency>
    <dependency>
      <groupId>org.apache.httpcomponents</groupId>
      <artifactId>httpcore</artifactId>
      <version>${cs.httpcore.version}</version>
    </dependency>
    <dependency>
      <groupId>org.apache.cloudstack</groupId>
      <artifactId>cloud-framework-jobs</artifactId>
      <version>${project.version}</version>
    </dependency>
    <dependency>
      <groupId>org.apache.httpcomponents</groupId>
      <artifactId>httpclient</artifactId>
      <version>${cs.httpcore.version}</version>
    </dependency>
    <dependency>
      <groupId>mysql</groupId>
      <artifactId>mysql-connector-java</artifactId>
      <version>${cs.mysql.version}</version>
      <scope>provided</scope>
    </dependency>
    <dependency>
      <groupId>com.thoughtworks.xstream</groupId>
      <artifactId>xstream</artifactId>
      <version>${cs.xstream.version}</version>
    </dependency>
    <dependency>
      <groupId>javax.mail</groupId>
      <artifactId>mail</artifactId>
      <version>${cs.mail.version}</version>
    </dependency>
    <dependency>
      <groupId>jstl</groupId>
      <artifactId>jstl</artifactId>
      <version>${cs.jstl.version}</version>
    </dependency>
    <dependency>
      <groupId>commons-codec</groupId>
      <artifactId>commons-codec</artifactId>
      <version>${cs.codec.version}</version>
    </dependency>
    <dependency>
      <groupId>org.apache.cloudstack</groupId>
      <artifactId>cloud-utils</artifactId>
      <version>${project.version}</version>
    </dependency>
    <dependency>
      <groupId>org.reflections</groupId>
      <artifactId>reflections</artifactId>
      <version>0.9.8</version>
    </dependency>
    <dependency>
      <groupId>org.apache.cloudstack</groupId>
      <artifactId>cloud-engine-api</artifactId>
      <version>${project.version}</version>
    </dependency>
    <dependency>
      <groupId>org.apache.cloudstack</groupId>
      <artifactId>cloud-api</artifactId>
      <version>${project.version}</version>
    </dependency>
    <dependency>
      <groupId>org.apache.cloudstack</groupId>
      <artifactId>cloud-framework-events</artifactId>
      <version>${project.version}</version>
    </dependency>
    <dependency>
      <groupId>org.apache.cloudstack</groupId>
      <artifactId>cloud-framework-ipc</artifactId>
      <version>${project.version}</version>
    </dependency>
  </dependencies>
  <build>
    <defaultGoal>install</defaultGoal>
    <sourceDirectory>src</sourceDirectory>
    <testSourceDirectory>test</testSourceDirectory>
    <resources>
      <resource>
        <directory>resources</directory>
        <includes>
          <include>**/*.xml</include>
        </includes>
      </resource>
    </resources>
    <testResources>
      <testResource>
        <directory>test/resources</directory>
        <excludes>
          <exclude>%regex[.*[0-9]*To[0-9]*.*Test.*]</exclude>
        </excludes>
      </testResource>
    </testResources>
    <plugins>
      <plugin>
        <groupId>org.apache.maven.plugins</groupId>
        <artifactId>maven-compiler-plugin</artifactId>
        <executions>
          <execution>
            <id>default-testCompile</id>
            <phase>test-compile</phase>
            <configuration>
              <testExcludes>
                <exclude>**/com/cloud/upgrade/*.java</exclude>
                <exclude>**/com/cloud/async/*.java</exclude>
              </testExcludes>
            </configuration>
            <goals>
              <goal>testCompile</goal>
            </goals>
          </execution>
        </executions>
      </plugin>
      <plugin>
        <groupId>org.apache.maven.plugins</groupId>
        <artifactId>maven-surefire-plugin</artifactId>
        <configuration>
          <argLine>-Xmx1024m</argLine>
          <excludes>
            <exclude>%regex[.*[0-9]*To[0-9]*.*Test.*]</exclude>
            <exclude>com/cloud/upgrade/AdvanceZone223To224UpgradeTest</exclude>
            <exclude>com/cloud/upgrade/AdvanceZone217To224UpgradeTest</exclude>
<<<<<<< HEAD
=======
            <exclude>com/cloud/async/*</exclude>
>>>>>>> 07490136
            <exclude>com/cloud/cluster/*</exclude>
            <exclude>com/cloud/snapshot/*</exclude>
            <exclude>com/cloud/storage/dao/*</exclude>
            <exclude>com/cloud/vm/dao/*</exclude>
            <exclude>com/cloud/api/ListPerfTest.java</exclude>
            <exclude>com/cloud/network/vpn/RemoteAccessVpnTest.java</exclude>
            <exclude>com/cloud/network/security/SecurityGroupManagerImpl2Test.java</exclude>
            <exclude>com/cloud/network/security/SecurityGroupManagerImpl2Test.java</exclude>
            <exclude>com/cloud/vpc/VpcTestConfiguration.java</exclude>
            <exclude>com/cloud/vpc/VpcApiUnitTest.java</exclude>
            <exclude>com/cloud/vpc/VpcManagerTest.java</exclude>
          </excludes>
        </configuration>
      </plugin>
      <plugin>
        <artifactId>maven-antrun-plugin</artifactId>
        <version>1.7</version>
        <executions>
          <execution>
            <id>generate-resource</id>
            <phase>generate-resources</phase>
            <goals>
              <goal>run</goal>
            </goals>
            <configuration>
              <target>
                <copy overwrite="true" todir="${basedir}/target/conf">
                  <fileset dir="${basedir}/conf">
                    <include name="*.in" />
                  </fileset>
                  <globmapper from="*.in" to="*" />
                  <filterchain>
                    <filterreader classname="org.apache.tools.ant.filters.ReplaceTokens">
                      <param type="propertiesfile" value="${cs.replace.properties}" />
                    </filterreader>
                  </filterchain>
                </copy>
                <copy todir="${basedir}/target/conf">
                  <fileset dir="${basedir}/conf">
                    <exclude name="*.in" />
                  </fileset>
                </copy>
              </target>
            </configuration>
          </execution>
        </executions>
      </plugin>
    </plugins>
  </build>
</project><|MERGE_RESOLUTION|>--- conflicted
+++ resolved
@@ -112,35 +112,35 @@
           <include>**/*.xml</include>
         </includes>
       </resource>
-    </resources>
+    </resources>    
     <testResources>
       <testResource>
         <directory>test/resources</directory>
-        <excludes>
-          <exclude>%regex[.*[0-9]*To[0-9]*.*Test.*]</exclude>
-        </excludes>
+          <excludes>
+              <exclude>%regex[.*[0-9]*To[0-9]*.*Test.*]</exclude>
+          </excludes>
       </testResource>
     </testResources>
     <plugins>
-      <plugin>
-        <groupId>org.apache.maven.plugins</groupId>
-        <artifactId>maven-compiler-plugin</artifactId>
-        <executions>
-          <execution>
-            <id>default-testCompile</id>
-            <phase>test-compile</phase>
-            <configuration>
-              <testExcludes>
-                <exclude>**/com/cloud/upgrade/*.java</exclude>
-                <exclude>**/com/cloud/async/*.java</exclude>
-              </testExcludes>
-            </configuration>
-            <goals>
-              <goal>testCompile</goal>
-            </goals>
-          </execution>
-        </executions>
-      </plugin>
+        <plugin>
+            <groupId>org.apache.maven.plugins</groupId>
+            <artifactId>maven-compiler-plugin</artifactId>
+            <executions>
+                <execution>
+                    <id>default-testCompile</id>
+                    <phase>test-compile</phase>
+                    <configuration>
+                        <testExcludes>
+                            <exclude>**/com/cloud/upgrade/*.java</exclude>
+                            <exclude>**/com/cloud/async/*.java</exclude>
+                        </testExcludes>
+                    </configuration>
+                    <goals>
+                        <goal>testCompile</goal>
+                    </goals>
+                </execution>
+            </executions>
+        </plugin>
       <plugin>
         <groupId>org.apache.maven.plugins</groupId>
         <artifactId>maven-surefire-plugin</artifactId>
@@ -150,10 +150,6 @@
             <exclude>%regex[.*[0-9]*To[0-9]*.*Test.*]</exclude>
             <exclude>com/cloud/upgrade/AdvanceZone223To224UpgradeTest</exclude>
             <exclude>com/cloud/upgrade/AdvanceZone217To224UpgradeTest</exclude>
-<<<<<<< HEAD
-=======
-            <exclude>com/cloud/async/*</exclude>
->>>>>>> 07490136
             <exclude>com/cloud/cluster/*</exclude>
             <exclude>com/cloud/snapshot/*</exclude>
             <exclude>com/cloud/storage/dao/*</exclude>
