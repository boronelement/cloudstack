<<<<<<< HEAD
cloudstack (4.10.0-SNAPSHOT) unstable; urgency=low
=======
cloudstack (4.9.0) unstable; urgency=low

  * Update the version to 4.9.0

 -- the Apache CloudStack project <dev@cloudstack.apache.org>  Mon, 25 Jul 2016 16:56:03 -0400

cloudstack (4.9.0-SNAPSHOT) unstable; urgency=low
>>>>>>> 227ff388

  [ Remi Bergsma ]
  * Update the version to 4.9.0.snapshot

 -- the Apache CloudStack project <dev@cloudstack.apache.org>  Wed, 20 Jan 2016 23:43:35 +0100

cloudstack (4.8.0-SNAPSHOT) unstable; urgency=low

  [ Remi Bergsma ]
  * Update the version to 4.8.0.snapshot

 -- the Apache CloudStack project <dev@cloudstack.apache.org>  Sun, 21 Dec 2015 22:11:55 +0100

cloudstack (4.7.0-SNAPSHOT) unstable; urgency=low

  [ Remi Bergsma ]
  * Update the version to 4.7.0.snapshot

 -- the Apache CloudStack project <dev@cloudstack.apache.org>  Sun, 15 Nov 2015 21:28:33 +0100

cloudstack (4.6.0-SNAPSHOT) unstable; urgency=low

  [ Hugo Trippaers ]
  * Update the version to 4.6.0.snapshot

  [ Rafael da Fonseca ]
  * Switch to dpkg-source 3.0 (native) format

 -- the Apache CloudStack project <dev@cloudstack.apache.org>  Thu, 18 Jun 2015 11:17:09 +0200

cloudstack (4.5.0-snapshot) unstable; urgency=low

  * Update the version to 4.5.0.snapshot

 -- Hugo Trippaers <hugo@apache.org>  Thu, 21 Nov 2013 12:00:00 -0400

cloudstack (4.4.0-snapshot) unstable; urgency=low

  * Update the version to 4.4.0.snapshot

 -- Hugo Trippaers <hugo@apache.org>  Thu, 21 Nov 2013 12:00:00 -0400

cloudstack (4.3.0-snapshot) unstable; urgency=low

  * Update the version to 4.3.0.snapshot

 -- Chip Childers <chipchilders@apache.org>  Thu, 1 Aug 2013 12:00:00 -0400

cloudstack (4.2.0) unstable; urgency=low

  * Update the version to 4.2.0 to be in sync with Maven (again)

 -- Wido den Hollander <wido@widodh.nl>  Tue, 14 May 2013 15:56:42 +0200

cloudstack (4.2.0-incubating-0.0.snapshot) unstable; urgency=low

  * Update the version to 4.2.0 to be in sync with Maven

 -- Wido den Hollander <wido@widodh.nl>  Wed, 13 Mar 2013 19:15:00 +0100

cloudstack (4.1.0-incubating-0.0.snapshot) unstable; urgency=low

  * Incorporate incubating into version, remove epoch

 -- Noa Resare <noa@spotify.com>  Tue, 05 Feb 2013 18:05:28 +0000

cloud (1:4.0.0-1) unstable; urgency=low

  * Bumping the version to 4.0.0

 -- Chip Childers <chipchilders@apache.org>  Fri, 5 Oct 2012 16:00:00 -0500

cloud (1:4.0.0-beta6) unstable; urgency=low

  * Bumping the version to 4.0 Beta 6

 -- Wido den Hollander <wido@widodh.nl>  Fri, 5 Oct 2012 11:41:17 +0200

cloud (1:4.0.0-beta1) unstable; urgency=low

  * Bumping the version to 4.0 Beta 1

 -- Wido den Hollander <wido@widodh.nl>  Wed, 26 Sep 2012 21:14:48 +0200

cloud (4.0.0-rc2) unstable; urgency=low

  * Bumping the version to 4.0 RC2

 -- Wido den Hollander <wido@widodh.nl>  Mon, 24 Sep 2012 11:30:29 +0200
 
cloud (4.0.0-rc1) unstable; urgency=low

  * Bumping the version to 4.0 RC1

 -- Wido den Hollander <wido@widodh.nl>  Fri, 17 Aug 2012 11:10:41 +0200

cloud (3.0.2) unstable; urgency=low

  * Bumping the package version to the latest release.

 -- Wido den Hollander <wido@widodh.nl>  Wed, 25 Jul 2012 14:53:31 +0200

cloud (2.2.2) unstable; urgency=low

  * Bumping version number for next CloudStack release

 -- Engineering <info@cloud.com>  Mon, 7 Mar 2011 11:19:34 -0700

cloud (2.1.97) unstable; urgency=low

  * Bumping version number for next CloudStack release

 -- Rudd-O <manuel@cloud.com>  Sat, 31 Jul 2010 19:09:54 -0700

cloud (2.0.97) unstable; urgency=low

  * Bumping version number for next CloudStack release

 -- Rudd-O <manuel@cloud.com>  Mon, 12 Jul 2010 14:01:41 -0700

cloud (2.0.2) unstable; urgency=low

  * Bumping version number for next CloudStack release

 -- Rudd-O <manuel@cloud.com>  Fri, 2 Jul 2010 19:55:41 -0700

cloud (2.0.0) unstable; urgency=low

  * Bumping version number for next CloudStack release

 -- Rudd-O <manuel@cloud.com>  Tue, 15 Jun 2010 12:10:05 -0700

cloud (1.9.14) unstable; urgency=low

  * Bumping version number for next CloudStack release

 -- Rudd-O <manuel@cloud.com>  Tue, 11 May 2010 14:46:14 -0700

cloud (1.9.12) unstable; urgency=low

  * Bumping version number for CloudStack RC4 release

 -- Rudd-O <manuel@cloud.com>  Mon, 3 May 2010 14:46:14 -0700

cloud (1.9.11) unstable; urgency=low

  * Bumping version number for CloudStack release

 -- Rudd-O <manuel@cloud.com>  Fri, 30 Apr 2010 15:08:38 -0700

cloud (1.9.10) unstable; urgency=low

  * Bumping version number for FOSS release

 -- Rudd-O <manuel@vmops.com>  Wed, 28 Apr 2010 22:09:48 -0700

cloud (1.9.9) unstable; urgency=low

  * Bumping version number for new build prereleases

 -- Rudd-O <manuel@vmops.com>  Mon, 12 Apr 2010 17:39:44 -0700

cloud (1.9.8) unstable; urgency=low

  * Branching RC3

 -- Rudd-O <manuel@vmops.com>  Mon, 05 Apr 2010 12:46:06 -0700

cloud (1.9.7) unstable; urgency=low

  * Initial Release.

 -- Rudd-O <manuel@vmops.com>  Thu, 25 Mar 2010 15:12:06 -0700<|MERGE_RESOLUTION|>--- conflicted
+++ resolved
@@ -1,14 +1,10 @@
-<<<<<<< HEAD
 cloudstack (4.10.0-SNAPSHOT) unstable; urgency=low
-=======
 cloudstack (4.9.0) unstable; urgency=low
 
   * Update the version to 4.9.0
 
  -- the Apache CloudStack project <dev@cloudstack.apache.org>  Mon, 25 Jul 2016 16:56:03 -0400
 
-cloudstack (4.9.0-SNAPSHOT) unstable; urgency=low
->>>>>>> 227ff388
 
   [ Remi Bergsma ]
   * Update the version to 4.9.0.snapshot
