--- conflicted
+++ resolved
@@ -582,15 +582,12 @@
                         answer = setupAgentKeystore((SetupKeyStoreCommand) cmd);
                     } else if (cmd instanceof SetupCertificateCommand && ((SetupCertificateCommand) cmd).isHandleByAgent()) {
                         answer = setupAgentCertificate((SetupCertificateCommand) cmd);
-<<<<<<< HEAD
                     } else if (cmd instanceof CheckUrlCommand) {
                         answer = checkUrl((CheckUrlCommand) cmd);
                     } else if (cmd instanceof SetupDirectDownloadCertificate) {
                         answer = setupDirectDownloadCertificate((SetupDirectDownloadCertificate) cmd);
-=======
                     } else if (cmd instanceof SetupMSListCommand) {
                         answer = setupManagementServerList((SetupMSListCommand) cmd);
->>>>>>> 2132107b
                     } else {
                         if (cmd instanceof ReadyCommand) {
                             processReadyCommand(cmd);
