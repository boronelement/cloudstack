// Licensed to the Apache Software Foundation (ASF) under one
// or more contributor license agreements.  See the NOTICE file
// distributed with this work for additional information
// regarding copyright ownership.  The ASF licenses this file
// to you under the Apache License, Version 2.0 (the
// "License"); you may not use this file except in compliance
// with the License.  You may obtain a copy of the License at
//
//   http://www.apache.org/licenses/LICENSE-2.0
//
// Unless required by applicable law or agreed to in writing,
// software distributed under the License is distributed on an
// "AS IS" BASIS, WITHOUT WARRANTIES OR CONDITIONS OF ANY
// KIND, either express or implied.  See the License for the
// specific language governing permissions and limitations
// under the License.
package com.cloud.agent;

import java.io.File;
import java.io.IOException;
import java.io.PrintWriter;
import java.io.StringWriter;
import java.net.InetAddress;
import java.net.InetSocketAddress;
import java.net.Socket;
import java.net.UnknownHostException;
import java.nio.channels.ClosedChannelException;
import java.nio.charset.Charset;
import java.util.ArrayList;
import java.util.HashMap;
import java.util.List;
import java.util.Map;
import java.util.Timer;
import java.util.concurrent.ExecutorService;
import java.util.concurrent.LinkedBlockingQueue;
import java.util.concurrent.SynchronousQueue;
import java.util.concurrent.ThreadPoolExecutor;
import java.util.concurrent.TimeUnit;
import java.util.concurrent.atomic.AtomicInteger;

import javax.naming.ConfigurationException;

import com.cloud.resource.AgentStatusUpdater;
import com.cloud.resource.ResourceStatusUpdater;
import com.cloud.utils.NumbersUtil;
import org.apache.cloudstack.agent.lb.SetupMSListAnswer;
import org.apache.cloudstack.agent.lb.SetupMSListCommand;
import org.apache.cloudstack.ca.PostCertificateRenewalCommand;
import org.apache.cloudstack.ca.SetupCertificateAnswer;
import org.apache.cloudstack.ca.SetupCertificateCommand;
import org.apache.cloudstack.ca.SetupKeyStoreCommand;
import org.apache.cloudstack.ca.SetupKeystoreAnswer;
import org.apache.cloudstack.managed.context.ManagedContextTimerTask;
import org.apache.cloudstack.utils.security.KeyStoreUtils;
import org.apache.commons.collections.CollectionUtils;
import org.apache.commons.io.FileUtils;
import org.apache.commons.lang3.StringUtils;
import org.apache.logging.log4j.Logger;
import org.apache.logging.log4j.LogManager;

import com.cloud.agent.api.AgentControlAnswer;
import com.cloud.agent.api.AgentControlCommand;
import com.cloud.agent.api.Answer;
import com.cloud.agent.api.Command;
import com.cloud.agent.api.CronCommand;
import com.cloud.agent.api.MaintainAnswer;
import com.cloud.agent.api.MaintainCommand;
import com.cloud.agent.api.PingCommand;
import com.cloud.agent.api.ReadyCommand;
import com.cloud.agent.api.ShutdownCommand;
import com.cloud.agent.api.StartupAnswer;
import com.cloud.agent.api.StartupCommand;
import com.cloud.agent.transport.Request;
import com.cloud.agent.transport.Response;
import com.cloud.exception.AgentControlChannelException;
import com.cloud.host.Host;
import com.cloud.resource.ServerResource;
import com.cloud.utils.PropertiesUtil;
import com.cloud.utils.backoff.BackoffAlgorithm;
import com.cloud.utils.concurrency.NamedThreadFactory;
import com.cloud.utils.exception.CloudRuntimeException;
import com.cloud.utils.exception.NioConnectionException;
import com.cloud.utils.exception.TaskExecutionException;
import com.cloud.utils.nio.HandlerFactory;
import com.cloud.utils.nio.Link;
import com.cloud.utils.nio.NioClient;
import com.cloud.utils.nio.NioConnection;
import com.cloud.utils.nio.Task;
import com.cloud.utils.script.OutputInterpreter;
import com.cloud.utils.script.Script;
import org.apache.logging.log4j.ThreadContext;

/**
 * @config
 *         {@table
 *         || Param Name | Description | Values | Default ||
 *         || type | Type of server | Storage / Computing / Routing | No Default ||
 *         || workers | # of workers to process the requests | int | 1 ||
 *         || host | host to connect to | ip address | localhost ||
 *         || port | port to connect to | port number | 8250 ||
 *         || instance | Used to allow multiple agents running on the same host | String | none || * }
 *
 *         For more configuration options, see the individual types.
 *
 **/
<<<<<<< HEAD
public class Agent implements HandlerFactory, IAgentControl {
    protected Logger logger = LogManager.getLogger(getClass());
=======
public class Agent implements HandlerFactory, IAgentControl, AgentStatusUpdater {
    protected static Logger s_logger = Logger.getLogger(Agent.class);
>>>>>>> 31e2b629

    public enum ExitStatus {
        Normal(0), // Normal status = 0.
        Upgrade(65), // Exiting for upgrade.
        Configuration(66), // Exiting due to configuration problems.
        Error(67); // Exiting because of error.

        int value;

        ExitStatus(final int value) {
            this.value = value;
        }

        public int value() {
            return value;
        }
    }

    List<IAgentControlListener> _controlListeners = new ArrayList<IAgentControlListener>();

    IAgentShell _shell;
    NioConnection _connection;
    ServerResource _resource;
    Link _link;
    Long _id;

    Timer _timer = new Timer("Agent Timer");
    Timer certTimer;
    Timer hostLBTimer;

    List<WatchTask> _watchList = new ArrayList<WatchTask>();
    long _sequence = 0;
    long _lastPingResponseTime = 0;
    long _pingInterval = 0;
    AtomicInteger _inProgress = new AtomicInteger();

    StartupTask _startup = null;
    long _startupWaitDefault = 180000;
    long _startupWait = _startupWaitDefault;
    boolean _reconnectAllowed = true;
    //For time sentitive task, e.g. PingTask
    ThreadPoolExecutor _ugentTaskPool;
    ExecutorService _executor;

    Thread _shutdownThread = new ShutdownThread(this);

    private String _keystoreSetupPath;
    private String _keystoreCertImportPath;

    // for simulator use only
    public Agent(final IAgentShell shell) {
        _shell = shell;
        _link = null;

        _connection = new NioClient("Agent", _shell.getNextHost(), _shell.getPort(), _shell.getWorkers(), this);

        Runtime.getRuntime().addShutdownHook(_shutdownThread);

        _ugentTaskPool =
                new ThreadPoolExecutor(shell.getPingRetries(), 2 * shell.getPingRetries(), 10, TimeUnit.MINUTES, new SynchronousQueue<Runnable>(), new NamedThreadFactory(
                        "UgentTask"));

        _executor =
                new ThreadPoolExecutor(_shell.getWorkers(), 5 * _shell.getWorkers(), 1, TimeUnit.DAYS, new LinkedBlockingQueue<Runnable>(), new NamedThreadFactory(
                        "agentRequest-Handler"));
    }

    public Agent(final IAgentShell shell, final int localAgentId, final ServerResource resource) throws ConfigurationException {
        _shell = shell;
        _resource = resource;
        _link = null;

        resource.setAgentControl(this);

        final String value = _shell.getPersistentProperty(getResourceName(), "id");
        _id = value != null ? Long.parseLong(value) : null;
        logger.info("id is " + (_id != null ? _id : ""));

        final Map<String, Object> params = new HashMap<>();

        // merge with properties from command line to let resource access command line parameters
        for (final Map.Entry<String, Object> cmdLineProp : _shell.getCmdLineProperties().entrySet()) {
            params.put(cmdLineProp.getKey(), cmdLineProp.getValue());
        }

        if (!_resource.configure(getResourceName(), params)) {
            throw new ConfigurationException("Unable to configure " + _resource.getName());
        }

        final String host = _shell.getNextHost();
        _connection = new NioClient("Agent", host, _shell.getPort(), _shell.getWorkers(), this);

        // ((NioClient)_connection).setBindAddress(_shell.getPrivateIp());

        logger.debug("Adding shutdown hook");
        Runtime.getRuntime().addShutdownHook(_shutdownThread);

        _ugentTaskPool =
                new ThreadPoolExecutor(shell.getPingRetries(), 2 * shell.getPingRetries(), 10, TimeUnit.MINUTES, new SynchronousQueue<Runnable>(), new NamedThreadFactory(
                        "UgentTask"));

        _executor =
                new ThreadPoolExecutor(_shell.getWorkers(), 5 * _shell.getWorkers(), 1, TimeUnit.DAYS, new LinkedBlockingQueue<Runnable>(), new NamedThreadFactory(
                        "agentRequest-Handler"));

        logger.info("Agent [id = " + (_id != null ? _id : "new") + " : type = " + getResourceName() + " : zone = " + _shell.getZone() + " : pod = " + _shell.getPod() +
                " : workers = " + _shell.getWorkers() + " : host = " + host + " : port = " + _shell.getPort());
    }

    public String getVersion() {
        return _shell.getVersion();
    }

    public String getResourceGuid() {
        final String guid = _shell.getGuid();
        return guid + "-" + getResourceName();
    }

    public String getZone() {
        return _shell.getZone();
    }

    public String getPod() {
        return _shell.getPod();
    }

    protected void setLink(final Link link) {
        _link = link;
    }

    public ServerResource getResource() {
        return _resource;
    }

    public BackoffAlgorithm getBackoffAlgorithm() {
        return _shell.getBackoffAlgorithm();
    }

    public String getResourceName() {
        return _resource.getClass().getSimpleName();
    }

    /**
     * In case of a software based agent restart, this method
     * can help to perform explicit garbage collection of any old
     * agent instances and its inner objects.
     */
    private void scavengeOldAgentObjects() {
        _executor.submit(new Runnable() {
            @Override
            public void run() {
                try {
                    Thread.sleep(2000L);
                } catch (final InterruptedException ignored) {
                } finally {
                    System.gc();
                }
            }
        });
    }

    public void start() {
        if (!_resource.start()) {
            logger.error("Unable to start the resource: " + _resource.getName());
            throw new CloudRuntimeException("Unable to start the resource: " + _resource.getName());
        }

        _keystoreSetupPath = Script.findScript("scripts/util/", KeyStoreUtils.KS_SETUP_SCRIPT);
        if (_keystoreSetupPath == null) {
            throw new CloudRuntimeException(String.format("Unable to find the '%s' script", KeyStoreUtils.KS_SETUP_SCRIPT));
        }

        _keystoreCertImportPath = Script.findScript("scripts/util/", KeyStoreUtils.KS_IMPORT_SCRIPT);
        if (_keystoreCertImportPath == null) {
            throw new CloudRuntimeException(String.format("Unable to find the '%s' script", KeyStoreUtils.KS_IMPORT_SCRIPT));
        }

        try {
            _connection.start();
        } catch (final NioConnectionException e) {
            logger.warn("NIO Connection Exception  " + e);
            logger.info("Attempted to connect to the server, but received an unexpected exception, trying again...");
        }
        while (!_connection.isStartup()) {
            final String host = _shell.getNextHost();
            _shell.getBackoffAlgorithm().waitBeforeRetry();
            _connection = new NioClient("Agent", host, _shell.getPort(), _shell.getWorkers(), this);
            logger.info("Connecting to host:" + host);
            try {
                _connection.start();
            } catch (final NioConnectionException e) {
                _connection.stop();
                try {
                    _connection.cleanUp();
                } catch (final IOException ex) {
                    logger.warn("Fail to clean up old connection. " + ex);
                }
                logger.info("Attempted to connect to the server, but received an unexpected exception, trying again...", e);
            }
        }
        _shell.updateConnectedHost();
        scavengeOldAgentObjects();

    }

    public void stop(final String reason, final String detail) {
        logger.info("Stopping the agent: Reason = " + reason + (detail != null ? ": Detail = " + detail : ""));
        _reconnectAllowed = false;
        if (_connection != null) {
            final ShutdownCommand cmd = new ShutdownCommand(reason, detail);
            try {
                if (_link != null) {
                    final Request req = new Request(_id != null ? _id : -1, -1, cmd, false);
                    _link.send(req.toBytes());
                }
            } catch (final ClosedChannelException e) {
                logger.warn("Unable to send: " + cmd.toString());
            } catch (final Exception e) {
                logger.warn("Unable to send: " + cmd.toString() + " due to exception: ", e);
            }
            logger.debug("Sending shutdown to management server");
            try {
                Thread.sleep(1000);
            } catch (final InterruptedException e) {
                logger.debug("Who the heck interrupted me here?");
            }
            _connection.stop();
            _connection = null;
            _link = null;
        }

        if (_resource != null) {
            _resource.stop();
            _resource = null;
        }

        if (_startup != null) {
            _startup = null;
        }

        if (_ugentTaskPool != null) {
            _ugentTaskPool.shutdownNow();
            _ugentTaskPool = null;
        }

        if (_executor != null) {
            _executor.shutdown();
            _executor = null;
        }

        if (_timer != null) {
            _timer.cancel();
            _timer = null;
        }

        if (hostLBTimer != null) {
            hostLBTimer.cancel();
            hostLBTimer = null;
        }

        if (certTimer != null) {
            certTimer.cancel();
            certTimer = null;
        }
    }

    public Long getId() {
        return _id;
    }

    public void setId(final Long id) {
        logger.info("Set agent id " + id);
        _id = id;
        _shell.setPersistentProperty(getResourceName(), "id", Long.toString(id));
    }

    private synchronized void scheduleServicesRestartTask() {
        if (certTimer != null) {
            certTimer.cancel();
            certTimer.purge();
        }
        certTimer = new Timer("Certificate Renewal Timer");
        certTimer.schedule(new PostCertificateRenewalTask(this), 5000L);
    }

    private synchronized void scheduleHostLBCheckerTask(final long checkInterval) {
        if (hostLBTimer != null) {
            hostLBTimer.cancel();
        }
        if (checkInterval > 0L) {
            logger.info("Scheduling preferred host timer task with host.lb.interval=" + checkInterval + "ms");
            hostLBTimer = new Timer("Host LB Timer");
            hostLBTimer.scheduleAtFixedRate(new PreferredHostCheckerTask(), checkInterval, checkInterval);
        }
    }

    public void scheduleWatch(final Link link, final Request request, final long delay, final long period) {
        synchronized (_watchList) {
            if (logger.isDebugEnabled()) {
                logger.debug("Adding a watch list");
            }
            final WatchTask task = new WatchTask(link, request, this);
            _timer.schedule(task, 0, period);
            _watchList.add(task);
        }
    }

    public void triggerUpdate() {
        PingCommand command = _resource.getCurrentStatus(getId());
        command.setOutOfBand(true);
        s_logger.debug("Sending out of band ping");

        final Request request = new Request(_id, -1, command, false);
        request.setSequence(getNextSequence());
        try {
            _link.send(request.toBytes());
        } catch (final ClosedChannelException e) {
            s_logger.warn("Unable to send ping update: " + request.toString());
        }
    }

    protected void cancelTasks() {
        synchronized (_watchList) {
            for (final WatchTask task : _watchList) {
                task.cancel();
            }
            if (logger.isDebugEnabled()) {
                logger.debug("Clearing watch list: " + _watchList.size());
            }
            _watchList.clear();
        }
    }

    /**
     * Cleanup agent zone properties.
     *
     * Unset zone, cluster and pod values so that host is not added back
     * when service is restarted. This will be set to proper values
     * when host is added back
     */
    protected void cleanupAgentZoneProperties() {
        _shell.setPersistentProperty(null, "zone", "");
        _shell.setPersistentProperty(null, "cluster", "");
        _shell.setPersistentProperty(null, "pod", "");
    }

    public synchronized void lockStartupTask(final Link link) {
        _startup = new StartupTask(link);
        _timer.schedule(_startup, _startupWait);
    }

    public void sendStartup(final Link link) {
        final StartupCommand[] startup = _resource.initialize();
        if (startup != null) {
            final String msHostList = _shell.getPersistentProperty(null, "host");
            final Command[] commands = new Command[startup.length];
            for (int i = 0; i < startup.length; i++) {
                setupStartupCommand(startup[i]);
                startup[i].setMSHostList(msHostList);
                commands[i] = startup[i];
            }
            final Request request = new Request(_id != null ? _id : -1, -1, commands, false, false);
            request.setSequence(getNextSequence());

            if (logger.isDebugEnabled()) {
                logger.debug("Sending Startup: " + request.toString());
            }
            lockStartupTask(link);
            try {
                link.send(request.toBytes());
            } catch (final ClosedChannelException e) {
                logger.warn("Unable to send request: " + request.toString());
            }

            if (_resource instanceof ResourceStatusUpdater) {
                ((ResourceStatusUpdater) _resource).registerStatusUpdater(this);
            }
        }
    }

    protected void setupStartupCommand(final StartupCommand startup) {
        InetAddress addr;
        try {
            addr = InetAddress.getLocalHost();
        } catch (final UnknownHostException e) {
            logger.warn("unknown host? ", e);
            throw new CloudRuntimeException("Cannot get local IP address");
        }

        final Script command = new Script("hostname", 500, logger);
        final OutputInterpreter.OneLineParser parser = new OutputInterpreter.OneLineParser();
        final String result = command.execute(parser);
        final String hostname = result == null ? parser.getLine() : addr.toString();

        startup.setId(getId());
        if (startup.getName() == null) {
            startup.setName(hostname);
        }
        startup.setDataCenter(getZone());
        startup.setPod(getPod());
        startup.setGuid(getResourceGuid());
        startup.setResourceName(getResourceName());
        startup.setVersion(getVersion());
    }

    @Override
    public Task create(final Task.Type type, final Link link, final byte[] data) {
        return new ServerHandler(type, link, data);
    }

    protected void reconnect(final Link link) {
        if (!_reconnectAllowed) {
            return;
        }
        synchronized (this) {
            if (_startup != null) {
                _startup.cancel();
                _startup = null;
            }
        }

        if (link != null) {
            link.close();
            link.terminated();
        }

        setLink(null);
        cancelTasks();

        _resource.disconnected();

        logger.info("Lost connection to host: " + _shell.getConnectedHost() + ". Attempting reconnection while we still have " + _inProgress.get() + " commands in progress.");

        _connection.stop();

        try {
            _connection.cleanUp();
        } catch (final IOException e) {
            logger.warn("Fail to clean up old connection. " + e);
        }

        while (_connection.isStartup()) {
            _shell.getBackoffAlgorithm().waitBeforeRetry();
        }

        do {
            final String host = _shell.getNextHost();
            _connection = new NioClient("Agent", host, _shell.getPort(), _shell.getWorkers(), this);
            logger.info("Reconnecting to host:" + host);
            try {
                _connection.start();
            } catch (final NioConnectionException e) {
                logger.info("Attempted to re-connect to the server, but received an unexpected exception, trying again...", e);
                _connection.stop();
                try {
                    _connection.cleanUp();
                } catch (final IOException ex) {
                    logger.warn("Fail to clean up old connection. " + ex);
                }
            }
            _shell.getBackoffAlgorithm().waitBeforeRetry();
        } while (!_connection.isStartup());
        _shell.updateConnectedHost();
        logger.info("Connected to the host: " + _shell.getConnectedHost());
    }

    public void processStartupAnswer(final Answer answer, final Response response, final Link link) {
        boolean cancelled = false;
        synchronized (this) {
            if (_startup != null) {
                _startup.cancel();
                _startup = null;
            } else {
                cancelled = true;
            }
        }
        final StartupAnswer startup = (StartupAnswer)answer;
        if (!startup.getResult()) {
            logger.error("Not allowed to connect to the server: " + answer.getDetails());
            System.exit(1);
        }
        if (cancelled) {
            logger.warn("Threw away a startup answer because we're reconnecting.");
            return;
        }

        logger.info("Process agent startup answer, agent id = " + startup.getHostId());

        setId(startup.getHostId());
        _pingInterval = (long)startup.getPingInterval() * 1000; // change to ms.

        setLastPingResponseTime();
        scheduleWatch(link, response, _pingInterval, _pingInterval);

        _ugentTaskPool.setKeepAliveTime(2 * _pingInterval, TimeUnit.MILLISECONDS);

        logger.info("Startup Response Received: agent id = " + getId());
    }

    protected void processRequest(final Request request, final Link link) {
        boolean requestLogged = false;
        Response response = null;
        try {
            final Command[] cmds = request.getCommands();
            final Answer[] answers = new Answer[cmds.length];

            for (int i = 0; i < cmds.length; i++) {
                final Command cmd = cmds[i];
                Answer answer;
                try {
                    if (cmd.getContextParam("logid") != null) {
                        ThreadContext.put("logcontextid", cmd.getContextParam("logid"));
                    }
                    if (logger.isDebugEnabled()) {
                        if (!requestLogged) // ensures request is logged only once per method call
                        {
                            final String requestMsg = request.toString();
                            if (requestMsg != null) {
                                logger.debug("Request:" + requestMsg);
                            }
                            requestLogged = true;
                        }
                        logger.debug("Processing command: " + cmd.toString());
                    }

                    if (cmd instanceof CronCommand) {
                        final CronCommand watch = (CronCommand)cmd;
                        scheduleWatch(link, request, (long)watch.getInterval() * 1000, watch.getInterval() * 1000);
                        answer = new Answer(cmd, true, null);
                    } else if (cmd instanceof ShutdownCommand) {
                        final ShutdownCommand shutdown = (ShutdownCommand)cmd;
                        logger.debug("Received shutdownCommand, due to: " + shutdown.getReason());
                        cancelTasks();
                        if (shutdown.isRemoveHost()) {
                            cleanupAgentZoneProperties();
                        }
                        _reconnectAllowed = false;
                        answer = new Answer(cmd, true, null);
                    } else if (cmd instanceof ReadyCommand && ((ReadyCommand)cmd).getDetails() != null) {
                        logger.debug("Not ready to connect to mgt server: " + ((ReadyCommand)cmd).getDetails());
                        System.exit(1);
                        return;
                    } else if (cmd instanceof MaintainCommand) {
                        logger.debug("Received maintainCommand, do not cancel current tasks");
                        answer = new MaintainAnswer((MaintainCommand)cmd);
                    } else if (cmd instanceof AgentControlCommand) {
                        answer = null;
                        synchronized (_controlListeners) {
                            for (final IAgentControlListener listener : _controlListeners) {
                                answer = listener.processControlRequest(request, (AgentControlCommand)cmd);
                                if (answer != null) {
                                    break;
                                }
                            }
                        }

                        if (answer == null) {
                            logger.warn("No handler found to process cmd: " + cmd.toString());
                            answer = new AgentControlAnswer(cmd);
                        }
                    } else if (cmd instanceof SetupKeyStoreCommand && ((SetupKeyStoreCommand) cmd).isHandleByAgent()) {
                        answer = setupAgentKeystore((SetupKeyStoreCommand) cmd);
                    } else if (cmd instanceof SetupCertificateCommand && ((SetupCertificateCommand) cmd).isHandleByAgent()) {
                        answer = setupAgentCertificate((SetupCertificateCommand) cmd);
                        if (Host.Type.Routing.equals(_resource.getType())) {
                            scheduleServicesRestartTask();
                        }
                    } else if (cmd instanceof SetupMSListCommand) {
                        answer = setupManagementServerList((SetupMSListCommand) cmd);
                    } else {
                        if (cmd instanceof ReadyCommand) {
                            processReadyCommand(cmd);
                        }
                        _inProgress.incrementAndGet();
                        try {
                            answer = _resource.executeRequest(cmd);
                        } finally {
                            _inProgress.decrementAndGet();
                        }
                        if (answer == null) {
                            logger.debug("Response: unsupported command" + cmd.toString());
                            answer = Answer.createUnsupportedCommandAnswer(cmd);
                        }
                    }
                } catch (final Throwable th) {
                    logger.warn("Caught: ", th);
                    final StringWriter writer = new StringWriter();
                    th.printStackTrace(new PrintWriter(writer));
                    answer = new Answer(cmd, false, writer.toString());
                }

                answers[i] = answer;
                if (!answer.getResult() && request.stopOnError()) {
                    for (i++; i < cmds.length; i++) {
                        answers[i] = new Answer(cmds[i], false, "Stopped by previous failure");
                    }
                    break;
                }
            }
            response = new Response(request, answers);
        } finally {
            if (logger.isDebugEnabled()) {
                final String responseMsg = response.toString();
                if (responseMsg != null) {
                    logger.debug(response.toString());
                }
            }

            if (response != null) {
                try {
                    link.send(response.toBytes());
                } catch (final ClosedChannelException e) {
                    logger.warn("Unable to send response: " + response.toString());
                }
            }
        }
    }

    public Answer setupAgentKeystore(final SetupKeyStoreCommand cmd) {
        final String keyStorePassword = cmd.getKeystorePassword();
        final long validityDays = cmd.getValidityDays();

        logger.debug("Setting up agent keystore file and generating CSR");

        final File agentFile = PropertiesUtil.findConfigFile("agent.properties");
        if (agentFile == null) {
            return new Answer(cmd, false, "Failed to find agent.properties file");
        }
        final String keyStoreFile = agentFile.getParent() + "/" + KeyStoreUtils.KS_FILENAME;
        final String csrFile = agentFile.getParent() + "/" + KeyStoreUtils.CSR_FILENAME;

        String storedPassword = _shell.getPersistentProperty(null, KeyStoreUtils.KS_PASSPHRASE_PROPERTY);
        if (StringUtils.isEmpty(storedPassword)) {
            storedPassword = keyStorePassword;
            _shell.setPersistentProperty(null, KeyStoreUtils.KS_PASSPHRASE_PROPERTY, storedPassword);
        }

        Script script = new Script(_keystoreSetupPath, 300000, logger);
        script.add(agentFile.getAbsolutePath());
        script.add(keyStoreFile);
        script.add(storedPassword);
        script.add(String.valueOf(validityDays));
        script.add(csrFile);
        String result = script.execute();
        if (result != null) {
            throw new CloudRuntimeException("Unable to setup keystore file");
        }

        final String csrString;
        try {
            csrString = FileUtils.readFileToString(new File(csrFile), Charset.defaultCharset());
        } catch (IOException e) {
            throw new CloudRuntimeException("Unable to read generated CSR file", e);
        }
        return new SetupKeystoreAnswer(csrString);
    }

    private Answer setupAgentCertificate(final SetupCertificateCommand cmd) {
        final String certificate = cmd.getCertificate();
        final String privateKey = cmd.getPrivateKey();
        final String caCertificates = cmd.getCaCertificates();

        logger.debug("Importing received certificate to agent's keystore");

        final File agentFile = PropertiesUtil.findConfigFile("agent.properties");
        if (agentFile == null) {
            return new Answer(cmd, false, "Failed to find agent.properties file");
        }
        final String keyStoreFile = agentFile.getParent() + "/" + KeyStoreUtils.KS_FILENAME;
        final String certFile = agentFile.getParent() + "/" + KeyStoreUtils.CERT_FILENAME;
        final String privateKeyFile = agentFile.getParent() + "/" + KeyStoreUtils.PKEY_FILENAME;
        final String caCertFile = agentFile.getParent() + "/" + KeyStoreUtils.CACERT_FILENAME;

        try {
            FileUtils.writeStringToFile(new File(certFile), certificate, Charset.defaultCharset());
            FileUtils.writeStringToFile(new File(caCertFile), caCertificates, Charset.defaultCharset());
            logger.debug("Saved received client certificate to: " + certFile);
        } catch (IOException e) {
            throw new CloudRuntimeException("Unable to save received agent client and ca certificates", e);
        }

        String ksPassphrase = _shell.getPersistentProperty(null, KeyStoreUtils.KS_PASSPHRASE_PROPERTY);
        Script script = new Script(_keystoreCertImportPath, 300000, logger);
        script.add(agentFile.getAbsolutePath());
        script.add(ksPassphrase);
        script.add(keyStoreFile);
        script.add(KeyStoreUtils.AGENT_MODE);
        script.add(certFile);
        script.add("");
        script.add(caCertFile);
        script.add("");
        script.add(privateKeyFile);
        script.add(privateKey);
        String result = script.execute();
        if (result != null) {
            throw new CloudRuntimeException("Unable to import certificate into keystore file");
        }
        return new SetupCertificateAnswer(true);
    }

    private void processManagementServerList(final List<String> msList, final String lbAlgorithm, final Long lbCheckInterval) {
        if (CollectionUtils.isNotEmpty(msList) && StringUtils.isNotEmpty(lbAlgorithm)) {
            try {
                final String newMSHosts = String.format("%s%s%s", com.cloud.utils.StringUtils.toCSVList(msList), IAgentShell.hostLbAlgorithmSeparator, lbAlgorithm);
                _shell.setPersistentProperty(null, "host", newMSHosts);
                _shell.setHosts(newMSHosts);
                _shell.resetHostCounter();
                logger.info("Processed new management server list: " + newMSHosts);
            } catch (final Exception e) {
                throw new CloudRuntimeException("Could not persist received management servers list", e);
            }
        }
        if ("shuffle".equals(lbAlgorithm)) {
            scheduleHostLBCheckerTask(0);
        } else {
            scheduleHostLBCheckerTask(_shell.getLbCheckerInterval(lbCheckInterval));
        }
    }

    private Answer setupManagementServerList(final SetupMSListCommand cmd) {
        processManagementServerList(cmd.getMsList(), cmd.getLbAlgorithm(), cmd.getLbCheckInterval());
        return new SetupMSListAnswer(true);
    }

    public void processResponse(final Response response, final Link link) {
        final Answer answer = response.getAnswer();
        if (logger.isDebugEnabled()) {
            logger.debug("Received response: " + response.toString());
        }
        if (answer instanceof StartupAnswer) {
            processStartupAnswer(answer, response, link);
        } else if (answer instanceof AgentControlAnswer) {
            // Notice, we are doing callback while holding a lock!
            synchronized (_controlListeners) {
                for (final IAgentControlListener listener : _controlListeners) {
                    listener.processControlResponse(response, (AgentControlAnswer)answer);
                }
            }
        } else {
            setLastPingResponseTime();
        }
    }

    public void processReadyCommand(final Command cmd) {
        final ReadyCommand ready = (ReadyCommand)cmd;
        // Set human readable sizes;
        Boolean humanReadable = ready.getEnableHumanReadableSizes();
        if (humanReadable != null){
            NumbersUtil.enableHumanReadableSizes = humanReadable;
        }

        logger.info("Processing agent ready command, agent id = " + ready.getHostId());
        if (ready.getHostId() != null) {
            setId(ready.getHostId());
        }

        processManagementServerList(ready.getMsHostList(), ready.getLbAlgorithm(), ready.getLbCheckInterval());

        logger.info("Ready command is processed for agent id = " + getId());
    }

    public void processOtherTask(final Task task) {
        final Object obj = task.get();
        if (obj instanceof Response) {
            if (System.currentTimeMillis() - _lastPingResponseTime > _pingInterval * _shell.getPingRetries()) {
                logger.error("Ping Interval has gone past " + _pingInterval * _shell.getPingRetries() + ". Won't reconnect to mgt server, as connection is still alive");
                return;
            }

            final PingCommand ping = _resource.getCurrentStatus(getId());
            final Request request = new Request(_id, -1, ping, false);
            request.setSequence(getNextSequence());
            if (logger.isDebugEnabled()) {
                logger.debug("Sending ping: " + request.toString());
            }

            try {
                task.getLink().send(request.toBytes());
                //if i can send pingcommand out, means the link is ok
                setLastPingResponseTime();
            } catch (final ClosedChannelException e) {
                logger.warn("Unable to send request: " + request.toString());
            }

        } else if (obj instanceof Request) {
            final Request req = (Request)obj;
            final Command command = req.getCommand();
            if (command.getContextParam("logid") != null) {
                ThreadContext.put("logcontextid", command.getContextParam("logid"));
            }
            Answer answer = null;
            _inProgress.incrementAndGet();
            try {
                answer = _resource.executeRequest(command);
            } finally {
                _inProgress.decrementAndGet();
            }
            if (answer != null) {
                final Response response = new Response(req, answer);

                if (logger.isDebugEnabled()) {
                    logger.debug("Watch Sent: " + response.toString());
                }
                try {
                    task.getLink().send(response.toBytes());
                } catch (final ClosedChannelException e) {
                    logger.warn("Unable to send response: " + response.toString());
                }
            }
        } else {
            logger.warn("Ignoring an unknown task");
        }
    }

    public synchronized void setLastPingResponseTime() {
        _lastPingResponseTime = System.currentTimeMillis();
    }

    protected synchronized long getNextSequence() {
        return _sequence++;
    }

    @Override
    public void registerControlListener(final IAgentControlListener listener) {
        synchronized (_controlListeners) {
            _controlListeners.add(listener);
        }
    }

    @Override
    public void unregisterControlListener(final IAgentControlListener listener) {
        synchronized (_controlListeners) {
            _controlListeners.remove(listener);
        }
    }

    @Override
    public AgentControlAnswer sendRequest(final AgentControlCommand cmd, final int timeoutInMilliseconds) throws AgentControlChannelException {
        final Request request = new Request(getId(), -1, new Command[] {cmd}, true, false);
        request.setSequence(getNextSequence());

        final AgentControlListener listener = new AgentControlListener(request);

        registerControlListener(listener);
        try {
            postRequest(request);
            synchronized (listener) {
                try {
                    listener.wait(timeoutInMilliseconds);
                } catch (final InterruptedException e) {
                    logger.warn("sendRequest is interrupted, exit waiting");
                }
            }

            return listener.getAnswer();
        } finally {
            unregisterControlListener(listener);
        }
    }

    @Override
    public void postRequest(final AgentControlCommand cmd) throws AgentControlChannelException {
        final Request request = new Request(getId(), -1, new Command[] {cmd}, true, false);
        request.setSequence(getNextSequence());
        postRequest(request);
    }

    private void postRequest(final Request request) throws AgentControlChannelException {
        if (_link != null) {
            try {
                _link.send(request.toBytes());
            } catch (final ClosedChannelException e) {
                logger.warn("Unable to post agent control request: " + request.toString());
                throw new AgentControlChannelException("Unable to post agent control request due to " + e.getMessage());
            }
        } else {
            throw new AgentControlChannelException("Unable to post agent control request as link is not available");
        }
    }

    public class AgentControlListener implements IAgentControlListener {
        private AgentControlAnswer _answer;
        private final Request _request;

        public AgentControlListener(final Request request) {
            _request = request;
        }

        public AgentControlAnswer getAnswer() {
            return _answer;
        }

        @Override
        public Answer processControlRequest(final Request request, final AgentControlCommand cmd) {
            return null;
        }

        @Override
        public void processControlResponse(final Response response, final AgentControlAnswer answer) {
            if (_request.getSequence() == response.getSequence()) {
                _answer = answer;
                synchronized (this) {
                    notifyAll();
                }
            }
        }
    }

    protected class ShutdownThread extends Thread {
        Agent _agent;

        public ShutdownThread(final Agent agent) {
            super("AgentShutdownThread");
            _agent = agent;
        }

        @Override
        public void run() {
            _agent.stop(ShutdownCommand.Requested, null);
        }
    }

    public class WatchTask extends ManagedContextTimerTask {
        protected Request _request;
        protected Agent _agent;
        protected Link _link;

        public WatchTask(final Link link, final Request request, final Agent agent) {
            super();
            _request = request;
            _link = link;
            _agent = agent;
        }

        @Override
        protected void runInContext() {
            if (logger.isTraceEnabled()) {
                logger.trace("Scheduling " + (_request instanceof Response ? "Ping" : "Watch Task"));
            }
            try {
                if (_request instanceof Response) {
                    _ugentTaskPool.submit(new ServerHandler(Task.Type.OTHER, _link, _request));
                } else {
                    _link.schedule(new ServerHandler(Task.Type.OTHER, _link, _request));
                }
            } catch (final ClosedChannelException e) {
                logger.warn("Unable to schedule task because channel is closed");
            }
        }
    }

    public class StartupTask extends ManagedContextTimerTask {
        protected Link _link;
        protected volatile boolean cancelled = false;

        public StartupTask(final Link link) {
            logger.debug("Startup task created");
            _link = link;
        }

        @Override
        public synchronized boolean cancel() {
            // TimerTask.cancel may fail depends on the calling context
            if (!cancelled) {
                cancelled = true;
                _startupWait = _startupWaitDefault;
                logger.debug("Startup task cancelled");
                return super.cancel();
            }
            return true;
        }

        @Override
        protected synchronized void runInContext() {
            if (!cancelled) {
                if (logger.isInfoEnabled()) {
                    logger.info("The startup command is now cancelled");
                }
                cancelled = true;
                _startup = null;
                _startupWait = _startupWaitDefault * 2;
                reconnect(_link);
            }
        }
    }

    public class AgentRequestHandler extends Task {
        public AgentRequestHandler(final Task.Type type, final Link link, final Request req) {
            super(type, link, req);
        }

        @Override
        protected void doTask(final Task task) throws TaskExecutionException {
            final Request req = (Request)get();
            if (!(req instanceof Response)) {
                processRequest(req, task.getLink());
            }
        }
    }

    public class ServerHandler extends Task {
        public ServerHandler(final Task.Type type, final Link link, final byte[] data) {
            super(type, link, data);
        }

        public ServerHandler(final Task.Type type, final Link link, final Request req) {
            super(type, link, req);
        }

        @Override
        public void doTask(final Task task) throws TaskExecutionException {
            if (task.getType() == Task.Type.CONNECT) {
                _shell.getBackoffAlgorithm().reset();
                setLink(task.getLink());
                sendStartup(task.getLink());
            } else if (task.getType() == Task.Type.DATA) {
                Request request;
                try {
                    request = Request.parse(task.getData());
                    if (request instanceof Response) {
                        //It's for pinganswer etc, should be processed immediately.
                        processResponse((Response)request, task.getLink());
                    } else {
                        //put the requests from mgt server into another thread pool, as the request may take a longer time to finish. Don't block the NIO main thread pool
                        //processRequest(request, task.getLink());
                        _executor.submit(new AgentRequestHandler(getType(), getLink(), request));
                    }
                } catch (final ClassNotFoundException e) {
                    logger.error("Unable to find this request ");
                } catch (final Exception e) {
                    logger.error("Error parsing task", e);
                }
            } else if (task.getType() == Task.Type.DISCONNECT) {
                reconnect(task.getLink());
                return;
            } else if (task.getType() == Task.Type.OTHER) {
                processOtherTask(task);
            }
        }
    }

    /**
     * Task stops the current agent and launches a new agent
     * when there are no outstanding jobs in the agent's task queue
     */
    public class PostCertificateRenewalTask extends ManagedContextTimerTask {

        private Agent agent;

        public PostCertificateRenewalTask(final Agent agent) {
            this.agent = agent;
        }

        @Override
        protected void runInContext() {
            while (true) {
                try {
                    if (_inProgress.get() == 0) {
                        logger.debug("Running post certificate renewal task to restart services.");

                        // Let the resource perform any post certificate renewal cleanups
                        _resource.executeRequest(new PostCertificateRenewalCommand());

                        IAgentShell shell = agent._shell;
                        ServerResource resource = agent._resource.getClass().newInstance();

                        // Stop current agent
                        agent.cancelTasks();
                        agent._reconnectAllowed = false;
                        Runtime.getRuntime().removeShutdownHook(agent._shutdownThread);
                        agent.stop(ShutdownCommand.Requested, "Restarting due to new X509 certificates");

                        // Nullify references for GC
                        agent._shell = null;
                        agent._watchList = null;
                        agent._shutdownThread = null;
                        agent._controlListeners = null;
                        agent = null;

                        // Start a new agent instance
                        shell.launchNewAgent(resource);
                        return;
                    }
                    if (logger.isTraceEnabled()) {
                        logger.debug("Other tasks are in progress, will retry post certificate renewal command after few seconds");
                    }
                    Thread.sleep(5000);
                } catch (final Exception e) {
                    logger.warn("Failed to execute post certificate renewal command:", e);
                    break;
                }
            }
        }
    }

    public class PreferredHostCheckerTask extends ManagedContextTimerTask {

        @Override
        protected void runInContext() {
            try {
                final String[] msList = _shell.getHosts();
                if (msList == null || msList.length < 1) {
                    return;
                }
                final String preferredHost  = msList[0];
                final String connectedHost = _shell.getConnectedHost();
                if (logger.isTraceEnabled()) {
                    logger.trace("Running preferred host checker task, connected host=" + connectedHost + ", preferred host=" + preferredHost);
                }
                if (preferredHost != null && !preferredHost.equals(connectedHost) && _link != null) {
                    boolean isHostUp = true;
                    try (final Socket socket = new Socket()) {
                        socket.connect(new InetSocketAddress(preferredHost, _shell.getPort()), 5000);
                    } catch (final IOException e) {
                        isHostUp = false;
                        if (logger.isTraceEnabled()) {
                            logger.trace("Host: " + preferredHost + " is not reachable");
                        }
                    }
                    if (isHostUp && _link != null && _inProgress.get() == 0) {
                        if (logger.isDebugEnabled()) {
                            logger.debug("Preferred host " + preferredHost + " is found to be reachable, trying to reconnect");
                        }
                        _shell.resetHostCounter();
                        reconnect(_link);
                    }
                }
            } catch (Throwable t) {
                logger.error("Error caught while attempting to connect to preferred host", t);
            }
        }

    }

}<|MERGE_RESOLUTION|>--- conflicted
+++ resolved
@@ -103,13 +103,8 @@
  *         For more configuration options, see the individual types.
  *
  **/
-<<<<<<< HEAD
-public class Agent implements HandlerFactory, IAgentControl {
+public class Agent implements HandlerFactory, IAgentControl, AgentStatusUpdater {
     protected Logger logger = LogManager.getLogger(getClass());
-=======
-public class Agent implements HandlerFactory, IAgentControl, AgentStatusUpdater {
-    protected static Logger s_logger = Logger.getLogger(Agent.class);
->>>>>>> 31e2b629
 
     public enum ExitStatus {
         Normal(0), // Normal status = 0.
