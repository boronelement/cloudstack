// Licensed to the Apache Software Foundation (ASF) under one
// or more contributor license agreements.  See the NOTICE file
// distributed with this work for additional information
// regarding copyright ownership.  The ASF licenses this file
// to you under the Apache License, Version 2.0 (the
// "License"); you may not use this file except in compliance
// with the License.  You may obtain a copy of the License at
//
//   http://www.apache.org/licenses/LICENSE-2.0
//
// Unless required by applicable law or agreed to in writing,
// software distributed under the License is distributed on an
// "AS IS" BASIS, WITHOUT WARRANTIES OR CONDITIONS OF ANY
// KIND, either express or implied.  See the License for the
// specific language governing permissions and limitations
// under the License.
package com.cloud.agent.resource.consoleproxy;

import java.io.BufferedReader;
import java.io.BufferedWriter;
import java.io.FileWriter;
import java.io.IOException;
import java.io.InputStream;
import java.io.InputStreamReader;
import java.lang.reflect.InvocationTargetException;
import java.lang.reflect.Method;
import java.net.URL;
import java.net.URLConnection;
import java.util.HashMap;
import java.util.Map;
import java.util.Properties;

import javax.naming.ConfigurationException;

import com.cloud.agent.api.proxy.AllowConsoleAccessCommand;
import org.apache.cloudstack.managed.context.ManagedContextRunnable;

import com.cloud.agent.Agent.ExitStatus;
import com.cloud.agent.api.AgentControlAnswer;
import com.cloud.agent.api.Answer;
import com.cloud.agent.api.CheckHealthAnswer;
import com.cloud.agent.api.CheckHealthCommand;
import com.cloud.agent.api.Command;
import com.cloud.agent.api.ConsoleAccessAuthenticationAnswer;
import com.cloud.agent.api.ConsoleAccessAuthenticationCommand;
import com.cloud.agent.api.ConsoleProxyLoadReportCommand;
import com.cloud.agent.api.PingCommand;
import com.cloud.agent.api.ReadyAnswer;
import com.cloud.agent.api.ReadyCommand;
import com.cloud.agent.api.StartupCommand;
import com.cloud.agent.api.StartupProxyCommand;
import com.cloud.agent.api.proxy.CheckConsoleProxyLoadCommand;
import com.cloud.agent.api.proxy.ConsoleProxyLoadAnswer;
import com.cloud.agent.api.proxy.StartConsoleProxyAgentHttpHandlerCommand;
import com.cloud.agent.api.proxy.WatchConsoleProxyLoadCommand;
import com.cloud.exception.AgentControlChannelException;
import com.cloud.host.Host;
import com.cloud.host.Host.Type;
import com.cloud.resource.ServerResource;
import com.cloud.resource.ServerResourceBase;
import com.cloud.utils.NumbersUtil;
import com.cloud.utils.net.NetUtils;
import com.cloud.utils.script.Script;
import com.google.gson.Gson;

/**
 *
 * I don't want to introduce extra cross-cutting concerns into console proxy
 * process, as it involves configurations like zone/pod, agent auto self-upgrade
 * etc. I also don't want to introduce more module dependency issues into our
 * build system, cross-communication between this resource and console proxy
 * will be done through reflection. As a result, come out with following
 * solution to solve the problem of building a communication channel between
 * consoole proxy and management server.
 *
 * We will deploy an agent shell inside console proxy VM, and this agent shell
 * will launch current console proxy from within this special server resource,
 * through it console proxy can build a communication channel with management
 * server.
 *
 */
public class ConsoleProxyResource extends ServerResourceBase implements ServerResource {

    private final Properties properties = new Properties();
    private Thread consoleProxyMain = null;

    long proxyVmId;
    int proxyPort;

    String localGateway;
    String eth1Ip;
    String eth1Mask;
    String publicIp;

    @Override
    public Answer executeRequest(final Command cmd) {
        if (cmd instanceof CheckConsoleProxyLoadCommand) {
            return execute((CheckConsoleProxyLoadCommand)cmd);
        } else if (cmd instanceof WatchConsoleProxyLoadCommand) {
            return execute((WatchConsoleProxyLoadCommand)cmd);
        } else if (cmd instanceof ReadyCommand) {
            logger.info("Receive ReadyCommand, response with ReadyAnswer");
            return new ReadyAnswer((ReadyCommand)cmd);
        } else if (cmd instanceof CheckHealthCommand) {
            return new CheckHealthAnswer((CheckHealthCommand)cmd, true);
        } else if (cmd instanceof StartConsoleProxyAgentHttpHandlerCommand) {
            return execute((StartConsoleProxyAgentHttpHandlerCommand) cmd);
        } else if (cmd instanceof AllowConsoleAccessCommand) {
            return execute((AllowConsoleAccessCommand) cmd);
        } else {
            return Answer.createUnsupportedCommandAnswer(cmd);
        }
    }

    private Answer execute(AllowConsoleAccessCommand cmd) {
        String sessionUuid = cmd.getSessionUuid();
        try {
            Class<?> consoleProxyClazz = Class.forName("com.cloud.consoleproxy.ConsoleProxy");
            Method methodSetup = consoleProxyClazz.getMethod("addAllowedSession", String.class);
            methodSetup.invoke(null, sessionUuid);
            return new Answer(cmd);
        } catch (SecurityException | NoSuchMethodException | ClassNotFoundException | InvocationTargetException | IllegalAccessException e) {
            String errorMsg = "Unable to add allowed session due to: " + e.getMessage();
            logger.error(errorMsg, e);
            return new Answer(cmd, false, errorMsg);
        }
    }

    private Answer execute(StartConsoleProxyAgentHttpHandlerCommand cmd) {
        logger.info("Invoke launchConsoleProxy() in responding to StartConsoleProxyAgentHttpHandlerCommand");
        launchConsoleProxy(cmd.getKeystoreBits(), cmd.getKeystorePassword(), cmd.getEncryptorPassword(), cmd.isSourceIpCheckEnabled());
        return new Answer(cmd);
    }

    private void disableRpFilter() {
        try (FileWriter fstream = new FileWriter("/proc/sys/net/ipv4/conf/eth2/rp_filter");
             BufferedWriter out = new BufferedWriter(fstream);)
        {
            out.write("0");
        } catch (IOException e) {
            logger.warn("Unable to disable rp_filter");
        }
    }

    protected Answer execute(final CheckConsoleProxyLoadCommand cmd) {
        return executeProxyLoadScan(cmd, cmd.getProxyVmId(), cmd.getProxyVmName(), cmd.getProxyManagementIp(), cmd.getProxyCmdPort());
    }

    protected Answer execute(final WatchConsoleProxyLoadCommand cmd) {
        return executeProxyLoadScan(cmd, cmd.getProxyVmId(), cmd.getProxyVmName(), cmd.getProxyManagementIp(), cmd.getProxyCmdPort());
    }

    private Answer executeProxyLoadScan(final Command cmd, final long proxyVmId, final String proxyVmName, final String proxyManagementIp, final int cmdPort) {
        String result = null;

        final StringBuffer sb = new StringBuffer();
        sb.append("http://").append(proxyManagementIp).append(":" + cmdPort).append("/cmd/getstatus");

        boolean success = true;
        try {
            final URL url = new URL(sb.toString());
            final URLConnection conn = url.openConnection();

            final InputStream is = conn.getInputStream();
            final BufferedReader reader = new BufferedReader(new InputStreamReader(is,"UTF-8"));
            final StringBuilder sb2 = new StringBuilder();
            String line = null;
            try {
                while ((line = reader.readLine()) != null)
                    sb2.append(line + "\n");
                result = sb2.toString();
            } catch (final IOException e) {
                success = false;
            } finally {
                try {
                    is.close();
                } catch (final IOException e) {
                    logger.warn("Exception when closing , console proxy address : " + proxyManagementIp);
                    success = false;
                }
            }
        } catch (final IOException e) {
            logger.warn("Unable to open console proxy command port url, console proxy address : " + proxyManagementIp);
            success = false;
        }

        return new ConsoleProxyLoadAnswer(cmd, proxyVmId, proxyVmName, success, result);
    }

    @Override
    protected String getDefaultScriptsDir() {
        return null;
    }

    @Override
    public Type getType() {
        return Host.Type.ConsoleProxy;
    }

    @Override
    public synchronized StartupCommand[] initialize() {
        final StartupProxyCommand cmd = new StartupProxyCommand();
        fillNetworkInformation(cmd);
        cmd.setProxyPort(proxyPort);
        cmd.setProxyVmId(proxyVmId);
        if (publicIp != null)
            cmd.setPublicIpAddress(publicIp);
        return new StartupCommand[] {cmd};
    }

    @Override
    public void disconnected() {
    }

    @Override
    public PingCommand getCurrentStatus(long id) {
        return new PingCommand(Type.ConsoleProxy, id);
    }

    @Override
    public boolean configure(String name, Map<String, Object> params) throws ConfigurationException {
        localGateway = (String)params.get("localgw");
        eth1Mask = (String)params.get("eth1mask");
        eth1Ip = (String)params.get("eth1ip");
        if (eth1Ip != null) {
            params.put("private.network.device", "eth1");
        } else {
            logger.info("eth1ip parameter has not been configured, assuming that we are not inside a system vm");
        }

        String eth2ip = (String)params.get("eth2ip");
        if (eth2ip != null) {
            params.put("public.network.device", "eth2");
        } else {
            logger.info("eth2ip parameter is not found, assuming that we are not inside a system vm");
        }

        super.configure(name, params);

        for (Map.Entry<String, Object> entry : params.entrySet()) {
            properties.put(entry.getKey(), entry.getValue());
        }

        String value = (String)params.get("premium");
        if (value != null && value.equals("premium"))
            proxyPort = 443;
        else {
            value = (String)params.get("consoleproxy.httpListenPort");
            proxyPort = NumbersUtil.parseInt(value, 80);
        }

        value = (String)params.get("proxy_vm");
        proxyVmId = NumbersUtil.parseLong(value, 0);

        if (localGateway != null) {
            String mgmtHosts = (String)params.get("host");
            if (eth1Ip != null) {
                for (final String mgmtHost : mgmtHosts.split(",")) {
                    addRouteToInternalIpOrCidr(localGateway, eth1Ip, eth1Mask, mgmtHost);
                }
                String internalDns1 = (String) params.get("internaldns1");
                if (internalDns1 == null) {
                    logger.warn("No DNS entry found during configuration of ConsoleProxy");
                } else {
                    addRouteToInternalIpOrCidr(localGateway, eth1Ip, eth1Mask, internalDns1);
                }
                String internalDns2 = (String) params.get("internaldns2");
                if (internalDns2 != null) {
                    addRouteToInternalIpOrCidr(localGateway, eth1Ip, eth1Mask, internalDns2);
                }
            }
        }

        publicIp = (String)params.get("public.ip");

        value = (String)params.get("disable_rp_filter");
        if (value != null && value.equalsIgnoreCase("true")) {
            disableRpFilter();
        }

<<<<<<< HEAD
        if (logger.isInfoEnabled())
            logger.info("Receive proxyVmId in ConsoleProxyResource configuration as " + _proxyVmId);
=======
        if (s_logger.isInfoEnabled())
            s_logger.info("Receive proxyVmId in ConsoleProxyResource configuration as " + proxyVmId);
>>>>>>> 3c608290

        return true;
    }

    private void addRouteToInternalIpOrCidr(String localgw, String eth1ip, String eth1mask, String destIpOrCidr) {
        logger.debug("addRouteToInternalIp: localgw=" + localgw + ", eth1ip=" + eth1ip + ", eth1mask=" + eth1mask + ",destIp=" + destIpOrCidr);
        if (destIpOrCidr == null) {
            logger.debug("addRouteToInternalIp: destIp is null");
            return;
        }
        if (!NetUtils.isValidIp4(destIpOrCidr) && !NetUtils.isValidIp4Cidr(destIpOrCidr)) {
            logger.warn(" destIp is not a valid ip address or cidr destIp=" + destIpOrCidr);
            return;
        }
        boolean inSameSubnet = false;
        if (NetUtils.isValidIp4(destIpOrCidr)) {
            if (eth1ip != null && eth1mask != null) {
                inSameSubnet = NetUtils.sameSubnet(eth1ip, destIpOrCidr, eth1mask);
            } else {
<<<<<<< HEAD
                logger.warn("addRouteToInternalIp: unable to determine same subnet: _eth1ip=" + eth1ip + ", dest ip=" + destIpOrCidr + ", _eth1mask=" + eth1mask);
=======
                s_logger.warn("addRouteToInternalIp: unable to determine same subnet: eth1ip=" + eth1ip + ", dest ip=" + destIpOrCidr + ", eth1mask=" + eth1mask);
>>>>>>> 3c608290
            }
        } else {
            inSameSubnet = NetUtils.isNetworkAWithinNetworkB(destIpOrCidr, NetUtils.ipAndNetMaskToCidr(eth1ip, eth1mask));
        }
        if (inSameSubnet) {
            logger.debug("addRouteToInternalIp: dest ip " + destIpOrCidr + " is in the same subnet as eth1 ip " + eth1ip);
            return;
        }
        Script command = new Script("/bin/bash", logger);
        command.add("-c");
        command.add("ip route delete " + destIpOrCidr);
        command.execute();
        command = new Script("/bin/bash", logger);
        command.add("-c");
        command.add("ip route add " + destIpOrCidr + " via " + localgw);
        String result = command.execute();
        if (result != null) {
            logger.warn("Error in configuring route to internal ip err=" + result);
        } else {
            logger.debug("addRouteToInternalIp: added route to internal ip=" + destIpOrCidr + " via " + localgw);
        }
    }

    @Override
    public String getName() {
        return name;
    }

    private void launchConsoleProxy(final byte[] ksBits, final String ksPassword, final String encryptorPassword, final Boolean isSourceIpCheckEnabled) {
        final Object resource = this;
<<<<<<< HEAD
        logger.info("Building class loader for com.cloud.consoleproxy.ConsoleProxy");
        if (_consoleProxyMain == null) {
            logger.info("Running com.cloud.consoleproxy.ConsoleProxy with encryptor password=" + encryptorPassword);
            _consoleProxyMain = new Thread(new ManagedContextRunnable() {
=======
        s_logger.info("Building class loader for com.cloud.consoleproxy.ConsoleProxy");
        if (consoleProxyMain == null) {
            s_logger.info("Running com.cloud.consoleproxy.ConsoleProxy with encryptor password=" + encryptorPassword);
            consoleProxyMain = new Thread(new ManagedContextRunnable() {
>>>>>>> 3c608290
                @Override
                protected void runInContext() {
                    try {
                        Class<?> consoleProxyClazz = Class.forName("com.cloud.consoleproxy.ConsoleProxy");
                        try {
                            logger.info("Invoke startWithContext()");
                            Method method = consoleProxyClazz.getMethod("startWithContext", Properties.class, Object.class, byte[].class, String.class, String.class, Boolean.class);
                            method.invoke(null, properties, resource, ksBits, ksPassword, encryptorPassword, isSourceIpCheckEnabled);
                        } catch (SecurityException e) {
                            logger.error("Unable to launch console proxy due to SecurityException", e);
                            System.exit(ExitStatus.Error.value());
                        } catch (NoSuchMethodException e) {
                            logger.error("Unable to launch console proxy due to NoSuchMethodException", e);
                            System.exit(ExitStatus.Error.value());
                        } catch (IllegalArgumentException e) {
                            logger.error("Unable to launch console proxy due to IllegalArgumentException", e);
                            System.exit(ExitStatus.Error.value());
                        } catch (IllegalAccessException e) {
                            logger.error("Unable to launch console proxy due to IllegalAccessException", e);
                            System.exit(ExitStatus.Error.value());
                        } catch (InvocationTargetException e) {
                            logger.error("Unable to launch console proxy due to InvocationTargetException " + e.getTargetException().toString(), e);
                            System.exit(ExitStatus.Error.value());
                        }
                    } catch (final ClassNotFoundException e) {
                        logger.error("Unable to launch console proxy due to ClassNotFoundException");
                        System.exit(ExitStatus.Error.value());
                    }
                }
            }, "Console-Proxy-Main");
            consoleProxyMain.setDaemon(true);
            consoleProxyMain.start();
        } else {
            logger.info("com.cloud.consoleproxy.ConsoleProxy is already running");

            try {
                Class<?> consoleProxyClazz = Class.forName("com.cloud.consoleproxy.ConsoleProxy");
                Method methodSetup = consoleProxyClazz.getMethod("setEncryptorPassword", String.class);
                methodSetup.invoke(null, encryptorPassword);
                methodSetup = consoleProxyClazz.getMethod("setIsSourceIpCheckEnabled", Boolean.class);
                methodSetup.invoke(null, isSourceIpCheckEnabled);
            } catch (SecurityException e) {
                logger.error("Unable to launch console proxy due to SecurityException", e);
                System.exit(ExitStatus.Error.value());
            } catch (NoSuchMethodException e) {
                logger.error("Unable to launch console proxy due to NoSuchMethodException", e);
                System.exit(ExitStatus.Error.value());
            } catch (IllegalArgumentException e) {
                logger.error("Unable to launch console proxy due to IllegalArgumentException", e);
                System.exit(ExitStatus.Error.value());
            } catch (IllegalAccessException e) {
                logger.error("Unable to launch console proxy due to IllegalAccessException", e);
                System.exit(ExitStatus.Error.value());
            } catch (InvocationTargetException e) {
                logger.error("Unable to launch console proxy due to InvocationTargetException " + e.getTargetException().toString(), e);
                System.exit(ExitStatus.Error.value());
            } catch (final ClassNotFoundException e) {
                logger.error("Unable to launch console proxy due to ClassNotFoundException", e);
                System.exit(ExitStatus.Error.value());
            }
        }
    }

    public String authenticateConsoleAccess(String host, String port, String vmId, String sid, String ticket,
                                            Boolean isReauthentication, String sessionToken) {

        ConsoleAccessAuthenticationCommand cmd = new ConsoleAccessAuthenticationCommand(host, port, vmId, sid, ticket, sessionToken);
        cmd.setReauthenticating(isReauthentication);

        ConsoleProxyAuthenticationResult result = new ConsoleProxyAuthenticationResult();
        result.setSuccess(false);
        result.setReauthentication(isReauthentication);

        try {
            AgentControlAnswer answer = getAgentControl().sendRequest(cmd, 10000);

            if (answer != null) {
                ConsoleAccessAuthenticationAnswer authAnswer = (ConsoleAccessAuthenticationAnswer)answer;
                result.setSuccess(authAnswer.succeeded());
                result.setHost(authAnswer.getHost());
                result.setPort(authAnswer.getPort());
                result.setTunnelUrl(authAnswer.getTunnelUrl());
                result.setTunnelSession(authAnswer.getTunnelSession());
            } else {
                logger.error("Authentication failed for vm: " + vmId + " with sid: " + sid);
            }
        } catch (AgentControlChannelException e) {
            logger.error("Unable to send out console access authentication request due to " + e.getMessage(), e);
        }

        return new Gson().toJson(result);
    }

    public void reportLoadInfo(String gsonLoadInfo) {
        ConsoleProxyLoadReportCommand cmd = new ConsoleProxyLoadReportCommand(proxyVmId, gsonLoadInfo);
        try {
            getAgentControl().postRequest(cmd);

<<<<<<< HEAD
            if (logger.isDebugEnabled())
                logger.debug("Report proxy load info, proxy : " + _proxyVmId + ", load: " + gsonLoadInfo);
=======
            if (s_logger.isDebugEnabled())
                s_logger.debug("Report proxy load info, proxy : " + proxyVmId + ", load: " + gsonLoadInfo);
>>>>>>> 3c608290
        } catch (AgentControlChannelException e) {
            logger.error("Unable to send out load info due to " + e.getMessage(), e);
        }
    }

    public void ensureRoute(String address) {
<<<<<<< HEAD
        if (_localgw != null) {
            if (logger.isDebugEnabled())
                logger.debug("Ensure route for " + address + " via " + _localgw);
=======
        if (localGateway != null) {
            if (s_logger.isDebugEnabled())
                s_logger.debug("Ensure route for " + address + " via " + localGateway);
>>>>>>> 3c608290

            // this method won't be called in high frequency, serialize access
            // to script execution
            synchronized (this) {
                try {
                    addRouteToInternalIpOrCidr(localGateway, eth1Ip, eth1Mask, address);
                } catch (Throwable e) {
                    logger.warn("Unexpected exception while adding internal route to " + address, e);
                }
            }
        }
    }

    @Override
    public void setName(String name) {
    }

    @Override
    public void setConfigParams(Map<String, Object> params) {
    }

    @Override
    public Map<String, Object> getConfigParams() {
        return new HashMap<String, Object>();
    }

    @Override
    public int getRunLevel() {
        return 0;
    }

    @Override
    public void setRunLevel(int level) {
    }
}<|MERGE_RESOLUTION|>--- conflicted
+++ resolved
@@ -278,13 +278,8 @@
             disableRpFilter();
         }
 
-<<<<<<< HEAD
         if (logger.isInfoEnabled())
-            logger.info("Receive proxyVmId in ConsoleProxyResource configuration as " + _proxyVmId);
-=======
-        if (s_logger.isInfoEnabled())
-            s_logger.info("Receive proxyVmId in ConsoleProxyResource configuration as " + proxyVmId);
->>>>>>> 3c608290
+            logger.info("Receive proxyVmId in ConsoleProxyResource configuration as " + proxyVmId);
 
         return true;
     }
@@ -304,11 +299,7 @@
             if (eth1ip != null && eth1mask != null) {
                 inSameSubnet = NetUtils.sameSubnet(eth1ip, destIpOrCidr, eth1mask);
             } else {
-<<<<<<< HEAD
-                logger.warn("addRouteToInternalIp: unable to determine same subnet: _eth1ip=" + eth1ip + ", dest ip=" + destIpOrCidr + ", _eth1mask=" + eth1mask);
-=======
-                s_logger.warn("addRouteToInternalIp: unable to determine same subnet: eth1ip=" + eth1ip + ", dest ip=" + destIpOrCidr + ", eth1mask=" + eth1mask);
->>>>>>> 3c608290
+                logger.warn("addRouteToInternalIp: unable to determine same subnet: eth1ip=" + eth1ip + ", dest ip=" + destIpOrCidr + ", eth1mask=" + eth1mask);
             }
         } else {
             inSameSubnet = NetUtils.isNetworkAWithinNetworkB(destIpOrCidr, NetUtils.ipAndNetMaskToCidr(eth1ip, eth1mask));
@@ -339,17 +330,10 @@
 
     private void launchConsoleProxy(final byte[] ksBits, final String ksPassword, final String encryptorPassword, final Boolean isSourceIpCheckEnabled) {
         final Object resource = this;
-<<<<<<< HEAD
         logger.info("Building class loader for com.cloud.consoleproxy.ConsoleProxy");
-        if (_consoleProxyMain == null) {
+        if (consoleProxyMain == null) {
             logger.info("Running com.cloud.consoleproxy.ConsoleProxy with encryptor password=" + encryptorPassword);
-            _consoleProxyMain = new Thread(new ManagedContextRunnable() {
-=======
-        s_logger.info("Building class loader for com.cloud.consoleproxy.ConsoleProxy");
-        if (consoleProxyMain == null) {
-            s_logger.info("Running com.cloud.consoleproxy.ConsoleProxy with encryptor password=" + encryptorPassword);
             consoleProxyMain = new Thread(new ManagedContextRunnable() {
->>>>>>> 3c608290
                 @Override
                 protected void runInContext() {
                     try {
@@ -448,28 +432,17 @@
         try {
             getAgentControl().postRequest(cmd);
 
-<<<<<<< HEAD
             if (logger.isDebugEnabled())
-                logger.debug("Report proxy load info, proxy : " + _proxyVmId + ", load: " + gsonLoadInfo);
-=======
-            if (s_logger.isDebugEnabled())
-                s_logger.debug("Report proxy load info, proxy : " + proxyVmId + ", load: " + gsonLoadInfo);
->>>>>>> 3c608290
+                logger.debug("Report proxy load info, proxy : " + proxyVmId + ", load: " + gsonLoadInfo);
         } catch (AgentControlChannelException e) {
             logger.error("Unable to send out load info due to " + e.getMessage(), e);
         }
     }
 
     public void ensureRoute(String address) {
-<<<<<<< HEAD
-        if (_localgw != null) {
+        if (localGateway != null) {
             if (logger.isDebugEnabled())
-                logger.debug("Ensure route for " + address + " via " + _localgw);
-=======
-        if (localGateway != null) {
-            if (s_logger.isDebugEnabled())
-                s_logger.debug("Ensure route for " + address + " via " + localGateway);
->>>>>>> 3c608290
+                logger.debug("Ensure route for " + address + " via " + localGateway);
 
             // this method won't be called in high frequency, serialize access
             // to script execution
