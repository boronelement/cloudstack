--- conflicted
+++ resolved
@@ -33,20 +33,19 @@
     public static final Property<Integer> HEARTBEAT_UPDATE_TIMEOUT = new Property<Integer>("heartbeat.update.timeout", 60000);
 
     /**
-<<<<<<< HEAD
      * Reboot host and alert management on heartbeat timeout. <br>
      * Data type: boolean.<br>
      * Default value: true.
      */
     public static final Property<Boolean> REBOOT_HOST_AND_ALERT_MANAGEMENT_ON_HEARTBEAT_TIMEOUT
         = new Property<Boolean>("reboot.host.and.alert.management.on.heartbeat.timeout", true);
-=======
+
+    /**
      * Enable manually setting CPU's topology on KVM's VM. <br>
      * Data type: boolean.<br>
      * Default value: true.
      */
     public static final Property<Boolean> ENABLE_MANUALLY_SETTING_CPU_TOPOLOGY_ON_KVM_VM = new Property<Boolean>("enable.manually.setting.cpu.topology.on.kvm.vm", true);
->>>>>>> 0838d79d
 
     public static class Property <T>{
         private final String name;
