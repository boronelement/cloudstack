/*
 *
 * Licensed under the Apache License, Version 2.0 (the "License");
 * you may not use this file except in compliance with the License.
 * You may obtain a copy of the License at
 *
 *      http://www.apache.org/licenses/LICENSE-2.0
 *
 * Unless required by applicable law or agreed to in writing, software
 * distributed under the License is distributed on an "AS IS" BASIS,
 * WITHOUT WARRANTIES OR CONDITIONS OF ANY KIND, either express or implied.
 * See the License for the specific language governing permissions and
 * limitations under the License.
 */
package com.cloud.agent.properties;

/**
 * Class of constant agent's properties available to configure on
 * "agent.properties".
 *<br><br>
 * Not all available agent properties are defined here, but we should work to
 * migrate them on demand to this class.
 *
 * @param <T> type of the default value.
 */
public class AgentProperties{

    /**
     * Heartbeat update timeout. <br>
     * Data type: int. <br>
     * Default value: 60000 (ms).
     */
    public static final Property<Integer> HEARTBEAT_UPDATE_TIMEOUT = new Property<Integer>("heartbeat.update.timeout", 60000);

    /**
<<<<<<< HEAD
     * The timeout in seconds to retrieve the target's domain id when migrating a VM with KVM. <br>
     * Data type: int. <br>
     * Default value: 10 (sec).
     */
    public static final Property<Integer> VM_MIGRATE_DOMAIN_RETRIEVE_TIMEOUT = new Property<Integer>("vm.migrate.domain.retrieve.timeout", 10);
=======
     * Reboot host and alert management on heartbeat timeout. <br>
     * Data type: boolean.<br>
     * Default value: true.
     */
    public static final Property<Boolean> REBOOT_HOST_AND_ALERT_MANAGEMENT_ON_HEARTBEAT_TIMEOUT
        = new Property<Boolean>("reboot.host.and.alert.management.on.heartbeat.timeout", true);
>>>>>>> 6509f43e

    /**
     * Enable manually setting CPU's topology on KVM's VM. <br>
     * Data type: boolean.<br>
     * Default value: true.
     */
    public static final Property<Boolean> ENABLE_MANUALLY_SETTING_CPU_TOPOLOGY_ON_KVM_VM = new Property<Boolean>("enable.manually.setting.cpu.topology.on.kvm.vm", true);

    public static class Property <T>{
        private final String name;
        private final T defaultValue;

        private Property(String name, T value) {
            this.name = name;
            this.defaultValue = value;
        }

        public String getName() {
            return name;
        }

        public T getDefaultValue() {
            return defaultValue;
        }
    }
}<|MERGE_RESOLUTION|>--- conflicted
+++ resolved
@@ -33,20 +33,19 @@
     public static final Property<Integer> HEARTBEAT_UPDATE_TIMEOUT = new Property<Integer>("heartbeat.update.timeout", 60000);
 
     /**
-<<<<<<< HEAD
      * The timeout in seconds to retrieve the target's domain id when migrating a VM with KVM. <br>
      * Data type: int. <br>
      * Default value: 10 (sec).
      */
     public static final Property<Integer> VM_MIGRATE_DOMAIN_RETRIEVE_TIMEOUT = new Property<Integer>("vm.migrate.domain.retrieve.timeout", 10);
-=======
+
+    /**
      * Reboot host and alert management on heartbeat timeout. <br>
      * Data type: boolean.<br>
      * Default value: true.
      */
     public static final Property<Boolean> REBOOT_HOST_AND_ALERT_MANAGEMENT_ON_HEARTBEAT_TIMEOUT
         = new Property<Boolean>("reboot.host.and.alert.management.on.heartbeat.timeout", true);
->>>>>>> 6509f43e
 
     /**
      * Enable manually setting CPU's topology on KVM's VM. <br>
