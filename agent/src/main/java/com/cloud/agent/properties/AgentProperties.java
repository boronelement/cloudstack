--- conflicted
+++ resolved
@@ -33,19 +33,18 @@
     public static final Property<Integer> HEARTBEAT_UPDATE_TIMEOUT = new Property<Integer>("heartbeat.update.timeout", 60000);
 
     /**
-<<<<<<< HEAD
      * The timeout in seconds to retrieve the target's domain id when migrating a VM with KVM. <br>
      * Data type: int. <br>
      * Default value: 10 (sec).
      */
     public static final Property<Integer> VM_MIGRATE_DOMAIN_RETRIEVE_TIMEOUT = new Property<Integer>("vm.migrate.domain.retrieve.timeout", 10);
-=======
+
+     /**
      * Enable manually setting CPU's topology on KVM's VM. <br>
      * Data type: boolean.<br>
      * Default value: true.
      */
     public static final Property<Boolean> ENABLE_MANUALLY_SETTING_CPU_TOPOLOGY_ON_KVM_VM = new Property<Boolean>("enable.manually.setting.cpu.topology.on.kvm.vm", true);
->>>>>>> 0838d79d
 
     public static class Property <T>{
         private final String name;
