--- conflicted
+++ resolved
@@ -204,10 +204,6 @@
 #
 # The time interval (in seconds) at which the balloon driver will get memory stats updates.
 # This is equivalent to Libvirt's --period parameter when using the dommemstat command.
-<<<<<<< HEAD
-# Default value: 0
-=======
->>>>>>> 1843632c
 # vm.memballoon.stats.period=0
 #
 # vm.diskactivity.checkenabled=false
