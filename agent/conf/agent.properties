# Licensed to the Apache Software Foundation (ASF) under one
# or more contributor license agreements.  See the NOTICE file
# distributed with this work for additional information
# regarding copyright ownership.  The ASF licenses this file
# to you under the Apache License, Version 2.0 (the
# "License"); you may not use this file except in compliance
# with the License.  You may obtain a copy of the License at
# 
#   http://www.apache.org/licenses/LICENSE-2.0
# 
# Unless required by applicable law or agreed to in writing,
# software distributed under the License is distributed on an
# "AS IS" BASIS, WITHOUT WARRANTIES OR CONDITIONS OF ANY
# KIND, either express or implied.  See the License for the
# specific language governing permissions and limitations
# under the License.

# Sample configuration file for CloudStack agent

# The GUID to identify the agent with, this is mandatory!
# Generate with "uuidgen"
guid=

#resource= the java class, which agent load to execute
resource=com.cloud.hypervisor.kvm.resource.LibvirtComputingResource

#workers= number of threads running in agent
workers=5

#host= The IP address of management server
host=localhost

#port = The port management server listening on, default is 8250
port=8250

#cluster= The cluster which the agent belongs to
cluster=default

#pod= The pod which the agent belongs to
pod=default

#zone= The zone which the agent belongs to
zone=default

#public.network.device= the public nic device
# if this is commented, it is autodetected on service startup
# public.network.device=cloudbr0

#private.network.device= the private nic device
# if this is commented, it is autodetected on service startup
# private.network.device=cloudbr1

#guest.network.device= the guest nic device
# if this is commented, the private nic device will be used

# local storage path, by default, it's /var/lib/libvirt/images/
#local.storage.path=/var/lib/libvirt/images/

# Qemu socket path, directory where Qemu sockets are placed.
# These sockets are for the Qemu Guest Agent and SSVM privisioning
# Make sure that AppArmor or SELinux allow libvirt to write there
#qemu.sockets.path=/var/lib/libvirt/qemu

# The UUID for the local storage pool, this is mandatory!
# Generate with "uuidgen"
local.storage.uuid=

# Location for KVM scripts
domr.scripts.dir=scripts/network/domr/kvm

# the timeout for time-consuming operations, such as create/copy snapshot
#cmds.timeout=7200

# set the vm migrate speed, by default, it will try to guess the speed of the guest network
# In MegaBytes per second
#vm.migrate.speed=0

# set target downtime at end of livemigration, the 'hiccup' for final copy. Higher numbers
# make livemigration easier, lower numbers may cause migration to never complete. Less than 1
# means hypervisor default (20ms).
#vm.migrate.downtime=0

# Busy VMs may never finish migrating, depending on environment. When its available, we will
# want to add support for autoconvergence migration flag which should fix this. Set an upper
# limit in milliseconds for how long live migration should wait, at which point VM is paused and
# migration will finish quickly.  Less than 1 means disabled.
#vm.migrate.pauseafter=0

# set the type of bridge used on the hypervisor, this defines what commands the resource 
# will use to setup networking. Currently supported NATIVE, OPENVSWITCH
#network.bridge.type=native

# set the driver used to plug and unplug nics from the bridges
# a sensible default will be selected based on the network.bridge.type but can
# be overridden here.
# native = com.cloud.hypervisor.kvm.resource.BridgeVifDriver
# openvswitch = com.cloud.hypervisor.kvm.resource.OvsVifDriver
#libvirt.vif.driver=com.cloud.hypervisor.kvm.resource.BridgeVifDriver

# set the hypervisor type, values are: kvm, lxc
hypervisor.type=kvm

# set the hypervisor URI. Usually there is no need for changing this
# For KVM: qemu:///system
# For LXC: lxc:///
# hypervisor.uri=qemu:///system

# settings to enable direct networking in libvirt, should not be used
# on hosts that run system vms, values for mode are: private, bridge, vepa
# libvirt.vif.driver=com.cloud.hypervisor.kvm.resource.DirectVifDriver
# network.direct.source.mode=private
# network.direct.device=eth0

# setting to enable the cpu model to kvm guest globally.
# three option:custom,host-model and host-passthrough.
# custom - user custom the CPU model which specified by guest.cpu.model.
# host-model - identify the named CPU model which most closely matches the host,
# and then request additional CPU flags to complete the match. This should give
# close to maximum functionality/performance, which maintaining good
# reliability/compatibility if the guest is migrated to another host with slightly different host CPUs.
# host-passthrough - tell KVM to passthrough the host CPU with no modifications.
# The difference to host-model, instead of just matching feature flags,
# every last detail of the host CPU is matched. This gives absolutely best performance,
# and can be important to some apps which check low level CPU details,
# but it comes at a cost wrt migration. The guest can only be migrated to
# an exactly matching host CPU.
#
# guest.cpu.mode=custom|host-model|host-passthrough
# This param is only valid if guest.cpu.mode=custom,
# for examples:"Conroe" "Penryn", "Nehalem", "Westmere", "pentiumpro" and so
# on,run virsh capabilities for more details.
# guest.cpu.model=
#
# This param will require CPU features on the <cpu> section
# guest.cpu.features=vmx vme
#
# vm.memballoon.disable=true
# Disable memory ballooning on vm guests for overcommit, by default overcommit
# feature enables balloon and sets currentMemory to a minimum value.
#
# vm.diskactivity.checkenabled=false
# Set to true to check disk activity on VM's disks before starting a VM. This only applies
# to QCOW2 files, and ensures that there is no other running instance accessing
# the file before starting. It works by checking the modify time against the current time,
# so care must be taken to ensure the cluster has time synced, otherwise VMs may fail to start.
#
# vm.diskactivity.checktimeout_s=120
# Timeout for giving up on waiting for VM's disk files to become inactive. Hitting
# this timeout will result in failure to start VM.
#
# vm.diskactivity.inactivetime_ms=30000
# This is the length of time that the disk needs to be inactive in order to pass the check.
# This means current time minus mtime of disk file needs to be greater than this number.
# It also has the side effect of setting the minimum threshold between a stop and start of
# a given VM.
#
# kvmclock.disable=false
# Some newer linux kernels are incapable of reliably migrating vms with kvmclock
# This is a workaround for the bug, admin can set this to true per-host
#
<<<<<<< HEAD
# vm.rng.enable=false
# This enabled the VirtIO Random Number Generator device for guests.
#
# vm.rng.model=random
# The model of VirtIO Random Number Generator (RNG) to present to the Guest.
# Currently only 'random' is supported.
#
# vm.rng.path=/dev/random
# Local Random Number Device Generator to use for VirtIO RNG for Guests.
# This is usually /dev/random, but per platform this might be different
#
# vm.rng.rate.bytes=2048
# The amount of bytes the Guest may request/obtain from the RNG in the period
# specified below.
#
# vm.rng.rate.period=1000
# The number of milliseconds in which the guest is allowed to obtain the bytes
# specified above.

# router.aggregation.command.each.timeout=600
# timeout value for aggregation commands send to virtual router
#
=======
#router.aggregation.command.each.timeout=600
#timeout value for aggregation commands send to virtual router
#
# host.overcommit.mem.mb = 0
# allows to increase amount of ram available on host virtually to utilize Zswap, KSM features
# and modern fast SSD/3D XPoint devices
# 
>>>>>>> ffeca606
<|MERGE_RESOLUTION|>--- conflicted
+++ resolved
@@ -158,7 +158,6 @@
 # Some newer linux kernels are incapable of reliably migrating vms with kvmclock
 # This is a workaround for the bug, admin can set this to true per-host
 #
-<<<<<<< HEAD
 # vm.rng.enable=false
 # This enabled the VirtIO Random Number Generator device for guests.
 #
@@ -181,12 +180,7 @@
 # router.aggregation.command.each.timeout=600
 # timeout value for aggregation commands send to virtual router
 #
-=======
-#router.aggregation.command.each.timeout=600
-#timeout value for aggregation commands send to virtual router
-#
 # host.overcommit.mem.mb = 0
 # allows to increase amount of ram available on host virtually to utilize Zswap, KSM features
 # and modern fast SSD/3D XPoint devices
-# 
->>>>>>> ffeca606
+# 