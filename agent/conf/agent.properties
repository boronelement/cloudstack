--- conflicted
+++ resolved
@@ -271,10 +271,8 @@
 # Depending on the use case, this timeout might need increasing/decreasing.
 # heartbeat.update.timeout=60000
 
-<<<<<<< HEAD
 # This parameter specifies the timeout in seconds to retrieve the target's domain id when migrating a VM with KVM.
 # vm.migrate.domain.retrieve.timeout=10
-=======
+
 # Enable manually setting CPU's topology on KVM's VM.
-# enable.manually.setting.cpu.topology.on.kvm.vm=true
->>>>>>> 0838d79d
+# enable.manually.setting.cpu.topology.on.kvm.vm=true