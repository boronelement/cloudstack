# Licensed to the Apache Software Foundation (ASF) under one
# or more contributor license agreements.  See the NOTICE file
# distributed with this work for additional information
# regarding copyright ownership.  The ASF licenses this file
# to you under the Apache License, Version 2.0 (the
# "License"); you may not use this file except in compliance
# with the License.  You may obtain a copy of the License at
# 
#   http://www.apache.org/licenses/LICENSE-2.0
# 
# Unless required by applicable law or agreed to in writing,
# software distributed under the License is distributed on an
# "AS IS" BASIS, WITHOUT WARRANTIES OR CONDITIONS OF ANY
# KIND, either express or implied.  See the License for the
# specific language governing permissions and limitations
# under the License.

# Sample configuration file for CloudStack agent

# The GUID to identify the agent with, this is mandatory!
# Generate with "uuidgen"
guid=

#resource= the java class, which agent load to execute
resource=com.cloud.hypervisor.kvm.resource.LibvirtComputingResource

#workers= number of threads running in agent
workers=5

#host= The IP address of management server
host=localhost

#port = The port management server listening on, default is 8250
port=8250

#cluster= The cluster which the agent belongs to
cluster=default

#pod= The pod which the agent belongs to
pod=default

#zone= The zone which the agent belongs to
zone=default

#public.network.device= the public nic device
# if this is commented, it is autodetected on service startup
# public.network.device=cloudbr0

#private.network.device= the private nic device
# if this is commented, it is autodetected on service startup
# private.network.device=cloudbr1

#guest.network.device= the guest nic device
# if this is commented, the private nic device will be used

# local storage path, by default, it's /var/lib/libvirt/images/
#local.storage.path=/var/lib/libvirt/images/

# Qemu socket path, directory where Qemu sockets are placed.
# These sockets are for the Qemu Guest Agent and SSVM privisioning
# Make sure that AppArmor or SELinux allow libvirt to write there
#qemu.sockets.path=/var/lib/libvirt/qemu

# The UUID for the local storage pool, this is mandatory!
# Generate with "uuidgen"
local.storage.uuid=

# Location for KVM scripts
domr.scripts.dir=scripts/network/domr/kvm

# the timeout for time-consuming operations, such as create/copy snapshot
#cmds.timeout=7200

# set the vm migrate speed, by default, it will try to guess the speed of the guest network
# In MegaBytes per second
#vm.migrate.speed=0

# set target downtime at end of livemigration, the 'hiccup' for final copy. Higher numbers
# make livemigration easier, lower numbers may cause migration to never complete. Less than 1
# means hypervisor default (20ms).
#vm.migrate.downtime=0

# Busy VMs may never finish migrating, depending on environment. When its available, we will
# want to add support for autoconvergence migration flag which should fix this. Set an upper
# limit in milliseconds for how long live migration should wait, at which point VM is paused and
# migration will finish quickly.  Less than 1 means disabled.
#vm.migrate.pauseafter=0

# set the type of bridge used on the hypervisor, this defines what commands the resource 
# will use to setup networking. Currently supported NATIVE, OPENVSWITCH
#network.bridge.type=native

# set the driver used to plug and unplug nics from the bridges
# a sensible default will be selected based on the network.bridge.type but can
# be overridden here.
# native = com.cloud.hypervisor.kvm.resource.BridgeVifDriver
# openvswitch = com.cloud.hypervisor.kvm.resource.OvsVifDriver
#libvirt.vif.driver=com.cloud.hypervisor.kvm.resource.BridgeVifDriver

# set the hypervisor type, values are: kvm, lxc
hypervisor.type=kvm

# set the hypervisor URI. Usually there is no need for changing this
# For KVM: qemu:///system
# For LXC: lxc:///
# hypervisor.uri=qemu:///system

# settings to enable direct networking in libvirt, should not be used
# on hosts that run system vms, values for mode are: private, bridge, vepa
# libvirt.vif.driver=com.cloud.hypervisor.kvm.resource.DirectVifDriver
# network.direct.source.mode=private
# network.direct.device=eth0

# setting to enable the cpu model to kvm guest globally.
# three option:custom,host-model and host-passthrough.
# custom - user custom the CPU model which specified by guest.cpu.model.
# host-model - identify the named CPU model which most closely matches the host,
# and then request additional CPU flags to complete the match. This should give
# close to maximum functionality/performance, which maintaining good
# reliability/compatibility if the guest is migrated to another host with slightly different host CPUs.
# host-passthrough - tell KVM to passthrough the host CPU with no modifications.
# The difference to host-model, instead of just matching feature flags,
# every last detail of the host CPU is matched. This gives absolutely best performance,
# and can be important to some apps which check low level CPU details,
# but it comes at a cost wrt migration. The guest can only be migrated to
# an exactly matching host CPU.
#
# guest.cpu.mode=custom|host-model|host-passthrough
# This param is only valid if guest.cpu.mode=custom,
# for examples:"Conroe" "Penryn", "Nehalem", "Westmere", "pentiumpro" and so
# on,run virsh capabilities for more details.
# guest.cpu.model=
#
# This param will require CPU features on the <cpu> section
# guest.cpu.features=vmx vme
#
# vm.memballoon.disable=true
# Disable memory ballooning on vm guests for overcommit, by default overcommit
# feature enables balloon and sets currentMemory to a minimum value.
#
# vm.diskactivity.checkenabled=false
# Set to true to check disk activity on VM's disks before starting a VM. This only applies
# to QCOW2 files, and ensures that there is no other running instance accessing
# the file before starting. It works by checking the modify time against the current time,
# so care must be taken to ensure the cluster has time synced, otherwise VMs may fail to start.
#
# vm.diskactivity.checktimeout_s=120
# Timeout for giving up on waiting for VM's disk files to become inactive. Hitting
# this timeout will result in failure to start VM.
#
# vm.diskactivity.inactivetime_ms=30000
# This is the length of time that the disk needs to be inactive in order to pass the check.
# This means current time minus mtime of disk file needs to be greater than this number.
# It also has the side effect of setting the minimum threshold between a stop and start of
# a given VM.
#
# kvmclock.disable=false
# Some newer linux kernels are incapable of reliably migrating vms with kvmclock
# This is a workaround for the bug, admin can set this to true per-host
#
# vm.rng.enable=false
# This enabled the VirtIO Random Number Generator device for guests.
#
# vm.rng.model=random
# The model of VirtIO Random Number Generator (RNG) to present to the Guest.
# Currently only 'random' is supported.
#
# vm.rng.path=/dev/random
# Local Random Number Device Generator to use for VirtIO RNG for Guests.
# This is usually /dev/random, but per platform this might be different
#
# vm.rng.rate.bytes=2048
# The amount of bytes the Guest may request/obtain from the RNG in the period
# specified below.
#
# vm.rng.rate.period=1000
# The number of milliseconds in which the guest is allowed to obtain the bytes
# specified above.

# router.aggregation.command.each.timeout=600
# timeout value for aggregation commands send to virtual router
#
<<<<<<< HEAD
# host.overcommit.mem.mb = 0
# allows to increase amount of ram available on host virtually to utilize Zswap, KSM features
# and modern fast SSD/3D XPoint devices. Specified amount of MBs is added to the memory agent 
# reports to the Management Server
# Default: 0
# 
=======

#
# vm.watchdog.model=i6300esb
# The model of Watchdog timer to present to the Guest
# For all models refer to the libvirt documentation.
# Recommend value is: i6300esb
#
# vm.watchdog.action=none
# Action to take when the Guest/Instance is no longer notifiying the Watchdog
# timer.
# For all actions refer to the libvirt documentation.
# Recommended values are: none, reset and poweroff.
>>>>>>> a06530dd
<|MERGE_RESOLUTION|>--- conflicted
+++ resolved
@@ -176,19 +176,15 @@
 # vm.rng.rate.period=1000
 # The number of milliseconds in which the guest is allowed to obtain the bytes
 # specified above.
-
+#
 # router.aggregation.command.each.timeout=600
 # timeout value for aggregation commands send to virtual router
 #
-<<<<<<< HEAD
 # host.overcommit.mem.mb = 0
 # allows to increase amount of ram available on host virtually to utilize Zswap, KSM features
 # and modern fast SSD/3D XPoint devices. Specified amount of MBs is added to the memory agent 
 # reports to the Management Server
 # Default: 0
-# 
-=======
-
 #
 # vm.watchdog.model=i6300esb
 # The model of Watchdog timer to present to the Guest
@@ -199,5 +195,4 @@
 # Action to take when the Guest/Instance is no longer notifiying the Watchdog
 # timer.
 # For all actions refer to the libvirt documentation.
-# Recommended values are: none, reset and poweroff.
->>>>>>> a06530dd
+# Recommended values are: none, reset and poweroff.