--- conflicted
+++ resolved
@@ -209,7 +209,6 @@
 # the management server would send.
 # In case of arm64 (aarch64), this will change the machine type to 'virt' and
 # adds a SCSI and a USB controller in the domain xml.
-<<<<<<< HEAD
 # Possible values: x86_64 | aarch64
 # If null (default), defaults to the VM's OS architecture
 #guest.cpu.arch=
@@ -222,23 +221,10 @@
 # By default overcommit feature enables balloon and sets currentMemory to a minimum value.
 #vm.memballoon.disable=false
 
-
-=======
-# guest.cpu.arch=x86_64|aarch64
-#
-# This param will require CPU features on the <cpu> section
-# guest.cpu.features=vmx vme
-#
-# vm.memballoon.disable=true
-# Disable memory ballooning on vm guests for overcommit, by default overcommit
-# feature enables balloon and sets currentMemory to a minimum value.
-#
 # The time interval (in seconds) at which the balloon driver will get memory stats updates.
 # This is equivalent to Libvirt's --period parameter when using the dommemstat command.
 # vm.memballoon.stats.period=0
-#
-# vm.diskactivity.checkenabled=false
->>>>>>> 1843632c
+
 # Set to true to check disk activity on VM's disks before starting a VM. This only applies
 # to QCOW2 files, and ensures that there is no other running instance accessing
 # the file before starting. It works by checking the modified time against the current time,
