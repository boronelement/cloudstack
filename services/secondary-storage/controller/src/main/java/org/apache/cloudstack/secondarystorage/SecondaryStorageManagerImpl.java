// Licensed to the Apache Software Foundation (ASF) under one
// or more contributor license agreements.  See the NOTICE file
// distributed with this work for additional information
// regarding copyright ownership.  The ASF licenses this file
// to you under the Apache License, Version 2.0 (the
// "License"); you may not use this file except in compliance
// with the License.  You may obtain a copy of the License at
//
//   http://www.apache.org/licenses/LICENSE-2.0
//
// Unless required by applicable law or agreed to in writing,
// software distributed under the License is distributed on an
// "AS IS" BASIS, WITHOUT WARRANTIES OR CONDITIONS OF ANY
// KIND, either express or implied.  See the License for the
// specific language governing permissions and limitations
// under the License.
package org.apache.cloudstack.secondarystorage;

import java.net.URI;
import java.net.URISyntaxException;
import java.util.ArrayList;
import java.util.Arrays;
import java.util.Collections;
import java.util.Date;
import java.util.HashMap;
import java.util.LinkedHashMap;
import java.util.List;
import java.util.Map;
import java.util.stream.Collectors;

import javax.inject.Inject;
import javax.naming.ConfigurationException;

import org.apache.cloudstack.agent.lb.IndirectAgentLB;
import org.apache.cloudstack.ca.CAManager;
import org.apache.cloudstack.context.CallContext;
import org.apache.cloudstack.engine.orchestration.service.NetworkOrchestrationService;
import org.apache.cloudstack.engine.subsystem.api.storage.DataStore;
import org.apache.cloudstack.engine.subsystem.api.storage.DataStoreManager;
import org.apache.cloudstack.engine.subsystem.api.storage.ZoneScope;
import org.apache.cloudstack.framework.ca.Certificate;
import org.apache.cloudstack.framework.config.ConfigKey;
import org.apache.cloudstack.framework.config.Configurable;
import org.apache.cloudstack.framework.config.dao.ConfigurationDao;
import org.apache.cloudstack.framework.security.keystore.KeystoreManager;
import org.apache.cloudstack.storage.datastore.db.ImageStoreDao;
import org.apache.cloudstack.storage.datastore.db.ImageStoreVO;
import org.apache.cloudstack.storage.datastore.db.TemplateDataStoreDao;
import org.apache.cloudstack.storage.datastore.db.VolumeDataStoreDao;
import org.apache.cloudstack.utils.identity.ManagementServerNode;
import org.apache.commons.collections.CollectionUtils;
import org.apache.commons.lang3.ArrayUtils;
import org.apache.commons.lang3.BooleanUtils;
import org.apache.commons.lang3.StringUtils;

import com.cloud.agent.AgentManager;
import com.cloud.agent.api.Answer;
import com.cloud.agent.api.Command;
import com.cloud.agent.api.RebootCommand;
import com.cloud.agent.api.SecStorageFirewallCfgCommand;
import com.cloud.agent.api.SecStorageSetupAnswer;
import com.cloud.agent.api.SecStorageSetupCommand;
import com.cloud.agent.api.SecStorageVMSetupCommand;
import com.cloud.agent.api.StartupCommand;
import com.cloud.agent.api.StartupSecondaryStorageCommand;
import com.cloud.agent.api.check.CheckSshAnswer;
import com.cloud.agent.api.check.CheckSshCommand;
import com.cloud.agent.api.to.NfsTO;
import com.cloud.agent.manager.Commands;
import com.cloud.capacity.dao.CapacityDao;
import com.cloud.cluster.ClusterManager;
import com.cloud.configuration.Config;
import com.cloud.configuration.ConfigurationManagerImpl;
import com.cloud.configuration.ZoneConfig;
import com.cloud.consoleproxy.ConsoleProxyManager;
import com.cloud.dc.DataCenter;
import com.cloud.dc.DataCenter.NetworkType;
import com.cloud.dc.DataCenterVO;
import com.cloud.dc.dao.DataCenterDao;
import com.cloud.deploy.DataCenterDeployment;
import com.cloud.deploy.DeployDestination;
import com.cloud.exception.ConcurrentOperationException;
import com.cloud.exception.InsufficientAddressCapacityException;
import com.cloud.exception.InsufficientCapacityException;
import com.cloud.exception.OperationTimedoutException;
import com.cloud.exception.ResourceUnavailableException;
import com.cloud.host.Host;
import com.cloud.host.HostVO;
import com.cloud.host.Status;
import com.cloud.host.dao.HostDao;
import com.cloud.hypervisor.Hypervisor.HypervisorType;
import com.cloud.info.RunningHostCountInfo;
import com.cloud.info.RunningHostInfoAgregator;
import com.cloud.info.RunningHostInfoAgregator.ZoneHostInfo;
import com.cloud.network.Network;
import com.cloud.network.NetworkModel;
import com.cloud.network.Networks.TrafficType;
import com.cloud.network.StorageNetworkManager;
import com.cloud.network.dao.IPAddressDao;
import com.cloud.network.dao.IPAddressVO;
import com.cloud.network.dao.NetworkDao;
import com.cloud.network.dao.NetworkVO;
import com.cloud.network.rules.RulesManager;
import com.cloud.offering.NetworkOffering;
import com.cloud.offering.ServiceOffering;
import com.cloud.offerings.dao.NetworkOfferingDao;
import com.cloud.resource.ResourceManager;
import com.cloud.resource.ResourceStateAdapter;
import com.cloud.resource.ServerResource;
import com.cloud.resource.UnableDeleteHostException;
import com.cloud.service.ServiceOfferingVO;
import com.cloud.service.dao.ServiceOfferingDao;
import com.cloud.storage.ImageStoreDetailsUtil;
import com.cloud.storage.Storage;
import com.cloud.storage.VMTemplateVO;
import com.cloud.storage.VolumeApiService;
import com.cloud.storage.dao.SnapshotDao;
import com.cloud.storage.dao.StoragePoolHostDao;
import com.cloud.storage.dao.UploadDao;
import com.cloud.storage.dao.VMTemplateDao;
import com.cloud.storage.secondary.SecStorageVmAlertEventArgs;
import com.cloud.storage.secondary.SecondaryStorageListener;
import com.cloud.storage.secondary.SecondaryStorageVmAllocator;
import com.cloud.storage.secondary.SecondaryStorageVmManager;
import com.cloud.storage.template.TemplateConstants;
import com.cloud.template.TemplateManager;
import com.cloud.user.Account;
import com.cloud.user.AccountService;
import com.cloud.utils.DateUtil;
import com.cloud.utils.NumbersUtil;
import com.cloud.utils.Pair;
import com.cloud.utils.PasswordGenerator;
import com.cloud.utils.component.ManagerBase;
import com.cloud.utils.db.GlobalLock;
import com.cloud.utils.db.QueryBuilder;
import com.cloud.utils.db.SearchCriteria.Op;
import com.cloud.utils.events.SubscriptionMgr;
import com.cloud.utils.exception.CloudRuntimeException;
import com.cloud.utils.net.NetUtils;
import com.cloud.vm.NicProfile;
import com.cloud.vm.ReservationContext;
import com.cloud.vm.SecondaryStorageVm;
import com.cloud.vm.SecondaryStorageVmVO;
import com.cloud.vm.SystemVmLoadScanHandler;
import com.cloud.vm.SystemVmLoadScanner;
import com.cloud.vm.SystemVmLoadScanner.AfterScanAction;
import com.cloud.vm.VirtualMachine;
import com.cloud.vm.VirtualMachine.State;
import com.cloud.vm.VirtualMachineGuru;
import com.cloud.vm.VirtualMachineManager;
import com.cloud.vm.VirtualMachineName;
import com.cloud.vm.VirtualMachineProfile;
import com.cloud.vm.dao.SecondaryStorageVmDao;
import com.cloud.vm.dao.UserVmDetailsDao;
import com.cloud.vm.dao.VMInstanceDao;

/**
* Class to manage secondary storages. <br><br>
* Possible secondary storage VM state transition cases:<br>
*    - Creating -> Destroyed<br>
*    - Creating -> Stopped -> Starting -> Running<br>
*    - HA -> Stopped -> Starting -> Running<br>
*    - Migrating -> Running    (if previous state is Running before it enters into Migrating state<br>
*    - Migrating -> Stopped    (if previous state is not Running before it enters into Migrating state)<br>
*    - Running -> HA           (if agent lost connection)<br>
*    - Stopped -> Destroyed<br><br>
*
* <b>Creating</b> state indicates of record creating and IP address allocation are ready, it is a transient state which will soon be switching towards <b>Running</b> if everything goes well.<br><br>
* <b>Stopped</b> state indicates the readiness of being able to start (has storage and IP resources allocated).<br><br>
* <b>Starting</b> state can only be entered from <b>Stopped</b> states.<br><br><br>
*
* <b>Starting</b>, <b>HA</b>, <b>Migrating</b>, <b>Creating</b> and <b>Running</b> states are all counted as <b>Open</b> for available capacity calculation  because sooner or later, it will be driven into <b>Running</b> state.
*/
public class SecondaryStorageManagerImpl extends ManagerBase implements SecondaryStorageVmManager, VirtualMachineGuru, SystemVmLoadScanHandler<Long>,
        ResourceStateAdapter, Configurable {
    private static final int ACQUIRE_GLOBAL_LOCK_TIMEOUT_FOR_SYNC_IN_SECONDS = 180;
    private static final int STARTUP_DELAY_IN_MILLISECONDS = 60000;

    private int _mgmtPort = 8250;

    private List<SecondaryStorageVmAllocator> _ssVmAllocators;

    @Inject
    protected SecondaryStorageVmDao _secStorageVmDao;
    @Inject
    protected StorageNetworkManager _sNwMgr;
    @Inject
    private DataCenterDao _dcDao;
    @Inject
    private VMTemplateDao _templateDao;
    @Inject
    private HostDao _hostDao;
    @Inject
    private StoragePoolHostDao _storagePoolHostDao;
    @Inject
    private AgentManager _agentMgr;
    @Inject
    protected NetworkOrchestrationService _networkMgr;
    @Inject
    protected NetworkModel _networkModel;
    @Inject
    protected SnapshotDao _snapshotDao;
    private SecondaryStorageListener _listener;

    private ServiceOfferingVO _serviceOffering;

    @Inject
    protected ConfigurationDao _configDao;
    @Inject
    private ServiceOfferingDao _offeringDao;
    @Inject
    private AccountService _accountMgr;
    @Inject
    private VirtualMachineManager _itMgr;
    @Inject
    protected VMInstanceDao _vmDao;
    @Inject
    protected CapacityDao _capacityDao;
    @Inject
    UserVmDetailsDao _vmDetailsDao;
    @Inject
    protected ResourceManager _resourceMgr;
    @Inject
    NetworkDao _networkDao;
    @Inject
    NetworkOfferingDao _networkOfferingDao;
    @Inject
    protected IPAddressDao _ipAddressDao = null;
    @Inject
    protected RulesManager _rulesMgr;
    @Inject
    TemplateManager templateMgr;
    @Inject
    UploadDao _uploadDao;

    @Inject
    KeystoreManager _keystoreMgr;
    @Inject
    DataStoreManager _dataStoreMgr;
    @Inject
    ImageStoreDao _imageStoreDao;
    @Inject
    TemplateDataStoreDao _tmplStoreDao;
    @Inject
    VolumeDataStoreDao _volumeStoreDao;
    @Inject
    private ImageStoreDetailsUtil imageStoreDetailsUtil;
    @Inject
    private IndirectAgentLB indirectAgentLB;
    @Inject
    private CAManager caManager;
    private int _secStorageVmMtuSize;

    private String _instance;
    private boolean _useSSlCopy;
    private String _httpProxy;
    private String _allowedInternalSites;
    protected long _nodeId = ManagementServerNode.getManagementServerId();

    private SystemVmLoadScanner<Long> _loadScanner;
    private Map<Long, ZoneHostInfo> _zoneHostInfoMap;

    private final GlobalLock _allocLock = GlobalLock.getInternLock(getAllocLockName());

    static final ConfigKey<String> NTPServerConfig = new ConfigKey<String>(String.class, "ntp.server.list", "Advanced", null,
            "Comma separated list of NTP servers to configure in Secondary storage VM", true, ConfigKey.Scope.Global, null, null, null, null, null, ConfigKey.Kind.CSV, null);

    static final ConfigKey<Integer> MaxNumberOfSsvmsForMigration = new ConfigKey<Integer>("Advanced", Integer.class, "max.ssvm.count", "5",
            "Number of additional SSVMs to handle migration of data objects concurrently", true, ConfigKey.Scope.Global);

    public SecondaryStorageManagerImpl() {
    }

    @Override
    public SecondaryStorageVmVO startSecStorageVm(long secStorageVmId) {
        try {
            SecondaryStorageVmVO secStorageVm = _secStorageVmDao.findById(secStorageVmId);
            _itMgr.advanceStart(secStorageVm.getUuid(), null, null);
            return _secStorageVmDao.findById(secStorageVm.getId());
        } catch (ConcurrentOperationException | InsufficientCapacityException | OperationTimedoutException | ResourceUnavailableException e) {
            logger.warn(String.format("Unable to start secondary storage VM [%s] due to [%s].", secStorageVmId, e.getMessage()), e);
            return null;
        }
    }

    SecondaryStorageVmVO getSSVMfromHost(HostVO ssAHost) {
        if (ssAHost.getType() == Host.Type.SecondaryStorageVM) {
            return _secStorageVmDao.findByInstanceName(ssAHost.getName());
        }
        return null;
    }

    @Override
    public boolean generateSetupCommand(Long ssHostId) {
        HostVO cssHost = _hostDao.findById(ssHostId);
        Long zoneId = cssHost.getDataCenterId();
        boolean result = true;
        if (cssHost.getType() == Host.Type.SecondaryStorageVM) {
            String hostName = cssHost.getName();

            SecondaryStorageVmVO secStorageVm = _secStorageVmDao.findByInstanceName(hostName);
            if (secStorageVm == null) {
                logger.warn(String.format("Secondary storage VM [%s] does not exist.", hostName));
                return false;
            }

            List<DataStore> ssStores = _dataStoreMgr.getImageStoresByScope(new ZoneScope(zoneId));
            for (DataStore ssStore : ssStores) {
                if (!(ssStore.getTO() instanceof NfsTO)) {
                    continue;
                }
                String secUrl = ssStore.getUri();
                SecStorageSetupCommand setupCmd = null;
                if (!_useSSlCopy) {
                    setupCmd = new SecStorageSetupCommand(ssStore.getTO(), secUrl, null);
                } else {
                    KeystoreManager.Certificates certs = _keystoreMgr.getCertificates(ConsoleProxyManager.CERTIFICATE_NAME);
                    setupCmd = new SecStorageSetupCommand(ssStore.getTO(), secUrl, certs);
                }

                String nfsVersion = imageStoreDetailsUtil.getNfsVersion(ssStore.getId());
                setupCmd.setNfsVersion(nfsVersion);

                String postUploadKey = _configDao.getValue(Config.SSVMPSK.key());
                setupCmd.setPostUploadKey(postUploadKey);

                Answer answer = _agentMgr.easySend(ssHostId, setupCmd);
                if (answer != null && answer.getResult()) {
                    SecStorageSetupAnswer an = (SecStorageSetupAnswer)answer;
                    if (an.get_dir() != null) {
                        ImageStoreVO svo = _imageStoreDao.findById(ssStore.getId());
                        svo.setParent(an.get_dir());
                        _imageStoreDao.update(ssStore.getId(), svo);
                    }

                    logger.debug(String.format("Successfully programmed secondary storage [%s] in secondary storage VM [%s].", ssStore.getName(), secStorageVm.getInstanceName()));
                } else {
                    logger.debug(String.format("Unable to program secondary storage [%s] in secondary storage VM [%s] due to [%s].", ssStore.getName(), secStorageVm.getInstanceName(), answer == null ? "null answer" : answer.getDetails()));
                    result = false;
                }
            }
        }

        return result;
    }

    @Override
    public boolean generateVMSetupCommand(Long ssAHostId) {
        HostVO ssAHost = _hostDao.findById(ssAHostId);
        if (ssAHost.getType() != Host.Type.SecondaryStorageVM) {
            return false;
        }
        String ssvmName = ssAHost.getName();
        SecondaryStorageVmVO secStorageVm = _secStorageVmDao.findByInstanceName(ssvmName);
        if (secStorageVm == null) {
            logger.warn(String.format("Secondary storage VM [%s] does not exist.", ssvmName));
            return false;
        }

        SecStorageVMSetupCommand setupCmd = new SecStorageVMSetupCommand();
        if (_allowedInternalSites != null) {
            List<String> allowedCidrs = new ArrayList<>();
            String[] cidrs = _allowedInternalSites.split(",");
            for (String cidr : cidrs) {
                if (NetUtils.isValidIp4Cidr(cidr) || NetUtils.isValidIp4(cidr) || !cidr.startsWith("0.0.0.0")) {
                    allowedCidrs.add(cidr);
                }
            }
            setupCmd.setAllowedInternalSites(allowedCidrs.toArray(new String[allowedCidrs.size()]));
        }
        String copyPasswd = _configDao.getValue("secstorage.copy.password");
        setupCmd.setCopyPassword(copyPasswd);
        setupCmd.setCopyUserName(TemplateConstants.DEFAULT_HTTP_AUTH_USER);

        Answer answer = _agentMgr.easySend(ssAHostId, setupCmd);
        if (answer != null && answer.getResult()) {
            if (logger.isDebugEnabled()) {
                logger.debug(String.format("Successfully set HTTP auth into secondary storage VM [%s].", ssvmName));
            }
            return true;
        } else {
            if (logger.isDebugEnabled()) {
                logger.debug(String.format("Failed to set HTTP auth into secondary storage VM [%s] due to [%s].", ssvmName, answer == null ? "answer null" : answer.getDetails()));
            }
            return false;
        }
    }

    @Override
    public Pair<HostVO, SecondaryStorageVmVO> assignSecStorageVm(long zoneId, Command cmd) {
        return null;
    }

    @Override
    public boolean generateFirewallConfiguration(Long ssAHostId) {
        if (ssAHostId == null) {
            return true;
        }
        HostVO ssAHost = _hostDao.findById(ssAHostId);
        String hostName = ssAHost.getName();

        SecondaryStorageVmVO thisSecStorageVm = _secStorageVmDao.findByInstanceName(hostName);

        if (thisSecStorageVm == null) {
            logger.warn(String.format("Secondary storage VM [%s] does not exist.", hostName));
            return false;
        }

        String copyPort = _useSSlCopy ? "443" : Integer.toString(TemplateConstants.DEFAULT_TMPLT_COPY_PORT);
        SecStorageFirewallCfgCommand thiscpc = new SecStorageFirewallCfgCommand(true);
        thiscpc.addPortConfig(thisSecStorageVm.getPublicIpAddress(), copyPort, true, TemplateConstants.DEFAULT_TMPLT_COPY_INTF);

        QueryBuilder<HostVO> sc = QueryBuilder.create(HostVO.class);
        sc.and(sc.entity().getType(), Op.EQ, Host.Type.SecondaryStorageVM);
        sc.and(sc.entity().getStatus(), Op.IN, Status.Up, Status.Connecting);
        List<HostVO> ssvms = sc.list();
        for (HostVO ssvm : ssvms) {
            if (ssvm.getId() == ssAHostId) {
                continue;
            }

            hostName = ssvm.getName();
            Answer answer = _agentMgr.easySend(ssvm.getId(), thiscpc);
            if (answer != null && answer.getResult()) {
                if (logger.isDebugEnabled()) {
                    logger.debug(String.format("Successfully created firewall rules into secondary storage VM [%s].", hostName));
                }
            } else {
                if (logger.isDebugEnabled()) {
                    logger.debug(String.format("Failed to create firewall rules into secondary storage VM [%s].", hostName));
                }
                return false;
            }
        }

        SecStorageFirewallCfgCommand allSSVMIpList = new SecStorageFirewallCfgCommand(false);
        for (HostVO ssvm : ssvms) {
            if (ssvm.getId() == ssAHostId) {
                continue;
            }
            allSSVMIpList.addPortConfig(ssvm.getPublicIpAddress(), copyPort, true, TemplateConstants.DEFAULT_TMPLT_COPY_INTF);
        }

        hostName = thisSecStorageVm.getHostName();

        Answer answer = _agentMgr.easySend(ssAHostId, allSSVMIpList);
        if (answer != null && answer.getResult()) {
            if (logger.isDebugEnabled()) {
                logger.debug(String.format("Successfully created firewall rules into secondary storage VM [%s].", hostName));
            }
        } else {
            if (logger.isDebugEnabled()) {
                logger.debug(String.format("Failed to create firewall rules into secondary storage VM [%s] due to [%s].", hostName, answer == null ? "answer null" : answer.getDetails()));
            }
            return false;
        }

        return true;

    }

    protected boolean isSecondaryStorageVmRequired(long dcId) {
        DataCenterVO dc = _dcDao.findById(dcId);
        _dcDao.loadDetails(dc);
        String ssvmReq = dc.getDetail(ZoneConfig.EnableSecStorageVm.key());
        if (ssvmReq != null) {
            return Boolean.parseBoolean(ssvmReq);
        }
        return true;
    }

    public SecondaryStorageVmVO startNew(long dataCenterId, SecondaryStorageVm.Role role) {

        if (!isSecondaryStorageVmRequired(dataCenterId)) {
            if (logger.isDebugEnabled()) {
                logger.debug(String.format("Secondary storage VM not required in zone [%s] account to zone config.", dataCenterId));
            }
            return null;
        }
        if (logger.isDebugEnabled()) {
            logger.debug(String.format("Assign secondary storage VM from a newly started instance for request from data center [%s].", dataCenterId));
        }

        Map<String, Object> context = createSecStorageVmInstance(dataCenterId, role);

        long secStorageVmId = (Long)context.get("secStorageVmId");
        if (secStorageVmId == 0) {
            logger.debug(String.format("Creating secondary storage VM instance failed on data center [%s].", dataCenterId));
            return null;
        }

        SecondaryStorageVmVO secStorageVm = _secStorageVmDao.findById(secStorageVmId);

        if (secStorageVm != null) {
            SubscriptionMgr.getInstance().notifySubscribers(ALERT_SUBJECT, this,
                new SecStorageVmAlertEventArgs(SecStorageVmAlertEventArgs.SSVM_CREATED, dataCenterId, secStorageVmId, secStorageVm, null));
            return secStorageVm;
        } else {
            if (logger.isDebugEnabled()) {
                logger.debug(String.format("Unable to allocate secondary storage VM [%s] due to it was not found on database.", secStorageVmId));
            }
            SubscriptionMgr.getInstance().notifySubscribers(ALERT_SUBJECT, this,
                new SecStorageVmAlertEventArgs(SecStorageVmAlertEventArgs.SSVM_CREATE_FAILURE, dataCenterId, secStorageVmId, null, "Unable to allocate storage"));
        }
        return null;
    }

    /**
     * Get the default network for the secondary storage VM, based on the zone it is in. Delegates to
     * either {@link #getDefaultNetworkForZone(DataCenter)} or {@link #getDefaultNetworkForAdvancedSGZone(DataCenter)},
     * depending on the zone network type and whether or not security groups are enabled in the zone.
     * @param dc - The zone (DataCenter) of the secondary storage VM.
     * @return The default network for use with the secondary storage VM.
     */
    protected NetworkVO getDefaultNetworkForCreation(DataCenter dc) {
        if (dc.getNetworkType() == NetworkType.Advanced) {
            return getDefaultNetworkForAdvancedZone(dc);
        } else {
            return getDefaultNetworkForBasicZone(dc);
        }
    }

    /**
     * Get default network for a secondary storage VM starting up in an advanced zone. If the zone
     * is security group-enabled, the first network found that supports SG services is returned.
     * If the zone is not SG-enabled, the Public network is returned.
     * @param dc - The zone.
     * @return The selected default network.
     * @throws CloudRuntimeException - If the zone is not a valid choice or a network couldn't be found.
     */
    protected NetworkVO getDefaultNetworkForAdvancedZone(DataCenter dc) {
        if (dc.getNetworkType() != NetworkType.Advanced) {
            throw new CloudRuntimeException(String.format("%s is not advanced.", dc.toString()));
        }

        if (dc.isSecurityGroupEnabled()) {
            List<NetworkVO> networks = _networkDao.listByZoneSecurityGroup(dc.getId());
            if (CollectionUtils.isEmpty(networks)) {
                throw new CloudRuntimeException(String.format("Can not found security enabled network in SG %s.", dc.toString()));
            }

            return networks.get(0);
        }
        else {
            TrafficType defaultTrafficType = TrafficType.Public;
            List<NetworkVO> defaultNetworks = _networkDao.listByZoneAndTrafficType(dc.getId(), defaultTrafficType);

            int networksSize = defaultNetworks.size();
            if (networksSize != 1) {
                throw new CloudRuntimeException(String.format("Found [%s] networks of type [%s] when expect to find 1.", networksSize, defaultTrafficType));
            }

            return defaultNetworks.get(0);
        }
    }

    /**
     * Get default network for secondary storage VM for starting up in a basic zone. Basic zones select
     * the Guest network whether or not the zone is SG-enabled.
     * @param dc - The zone.
     * @return The default network according to the zone's network selection rules.
     * @throws CloudRuntimeException - If the zone is not a valid choice or a network couldn't be found.
     */
    protected NetworkVO getDefaultNetworkForBasicZone(DataCenter dc) {
        if (dc.getNetworkType() != NetworkType.Basic) {
            throw new CloudRuntimeException(String.format("%s is not basic.", dc.toString()));
        }

        TrafficType defaultTrafficType = TrafficType.Guest;
        List<NetworkVO> defaultNetworks = _networkDao.listByZoneAndTrafficType(dc.getId(), defaultTrafficType);

        int networksSize = defaultNetworks.size();
        if (networksSize != 1) {
            throw new CloudRuntimeException(String.format("Found [%s] networks of type [%s] when expect to find 1.", networksSize, defaultTrafficType));
        }

        return defaultNetworks.get(0);
    }

    protected Map<String, Object> createSecStorageVmInstance(long dataCenterId, SecondaryStorageVm.Role role) {
        DataStore secStore = _dataStoreMgr.getImageStoreWithFreeCapacity(dataCenterId);
        if (secStore == null) {
            String msg = String.format("No secondary storage available in zone %s, cannot create secondary storage VM.", dataCenterId);
            logger.warn(msg);
            throw new CloudRuntimeException(msg);
        }

        long id = _secStorageVmDao.getNextInSequence(Long.class, "id");
        String name = VirtualMachineName.getSystemVmName(id, _instance, "s").intern();
        Account systemAcct = _accountMgr.getSystemAccount();

        DataCenterDeployment plan = new DataCenterDeployment(dataCenterId);
        DataCenter dc = _dcDao.findById(plan.getDataCenterId());

        NetworkVO defaultNetwork = getDefaultNetworkForCreation(dc);

        List<? extends NetworkOffering> offerings = null;
        if (_sNwMgr.isStorageIpRangeAvailable(dataCenterId)) {
            offerings = _networkModel.getSystemAccountNetworkOfferings(NetworkOffering.SystemControlNetwork, NetworkOffering.SystemManagementNetwork, NetworkOffering.SystemStorageNetwork);
        } else {
            offerings = _networkModel.getSystemAccountNetworkOfferings(NetworkOffering.SystemControlNetwork, NetworkOffering.SystemManagementNetwork);
        }
        LinkedHashMap<Network, List<? extends NicProfile>> networks = new LinkedHashMap<>(offerings.size() + 1);
        NicProfile defaultNic = new NicProfile();
        defaultNic.setDefaultNic(true);
        defaultNic.setDeviceId(2);
        try {
            networks.put(_networkMgr.setupNetwork(systemAcct, _networkOfferingDao.findById(defaultNetwork.getNetworkOfferingId()), plan, null, null, false).get(0),
                    new ArrayList<>(Arrays.asList(defaultNic)));
            for (NetworkOffering offering : offerings) {
                networks.put(_networkMgr.setupNetwork(systemAcct, offering, plan, null, null, false).get(0), new ArrayList<>());
            }
        } catch (ConcurrentOperationException e) {
            logger.error(String.format("Unable to setup networks on %s due [%s].", dc.toString(), e.getMessage()), e);
            return new HashMap<>();
        }

        HypervisorType availableHypervisor = _resourceMgr.getAvailableHypervisor(dataCenterId);
        VMTemplateVO template = _templateDao.findSystemVMReadyTemplate(dataCenterId, availableHypervisor);
        if (template == null) {
            throw new CloudRuntimeException(String.format("Unable to find the system templates or it was not downloaded in %s.", dc.toString()));
        }

        ServiceOfferingVO serviceOffering = _serviceOffering;
        if (serviceOffering == null) {
            serviceOffering = _offeringDao.findDefaultSystemOffering(ServiceOffering.ssvmDefaultOffUniqueName, ConfigurationManagerImpl.SystemVMUseLocalStorage.valueIn(dataCenterId));
        }
        SecondaryStorageVmVO secStorageVm =
            new SecondaryStorageVmVO(id, serviceOffering.getId(), name, template.getId(), template.getHypervisorType(), template.getGuestOSId(), dataCenterId,
                systemAcct.getDomainId(), systemAcct.getId(), _accountMgr.getSystemUser().getId(), role, serviceOffering.isOfferHA());
        secStorageVm.setDynamicallyScalable(template.isDynamicallyScalable());
        secStorageVm.setLimitCpuUse(serviceOffering.getLimitCpuUse());
        secStorageVm = _secStorageVmDao.persist(secStorageVm);
        try {
            _itMgr.allocate(name, template, serviceOffering, networks, plan, null);
            secStorageVm = _secStorageVmDao.findById(secStorageVm.getId());
        } catch (InsufficientCapacityException e) {
            String errorMessage = String.format("Unable to allocate secondary storage VM [%s] due to [%s].", name, e.getMessage());
            logger.warn(errorMessage, e);
            throw new CloudRuntimeException(errorMessage, e);
        }

        Map<String, Object> context = new HashMap<>();
        context.put("secStorageVmId", secStorageVm.getId());
        return context;
    }

    private SecondaryStorageVmAllocator getCurrentAllocator() {
        if (_ssVmAllocators.size() > 0) {
            return _ssVmAllocators.get(0);
        }

        return null;
    }

    protected String connect(String ipAddress, int port) {
        return null;
    }

    public SecondaryStorageVmVO assignSecStorageVmFromRunningPool(long dataCenterId, SecondaryStorageVm.Role role) {
        logger.debug(String.format("Assign secondary storage VM from running pool for request from zone [%s].", dataCenterId));

        SecondaryStorageVmAllocator allocator = getCurrentAllocator();
        assert (allocator != null);
        List<SecondaryStorageVmVO> runningList = _secStorageVmDao.getSecStorageVmListInStates(role, dataCenterId, State.Running);
        if (CollectionUtils.isNotEmpty(runningList)) {
            logger.debug(String.format("Running secondary storage VM pool size [%s].", runningList.size()));
            for (SecondaryStorageVmVO secStorageVm : runningList) {
                logger.debug(String.format("Running secondary storage %s.", secStorageVm.toString()));
            }

            Map<Long, Integer> loadInfo = new HashMap<>();

            return allocator.allocSecondaryStorageVm(runningList, loadInfo, dataCenterId);
        } else {
            logger.debug(String.format("There is no running secondary storage VM right now in the zone [%s].", dataCenterId));
        }
        return null;
    }

    public SecondaryStorageVmVO assignSecStorageVmFromStoppedPool(long dataCenterId, SecondaryStorageVm.Role role) {
        List<SecondaryStorageVmVO> secondaryStorageVms = _secStorageVmDao.getSecStorageVmListInStates(role, dataCenterId, State.Starting, State.Stopped, State.Migrating);
        if (CollectionUtils.isNotEmpty(secondaryStorageVms)) {
            return secondaryStorageVms.get(0);
        }

        return null;
    }

    public void allocCapacity(long dataCenterId, SecondaryStorageVm.Role role) {
        logger.debug(String.format("Allocate secondary storage VM standby capacity for zone [%s].", dataCenterId));

        if (!isSecondaryStorageVmRequired(dataCenterId)) {
            if (logger.isDebugEnabled()) {
                logger.debug(String.format("Secondary storage VM not required in zone [%s] according to zone config.", dataCenterId));
            }
            return;
        }
        SecondaryStorageVmVO secStorageVm = null;
        String errorString = null;
        try {
            boolean secStorageVmFromStoppedPool = false;
            secStorageVm = assignSecStorageVmFromStoppedPool(dataCenterId, role);
            if (secStorageVm == null) {
                if (logger.isInfoEnabled()) {
                    logger.info("No stopped secondary storage VM is available, need to allocate a new secondary storage VM.");
                }

                if (_allocLock.lock(ACQUIRE_GLOBAL_LOCK_TIMEOUT_FOR_SYNC_IN_SECONDS)) {
                    try {
                        secStorageVm = startNew(dataCenterId, role);
                    } finally {
                        _allocLock.unlock();
                    }
                } else {
                    if (logger.isInfoEnabled()) {
                        logger.info("Unable to acquire synchronization lock for secondary storage VM allocation, wait for next scan.");
                    }
                    return;
                }
            } else {
                if (logger.isInfoEnabled()) {
                    logger.info(String.format("Found a stopped secondary storage %s, starting it.", secStorageVm.toString()));
                }
                secStorageVmFromStoppedPool = true;
            }

            if (secStorageVm != null) {
                long secStorageVmId = secStorageVm.getId();
                GlobalLock secStorageVmLock = GlobalLock.getInternLock(getSecStorageVmLockName(secStorageVmId));
                try {
                    if (secStorageVmLock.lock(ACQUIRE_GLOBAL_LOCK_TIMEOUT_FOR_SYNC_IN_SECONDS)) {
                        try {
                            secStorageVm = startSecStorageVm(secStorageVmId);
                        } finally {
                            secStorageVmLock.unlock();
                        }
                    } else {
                        if (logger.isInfoEnabled()) {
                            logger.info(String.format("Unable to acquire synchronization lock for starting secondary storage %s.", secStorageVm.toString()));
                        }
                        return;
                    }
                } finally {
                    secStorageVmLock.releaseRef();
                }

                if (secStorageVm == null) {
                    if (logger.isInfoEnabled()) {
                        logger.info(String.format("Unable to start secondary storage VM [%s] for standby capacity, it will be recycled and will start a new one.", secStorageVmId));
                    }

                    if (secStorageVmFromStoppedPool) {
                        destroySecStorageVm(secStorageVmId);
                    }
                } else {
                    SubscriptionMgr.getInstance().notifySubscribers(ALERT_SUBJECT, this,
                            new SecStorageVmAlertEventArgs(SecStorageVmAlertEventArgs.SSVM_UP, dataCenterId, secStorageVmId, secStorageVm, null));
                    if (logger.isInfoEnabled()) {
                        logger.info(String.format("Secondary storage %s was started.", secStorageVm.toString()));
                    }
                }
            }
        } catch (Exception e) {
            errorString = String.format("Unable to allocate capacity on zone [%s] due to [%s].", dataCenterId, errorString);
            throw e;
        } finally {
            if(secStorageVm == null || secStorageVm.getState() != State.Running)
                SubscriptionMgr.getInstance().notifySubscribers(ALERT_SUBJECT, this,
                        new SecStorageVmAlertEventArgs(SecStorageVmAlertEventArgs.SSVM_CREATE_FAILURE, dataCenterId, 0l, null, errorString));
        }
    }

    public boolean isZoneReady(Map<Long, ZoneHostInfo> zoneHostInfoMap, long dataCenterId) {
        List <HostVO> hosts = _hostDao.listByDataCenterId(dataCenterId);
        if (CollectionUtils.isEmpty(hosts)) {
            if (logger.isDebugEnabled()) {
                logger.debug("Zone " + dataCenterId + " has no host available which is enabled and in Up state");
            }
            return false;
        }
        ZoneHostInfo zoneHostInfo = zoneHostInfoMap.get(dataCenterId);
        if (zoneHostInfo != null && (zoneHostInfo.getFlags() & RunningHostInfoAgregator.ZoneHostInfo.ROUTING_HOST_MASK) != 0) {
            VMTemplateVO template = _templateDao.findSystemVMReadyTemplate(dataCenterId, HypervisorType.Any);
            if (template == null) {
                if (logger.isDebugEnabled()) {
                    logger.debug(String.format("System VM template is not ready at zone [%s], wait until it is ready to launch secondary storage VM.", dataCenterId));
                }
                return false;
            }

            List<DataStore> stores = _dataStoreMgr.getImageStoresByScopeExcludingReadOnly(new ZoneScope(dataCenterId));
            if (CollectionUtils.isEmpty(stores)) {
                logger.debug(String.format("No image store added in zone [%s], wait until it is ready to launch secondary storage VM.", dataCenterId));
                return false;
            }

            if (!template.isDirectDownload() && templateMgr.getImageStore(dataCenterId, template.getId()) == null) {
                if (logger.isDebugEnabled()) {
                    logger.debug(String.format("No secondary storage available in zone [%s], wait until it is ready to launch secondary storage VM.", dataCenterId));
                }
                return false;
            }

            boolean useLocalStorage = BooleanUtils.toBoolean(ConfigurationManagerImpl.SystemVMUseLocalStorage.valueIn(dataCenterId));
            List<Pair<Long, Integer>> storagePoolHostInfos = _storagePoolHostDao.getDatacenterStoragePoolHostInfo(dataCenterId, !useLocalStorage);
            if (CollectionUtils.isNotEmpty(storagePoolHostInfos) && storagePoolHostInfos.get(0).second() > 0) {
                return true;
            } else {
                if (logger.isDebugEnabled()) {
                    String configKey = ConfigurationManagerImpl.SystemVMUseLocalStorage.key();
                    logger.debug(String.format("Primary storage is not ready, wait until it is ready to launch secondary storage VM. {\"dataCenterId\": %s, \"%s\": \"%s\"}. "
                        + "If you want to use local storage to start secondary storage VM, you need to set the configuration [%s] to \"true\".", dataCenterId, configKey, useLocalStorage, configKey));
                }
            }

        }
        return false;
    }

    private synchronized Map<Long, ZoneHostInfo> getZoneHostInfo() {
        Date cutTime = DateUtil.currentGMTTime();
        List<RunningHostCountInfo> runningHostCountInfos = _hostDao.getRunningHostCounts(new Date(cutTime.getTime() - ClusterManager.HeartbeatThreshold.value()));

        RunningHostInfoAgregator aggregator = new RunningHostInfoAgregator();
        if (CollectionUtils.isNotEmpty(runningHostCountInfos)) {
            for (RunningHostCountInfo countInfo : runningHostCountInfos) {
                aggregator.aggregate(countInfo);
            }
        }

        return aggregator.getZoneHostInfoMap();
    }

    @Override
    public boolean start() {
        if (logger.isInfoEnabled()) {
            logger.info("Start secondary storage vm manager");
        }

        return true;
    }

    @Override
    public boolean stop() {
        _loadScanner.stop();
        _allocLock.releaseRef();
        _resourceMgr.unregisterResourceStateAdapter(this.getClass().getSimpleName());
        return true;
    }

    @Override
    public boolean configure(String name, Map<String, Object> params) throws ConfigurationException {
        if (logger.isInfoEnabled()) {
            logger.info("Start configuring secondary storage vm manager : " + name);
        }

        Map<String, String> configs = _configDao.getConfiguration("management-server", params);

        _secStorageVmMtuSize = NumbersUtil.parseInt(configs.get("secstorage.vm.mtu.size"), DEFAULT_SS_VM_MTUSIZE);
        boolean _useServiceVM = BooleanUtils.toBoolean(_configDao.getValue("secondary.storage.vm"));
        _useSSlCopy = BooleanUtils.toBoolean(_configDao.getValue("secstorage.encrypt.copy"));

        String ssvmUrlDomain = _configDao.getValue("secstorage.ssl.cert.domain");
        if(_useSSlCopy && StringUtils.isEmpty(ssvmUrlDomain)){
            logger.warn("Empty secondary storage url domain, explicitly disabling SSL");
            _useSSlCopy = false;
        }

        _allowedInternalSites = _configDao.getValue("secstorage.allowed.internal.sites");
        _instance = configs.get("instance.name");
        if (_instance == null) {
            _instance = "DEFAULT";
        }

        Map<String, String> agentMgrConfigs = _configDao.getConfiguration("AgentManager", params);

        String value = agentMgrConfigs.get("port");
        _mgmtPort = NumbersUtil.parseInt(value, 8250);

        _listener = new SecondaryStorageListener(this);
        _agentMgr.registerForHostEvents(_listener, true, false, true);

        _itMgr.registerGuru(VirtualMachine.Type.SecondaryStorageVm, this);

        String configKey = Config.SecondaryStorageServiceOffering.key();
        String ssvmSrvcOffIdStr = configs.get(configKey);
        if (ssvmSrvcOffIdStr != null) {
            _serviceOffering = _offeringDao.findByUuid(ssvmSrvcOffIdStr);
            if (_serviceOffering == null) {
                try {
                    logger.debug(String.format("Unable to find a service offering by the UUID for secondary storage VM with the value [%s] set in the configuration [%s]. Trying to find by the ID.", ssvmSrvcOffIdStr, configKey));
                    _serviceOffering = _offeringDao.findById(Long.parseLong(ssvmSrvcOffIdStr));

                    if (_serviceOffering == null) {
                        logger.info(String.format("Unable to find a service offering by the UUID or ID for secondary storage VM with the value [%s] set in the configuration [%s]", ssvmSrvcOffIdStr, configKey));
                    }
                } catch (NumberFormatException ex) {
                    logger.warn(String.format("Unable to find a service offering by the ID for secondary storage VM with the value [%s] set in the configuration [%s]. The value is not a valid integer number. Error: [%s].", ssvmSrvcOffIdStr, configKey, ex.getMessage()), ex);
                }
            }
        }

        if (_serviceOffering == null || !_serviceOffering.isSystemUse()) {
            int ramSize = NumbersUtil.parseInt(_configDao.getValue("ssvm.ram.size"), DEFAULT_SS_VM_RAMSIZE);
            int cpuFreq = NumbersUtil.parseInt(_configDao.getValue("ssvm.cpu.mhz"), DEFAULT_SS_VM_CPUMHZ);
            List<ServiceOfferingVO> offerings = _offeringDao.createSystemServiceOfferings("System Offering For Secondary Storage VM",
                    ServiceOffering.ssvmDefaultOffUniqueName, 1, ramSize, cpuFreq, null, null, false, null,
                    Storage.ProvisioningType.THIN, true, null, true, VirtualMachine.Type.SecondaryStorageVm, true);

            if (offerings == null || offerings.size() < 2) {
                String msg = "Unable to set a service offering for secondary storage VM. Verify if it was removed.";
                logger.error(msg);
                throw new ConfigurationException(msg);
            }
        }

        if (_useServiceVM) {
            _loadScanner = new SystemVmLoadScanner<>(this);
            _loadScanner.initScan(STARTUP_DELAY_IN_MILLISECONDS, SecondaryStorageCapacityScanInterval.value());
        }

        _httpProxy = configs.get(Config.SecStorageProxy.key());
        if (_httpProxy != null) {
            boolean valid = true;
            String errMsg = null;
            try {
                URI uri = new URI(_httpProxy);
                String uriScheme = uri.getScheme();
                if (!"http".equalsIgnoreCase(uriScheme)) {
                    errMsg = String.format("[%s] is not supported, it only supports HTTP proxy", uriScheme);
                    valid = false;
                } else if (uri.getHost() == null) {
                    errMsg = "host can not be null";
                    valid = false;
                } else if (uri.getPort() == -1) {
                    _httpProxy = _httpProxy + ":3128";
                }
            } catch (URISyntaxException e) {
                errMsg = e.toString();
                valid = false;
                logger.error(String.format("Unable to configure HTTP proxy [%s] on secondary storage VM manager [%s] due to [%s].", _httpProxy, name, errMsg), e);
            } finally {
                if (!valid) {
                    String message = String.format("Unable to configure HTTP proxy [%s] on secondary storage VM manager [%s] due to [%s].", _httpProxy, name, errMsg);
                    logger.warn(message);
                    throw new ConfigurationException(message);
                }
            }
        }

        logger.info(String.format("Secondary storage VM manager [%s] was configured.", name));

        _resourceMgr.registerResourceStateAdapter(this.getClass().getSimpleName(), this);
        return true;
    }

    @Override
    public boolean stopSecStorageVm(long secStorageVmId) {
        SecondaryStorageVmVO secStorageVm = _secStorageVmDao.findById(secStorageVmId);
        if (secStorageVm == null) {
            if (logger.isDebugEnabled()) {
                logger.debug(String.format("Unable to stop secondary storage VM [%s] due to it no longer exists.", secStorageVmId));
            }
            return false;
        }
        try {
            if (secStorageVm.getHostId() != null) {
                GlobalLock secStorageVmLock = GlobalLock.getInternLock(getSecStorageVmLockName(secStorageVm.getId()));
                try {
                    if (secStorageVmLock.lock(ACQUIRE_GLOBAL_LOCK_TIMEOUT_FOR_SYNC_IN_SECONDS)) {
                        try {
                            _itMgr.stop(secStorageVm.getUuid());
                            return true;
                        } finally {
                            secStorageVmLock.unlock();
                        }
                    } else {
                        logger.debug(String.format("Unable to acquire secondary storage VM [%s] lock.", secStorageVm.toString()));
                        return false;
                    }
                } finally {
                    secStorageVmLock.releaseRef();
                }
            }

            return true;
        } catch (ResourceUnavailableException e) {
            logger.error(String.format("Unable to stop secondary storage VM [%s] due to [%s].", secStorageVm.getHostName(), e.toString()), e);
            return false;
        }
    }

    @Override
    public boolean rebootSecStorageVm(long secStorageVmId) {
        final SecondaryStorageVmVO secStorageVm = _secStorageVmDao.findById(secStorageVmId);

        if (secStorageVm == null || secStorageVm.getState() == State.Destroyed) {
            return false;
        }

        if (secStorageVm.getState() == State.Running && secStorageVm.getHostId() != null) {
            final RebootCommand cmd = new RebootCommand(secStorageVm.getInstanceName(), _itMgr.getExecuteInSequence(secStorageVm.getHypervisorType()));
            final Answer answer = _agentMgr.easySend(secStorageVm.getHostId(), cmd);

            String secondaryStorageVmName = secStorageVm.getHostName();

            if (answer != null && answer.getResult()) {
                if (logger.isDebugEnabled()) {
                    logger.debug(String.format("Successfully reboot secondary storage VM [%s].", secondaryStorageVmName));
                }

                SubscriptionMgr.getInstance().notifySubscribers(ALERT_SUBJECT, this,
                    new SecStorageVmAlertEventArgs(SecStorageVmAlertEventArgs.SSVM_REBOOTED, secStorageVm.getDataCenterId(), secStorageVm.getId(), secStorageVm, null));

                return true;
            } else {
                if (logger.isDebugEnabled()) {
                    logger.debug(String.format("Unable to reboot secondary storage VM [%s] due to [%s].", secondaryStorageVmName, answer == null ? "answer null" : answer.getDetails()));
                }
                return false;
            }
        } else {
            return startSecStorageVm(secStorageVmId) != null;
        }
    }

    @Override
    public boolean destroySecStorageVm(long vmId) {
        SecondaryStorageVmVO ssvm = _secStorageVmDao.findById(vmId);

        try {
            _itMgr.expunge(ssvm.getUuid());
            _secStorageVmDao.remove(ssvm.getId());
            HostVO host = _hostDao.findByTypeNameAndZoneId(ssvm.getDataCenterId(), ssvm.getHostName(), Host.Type.SecondaryStorageVM);
            if (host != null) {
                logger.debug(String.format("Removing host entry for secondary storage VM [%s].", vmId));
                _hostDao.remove(host.getId());
                _tmplStoreDao.expireDnldUrlsForZone(host.getDataCenterId());
                _volumeStoreDao.expireDnldUrlsForZone(host.getDataCenterId());
            }
            return true;
        } catch (ResourceUnavailableException e) {
            logger.error(String.format("Unable to expunge secondary storage [%s] due to [%s].", ssvm.toString(), e.getMessage()), e);
            return false;
        }
    }

    @Override
    public void onAgentConnect(Long dcId, StartupCommand cmd) {
    }

    private String getAllocLockName() {
        return "secStorageVm.alloc";
    }

    private String getSecStorageVmLockName(long id) {
        return "secStorageVm." + id;
    }

    @Override
    public boolean finalizeVirtualMachineProfile(VirtualMachineProfile profile, DeployDestination dest, ReservationContext context) {
        SecondaryStorageVmVO vm = _secStorageVmDao.findById(profile.getId());
        Map<String, String> details = _vmDetailsDao.listDetailsKeyPairs(vm.getId());
        vm.setDetails(details);

<<<<<<< HEAD
        DataStore secStore = _dataStoreMgr.getImageStoreWithFreeCapacity(dest.getDataCenter().getId());
        if (secStore == null) {
            logger.warn(String.format("Unable to finalize virtual machine profile [%s] as it has no secondary storage available to satisfy storage needs for zone [%s].", profile.toString(), dest.getDataCenter().getUuid()));
=======
        List<DataStore> secStores= _dataStoreMgr.listImageStoresWithFreeCapacity(dest.getDataCenter().getId());
        if (CollectionUtils.isEmpty(secStores)) {
            s_logger.warn(String.format("Unable to finalize virtual machine profile [%s] as it has no secondary storage available to satisfy storage needs for zone [%s].", profile.toString(), dest.getDataCenter().getUuid()));
>>>>>>> cb4e35f4
            return false;
        }
        Collections.shuffle(secStores);

        final Map<String, String> sshAccessDetails = _networkMgr.getSystemVMAccessDetails(profile.getVirtualMachine());
        final Map<String, String> ipAddressDetails = new HashMap<>(sshAccessDetails);
        ipAddressDetails.remove("router.name");
        final Certificate certificate = caManager.issueCertificate(null, Arrays.asList(profile.getHostName(), profile.getInstanceName()),
                new ArrayList<>(ipAddressDetails.values()), CAManager.CertValidityPeriod.value(), null);

        StringBuilder buf = profile.getBootArgsBuilder();
        buf.append(" template=domP type=secstorage");
        buf.append(" host=").append(com.cloud.utils.StringUtils.toCSVList(indirectAgentLB.getManagementServerList(dest.getHost().getId(), dest.getDataCenter().getId(), null)));
        buf.append(" port=").append(_mgmtPort);
        String vmName = profile.getVirtualMachine().getHostName();
        buf.append(" name=").append(vmName);

        buf.append(" zone=").append(dest.getDataCenter().getId());
        buf.append(" pod=").append(dest.getPod().getId());

        buf.append(" guid=").append(vmName);

        buf.append(" workers=").append(_configDao.getValue("workers"));
        String msPublicKey = _configDao.getValue("ssh.publickey");
        buf.append(" authorized_key=").append(VirtualMachineGuru.getEncodedMsPublicKey(msPublicKey));

        if (_configDao.isPremium()) {
            logger.debug("VMWare hypervisor was configured, informing secondary storage VM to load the PremiumSecondaryStorageResource.");
            buf.append(" resource=com.cloud.storage.resource.PremiumSecondaryStorageResource");
        } else {
            buf.append(" resource=org.apache.cloudstack.storage.resource.NfsSecondaryStorageResource");
        }
        buf.append(" instance=SecStorage");
        buf.append(" sslcopy=").append(Boolean.toString(_useSSlCopy));
        buf.append(" role=").append(vm.getRole().toString());
        buf.append(" mtu=").append(_secStorageVmMtuSize);

        boolean externalDhcp = false;
        String externalDhcpStr = _configDao.getValue("direct.attach.network.externalIpAllocator.enabled");
        if (externalDhcpStr != null && externalDhcpStr.equalsIgnoreCase("true")) {
            externalDhcp = true;
        }

        if (Boolean.valueOf(_configDao.getValue("system.vm.random.password"))) {
            buf.append(" vmpassword=").append(_configDao.getValue("system.vm.password"));
        }

        if (NTPServerConfig.value() != null) {
            buf.append(" ntpserverlist=").append(NTPServerConfig.value().replaceAll("\\s+",""));
        }

        for (NicProfile nic : profile.getNics()) {
            int deviceId = nic.getDeviceId();
            if (nic.getIPv4Address() == null) {
                buf.append(" eth").append(deviceId).append("mask=").append("0.0.0.0");
                buf.append(" eth").append(deviceId).append("ip=").append("0.0.0.0");
            } else {
                buf.append(" eth").append(deviceId).append("ip=").append(nic.getIPv4Address());
                buf.append(" eth").append(deviceId).append("mask=").append(nic.getIPv4Netmask());
            }

            if (nic.isDefaultNic()) {
                buf.append(" gateway=").append(nic.getIPv4Gateway());
            }
            if (nic.getTrafficType() == TrafficType.Management) {
                String mgmt_cidr = _configDao.getValue(Config.ManagementNetwork.key());
                if (NetUtils.isValidCidrList(mgmt_cidr)) {
                    logger.debug("Management server cidr list is " + mgmt_cidr);
                    buf.append(" mgmtcidr=").append(mgmt_cidr);
                } else {
                    logger.error("Invalid management server cidr list: " + mgmt_cidr);
                }
                buf.append(" localgw=").append(dest.getPod().getGateway());
                buf.append(" private.network.device=").append("eth").append(deviceId);
            } else if (nic.getTrafficType() == TrafficType.Public) {
                buf.append(" public.network.device=").append("eth").append(deviceId);
            } else if (nic.getTrafficType() == TrafficType.Storage) {
                buf.append(" storageip=").append(nic.getIPv4Address());
                buf.append(" storagenetmask=").append(nic.getIPv4Netmask());
                buf.append(" storagegateway=").append(nic.getIPv4Gateway());
            }
        }

        if (externalDhcp) {
            buf.append(" bootproto=dhcp");
        }

        DataCenterVO dc = _dcDao.findById(profile.getVirtualMachine().getDataCenterId());
        buf.append(" internaldns1=").append(dc.getInternalDns1());
        if (dc.getInternalDns2() != null) {
            buf.append(" internaldns2=").append(dc.getInternalDns2());
        }
        buf.append(" dns1=").append(dc.getDns1());
        if (dc.getDns2() != null) {
            buf.append(" dns2=").append(dc.getDns2());
        }
        String nfsVersion = imageStoreDetailsUtil != null ? imageStoreDetailsUtil.getNfsVersion(secStores.get(0).getId()) : null;
        buf.append(" nfsVersion=").append(nfsVersion);
        buf.append(" keystore_password=").append(VirtualMachineGuru.getEncodedString(PasswordGenerator.generateRandomPassword(16)));
        String bootArgs = buf.toString();
        if (logger.isDebugEnabled()) {
            logger.debug(String.format("Boot args for machine profile [%s]: [%s].", profile.toString(), bootArgs));
        }

        boolean useHttpsToUpload = BooleanUtils.toBooleanDefaultIfNull(VolumeApiService.UseHttpsToUpload.value(), true);
        logger.debug(String.format("Setting UseHttpsToUpload config on cmdline with [%s] value.", useHttpsToUpload));
        buf.append(" useHttpsToUpload=").append(useHttpsToUpload);

        addSecondaryStorageServerAddressToBuffer(buf, secStores, vmName);

        return true;
    }

    /**
     * Adds the secondary storages address to the buffer if it is in the following pattern: <protocol>//<address>/...
     */
    protected void addSecondaryStorageServerAddressToBuffer(StringBuilder buffer, List<DataStore> dataStores, String vmName) {
        List<String> addresses = new ArrayList<>();
        for (DataStore dataStore: dataStores) {
            String url = dataStore.getTO().getUrl();
            String[] urlArray = url.split("/");

            if (s_logger.isDebugEnabled()) {
                s_logger.debug(String.format("Found [%s] as secondary storage [%s] URL for SSVM [%s].", dataStore.getName(), url, vmName));
            }
            if (ArrayUtils.getLength(urlArray) < 3) {
                if (s_logger.isDebugEnabled()) {
                    s_logger.debug(String.format("Could not retrieve secondary storage [%s] address from URL [%s] of SSVM [%s].", dataStore.getName(), url, vmName));
                }
                continue;
            }

            String address = urlArray[2];
            s_logger.info(String.format("Using [%s] as address of secondary storage [%s] of SSVM [%s].", address, dataStore.getName(), vmName));
            if (!addresses.contains(address)) {
                addresses.add(address);
            }

<<<<<<< HEAD
        logger.debug(String.format("Found [%s] as secondary storage's URL for SSVM [%s].", url, vmName));
        if (ArrayUtils.getLength(urlArray) < 3) {
            logger.debug(String.format("Could not retrieve secondary storage address from URL [%s] of SSVM [%s].", url, vmName));
            return;
        }

        String address = urlArray[2];
        logger.info(String.format("Using [%s] as address of secondary storage of SSVM [%s].", address, vmName));
            buffer.append(" secondaryStorageServerAddress=").append(address);
=======
        }
        if (addresses.isEmpty()) {
            if (s_logger.isDebugEnabled()) {
                s_logger.debug(String.format("No address found for the secondary storages: [%s] of SSVM: [%s]", StringUtils.join(dataStores.stream().map(DataStore::getName).collect(Collectors.toList()), ","), vmName));
            }
            return;
        }
        buffer.append(" secondaryStorageServerAddress=").append(StringUtils.join(addresses, ","));
>>>>>>> cb4e35f4
    }

    @Override
    public boolean finalizeDeployment(Commands cmds, VirtualMachineProfile profile, DeployDestination dest, ReservationContext context) {

        finalizeCommandsOnStart(cmds, profile);

        SecondaryStorageVmVO secVm = _secStorageVmDao.findById(profile.getId());
        DataCenter dc = dest.getDataCenter();
        List<NicProfile> nics = profile.getNics();
        for (NicProfile nic : nics) {
            if ((nic.getTrafficType() == TrafficType.Public && dc.getNetworkType() == NetworkType.Advanced) ||
                (nic.getTrafficType() == TrafficType.Guest && (dc.getNetworkType() == NetworkType.Basic || dc.isSecurityGroupEnabled()))) {
                secVm.setPublicIpAddress(nic.getIPv4Address());
                secVm.setPublicNetmask(nic.getIPv4Netmask());
                secVm.setPublicMacAddress(nic.getMacAddress());
            } else if (nic.getTrafficType() == TrafficType.Management) {
                secVm.setPrivateIpAddress(nic.getIPv4Address());
                secVm.setPrivateMacAddress(nic.getMacAddress());
            }
        }
        _secStorageVmDao.update(secVm.getId(), secVm);
        return true;
    }

    @Override
    public boolean finalizeCommandsOnStart(Commands cmds, VirtualMachineProfile profile) {

        NicProfile managementNic = null;
        NicProfile controlNic = null;
        for (NicProfile nic : profile.getNics()) {
            if (nic.getTrafficType() == TrafficType.Management) {
                managementNic = nic;
            } else if (nic.getTrafficType() == TrafficType.Control && nic.getIPv4Address() != null) {
                controlNic = nic;
            }
        }

        if (controlNic == null) {
            if (managementNic == null) {
                logger.warn(String.format("Management network does not exist for the secondary storage %s.", profile. toString()));
                return false;
            }
            controlNic = managementNic;
        }

        controlNic = verifySshAccessOnManagementNicForSystemVm(profile, controlNic, managementNic);

        CheckSshCommand check = new CheckSshCommand(profile.getInstanceName(), controlNic.getIPv4Address(), 3922);
        cmds.addCommand("checkSsh", check);

        return true;
    }

    protected NicProfile verifySshAccessOnManagementNicForSystemVm(VirtualMachineProfile profile, NicProfile controlNic, NicProfile managementNic) {
        if (profile.getHypervisorType() == HypervisorType.Hyperv) {
            return managementNic;
        }

        return controlNic;
    }

    @Override
    public boolean finalizeStart(VirtualMachineProfile profile, long hostId, Commands cmds, ReservationContext context) {
        CheckSshAnswer answer = (CheckSshAnswer)cmds.getAnswer("checkSsh");
        if (!answer.getResult()) {
            logger.warn(String.format("Unable to connect via SSH to the VM [%s] due to [%s] ", profile.toString(), answer.getDetails()));
            return false;
        }

        try {
            _rulesMgr.getSystemIpAndEnableStaticNatForVm(profile.getVirtualMachine(), false);
            IPAddressVO ipaddr = _ipAddressDao.findByAssociatedVmId(profile.getVirtualMachine().getId());
            if (ipaddr != null && ipaddr.getSystem()) {
                SecondaryStorageVmVO secVm = _secStorageVmDao.findById(profile.getId());
                secVm.setPublicIpAddress(ipaddr.getAddress().addr());
                _secStorageVmDao.update(secVm.getId(), secVm);
            }
        } catch (InsufficientAddressCapacityException ex) {
            logger.error(String.format("Failed to get system IP and enable static NAT for the VM [%s] due to [%s].", profile.toString(), ex.getMessage()), ex);
            return false;
        }

        return true;
    }

    @Override
    public void finalizeStop(VirtualMachineProfile profile, Answer answer) {
        IPAddressVO ip = _ipAddressDao.findByAssociatedVmId(profile.getId());
        if (ip != null && ip.getSystem()) {
            CallContext ctx = CallContext.current();
            try {
                _rulesMgr.disableStaticNat(ip.getId(), ctx.getCallingAccount(), ctx.getCallingUserId(), true);
            } catch (ResourceUnavailableException ex) {
                logger.error(String.format("Failed to disable static NAT and release system IP [%s] as a part of VM [%s] stop due to [%s].", ip, profile.toString(), ex.getMessage()), ex);
            }
        }
    }

    @Override
    public void finalizeExpunge(VirtualMachine vm) {
        SecondaryStorageVmVO ssvm = _secStorageVmDao.findByUuid(vm.getUuid());

        ssvm.setPublicIpAddress(null);
        ssvm.setPublicMacAddress(null);
        ssvm.setPublicNetmask(null);
        _secStorageVmDao.update(ssvm.getId(), ssvm);
    }

    @Override
    public String getScanHandlerName() {
        return "secstorage";
    }

    @Override
    public boolean canScan() {
        return true;
    }

    @Override
    public void onScanStart() {
        _zoneHostInfoMap = getZoneHostInfo();
    }

    @Override
    public Long[] getScannablePools() {
        List<Long> zoneIds = _dcDao.listEnabledNonEdgeZoneIds();
        if (logger.isDebugEnabled()) {
            logger.debug(String.format("Enabled non-edge zones available for scan: %s", StringUtils.join(zoneIds, ",")));
        }
        return zoneIds.toArray(Long[]::new);
    }

    @Override
    public boolean isPoolReadyForScan(Long dataCenterId) {
        if (!isZoneReady(_zoneHostInfoMap, dataCenterId)) {
            if (logger.isDebugEnabled()) {
                logger.debug(String.format("Zone [%s] is not ready to launch secondary storage VM.", dataCenterId));
            }
            return false;
        }

        if (logger.isDebugEnabled()) {
            logger.debug(String.format("Zone [%s] is ready to launch secondary storage VM.", dataCenterId));
        }
        return true;
    }

    @Override
    public Pair<AfterScanAction, Object> scanPool(Long dataCenterId) {
        List<SecondaryStorageVmVO> ssVms =
            _secStorageVmDao.getSecStorageVmListInStates(SecondaryStorageVm.Role.templateProcessor, dataCenterId, State.Running, State.Migrating, State.Starting,
                State.Stopped, State.Stopping);
        int vmSize = (ssVms == null) ? 0 : ssVms.size();
        List<DataStore> ssStores = _dataStoreMgr.getImageStoresByScopeExcludingReadOnly(new ZoneScope(dataCenterId));
        int storeSize = (ssStores == null) ? 0 : ssStores.size();
        if (storeSize > vmSize) {
                logger.info(String.format("No secondary storage VM found in zone [%s], starting a new one.", dataCenterId));
            return new Pair<>(AfterScanAction.expand, SecondaryStorageVm.Role.templateProcessor);
        }

        return new Pair<>(AfterScanAction.nop, SecondaryStorageVm.Role.templateProcessor);
    }

    @Override
    public void expandPool(Long dataCenterId, Object actionArgs) {
        allocCapacity(dataCenterId, (SecondaryStorageVm.Role)actionArgs);
    }

    @Override
    public void shrinkPool(Long pool, Object actionArgs) {
    }

    @Override
    public void onScanEnd() {
    }

    @Override
    public HostVO createHostVOForConnectedAgent(HostVO host, StartupCommand[] cmd) {
        StartupCommand firstCmd = cmd[0];
        if (!(firstCmd instanceof StartupSecondaryStorageCommand)) {
            return null;
        }

        host.setType(com.cloud.host.Host.Type.SecondaryStorageVM);
        return host;
    }

    /** Used to be called when add secondary storage on UI through DummySecondaryStorageResource to update that host entry for Secondary Storage.<br><br>
     *  Now since we move secondary storage from host table, this method, in this class, is not needed to be invoked anymore.
     */
    @Override
    public HostVO createHostVOForDirectConnectAgent(HostVO host, StartupCommand[] startup, ServerResource resource, Map<String, String> details, List<String> hostTags) {
        return null;
    }

    /** Since secondary storage is moved out of host table, this class should not handle delete secondary storage anymore.
     */
    @Override
    public DeleteHostAnswer deleteHost(HostVO host, boolean isForced, boolean isForceDeleteStorage) throws UnableDeleteHostException {
        return null;
    }

    @Override
    public List<HostVO> listUpAndConnectingSecondaryStorageVmHost(Long dcId) {
        QueryBuilder<HostVO> sc = QueryBuilder.create(HostVO.class);
        if (dcId != null) {
            sc.and(sc.entity().getDataCenterId(), Op.EQ, dcId);
        }
        sc.and(sc.entity().getState(), Op.IN, Status.Up, Status.Connecting);
        sc.and(sc.entity().getType(), Op.EQ, Host.Type.SecondaryStorageVM);
        return sc.list();
    }

    @Override
    public HostVO pickSsvmHost(HostVO ssHost) {
        if (ssHost.getType() == Host.Type.LocalSecondaryStorage) {
            return ssHost;
        } else if (ssHost.getType() == Host.Type.SecondaryStorage) {
            Long dcId = ssHost.getDataCenterId();
            List<HostVO> ssAHosts = listUpAndConnectingSecondaryStorageVmHost(dcId);
            if (ssAHosts == null || ssAHosts.isEmpty()) {
                return null;
            }
            Collections.shuffle(ssAHosts);
            return ssAHosts.get(0);
        }
        return null;
    }

    @Override
    public void prepareStop(VirtualMachineProfile profile) {

    }

    @Override
    public void finalizeUnmanage(VirtualMachine vm) {
    }

    public List<SecondaryStorageVmAllocator> getSecondaryStorageVmAllocators() {
        return _ssVmAllocators;
    }

    @Inject
    public void setSecondaryStorageVmAllocators(List<SecondaryStorageVmAllocator> ssVmAllocators) {
        _ssVmAllocators = ssVmAllocators;
    }

    @Override
    public String getConfigComponentName() {
        return SecondaryStorageManagerImpl.class.getSimpleName();
    }

    @Override
    public ConfigKey<?>[] getConfigKeys() {
        return new ConfigKey<?>[] {NTPServerConfig, MaxNumberOfSsvmsForMigration, SecondaryStorageCapacityScanInterval};
    }

}<|MERGE_RESOLUTION|>--- conflicted
+++ resolved
@@ -1064,15 +1064,9 @@
         Map<String, String> details = _vmDetailsDao.listDetailsKeyPairs(vm.getId());
         vm.setDetails(details);
 
-<<<<<<< HEAD
-        DataStore secStore = _dataStoreMgr.getImageStoreWithFreeCapacity(dest.getDataCenter().getId());
-        if (secStore == null) {
-            logger.warn(String.format("Unable to finalize virtual machine profile [%s] as it has no secondary storage available to satisfy storage needs for zone [%s].", profile.toString(), dest.getDataCenter().getUuid()));
-=======
         List<DataStore> secStores= _dataStoreMgr.listImageStoresWithFreeCapacity(dest.getDataCenter().getId());
         if (CollectionUtils.isEmpty(secStores)) {
-            s_logger.warn(String.format("Unable to finalize virtual machine profile [%s] as it has no secondary storage available to satisfy storage needs for zone [%s].", profile.toString(), dest.getDataCenter().getUuid()));
->>>>>>> cb4e35f4
+            logger.warn(String.format("Unable to finalize virtual machine profile [%s] as it has no secondary storage available to satisfy storage needs for zone [%s].", profile.toString(), dest.getDataCenter().getUuid()));
             return false;
         }
         Collections.shuffle(secStores);
@@ -1211,17 +1205,6 @@
                 addresses.add(address);
             }
 
-<<<<<<< HEAD
-        logger.debug(String.format("Found [%s] as secondary storage's URL for SSVM [%s].", url, vmName));
-        if (ArrayUtils.getLength(urlArray) < 3) {
-            logger.debug(String.format("Could not retrieve secondary storage address from URL [%s] of SSVM [%s].", url, vmName));
-            return;
-        }
-
-        String address = urlArray[2];
-        logger.info(String.format("Using [%s] as address of secondary storage of SSVM [%s].", address, vmName));
-            buffer.append(" secondaryStorageServerAddress=").append(address);
-=======
         }
         if (addresses.isEmpty()) {
             if (s_logger.isDebugEnabled()) {
@@ -1230,7 +1213,6 @@
             return;
         }
         buffer.append(" secondaryStorageServerAddress=").append(StringUtils.join(addresses, ","));
->>>>>>> cb4e35f4
     }
 
     @Override
