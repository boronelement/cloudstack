// Licensed to the Apache Software Foundation (ASF) under one
// or more contributor license agreements.  See the NOTICE file
// distributed with this work for additional information
// regarding copyright ownership.  The ASF licenses this file
// to you under the Apache License, Version 2.0 (the
// "License"); you may not use this file except in compliance
// with the License.  You may obtain a copy of the License at
//
//   http://www.apache.org/licenses/LICENSE-2.0
//
// Unless required by applicable law or agreed to in writing,
// software distributed under the License is distributed on an
// "AS IS" BASIS, WITHOUT WARRANTIES OR CONDITIONS OF ANY
// KIND, either express or implied.  See the License for the
// specific language governing permissions and limitations
// under the License.
package org.apache.cloudstack.secondarystorage;

import java.util.ArrayList;
import java.util.Collections;
import java.util.Date;
import java.util.List;
import java.util.Map;

import javax.inject.Inject;
import javax.naming.ConfigurationException;

import org.apache.log4j.Logger;

import com.cloud.agent.api.Command;
import com.cloud.configuration.Config;
import com.cloud.host.Host;
import com.cloud.host.HostVO;
import com.cloud.host.Status;
import com.cloud.host.dao.HostDao;
import com.cloud.resource.ResourceManager;
import com.cloud.secstorage.CommandExecLogDao;
import com.cloud.secstorage.CommandExecLogVO;
import com.cloud.storage.StorageManager;
import com.cloud.storage.secondary.SecondaryStorageVmManager;
import com.cloud.utils.DateUtil;
import com.cloud.utils.NumbersUtil;
import com.cloud.utils.Pair;
import com.cloud.utils.db.Filter;
import com.cloud.utils.db.JoinBuilder.JoinType;
import com.cloud.utils.db.SearchBuilder;
import com.cloud.utils.db.SearchCriteria;
import com.cloud.utils.db.SearchCriteria.Op;
import com.cloud.vm.SecondaryStorageVm;
import com.cloud.vm.SecondaryStorageVmVO;
import com.cloud.vm.SystemVmLoadScanner.AfterScanAction;
import com.cloud.vm.VirtualMachine.State;
import com.cloud.vm.dao.SecondaryStorageVmDao;

public class PremiumSecondaryStorageManagerImpl extends SecondaryStorageManagerImpl {
    private static final Logger s_logger = Logger.getLogger(PremiumSecondaryStorageManagerImpl.class);

    private int _capacityPerSSVM = SecondaryStorageVmManager.DEFAULT_SS_VM_CAPACITY;
    private int migrateCapPerSSVM = DEFAULT_MIGRATE_SS_VM_CAPACITY;
    private int _standbyCapacity = SecondaryStorageVmManager.DEFAULT_STANDBY_CAPACITY;
    private int _maxExecutionTimeMs = 1800000;
    private int maxDataMigrationWaitTime = 900000;
    long currentTime = DateUtil.currentGMTTime().getTime();
    long nextSpawnTime = currentTime + maxDataMigrationWaitTime;
    private List<SecondaryStorageVmVO> migrationSSVMS = new ArrayList<>();

    @Inject
    SecondaryStorageVmDao _secStorageVmDao;
    @Inject
    CommandExecLogDao _cmdExecLogDao;
    @Inject
    HostDao _hostDao;
    @Inject
    ResourceManager _resourceMgr;
    protected SearchBuilder<CommandExecLogVO> activeCommandSearch;
    protected SearchBuilder<CommandExecLogVO> activeCopyCommandSearch;
    protected SearchBuilder<HostVO> hostSearch;

    @Override
    public boolean configure(String name, Map<String, Object> params) throws ConfigurationException {
        super.configure(name, params);

        _capacityPerSSVM = NumbersUtil.parseInt(_configDao.getValue(Config.SecStorageSessionMax.key()), DEFAULT_SS_VM_CAPACITY);
        _standbyCapacity = NumbersUtil.parseInt(_configDao.getValue(Config.SecStorageCapacityStandby.key()), DEFAULT_STANDBY_CAPACITY);

        int nMaxExecutionMinutes = NumbersUtil.parseInt(_configDao.getValue(Config.SecStorageCmdExecutionTimeMax.key()), 30);
        _maxExecutionTimeMs = nMaxExecutionMinutes * 60 * 1000;

        migrateCapPerSSVM = StorageManager.SecStorageMaxMigrateSessions.value();
        int nMaxDataMigrationWaitTime = StorageManager.MaxDataMigrationWaitTime.value();
        maxDataMigrationWaitTime = nMaxDataMigrationWaitTime * 60 * 1000;
        nextSpawnTime = currentTime + maxDataMigrationWaitTime;

        hostSearch = _hostDao.createSearchBuilder();
        hostSearch.and("dc", hostSearch.entity().getDataCenterId(), Op.EQ);
        hostSearch.and("status", hostSearch.entity().getStatus(), Op.EQ);

        activeCommandSearch = _cmdExecLogDao.createSearchBuilder();
        activeCommandSearch.and("created", activeCommandSearch.entity().getCreated(), Op.GTEQ);
        activeCommandSearch.join("hostSearch", hostSearch, activeCommandSearch.entity().getHostId(), hostSearch.entity().getId(), JoinType.INNER);

        activeCopyCommandSearch = _cmdExecLogDao.createSearchBuilder();
        activeCopyCommandSearch.and("created", activeCopyCommandSearch.entity().getCreated(), Op.GTEQ);
        activeCopyCommandSearch.and("command_name", activeCopyCommandSearch.entity().getCommandName(), Op.EQ);
        activeCopyCommandSearch.join("hostSearch", hostSearch, activeCopyCommandSearch.entity().getHostId(), hostSearch.entity().getId(), JoinType.INNER);

        hostSearch.done();
        activeCommandSearch.done();
        activeCopyCommandSearch.done();
        return true;
    }

    @Override
    public Pair<AfterScanAction, Object> scanPool(Long pool) {
        long dataCenterId = pool.longValue();
        if (!isSecondaryStorageVmRequired(dataCenterId)) {
            return new Pair<AfterScanAction, Object>(AfterScanAction.nop, null);
        }

        Date cutTime = new Date(DateUtil.currentGMTTime().getTime() - _maxExecutionTimeMs);
        _cmdExecLogDao.expungeExpiredRecords(cutTime);

        boolean suspendAutoLoading = !reserveStandbyCapacity();
        if (!suspendAutoLoading) {
            // this is a hacking, has nothing to do with console proxy, it is just a flag that primary storage is being under maintenance mode
            String restart = _configDao.getValue("consoleproxy.restart");
            if (restart != null && restart.equalsIgnoreCase("false")) {
                s_logger.debug("Capacity scan disabled purposefully, consoleproxy.restart = false. This happens when the primarystorage is in maintenance mode");
                suspendAutoLoading = true;
            }
        }

        List<SecondaryStorageVmVO> alreadyRunning =
                _secStorageVmDao.getSecStorageVmListInStates(SecondaryStorageVm.Role.templateProcessor, dataCenterId, State.Running, State.Migrating, State.Starting);
        if (alreadyRunning.size() == 0) {
            s_logger.info("No running secondary storage vms found in datacenter id=" + dataCenterId + ", starting one");

            List<SecondaryStorageVmVO> stopped =
                    _secStorageVmDao.getSecStorageVmListInStates(SecondaryStorageVm.Role.templateProcessor, dataCenterId, State.Stopped, State.Stopping);
            if (stopped.size() == 0 || !suspendAutoLoading) {
                List<SecondaryStorageVmVO> stopping = _secStorageVmDao.getSecStorageVmListInStates(SecondaryStorageVm.Role.templateProcessor, State.Stopping);
                if (stopping.size() > 0) {
                    s_logger.info("Found SSVMs that are currently at stopping state, wait until they are settled");
                    return new Pair<AfterScanAction, Object>(AfterScanAction.nop, null);
                }

                expandPool(pool, SecondaryStorageVm.Role.templateProcessor);
            }
        }

        if (!suspendAutoLoading) {
            // this is to avoid surprises that people may accidently see two SSVMs being launched, capacity expanding only happens when we have at least the primary SSVM is up
            if (alreadyRunning.size() == 0) {
                s_logger.info("Primary secondary storage is not even started, wait until next turn");
                return new Pair<AfterScanAction, Object>(AfterScanAction.nop, null);
            }


            alreadyRunning = _secStorageVmDao.getSecStorageVmListInStates(null, dataCenterId, State.Running, State.Migrating, State.Starting);
            List<CommandExecLogVO> activeCmds = findActiveCommands(dataCenterId, cutTime);
            List<CommandExecLogVO> copyCmdsInPipeline = findAllActiveCopyCommands(dataCenterId, cutTime);
            return scaleSSVMOnLoad(alreadyRunning, activeCmds, copyCmdsInPipeline, dataCenterId);

        }
        return new Pair<AfterScanAction, Object>(AfterScanAction.nop, null);
    }

    private Pair<AfterScanAction, Object> scaleSSVMOnLoad(List<SecondaryStorageVmVO> alreadyRunning, List<CommandExecLogVO> activeCmds,
                                                    List<CommandExecLogVO> copyCmdsInPipeline, long dataCenterId) {
        Integer hostsCount = _hostDao.countAllByTypeInZone(dataCenterId, Host.Type.Routing);
        Integer maxSsvms = (hostsCount < MaxNumberOfSsvmsForMigration.value()) ? hostsCount : MaxNumberOfSsvmsForMigration.value();
        int halfLimit = Math.round((float) (alreadyRunning.size() * migrateCapPerSSVM) / 2);
        currentTime = DateUtil.currentGMTTime().getTime();
        if (alreadyRunning.size() * _capacityPerSSVM - activeCmds.size() < _standbyCapacity) {
            s_logger.info("secondary storage command execution standby capactiy low (running VMs: " + alreadyRunning.size() + ", active cmds: " + activeCmds.size() +
                    "), starting a new one");
            return new Pair<AfterScanAction, Object>(AfterScanAction.expand, SecondaryStorageVm.Role.commandExecutor);
        }
        else if (!copyCmdsInPipeline.isEmpty()  && copyCmdsInPipeline.size() >= halfLimit &&
                ((Math.abs(currentTime - copyCmdsInPipeline.get(halfLimit - 1).getCreated().getTime()) > maxDataMigrationWaitTime )) &&
                (currentTime > nextSpawnTime) &&  alreadyRunning.size() <=  maxSsvms) {
            nextSpawnTime = currentTime + maxDataMigrationWaitTime;
            s_logger.debug("scaling SSVM to handle migration tasks");
            return new Pair<AfterScanAction, Object>(AfterScanAction.expand, SecondaryStorageVm.Role.commandExecutor);

        }
        scaleDownSSVMOnLoad(alreadyRunning, activeCmds, copyCmdsInPipeline);
        return new Pair<AfterScanAction, Object>(AfterScanAction.nop, null);
    }

    private void scaleDownSSVMOnLoad(List<SecondaryStorageVmVO> alreadyRunning, List<CommandExecLogVO> activeCmds,
                               List<CommandExecLogVO> copyCmdsInPipeline)  {
        int halfLimit = Math.round((float) (alreadyRunning.size() * migrateCapPerSSVM) / 2);
<<<<<<< HEAD
        if ((copyCmdsInPipeline.size() < halfLimit && alreadyRunning.size() * _capacityPerSSVM - activeCmds.size() > (_standbyCapacity + 5)) && alreadyRunning.size() > 1) {
=======
        if (alreadyRunning.size() > 1 && ( copyCmdsInPipeline.size() < halfLimit && (activeCmds.size() < (((alreadyRunning.size() -1) * _capacityPerSSVM)/2)) )) {
>>>>>>> 71c5dbcf
            Collections.reverse(alreadyRunning);
            for(SecondaryStorageVmVO vm : alreadyRunning) {
                long count = activeCmds.stream().filter(cmd -> cmd.getInstanceId() == vm.getId()).count();
                if (count == 0 && copyCmdsInPipeline.size() == 0 && vm.getRole() != SecondaryStorageVm.Role.templateProcessor) {
                    destroySecStorageVm(vm.getId());
                    break;
                }
            }
        }
    }

    @Override
    public Pair<HostVO, SecondaryStorageVmVO> assignSecStorageVm(long zoneId, Command cmd) {

        // TODO, need performance optimization
        List<Long> vms = _secStorageVmDao.listRunningSecStorageOrderByLoad(null, zoneId);
        for (Long vmId : vms) {
            SecondaryStorageVmVO secStorageVm = _secStorageVmDao.findById(vmId);
            HostVO host;
            host = _resourceMgr.findHostByName(secStorageVm.getHostName());
            if (host != null && host.getStatus() == Status.Up)
                return new Pair<HostVO, SecondaryStorageVmVO>(host, secStorageVm);
        }
        return null;
    }

    private List<CommandExecLogVO> findActiveCommands(long dcId, Date cutTime) {
        SearchCriteria<CommandExecLogVO> sc = activeCommandSearch.create();
        sc.setParameters("created", cutTime);
        sc.setJoinParameters("hostSearch", "dc", dcId);
        sc.setJoinParameters("hostSearch", "status", Status.Up);
        List<CommandExecLogVO> result = _cmdExecLogDao.search(sc, null);
        return _cmdExecLogDao.search(sc, null);
    }

    private List<CommandExecLogVO> findAllActiveCopyCommands(long dcId, Date cutTime) {
        SearchCriteria<CommandExecLogVO> sc = activeCopyCommandSearch.create();
        sc.setParameters("created", cutTime);
        sc.setParameters("command_name", "DataMigrationCommand");
        sc.setJoinParameters("hostSearch", "dc", dcId);
        sc.setJoinParameters("hostSearch", "status", Status.Up);
        Filter filter = new Filter(CommandExecLogVO.class, "created", true, null, null);
        return _cmdExecLogDao.search(sc, filter);
    }

    private boolean reserveStandbyCapacity() {
        String value = _configDao.getValue(Config.SystemVMAutoReserveCapacity.key());
        if (value != null && value.equalsIgnoreCase("true")) {
            return true;
        }
        return false;
    }
}<|MERGE_RESOLUTION|>--- conflicted
+++ resolved
@@ -191,11 +191,7 @@
     private void scaleDownSSVMOnLoad(List<SecondaryStorageVmVO> alreadyRunning, List<CommandExecLogVO> activeCmds,
                                List<CommandExecLogVO> copyCmdsInPipeline)  {
         int halfLimit = Math.round((float) (alreadyRunning.size() * migrateCapPerSSVM) / 2);
-<<<<<<< HEAD
-        if ((copyCmdsInPipeline.size() < halfLimit && alreadyRunning.size() * _capacityPerSSVM - activeCmds.size() > (_standbyCapacity + 5)) && alreadyRunning.size() > 1) {
-=======
         if (alreadyRunning.size() > 1 && ( copyCmdsInPipeline.size() < halfLimit && (activeCmds.size() < (((alreadyRunning.size() -1) * _capacityPerSSVM)/2)) )) {
->>>>>>> 71c5dbcf
             Collections.reverse(alreadyRunning);
             for(SecondaryStorageVmVO vm : alreadyRunning) {
                 long count = activeCmds.stream().filter(cmd -> cmd.getInstanceId() == vm.getId()).count();
