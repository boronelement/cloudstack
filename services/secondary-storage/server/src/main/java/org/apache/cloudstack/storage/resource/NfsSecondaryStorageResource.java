--- conflicted
+++ resolved
@@ -866,11 +866,7 @@
 
             String templateUuid = UUID.randomUUID().toString();
             String templateName = templateUuid + ".vhd";
-<<<<<<< HEAD
-            Script command = new Script(createTemplateFromSnapshotXenScript, cmd.getWait() * 1000, logger);
-=======
-            Script command = new Script(createTemplateFromSnapshotXenScript, cmd.getWait() * 1000L, s_logger);
->>>>>>> 1d0762e4
+            Script command = new Script(createTemplateFromSnapshotXenScript, cmd.getWait() * 1000L, logger);
             command.add("-p", snapshotPath);
             command.add("-s", snapshotName);
             command.add("-n", templateName);
