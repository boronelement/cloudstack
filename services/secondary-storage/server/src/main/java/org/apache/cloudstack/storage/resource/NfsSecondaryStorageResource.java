// Licensed to the Apache Software Foundation (ASF) under one
// or more contributor license agreements.  See the NOTICE file
// distributed with this work for additional information
// regarding copyright ownership.  The ASF licenses this file
// to you under the Apache License, Version 2.0 (the
// "License"); you may not use this file except in compliance
// with the License.  You may obtain a copy of the License at
//
//   http://www.apache.org/licenses/LICENSE-2.0
//
// Unless required by applicable law or agreed to in writing,
// software distributed under the License is distributed on an
// "AS IS" BASIS, WITHOUT WARRANTIES OR CONDITIONS OF ANY
// KIND, either express or implied.  See the License for the
// specific language governing permissions and limitations
// under the License.
package org.apache.cloudstack.storage.resource;

import static com.cloud.network.NetworkModel.METATDATA_DIR;
import static com.cloud.network.NetworkModel.PASSWORD_DIR;
import static com.cloud.network.NetworkModel.PASSWORD_FILE;
import static com.cloud.network.NetworkModel.PUBLIC_KEYS_FILE;
import static com.cloud.network.NetworkModel.USERDATA_DIR;
import static com.cloud.network.NetworkModel.USERDATA_FILE;
import static com.cloud.utils.StringUtils.join;
import static com.cloud.utils.storage.S3.S3Utils.putFile;
import static java.lang.String.format;
import static java.util.Arrays.asList;
import static org.apache.commons.lang.StringUtils.substringAfterLast;

import java.io.BufferedReader;
import java.io.BufferedWriter;
import java.io.File;
import java.io.FileInputStream;
import java.io.FileOutputStream;
import java.io.FileReader;
import java.io.FileWriter;
import java.io.IOException;
import java.io.InputStream;
import java.io.OutputStreamWriter;
import java.io.UnsupportedEncodingException;
import java.net.InetAddress;
import java.net.URI;
import java.net.UnknownHostException;
import java.nio.file.Files;
import java.nio.file.Path;
import java.security.NoSuchAlgorithmException;
import java.util.ArrayList;
import java.util.HashMap;
import java.util.List;
import java.util.Map;
import java.util.UUID;

import javax.naming.ConfigurationException;

import org.apache.cloudstack.framework.security.keystore.KeystoreManager;
import org.apache.cloudstack.storage.NfsMountManagerImpl.PathParser;
import org.apache.cloudstack.storage.command.CopyCmdAnswer;
import org.apache.cloudstack.storage.command.CopyCommand;
import org.apache.cloudstack.storage.command.DeleteCommand;
import org.apache.cloudstack.storage.command.DownloadCommand;
import org.apache.cloudstack.storage.command.DownloadProgressCommand;
import org.apache.cloudstack.storage.command.TemplateOrVolumePostUploadCommand;
import org.apache.cloudstack.storage.command.UploadStatusAnswer;
import org.apache.cloudstack.storage.command.UploadStatusAnswer.UploadStatus;
import org.apache.cloudstack.storage.command.UploadStatusCommand;
import org.apache.cloudstack.storage.configdrive.ConfigDrive;
import org.apache.cloudstack.storage.configdrive.ConfigDriveBuilder;
import org.apache.cloudstack.storage.template.DownloadManager;
import org.apache.cloudstack.storage.template.DownloadManagerImpl;
import org.apache.cloudstack.storage.template.UploadEntity;
import org.apache.cloudstack.storage.template.UploadManager;
import org.apache.cloudstack.storage.template.UploadManagerImpl;
import org.apache.cloudstack.storage.to.SnapshotObjectTO;
import org.apache.cloudstack.storage.to.TemplateObjectTO;
import org.apache.cloudstack.storage.to.VolumeObjectTO;
import org.apache.cloudstack.utils.imagestore.ImageStoreUtil;
import org.apache.cloudstack.utils.security.DigestHelper;
import org.apache.commons.codec.digest.DigestUtils;
import org.apache.commons.io.FileUtils;
import org.apache.commons.io.FilenameUtils;
import org.apache.commons.lang.StringUtils;
import org.apache.http.HttpEntity;
import org.apache.http.HttpResponse;
import org.apache.http.NameValuePair;
import org.apache.http.client.HttpClient;
import org.apache.http.client.methods.HttpGet;
import org.apache.http.client.utils.URLEncodedUtils;
import org.apache.http.impl.client.DefaultHttpClient;
import org.apache.log4j.Logger;
import org.joda.time.DateTime;
import org.joda.time.format.ISODateTimeFormat;

import com.amazonaws.services.s3.model.S3ObjectSummary;
import com.cloud.agent.api.Answer;
import com.cloud.agent.api.CheckHealthAnswer;
import com.cloud.agent.api.CheckHealthCommand;
import com.cloud.agent.api.Command;
import com.cloud.agent.api.ComputeChecksumCommand;
import com.cloud.agent.api.DeleteSnapshotsDirCommand;
import com.cloud.agent.api.GetStorageStatsAnswer;
import com.cloud.agent.api.GetStorageStatsCommand;
import com.cloud.agent.api.HandleConfigDriveIsoCommand;
import com.cloud.agent.api.PingCommand;
import com.cloud.agent.api.PingStorageCommand;
import com.cloud.agent.api.ReadyAnswer;
import com.cloud.agent.api.ReadyCommand;
import com.cloud.agent.api.SecStorageFirewallCfgCommand;
import com.cloud.agent.api.SecStorageFirewallCfgCommand.PortConfig;
import com.cloud.agent.api.SecStorageSetupAnswer;
import com.cloud.agent.api.SecStorageSetupCommand;
import com.cloud.agent.api.SecStorageVMSetupCommand;
import com.cloud.agent.api.StartupCommand;
import com.cloud.agent.api.StartupSecondaryStorageCommand;
import com.cloud.agent.api.storage.CreateDatadiskTemplateAnswer;
import com.cloud.agent.api.storage.CreateDatadiskTemplateCommand;
import com.cloud.agent.api.storage.CreateEntityDownloadURLCommand;
import com.cloud.agent.api.storage.DeleteEntityDownloadURLCommand;
import com.cloud.agent.api.storage.DownloadAnswer;
import com.cloud.agent.api.storage.GetDatadisksAnswer;
import com.cloud.agent.api.storage.GetDatadisksCommand;
import com.cloud.agent.api.storage.ListTemplateAnswer;
import com.cloud.agent.api.storage.ListTemplateCommand;
import com.cloud.agent.api.storage.ListVolumeAnswer;
import com.cloud.agent.api.storage.ListVolumeCommand;
import com.cloud.agent.api.storage.OVFHelper;
import com.cloud.agent.api.storage.UploadCommand;
import com.cloud.agent.api.to.DataObjectType;
import com.cloud.agent.api.to.DataStoreTO;
import com.cloud.agent.api.to.DataTO;
import com.cloud.agent.api.to.DatadiskTO;
import com.cloud.agent.api.to.NfsTO;
import com.cloud.agent.api.to.S3TO;
import com.cloud.agent.api.to.SwiftTO;
import com.cloud.configuration.Resource;
import com.cloud.exception.InternalErrorException;
import com.cloud.exception.InvalidParameterValueException;
import com.cloud.host.Host;
import com.cloud.host.Host.Type;
import com.cloud.hypervisor.Hypervisor.HypervisorType;
import com.cloud.resource.ServerResourceBase;
import com.cloud.storage.DataStoreRole;
import com.cloud.storage.Storage;
import com.cloud.storage.Storage.ImageFormat;
import com.cloud.storage.StorageLayer;
import com.cloud.storage.VMTemplateStorageResourceAssoc;
import com.cloud.storage.template.OVAProcessor;
import com.cloud.storage.template.Processor;
import com.cloud.storage.template.Processor.FormatInfo;
import com.cloud.storage.template.QCOW2Processor;
import com.cloud.storage.template.RawImageProcessor;
import com.cloud.storage.template.TARProcessor;
import com.cloud.storage.template.TemplateConstants;
import com.cloud.storage.template.TemplateLocation;
import com.cloud.storage.template.TemplateProp;
import com.cloud.storage.template.VhdProcessor;
import com.cloud.storage.template.VmdkProcessor;
import com.cloud.utils.EncryptionUtil;
import com.cloud.utils.NumbersUtil;
import com.cloud.utils.Pair;
import com.cloud.utils.SwiftUtil;
import com.cloud.utils.exception.CloudRuntimeException;
import com.cloud.utils.net.NetUtils;
import com.cloud.utils.script.OutputInterpreter;
import com.cloud.utils.script.Script;
import com.cloud.utils.storage.S3.S3Utils;
import com.cloud.vm.SecondaryStorageVm;
import com.google.common.collect.Maps;
import com.google.gson.Gson;
import com.google.gson.GsonBuilder;

import io.netty.bootstrap.ServerBootstrap;
import io.netty.channel.Channel;
import io.netty.channel.ChannelInitializer;
import io.netty.channel.ChannelPipeline;
import io.netty.channel.EventLoopGroup;
import io.netty.channel.nio.NioEventLoopGroup;
import io.netty.channel.socket.SocketChannel;
import io.netty.channel.socket.nio.NioServerSocketChannel;
import io.netty.handler.codec.http.HttpContentCompressor;
import io.netty.handler.codec.http.HttpRequestDecoder;
import io.netty.handler.codec.http.HttpResponseEncoder;
import io.netty.handler.logging.LogLevel;
import io.netty.handler.logging.LoggingHandler;

public class NfsSecondaryStorageResource extends ServerResourceBase implements SecondaryStorageResource {

    public static final Logger s_logger = Logger.getLogger(NfsSecondaryStorageResource.class);

    private static final String TEMPLATE_ROOT_DIR = "template/tmpl";
    private static final String VOLUME_ROOT_DIR = "volumes";
    private static final String POST_UPLOAD_KEY_LOCATION = "/etc/cloudstack/agent/ms-psk";

    private static final Map<String, String> updatableConfigData = Maps.newHashMap();
    static {

        updatableConfigData.put(PUBLIC_KEYS_FILE, METATDATA_DIR);
        updatableConfigData.put(USERDATA_FILE, USERDATA_DIR);
        updatableConfigData.put(PASSWORD_FILE, PASSWORD_DIR);
    }

    int _timeout;

    public int getTimeout() {
        return _timeout;
    }

    public void setTimeout(int timeout) {
        _timeout = timeout;
    }

    String _instance;
    String _dc;
    String _pod;
    String _guid;
    String _role;
    Map<String, Object> _params;
    protected StorageLayer _storage;
    protected boolean _inSystemVM = false;
    boolean _sslCopy = false;

    protected DownloadManager _dlMgr;
    protected UploadManager _upldMgr;
    private String _configSslScr;
    private String _configAuthScr;
    private String _configIpFirewallScr;
    private String _publicIp;
    private String _hostname;
    private String _localgw;
    private String _eth1mask;
    private String _eth1ip;
    private String _storageIp;
    private String _storageNetmask;
    private String _storageGateway;
    private String _nfsVersion;
    private final List<String> nfsIps = new ArrayList<String>();
    protected String _parent = "/mnt/SecStorage";
    final private String _tmpltpp = "template.properties";
    protected String createTemplateFromSnapshotXenScript;
    private HashMap<String, UploadEntity> uploadEntityStateMap = new HashMap<String, UploadEntity>();
    private String _ssvmPSK = null;
    private long processTimeout;

    public void setParentPath(String path) {
        _parent = path;
    }

    public String getMountingRoot() {
        return _parent;
    }

    @Override
    public void disconnected() {
    }

    public void setInSystemVM(boolean inSystemVM) {
        _inSystemVM = inSystemVM;
    }

    /**
     * Retrieve converted "nfsVersion" value from params
     * @param params
     * @return nfsVersion value if exists, null in other case
     */
    public static String retrieveNfsVersionFromParams(Map<String, Object> params) {
        return (String)params.get("nfsVersion");
    }

    @Override
    public Answer executeRequest(Command cmd) {
        if (cmd instanceof DownloadProgressCommand) {
            return _dlMgr.handleDownloadCommand(this, (DownloadProgressCommand)cmd);
        } else if (cmd instanceof DownloadCommand) {
            return execute((DownloadCommand)cmd);
        } else if (cmd instanceof UploadCommand) {
            return _upldMgr.handleUploadCommand(this, (UploadCommand)cmd);
        } else if (cmd instanceof CreateEntityDownloadURLCommand) {
            return _upldMgr.handleCreateEntityURLCommand((CreateEntityDownloadURLCommand)cmd);
        } else if (cmd instanceof DeleteEntityDownloadURLCommand) {
            return _upldMgr.handleDeleteEntityDownloadURLCommand((DeleteEntityDownloadURLCommand)cmd);
        } else if (cmd instanceof GetStorageStatsCommand) {
            return execute((GetStorageStatsCommand)cmd);
        } else if (cmd instanceof CheckHealthCommand) {
            return new CheckHealthAnswer((CheckHealthCommand)cmd, true);
        } else if (cmd instanceof ReadyCommand) {
            return new ReadyAnswer((ReadyCommand)cmd);
        } else if (cmd instanceof SecStorageFirewallCfgCommand) {
            return execute((SecStorageFirewallCfgCommand)cmd);
        } else if (cmd instanceof SecStorageVMSetupCommand) {
            return execute((SecStorageVMSetupCommand)cmd);
        } else if (cmd instanceof SecStorageSetupCommand) {
            return execute((SecStorageSetupCommand)cmd);
        } else if (cmd instanceof ComputeChecksumCommand) {
            return execute((ComputeChecksumCommand)cmd);
        } else if (cmd instanceof ListTemplateCommand) {
            return execute((ListTemplateCommand)cmd);
        } else if (cmd instanceof ListVolumeCommand) {
            return execute((ListVolumeCommand)cmd);
        } else if (cmd instanceof DeleteSnapshotsDirCommand) {
            return execute((DeleteSnapshotsDirCommand)cmd);
        } else if (cmd instanceof CopyCommand) {
            return execute((CopyCommand)cmd);
        } else if (cmd instanceof DeleteCommand) {
            return execute((DeleteCommand)cmd);
        } else if (cmd instanceof UploadStatusCommand) {
            return execute((UploadStatusCommand)cmd);
        } else if (cmd instanceof HandleConfigDriveIsoCommand) {
            return execute((HandleConfigDriveIsoCommand)cmd);
        } else if (cmd instanceof GetDatadisksCommand) {
            return execute((GetDatadisksCommand)cmd);
        } else if (cmd instanceof CreateDatadiskTemplateCommand) {
            return execute((CreateDatadiskTemplateCommand)cmd);
        } else {
            return Answer.createUnsupportedCommandAnswer(cmd);
        }
    }

    private Answer execute(HandleConfigDriveIsoCommand cmd) {
        if (cmd.isCreate()) {
            if (cmd.getIsoData() == null) {
                return new Answer(cmd, false, "Invalid config drive ISO data");
            }
            String nfsMountPoint = getRootDir(cmd.getDestStore().getUrl(), _nfsVersion);
            File isoFile = new File(nfsMountPoint, cmd.getIsoFile());
            if(isoFile.exists()) {
                s_logger.debug("config drive iso already exists");
            }
            Path tempDir = null;
            try {
                tempDir = java.nio.file.Files.createTempDirectory(ConfigDrive.CONFIGDRIVEDIR);
                File tmpIsoFile = ConfigDriveBuilder.base64StringToFile(cmd.getIsoData(), tempDir.toAbsolutePath().toString(), cmd.getIsoFile());
                copyLocalToNfs(tmpIsoFile, new File(cmd.getIsoFile()), cmd.getDestStore());
            } catch (IOException | ConfigurationException e) {
                return new Answer(cmd, false, "Failed due to exception: " + e.getMessage());
            } finally {
                try {
                    if (tempDir != null) {
                        FileUtils.deleteDirectory(tempDir.toFile());
                    }
                } catch (IOException ioe) {
                    s_logger.warn("Failed to delete ConfigDrive temporary directory: " + tempDir.toString(), ioe);
                }
            }
            return new Answer(cmd, true, "Successfully saved config drive at secondary storage");
        } else {
            DataStoreTO dstore = cmd.getDestStore();
            if (dstore instanceof NfsTO) {
                NfsTO nfs = (NfsTO) dstore;
                String relativeTemplatePath = new File(cmd.getIsoFile()).getPath();
                String nfsMountPoint = getRootDir(nfs.getUrl(), _nfsVersion);
                File tmpltPath = new File(nfsMountPoint, relativeTemplatePath);
                try {
                    Files.deleteIfExists(tmpltPath.toPath());
                } catch (IOException e) {
                    return new Answer(cmd, e);
                }
                return new Answer(cmd);
            } else {
                return new Answer(cmd, false, "Not implemented yet");
            }
        }
    }

    protected void copyLocalToNfs(File localFile, File isoFile, DataStoreTO destData) throws ConfigurationException, IOException {
        String scriptsDir = "scripts/storage/secondary";
        String createVolScr = Script.findScript(scriptsDir, "createvolume.sh");
        if (createVolScr == null) {
            throw new ConfigurationException("Unable to find createvolume.sh");
        }
        s_logger.info("createvolume.sh found in " + createVolScr);

        int installTimeoutPerGig = 180 * 60 * 1000;
        int imgSizeGigs = (int) Math.ceil(localFile.length() * 1.0d / (1024 * 1024 * 1024));
        imgSizeGigs++; // add one just in case
        long timeout = imgSizeGigs * installTimeoutPerGig;

        Script scr = new Script(createVolScr, timeout, s_logger);
        scr.add("-s", Integer.toString(imgSizeGigs));
        scr.add("-n", isoFile.getName());
        scr.add("-t", getRootDir(destData.getUrl(), _nfsVersion) + "/" + isoFile.getParent());
        scr.add("-f", localFile.getAbsolutePath());
        scr.add("-d", "configDrive");
        String result;
        result = scr.execute();

        if (result != null) {
            // script execution failure
            throw new CloudRuntimeException("Failed to run script " + createVolScr);
        }
    }

    public Answer execute(GetDatadisksCommand cmd) {
        DataTO srcData = cmd.getData();
        TemplateObjectTO template = (TemplateObjectTO)srcData;
        DataStoreTO srcStore = srcData.getDataStore();
        if (!(srcStore instanceof NfsTO)) {
            return new CreateDatadiskTemplateAnswer("Unsupported protocol");
        }
        NfsTO nfsImageStore = (NfsTO)srcStore;
        String secondaryStorageUrl = nfsImageStore.getUrl();
        assert (secondaryStorageUrl != null);
        String templateUrl = secondaryStorageUrl + File.separator + srcData.getPath();
        Pair<String, String> templateInfo = decodeTemplateRelativePathAndNameFromUrl(secondaryStorageUrl, templateUrl, template.getName());
        String templateRelativeFolderPath = templateInfo.first();

        try {
            String secondaryMountPoint = getRootDir(secondaryStorageUrl, _nfsVersion);
            s_logger.info("MDOVE Secondary storage mount point: " + secondaryMountPoint);

            String srcOVAFileName = getTemplateOnSecStorageFilePath(secondaryMountPoint, templateRelativeFolderPath, templateInfo.second(), ImageFormat.OVA.getFileExtension());

            String ovfFilePath = getOVFFilePath(srcOVAFileName);
            if (ovfFilePath == null) {
                Script command = new Script("tar", 0, s_logger);
                command.add("--no-same-owner");
                command.add("--no-same-permissions");
                command.add("-xf", srcOVAFileName);
                command.setWorkDir(secondaryMountPoint + File.separator + templateRelativeFolderPath);
                s_logger.info("Executing command: " + command.toString());
                String result = command.execute();
                if (result != null) {
                    String msg = "Unable to unpack snapshot OVA file at: " + srcOVAFileName;
                    s_logger.error(msg);
                    throw new Exception(msg);
                }

                command = new Script("chmod", 0, s_logger);
                command.add("-R");
                command.add("666", secondaryMountPoint + File.separator + templateRelativeFolderPath);
                result = command.execute();
                if (result != null) {
                    s_logger.warn("Unable to set permissions for " + secondaryMountPoint + File.separator + templateRelativeFolderPath + " due to " + result);
                }
            }

            Script command = new Script("cp", _timeout, s_logger);
            command.add(ovfFilePath);
            command.add(ovfFilePath + ".orig");
            String result = command.execute();
            if (result != null) {
                String msg = "Unable to rename original OVF, error msg: " + result;
                s_logger.error(msg);
            }

            s_logger.debug("Reading OVF " + ovfFilePath + " to retrive the number of disks present in OVA");
            OVFHelper ovfHelper = new OVFHelper();

            List<DatadiskTO> disks = ovfHelper.getOVFVolumeInfo(ovfFilePath);
            return new GetDatadisksAnswer(disks);
        } catch (Exception e) {
            String msg = "Get Datadisk Template Count failed due to " + e.getMessage();
            s_logger.error(msg, e);
            return new GetDatadisksAnswer(msg);
        }
    }

    public Answer execute(CreateDatadiskTemplateCommand cmd) {
        TemplateObjectTO diskTemplate = new TemplateObjectTO();
        TemplateObjectTO dataDiskTemplate = (TemplateObjectTO)cmd.getDataDiskTemplate();
        DataStoreTO dataStore = dataDiskTemplate.getDataStore();
        if (!(dataStore instanceof NfsTO)) {
            return new CreateDatadiskTemplateAnswer("Unsupported protocol");
        }
        NfsTO nfsImageStore = (NfsTO)dataStore;
        String secondaryStorageUrl = nfsImageStore.getUrl();
        assert (secondaryStorageUrl != null);

        try {
            String secondaryMountPoint = getRootDir(secondaryStorageUrl, _nfsVersion);

            long templateId = dataDiskTemplate.getId();
            String templateUniqueName = dataDiskTemplate.getUniqueName();
            String origDisk = cmd.getPath();
            long virtualSize = dataDiskTemplate.getSize();
            String diskName = origDisk.substring((origDisk.lastIndexOf(File.separator)) + 1);
            long physicalSize = new File(origDisk).length();
            String newTmplDir = getTemplateRelativeDirInSecStorage(dataDiskTemplate.getAccountId(), dataDiskTemplate.getId());
            String newTmplDirAbsolute = secondaryMountPoint + File.separator + newTmplDir;

            String ovfFilePath = getOVFFilePath(origDisk);
            if (!cmd.getBootable()) {
                // Create folder to hold datadisk template
                synchronized (newTmplDir.intern()) {
                    Script command = new Script("mkdir", _timeout, s_logger);
                    command.add("-p");
                    command.add(newTmplDirAbsolute);
                    String result = command.execute();
                    if (result != null) {
                        String msg = "Unable to prepare template directory: " + newTmplDir + ", storage: " + secondaryStorageUrl + ", error msg: " + result;
                        s_logger.error(msg);
                        throw new Exception(msg);
                    }
                }
                // Move Datadisk VMDK from parent template folder to Datadisk template folder
                synchronized (origDisk.intern()) {
                    Script command = new Script("mv", _timeout, s_logger);
                    command.add(origDisk);
                    command.add(newTmplDirAbsolute);
                    String result = command.execute();
                    if (result != null) {
                        String msg = "Unable to copy VMDK from parent template folder to datadisk template folder" + ", error msg: " + result;
                        s_logger.error(msg);
                        throw new Exception(msg);
                    }
                    command = new Script("cp", _timeout, s_logger);
                    command.add(ovfFilePath + ".orig");
                    command.add(newTmplDirAbsolute);
                    result = command.execute();
                    if (result != null) {
                        String msg = "Unable to copy VMDK from parent template folder to datadisk template folder" + ", error msg: " + result;
                        s_logger.error(msg);
                        throw new Exception(msg);
                    }
                }
            }

            // Create OVF for the disk
            String newOvfFilePath = newTmplDirAbsolute + File.separator + ovfFilePath.substring(ovfFilePath.lastIndexOf(File.separator) + 1);
            OVFHelper ovfHelper = new OVFHelper();
            ovfHelper.rewriteOVFFile(ovfFilePath + ".orig", newOvfFilePath, diskName);

            postCreatePrivateTemplate(newTmplDirAbsolute, templateId, templateUniqueName, physicalSize, virtualSize);
            writeMetaOvaForTemplate(newTmplDirAbsolute, ovfFilePath.substring(ovfFilePath.lastIndexOf(File.separator) + 1), diskName, templateUniqueName, physicalSize);

            diskTemplate.setId(templateId);
            if (diskName.endsWith("iso")){
                diskTemplate.setPath(newTmplDir + File.separator + diskName);
            }
            else {
                diskTemplate.setPath(newTmplDir + File.separator + templateUniqueName + ".ova");
            }
            diskTemplate.setSize(virtualSize);
            diskTemplate.setPhysicalSize(physicalSize);
        } catch (Exception e) {
            String msg = "Create Datadisk template failed due to " + e.getMessage();
            s_logger.error(msg, e);
            return new CreateDatadiskTemplateAnswer(msg);
        }
        return new CreateDatadiskTemplateAnswer(diskTemplate);
    }

    /*
     *  return Pair of <Template relative path, Template name>
     *  Template url may or may not end with .ova extension
     */
    public static Pair<String, String> decodeTemplateRelativePathAndNameFromUrl(String storeUrl, String templateUrl, String defaultName) {

        String templateName = null;
        String mountPoint = null;
        if (templateUrl.endsWith(".ova")) {
            int index = templateUrl.lastIndexOf("/");
            mountPoint = templateUrl.substring(0, index);
            mountPoint = mountPoint.substring(storeUrl.length() + 1);
            if (!mountPoint.endsWith("/")) {
                mountPoint = mountPoint + "/";
            }

            templateName = templateUrl.substring(index + 1).replace(".ova", "");

            if (templateName == null || templateName.isEmpty()) {
                templateName = defaultName;
            }
        } else {
            mountPoint = templateUrl.substring(storeUrl.length() + 1);
            if (!mountPoint.endsWith("/")) {
                mountPoint = mountPoint + "/";
            }
            templateName = defaultName;
        }

        return new Pair<String, String>(mountPoint, templateName);
    }

    public static String getTemplateOnSecStorageFilePath(String secStorageMountPoint, String templateRelativeFolderPath, String templateName, String fileExtension) {

        StringBuffer sb = new StringBuffer();
        sb.append(secStorageMountPoint);
        if (!secStorageMountPoint.endsWith("/")) {
            sb.append("/");
        }

        sb.append(templateRelativeFolderPath);
        if (!secStorageMountPoint.endsWith("/")) {
            sb.append("/");
        }

        sb.append(templateName);
        if (!fileExtension.startsWith(".")) {
            sb.append(".");
        }
        sb.append(fileExtension);

        return sb.toString();
    }

    public static String getSecondaryDatastoreUUID(String storeUrl) {
        return UUID.nameUUIDFromBytes(storeUrl.getBytes()).toString();
    }

    private static String getTemplateRelativeDirInSecStorage(long accountId, long templateId) {
        return "template/tmpl/" + accountId + "/" + templateId;
    }

    private void postCreatePrivateTemplate(final String installFullPath, final long templateId, final String templateName, final long size, final long virtualSize) throws Exception {
        // TODO a bit ugly here
        try (BufferedWriter out = new BufferedWriter(new OutputStreamWriter(new FileOutputStream(installFullPath + "/template.properties"), "UTF-8"));) {
            out.write("filename=" + templateName + ".ova");
            out.newLine();
            out.write("description=privateTemplate");
            out.newLine();
            out.write("hvm=false");
            out.newLine();
            out.write("size=" + size);
            out.newLine();
            out.write("ova=false");
            out.newLine();
            out.write("id=" + templateId);
            out.newLine();
            out.write("ova.filename=" + templateName + ".ova");
            out.newLine();
            out.write("uniquename=" + templateName);
            out.newLine();
            out.write("ova.virtualsize=" + virtualSize);
            out.newLine();
            out.write("virtualsize=" + virtualSize);
            out.newLine();
            out.write("ova.size=" + size);
            out.newLine();
            out.write("checksum=");
            out.newLine();
            out.write("public=false");
            out.newLine();
        }
    }

    private void writeMetaOvaForTemplate(final String installFullPath, final String ovfFilename, final String vmdkFilename, final String templateName, final long diskSize) throws Exception {

        // TODO a bit ugly here
        BufferedWriter out = null;
        try {
            out = new BufferedWriter(new OutputStreamWriter(new FileOutputStream(installFullPath + "/" + templateName + ".ova.meta"), "UTF-8"));
            out.write("ova.filename=" + templateName + ".ova");
            out.newLine();
            out.write("version=1.0");
            out.newLine();
            out.write("ovf=" + ovfFilename);
            out.newLine();
            out.write("numDisks=1");
            out.newLine();
            out.write("disk1.name=" + vmdkFilename);
            out.newLine();
            out.write("disk1.size=" + diskSize);
            out.newLine();
        } finally {
            if (out != null) {
                out.close();
            }
        }
    }

    private String getOVFFilePath(String srcOVAFileName) {
        File file = new File(srcOVAFileName);
        assert (_storage != null);
        String[] files = _storage.listFiles(file.getParent());
        if (files != null) {
            for (String fileName : files) {
                if (fileName.toLowerCase().endsWith(".ovf")) {
                    File ovfFile = new File(fileName);
                    return file.getParent() + File.separator + ovfFile.getName();
                }
            }
        }
        return null;
    }

    protected CopyCmdAnswer postProcessing(File destFile, String downloadPath, String destPath, DataTO srcData, DataTO destData) throws ConfigurationException {
        if (destData.getObjectType() == DataObjectType.SNAPSHOT) {
            SnapshotObjectTO snapshot = new SnapshotObjectTO();
            snapshot.setPath(destPath + File.separator + destFile.getName());

            CopyCmdAnswer answer = new CopyCmdAnswer(snapshot);
            return answer;
        }
        // do post processing to unzip the file if it is compressed
        String scriptsDir = "scripts/storage/secondary";
        String createTmpltScr = Script.findScript(scriptsDir, "createtmplt.sh");
        if (createTmpltScr == null) {
            throw new ConfigurationException("Unable to find createtmplt.sh");
        }
        s_logger.info("createtmplt.sh found in " + createTmpltScr);
        String createVolScr = Script.findScript(scriptsDir, "createvolume.sh");
        if (createVolScr == null) {
            throw new ConfigurationException("Unable to find createvolume.sh");
        }
        s_logger.info("createvolume.sh found in " + createVolScr);
        String script = srcData.getObjectType() == DataObjectType.TEMPLATE ? createTmpltScr : createVolScr;

        int installTimeoutPerGig = 180 * 60 * 1000;
        long imgSizeGigs = (long)Math.ceil(destFile.length() * 1.0d / (1024 * 1024 * 1024));
        imgSizeGigs++; // add one just in case
        long timeout = imgSizeGigs * installTimeoutPerGig;

        String origPath = destFile.getAbsolutePath();
        String extension = null;
        if (srcData.getObjectType() == DataObjectType.TEMPLATE) {
            extension = ((TemplateObjectTO)srcData).getFormat().getFileExtension();
        } else if (srcData.getObjectType() == DataObjectType.VOLUME) {
            extension = ((VolumeObjectTO)srcData).getFormat().getFileExtension();
        }

        String templateName = UUID.randomUUID().toString();
        String templateFilename = templateName + "." + extension;
        Script scr = new Script(script, timeout, s_logger);
        scr.add("-s", Long.toString(imgSizeGigs)); // not used for now
        scr.add("-n", templateFilename);

        scr.add("-t", downloadPath);
        scr.add("-f", origPath); // this is the temporary
        // template file downloaded
        String result;
        result = scr.execute();

        if (result != null) {
            // script execution failure
            throw new CloudRuntimeException("Failed to run script " + script);
        }

        String finalFileName = templateFilename;
        String finalDownloadPath = destPath + File.separator + templateFilename;
        // compute the size of
        long size = _storage.getSize(downloadPath + File.separator + templateFilename);

        DataTO newDestTO = null;

        if (destData.getObjectType() == DataObjectType.TEMPLATE) {
            TemplateObjectTO newTemplTO = new TemplateObjectTO();
            newTemplTO.setPath(finalDownloadPath);
            newTemplTO.setName(finalFileName);
            newTemplTO.setSize(size);
            newTemplTO.setPhysicalSize(size);
            newDestTO = newTemplTO;
        } else {
            VolumeObjectTO newVolTO = new VolumeObjectTO();
            newVolTO.setPath(finalDownloadPath);
            newVolTO.setName(finalFileName);
            newVolTO.setSize(size);
            newDestTO = newVolTO;
        }

        return new CopyCmdAnswer(newDestTO);
    }

    protected Answer copyFromSwiftToNfs(CopyCommand cmd, DataTO srcData, SwiftTO swiftTO, DataTO destData, NfsTO destImageStore) {
        final String storagePath = destImageStore.getUrl();
        final String destPath = destData.getPath();
        try {
            String downloadPath = determineStorageTemplatePath(storagePath, destPath, _nfsVersion);
            final File downloadDirectory = _storage.getFile(downloadPath);

            if (downloadDirectory.exists()) {
                s_logger.debug("Directory " + downloadPath + " already exists");
            } else {
                if (!downloadDirectory.mkdirs()) {
                    final String errMsg = "Unable to create directory " + downloadPath + " to copy from Swift to cache.";
                    s_logger.error(errMsg);
                    return new CopyCmdAnswer(errMsg);
                }
            }

            File destFile = SwiftUtil.getObject(swiftTO, downloadDirectory, srcData.getPath());
            return postProcessing(destFile, downloadPath, destPath, srcData, destData);
        } catch (Exception e) {
            s_logger.debug("Failed to copy swift to nfs", e);
            return new CopyCmdAnswer(e.toString());
        }
    }

    protected Answer copyFromS3ToNfs(CopyCommand cmd, DataTO srcData, S3TO s3, DataTO destData, NfsTO destImageStore) {
        final String storagePath = destImageStore.getUrl();
        final String destPath = destData.getPath();

        try {

            String downloadPath = determineStorageTemplatePath(storagePath, destPath, _nfsVersion);
            final File downloadDirectory = _storage.getFile(downloadPath);

            if (downloadDirectory.exists()) {
                s_logger.debug("Directory " + downloadPath + " already exists");
            } else {
                if (!downloadDirectory.mkdirs()) {
                    final String errMsg = "Unable to create directory " + downloadPath + " to copy from S3 to cache.";
                    s_logger.error(errMsg);
                    return new CopyCmdAnswer(errMsg);
                }
            }
            File destFile = new File(downloadDirectory, substringAfterLast(srcData.getPath(), S3Utils.SEPARATOR));
            S3Utils.getFile(s3, s3.getBucketName(), srcData.getPath(), destFile).waitForCompletion();

            return postProcessing(destFile, downloadPath, destPath, srcData, destData);
        } catch (Exception e) {

            final String errMsg = format("Failed to download" + "due to $1%s", e.getMessage());
            s_logger.error(errMsg, e);
            return new CopyCmdAnswer(errMsg);
        }
    }

    protected Answer copySnapshotToTemplateFromNfsToNfsXenserver(CopyCommand cmd, SnapshotObjectTO srcData, NfsTO srcDataStore, TemplateObjectTO destData, NfsTO destDataStore) {
        String srcMountPoint = getRootDir(srcDataStore.getUrl(), _nfsVersion);
        String snapshotPath = srcData.getPath();
        int index = snapshotPath.lastIndexOf("/");
        String snapshotName = snapshotPath.substring(index + 1);
        if (!snapshotName.startsWith("VHD-") && !snapshotName.endsWith(".vhd")) {
            snapshotName = snapshotName + ".vhd";
        }
        snapshotPath = snapshotPath.substring(0, index);

        snapshotPath = srcMountPoint + File.separator + snapshotPath;
        String destMountPoint = getRootDir(destDataStore.getUrl(), _nfsVersion);
        String destPath = destMountPoint + File.separator + destData.getPath();

        String errMsg = null;
        try {
            _storage.mkdir(destPath);

            String templateUuid = UUID.randomUUID().toString();
            String templateName = templateUuid + ".vhd";
            Script command = new Script(createTemplateFromSnapshotXenScript, cmd.getWait() * 1000, s_logger);
            command.add("-p", snapshotPath);
            command.add("-s", snapshotName);
            command.add("-n", templateName);
            command.add("-t", destPath);
            String result = command.execute();

            if (result != null && !result.equalsIgnoreCase("")) {
                return new CopyCmdAnswer(result);
            }

            Map<String, Object> params = new HashMap<String, Object>();
            params.put(StorageLayer.InstanceConfigKey, _storage);
            Processor processor = new VhdProcessor();

            processor.configure("Vhd Processor", params);
            FormatInfo info = processor.process(destPath, null, templateUuid);

            TemplateLocation loc = new TemplateLocation(_storage, destPath);
            loc.create(1, true, templateUuid);
            loc.addFormat(info);
            loc.save();
            TemplateProp prop = loc.getTemplateInfo();
            TemplateObjectTO newTemplate = new TemplateObjectTO();
            newTemplate.setPath(destData.getPath() + File.separator + templateName);
            newTemplate.setFormat(ImageFormat.VHD);
            newTemplate.setSize(prop.getSize());
            newTemplate.setPhysicalSize(prop.getPhysicalSize());
            newTemplate.setName(templateUuid);
            return new CopyCmdAnswer(newTemplate);
        } catch (ConfigurationException e) {
            s_logger.debug("Failed to create template from snapshot: " + e.toString());
            errMsg = e.toString();
        } catch (InternalErrorException e) {
            s_logger.debug("Failed to create template from snapshot: " + e.toString());
            errMsg = e.toString();
        } catch (IOException e) {
            s_logger.debug("Failed to create template from snapshot: " + e.toString());
            errMsg = e.toString();
        }

        return new CopyCmdAnswer(errMsg);
    }

    protected Answer copySnapshotToTemplateFromNfsToNfs(CopyCommand cmd, SnapshotObjectTO srcData, NfsTO srcDataStore, TemplateObjectTO destData, NfsTO destDataStore) {

        if (srcData.getHypervisorType() == HypervisorType.XenServer) {
            return copySnapshotToTemplateFromNfsToNfsXenserver(cmd, srcData, srcDataStore, destData, destDataStore);
        } else if (srcData.getHypervisorType() == HypervisorType.KVM) {
            File srcFile = getFile(srcData.getPath(), srcDataStore.getUrl(), _nfsVersion);
            File destFile = getFile(destData.getPath(), destDataStore.getUrl(), _nfsVersion);

            VolumeObjectTO volumeObjectTO = srcData.getVolume();
            ImageFormat srcFormat = null;
            //TODO: the image format should be stored in snapshot table, instead of getting from volume
            if (volumeObjectTO != null) {
                srcFormat = volumeObjectTO.getFormat();
            } else {
                srcFormat = ImageFormat.QCOW2;
            }

            // get snapshot file name
            String templateName = srcFile.getName();
            // add kvm file extension for copied template name
            String fileName = templateName + "." + srcFormat.getFileExtension();
            String destFileFullPath = destFile.getAbsolutePath() + File.separator + fileName;
            s_logger.debug("copy snapshot " + srcFile.getAbsolutePath() + " to template " + destFileFullPath);
            Script.runSimpleBashScript("cp " + srcFile.getAbsolutePath() + " " + destFileFullPath);
            String metaFileName = destFile.getAbsolutePath() + File.separator + _tmpltpp;
            File metaFile = new File(metaFileName);
            try {
                _storage.create(destFile.getAbsolutePath(), _tmpltpp);
                try ( // generate template.properties file
                        FileWriter writer = new FileWriter(metaFile); BufferedWriter bufferWriter = new BufferedWriter(writer);) {
                    // KVM didn't change template unique name, just used the template name passed from orchestration layer, so no need
                    // to send template name back.
                    bufferWriter.write("uniquename=" + destData.getName());
                    bufferWriter.write("\n");
                    bufferWriter.write("filename=" + fileName);
                }
                try {
                    /**
                     * Snapshots might be in either QCOW2 or RAW image format
                     *
                     * For example RBD snapshots are in RAW format
                     */
                    Processor processor = null;
                    if (srcFormat == ImageFormat.QCOW2) {
                        processor = new QCOW2Processor();
                    } else if (srcFormat == ImageFormat.RAW) {
                        processor = new RawImageProcessor();
                    } else {
                        throw new ConfigurationException("Unknown image format " + srcFormat.toString());
                    }

                    Map<String, Object> params = new HashMap<String, Object>();
                    params.put(StorageLayer.InstanceConfigKey, _storage);

                    processor.configure("template processor", params);
                    String destPath = destFile.getAbsolutePath();

                    FormatInfo info = processor.process(destPath, null, templateName);
                    TemplateLocation loc = new TemplateLocation(_storage, destPath);
                    loc.create(1, true, destData.getName());
                    loc.addFormat(info);
                    loc.save();

                    TemplateProp prop = loc.getTemplateInfo();
                    TemplateObjectTO newTemplate = new TemplateObjectTO();
                    newTemplate.setPath(destData.getPath() + File.separator + fileName);
                    newTemplate.setFormat(srcFormat);
                    newTemplate.setSize(prop.getSize());
                    newTemplate.setPhysicalSize(prop.getPhysicalSize());
                    return new CopyCmdAnswer(newTemplate);
                } catch (ConfigurationException e) {
                    s_logger.debug("Failed to create template:" + e.toString());
                    return new CopyCmdAnswer(e.toString());
                } catch (InternalErrorException e) {
                    s_logger.debug("Failed to create template:" + e.toString());
                    return new CopyCmdAnswer(e.toString());
                }
            } catch (IOException e) {
                s_logger.debug("Failed to create template:" + e.toString());
                return new CopyCmdAnswer(e.toString());
            }
        }

        return new CopyCmdAnswer("");
    }

    protected File getFile(String path, String nfsPath, String nfsVersion) {
        String filePath = getRootDir(nfsPath, nfsVersion) + File.separator + path;
        File f = new File(filePath);
        if (!f.exists()) {
            f = findFile(filePath);
            if (f == null) {
                _storage.mkdirs(filePath);
                f = new File(filePath);
            }
        }
        return f;
    }

    protected Answer createTemplateFromSnapshot(CopyCommand cmd) {
        DataTO srcData = cmd.getSrcTO();
        DataTO destData = cmd.getDestTO();
        DataStoreTO srcDataStore = srcData.getDataStore();
        DataStoreTO destDataStore = destData.getDataStore();
        if (srcDataStore.getRole() == DataStoreRole.Image || srcDataStore.getRole() == DataStoreRole.ImageCache || srcDataStore.getRole() == DataStoreRole.Primary) {
            if (!(srcDataStore instanceof NfsTO)) {
                s_logger.debug("only support nfs storage as src, when create template from snapshot");
                return Answer.createUnsupportedCommandAnswer(cmd);
            }

            if (destDataStore instanceof NfsTO) {
                return copySnapshotToTemplateFromNfsToNfs(cmd, (SnapshotObjectTO)srcData, (NfsTO)srcDataStore, (TemplateObjectTO)destData, (NfsTO)destDataStore);
            } else if (destDataStore instanceof SwiftTO) {
                //create template on the same data store
                CopyCmdAnswer answer = (CopyCmdAnswer)copySnapshotToTemplateFromNfsToNfs(cmd, (SnapshotObjectTO)srcData, (NfsTO)srcDataStore, (TemplateObjectTO)destData,
                        (NfsTO)srcDataStore);
                if (!answer.getResult()) {
                    return answer;
                }
                s_logger.debug("starting copy template to swift");
                TemplateObjectTO newTemplate = (TemplateObjectTO)answer.getNewData();
                newTemplate.setDataStore(srcDataStore);
                CopyCommand newCpyCmd = new CopyCommand(newTemplate, destData, cmd.getWait(), cmd.executeInSequence());
                Answer result = copyFromNfsToSwift(newCpyCmd);

                cleanupStagingNfs(newTemplate);
                return result;

            } else if (destDataStore instanceof S3TO) {
                //create template on the same data store
                CopyCmdAnswer answer = (CopyCmdAnswer)copySnapshotToTemplateFromNfsToNfs(cmd, (SnapshotObjectTO)srcData, (NfsTO)srcDataStore, (TemplateObjectTO)destData,
                        (NfsTO)srcDataStore);
                if (!answer.getResult()) {
                    return answer;
                }
                TemplateObjectTO newTemplate = (TemplateObjectTO)answer.getNewData();
                newTemplate.setDataStore(srcDataStore);
                CopyCommand newCpyCmd = new CopyCommand(newTemplate, destData, cmd.getWait(), cmd.executeInSequence());
                Answer result = copyFromNfsToS3(newCpyCmd);

                cleanupStagingNfs(newTemplate);

                return result;
            }
        }
        s_logger.debug("Failed to create template from snapshot");
        return new CopyCmdAnswer("Unsupported protocol");
    }

    /**
     * clean up template data on staging area
     * @param newTemplate: The template on the secondary storage that needs to be cleaned up
     */
    protected void cleanupStagingNfs(TemplateObjectTO newTemplate) {
        try {
            DeleteCommand deleteCommand = new DeleteCommand(newTemplate);
            execute(deleteCommand);
        } catch (Exception e) {
            s_logger.debug("Failed to clean up staging area:", e);
        }
    }

    protected Answer copyFromNfsToImage(CopyCommand cmd) {
        DataTO destData = cmd.getDestTO();
        DataStoreTO destDataStore = destData.getDataStore();

        if (destDataStore instanceof S3TO) {
            return copyFromNfsToS3(cmd);
        } else if (destDataStore instanceof SwiftTO) {
            return copyFromNfsToSwift(cmd);
        } else {
            return new CopyCmdAnswer("unsupported ");
        }
    }

    private boolean shouldPerformDataMigration(DataTO srcData, DataTO destData) {
        DataStoreTO srcDataStore = srcData.getDataStore();
        DataStoreTO destDataStore = destData.getDataStore();
        if (DataStoreRole.Image == srcDataStore.getRole() && DataStoreRole.Image == destDataStore.getRole() &&
                srcDataStore instanceof NfsTO && destDataStore instanceof NfsTO &&
                ((srcData.getObjectType() == DataObjectType.TEMPLATE && destData.getObjectType() == DataObjectType.TEMPLATE) ||
                        (srcData.getObjectType() == DataObjectType.SNAPSHOT && destData.getObjectType() == DataObjectType.SNAPSHOT) ||
                        (srcData.getObjectType() == DataObjectType.VOLUME && destData.getObjectType() == DataObjectType.VOLUME))) {
            return true;
        }
        return false;
    }

    protected Answer execute(CopyCommand cmd) {
        DataTO srcData = cmd.getSrcTO();
        DataTO destData = cmd.getDestTO();
        DataStoreTO srcDataStore = srcData.getDataStore();
        DataStoreTO destDataStore = destData.getDataStore();
        if (shouldPerformDataMigration(srcData, destData)) {
            return copyFromNfsToNfs(cmd);
        }

        if (srcData.getObjectType() == DataObjectType.SNAPSHOT && destData.getObjectType() == DataObjectType.TEMPLATE) {
            return createTemplateFromSnapshot(cmd);
        }

        if (destDataStore instanceof NfsTO && destDataStore.getRole() == DataStoreRole.ImageCache) {
            NfsTO destImageStore = (NfsTO)destDataStore;
            if (srcDataStore instanceof S3TO) {
                S3TO s3 = (S3TO)srcDataStore;
                return copyFromS3ToNfs(cmd, srcData, s3, destData, destImageStore);
            } else if (srcDataStore instanceof SwiftTO) {
                return copyFromSwiftToNfs(cmd, srcData, (SwiftTO)srcDataStore, destData, destImageStore);
            }
        }

        if (srcDataStore.getRole() == DataStoreRole.ImageCache && destDataStore.getRole() == DataStoreRole.Image) {
            return copyFromNfsToImage(cmd);
        }

        return Answer.createUnsupportedCommandAnswer(cmd);
    }

    protected String determineS3TemplateDirectory(final Long accountId, final Long templateId, final String templateUniqueName) {
        return join(asList(TEMPLATE_ROOT_DIR, accountId, templateId, templateUniqueName), S3Utils.SEPARATOR);
    }

    private String determineS3TemplateNameFromKey(String key) {
        return StringUtils.substringAfterLast(StringUtils.substringBeforeLast(key, S3Utils.SEPARATOR), S3Utils.SEPARATOR);
    }

    protected String determineS3VolumeDirectory(final Long accountId, final Long volId) {
        return join(asList(VOLUME_ROOT_DIR, accountId, volId), S3Utils.SEPARATOR);
    }

    protected Long determineS3VolumeIdFromKey(String key) {
        return Long.parseLong(StringUtils.substringAfterLast(StringUtils.substringBeforeLast(key, S3Utils.SEPARATOR), S3Utils.SEPARATOR));
    }

    private String determineStorageTemplatePath(final String storagePath, String dataPath, String nfsVersion) {
        return join(asList(getRootDir(storagePath, nfsVersion), dataPath), File.separator);
    }

    protected File downloadFromUrlToNfs(String url, NfsTO nfs, String path, String name) {
        HttpClient client = new DefaultHttpClient();
        HttpGet get = new HttpGet(url);
        try {
            HttpResponse response = client.execute(get);
            HttpEntity entity = response.getEntity();
            if (entity == null) {
                s_logger.debug("Faled to get entity");
                throw new CloudRuntimeException("Failed to get url: " + url);
            }

            String nfsMountPath = getRootDir(nfs.getUrl(), _nfsVersion);

            String filePath = nfsMountPath + File.separator + path;
            File directory = new File(filePath);
            if (!directory.exists()) {
                _storage.mkdirs(filePath);
            }
            File destFile = new File(filePath + File.separator + name);
            if (!destFile.createNewFile()) {
                s_logger.warn("Reusing existing file " + destFile.getPath());
            }
            try (FileOutputStream outputStream = new FileOutputStream(destFile);) {
                entity.writeTo(outputStream);
            } catch (IOException e) {
                s_logger.debug("downloadFromUrlToNfs:Exception:" + e.getMessage(), e);
            }
            return new File(destFile.getAbsolutePath());
        } catch (IOException e) {
            s_logger.debug("Faild to get url:" + url + ", due to " + e.toString());
            throw new CloudRuntimeException(e);
        }
    }

    protected Answer registerTemplateOnSwift(DownloadCommand cmd) {
        SwiftTO swiftTO = (SwiftTO)cmd.getDataStore();
        String path = cmd.getInstallPath();
        DataStoreTO cacheStore = cmd.getCacheStore();
        if (cacheStore == null || !(cacheStore instanceof NfsTO)) {
            return new DownloadAnswer("cache store can't be null", VMTemplateStorageResourceAssoc.Status.DOWNLOAD_ERROR);
        }

        File file = null;
        try {
            NfsTO nfsCacheStore = (NfsTO)cacheStore;
            String fileName = cmd.getName() + "." + cmd.getFormat().getFileExtension();
            file = downloadFromUrlToNfs(cmd.getUrl(), nfsCacheStore, path, fileName);
            String container = "T-" + cmd.getId();
            String swiftPath = SwiftUtil.putObject(swiftTO, file, container, null);

            long virtualSize = getVirtualSize(file, getTemplateFormat(file.getName()));
            long size = file.length();
            String uniqueName = cmd.getName();

            //put metda file
            File uniqDir = _storage.createUniqDir();
            String metaFileName = uniqDir.getAbsolutePath() + File.separator + _tmpltpp;
            _storage.create(uniqDir.getAbsolutePath(), _tmpltpp);

            File metaFile = swiftWriteMetadataFile(metaFileName, uniqueName, fileName, size, virtualSize);

            SwiftUtil.putObject(swiftTO, metaFile, container, _tmpltpp);
            metaFile.delete();
            uniqDir.delete();
            String md5sum = null;
            try (FileInputStream fs = new FileInputStream(file)) {
                md5sum = DigestUtils.md5Hex(fs);
            } catch (IOException e) {
                s_logger.debug("Failed to get md5sum: " + file.getAbsoluteFile());
            }

            DownloadAnswer answer = new DownloadAnswer(null, 100, null, VMTemplateStorageResourceAssoc.Status.DOWNLOADED, swiftPath, swiftPath, virtualSize, file.length(), md5sum);
            return answer;
        } catch (IOException e) {
            s_logger.debug("Failed to register template into swift", e);
            return new DownloadAnswer(e.toString(), VMTemplateStorageResourceAssoc.Status.DOWNLOAD_ERROR);
        } finally {
            if (file != null) {
                file.delete();
            }
        }
    }

    private Answer execute(DownloadCommand cmd) {
        DataStoreTO dstore = cmd.getDataStore();
        if (dstore instanceof NfsTO || dstore instanceof S3TO) {
            return _dlMgr.handleDownloadCommand(this, cmd);
        } else if (dstore instanceof SwiftTO) {
            return registerTemplateOnSwift(cmd);
        } else {
            return new Answer(cmd, false, "Unsupported image data store: " + dstore);
        }

    }

    private ImageFormat getTemplateFormat(String filePath) {
        String ext = null;
        int extensionPos = filePath.lastIndexOf('.');
        int lastSeparator = Math.max(filePath.lastIndexOf('/'), filePath.lastIndexOf('\\'));
        int i = lastSeparator > extensionPos ? -1 : extensionPos;
        if (i > 0) {
            ext = filePath.substring(i + 1);
        }
        if (ext != null) {
            if (ext.equalsIgnoreCase("vhd")) {
                return ImageFormat.VHD;
            } else if (ext.equalsIgnoreCase("vhdx")) {
                return ImageFormat.VHDX;
            } else if (ext.equalsIgnoreCase("qcow2")) {
                return ImageFormat.QCOW2;
            } else if (ext.equalsIgnoreCase("ova")) {
                return ImageFormat.OVA;
            } else if (ext.equalsIgnoreCase("tar")) {
                return ImageFormat.TAR;
            } else if (ext.equalsIgnoreCase("img") || ext.equalsIgnoreCase("raw")) {
                return ImageFormat.RAW;
            } else if (ext.equalsIgnoreCase("vmdk")) {
                return ImageFormat.VMDK;
            } else if (ext.equalsIgnoreCase("vdi")) {
                return ImageFormat.VDI;
            }
        }

        return null;

    }

    protected long getVirtualSize(File file, ImageFormat format) {
        Processor processor = null;
        try {
            if (format == null) {
                return file.length();
            } else if (format == ImageFormat.QCOW2) {
                processor = new QCOW2Processor();
            } else if (format == ImageFormat.OVA) {
                processor = new OVAProcessor();
            } else if (format == ImageFormat.VHD) {
                processor = new VhdProcessor();
            } else if (format == ImageFormat.RAW) {
                processor = new RawImageProcessor();
            } else if (format == ImageFormat.VMDK) {
                processor = new VmdkProcessor();
            }
            if (format == ImageFormat.TAR) {
                processor = new TARProcessor();
            }

            if (processor == null) {
                return file.length();
            }

            Map<String, Object> params = new HashMap<String, Object>();
            params.put(StorageLayer.InstanceConfigKey, _storage);
            processor.configure("template processor", params);
            return processor.getVirtualSize(file);
        } catch (Exception e) {
            s_logger.warn("Failed to get virtual size of file " + file.getPath() + ", returning file size instead: ", e);
            return file.length();
        }

    }

    protected File findFile(String path) {
        File srcFile = _storage.getFile(path);
        if (!srcFile.exists()) {
            srcFile = _storage.getFile(path + ".qcow2");
            if (!srcFile.exists()) {
                srcFile = _storage.getFile(path + ".vhd");
                if (!srcFile.exists()) {
                    srcFile = _storage.getFile(path + ".ova");
                    if (!srcFile.exists()) {
                        srcFile = _storage.getFile(path + ".vmdk");
                        if (!srcFile.exists()) {
                            return null;
                        }
                    }
                }
            }
        }

        return srcFile;
    }

    protected Answer copyFromNfsToNfs(CopyCommand cmd) {
        final DataTO srcData = cmd.getSrcTO();
        final DataTO destData = cmd.getDestTO();
        DataStoreTO srcDataStore = srcData.getDataStore();
        NfsTO srcStore = (NfsTO)srcDataStore;
        DataStoreTO destDataStore = destData.getDataStore();
        final NfsTO destStore = (NfsTO) destDataStore;
        try {
            File srcFile = new File(getDir(srcStore.getUrl(), _nfsVersion), srcData.getPath());
            File destFile = new File(getDir(destStore.getUrl(), _nfsVersion), destData.getPath());
<<<<<<< HEAD
            ImageFormat format = getTemplateFormat(srcFile.getName());

            if (srcFile == null) {
                return new CopyCmdAnswer("Can't find src file:" + srcFile);
            }
=======

            if (srcFile == null) {
                return new CopyCmdAnswer("Can't find source file at path: "+ srcData.getPath() +" on datastore: "+ srcDataStore.getUuid() +" to initiate file transfer");
            }
            ImageFormat format = getTemplateFormat(srcFile.getName());
>>>>>>> 71c5dbcf
            if (srcData instanceof TemplateObjectTO || srcData instanceof VolumeObjectTO) {
                File srcDir = null;
                if (srcFile.isFile() || srcFile.getName().contains(".")) {
                    srcDir = new File(srcFile.getParent());
<<<<<<< HEAD
=======
                } else if (!srcFile.isDirectory()) {
                    srcDir = new File(srcFile.getParent());
>>>>>>> 71c5dbcf
                }
                File destDir = null;
                if (destFile.isFile()) {
                    destDir = new File(destFile.getParent());
                }
                try {
                    FileUtils.copyDirectory((srcDir == null ? srcFile : srcDir), (destDir == null? destFile : destDir));
                } catch (IOException e) {
                    String msg = "Failed to copy file to destination";
                    s_logger.info(msg);
                    return new CopyCmdAnswer(msg);
                }
            } else {
                destFile = new File(destFile, srcFile.getName());
                try {
                if (srcFile.isFile()) {
                    FileUtils.copyFile(srcFile, destFile);
                } else {
                    // for vmware
                    srcFile = new File(srcFile.getParent());
                    FileUtils.copyDirectory(srcFile, destFile);
                }
                } catch (IOException e) {
                    String msg = "Failed to copy file to destination";
                    s_logger.info(msg);
                    return new CopyCmdAnswer(msg);
                }
            }

            DataTO retObj = null;
            if (destData.getObjectType() == DataObjectType.TEMPLATE) {
                TemplateObjectTO newTemplate = new TemplateObjectTO();
                newTemplate.setPath(destData.getPath() + File.separator + srcFile.getName());
                newTemplate.setSize(getVirtualSize(srcFile, format));
                newTemplate.setPhysicalSize(srcFile.length());
                newTemplate.setFormat(format);
                retObj = newTemplate;
            } else if (destData.getObjectType() == DataObjectType.VOLUME) {
                VolumeObjectTO newVol = new VolumeObjectTO();
                if (srcFile.isFile()) {
                    newVol.setPath(destData.getPath() + File.separator + srcFile.getName());
                } else {
<<<<<<< HEAD
                    newVol.setPath(destData.getPath());
=======
                    newVol.setPath(srcData.getPath());
>>>>>>> 71c5dbcf
                }
                newVol.setSize(getVirtualSize(srcFile, format));
                retObj = newVol;
            } else if (destData.getObjectType() == DataObjectType.SNAPSHOT) {
                SnapshotObjectTO newSnapshot = new SnapshotObjectTO();
                if (srcFile.isFile()) {
                    newSnapshot.setPath(destData.getPath() + File.separator + destFile.getName());
                } else {
                    newSnapshot.setPath(destData.getPath() + File.separator + destFile.getName() + File.separator + destFile.getName());
                }
                retObj = newSnapshot;
            }
            return new CopyCmdAnswer(retObj);
            } catch (Exception e) {
                s_logger.error("failed to copy file" + srcData.getPath(), e);
                return new CopyCmdAnswer("failed to copy file" + srcData.getPath() + e.toString());
        }
    }

    protected Answer copyFromNfsToS3(CopyCommand cmd) {
        final DataTO srcData = cmd.getSrcTO();
        final DataTO destData = cmd.getDestTO();
        DataStoreTO srcDataStore = srcData.getDataStore();
        NfsTO srcStore = (NfsTO)srcDataStore;
        DataStoreTO destDataStore = destData.getDataStore();

        final S3TO s3 = (S3TO)destDataStore;

        try {
            final String templatePath = determineStorageTemplatePath(srcStore.getUrl(), srcData.getPath(), _nfsVersion);

            if (s_logger.isDebugEnabled()) {
                s_logger.debug("Found " + srcData.getObjectType() + " from directory " + templatePath + " to upload to S3.");
            }

            final String bucket = s3.getBucketName();
            File srcFile = findFile(templatePath);
            if (srcFile == null) {
                return new CopyCmdAnswer("Can't find src file:" + templatePath);
            }

            ImageFormat format = getTemplateFormat(srcFile.getName());
            String key = destData.getPath() + S3Utils.SEPARATOR + srcFile.getName();

            putFile(s3, srcFile, bucket, key).waitForCompletion();

            DataTO retObj = null;
            if (destData.getObjectType() == DataObjectType.TEMPLATE) {
                TemplateObjectTO newTemplate = new TemplateObjectTO();
                newTemplate.setPath(key);
                newTemplate.setSize(getVirtualSize(srcFile, format));
                newTemplate.setPhysicalSize(srcFile.length());
                newTemplate.setFormat(format);
                retObj = newTemplate;
            } else if (destData.getObjectType() == DataObjectType.VOLUME) {
                VolumeObjectTO newVol = new VolumeObjectTO();
                newVol.setPath(key);
                newVol.setSize(srcFile.length());
                retObj = newVol;
            } else if (destData.getObjectType() == DataObjectType.SNAPSHOT) {
                SnapshotObjectTO newSnapshot = new SnapshotObjectTO();
                newSnapshot.setPath(key);
                retObj = newSnapshot;
            }

            return new CopyCmdAnswer(retObj);
        } catch (Exception e) {
            s_logger.error("failed to upload" + srcData.getPath(), e);
            return new CopyCmdAnswer("failed to upload" + srcData.getPath() + e.toString());
        }
    }

    /***
     *This method will create a file using the filenName and metaFileName.
     *That file will contain the given attributes (unique name, file name, size, and virtualSize).
     *
     * @param metaFileName : The path of the metadata file
     * @param filename      :attribute:  Filename of the template
     * @param uniqueName    :attribute:  Unique name of the template
     * @param size          :attribute:  physical size of the template
     * @param virtualSize   :attribute:  virtual size of the template
     * @return File representing the metadata file
     * @throws IOException
     */

    protected File swiftWriteMetadataFile(String metaFileName, String uniqueName, String filename, long size, long virtualSize) throws IOException {
        File metaFile = new File(metaFileName);
        FileWriter writer = new FileWriter(metaFile);
        BufferedWriter bufferWriter = new BufferedWriter(writer);
        bufferWriter.write("uniquename=" + uniqueName);
        bufferWriter.write("\n");
        bufferWriter.write("filename=" + filename);
        bufferWriter.write("\n");
        bufferWriter.write("size=" + size);
        bufferWriter.write("\n");
        bufferWriter.write("virtualsize=" + virtualSize);
        bufferWriter.close();
        writer.close();
        return metaFile;
    }

    /**
     * Creates a template.properties for Swift with its correct unique name
     *
     * @param swift  The swift object
     * @param srcFile Source file on the staging NFS
     * @param containerName Destination container  @return true on successful write
     * @param uniqueName Unique name identifying the template
     */
    protected boolean swiftUploadMetadataFile(SwiftTO swift, File srcFile, String containerName, String uniqueName) throws IOException {

        File uniqDir = _storage.createUniqDir();
        String metaFileName = uniqDir.getAbsolutePath() + File.separator + _tmpltpp;
        _storage.create(uniqDir.getAbsolutePath(), _tmpltpp);

        long virtualSize = getVirtualSize(srcFile, getTemplateFormat(srcFile.getName()));

        File metaFile = swiftWriteMetadataFile(metaFileName, uniqueName, srcFile.getName(), srcFile.length(), virtualSize);

        SwiftUtil.putObject(swift, metaFile, containerName, _tmpltpp);
        metaFile.delete();
        uniqDir.delete();

        return true;
    }

    /**
     * Copies data from NFS and uploads it into a Swift container
     *
     * @param cmd CopyComand
     * @return CopyCmdAnswer
     */
    protected Answer copyFromNfsToSwift(CopyCommand cmd) {

        final DataTO srcData = cmd.getSrcTO();
        final DataTO destData = cmd.getDestTO();

        DataStoreTO srcDataStore = srcData.getDataStore();
        NfsTO srcStore = (NfsTO)srcDataStore;
        DataStoreTO destDataStore = destData.getDataStore();
        File srcFile = getFile(srcData.getPath(), srcStore.getUrl(), _nfsVersion);

        SwiftTO swift = (SwiftTO)destDataStore;
        long pathId = destData.getId();

        try {

            if (destData instanceof SnapshotObjectTO) {
                pathId = ((SnapshotObjectTO)destData).getVolume().getId();
            }

            String containerName = SwiftUtil.getContainerName(destData.getObjectType().toString(), pathId);
            String swiftPath = SwiftUtil.putObject(swift, srcFile, containerName, srcFile.getName());

            DataTO retObj = null;
            if (destData.getObjectType() == DataObjectType.TEMPLATE) {
                TemplateObjectTO destTemplateData = (TemplateObjectTO)destData;
                String uniqueName = destTemplateData.getName();
                swiftUploadMetadataFile(swift, srcFile, containerName, uniqueName);
                TemplateObjectTO newTemplate = new TemplateObjectTO();
                newTemplate.setPath(swiftPath);
                newTemplate.setSize(getVirtualSize(srcFile, getTemplateFormat(srcFile.getName())));
                newTemplate.setPhysicalSize(srcFile.length());
                newTemplate.setFormat(getTemplateFormat(srcFile.getName()));
                retObj = newTemplate;
            } else if (destData.getObjectType() == DataObjectType.VOLUME) {
                VolumeObjectTO newVol = new VolumeObjectTO();
                newVol.setPath(containerName);
                newVol.setSize(getVirtualSize(srcFile, getTemplateFormat(srcFile.getName())));
                retObj = newVol;
            } else if (destData.getObjectType() == DataObjectType.SNAPSHOT) {
                SnapshotObjectTO newSnapshot = new SnapshotObjectTO();
                newSnapshot.setPath(containerName + File.separator + srcFile.getName());
                retObj = newSnapshot;
            }

            return new CopyCmdAnswer(retObj);

        } catch (Exception e) {
            s_logger.error("failed to upload " + srcData.getPath(), e);
            return new CopyCmdAnswer("failed to upload " + srcData.getPath() + e.toString());
        }
    }

    String swiftDownload(SwiftTO swift, String container, String rfilename, String lFullPath) {
        Script command = new Script("/bin/bash", s_logger);
        command.add("-c");
        command.add("/usr/bin/python /usr/local/cloud/systemvm/scripts/storage/secondary/swift -A " + swift.getUrl() + " -U " + swift.getAccount() + ":" + swift.getUserName()
        + " -K " + swift.getKey() + " download " + container + " " + rfilename + " -o " + lFullPath);
        OutputInterpreter.AllLinesParser parser = new OutputInterpreter.AllLinesParser();
        String result = command.execute(parser);
        if (result != null) {
            String errMsg = "swiftDownload failed  err=" + result;
            s_logger.warn(errMsg);
            return errMsg;
        }
        if (parser.getLines() != null) {
            String[] lines = parser.getLines().split("\\n");
            for (String line : lines) {
                if (line.contains("Errno") || line.contains("failed")) {
                    String errMsg = "swiftDownload failed , err=" + parser.getLines();
                    s_logger.warn(errMsg);
                    return errMsg;
                }
            }
        }
        return null;

    }

    String swiftDownloadContainer(SwiftTO swift, String container, String ldir) {
        Script command = new Script("/bin/bash", s_logger);
        command.add("-c");
        command.add("cd " + ldir + ";/usr/bin/python /usr/local/cloud/systemvm/scripts/storage/secondary/swift -A " + swift.getUrl() + " -U " + swift.getAccount() + ":"
                + swift.getUserName() + " -K " + swift.getKey() + " download " + container);
        OutputInterpreter.AllLinesParser parser = new OutputInterpreter.AllLinesParser();
        String result = command.execute(parser);
        if (result != null) {
            String errMsg = "swiftDownloadContainer failed  err=" + result;
            s_logger.warn(errMsg);
            return errMsg;
        }
        if (parser.getLines() != null) {
            String[] lines = parser.getLines().split("\\n");
            for (String line : lines) {
                if (line.contains("Errno") || line.contains("failed")) {
                    String errMsg = "swiftDownloadContainer failed , err=" + parser.getLines();
                    s_logger.warn(errMsg);
                    return errMsg;
                }
            }
        }
        return null;

    }

    String swiftUpload(SwiftTO swift, String container, String lDir, String lFilename) {
        long SWIFT_MAX_SIZE = 5L * 1024L * 1024L * 1024L;
        List<String> files = new ArrayList<String>();
        if (lFilename.equals("*")) {
            File dir = new File(lDir);
            String[] dir_lst = dir.list();
            if (dir_lst != null) {
                for (String file : dir_lst) {
                    if (file.startsWith(".")) {
                        continue;
                    }
                    files.add(file);
                }
            }
        } else {
            files.add(lFilename);
        }

        for (String file : files) {
            File f = new File(lDir + "/" + file);
            long size = f.length();
            Script command = new Script("/bin/bash", s_logger);
            command.add("-c");
            if (size <= SWIFT_MAX_SIZE) {
                command.add("cd " + lDir + ";/usr/bin/python /usr/local/cloud/systemvm/scripts/storage/secondary/swift -A " + swift.getUrl() + " -U " + swift.getAccount() + ":"
                        + swift.getUserName() + " -K " + swift.getKey() + " upload " + container + " " + file);
            } else {
                command.add("cd " + lDir + ";/usr/bin/python /usr/local/cloud/systemvm/scripts/storage/secondary/swift -A " + swift.getUrl() + " -U " + swift.getAccount() + ":"
                        + swift.getUserName() + " -K " + swift.getKey() + " upload -S " + SWIFT_MAX_SIZE + " " + container + " " + file);
            }
            OutputInterpreter.AllLinesParser parser = new OutputInterpreter.AllLinesParser();
            String result = command.execute(parser);
            if (result != null) {
                String errMsg = "swiftUpload failed , err=" + result;
                s_logger.warn(errMsg);
                return errMsg;
            }
            if (parser.getLines() != null) {
                String[] lines = parser.getLines().split("\\n");
                for (String line : lines) {
                    if (line.contains("Errno") || line.contains("failed")) {
                        String errMsg = "swiftUpload failed , err=" + parser.getLines();
                        s_logger.warn(errMsg);
                        return errMsg;
                    }
                }
            }
        }

        return null;
    }

    String[] swiftList(SwiftTO swift, String container, String rFilename) {
        Script command = new Script("/bin/bash", s_logger);
        command.add("-c");
        command.add("/usr/bin/python /usr/local/cloud/systemvm/scripts/storage/secondary/swift -A " + swift.getUrl() + " -U " + swift.getAccount() + ":" + swift.getUserName()
        + " -K " + swift.getKey() + " list " + container + " " + rFilename);
        OutputInterpreter.AllLinesParser parser = new OutputInterpreter.AllLinesParser();
        String result = command.execute(parser);
        if (result == null && parser.getLines() != null) {
            String[] lines = parser.getLines().split("\\n");
            return lines;
        } else {
            if (result != null) {
                String errMsg = "swiftList failed , err=" + result;
                s_logger.warn(errMsg);
            } else {
                String errMsg = "swiftList failed, no lines returns";
                s_logger.warn(errMsg);
            }
        }
        return null;
    }

    String swiftDelete(SwiftTO swift, String container, String object) {
        Script command = new Script("/bin/bash", s_logger);
        command.add("-c");
        command.add("/usr/bin/python /usr/local/cloud/systemvm/scripts/storage/secondary/swift -A " + swift.getUrl() + " -U " + swift.getAccount() + ":" + swift.getUserName()
        + " -K " + swift.getKey() + " delete " + container + " " + object);
        OutputInterpreter.AllLinesParser parser = new OutputInterpreter.AllLinesParser();
        String result = command.execute(parser);
        if (result != null) {
            String errMsg = "swiftDelete failed , err=" + result;
            s_logger.warn(errMsg);
            return errMsg;
        }
        if (parser.getLines() != null) {
            String[] lines = parser.getLines().split("\\n");
            for (String line : lines) {
                if (line.contains("Errno") || line.contains("failed")) {
                    String errMsg = "swiftDelete failed , err=" + parser.getLines();
                    s_logger.warn(errMsg);
                    return errMsg;
                }
            }
        }
        return null;
    }

    public Answer execute(DeleteSnapshotsDirCommand cmd) {
        DataStoreTO dstore = cmd.getDataStore();
        if (dstore instanceof NfsTO) {
            NfsTO nfs = (NfsTO)dstore;
            String relativeSnapshotPath = cmd.getDirectory();
            String parent = getRootDir(nfs.getUrl(), _nfsVersion);

            if (relativeSnapshotPath.startsWith(File.separator)) {
                relativeSnapshotPath = relativeSnapshotPath.substring(1);
            }

            if (!parent.endsWith(File.separator)) {
                parent += File.separator;
            }
            String absoluteSnapshotPath = parent + relativeSnapshotPath;
            File snapshotDir = new File(absoluteSnapshotPath);
            String details = null;
            if (!snapshotDir.exists()) {
                details = "snapshot directory " + snapshotDir.getName() + " doesn't exist";
                s_logger.debug(details);
                return new Answer(cmd, true, details);
            }
            // delete all files in the directory
            String lPath = absoluteSnapshotPath + "/*";
            String result = deleteLocalFile(lPath);
            if (result != null) {
                String errMsg = "failed to delete all snapshots " + lPath + " , err=" + result;
                s_logger.warn(errMsg);
                return new Answer(cmd, false, errMsg);
            }
            // delete the directory
            if (!snapshotDir.delete()) {
                details = "Unable to delete directory " + snapshotDir.getName() + " under snapshot path " + relativeSnapshotPath;
                s_logger.debug(details);
                return new Answer(cmd, false, details);
            }
            return new Answer(cmd, true, null);
        } else if (dstore instanceof S3TO) {
            final S3TO s3 = (S3TO)dstore;
            final String path = cmd.getDirectory();
            final String bucket = s3.getBucketName();
            try {
                S3Utils.deleteDirectory(s3, bucket, path);
                return new Answer(cmd, true, String.format("Deleted snapshot %1%s from bucket %2$s.", path, bucket));
            } catch (Exception e) {
                final String errorMessage = String.format("Failed to delete snapshot %1$s from bucket %2$s due to the following error: %3$s", path, bucket, e.getMessage());
                s_logger.error(errorMessage, e);
                return new Answer(cmd, false, errorMessage);
            }
        } else if (dstore instanceof SwiftTO) {
            String path = cmd.getDirectory();
            String volumeId = StringUtils.substringAfterLast(path, "/"); // assuming
            // that
            // the
            // filename
            // is
            // the
            // last
            // section
            // in
            // the
            // path
            String result = swiftDelete((SwiftTO)dstore, "V-" + volumeId.toString(), "");
            if (result != null) {
                String errMsg = "failed to delete snapshot for volume " + volumeId + " , err=" + result;
                s_logger.warn(errMsg);
                return new Answer(cmd, false, errMsg);
            }
            return new Answer(cmd, true, "Deleted snapshot " + path + " from swift");
        } else {
            return new Answer(cmd, false, "Unsupported image data store: " + dstore);
        }
    }

    private Answer execute(ComputeChecksumCommand cmd) {

        String relativeTemplatePath = cmd.getTemplatePath();
        DataStoreTO store = cmd.getStore();
        if (!(store instanceof NfsTO)) {
            return new Answer(cmd, false, "can't handle non nfs data store");
        }
        NfsTO nfsStore = (NfsTO)store;
        String parent = getRootDir(nfsStore.getUrl(), _nfsVersion);

        if (relativeTemplatePath.startsWith(File.separator)) {
            relativeTemplatePath = relativeTemplatePath.substring(1);
        }

        if (!parent.endsWith(File.separator)) {
            parent += File.separator;
        }
        String absoluteTemplatePath = parent + relativeTemplatePath;
        String algorithm = cmd.getAlgorithm();
        File f = new File(absoluteTemplatePath);
        if (s_logger.isDebugEnabled()) {
            s_logger.debug("parent path " + parent + " relative template path " + relativeTemplatePath);
        }
        String checksum = null;

        try (InputStream is = new FileInputStream(f);){
            checksum = DigestHelper.digest(algorithm, is).toString();
            if (s_logger.isDebugEnabled()) {
                s_logger.debug("Successfully calculated checksum for file " + absoluteTemplatePath + " - " + checksum);
            }
        } catch (IOException e) {
            String logMsg = "Unable to process file for " + algorithm + " - " + absoluteTemplatePath;
            s_logger.error(logMsg);
            return new Answer(cmd, false, checksum);
        } catch (NoSuchAlgorithmException e) {
            return new Answer(cmd, false, checksum);
        }

        return new Answer(cmd, true, checksum);
    }

    private void configCerts(KeystoreManager.Certificates certs) {
        if (certs == null) {
            configureSSL();
        } else {
            String prvKey = certs.getPrivKey();
            String pubCert = certs.getPrivCert();
            String certChain = certs.getCertChain();
            String rootCACert = certs.getRootCACert();

            try {
                File prvKeyFile = File.createTempFile("prvkey", null);
                String prvkeyPath = prvKeyFile.getAbsolutePath();
                try (BufferedWriter prvt_key_file = new BufferedWriter(new FileWriter(prvKeyFile));) {
                    prvt_key_file.write(prvKey);
                } catch (IOException e) {
                    s_logger.debug("Failed to config ssl: " + e.toString());
                }

                File pubCertFile = File.createTempFile("pubcert", null);
                String pubCertFilePath = pubCertFile.getAbsolutePath();

                try (BufferedWriter pub_cert_file = new BufferedWriter(new FileWriter(pubCertFile));) {
                    pub_cert_file.write(pubCert);
                } catch (IOException e) {
                    s_logger.debug("Failed to config ssl: " + e.toString());
                }

                String certChainFilePath = null, rootCACertFilePath = null;
                File certChainFile = null, rootCACertFile = null;
                if (certChain != null) {
                    certChainFile = File.createTempFile("certchain", null);
                    certChainFilePath = certChainFile.getAbsolutePath();
                    try (BufferedWriter cert_chain_out = new BufferedWriter(new FileWriter(certChainFile));) {
                        cert_chain_out.write(certChain);
                    } catch (IOException e) {
                        s_logger.debug("Failed to config ssl: " + e.toString());
                    }
                }

                if (rootCACert != null) {
                    rootCACertFile = File.createTempFile("rootcert", null);
                    rootCACertFilePath = rootCACertFile.getAbsolutePath();
                    try (BufferedWriter root_ca_cert_file = new BufferedWriter(new FileWriter(rootCACertFile));) {
                        root_ca_cert_file.write(rootCACert);
                    } catch (IOException e) {
                        s_logger.debug("Failed to config ssl: " + e.toString());
                    }
                }

                configureSSL(prvkeyPath, pubCertFilePath, certChainFilePath, rootCACertFilePath);

                prvKeyFile.delete();
                pubCertFile.delete();
                if (certChainFile != null) {
                    certChainFile.delete();
                }
                if (rootCACertFile != null) {
                    rootCACertFile.delete();
                }

            } catch (IOException e) {
                s_logger.debug("Failed to config ssl: " + e.toString());
            }
        }
    }

    private Answer execute(SecStorageSetupCommand cmd) {
        if (!_inSystemVM) {
            return new Answer(cmd, true, null);
        }
        Answer answer = null;
        DataStoreTO dStore = cmd.getDataStore();
        if (dStore instanceof NfsTO) {
            String secUrl = cmd.getSecUrl();
            try {
                URI uri = new URI(secUrl);
                String nfsHostIp = getUriHostIp(uri);

                addRouteToInternalIpOrCidr(_storageGateway, _storageIp, _storageNetmask, nfsHostIp);

                String dir = mountUri(uri, cmd.getNfsVersion());

                configCerts(cmd.getCerts());

                nfsIps.add(nfsHostIp);
                answer = new SecStorageSetupAnswer(dir);
            } catch (Exception e) {
                String msg = "GetRootDir for " + secUrl + " failed due to " + e.toString();
                s_logger.error(msg);
                answer = new Answer(cmd, false, msg);

            }
        } else {
            // TODO: what do we need to setup for S3/Swift, maybe need to mount
            // to some cache storage
            answer = new Answer(cmd, true, null);
        }

        savePostUploadPSK(cmd.getPostUploadKey());
        startPostUploadServer();
        return answer;
    }

    private void startPostUploadServer() {
        final int PORT = 8210;
        final int NO_OF_WORKERS = 15;
        final EventLoopGroup bossGroup = new NioEventLoopGroup(1);
        final EventLoopGroup workerGroup = new NioEventLoopGroup(NO_OF_WORKERS);
        final ServerBootstrap b = new ServerBootstrap();
        final NfsSecondaryStorageResource storageResource = this;
        b.group(bossGroup, workerGroup);
        b.channel(NioServerSocketChannel.class);
        b.handler(new LoggingHandler(LogLevel.INFO));
        b.childHandler(new ChannelInitializer<SocketChannel>() {
            @Override
            protected void initChannel(SocketChannel ch) throws Exception {
                ChannelPipeline pipeline = ch.pipeline();
                pipeline.addLast(new HttpRequestDecoder());
                pipeline.addLast(new HttpResponseEncoder());
                pipeline.addLast(new HttpContentCompressor());
                pipeline.addLast(new HttpUploadServerHandler(storageResource));
            }
        });
        new Thread() {
            @Override
            public void run() {
                try {
                    Channel ch = b.bind(PORT).sync().channel();
                    s_logger.info(String.format("Started post upload server on port %d with %d workers", PORT, NO_OF_WORKERS));
                    ch.closeFuture().sync();
                } catch (InterruptedException e) {
                    s_logger.info("Failed to start post upload server");
                    s_logger.debug("Exception while starting post upload server", e);
                } finally {
                    bossGroup.shutdownGracefully();
                    workerGroup.shutdownGracefully();
                    s_logger.info("shutting down post upload server");
                }
            }
        }.start();
        s_logger.info("created a thread to start post upload server");
    }

    private void savePostUploadPSK(String psk) {
        try {
            FileUtils.writeStringToFile(new File(POST_UPLOAD_KEY_LOCATION), psk, "utf-8");
        } catch (IOException ex) {
            s_logger.debug("Failed to copy PSK to the file.", ex);
        }
    }

    protected Answer deleteSnapshot(final DeleteCommand cmd) {
        DataTO obj = cmd.getData();
        DataStoreTO dstore = obj.getDataStore();
        if (dstore instanceof NfsTO) {
            NfsTO nfs = (NfsTO)dstore;
            String parent = getRootDir(nfs.getUrl(), _nfsVersion);
            if (!parent.endsWith(File.separator)) {
                parent += File.separator;
            }
            String snapshotPath = obj.getPath();
            if (snapshotPath.startsWith(File.separator)) {
                snapshotPath = snapshotPath.substring(1);
            }
            // check if the passed snapshot path is a directory or not. For ImageCache, path is stored as a directory instead of
            // snapshot file name. If so, since backupSnapshot process has already deleted snapshot in cache, so we just do nothing
            // and return true.
            String fullSnapPath = parent + snapshotPath;
            File snapDir = new File(fullSnapPath);
            if (snapDir.exists() && snapDir.isDirectory()) {
                s_logger.debug("snapshot path " + snapshotPath + " is a directory, already deleted during backup snapshot, so no need to delete");
                return new Answer(cmd, true, null);
            }
            // passed snapshot path is a snapshot file path, then get snapshot directory first
            int index = snapshotPath.lastIndexOf("/");
            String snapshotName = snapshotPath.substring(index + 1);
            snapshotPath = snapshotPath.substring(0, index);
            String absoluteSnapshotPath = parent + snapshotPath;
            // check if snapshot directory exists
            File snapshotDir = new File(absoluteSnapshotPath);
            String details = null;
            if (!snapshotDir.exists()) {
                details = "snapshot directory " + snapshotDir.getName() + " doesn't exist";
                s_logger.debug(details);
                return new Answer(cmd, true, details);
            }
            // delete snapshot in the directory if exists
            String lPath = absoluteSnapshotPath + "/*" + snapshotName + "*";
            String result = deleteLocalFile(lPath);
            if (result != null) {
                details = "failed to delete snapshot " + lPath + " , err=" + result;
                s_logger.warn(details);
                return new Answer(cmd, false, details);
            }
            return new Answer(cmd, true, null);
        } else if (dstore instanceof S3TO) {
            final S3TO s3 = (S3TO)dstore;
            final String path = obj.getPath();
            final String bucket = s3.getBucketName();
            try {
                S3Utils.deleteObject(s3, bucket, path);
                return new Answer(cmd, true, String.format("Deleted snapshot %1%s from bucket %2$s.", path, bucket));
            } catch (Exception e) {
                final String errorMessage = String.format("Failed to delete snapshot %1$s from bucket %2$s due to the following error: %3$s", path, bucket, e.getMessage());
                s_logger.error(errorMessage, e);
                return new Answer(cmd, false, errorMessage);
            }
        } else if (dstore instanceof SwiftTO) {
            SwiftTO swiftTO = (SwiftTO)dstore;
            String path = obj.getPath();
            SwiftUtil.deleteObject(swiftTO, path);

            return new Answer(cmd, true, "Deleted snapshot " + path + " from swift");
        } else {
            return new Answer(cmd, false, "Unsupported image data store: " + dstore);
        }

    }

    Map<String, TemplateProp> swiftListTemplate(SwiftTO swift) {
        String[] containers = SwiftUtil.list(swift, "", null);
        if (containers == null) {
            return null;
        }
        Map<String, TemplateProp> tmpltInfos = new HashMap<String, TemplateProp>();
        for (String container : containers) {
            if (container.startsWith("T-")) {
                String[] files = SwiftUtil.list(swift, container, _tmpltpp);
                if (files.length != 1) {
                    continue;
                }
                try {
                    File tempFile = File.createTempFile("template", ".tmp");
                    File tmpFile = SwiftUtil.getObject(swift, tempFile, container + File.separator + _tmpltpp);
                    if (tmpFile == null) {
                        continue;
                    }
                    try (FileReader fr = new FileReader(tmpFile); BufferedReader brf = new BufferedReader(fr);) {
                        String line = null;
                        String uniqName = null;
                        Long size = null;
                        Long physicalSize = null;
                        String name = null;
                        while ((line = brf.readLine()) != null) {
                            if (line.startsWith("uniquename=")) {
                                uniqName = line.split("=")[1];
                            } else if (line.startsWith("size=")) {
                                physicalSize = Long.parseLong(line.split("=")[1]);
                            } else if (line.startsWith("virtualsize=")) {
                                size = Long.parseLong(line.split("=")[1]);
                            } else if (line.startsWith("filename=")) {
                                name = line.split("=")[1];
                            }
                        }

                        //fallback
                        if (size == null) {
                            size = physicalSize;
                        }

                        tempFile.delete();
                        if (uniqName != null) {
                            TemplateProp prop = new TemplateProp(uniqName, container + File.separator + name, size, physicalSize, true, false);
                            tmpltInfos.put(uniqName, prop);
                        }
                    } catch (IOException ex) {
                        s_logger.debug("swiftListTemplate:Exception:" + ex.getMessage());
                        continue;
                    }
                } catch (IOException e) {
                    s_logger.debug("Failed to create templ file:" + e.toString());
                    continue;
                } catch (Exception e) {
                    s_logger.debug("Failed to get properties: " + e.toString());
                    continue;
                }
            }
        }
        return tmpltInfos;
    }

    Map<String, TemplateProp> s3ListTemplate(S3TO s3) {
        String bucket = s3.getBucketName();
        // List the objects in the source directory on S3
        final List<S3ObjectSummary> objectSummaries = S3Utils.listDirectory(s3, bucket, TEMPLATE_ROOT_DIR);
        if (objectSummaries == null) {
            return null;
        }
        Map<String, TemplateProp> tmpltInfos = new HashMap<String, TemplateProp>();
        for (S3ObjectSummary objectSummary : objectSummaries) {
            String key = objectSummary.getKey();
            // String installPath = StringUtils.substringBeforeLast(key,
            // S3Utils.SEPARATOR);
            String uniqueName = determineS3TemplateNameFromKey(key);
            // TODO: isPublic value, where to get?
            TemplateProp tInfo = new TemplateProp(uniqueName, key, objectSummary.getSize(), objectSummary.getSize(), true, false);
            tmpltInfos.put(uniqueName, tInfo);
        }
        return tmpltInfos;

    }

    Map<Long, TemplateProp> s3ListVolume(S3TO s3) {
        String bucket = s3.getBucketName();
        // List the objects in the source directory on S3
        final List<S3ObjectSummary> objectSummaries = S3Utils.listDirectory(s3, bucket, VOLUME_ROOT_DIR);
        if (objectSummaries == null) {
            return null;
        }
        Map<Long, TemplateProp> tmpltInfos = new HashMap<Long, TemplateProp>();
        for (S3ObjectSummary objectSummary : objectSummaries) {
            String key = objectSummary.getKey();
            // String installPath = StringUtils.substringBeforeLast(key,
            // S3Utils.SEPARATOR);
            Long id = determineS3VolumeIdFromKey(key);
            // TODO: how to get volume template name
            TemplateProp tInfo = new TemplateProp(id.toString(), key, objectSummary.getSize(), objectSummary.getSize(), true, false);
            tmpltInfos.put(id, tInfo);
        }
        return tmpltInfos;

    }

    private Answer execute(ListTemplateCommand cmd) {
        if (!_inSystemVM) {
            return new ListTemplateAnswer(null, null);
        }

        DataStoreTO store = cmd.getDataStore();
        if (store instanceof NfsTO) {
            NfsTO nfs = (NfsTO)store;
            String secUrl = nfs.getUrl();
            String root = getRootDir(secUrl, cmd.getNfsVersion());
            Map<String, TemplateProp> templateInfos = _dlMgr.gatherTemplateInfo(root);
            return new ListTemplateAnswer(secUrl, templateInfos);
        } else if (store instanceof SwiftTO) {
            SwiftTO swift = (SwiftTO)store;
            Map<String, TemplateProp> templateInfos = swiftListTemplate(swift);
            return new ListTemplateAnswer(swift.toString(), templateInfos);
        } else if (store instanceof S3TO) {
            S3TO s3 = (S3TO)store;
            Map<String, TemplateProp> templateInfos = s3ListTemplate(s3);
            return new ListTemplateAnswer(s3.getBucketName(), templateInfos);
        } else {
            return new Answer(cmd, false, "Unsupported image data store: " + store);
        }
    }

    private Answer execute(ListVolumeCommand cmd) {
        if (!_inSystemVM) {
            return new ListVolumeAnswer(cmd.getSecUrl(), null);
        }
        DataStoreTO store = cmd.getDataStore();
        if (store instanceof NfsTO) {
            String root = getRootDir(cmd.getSecUrl(), _nfsVersion);
            Map<Long, TemplateProp> templateInfos = _dlMgr.gatherVolumeInfo(root);
            return new ListVolumeAnswer(cmd.getSecUrl(), templateInfos);
        } else if (store instanceof S3TO) {
            S3TO s3 = (S3TO)store;
            Map<Long, TemplateProp> templateInfos = s3ListVolume(s3);
            return new ListVolumeAnswer(s3.getBucketName(), templateInfos);
        } else {
            return new Answer(cmd, false, "Unsupported image data store: " + store);
        }

    }

    private Answer execute(SecStorageVMSetupCommand cmd) {
        if (!_inSystemVM) {
            return new Answer(cmd, true, null);
        }
        boolean success = true;
        StringBuilder result = new StringBuilder();
        for (String cidr : cmd.getAllowedInternalSites()) {
            if (nfsIps.contains(cidr)) {
                /*
                 * if the internal download ip is the same with secondary
                 * storage ip, adding internal sites will flush ip route to nfs
                 * through storage ip.
                 */
                continue;
            }
            String tmpresult = allowOutgoingOnPrivate(cidr);
            if (tmpresult != null) {
                result.append(", ").append(tmpresult);
                success = false;
            }
        }
        if (success) {
            if (cmd.getCopyPassword() != null && cmd.getCopyUserName() != null) {
                String tmpresult = configureAuth(cmd.getCopyUserName(), cmd.getCopyPassword());
                if (tmpresult != null) {
                    result.append("Failed to configure auth for copy ").append(tmpresult);
                    success = false;
                }
            }
        }
        return new Answer(cmd, success, result.toString());

    }

    private String deleteLocalFile(String fullPath) {
        Script command = new Script("/bin/bash", s_logger);
        command.add("-c");
        command.add("rm -rf " + fullPath);
        String result = command.execute();
        if (result != null) {
            String errMsg = "Failed to delete file " + fullPath + ", err=" + result;
            s_logger.warn(errMsg);
            return errMsg;
        }
        return null;
    }

    public String allowOutgoingOnPrivate(String destCidr) {
        if (!_inSystemVM) {
            return null;
        }
        Script command = new Script("/bin/bash", s_logger);
        String intf = "eth1";
        command.add("-c");
        command.add("iptables -I OUTPUT -o " + intf + " -d " + destCidr + " -p tcp -m state --state NEW -m tcp  -j ACCEPT");

        String result = command.execute();
        if (result != null) {
            s_logger.warn("Error in allowing outgoing to " + destCidr + ", err=" + result);
            return "Error in allowing outgoing to " + destCidr + ", err=" + result;
        }

        addRouteToInternalIpOrCidr(_localgw, _eth1ip, _eth1mask, destCidr);

        return null;
    }

    private Answer execute(SecStorageFirewallCfgCommand cmd) {
        if (!_inSystemVM) {
            return new Answer(cmd, true, null);
        }

        List<String> ipList = new ArrayList<String>();

        for (PortConfig pCfg : cmd.getPortConfigs()) {
            if (pCfg.isAdd()) {
                ipList.add(pCfg.getSourceIp());
            }
        }
        boolean success = true;
        String result;
        result = configureIpFirewall(ipList, cmd.getIsAppendAIp());
        if (result != null) {
            success = false;
        }

        return new Answer(cmd, success, result);
    }

    private UploadStatusAnswer execute(UploadStatusCommand cmd) {
        String entityUuid = cmd.getEntityUuid();
        if (uploadEntityStateMap.containsKey(entityUuid)) {
            UploadEntity uploadEntity = uploadEntityStateMap.get(entityUuid);
            if (uploadEntity.getUploadState() == UploadEntity.Status.ERROR) {
                uploadEntityStateMap.remove(entityUuid);
                return new UploadStatusAnswer(cmd, UploadStatus.ERROR, uploadEntity.getErrorMessage());
            } else if (uploadEntity.getUploadState() == UploadEntity.Status.COMPLETED) {
                UploadStatusAnswer answer = new UploadStatusAnswer(cmd, UploadStatus.COMPLETED);
                answer.setVirtualSize(uploadEntity.getVirtualSize());
                answer.setInstallPath(uploadEntity.getTmpltPath());
                answer.setPhysicalSize(uploadEntity.getPhysicalSize());
                answer.setDownloadPercent(100);
                uploadEntityStateMap.remove(entityUuid);
                return answer;
            } else if (uploadEntity.getUploadState() == UploadEntity.Status.IN_PROGRESS) {
                UploadStatusAnswer answer = new UploadStatusAnswer(cmd, UploadStatus.IN_PROGRESS);
                long downloadedSize = FileUtils.sizeOfDirectory(new File(uploadEntity.getInstallPathPrefix()));
                int downloadPercent = (int)(100 * downloadedSize / uploadEntity.getContentLength());
                answer.setDownloadPercent(Math.min(downloadPercent, 100));
                return answer;
            }
        }
        return new UploadStatusAnswer(cmd, UploadStatus.UNKNOWN);
    }

    protected GetStorageStatsAnswer execute(final GetStorageStatsCommand cmd) {
        DataStoreTO store = cmd.getStore();
        if (store instanceof S3TO || store instanceof SwiftTO) {
            long infinity = Integer.MAX_VALUE;
            return new GetStorageStatsAnswer(cmd, infinity, 0L);
        }

        String rootDir = getRootDir(((NfsTO)store).getUrl(), cmd.getNfsVersion());
        final long usedSize = getUsedSize(rootDir);
        final long totalSize = getTotalSize(rootDir);
        if (usedSize == -1 || totalSize == -1) {
            return new GetStorageStatsAnswer(cmd, "Unable to get storage stats");
        } else {
            return new GetStorageStatsAnswer(cmd, totalSize, usedSize);
        }
    }

    protected Answer execute(final DeleteCommand cmd) {
        DataTO obj = cmd.getData();
        DataObjectType objType = obj.getObjectType();
        if (obj.getPath() == null) {
            // account for those fake entries for NFS migration to object store
            return new Answer(cmd, true, "Object with null install path does not exist on image store , no need to delete");
        }
        switch (objType) {
        case TEMPLATE:
            return deleteTemplate(cmd);
        case VOLUME:
            return deleteVolume(cmd);
        case SNAPSHOT:
            return deleteSnapshot(cmd);
        }
        return Answer.createUnsupportedCommandAnswer(cmd);
    }

    protected Answer deleteTemplate(DeleteCommand cmd) {
        DataTO obj = cmd.getData();
        DataStoreTO dstore = obj.getDataStore();
        if (dstore instanceof NfsTO) {
            NfsTO nfs = (NfsTO)dstore;
            String relativeTemplatePath = obj.getPath();
            String parent = getRootDir(nfs.getUrl(), _nfsVersion);

            if (relativeTemplatePath.startsWith(File.separator)) {
                relativeTemplatePath = relativeTemplatePath.substring(1);
            }

            if (!parent.endsWith(File.separator)) {
                parent += File.separator;
            }
            String absoluteTemplatePath = parent + relativeTemplatePath;
            File tmpltPath = new File(absoluteTemplatePath);
            File tmpltParent = null;
            if (tmpltPath.exists() && tmpltPath.isDirectory()) {
                tmpltParent = tmpltPath;
            } else {
                tmpltParent = tmpltPath.getParentFile();
            }

            String details = null;
            if (!tmpltParent.exists()) {
                details = "template parent directory " + tmpltParent.getName() + " doesn't exist";
                s_logger.debug(details);
                return new Answer(cmd, true, details);
            }
            File[] tmpltFiles = tmpltParent.listFiles();
            if (tmpltFiles == null || tmpltFiles.length == 0) {
                details = "No files under template parent directory " + tmpltParent.getName();
                s_logger.debug(details);
            } else {
                boolean found = false;
                for (File f : tmpltFiles) {
                    if (!found && f.getName().equals(_tmpltpp)) {
                        found = true;
                    }

                    // KVM HA monitor makes a mess in the templates with its
                    // heartbeat tests
                    // Don't let this stop us from cleaning up the template
                    if (f.isDirectory() && f.getName().equals("KVMHA")) {
                        s_logger.debug("Deleting KVMHA directory contents from template location");
                        File[] haFiles = f.listFiles();
                        for (File haFile : haFiles) {
                            haFile.delete();
                        }
                    }

                    if (!f.delete()) {
                        return new Answer(cmd, false, "Unable to delete file " + f.getName() + " under Template path " + relativeTemplatePath);
                    }
                }

                if (!found) {
                    details = "Can not find template.properties under " + tmpltParent.getName();
                    s_logger.debug(details);
                }
            }
            if (!tmpltParent.delete()) {
                details = "Unable to delete directory " + tmpltParent.getName() + " under Template path " + relativeTemplatePath;
                s_logger.debug(details);
                return new Answer(cmd, false, details);
            }
            return new Answer(cmd, true, null);
        } else if (dstore instanceof S3TO) {
            final S3TO s3 = (S3TO)dstore;
            final String path = obj.getPath();
            final String bucket = s3.getBucketName();
            try {
                S3Utils.deleteDirectory(s3, bucket, path);
                return new Answer(cmd, true, String.format("Deleted template %1$s from bucket %2$s.", path, bucket));
            } catch (Exception e) {
                final String errorMessage = String.format("Failed to delete template %1$s from bucket %2$s due to the following error: %3$s", path, bucket, e.getMessage());
                s_logger.error(errorMessage, e);
                return new Answer(cmd, false, errorMessage);
            }
        } else if (dstore instanceof SwiftTO) {
            SwiftTO swift = (SwiftTO)dstore;
            String container = "T-" + obj.getId();
            String object = "";

            try {
                String result = swiftDelete(swift, container, object);
                if (result != null) {
                    String errMsg = "failed to delete object " + container + "/" + object + " , err=" + result;
                    s_logger.warn(errMsg);
                    return new Answer(cmd, false, errMsg);
                }
                return new Answer(cmd, true, "success");
            } catch (Exception e) {
                String errMsg = cmd + " Command failed due to " + e.toString();
                s_logger.warn(errMsg, e);
                return new Answer(cmd, false, errMsg);
            }
        } else {
            return new Answer(cmd, false, "Unsupported image data store: " + dstore);
        }
    }

    protected Answer deleteVolume(final DeleteCommand cmd) {
        DataTO obj = cmd.getData();
        DataStoreTO dstore = obj.getDataStore();
        if (dstore instanceof NfsTO) {
            NfsTO nfs = (NfsTO)dstore;
            String relativeVolumePath = obj.getPath();
            String parent = getRootDir(nfs.getUrl(), _nfsVersion);

            if (relativeVolumePath.startsWith(File.separator)) {
                relativeVolumePath = relativeVolumePath.substring(1);
            }

            if (!parent.endsWith(File.separator)) {
                parent += File.separator;
            }
            String absoluteVolumePath = parent + relativeVolumePath;
            File volPath = new File(absoluteVolumePath);
            File tmpltParent = null;
            if (volPath.exists() && volPath.isDirectory()) {
                // for vmware, absoluteVolumePath represents a directory where volume files are located.
                tmpltParent = volPath;
            } else {
                // for other hypervisors, the volume .vhd or .qcow2 file path is passed
                tmpltParent = new File(absoluteVolumePath).getParentFile();
            }
            String details = null;
            if (!tmpltParent.exists()) {
                details = "volume parent directory " + tmpltParent.getName() + " doesn't exist";
                s_logger.debug(details);
                return new Answer(cmd, true, details);
            }
            File[] tmpltFiles = tmpltParent.listFiles();
            if (tmpltFiles == null || tmpltFiles.length == 0) {
                details = "No files under volume parent directory " + tmpltParent.getName();
                s_logger.debug(details);
            } else {
                boolean found = false;
                for (File f : tmpltFiles) {
                    if (!found && f.getName().equals("volume.properties")) {
                        found = true;
                    }

                    // KVM HA monitor makes a mess in the templates with its
                    // heartbeat tests
                    // Don't let this stop us from cleaning up the template
                    if (f.isDirectory() && f.getName().equals("KVMHA")) {
                        s_logger.debug("Deleting KVMHA directory contents from template location");
                        File[] haFiles = f.listFiles();
                        for (File haFile : haFiles) {
                            haFile.delete();
                        }
                    }

                    if (!f.delete()) {
                        return new Answer(cmd, false, "Unable to delete file " + f.getName() + " under Volume path " + tmpltParent.getPath());
                    }
                }
                if (!found) {
                    details = "Can not find volume.properties under " + tmpltParent.getName();
                    s_logger.debug(details);
                }
            }
            if (!tmpltParent.delete()) {
                details = "Unable to delete directory " + tmpltParent.getName() + " under Volume path " + tmpltParent.getPath();
                s_logger.debug(details);
                return new Answer(cmd, false, details);
            }
            return new Answer(cmd, true, null);
        } else if (dstore instanceof S3TO) {
            final S3TO s3 = (S3TO)dstore;
            final String path = obj.getPath();
            final String bucket = s3.getBucketName();
            try {
                S3Utils.deleteDirectory(s3, bucket, path);
                return new Answer(cmd, true, String.format("Deleted volume %1%s from bucket %2$s.", path, bucket));
            } catch (Exception e) {
                final String errorMessage = String.format("Failed to delete volume %1$s from bucket %2$s due to the following error: %3$s", path, bucket, e.getMessage());
                s_logger.error(errorMessage, e);
                return new Answer(cmd, false, errorMessage);
            }
        } else if (dstore instanceof SwiftTO) {
            Long volumeId = obj.getId();
            String path = obj.getPath();
            String filename = StringUtils.substringAfterLast(path, "/"); // assuming
            // that
            // the
            // filename
            // is
            // the
            // last
            // section
            // in
            // the
            // path
            String result = swiftDelete((SwiftTO)dstore, "V-" + volumeId.toString(), filename);
            if (result != null) {
                String errMsg = "failed to delete volume " + filename + " , err=" + result;
                s_logger.warn(errMsg);
                return new Answer(cmd, false, errMsg);
            }
            return new Answer(cmd, true, "Deleted volume " + path + " from swift");
        } else {
            return new Answer(cmd, false, "Unsupported image data store: " + dstore);
        }

    }

    private String getDir(String secUrl, String nfsVersion) {
        try {
            URI uri = new URI(secUrl);
            String dir = mountUri(uri, nfsVersion);
            return _parent + "/" + dir;
        } catch (Exception e) {
            String msg = "GetRootDir for " + secUrl + " failed due to " + e.toString();
            s_logger.error(msg, e);
            throw new CloudRuntimeException(msg);
        }
    }

    @Override
    synchronized public String getRootDir(String secUrl, String nfsVersion) {
        if (!_inSystemVM) {
            return _parent;
        }
        try {
            URI uri = new URI(secUrl);
            String dir = mountUri(uri, nfsVersion);
            return _parent + "/" + dir;
        } catch (Exception e) {
            String msg = "GetRootDir for " + secUrl + " failed due to " + e.toString();
            s_logger.error(msg, e);
            throw new CloudRuntimeException(msg);
        }
    }

    protected long getUsedSize(String rootDir) {
        return _storage.getUsedSpace(rootDir);
    }

    protected long getTotalSize(String rootDir) {
        return _storage.getTotalSpace(rootDir);
    }

    protected long convertFilesystemSize(final String size) {
        if (size == null || size.isEmpty()) {
            return -1;
        }

        long multiplier = 1;
        if (size.endsWith("T")) {
            multiplier = 1024l * 1024l * 1024l * 1024l;
        } else if (size.endsWith("G")) {
            multiplier = 1024l * 1024l * 1024l;
        } else if (size.endsWith("M")) {
            multiplier = 1024l * 1024l;
        } else {
            assert (false) : "Well, I have no idea what this is: " + size;
        }

        return (long)(Double.parseDouble(size.substring(0, size.length() - 1)) * multiplier);
    }

    @Override
    public Type getType() {
        if (SecondaryStorageVm.Role.templateProcessor.toString().equals(_role)) {
            return Host.Type.SecondaryStorage;
        }

        return Host.Type.SecondaryStorageCmdExecutor;
    }

    @Override
    public PingCommand getCurrentStatus(final long id) {
        return new PingStorageCommand(Host.Type.Storage, id, new HashMap<String, Boolean>());
    }

    @Override
    public boolean configure(String name, Map<String, Object> params) throws ConfigurationException {
        _eth1ip = (String)params.get("eth1ip");
        _eth1mask = (String)params.get("eth1mask");
        if (_eth1ip != null) { // can only happen inside service vm
            params.put("private.network.device", "eth1");
        } else {
            s_logger.warn("eth1ip parameter has not been configured, assuming that we are not inside a system vm");
        }
        String eth2ip = (String)params.get("eth2ip");
        if (eth2ip != null) {
            params.put("public.network.device", "eth2");
        }
        _publicIp = (String)params.get("eth2ip");
        _hostname = (String)params.get("name");

        String inSystemVM = (String)params.get("secondary.storage.vm");
        if (inSystemVM == null || "true".equalsIgnoreCase(inSystemVM)) {
            s_logger.debug("conf secondary.storage.vm is true, act as if executing in SSVM");
            _inSystemVM = true;
        }

        _storageIp = (String)params.get("storageip");
        if (_storageIp == null && _inSystemVM) {
            s_logger.warn("There is no storageip in /proc/cmdline, something wrong!");
        }
        _storageNetmask = (String)params.get("storagenetmask");
        _storageGateway = (String)params.get("storagegateway");
        super.configure(name, params);

        _params = params;
        String value = (String)params.get("scripts.timeout");
        _timeout = NumbersUtil.parseInt(value, 1440) * 1000;

        _storage = (StorageLayer)params.get(StorageLayer.InstanceConfigKey);
        configureStorageLayerClass(params);

        if (_inSystemVM) {
            _storage.mkdirs(_parent);
        }

        _configSslScr = Script.findScript(getDefaultScriptsDir(), "config_ssl.sh");
        if (_configSslScr != null) {
            s_logger.info("config_ssl.sh found in " + _configSslScr);
        }

        _configAuthScr = Script.findScript(getDefaultScriptsDir(), "config_auth.sh");
        if (_configAuthScr != null) {
            s_logger.info("config_auth.sh found in " + _configAuthScr);
        }

        _configIpFirewallScr = Script.findScript(getDefaultScriptsDir(), "ipfirewall.sh");
        if (_configIpFirewallScr != null) {
            s_logger.info("_configIpFirewallScr found in " + _configIpFirewallScr);
        }

        createTemplateFromSnapshotXenScript = Script.findScript(getDefaultScriptsDir(), "create_privatetemplate_from_snapshot_xen.sh");
        if (createTemplateFromSnapshotXenScript == null) {
            throw new ConfigurationException("create_privatetemplate_from_snapshot_xen.sh not found in " + getDefaultScriptsDir());
        }

        _role = (String)params.get("role");
        if (_role == null) {
            _role = SecondaryStorageVm.Role.templateProcessor.toString();
        }
        s_logger.info("Secondary storage runs in role " + _role);

        _guid = (String)params.get("guid");
        if (_guid == null) {
            throw new ConfigurationException("Unable to find the guid");
        }

        _dc = (String)params.get("zone");
        if (_dc == null) {
            throw new ConfigurationException("Unable to find the zone");
        }
        _pod = (String)params.get("pod");

        _instance = (String)params.get("instance");

        if (!_inSystemVM) {
            _parent = (String)params.get("mount.path");
        }

        if (_inSystemVM) {
            _localgw = (String)params.get("localgw");
            if (_localgw != null) { // can only happen inside service vm
                String mgmtHost = (String)params.get("host");
                addRouteToInternalIpOrCidr(_localgw, _eth1ip, _eth1mask, mgmtHost);

                String internalDns1 = (String)params.get("internaldns1");
                if (internalDns1 == null) {
                    s_logger.warn("No DNS entry found during configuration of NfsSecondaryStorage");
                } else {
                    addRouteToInternalIpOrCidr(_localgw, _eth1ip, _eth1mask, internalDns1);
                }

                String internalDns2 = (String)params.get("internaldns2");
                if (internalDns2 != null) {
                    addRouteToInternalIpOrCidr(_localgw, _eth1ip, _eth1mask, internalDns2);
                }

            }

            startAdditionalServices();
            _params.put("install.numthreads", "50");
            _params.put("secondary.storage.vm", "true");
            _nfsVersion = retrieveNfsVersionFromParams(params);
        }

        try {
            _params.put(StorageLayer.InstanceConfigKey, _storage);
            _dlMgr = new DownloadManagerImpl();
            _dlMgr.configure("DownloadManager", _params);
            _upldMgr = new UploadManagerImpl();
            _upldMgr.configure("UploadManager", params);
        } catch (ConfigurationException e) {
            s_logger.warn("Caught problem while configuring DownloadManager", e);
            return false;
        }
        return true;
    }

    protected void configureStorageLayerClass(Map<String, Object> params) throws ConfigurationException {
        String value;
        if (_storage == null) {
            value = (String)params.get(StorageLayer.ClassConfigKey);
            if (value == null) {
                value = "com.cloud.storage.JavaStorageLayer";
            }

            try {
                Class<?> clazz = Class.forName(value);
                _storage = (StorageLayer)clazz.newInstance();
                _storage.configure("StorageLayer", params);
            } catch (ClassNotFoundException e) {
                throw new ConfigurationException("Unable to find class " + value);
            } catch (InstantiationException e) {
                throw new ConfigurationException("Unable to find class " + value);
            } catch (IllegalAccessException e) {
                throw new ConfigurationException("Unable to find class " + value);
            }
        }
    }

    private void startAdditionalServices() {
        if (!_inSystemVM) {
            return;
        }
        Script command = new Script("/bin/systemctl", s_logger);
        command.add("restart");
        command.add("ssh");
        String result = command.execute();
        if (result != null) {
            s_logger.warn("Error in starting sshd service err=" + result);
        }
        command = new Script("/bin/bash", s_logger);
        command.add("-c");
        command.add("iptables -I INPUT -i eth1 -p tcp -m state --state NEW -m tcp --dport 3922 -j ACCEPT");
        result = command.execute();
        if (result != null) {
            s_logger.warn("Error in opening up ssh port err=" + result);
        }
    }

    private void addRouteToInternalIpOrCidr(String localgw, String eth1ip, String eth1mask, String destIpOrCidr) {
        if (!_inSystemVM) {
            return;
        }
        s_logger.debug("addRouteToInternalIp: localgw=" + localgw + ", eth1ip=" + eth1ip + ", eth1mask=" + eth1mask + ",destIp=" + destIpOrCidr);
        if (destIpOrCidr == null) {
            s_logger.debug("addRouteToInternalIp: destIp is null");
            return;
        }
        if (!NetUtils.isValidIp4(destIpOrCidr) && !NetUtils.isValidIp4Cidr(destIpOrCidr)) {
            s_logger.warn(" destIp is not a valid ip address or cidr destIp=" + destIpOrCidr);
            return;
        }
        boolean inSameSubnet = false;
        if (NetUtils.isValidIp4(destIpOrCidr)) {
            if (eth1ip != null && eth1mask != null) {
                inSameSubnet = NetUtils.sameSubnet(eth1ip, destIpOrCidr, eth1mask);
            } else {
                s_logger.warn("addRouteToInternalIp: unable to determine same subnet: _eth1ip=" + eth1ip + ", dest ip=" + destIpOrCidr + ", _eth1mask=" + eth1mask);
            }
        } else {
            inSameSubnet = NetUtils.isNetworkAWithinNetworkB(destIpOrCidr, NetUtils.ipAndNetMaskToCidr(eth1ip, eth1mask));
        }
        if (inSameSubnet) {
            s_logger.debug("addRouteToInternalIp: dest ip " + destIpOrCidr + " is in the same subnet as eth1 ip " + eth1ip);
            return;
        }
        Script command = new Script("/bin/bash", s_logger);
        command.add("-c");
        command.add("ip route delete " + destIpOrCidr);
        command.execute();
        command = new Script("/bin/bash", s_logger);
        command.add("-c");
        command.add("ip route add " + destIpOrCidr + " via " + localgw);
        String result = command.execute();
        if (result != null) {
            s_logger.warn("Error in configuring route to internal ip err=" + result);
        } else {
            s_logger.debug("addRouteToInternalIp: added route to internal ip=" + destIpOrCidr + " via " + localgw);
        }
    }

    private void configureSSL() {
        if (!_inSystemVM) {
            return;
        }
        Script command = new Script(_configSslScr);
        command.add("-i", _publicIp);
        command.add("-h", _hostname);
        String result = command.execute();
        if (result != null) {
            s_logger.warn("Unable to configure httpd to use ssl");
        }
    }

    private void configureSSL(String prvkeyPath, String prvCertPath, String certChainPath, String rootCACert) {
        if (!_inSystemVM) {
            return;
        }
        Script command = new Script(_configSslScr);
        command.add("-i", _publicIp);
        command.add("-h", _hostname);
        command.add("-k", prvkeyPath);
        command.add("-p", prvCertPath);
        if (certChainPath != null) {
            command.add("-t", certChainPath);
        }
        if (rootCACert != null) {
            command.add("-u", rootCACert);
        }
        String result = command.execute();
        if (result != null) {
            s_logger.warn("Unable to configure httpd to use ssl");
        }
    }

    private String configureAuth(String user, String passwd) {
        Script command = new Script(_configAuthScr);
        command.add(user);
        command.add(passwd);
        String result = command.execute();
        if (result != null) {
            s_logger.warn("Unable to configure httpd to use auth");
        }
        return result;
    }

    private String configureIpFirewall(List<String> ipList, boolean isAppend) {
        Script command = new Script(_configIpFirewallScr);
        command.add(String.valueOf(isAppend));
        for (String ip : ipList) {
            command.add(ip);
        }

        String result = command.execute();
        if (result != null) {
            s_logger.warn("Unable to configure firewall for command : " + command);
        }
        return result;
    }

    /**
     * Mount remote device named on local file system on subfolder of _parent
     * field.
     * <p>
     *
     * Supported schemes are "nfs" and "cifs".
     * <p>
     *
     * CIFS parameters are documented with mount.cifs at
     * http://linux.die.net/man/8/mount.cifs
     * For simplicity, when a URI is used to specify a CIFS share,
     * options such as domain,user,password are passed as query parameters.
     *
     * @param uri
     *            crresponding to the remote device. Will throw for unsupported
     *            scheme.
     * @param nfsVersion NFS version to use in mount command
     * @return name of folder in _parent that device was mounted.
     * @throws UnknownHostException
     */
    protected String mountUri(URI uri, String nfsVersion) throws UnknownHostException {
        String uriHostIp = getUriHostIp(uri);
        String nfsPath = uriHostIp + ":" + uri.getPath();

        // Single means of calculating mount directory regardless of scheme
        String dir = UUID.nameUUIDFromBytes(nfsPath.getBytes(com.cloud.utils.StringUtils.getPreferredCharset())).toString();
        String localRootPath = _parent + "/" + dir;

        // remote device syntax varies by scheme.
        String remoteDevice;
        if (uri.getScheme().equals("cifs")) {
            remoteDevice = "//" + uriHostIp + uri.getPath();
            s_logger.debug("Mounting device with cifs-style path of " + remoteDevice);
        } else {
            remoteDevice = nfsPath;
            s_logger.debug("Mounting device with nfs-style path of " + remoteDevice);
        }
        mount(localRootPath, remoteDevice, uri, nfsVersion);
        return dir;
    }

    protected void mount(String localRootPath, String remoteDevice, URI uri, String nfsVersion) {
        s_logger.debug("mount " + uri.toString() + " on " + localRootPath + ((nfsVersion != null) ? " nfsVersion=" + nfsVersion : ""));
        ensureLocalRootPathExists(localRootPath, uri);

        if (mountExists(localRootPath, uri)) {
            return;
        }

        attemptMount(localRootPath, remoteDevice, uri, nfsVersion);

        // XXX: Adding the check for creation of snapshots dir here. Might have
        // to move it somewhere more logical later.
        checkForSnapshotsDir(localRootPath);
        checkForVolumesDir(localRootPath);
    }

    protected void attemptMount(String localRootPath, String remoteDevice, URI uri, String nfsVersion) {
        String result;
        s_logger.debug("Make cmdline call to mount " + remoteDevice + " at " + localRootPath + " based on uri " + uri + ((nfsVersion != null) ? " nfsVersion=" + nfsVersion : ""));
        Script command = new Script(!_inSystemVM, "mount", _timeout, s_logger);

        String scheme = uri.getScheme().toLowerCase();
        command.add("-t", scheme);

        if (scheme.equals("nfs")) {
            if ("Mac OS X".equalsIgnoreCase(System.getProperty("os.name"))) {
                // See http://wiki.qnap.com/wiki/Mounting_an_NFS_share_from_OS_X
                command.add("-o", "resvport");
            }
            if (_inSystemVM) {
                command.add("-o", "soft,timeo=133,retrans=2147483647,tcp,acdirmax=0,acdirmin=0" + ((nfsVersion != null) ? ",vers=" + nfsVersion : ""));
            }
        } else if (scheme.equals("cifs")) {
            String extraOpts = parseCifsMountOptions(uri);

            // nfs acdirmax / acdirmin correspoonds to CIFS actimeo (see
            // http://linux.die.net/man/8/mount.cifs)
            // no equivalent to nfs timeo, retrans or tcp in CIFS
            // todo: allow security mode to be set.
            command.add("-o", extraOpts + "soft,actimeo=0");
        } else {
            String errMsg = "Unsupported storage device scheme " + scheme + " in uri " + uri.toString();
            s_logger.error(errMsg);
            throw new CloudRuntimeException(errMsg);
        }

        command.add(remoteDevice);
        command.add(localRootPath);
        result = command.execute();
        if (result != null) {
            // Fedora Core 12 errors out with any -o option executed from java
            String errMsg = "Unable to mount " + remoteDevice + " at " + localRootPath + " due to " + result;
            s_logger.error(errMsg);
            File file = new File(localRootPath);
            if (file.exists()) {
                file.delete();
            }
            throw new CloudRuntimeException(errMsg);
        }
        s_logger.debug("Successfully mounted " + remoteDevice + " at " + localRootPath);
    }

    protected String parseCifsMountOptions(URI uri) {
        List<NameValuePair> args = URLEncodedUtils.parse(uri, "UTF-8");
        boolean foundUser = false;
        boolean foundPswd = false;
        StringBuilder extraOpts = new StringBuilder();
        for (NameValuePair nvp : args) {
            String name = nvp.getName();
            if (name.equals("user")) {
                foundUser = true;
                s_logger.debug("foundUser is" + foundUser);
            } else if (name.equals("password")) {
                foundPswd = true;
                s_logger.debug("password is present in uri");
            }

            extraOpts.append(name + "=" + nvp.getValue() + ",");
        }

        if (s_logger.isDebugEnabled()) {
            s_logger.error("extraOpts now " + extraOpts);
        }

        if (!foundUser || !foundPswd) {
            String errMsg = "Missing user and password from URI. Make sure they" + "are in the query string and separated by '&'.  E.g. "
                    + "cifs://example.com/some_share?user=foo&password=bar";
            s_logger.error(errMsg);
            throw new CloudRuntimeException(errMsg);
        }
        return extraOpts.toString();
    }

    protected boolean mountExists(String localRootPath, URI uri) {
        Script script = null;
        script = new Script(!_inSystemVM, "mount", _timeout, s_logger);

        List<String> res = new ArrayList<String>();
        PathParser parser = new PathParser(localRootPath);
        script.execute(parser);
        res.addAll(parser.getPaths());
        for (String s : res) {
            if (s.contains(localRootPath)) {
                s_logger.debug("Some device already mounted at " + localRootPath + ", no need to mount " + uri.toString());
                return true;
            }
        }
        return false;
    }

    protected void ensureLocalRootPathExists(String localRootPath, URI uri) {
        s_logger.debug("making available " + localRootPath + " on " + uri.toString());
        File file = new File(localRootPath);
        s_logger.debug("local folder for mount will be " + file.getPath());
        if (!file.exists()) {
            s_logger.debug("create mount point: " + file.getPath());
            _storage.mkdir(file.getPath());

            // Need to check after mkdir to allow O/S to complete operation
            if (!file.exists()) {
                String errMsg = "Unable to create local folder for: " + localRootPath + " in order to mount " + uri.toString();
                s_logger.error(errMsg);
                throw new CloudRuntimeException(errMsg);
            }
        }
    }

    protected String getUriHostIp(URI uri) throws UnknownHostException {
        String nfsHost = uri.getHost();
        InetAddress nfsHostAddr = InetAddress.getByName(nfsHost);
        String nfsHostIp = nfsHostAddr.getHostAddress();
        s_logger.info("Determined host " + nfsHost + " corresponds to IP " + nfsHostIp);
        return nfsHostIp;
    }

    @Override
    public boolean start() {
        return true;
    }

    @Override
    public boolean stop() {
        return true;
    }

    @Override
    public StartupCommand[] initialize() {

        final StartupSecondaryStorageCommand cmd = new StartupSecondaryStorageCommand();
        fillNetworkInformation(cmd);
        if (_publicIp != null) {
            cmd.setPublicIpAddress(_publicIp);
        }

        if (_inSystemVM) {
            Script command = new Script("/bin/bash", s_logger);
            command.add("-c");
            command.add("ln -sf " + _parent + " /var/www/html/copy");
            String result = command.execute();
            if (result != null) {
                s_logger.warn("Error in linking  err=" + result);
                return null;
            }
        }
        return new StartupCommand[] {cmd};
    }

    protected boolean checkForSnapshotsDir(String mountPoint) {
        String snapshotsDirLocation = mountPoint + File.separator + "snapshots";
        return createDir("snapshots", snapshotsDirLocation, mountPoint);
    }

    protected boolean checkForVolumesDir(String mountPoint) {
        String volumesDirLocation = mountPoint + "/" + "volumes";
        return createDir("volumes", volumesDirLocation, mountPoint);
    }

    protected boolean createDir(String dirName, String dirLocation, String mountPoint) {
        boolean dirExists = false;

        File dir = new File(dirLocation);
        if (dir.exists()) {
            if (dir.isDirectory()) {
                s_logger.debug(dirName + " already exists on secondary storage, and is mounted at " + mountPoint);
                dirExists = true;
            } else {
                if (dir.delete() && _storage.mkdir(dirLocation)) {
                    dirExists = true;
                }
            }
        } else if (_storage.mkdir(dirLocation)) {
            dirExists = true;
        }

        if (dirExists) {
            s_logger.info(dirName + " directory created/exists on Secondary Storage.");
        } else {
            s_logger.info(dirName + " directory does not exist on Secondary Storage.");
        }

        return dirExists;
    }

    @Override
    protected String getDefaultScriptsDir() {
        return "./scripts/storage/secondary";
    }

    @Override
    public void setName(String name) {
        // TODO Auto-generated method stub

    }

    @Override
    public void setConfigParams(Map<String, Object> params) {
        // TODO Auto-generated method stub

    }

    @Override
    public Map<String, Object> getConfigParams() {
        // TODO Auto-generated method stub
        return null;
    }

    @Override
    public int getRunLevel() {
        // TODO Auto-generated method stub
        return 0;
    }

    @Override
    public void setRunLevel(int level) {
        // TODO Auto-generated method stub

    }

    @Override
    public void fillNetworkInformation(final StartupCommand cmd) {
        final String dummyMac = "00:06:0A:0B:0C:0D";
        final String dummyNetmask = "255.255.255.0";
        if (!_inSystemVM) {
            cmd.setPrivateIpAddress(_eth1ip);
            cmd.setPrivateMacAddress(dummyMac);
            cmd.setPrivateNetmask(dummyNetmask);
            cmd.setPublicIpAddress(_publicIp);
            cmd.setPublicMacAddress(dummyMac);
            cmd.setPublicNetmask(dummyNetmask);
            cmd.setName(_hostname);
        } else {
            super.fillNetworkInformation(cmd);
        }
    }

    private String getScriptLocation(UploadEntity.ResourceType resourceType) {

        String scriptsDir = (String)_params.get("template.scripts.dir");
        if (scriptsDir == null) {
            scriptsDir = "scripts/storage/secondary";
        }
        String scriptname = null;
        if (resourceType == UploadEntity.ResourceType.VOLUME) {
            scriptname = "createvolume.sh";
        } else if (resourceType == UploadEntity.ResourceType.TEMPLATE) {
            scriptname = "createtmplt.sh";
        } else {
            throw new InvalidParameterValueException("cannot find script for resource type: " + resourceType);
        }
        return Script.findScript(scriptsDir, scriptname);
    }

    public UploadEntity createUploadEntity(String uuid, String metadata, long contentLength) {
        TemplateOrVolumePostUploadCommand cmd = getTemplateOrVolumePostUploadCmd(metadata);
        UploadEntity uploadEntity = null;
        if (cmd == null) {
            String errorMessage = "unable decode and deserialize metadata.";
            updateStateMapWithError(uuid, errorMessage);
            throw new InvalidParameterValueException(errorMessage);
        } else {
            uuid = cmd.getEntityUUID();
            processTimeout = cmd.getProcessTimeout();
            if (isOneTimePostUrlUsed(cmd)) {
                uploadEntity = uploadEntityStateMap.get(uuid);
                StringBuilder errorMessage = new StringBuilder("The one time post url is already used");
                if (uploadEntity != null) {
                    errorMessage.append(" and the upload is in ").append(uploadEntity.getUploadState()).append(" state.");
                }
                throw new InvalidParameterValueException(errorMessage.toString());
            }
            int maxSizeInGB = Integer.parseInt(cmd.getMaxUploadSize());
            int contentLengthInGB = getSizeInGB(contentLength);
            if (contentLengthInGB > maxSizeInGB) {
                String errorMessage = "Maximum file upload size exceeded. Content Length received: " + contentLengthInGB + "GB. Maximum allowed size: " + maxSizeInGB + "GB.";
                updateStateMapWithError(uuid, errorMessage);
                throw new InvalidParameterValueException(errorMessage);
            }
            checkSecondaryStorageResourceLimit(cmd, contentLengthInGB);
            try {
                String absolutePath = cmd.getAbsolutePath();
                uploadEntity = new UploadEntity(uuid, cmd.getEntityId(), UploadEntity.Status.IN_PROGRESS, cmd.getName(), absolutePath);
                uploadEntity.setMetaDataPopulated(true);
                uploadEntity.setResourceType(UploadEntity.ResourceType.valueOf(cmd.getType()));
                uploadEntity.setProcessTimeout(processTimeout);
                uploadEntity.setFormat(Storage.ImageFormat.valueOf(cmd.getImageFormat()));
                //relative path with out ssvm mount info.
                uploadEntity.setTemplatePath(absolutePath);
                String dataStoreUrl = cmd.getDataTo();
                String installPathPrefix = this.getRootDir(dataStoreUrl, cmd.getNfsVersion()) + File.separator + absolutePath;
                uploadEntity.setInstallPathPrefix(installPathPrefix);
                uploadEntity.setHvm(cmd.getRequiresHvm());
                uploadEntity.setChksum(cmd.getChecksum());
                uploadEntity.setMaxSizeInGB(maxSizeInGB);
                uploadEntity.setDescription(cmd.getDescription());
                uploadEntity.setContentLength(contentLength);
                // create a install dir
                if (!_storage.exists(installPathPrefix)) {
                    _storage.mkdir(installPathPrefix);
                }
                uploadEntityStateMap.put(uuid, uploadEntity);
            } catch (Exception e) {
                //upload entity will be null incase an exception occurs and the handler will not proceed.
                s_logger.error("exception occurred while creating upload entity ", e);
                updateStateMapWithError(uuid, e.getMessage());
            }
        }
        return uploadEntity;
    }

    private synchronized void checkSecondaryStorageResourceLimit(TemplateOrVolumePostUploadCommand cmd, int contentLengthInGB) {
        String rootDir = this.getRootDir(cmd.getDataTo(), cmd.getNfsVersion()) + File.separator;
        long accountId = cmd.getAccountId();

        long accountTemplateDirSize = 0;
        File accountTemplateDir = new File(rootDir + getTemplatePathForAccount(accountId));
        if (accountTemplateDir.exists()) {
            FileUtils.sizeOfDirectory(accountTemplateDir);
        }
        long accountVolumeDirSize = 0;
        File accountVolumeDir = new File(rootDir + getVolumePathForAccount(accountId));
        if (accountVolumeDir.exists()) {
            accountVolumeDirSize = FileUtils.sizeOfDirectory(accountVolumeDir);
        }
        long accountSnapshotDirSize = 0;
        File accountSnapshotDir = new File(rootDir + getSnapshotPathForAccount(accountId));
        if (accountSnapshotDir.exists()) {
            accountSnapshotDirSize = FileUtils.sizeOfDirectory(accountSnapshotDir);
        }
        s_logger.debug(
                "accountTemplateDirSize: " + accountTemplateDirSize + " accountSnapshotDirSize: " + accountSnapshotDirSize + " accountVolumeDirSize: " + accountVolumeDirSize);

        int accountDirSizeInGB = getSizeInGB(accountTemplateDirSize + accountSnapshotDirSize + accountVolumeDirSize);
        int defaultMaxAccountSecondaryStorageInGB = Integer.parseInt(cmd.getDefaultMaxAccountSecondaryStorage());

        if (defaultMaxAccountSecondaryStorageInGB != Resource.RESOURCE_UNLIMITED && (accountDirSizeInGB + contentLengthInGB) > defaultMaxAccountSecondaryStorageInGB) {
            s_logger.error("accountDirSizeInGb: " + accountDirSizeInGB + " defaultMaxAccountSecondaryStorageInGB: " + defaultMaxAccountSecondaryStorageInGB + " contentLengthInGB:"
                    + contentLengthInGB); // extra attention
            String errorMessage = "Maximum number of resources of type secondary_storage for account has exceeded";
            updateStateMapWithError(cmd.getEntityUUID(), errorMessage);
            throw new InvalidParameterValueException(errorMessage);
        }
    }

    private String getVolumePathForAccount(long accountId) {
        return TemplateConstants.DEFAULT_VOLUME_ROOT_DIR + "/" + accountId;
    }

    private String getTemplatePathForAccount(long accountId) {
        return TemplateConstants.DEFAULT_TMPLT_ROOT_DIR + "/" + TemplateConstants.DEFAULT_TMPLT_FIRST_LEVEL_DIR + accountId;
    }

    private String getSnapshotPathForAccount(long accountId) {
        return TemplateConstants.DEFAULT_SNAPSHOT_ROOT_DIR + "/" + accountId;
    }

    private boolean isOneTimePostUrlUsed(TemplateOrVolumePostUploadCommand cmd) {
        String uuid = cmd.getEntityUUID();
        String uploadPath = this.getRootDir(cmd.getDataTo(), cmd.getNfsVersion()) + File.separator + cmd.getAbsolutePath();
        return uploadEntityStateMap.containsKey(uuid) || new File(uploadPath).exists();
    }

    private int getSizeInGB(long sizeInBytes) {
        return (int)Math.ceil(sizeInBytes * 1.0d / (1024 * 1024 * 1024));
    }

    public String postUpload(String uuid, String filename, long processTimeout) {
        UploadEntity uploadEntity = uploadEntityStateMap.get(uuid);
        int installTimeoutPerGig = 180 * 60 * 1000;

        String resourcePath = uploadEntity.getInstallPathPrefix();
        String finalResourcePath = uploadEntity.getTmpltPath(); // template download
        UploadEntity.ResourceType resourceType = uploadEntity.getResourceType();

        String fileSavedTempLocation = uploadEntity.getInstallPathPrefix() + "/" + filename;
        String dummyFileName = "dummy." + uploadEntity.getFormat().getFileExtension();
        if (ImageStoreUtil.isCompressedExtension(filename)) {
            String uploadedFileExtension = FilenameUtils.getExtension(filename);
            dummyFileName += "." + uploadedFileExtension;
        }

        String formatError = ImageStoreUtil.checkTemplateFormat(fileSavedTempLocation, dummyFileName);
        if (StringUtils.isNotBlank(formatError)) {
            String errorString = "File type mismatch between uploaded file and selected format. Selected file format: " + uploadEntity.getFormat() + ". Received: " + formatError;
            s_logger.error(errorString);
            return errorString;
        }

        int imgSizeGigs = getSizeInGB(_storage.getSize(fileSavedTempLocation));
        int maxSize = uploadEntity.getMaxSizeInGB();
        if (imgSizeGigs > maxSize) {
            String errorMessage = "Maximum file upload size exceeded. Physical file size: " + imgSizeGigs + "GB. Maximum allowed size: " + maxSize + "GB.";
            s_logger.error(errorMessage);
            return errorMessage;
        }
        imgSizeGigs++; // add one just in case
        long timeout = (long)imgSizeGigs * installTimeoutPerGig;
        Script scr = new Script(getScriptLocation(resourceType), timeout, s_logger);
        scr.add("-s", Integer.toString(imgSizeGigs));
        scr.add("-S", Long.toString(UploadEntity.s_maxTemplateSize));
        if (uploadEntity.getDescription() != null && uploadEntity.getDescription().length() > 1) {
            scr.add("-d", uploadEntity.getDescription());
        }
        if (uploadEntity.isHvm()) {
            scr.add("-h");
        }
        String checkSum = uploadEntity.getChksum();
        if (StringUtils.isNotBlank(checkSum)) {
            scr.add("-c", checkSum);
        }

        // add options common to ISO and template
        String extension = uploadEntity.getFormat().getFileExtension();
        String templateName = "";
        if (extension.equals("iso")) {
            templateName = uploadEntity.getUuid().trim().replace(" ", "_");
        } else {
            try {
                templateName = UUID.nameUUIDFromBytes((uploadEntity.getFilename() + System.currentTimeMillis()).getBytes("UTF-8")).toString();
            } catch (UnsupportedEncodingException e) {
                templateName = uploadEntity.getUuid().trim().replace(" ", "_");
            }
        }

        // run script to mv the temporary template file to the final template
        // file
        String templateFilename = templateName + "." + extension;
        uploadEntity.setTemplatePath(finalResourcePath + "/" + templateFilename);
        scr.add("-n", templateFilename);

        scr.add("-t", resourcePath);
        scr.add("-f", fileSavedTempLocation); // this is the temporary
        // template file downloaded
        if (uploadEntity.getChksum() != null && uploadEntity.getChksum().length() > 1) {
            scr.add("-c", uploadEntity.getChksum());
        }
        scr.add("-u"); // cleanup
        String result;
        result = scr.execute();

        if (result != null) {
            return result;
        }

        // Set permissions for the downloaded template
        File downloadedTemplate = new File(resourcePath + "/" + templateFilename);
        _storage.setWorldReadableAndWriteable(downloadedTemplate);

        // Set permissions for template/volume.properties
        String propertiesFile = resourcePath;
        if (resourceType == UploadEntity.ResourceType.TEMPLATE) {
            propertiesFile += "/template.properties";
        } else {
            propertiesFile += "/volume.properties";
        }
        File templateProperties = new File(propertiesFile);
        _storage.setWorldReadableAndWriteable(templateProperties);

        TemplateLocation loc = new TemplateLocation(_storage, resourcePath);
        try {
            loc.create(uploadEntity.getEntityId(), true, uploadEntity.getFilename());
        } catch (IOException e) {
            s_logger.warn("Something is wrong with template location " + resourcePath, e);
            loc.purge();
            return "Unable to upload due to " + e.getMessage();
        }

        Map<String, Processor> processors = _dlMgr.getProcessors();
        for (Processor processor : processors.values()) {
            FormatInfo info = null;
            try {
                info = processor.process(resourcePath, null, templateName, processTimeout * 1000);
            } catch (InternalErrorException e) {
                s_logger.error("Template process exception ", e);
                return e.toString();
            }
            if (info != null) {
                loc.addFormat(info);
                uploadEntity.setVirtualSize(info.virtualSize);
                uploadEntity.setPhysicalSize(info.size);
                break;
            }
        }

        if (!loc.save()) {
            s_logger.warn("Cleaning up because we're unable to save the formats");
            loc.purge();
        }
        uploadEntity.setStatus(UploadEntity.Status.COMPLETED);
        uploadEntityStateMap.put(uploadEntity.getUuid(), uploadEntity);
        return null;
    }

    private String getPostUploadPSK() {
        if (_ssvmPSK == null) {
            try {
                _ssvmPSK = FileUtils.readFileToString(new File(POST_UPLOAD_KEY_LOCATION), "utf-8");
            } catch (IOException e) {
                s_logger.debug("Error while reading SSVM PSK from location " + POST_UPLOAD_KEY_LOCATION, e);
            }
        }
        return _ssvmPSK;
    }

    public void updateStateMapWithError(String uuid, String errorMessage) {
        UploadEntity uploadEntity = null;
        if (uploadEntityStateMap.get(uuid) != null) {
            uploadEntity = uploadEntityStateMap.get(uuid);
        } else {
            uploadEntity = new UploadEntity();
        }
        uploadEntity.setStatus(UploadEntity.Status.ERROR);
        uploadEntity.setErrorMessage(errorMessage);
        uploadEntityStateMap.put(uuid, uploadEntity);
    }

    public void validatePostUploadRequest(String signature, String metadata, String timeout, String hostname, long contentLength, String uuid)
            throws InvalidParameterValueException {
        // check none of the params are empty
        if (StringUtils.isEmpty(signature) || StringUtils.isEmpty(metadata) || StringUtils.isEmpty(timeout)) {
            updateStateMapWithError(uuid, "signature, metadata and expires are compulsory fields.");
            throw new InvalidParameterValueException("signature, metadata and expires are compulsory fields.");
        }

        //check that contentLength exists and is greater than zero
        if (contentLength <= 0) {
            throw new InvalidParameterValueException("content length is not set in the request or has invalid value.");
        }

        //validate signature
        String fullUrl = "https://" + hostname + "/upload/" + uuid;
        String computedSignature = EncryptionUtil.generateSignature(metadata + fullUrl + timeout, getPostUploadPSK());
        boolean isSignatureValid = computedSignature.equals(signature);
        if (!isSignatureValid) {
            updateStateMapWithError(uuid, "signature validation failed.");
            throw new InvalidParameterValueException("signature validation failed.");
        }

        //validate timeout
        DateTime timeoutDateTime = DateTime.parse(timeout, ISODateTimeFormat.dateTime());
        if (timeoutDateTime.isBeforeNow()) {
            updateStateMapWithError(uuid, "request not valid anymore.");
            throw new InvalidParameterValueException("request not valid anymore.");
        }
    }

    private TemplateOrVolumePostUploadCommand getTemplateOrVolumePostUploadCmd(String metadata) {
        TemplateOrVolumePostUploadCommand cmd = null;
        try {
            Gson gson = new GsonBuilder().create();
            cmd = gson.fromJson(EncryptionUtil.decodeData(metadata, getPostUploadPSK()), TemplateOrVolumePostUploadCommand.class);
        } catch (Exception ex) {
            s_logger.error("exception while decoding and deserialising metadata", ex);
        }
        return cmd;
    }

}<|MERGE_RESOLUTION|>--- conflicted
+++ resolved
@@ -1300,28 +1300,17 @@
         try {
             File srcFile = new File(getDir(srcStore.getUrl(), _nfsVersion), srcData.getPath());
             File destFile = new File(getDir(destStore.getUrl(), _nfsVersion), destData.getPath());
-<<<<<<< HEAD
-            ImageFormat format = getTemplateFormat(srcFile.getName());
-
-            if (srcFile == null) {
-                return new CopyCmdAnswer("Can't find src file:" + srcFile);
-            }
-=======
 
             if (srcFile == null) {
                 return new CopyCmdAnswer("Can't find source file at path: "+ srcData.getPath() +" on datastore: "+ srcDataStore.getUuid() +" to initiate file transfer");
             }
             ImageFormat format = getTemplateFormat(srcFile.getName());
->>>>>>> 71c5dbcf
             if (srcData instanceof TemplateObjectTO || srcData instanceof VolumeObjectTO) {
                 File srcDir = null;
                 if (srcFile.isFile() || srcFile.getName().contains(".")) {
                     srcDir = new File(srcFile.getParent());
-<<<<<<< HEAD
-=======
                 } else if (!srcFile.isDirectory()) {
                     srcDir = new File(srcFile.getParent());
->>>>>>> 71c5dbcf
                 }
                 File destDir = null;
                 if (destFile.isFile()) {
@@ -1364,11 +1353,7 @@
                 if (srcFile.isFile()) {
                     newVol.setPath(destData.getPath() + File.separator + srcFile.getName());
                 } else {
-<<<<<<< HEAD
-                    newVol.setPath(destData.getPath());
-=======
                     newVol.setPath(srcData.getPath());
->>>>>>> 71c5dbcf
                 }
                 newVol.setSize(getVirtualSize(srcFile, format));
                 retObj = newVol;
