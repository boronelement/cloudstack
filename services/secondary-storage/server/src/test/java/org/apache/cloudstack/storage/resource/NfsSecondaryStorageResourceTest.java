--- conflicted
+++ resolved
@@ -32,16 +32,9 @@
 import org.junit.Test;
 import org.junit.runner.RunWith;
 import org.mockito.Mockito;
-<<<<<<< HEAD
 import static org.mockito.Mockito.times;
-import org.powermock.api.mockito.PowerMockito;
-import org.powermock.core.classloader.annotations.PowerMockIgnore;
-import org.powermock.core.classloader.annotations.PrepareForTest;
-import org.powermock.modules.junit4.PowerMockRunner;
-=======
 import org.mockito.Spy;
 import org.mockito.junit.MockitoJUnitRunner;
->>>>>>> 8b5ba13b
 
 
 @RunWith(MockitoJUnitRunner.class)
@@ -50,7 +43,6 @@
     @Spy
     private NfsSecondaryStorageResource resource;
 
-<<<<<<< HEAD
     @Mock
     private Logger loggerMock;
 
@@ -59,8 +51,6 @@
         resource = new NfsSecondaryStorageResource();
     }
 
-=======
->>>>>>> 8b5ba13b
     @Test
     public void testSwiftWriteMetadataFile() throws Exception {
         String metaFileName = "test_metadata_file";
