// Licensed to the Apache Software Foundation (ASF) under one
// or more contributor license agreements.  See the NOTICE file
// distributed with this work for additional information
// regarding copyright ownership.  The ASF licenses this file
// to you under the Apache License, Version 2.0 (the
// "License"); you may not use this file except in compliance
// with the License.  You may obtain a copy of the License at
//
//   http://www.apache.org/licenses/LICENSE-2.0
//
// Unless required by applicable law or agreed to in writing,
// software distributed under the License is distributed on an
// "AS IS" BASIS, WITHOUT WARRANTIES OR CONDITIONS OF ANY
// KIND, either express or implied.  See the License for the
// specific language governing permissions and limitations
// under the License.
package com.cloud.consoleproxy.vnc;

import java.io.DataInputStream;
import java.io.DataOutputStream;
import java.io.IOException;
import java.net.Socket;
import java.net.URI;
import java.net.URISyntaxException;
import java.nio.ByteBuffer;
import java.nio.charset.Charset;
import java.security.InvalidKeyException;
import java.security.NoSuchAlgorithmException;
import java.security.spec.InvalidKeySpecException;
import java.security.spec.KeySpec;
import java.util.Arrays;
import java.util.List;

import com.cloud.consoleproxy.util.Logger;
import com.cloud.consoleproxy.util.RawHTTP;
import com.cloud.consoleproxy.vnc.network.NioSocket;
import com.cloud.consoleproxy.vnc.network.NioSocketHandler;
import com.cloud.consoleproxy.vnc.network.NioSocketHandlerImpl;
import com.cloud.consoleproxy.vnc.network.NioSocketSSLEngineManager;
import com.cloud.consoleproxy.vnc.security.VncSecurity;
import com.cloud.consoleproxy.vnc.security.VncTLSSecurity;
import com.cloud.consoleproxy.websocket.WebSocketReverseProxy;
import com.cloud.utils.Pair;
import com.cloud.utils.exception.CloudRuntimeException;
import org.apache.commons.lang3.BooleanUtils;
import org.eclipse.jetty.websocket.api.Session;

import javax.crypto.BadPaddingException;
import javax.crypto.Cipher;
import javax.crypto.IllegalBlockSizeException;
import javax.crypto.NoSuchPaddingException;
import javax.crypto.SecretKey;
import javax.crypto.SecretKeyFactory;
import javax.crypto.spec.DESKeySpec;

public class NoVncClient {
    protected Logger logger = Logger.getLogger(getClass());

    private Socket socket;
    private DataInputStream is;
    private DataOutputStream os;

    private NioSocketHandler nioSocketConnection;

    private WebSocketReverseProxy webSocketReverseProxy;

    private boolean flushAfterReceivingNoVNCData = true;
    private boolean securityPhaseCompleted = false;
    private Integer writerLeft = null;

    public NoVncClient() {
    }

    public void connectTo(String host, int port, String path, String session, boolean useSSL) throws IOException {
        if (port < 0) {
            if (useSSL)
                port = 443;
            else
                port = 80;
        }

        RawHTTP tunnel = new RawHTTP("CONNECT", host, port, path, session, useSSL);
        socket = tunnel.connect();
        setTunnelSocketStreams();
    }

    public void connectTo(String host, int port) {
        // Connect to server
        logger.info(String.format("Connecting to VNC server %s:%s ...", host, port));
        try {
            NioSocket nioSocket = new NioSocket(host, port);
            this.nioSocketConnection = new NioSocketHandlerImpl(nioSocket);
        } catch (Exception e) {
            logger.error(String.format("Cannot create socket to host: %s and port %s: %s", host, port,
                    e.getMessage()), e);
        }
    }

    // VNC over WebSocket connection helpers
    public void connectToWebSocket(String websocketUrl, Session session) throws URISyntaxException {
        webSocketReverseProxy = new WebSocketReverseProxy(new URI(websocketUrl), session);
        webSocketReverseProxy.connect();
    }

    public boolean isVncOverNioSocket() {
        return this.nioSocketConnection != null;
    }

    public boolean isVncOverWebSocketConnection() {
        return webSocketReverseProxy != null;
    }

    public boolean isVncOverWebSocketConnectionOpen() {
        return isVncOverWebSocketConnection() && webSocketReverseProxy.isOpen();
    }

    public boolean isVncOverWebSocketConnectionAlive() {
        return isVncOverWebSocketConnection() && !webSocketReverseProxy.isClosing() && !webSocketReverseProxy.isClosed();
    }

    public void proxyMsgOverWebSocketConnection(ByteBuffer msg) {
        if (isVncOverWebSocketConnection()) {
            webSocketReverseProxy.proxyMsgFromRemoteSessionToEndpoint(msg);
        }
    }

    private void setTunnelSocketStreams() throws IOException {
        this.is = new DataInputStream(this.socket.getInputStream());
        this.os = new DataOutputStream(this.socket.getOutputStream());
    }

    public List<VncSecurity> getVncSecurityStack(int secType, String vmPassword, String host, int port) throws IOException {
        if (secType == RfbConstants.V_ENCRYPT) {
            secType = getVEncryptSecuritySubtype();
        }
        return VncSecurity.getSecurityStack(secType, vmPassword, host, port);
    }

    /**
     * Handshake with VNC server.
     */
    public String handshake() throws IOException {

        // Read protocol version
        byte[] buf = new byte[12];
        is.readFully(buf);
        String rfbProtocol = new String(buf);

        // Server should use RFB protocol 3.x
        if (!rfbProtocol.contains(RfbConstants.RFB_PROTOCOL_VERSION_MAJOR)) {
            String msg = String.format("Cannot handshake with VNC server. Unsupported protocol version: [%s]",
                    rfbProtocol);
            logger.error(msg);
            throw new CloudRuntimeException(msg);
        }

        // Proxy that we support RFB 3.3 only
        return String.format("%s%s\n", RfbConstants.RFB_PROTOCOL_VERSION_MAJOR,
                RfbConstants.VNC_PROTOCOL_VERSION_MINOR_TUNNEL);
    }

    /**
     * VNC authentication.
     */
    public byte[] authenticateTunnel(String password)
            throws IOException {
        // Read security type
        int authType = is.readInt();

        switch (authType) {
            case RfbConstants.CONNECTION_FAILED: {
                // Server forbids to connect. Read reason and throw exception
                int length = is.readInt();
                byte[] buf = new byte[length];
                is.readFully(buf);
                String reason = new String(buf, RfbConstants.CHARSET);

                logger.error("Authentication to VNC server is failed. Reason: " + reason);
                throw new RuntimeException("Authentication to VNC server is failed. Reason: " + reason);
            }

            case RfbConstants.NO_AUTH: {
                // Client can connect without authorization. Nothing to do.
                break;
            }

            case RfbConstants.VNC_AUTH: {
                logger.info("VNC server requires password authentication");
                doVncAuth(is, os, password);
                break;
            }

            default:
                logger.error("Unsupported VNC protocol authorization scheme, scheme code: " + authType + ".");
                throw new RuntimeException(
                        "Unsupported VNC protocol authorization scheme, scheme code: " + authType + ".");
        }
        // Since we've taken care of the auth, we tell the client that there's no auth
        // going on
        return new byte[] { 0, 0, 0, 1 };
    }

    /**
     * Encode client password and send it to server.
     */
    private void doVncAuth(DataInputStream in, DataOutputStream out, String password) throws IOException {

        // Read challenge
        byte[] challenge = new byte[16];
        in.readFully(challenge);

        // Encode challenge with password
        byte[] response;
        try {
            response = encodePassword(challenge, password);
        } catch (Exception e) {
            logger.error("Cannot encrypt client password to send to server: " + e.getMessage());
            throw new RuntimeException("Cannot encrypt client password to send to server: " + e.getMessage());
        }

        // Send encoded challenge
        out.write(response);
        out.flush();

        // Read security result
        int authResult = in.readInt();
        Pair<Boolean, String> pair = processSecurityResultType(authResult);
        boolean success = BooleanUtils.toBoolean(pair.first());
        if (!success) {
            logger.error(pair.second());
            throw new CloudRuntimeException(pair.second());
        }
    }

    public static byte flipByte(byte b) {
        int b1_8 = (b & 0x1) << 7;
        int b2_7 = (b & 0x2) << 5;
        int b3_6 = (b & 0x4) << 3;
        int b4_5 = (b & 0x8) << 1;
        int b5_4 = (b & 0x10) >>> 1;
        int b6_3 = (b & 0x20) >>> 3;
        int b7_2 = (b & 0x40) >>> 5;
        int b8_1 = (b & 0x80) >>> 7;
        return (byte) (b1_8 | b2_7 | b3_6 | b4_5 | b5_4 | b6_3 | b7_2 | b8_1);
    }

    public static byte[] encodePassword(byte[] challenge, String password) throws InvalidKeyException,
            InvalidKeySpecException, NoSuchAlgorithmException, NoSuchPaddingException,
            IllegalBlockSizeException, BadPaddingException {
        // VNC password consist of up to eight ASCII characters.
        byte[] key = { 0, 0, 0, 0, 0, 0, 0, 0 }; // Padding
        byte[] passwordAsciiBytes = password.getBytes(Charset.availableCharsets().get("US-ASCII"));
        System.arraycopy(passwordAsciiBytes, 0, key, 0, Math.min(password.length(), 8));

        // Flip bytes (reverse bits) in key
        for (int i = 0; i < key.length; i++) {
            key[i] = flipByte(key[i]);
        }

        KeySpec desKeySpec = new DESKeySpec(key);
        SecretKeyFactory secretKeyFactory = SecretKeyFactory.getInstance("DES");
        SecretKey secretKey = secretKeyFactory.generateSecret(desKeySpec);
        Cipher cipher = Cipher.getInstance("DES/ECB/NoPadding");
        cipher.init(Cipher.ENCRYPT_MODE, secretKey);

        return cipher.doFinal(challenge);
    }

    private void agreeVEncryptVersion() throws IOException {
        int majorVEncryptVersion = nioSocketConnection.readUnsignedInteger(8);
        int minorVEncryptVersion = nioSocketConnection.readUnsignedInteger(8);
        int vEncryptVersion = (majorVEncryptVersion << 8) | minorVEncryptVersion;
        if (logger.isDebugEnabled()) {
            logger.debug("VEncrypt version offered by the server: " + vEncryptVersion);
        }
        nioSocketConnection.writeUnsignedInteger(8, majorVEncryptVersion);
        if (vEncryptVersion >= 2) {
            nioSocketConnection.writeUnsignedInteger(8, 2);
            nioSocketConnection.flushWriteBuffer();
        } else {
            nioSocketConnection.writeUnsignedInteger(8, 0);
            nioSocketConnection.flushWriteBuffer();
            throw new CloudRuntimeException("Server reported an unsupported VeNCrypt version");
        }
        int ack = nioSocketConnection.readUnsignedInteger(8);
        if (ack != 0) {
            throw new IOException("The VNC server did not agree on the VEncrypt version");
        }
    }

    private int selectVEncryptSubtype() {
        int numberOfSubtypes = nioSocketConnection.readUnsignedInteger(8);
        if (numberOfSubtypes <= 0) {
            throw new CloudRuntimeException("The server reported no VeNCrypt sub-types");
        }
        for (int i = 0; i < numberOfSubtypes; i++) {
            nioSocketConnection.waitForBytesAvailableForReading(4);
            int subtype = nioSocketConnection.readUnsignedInteger(32);
            if (subtype == RfbConstants.V_ENCRYPT_X509_VNC) {
                if (logger.isDebugEnabled()) {
                    logger.debug("Selected VEncrypt subtype " + subtype);
                }
                return subtype;
            }
        }
        throw new CloudRuntimeException("Could not select a VEncrypt subtype");
    }
    /**
     * Obtain the VEncrypt subtype from the VNC server
     *
     * Reference: https://github.com/rfbproto/rfbproto/blob/master/rfbproto.rst#724vencrypt
     */
    protected int getVEncryptSecuritySubtype() throws IOException {
        agreeVEncryptVersion();

        int selectedSubtype = selectVEncryptSubtype();
        nioSocketConnection.writeUnsignedInteger(32, selectedSubtype);
        nioSocketConnection.flushWriteBuffer();

        return selectedSubtype;
    }

    public int read(byte[] b) throws IOException {
        return is.read(b);
    }

    public void write(byte[] b) throws IOException {
        if (isVncOverWebSocketConnection()) {
            proxyMsgOverWebSocketConnection(ByteBuffer.wrap(b));
        } else if (isVncOverNioSocket()) {
            writeDataNioSocketConnection(b);
        } else {
            os.write(b);
        }
    }

    private void writeDataAfterSecurityPhase(byte[] data) {
        nioSocketConnection.writeBytes(ByteBuffer.wrap(data), data.length);
        nioSocketConnection.flushWriteBuffer();
        if (writerLeft == null) {
            writerLeft = 3;
            setWaitForNoVnc(false);
        } else if (writerLeft > 0) {
            writerLeft--;
        }
    }

    private void writeDataBeforeSecurityPhase(byte[] data) {
        nioSocketConnection.writeBytes(data, 0, data.length);
        if (flushAfterReceivingNoVNCData) {
            nioSocketConnection.flushWriteBuffer();
            flushAfterReceivingNoVNCData = false;
        }
    }

    protected void writeDataNioSocketConnection(byte[] data) {
        if (securityPhaseCompleted) {
            writeDataAfterSecurityPhase(data);
        } else {
            writeDataBeforeSecurityPhase(data);
        }

        if (!securityPhaseCompleted || (writerLeft != null && writerLeft == 0)) {
            setWaitForNoVnc(false);
        }
    }

    /**
     * Starts the handshake with the VNC server - ProtocolVersion
     *
     * Reference: https://github.com/rfbproto/rfbproto/blob/master/rfbproto.rst#711protocolversion
     */
    public ByteBuffer handshakeProtocolVersion() {
        ByteBuffer verStr = ByteBuffer.allocate(12);

        logger.debug("Reading RFB protocol version");

        nioSocketConnection.readBytes(verStr, 12);

        verStr.clear();
        String supportedRfbVersion = RfbConstants.RFB_PROTOCOL_VERSION + "\n";
        verStr.put(supportedRfbVersion.getBytes()).flip();

        setWaitForNoVnc(true);
        return verStr;
    }

    public void waitForNoVNCReply() {
        int cycles = 0;
        while (isWaitForNoVnc()) {
            cycles++;
        }
        if (logger.isDebugEnabled()) {
            logger.debug(String.format("Waited %d cycles for NoVnc", cycles));
        }
    }

    /**
     * Once the protocol version has been decided, the server and client must agree on the type
     * of security to be used on the connection.
     *
     * Reference: https://github.com/rfbproto/rfbproto/blob/master/rfbproto.rst#712security
     */
    public int handshakeSecurityType() {
        waitForNoVNCReply();
        if (logger.isDebugEnabled()) {
            logger.debug("Processing security types message");
        }

        int selectedSecurityType = RfbConstants.CONNECTION_FAILED;

        List<Integer> supportedSecurityTypes = Arrays.asList(RfbConstants.NO_AUTH, RfbConstants.VNC_AUTH,
                RfbConstants.V_ENCRYPT, RfbConstants.V_ENCRYPT_X509_VNC);

        nioSocketConnection.waitForBytesAvailableForReading(1);
        int serverOfferedSecurityTypes = nioSocketConnection.readUnsignedInteger(8);
        if (serverOfferedSecurityTypes == 0) {
            throw new CloudRuntimeException("No security types provided by the server");
        }

        for (int i = 0; i < serverOfferedSecurityTypes; i++) {
            int serverSecurityType = nioSocketConnection.readUnsignedInteger(8);
            if (logger.isDebugEnabled()) {
                logger.debug(String.format("Server offers security type: %s", serverSecurityType));
            }
            if (supportedSecurityTypes.contains(serverSecurityType)) {
                selectedSecurityType = serverSecurityType;
                if (logger.isDebugEnabled()) {
                    logger.debug(String.format("Selected supported security type: %s", selectedSecurityType));
                }
                break;
            }
        }
        this.flushAfterReceivingNoVNCData = true;
        setWaitForNoVnc(true);
        return selectedSecurityType;
    }

    private final Object lock = new Object();
    public void setWaitForNoVnc(boolean val) {
        synchronized (lock) {
            this.waitForNoVnc = val;
        }
    }

    public boolean isWaitForNoVnc() {
        synchronized (lock) {
            return this.waitForNoVnc;
        }
    }

    private boolean waitForNoVnc = false;

    private Pair<Boolean, String> processSecurityResultType(int authResult) {
        boolean result = false;
        String message;
        switch (authResult) {
            case RfbConstants.VNC_AUTH_OK: {
                result = true;
                message = "Security completed";
                break;
            }
            case RfbConstants.VNC_AUTH_TOO_MANY:
                message = "Connection to VNC server failed: too many wrong attempts.";
                break;
            case RfbConstants.VNC_AUTH_FAILED:
                message = "Connection to VNC server failed: wrong password.";
                break;
            default:
                message = String.format("Connection to VNC server failed, reason code: %s", authResult);
        }
        return new Pair<>(result, message);
    }

<<<<<<< HEAD
    public void processSecurityResultMsg(int securityType) {
        if (logger.isDebugEnabled()) {
            logger.debug("Processing security result message");
=======
    public void processSecurityResultMsg() {
        if (s_logger.isDebugEnabled()) {
            s_logger.debug("Processing security result message");
>>>>>>> c4b444d0
        }

        nioSocketConnection.waitForBytesAvailableForReading(1);
        int result = nioSocketConnection.readUnsignedInteger(32);

        Pair<Boolean, String> securityResultType = processSecurityResultType(result);
        boolean success = BooleanUtils.toBoolean(securityResultType.first());
        if (success) {
            securityPhaseCompleted = true;
        } else {
            logger.error(securityResultType.second());
            String reason = nioSocketConnection.readString();
            String msg = String.format("%s - Reason: %s", securityResultType.second(), reason);
            logger.error(msg);
            throw new CloudRuntimeException(msg);
        }
    }

    public byte[] readServerInit() {
        return nioSocketConnection.readServerInit();
    }

    public int getNextBytes() {
        return nioSocketConnection.readNextBytes();
    }

    public boolean isTLSConnectionEstablished() {
        return nioSocketConnection.isTLSConnection();
    }

    public void readBytes(byte[] arr, int len) {
        nioSocketConnection.readNextByteArray(arr, len);
    }

    public void processHandshakeSecurityType(int secType, String vmPassword, String host, int port) {
        waitForNoVNCReply();

        try {
            List<VncSecurity> vncSecurityStack = getVncSecurityStack(secType, vmPassword, host, port);
            for (VncSecurity security : vncSecurityStack) {
                security.process(this.nioSocketConnection);
                if (security instanceof VncTLSSecurity) {
                    logger.debug("Setting new streams with SSLEngineManger after TLS security has passed");
                    NioSocketSSLEngineManager sslEngineManager = ((VncTLSSecurity) security).getSSLEngineManager();
                    nioSocketConnection.startTLSConnection(sslEngineManager);
                }
            }
        } catch (IOException e) {
            logger.error("Error processing handshake security type " + secType, e);
        }
    }
}<|MERGE_RESOLUTION|>--- conflicted
+++ resolved
@@ -472,15 +472,9 @@
         return new Pair<>(result, message);
     }
 
-<<<<<<< HEAD
-    public void processSecurityResultMsg(int securityType) {
+    public void processSecurityResultMsg() {
         if (logger.isDebugEnabled()) {
             logger.debug("Processing security result message");
-=======
-    public void processSecurityResultMsg() {
-        if (s_logger.isDebugEnabled()) {
-            s_logger.debug("Processing security result message");
->>>>>>> c4b444d0
         }
 
         nioSocketConnection.waitForBytesAvailableForReading(1);
