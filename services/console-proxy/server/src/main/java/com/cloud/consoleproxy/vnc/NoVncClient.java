--- conflicted
+++ resolved
@@ -86,11 +86,6 @@
 
     public void connectTo(String host, int port) {
         // Connect to server
-<<<<<<< HEAD
-        logger.info("Connecting to VNC server " + host + ":" + port + "...");
-        socket = new Socket(host, port);
-        setStreams();
-=======
         s_logger.info(String.format("Connecting to VNC server %s:%s ...", host, port));
         try {
             NioSocket nioSocket = new NioSocket(host, port);
@@ -99,7 +94,6 @@
             s_logger.error(String.format("Cannot create socket to host: %s and port %s: %s", host, port,
                     e.getMessage()), e);
         }
->>>>>>> eac357cb
     }
 
     // VNC over WebSocket connection helpers
@@ -154,16 +148,10 @@
 
         // Server should use RFB protocol 3.x
         if (!rfbProtocol.contains(RfbConstants.RFB_PROTOCOL_VERSION_MAJOR)) {
-<<<<<<< HEAD
-            logger.error("Cannot handshake with VNC server. Unsupported protocol version: \"" + rfbProtocol + "\".");
-            throw new RuntimeException(
-                    "Cannot handshake with VNC server. Unsupported protocol version: \"" + rfbProtocol + "\".");
-=======
             String msg = String.format("Cannot handshake with VNC server. Unsupported protocol version: [%s]",
                     rfbProtocol);
             s_logger.error(msg);
             throw new CloudRuntimeException(msg);
->>>>>>> eac357cb
         }
 
         // Proxy that we support RFB 3.3 only
@@ -235,32 +223,11 @@
 
         // Read security result
         int authResult = in.readInt();
-<<<<<<< HEAD
-
-        switch (authResult) {
-            case RfbConstants.VNC_AUTH_OK: {
-                // Nothing to do
-                break;
-            }
-
-            case RfbConstants.VNC_AUTH_TOO_MANY:
-                logger.error("Connection to VNC server failed: too many wrong attempts.");
-                throw new RuntimeException("Connection to VNC server failed: too many wrong attempts.");
-
-            case RfbConstants.VNC_AUTH_FAILED:
-                logger.error("Connection to VNC server failed: wrong password.");
-                throw new RuntimeException("Connection to VNC server failed: wrong password.");
-
-            default:
-                logger.error("Connection to VNC server failed, reason code: " + authResult);
-                throw new RuntimeException("Connection to VNC server failed, reason code: " + authResult);
-=======
         Pair<Boolean, String> pair = processSecurityResultType(authResult);
         boolean success = BooleanUtils.toBoolean(pair.first());
         if (!success) {
             s_logger.error(pair.second());
             throw new CloudRuntimeException(pair.second());
->>>>>>> eac357cb
         }
     }
 
