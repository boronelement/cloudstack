// Licensed to the Apache Software Foundation (ASF) under one
// or more contributor license agreements.  See the NOTICE file
// distributed with this work for additional information
// regarding copyright ownership.  The ASF licenses this file
// to you under the Apache License, Version 2.0 (the
// "License"); you may not use this file except in compliance
// with the License.  You may obtain a copy of the License at
//
//   http://www.apache.org/licenses/LICENSE-2.0
//
// Unless required by applicable law or agreed to in writing,
// software distributed under the License is distributed on an
// "AS IS" BASIS, WITHOUT WARRANTIES OR CONDITIONS OF ANY
// KIND, either express or implied.  See the License for the
// specific language governing permissions and limitations
// under the License.
package com.cloud.consoleproxy;

import org.apache.commons.lang3.StringUtils;
import org.apache.logging.log4j.Logger;
import org.apache.logging.log4j.LogManager;
import org.eclipse.jetty.websocket.api.Session;
import org.eclipse.jetty.websocket.api.extensions.Frame;

import java.awt.Image;
import java.io.IOException;
import java.net.URI;
import java.nio.ByteBuffer;
import java.nio.charset.StandardCharsets;
import java.util.List;

import com.cloud.consoleproxy.vnc.NoVncClient;

public class ConsoleProxyNoVncClient implements ConsoleProxyClient {
    protected Logger logger = LogManager.getLogger(getClass());
    private static int nextClientId = 0;

    private NoVncClient client;
    private Session session;

    protected int clientId = getNextClientId();
    protected long ajaxSessionId = 0;

    protected long createTime = System.currentTimeMillis();
    protected long lastFrontEndActivityTime = System.currentTimeMillis();

    private boolean connectionAlive;

    private ConsoleProxyClientParam clientParam;
    private String sessionUuid;

    public ConsoleProxyNoVncClient(Session session) {
        this.session = session;
    }

    private int getNextClientId() {
        return ++nextClientId;
    }

    @Override
    public void sendClientRawKeyboardEvent(InputEventType event, int code, int modifiers) {
    }

    @Override
    public void sendClientMouseEvent(InputEventType event, int x, int y, int code, int modifiers) {
    }

    @Override
    public boolean isHostConnected() {
        return connectionAlive;
    }

    @Override
    public boolean isFrontEndAlive() {
        if (!connectionAlive || System.currentTimeMillis()
                - getClientLastFrontEndActivityTime() > ConsoleProxy.VIEWER_LINGER_SECONDS * 1000) {
            logger.info("Front end has been idle for too long");
            return false;
        }
        return true;
    }

    public void sendClientFrame(Frame f) throws IOException {
        byte[] data = new byte[f.getPayloadLength()];
        f.getPayload().get(data);
        client.write(data);
    }

    @Override
    public void initClient(ConsoleProxyClientParam param) {
        setClientParam(param);
        client = new NoVncClient();
        connectionAlive = true;
        this.sessionUuid = param.getSessionUuid();

        updateFrontEndActivityTime();
        Thread worker = new Thread(new Runnable() {
            public void run() {
                try {

                    String tunnelUrl = param.getClientTunnelUrl();
                    String tunnelSession = param.getClientTunnelSession();
                    String websocketUrl = param.getWebsocketUrl();

                    connectClientToVNCServer(tunnelUrl, tunnelSession, websocketUrl);

                    authenticateToVNCServer();

                    int readBytes;
                    byte[] b;
                    while (connectionAlive) {
                        if (client.isVncOverWebSocketConnection()) {
                            if (client.isVncOverWebSocketConnectionOpen()) {
                                updateFrontEndActivityTime();
                            }
                            connectionAlive = client.isVncOverWebSocketConnectionAlive();
                        } else if (client.isVncOverNioSocket()) {
                            byte[] bytesArr;
                            int nextBytes = client.getNextBytes();
                            bytesArr = new byte[nextBytes];
                            client.readBytes(bytesArr, nextBytes);
                            if (nextBytes > 0) {
                                session.getRemote().sendBytes(ByteBuffer.wrap(bytesArr));
                                updateFrontEndActivityTime();
                            }
                        } else {
                            b = new byte[100];
                            readBytes = client.read(b);
                            if (readBytes == -1) {
                                break;
                            }
                            if (readBytes > 0) {
                                session.getRemote().sendBytes(ByteBuffer.wrap(b, 0, readBytes));
                                updateFrontEndActivityTime();
                            }
                        }
                    }
                    connectionAlive = false;
                } catch (IOException e) {
                    s_logger.error("Error on VNC client", e);
                }
            }

        });
        worker.start();
    }

    /**
     * Authenticate to VNC server when not using websockets
     *
     * Since we are supporting the 3.8 version of the RFB protocol, there are changes on the stages:
     * 1. Handshake:
     *    1.a. Protocol version
     *    1.b. Security types
     * 2. Security types
     * 3. Initialisation
     *
     * Reference: https://github.com/rfbproto/rfbproto/blob/master/rfbproto.rst#7protocol-messages
     */
    private void authenticateToVNCServer() throws IOException {
        if (client.isVncOverWebSocketConnection()) {
            return;
        }

        if (!client.isVncOverNioSocket()) {
            String ver = client.handshake();
            session.getRemote().sendBytes(ByteBuffer.wrap(ver.getBytes(), 0, ver.length()));

            byte[] b = client.authenticateTunnel(getClientHostPassword());
            session.getRemote().sendBytes(ByteBuffer.wrap(b, 0, 4));
        } else {
            authenticateVNCServerThroughNioSocket();
        }
    }

    /**
     * Handshaking messages consist on 3 phases:
     * - ProtocolVersion
     * - Security
     * - SecurityResult
     *
     * Reference: https://github.com/rfbproto/rfbproto/blob/master/rfbproto.rst#71handshaking-messages
     */
    protected void handshakePhase() {
        handshakeProtocolVersion();
        int securityType = handshakeSecurity();
        handshakeSecurityResult(securityType);

        client.waitForNoVNCReply();
    }

    protected void handshakeSecurityResult(int secType) {
        client.processHandshakeSecurityType(secType, getClientHostPassword(),
                getClientHostAddress(), getClientHostPort());

        client.processSecurityResultMsg(secType);
        byte[] securityResultToClient = new byte[] { 0, 0, 0, 0 };
        sendMessageToVNCClient(securityResultToClient, 4);
        client.setWaitForNoVnc(true);
    }

    protected int handshakeSecurity() {
        int secType = client.handshakeSecurityType();
        byte[] numberTypesToClient = new byte[] { 1, (byte) secType };
        sendMessageToVNCClient(numberTypesToClient, 2);
        return secType;
    }

    protected void handshakeProtocolVersion() {
        ByteBuffer verStr = client.handshakeProtocolVersion();
        sendMessageToVNCClient(verStr.array(), 12);
    }

    protected void authenticateVNCServerThroughNioSocket() {
        handshakePhase();
        initialisationPhase();
        if (s_logger.isDebugEnabled()) {
            s_logger.debug("Authenticated successfully");
        }
    }

    /**
     * Initialisation messages consist on:
     * - ClientInit
     * - ServerInit
     *
     * Reference: https://github.com/rfbproto/rfbproto/blob/master/rfbproto.rst#73initialisation-messages
     */
    private void initialisationPhase() {
        byte[] serverInitByteArray = client.readServerInit();

        String displayNameForVM = String.format("%s %s", clientParam.getClientDisplayName(),
                client.isTLSConnectionEstablished() ? "(TLS backend)" : "");
        byte[] bytesServerInit = rewriteServerNameInServerInit(serverInitByteArray, displayNameForVM);

        sendMessageToVNCClient(bytesServerInit, bytesServerInit.length);
        client.setWaitForNoVnc(true);
        client.waitForNoVNCReply();
    }

    /**
     * Send a message to the noVNC client
     */
    private void sendMessageToVNCClient(byte[] arr, int length) {
        try {
            session.getRemote().sendBytes(ByteBuffer.wrap(arr, 0, length));
        } catch (IOException e) {
            s_logger.error("Error sending a message to the noVNC client", e);
        }
    }

    protected static byte[] rewriteServerNameInServerInit(byte[] serverInitBytes, String serverName) {
        byte[] serverNameBytes = serverName.getBytes(StandardCharsets.UTF_8);
        ByteBuffer serverInitBuffer = ByteBuffer.allocate(24 + serverNameBytes.length);
        serverInitBuffer.put(serverInitBytes, 0, 20);
        serverInitBuffer.putInt(serverNameBytes.length);
        serverInitBuffer.put(serverNameBytes);
        return serverInitBuffer.array();
    }

    /**
     * Connect to a VNC server in one of three possible ways:
     * - When tunnelUrl and tunnelSession are not empty -> via tunnel
     * - When websocketUrl is not empty -> connect to websocket
     * - Otherwise -> connect to TCP port on host directly
     */
    private void connectClientToVNCServer(String tunnelUrl, String tunnelSession, String websocketUrl) {
        try {
            if (StringUtils.isNotBlank(websocketUrl)) {
<<<<<<< HEAD
                logger.info("Connect to VNC over websocket URL: " + websocketUrl);
=======
                s_logger.info(String.format("Connect to VNC over websocket URL: %s", websocketUrl));
>>>>>>> eac357cb
                client.connectToWebSocket(websocketUrl, session);
            } else if (tunnelUrl != null && !tunnelUrl.isEmpty() && tunnelSession != null
                    && !tunnelSession.isEmpty()) {
                URI uri = new URI(tunnelUrl);
<<<<<<< HEAD
                logger.info("Connect to VNC server via tunnel. url: " + tunnelUrl + ", session: "
                        + tunnelSession);
=======
                s_logger.info(String.format("Connect to VNC server via tunnel. url: %s, session: %s",
                        tunnelUrl, tunnelSession));
>>>>>>> eac357cb

                ConsoleProxy.ensureRoute(uri.getHost());
                client.connectTo(uri.getHost(), uri.getPort(), uri.getPath() + "?" + uri.getQuery(),
                        tunnelSession, "https".equalsIgnoreCase(uri.getScheme()));
            } else {
<<<<<<< HEAD
                logger.info("Connect to VNC server directly. host: " + getClientHostAddress() + ", port: "
                        + getClientHostPort());
                ConsoleProxy.ensureRoute(getClientHostAddress());
                client.connectTo(getClientHostAddress(), getClientHostPort());
            }
        } catch (UnknownHostException e) {
            logger.error("Unexpected exception", e);
        } catch (IOException e) {
            logger.error("Unexpected exception", e);
=======
                s_logger.info(String.format("Connect to VNC server directly. host: %s, port: %s",
                        getClientHostAddress(), getClientHostPort()));
                ConsoleProxy.ensureRoute(getClientHostAddress());
                client.connectTo(getClientHostAddress(), getClientHostPort());
            }
>>>>>>> eac357cb
        } catch (Throwable e) {
            logger.error("Unexpected exception", e);
        }
    }

    private void setClientParam(ConsoleProxyClientParam param) {
        this.clientParam = param;
    }

    @Override
    public void closeClient() {
        this.connectionAlive = false;
        ConsoleProxy.removeViewer(this);
    }

    @Override
    public String getSessionUuid() {
        return sessionUuid;
    }

    @Override
    public int getClientId() {
        return this.clientId;
    }

    @Override
    public long getAjaxSessionId() {
        return this.ajaxSessionId;
    }

    @Override
    public AjaxFIFOImageCache getAjaxImageCache() {
        // Unimplemented
        return null;
    }

    @Override
    public Image getClientScaledImage(int width, int height) {
        // Unimplemented
        return null;
    }

    @Override
    public String onAjaxClientStart(String title, List<String> languages, String guest) {
        // Unimplemented
        return null;
    }

    @Override
    public String onAjaxClientUpdate() {
        // Unimplemented
        return null;
    }

    @Override
    public String onAjaxClientKickoff() {
        // Unimplemented
        return null;
    }

    @Override
    public long getClientCreateTime() {
        return createTime;
    }

    public void updateFrontEndActivityTime() {
        lastFrontEndActivityTime = System.currentTimeMillis();
    }

    @Override
    public long getClientLastFrontEndActivityTime() {
        return lastFrontEndActivityTime;
    }

    @Override
    public String getClientHostAddress() {
        return clientParam.getClientHostAddress();
    }

    @Override
    public int getClientHostPort() {
        return clientParam.getClientHostPort();
    }

    @Override
    public String getClientHostPassword() {
        return clientParam.getClientHostPassword();
    }

    @Override
    public String getClientTag() {
        if (clientParam.getClientTag() != null)
            return clientParam.getClientTag();
        return "";
    }

    public Session getSession() {
        return session;
    }

}<|MERGE_RESOLUTION|>--- conflicted
+++ resolved
@@ -267,44 +267,23 @@
     private void connectClientToVNCServer(String tunnelUrl, String tunnelSession, String websocketUrl) {
         try {
             if (StringUtils.isNotBlank(websocketUrl)) {
-<<<<<<< HEAD
-                logger.info("Connect to VNC over websocket URL: " + websocketUrl);
-=======
-                s_logger.info(String.format("Connect to VNC over websocket URL: %s", websocketUrl));
->>>>>>> eac357cb
+                logger.info(String.format("Connect to VNC over websocket URL: %s", websocketUrl));
                 client.connectToWebSocket(websocketUrl, session);
             } else if (tunnelUrl != null && !tunnelUrl.isEmpty() && tunnelSession != null
                     && !tunnelSession.isEmpty()) {
                 URI uri = new URI(tunnelUrl);
-<<<<<<< HEAD
-                logger.info("Connect to VNC server via tunnel. url: " + tunnelUrl + ", session: "
-                        + tunnelSession);
-=======
-                s_logger.info(String.format("Connect to VNC server via tunnel. url: %s, session: %s",
+                logger.info(String.format("Connect to VNC server via tunnel. url: %s, session: %s",
                         tunnelUrl, tunnelSession));
->>>>>>> eac357cb
 
                 ConsoleProxy.ensureRoute(uri.getHost());
                 client.connectTo(uri.getHost(), uri.getPort(), uri.getPath() + "?" + uri.getQuery(),
                         tunnelSession, "https".equalsIgnoreCase(uri.getScheme()));
             } else {
-<<<<<<< HEAD
-                logger.info("Connect to VNC server directly. host: " + getClientHostAddress() + ", port: "
-                        + getClientHostPort());
-                ConsoleProxy.ensureRoute(getClientHostAddress());
-                client.connectTo(getClientHostAddress(), getClientHostPort());
-            }
-        } catch (UnknownHostException e) {
-            logger.error("Unexpected exception", e);
-        } catch (IOException e) {
-            logger.error("Unexpected exception", e);
-=======
-                s_logger.info(String.format("Connect to VNC server directly. host: %s, port: %s",
+                logger.info(String.format("Connect to VNC server directly. host: %s, port: %s",
                         getClientHostAddress(), getClientHostPort()));
                 ConsoleProxy.ensureRoute(getClientHostAddress());
                 client.connectTo(getClientHostAddress(), getClientHostPort());
             }
->>>>>>> eac357cb
         } catch (Throwable e) {
             logger.error("Unexpected exception", e);
         }
