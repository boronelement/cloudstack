--- conflicted
+++ resolved
@@ -16,16 +16,12 @@
 // under the License.
 package com.cloud.consoleproxy;
 
-<<<<<<< HEAD
-=======
 import com.cloud.utils.net.NetUtils;
 import org.apache.commons.lang3.StringUtils;
-import org.apache.log4j.Logger;
 import org.eclipse.jetty.websocket.api.Session;
 import org.eclipse.jetty.websocket.api.WebSocketException;
 import org.eclipse.jetty.websocket.api.extensions.Frame;
 
->>>>>>> bcbf152a
 import java.awt.Image;
 import java.io.IOException;
 import java.net.URI;
@@ -33,12 +29,8 @@
 import java.nio.charset.StandardCharsets;
 import java.util.List;
 
-import org.apache.commons.lang3.StringUtils;
 import org.apache.logging.log4j.LogManager;
 import org.apache.logging.log4j.Logger;
-import org.eclipse.jetty.websocket.api.Session;
-import org.eclipse.jetty.websocket.api.WebSocketException;
-import org.eclipse.jetty.websocket.api.extensions.Frame;
 
 import com.cloud.consoleproxy.vnc.NoVncClient;
 
@@ -294,12 +286,8 @@
     private void connectClientToVNCServer(String tunnelUrl, String tunnelSession, String websocketUrl) {
         try {
             if (StringUtils.isNotBlank(websocketUrl)) {
-<<<<<<< HEAD
                 logger.info(String.format("Connect to VNC over websocket URL: %s", websocketUrl));
-=======
-                s_logger.info(String.format("Connect to VNC over websocket URL: %s", websocketUrl));
                 ConsoleProxy.ensureRoute(NetUtils.extractHost(websocketUrl));
->>>>>>> bcbf152a
                 client.connectToWebSocket(websocketUrl, session);
             } else if (tunnelUrl != null && !tunnelUrl.isEmpty() && tunnelSession != null
                     && !tunnelSession.isEmpty()) {
