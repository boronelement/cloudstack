--- conflicted
+++ resolved
@@ -113,16 +113,12 @@
                             if (client.isVncOverWebSocketConnectionOpen()) {
                                 updateFrontEndActivityTime();
                             }
-<<<<<<< HEAD
                             connectionAlive = session.isOpen();
-=======
-                            connectionAlive = client.isVncOverWebSocketConnectionAlive();
                             try {
                                 Thread.sleep(1);
                             } catch (Exception e) {
                                 s_logger.warn("Error on sleep for vnc over websocket", e);
                             }
->>>>>>> a47a4f4a
                         } else if (client.isVncOverNioSocket()) {
                             byte[] bytesArr;
                             int nextBytes = client.getNextBytes();
