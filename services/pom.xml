<!--
  Licensed to the Apache Software Foundation (ASF) under one
  or more contributor license agreements. See the NOTICE file
  distributed with this work for additional information
  regarding copyright ownership. The ASF licenses this file
  to you under the Apache License, Version 2.0 (the
  "License"); you may not use this file except in compliance
  with the License. You may obtain a copy of the License at

  http://www.apache.org/licenses/LICENSE-2.0

  Unless required by applicable law or agreed to in writing,
  software distributed under the License is distributed on an
  "AS IS" BASIS, WITHOUT WARRANTIES OR CONDITIONS OF ANY
  KIND, either express or implied. See the License for the
  specific language governing permissions and limitations
  under the License.
-->
<project xmlns="http://maven.apache.org/POM/4.0.0" xmlns:xsi="http://www.w3.org/2001/XMLSchema-instance" xsi:schemaLocation="http://maven.apache.org/POM/4.0.0 http://maven.apache.org/xsd/maven-4.0.0.xsd">
  <modelVersion>4.0.0</modelVersion>
  <artifactId>cloudstack-services</artifactId>
  <name>Apache CloudStack Cloud Services</name>
  <packaging>pom</packaging>
  <parent>
    <groupId>org.apache.cloudstack</groupId>
    <artifactId>cloudstack</artifactId>
    <version>4.4.0-SNAPSHOT</version>
    <relativePath>../pom.xml</relativePath>
  </parent>
<<<<<<< HEAD
=======
  <build>
    <defaultGoal>install</defaultGoal>
    <plugins>
      <plugin>
        <groupId>org.apache.maven.plugins</groupId>
        <artifactId>maven-checkstyle-plugin</artifactId>
          <executions>
            <execution>
              <id>cloudstack-checkstyle</id>
              <phase>none</phase>
              <inherited>false</inherited>
            </execution>
          </executions>
      </plugin>
    </plugins>
  </build>
>>>>>>> 63e3eea7
  <modules>
    <module>console-proxy</module>
    <module>console-proxy-rdp/rdpconsole</module>
    <module>secondary-storage</module>
<<<<<<< HEAD
    <module>iam</module>
=======
    <module>iam</module>    
>>>>>>> 63e3eea7
  </modules>
</project><|MERGE_RESOLUTION|>--- conflicted
+++ resolved
@@ -27,8 +27,6 @@
     <version>4.4.0-SNAPSHOT</version>
     <relativePath>../pom.xml</relativePath>
   </parent>
-<<<<<<< HEAD
-=======
   <build>
     <defaultGoal>install</defaultGoal>
     <plugins>
@@ -45,15 +43,10 @@
       </plugin>
     </plugins>
   </build>
->>>>>>> 63e3eea7
   <modules>
     <module>console-proxy</module>
     <module>console-proxy-rdp/rdpconsole</module>
     <module>secondary-storage</module>
-<<<<<<< HEAD
     <module>iam</module>
-=======
-    <module>iam</module>    
->>>>>>> 63e3eea7
   </modules>
 </project>