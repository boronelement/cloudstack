--- conflicted
+++ resolved
@@ -73,13 +73,11 @@
     ConfigKey<Boolean> SAMLCheckSignature = new ConfigKey<Boolean>("Advanced", Boolean.class, "saml2.check.signature", "true",
             "When enabled (default and recommended), SAML2 signature checks are enforced and lack of signature in the SAML SSO response will cause login exception. Disabling this is not advisable but provided for backward compatibility for users who are able to accept the risks.", false);
 
-<<<<<<< HEAD
     ConfigKey<Boolean> SAMLForceAuthn = new ConfigKey<Boolean>("Advanced", Boolean.class, "saml2.force.authn", "false",
             "When enabled (default false), SAML2 will force a new authentication. This can be useful if multiple application use different saml logins from the same application (I.E. browser)", true);
-=======
+
     ConfigKey<String> SAMLUserSessionKeyPathAttribute = new ConfigKey<String>("Advanced", String.class, "saml2.user.sessionkey.path", "",
             "The Path attribute of sessionkey cookie when SAML users have logged in. If not set, it will be set to the path of SAML redirection URL (saml2.redirect.url).", true);
->>>>>>> 0602f46d
 
     SAMLProviderMetadata getSPMetadata();
     SAMLProviderMetadata getIdPMetadata(String entityId);
