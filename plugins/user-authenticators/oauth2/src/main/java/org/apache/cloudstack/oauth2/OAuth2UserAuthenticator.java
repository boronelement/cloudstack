--- conflicted
+++ resolved
@@ -77,13 +77,7 @@
             String email = ((emailArray == null) ? null : emailArray[0]);
             String secretCode = ((secretCodeArray == null) ? null : secretCodeArray[0]);
 
-<<<<<<< HEAD
-
-
-            UserOAuth2Authenticator authenticator = _userOAuth2mgr.getUserOAuth2AuthenticationProvider(oauthProvider);
-=======
             UserOAuth2Authenticator authenticator = userOAuth2mgr.getUserOAuth2AuthenticationProvider(oauthProvider);
->>>>>>> 87b55af1
             if (user != null && authenticator.verifyUser(email, secretCode)) {
                 return new Pair<Boolean, ActionOnFailedAuthentication>(true, null);
             }
