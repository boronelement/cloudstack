// Licensed to the Apache Software Foundation (ASF) under one
// or more contributor license agreements.  See the NOTICE file
// distributed with this work for additional information
// regarding copyright ownership.  The ASF licenses this file
// to you under the Apache License, Version 2.0 (the
// "License"); you may not use this file except in compliance
// with the License.  You may obtain a copy of the License at
//
//   http://www.apache.org/licenses/LICENSE-2.0
//
// Unless required by applicable law or agreed to in writing,
// software distributed under the License is distributed on an
// "AS IS" BASIS, WITHOUT WARRANTIES OR CONDITIONS OF ANY
// KIND, either express or implied.  See the License for the
// specific language governing permissions and limitations
// under the License.
package com.cloud.agent.manager.allocator.impl;

import java.util.ArrayList;
import java.util.Collections;
import java.util.List;

import javax.inject.Inject;

import org.apache.commons.collections.CollectionUtils;
import org.apache.commons.collections.ListUtils;
import org.apache.commons.lang3.ObjectUtils;
import org.apache.commons.lang3.StringUtils;
import org.apache.log4j.Logger;
import org.springframework.stereotype.Component;

import com.cloud.agent.manager.allocator.HostAllocator;
import com.cloud.capacity.CapacityManager;
import com.cloud.dc.ClusterDetailsDao;
import com.cloud.dc.dao.ClusterDao;
import com.cloud.deploy.DeploymentPlan;
import com.cloud.deploy.DeploymentPlanner.ExcludeList;
import com.cloud.host.Host;
import com.cloud.host.Host.Type;
import com.cloud.host.HostVO;
import com.cloud.host.dao.HostDao;
import com.cloud.offering.ServiceOffering;
import com.cloud.resource.ResourceManager;
import com.cloud.storage.VMTemplateVO;
import com.cloud.utils.Pair;
import com.cloud.utils.component.AdapterBase;
import com.cloud.utils.exception.CloudRuntimeException;
import com.cloud.vm.VirtualMachine;
import com.cloud.vm.VirtualMachineProfile;

@Component
public class RandomAllocator extends AdapterBase implements HostAllocator {
    private static final Logger s_logger = Logger.getLogger(RandomAllocator.class);
    @Inject
    private HostDao _hostDao;
    @Inject
    private ResourceManager _resourceMgr;
    @Inject
    private ClusterDao clusterDao;
    @Inject
    private ClusterDetailsDao clusterDetailsDao;
    @Inject
    private CapacityManager capacityManager;

    protected List<HostVO> listHostsByTags(Host.Type type, long dcId, Long podId, Long clusterId, String offeringHostTag, String templateTag) {
        List<HostVO> taggedHosts = new ArrayList<>();
        if (offeringHostTag != null) {
<<<<<<< HEAD
            taggedHosts = _hostDao.listByHostTag(type, clusterId, podId, dcId, offeringHostTag);
=======
            taggedHosts.addAll(_hostDao.listByHostTag(type, clusterId, podId, dcId, offeringHostTag));
>>>>>>> 67e62062
        }
        if (templateTag != null) {
            List<HostVO> templateTaggedHosts = _hostDao.listByHostTag(type, clusterId, podId, dcId, templateTag);
            if (taggedHosts.isEmpty()) {
                taggedHosts = templateTaggedHosts;
            } else {
                taggedHosts.retainAll(templateTaggedHosts);
            }
        }
        if (s_logger.isDebugEnabled()) {
            s_logger.debug(String.format("Found %d hosts %s with type: %s, zone ID: %d, pod ID: %d, cluster ID: %s, offering host tag(s): %s, template tag: %s",
                    taggedHosts.size(),
                    (taggedHosts.isEmpty() ? "" : String.format("(%s)", StringUtils.join(taggedHosts.stream().map(HostVO::getId).toArray(), ","))),
                    type.name(), dcId, podId, clusterId, offeringHostTag, templateTag));
        }
        return taggedHosts;
    }
    private List<Host> findSuitableHosts(VirtualMachineProfile vmProfile, DeploymentPlan plan, Type type,
                                         ExcludeList avoid, List<? extends Host> hosts, int returnUpTo,
                                         boolean considerReservedCapacity) {
        long dcId = plan.getDataCenterId();
        Long podId = plan.getPodId();
        Long clusterId = plan.getClusterId();
        ServiceOffering offering = vmProfile.getServiceOffering();
        List<? extends Host> hostsCopy = null;
        List<Host> suitableHosts = new ArrayList<Host>();

        if (type == Host.Type.Storage) {
            return suitableHosts;
        }
        String offeringHostTag = offering.getHostTag();
        VMTemplateVO template = (VMTemplateVO)vmProfile.getTemplate();
        String templateTag = template.getTemplateTag();
        String hostTag = null;
        if (ObjectUtils.anyNull(offeringHostTag, templateTag)) {
            hostTag = offeringHostTag;
            hostTag = hostTag == null ? templateTag : String.format("%s, %s", hostTag, templateTag);
            s_logger.debug(String.format("Looking for hosts in dc [%s], pod [%s], cluster [%s] and complying with host tag(s): [%s]", dcId, podId, clusterId, hostTag));
        } else {
            s_logger.debug("Looking for hosts in dc: " + dcId + "  pod:" + podId + "  cluster:" + clusterId);
        }
        if (hosts != null) {
            // retain all computing hosts, regardless of whether they support routing...it's random after all
            hostsCopy = new ArrayList<Host>(hosts);
            if (ObjectUtils.anyNotNull(offeringHostTag, templateTag)) {
                hostsCopy.retainAll(listHostsByTags(type, dcId, podId, clusterId, offeringHostTag, templateTag));
            } else {
                hostsCopy.retainAll(_hostDao.listAllHostsThatHaveNoRuleTag(type, clusterId, podId, dcId));
            }
        } else {
            // list all computing hosts, regardless of whether they support routing...it's random after all
            if (offeringHostTag != null) {
                hostsCopy = listHostsByTags(type, dcId, podId, clusterId, offeringHostTag, templateTag);
            } else {
                hostsCopy = _hostDao.listAllHostsThatHaveNoRuleTag(type, clusterId, podId, dcId);
            }
        }
        hostsCopy = ListUtils.union(hostsCopy, _hostDao.findHostsWithTagRuleThatMatchComputeOferringTags(offeringHostTag));

        if (hostsCopy.isEmpty()) {
            s_logger.error(String.format("No suitable host found for vm [%s] with tags [%s].", vmProfile, hostTag));
            throw new CloudRuntimeException(String.format("No suitable host found for vm [%s].", vmProfile));
        }

        s_logger.debug("Random Allocator found " + hostsCopy.size() + "  hosts");
        if (hostsCopy.size() == 0) {
            return suitableHosts;
        }
        Collections.shuffle(hostsCopy);
        for (Host host : hostsCopy) {
            if (suitableHosts.size() == returnUpTo) {
                break;
            }
            if (avoid.shouldAvoid(host)) {
                if (s_logger.isDebugEnabled()) {
                    s_logger.debug("Host name: " + host.getName() + ", hostId: " + host.getId() + " is in avoid set, skipping this and trying other available hosts");
                }
                continue;
            }
            Pair<Boolean, Boolean> cpuCapabilityAndCapacity = capacityManager.checkIfHostHasCpuCapabilityAndCapacity(host, offering, considerReservedCapacity);
            if (!cpuCapabilityAndCapacity.first() || !cpuCapabilityAndCapacity.second()) {
                if (s_logger.isDebugEnabled()) {
                    s_logger.debug("Not using host " + host.getId() + "; host has cpu capability? " + cpuCapabilityAndCapacity.first() + ", host has capacity?" + cpuCapabilityAndCapacity.second());
                }
                continue;
            }
            if (s_logger.isDebugEnabled()) {
                s_logger.debug("Found a suitable host, adding to list: " + host.getId());
            }
            suitableHosts.add(host);
        }
        if (s_logger.isDebugEnabled()) {
            s_logger.debug("Random Host Allocator returning " + suitableHosts.size() + " suitable hosts");
        }
        return suitableHosts;
    }

    @Override
    public List<Host> allocateTo(VirtualMachineProfile vmProfile, DeploymentPlan plan, Type type, ExcludeList avoid, int returnUpTo) {
        return allocateTo(vmProfile, plan, type, avoid, returnUpTo, true);
    }

    @Override
    public List<Host> allocateTo(VirtualMachineProfile vmProfile, DeploymentPlan plan, Type type,
                                 ExcludeList avoid, List<? extends Host> hosts, int returnUpTo,
                                 boolean considerReservedCapacity) {
        if (CollectionUtils.isEmpty(hosts)) {
            if (s_logger.isDebugEnabled()) {
                s_logger.debug("Random Allocator found 0 hosts as given host list is empty");
            }
            return new ArrayList<Host>();
        }
        return findSuitableHosts(vmProfile, plan, type, avoid, hosts, returnUpTo, considerReservedCapacity);
    }

    @Override
    public List<Host> allocateTo(VirtualMachineProfile vmProfile, DeploymentPlan plan,
                                 Type type, ExcludeList avoid, int returnUpTo, boolean considerReservedCapacity) {
        return findSuitableHosts(vmProfile, plan, type, avoid, null, returnUpTo, considerReservedCapacity);
    }

    @Override
    public boolean isVirtualMachineUpgradable(VirtualMachine vm, ServiceOffering offering) {
        // currently we do no special checks to rule out a VM being upgradable to an offering, so
        // return true
        return true;
    }
}<|MERGE_RESOLUTION|>--- conflicted
+++ resolved
@@ -65,11 +65,7 @@
     protected List<HostVO> listHostsByTags(Host.Type type, long dcId, Long podId, Long clusterId, String offeringHostTag, String templateTag) {
         List<HostVO> taggedHosts = new ArrayList<>();
         if (offeringHostTag != null) {
-<<<<<<< HEAD
-            taggedHosts = _hostDao.listByHostTag(type, clusterId, podId, dcId, offeringHostTag);
-=======
             taggedHosts.addAll(_hostDao.listByHostTag(type, clusterId, podId, dcId, offeringHostTag));
->>>>>>> 67e62062
         }
         if (templateTag != null) {
             List<HostVO> templateTaggedHosts = _hostDao.listByHostTag(type, clusterId, podId, dcId, templateTag);
