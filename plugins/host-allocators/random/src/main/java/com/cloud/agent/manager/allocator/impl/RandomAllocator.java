// Licensed to the Apache Software Foundation (ASF) under one
// or more contributor license agreements.  See the NOTICE file
// distributed with this work for additional information
// regarding copyright ownership.  The ASF licenses this file
// to you under the Apache License, Version 2.0 (the
// "License"); you may not use this file except in compliance
// with the License.  You may obtain a copy of the License at
//
//   http://www.apache.org/licenses/LICENSE-2.0
//
// Unless required by applicable law or agreed to in writing,
// software distributed under the License is distributed on an
// "AS IS" BASIS, WITHOUT WARRANTIES OR CONDITIONS OF ANY
// KIND, either express or implied.  See the License for the
// specific language governing permissions and limitations
// under the License.
package com.cloud.agent.manager.allocator.impl;

import java.util.ArrayList;
import java.util.Collections;
import java.util.List;

import javax.inject.Inject;

import org.apache.commons.collections.CollectionUtils;
import org.apache.commons.collections.ListUtils;
<<<<<<< HEAD
import org.apache.commons.lang3.ObjectUtils;
import org.apache.commons.lang3.StringUtils;
import org.apache.log4j.Logger;
=======
>>>>>>> 9b18243b
import org.springframework.stereotype.Component;

import com.cloud.agent.manager.allocator.HostAllocator;
import com.cloud.capacity.CapacityManager;
import com.cloud.dc.ClusterDetailsDao;
import com.cloud.dc.dao.ClusterDao;
import com.cloud.deploy.DeploymentPlan;
import com.cloud.deploy.DeploymentPlanner.ExcludeList;
import com.cloud.host.Host;
import com.cloud.host.Host.Type;
import com.cloud.host.HostVO;
import com.cloud.host.dao.HostDao;
import com.cloud.offering.ServiceOffering;
import com.cloud.resource.ResourceManager;
import com.cloud.storage.VMTemplateVO;
import com.cloud.utils.Pair;
import com.cloud.utils.component.AdapterBase;
import com.cloud.utils.exception.CloudRuntimeException;
import com.cloud.vm.VirtualMachine;
import com.cloud.vm.VirtualMachineProfile;

@Component
public class RandomAllocator extends AdapterBase implements HostAllocator {
    @Inject
    private HostDao _hostDao;
    @Inject
    private ResourceManager _resourceMgr;
    @Inject
    private ClusterDao clusterDao;
    @Inject
    private ClusterDetailsDao clusterDetailsDao;
    @Inject
    private CapacityManager capacityManager;

    protected List<HostVO> listHostsByTags(Host.Type type, long dcId, Long podId, Long clusterId, String offeringHostTag, String templateTag) {
        List<HostVO> taggedHosts = new ArrayList<>();
        if (offeringHostTag != null) {
            taggedHosts.addAll(_hostDao.listByHostTag(type, clusterId, podId, dcId, offeringHostTag));
        }
        if (templateTag != null) {
            List<HostVO> templateTaggedHosts = _hostDao.listByHostTag(type, clusterId, podId, dcId, templateTag);
            if (taggedHosts.isEmpty()) {
                taggedHosts = templateTaggedHosts;
            } else {
                taggedHosts.retainAll(templateTaggedHosts);
            }
        }
        if (s_logger.isDebugEnabled()) {
            s_logger.debug(String.format("Found %d hosts %s with type: %s, zone ID: %d, pod ID: %d, cluster ID: %s, offering host tag(s): %s, template tag: %s",
                    taggedHosts.size(),
                    (taggedHosts.isEmpty() ? "" : String.format("(%s)", StringUtils.join(taggedHosts.stream().map(HostVO::getId).toArray(), ","))),
                    type.name(), dcId, podId, clusterId, offeringHostTag, templateTag));
        }
        return taggedHosts;
    }
    private List<Host> findSuitableHosts(VirtualMachineProfile vmProfile, DeploymentPlan plan, Type type,
                                         ExcludeList avoid, List<? extends Host> hosts, int returnUpTo,
                                         boolean considerReservedCapacity) {
        long dcId = plan.getDataCenterId();
        Long podId = plan.getPodId();
        Long clusterId = plan.getClusterId();
        ServiceOffering offering = vmProfile.getServiceOffering();
        List<? extends Host> hostsCopy = null;
        List<Host> suitableHosts = new ArrayList<Host>();

        if (type == Host.Type.Storage) {
            return suitableHosts;
        }
<<<<<<< HEAD
        String offeringHostTag = offering.getHostTag();
        VMTemplateVO template = (VMTemplateVO)vmProfile.getTemplate();
        String templateTag = template.getTemplateTag();
        String hostTag = null;
        if (ObjectUtils.anyNull(offeringHostTag, templateTag)) {
            hostTag = offeringHostTag;
            hostTag = hostTag == null ? templateTag : String.format("%s, %s", hostTag, templateTag);
            s_logger.debug(String.format("Looking for hosts in dc [%s], pod [%s], cluster [%s] and complying with host tag(s): [%s]", dcId, podId, clusterId, hostTag));
=======
        String hostTag = offering.getHostTag();
        if (hostTag != null) {
            logger.debug(String.format("Looking for hosts in dc [%s], pod [%s], cluster [%s] and complying with host tag [%s].", dcId, podId, clusterId, hostTag));
>>>>>>> 9b18243b
        } else {
            logger.debug("Looking for hosts in dc: " + dcId + "  pod:" + podId + "  cluster:" + clusterId);
        }
        if (hosts != null) {
            // retain all computing hosts, regardless of whether they support routing...it's random after all
            hostsCopy = new ArrayList<Host>(hosts);
            if (ObjectUtils.anyNotNull(offeringHostTag, templateTag)) {
                hostsCopy.retainAll(listHostsByTags(type, dcId, podId, clusterId, offeringHostTag, templateTag));
            } else {
                hostsCopy.retainAll(_hostDao.listAllHostsThatHaveNoRuleTag(type, clusterId, podId, dcId));
            }
        } else {
            // list all computing hosts, regardless of whether they support routing...it's random after all
            if (offeringHostTag != null) {
                hostsCopy = listHostsByTags(type, dcId, podId, clusterId, offeringHostTag, templateTag);
            } else {
                hostsCopy = _hostDao.listAllHostsThatHaveNoRuleTag(type, clusterId, podId, dcId);
            }
        }
        hostsCopy = ListUtils.union(hostsCopy, _hostDao.findHostsWithTagRuleThatMatchComputeOferringTags(offeringHostTag));

        if (hostsCopy.isEmpty()) {
            logger.error(String.format("No suitable host found for vm [%s] with tags [%s].", vmProfile, hostTag));
            throw new CloudRuntimeException(String.format("No suitable host found for vm [%s].", vmProfile));
        }

        logger.debug("Random Allocator found " + hostsCopy.size() + "  hosts");
        if (hostsCopy.size() == 0) {
            return suitableHosts;
        }
        Collections.shuffle(hostsCopy);
        for (Host host : hostsCopy) {
            if (suitableHosts.size() == returnUpTo) {
                break;
            }
            if (avoid.shouldAvoid(host)) {
                if (logger.isDebugEnabled()) {
                    logger.debug("Host name: " + host.getName() + ", hostId: " + host.getId() + " is in avoid set, skipping this and trying other available hosts");
                }
                continue;
            }
            Pair<Boolean, Boolean> cpuCapabilityAndCapacity = capacityManager.checkIfHostHasCpuCapabilityAndCapacity(host, offering, considerReservedCapacity);
            if (!cpuCapabilityAndCapacity.first() || !cpuCapabilityAndCapacity.second()) {
                if (logger.isDebugEnabled()) {
                    logger.debug("Not using host " + host.getId() + "; host has cpu capability? " + cpuCapabilityAndCapacity.first() + ", host has capacity?" + cpuCapabilityAndCapacity.second());
                }
                continue;
            }
            if (logger.isDebugEnabled()) {
                logger.debug("Found a suitable host, adding to list: " + host.getId());
            }
            suitableHosts.add(host);
        }
        if (logger.isDebugEnabled()) {
            logger.debug("Random Host Allocator returning " + suitableHosts.size() + " suitable hosts");
        }
        return suitableHosts;
    }

    @Override
    public List<Host> allocateTo(VirtualMachineProfile vmProfile, DeploymentPlan plan, Type type, ExcludeList avoid, int returnUpTo) {
        return allocateTo(vmProfile, plan, type, avoid, returnUpTo, true);
    }

    @Override
    public List<Host> allocateTo(VirtualMachineProfile vmProfile, DeploymentPlan plan, Type type,
                                 ExcludeList avoid, List<? extends Host> hosts, int returnUpTo,
                                 boolean considerReservedCapacity) {
        if (CollectionUtils.isEmpty(hosts)) {
            if (logger.isDebugEnabled()) {
                logger.debug("Random Allocator found 0 hosts as given host list is empty");
            }
            return new ArrayList<Host>();
        }
        return findSuitableHosts(vmProfile, plan, type, avoid, hosts, returnUpTo, considerReservedCapacity);
    }

    @Override
    public List<Host> allocateTo(VirtualMachineProfile vmProfile, DeploymentPlan plan,
                                 Type type, ExcludeList avoid, int returnUpTo, boolean considerReservedCapacity) {
        return findSuitableHosts(vmProfile, plan, type, avoid, null, returnUpTo, considerReservedCapacity);
    }

    @Override
    public boolean isVirtualMachineUpgradable(VirtualMachine vm, ServiceOffering offering) {
        // currently we do no special checks to rule out a VM being upgradable to an offering, so
        // return true
        return true;
    }
}<|MERGE_RESOLUTION|>--- conflicted
+++ resolved
@@ -24,12 +24,8 @@
 
 import org.apache.commons.collections.CollectionUtils;
 import org.apache.commons.collections.ListUtils;
-<<<<<<< HEAD
 import org.apache.commons.lang3.ObjectUtils;
 import org.apache.commons.lang3.StringUtils;
-import org.apache.log4j.Logger;
-=======
->>>>>>> 9b18243b
 import org.springframework.stereotype.Component;
 
 import com.cloud.agent.manager.allocator.HostAllocator;
@@ -77,8 +73,8 @@
                 taggedHosts.retainAll(templateTaggedHosts);
             }
         }
-        if (s_logger.isDebugEnabled()) {
-            s_logger.debug(String.format("Found %d hosts %s with type: %s, zone ID: %d, pod ID: %d, cluster ID: %s, offering host tag(s): %s, template tag: %s",
+        if (logger.isDebugEnabled()) {
+            logger.debug(String.format("Found %d hosts %s with type: %s, zone ID: %d, pod ID: %d, cluster ID: %s, offering host tag(s): %s, template tag: %s",
                     taggedHosts.size(),
                     (taggedHosts.isEmpty() ? "" : String.format("(%s)", StringUtils.join(taggedHosts.stream().map(HostVO::getId).toArray(), ","))),
                     type.name(), dcId, podId, clusterId, offeringHostTag, templateTag));
@@ -98,7 +94,6 @@
         if (type == Host.Type.Storage) {
             return suitableHosts;
         }
-<<<<<<< HEAD
         String offeringHostTag = offering.getHostTag();
         VMTemplateVO template = (VMTemplateVO)vmProfile.getTemplate();
         String templateTag = template.getTemplateTag();
@@ -106,12 +101,7 @@
         if (ObjectUtils.anyNull(offeringHostTag, templateTag)) {
             hostTag = offeringHostTag;
             hostTag = hostTag == null ? templateTag : String.format("%s, %s", hostTag, templateTag);
-            s_logger.debug(String.format("Looking for hosts in dc [%s], pod [%s], cluster [%s] and complying with host tag(s): [%s]", dcId, podId, clusterId, hostTag));
-=======
-        String hostTag = offering.getHostTag();
-        if (hostTag != null) {
-            logger.debug(String.format("Looking for hosts in dc [%s], pod [%s], cluster [%s] and complying with host tag [%s].", dcId, podId, clusterId, hostTag));
->>>>>>> 9b18243b
+            logger.debug(String.format("Looking for hosts in dc [%s], pod [%s], cluster [%s] and complying with host tag(s): [%s]", dcId, podId, clusterId, hostTag));
         } else {
             logger.debug("Looking for hosts in dc: " + dcId + "  pod:" + podId + "  cluster:" + clusterId);
         }
