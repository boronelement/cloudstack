--- conflicted
+++ resolved
@@ -426,21 +426,6 @@
         assertTrue(quotaSummaryResponse.getQuotaEnabled());
     }
 
-<<<<<<< HEAD
-    @Test
-    public void validatePositionOnCreatingNewQuotaTariffTestNullValueDoNothing() {
-        quotaResponseBuilderSpy.validatePositionOnCreatingNewQuotaTariff(quotaTariffVoMock, null);
-        Mockito.verify(quotaTariffVoMock, Mockito.never()).setPosition(Mockito.any());
-    }
-
-    @Test
-    public void validatePositionOnCreatingNewQuotaTariffTestAnyValueIsSet() {
-        Integer position = 1;
-        quotaResponseBuilderSpy.validatePositionOnCreatingNewQuotaTariff(quotaTariffVoMock, position);
-        Mockito.verify(quotaTariffVoMock).setPosition(position);
-    }
-
-=======
 
     @Test (expected = InvalidParameterValueException.class)
     public void validateQuotaConfigureEmailCmdParametersTestNullQuotaAccount() {
@@ -532,5 +517,18 @@
         assertEquals(2, result.getEmailTemplateId());
         assertFalse(result.isEnabled());
     }
->>>>>>> 0e32380e
+
+    @Test
+    public void validatePositionOnCreatingNewQuotaTariffTestNullValueDoNothing() {
+        quotaResponseBuilderSpy.validatePositionOnCreatingNewQuotaTariff(quotaTariffVoMock, null);
+        Mockito.verify(quotaTariffVoMock, Mockito.never()).setPosition(Mockito.any());
+    }
+
+    @Test
+    public void validatePositionOnCreatingNewQuotaTariffTestAnyValueIsSet() {
+        Integer position = 1;
+        quotaResponseBuilderSpy.validatePositionOnCreatingNewQuotaTariff(quotaTariffVoMock, position);
+        Mockito.verify(quotaTariffVoMock).setPosition(position);
+    }
+
 }