--- conflicted
+++ resolved
@@ -400,12 +400,8 @@
         Date endDate = cmd.getEndDate();
         String description = cmd.getDescription();
         String activationRule = cmd.getActivationRule();
-<<<<<<< HEAD
-        Date now = _quotaService.computeAdjustedTime(new Date());
+        Date now = new Date();
         Integer position = cmd.getPosition();
-=======
-        Date now = new Date();
->>>>>>> f1c3d2c4
 
         warnQuotaTariffUpdateDeprecatedFields(cmd);
 
