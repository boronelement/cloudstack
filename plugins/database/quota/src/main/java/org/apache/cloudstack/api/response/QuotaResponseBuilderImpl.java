--- conflicted
+++ resolved
@@ -670,14 +670,8 @@
             throw new ServerApiException(ApiErrorCode.PARAM_ERROR, "Quota tariff with the provided UUID does not exist.");
         }
 
-<<<<<<< HEAD
         quotaTariff.setRemoved(new Date());
-=======
-        quotaTariff.setRemoved(_quotaService.computeAdjustedTime(new Date()));
-
         CallContext.current().setEventResourceId(quotaTariff.getId());
-
->>>>>>> bb244842
         return _quotaTariffDao.updateQuotaTariff(quotaTariff);
     }
 }