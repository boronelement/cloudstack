--- conflicted
+++ resolved
@@ -672,15 +672,11 @@
                     "Please, inform a date in the future or do not pass the parameter to use the current date and time.", startDate));
         }
 
-<<<<<<< HEAD
-        return persistNewQuotaTariff(null, name, usageType, startDate, cmd.getEntityOwnerId(), endDate, value, description, activationRule, position);
-=======
-        QuotaTariffVO newQuotaTariff = persistNewQuotaTariff(null, name, usageType, startDate, cmd.getEntityOwnerId(), endDate, value, description, activationRule);
+        QuotaTariffVO newQuotaTariff = persistNewQuotaTariff(null, name, usageType, startDate, cmd.getEntityOwnerId(), endDate, value, description, activationRule, position);
 
         CallContext.current().setEventResourceId(newQuotaTariff.getId());
 
         return newQuotaTariff;
->>>>>>> 0e32380e
     }
 
     @ActionEvent(eventType = EventTypes.EVENT_QUOTA_TARIFF_DELETE, eventDescription = "removing Quota Tariff")
