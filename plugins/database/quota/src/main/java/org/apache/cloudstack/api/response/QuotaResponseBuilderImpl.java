--- conflicted
+++ resolved
@@ -698,7 +698,6 @@
     }
 
     @Override
-<<<<<<< HEAD
     public List<QuotaPresetVariablesItemResponse> listQuotaPresetVariables(QuotaPresetVariablesListCmd cmd) {
         List<QuotaPresetVariablesItemResponse> response;
         List<Pair<String, String>> variables = new ArrayList<>();
@@ -809,7 +808,9 @@
         response.setVariable(variable.first());
         response.setDescription(variable.second());
         return response;
-=======
+    }
+
+    @Override
     public Pair<QuotaEmailConfigurationVO, Double> configureQuotaEmail(QuotaConfigureEmailCmd cmd) {
         validateQuotaConfigureEmailCmdParameters(cmd);
 
@@ -902,6 +903,5 @@
         quotaConfigureEmailResponse.setMinBalance(quotaAccountVO.getQuotaMinBalance().doubleValue());
 
         return quotaConfigureEmailResponse;
->>>>>>> 502a633d
     }
 }