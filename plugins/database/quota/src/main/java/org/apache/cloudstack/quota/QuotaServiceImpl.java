//Licensed to the Apache Software Foundation (ASF) under one
//or more contributor license agreements.  See the NOTICE file
//distributed with this work for additional information
//regarding copyright ownership.  The ASF licenses this file
//to you under the Apache License, Version 2.0 (the
//"License"); you may not use this file except in compliance
//with the License.  You may obtain a copy of the License at
//
//http://www.apache.org/licenses/LICENSE-2.0
//
//Unless required by applicable law or agreed to in writing,
//software distributed under the License is distributed on an
//"AS IS" BASIS, WITHOUT WARRANTIES OR CONDITIONS OF ANY
//KIND, either express or implied.  See the License for the
//specific language governing permissions and limitations
//under the License.
package org.apache.cloudstack.quota;

import java.math.BigDecimal;
import java.util.ArrayList;
import java.util.Calendar;
import java.util.Date;
import java.util.List;
import java.util.Map;
import java.util.TimeZone;

import javax.inject.Inject;
import javax.naming.ConfigurationException;

import org.apache.cloudstack.api.command.QuotaBalanceCmd;
import org.apache.cloudstack.api.command.QuotaCreditsCmd;
import org.apache.cloudstack.api.command.QuotaEmailTemplateListCmd;
import org.apache.cloudstack.api.command.QuotaEmailTemplateUpdateCmd;
import org.apache.cloudstack.api.command.QuotaEnabledCmd;
import org.apache.cloudstack.api.command.QuotaStatementCmd;
import org.apache.cloudstack.api.command.QuotaSummaryCmd;
import org.apache.cloudstack.api.command.QuotaTariffCreateCmd;
import org.apache.cloudstack.api.command.QuotaTariffDeleteCmd;
import org.apache.cloudstack.api.command.QuotaTariffListCmd;
import org.apache.cloudstack.api.command.QuotaTariffUpdateCmd;
import org.apache.cloudstack.api.command.QuotaUpdateCmd;
import org.apache.cloudstack.api.response.QuotaResponseBuilder;
import org.apache.cloudstack.context.CallContext;
import org.apache.cloudstack.framework.config.ConfigKey;
import org.apache.cloudstack.framework.config.Configurable;
import org.apache.cloudstack.framework.config.dao.ConfigurationDao;
import org.apache.cloudstack.quota.constant.QuotaConfig;
import org.apache.cloudstack.quota.dao.QuotaAccountDao;
import org.apache.cloudstack.quota.dao.QuotaBalanceDao;
import org.apache.cloudstack.quota.dao.QuotaUsageDao;
import org.apache.cloudstack.quota.vo.QuotaAccountVO;
import org.apache.cloudstack.quota.vo.QuotaBalanceVO;
import org.apache.cloudstack.quota.vo.QuotaUsageVO;
import org.apache.cloudstack.utils.usage.UsageUtils;
import org.apache.log4j.Logger;
import org.springframework.stereotype.Component;

import com.cloud.configuration.Config;
import com.cloud.domain.dao.DomainDao;
import com.cloud.exception.InvalidParameterValueException;
import com.cloud.exception.PermissionDeniedException;
import com.cloud.user.Account;
import com.cloud.user.AccountVO;
import com.cloud.user.dao.AccountDao;
import com.cloud.utils.component.ManagerBase;
import com.cloud.utils.db.Filter;

@Component
public class QuotaServiceImpl extends ManagerBase implements QuotaService, Configurable, QuotaConfig {
    private static final Logger s_logger = Logger.getLogger(QuotaServiceImpl.class);

    @Inject
    private AccountDao _accountDao;
    @Inject
    private QuotaAccountDao _quotaAcc;
    @Inject
    private QuotaUsageDao _quotaUsageDao;
    @Inject
    private DomainDao _domainDao;
    @Inject
    private ConfigurationDao _configDao;
    @Inject
    private QuotaBalanceDao _quotaBalanceDao;
    @Inject
    private QuotaResponseBuilder _respBldr;

    private TimeZone _usageTimezone;
    private int _aggregationDuration = 0;

    public QuotaServiceImpl() {
        super();
    }

    @Override
    public boolean configure(String name, Map<String, Object> params) throws ConfigurationException {
        super.configure(name, params);
        String timeZoneStr = _configDao.getValue(Config.UsageAggregationTimezone.toString());
        String aggregationRange = _configDao.getValue(Config.UsageStatsJobAggregationRange.toString());
        if (timeZoneStr == null) {
            timeZoneStr = "GMT";
        }
        _usageTimezone = TimeZone.getTimeZone(timeZoneStr);

        _aggregationDuration = Integer.parseInt(aggregationRange);
        if (_aggregationDuration < UsageUtils.USAGE_AGGREGATION_RANGE_MIN) {
            s_logger.warn("Usage stats job aggregation range is to small, using the minimum value of " + UsageUtils.USAGE_AGGREGATION_RANGE_MIN);
            _aggregationDuration = UsageUtils.USAGE_AGGREGATION_RANGE_MIN;
        }
        if (s_logger.isDebugEnabled()) {
            s_logger.debug("Usage timezone = " + _usageTimezone + " AggregationDuration=" + _aggregationDuration);
        }
        return true;
    }

    @Override
    public List<Class<?>> getCommands() {
        final List<Class<?>> cmdList = new ArrayList<Class<?>>();
        cmdList.add(QuotaEnabledCmd.class);
        if (!isQuotaServiceEnabled()) {
            return cmdList;
        }
        cmdList.add(QuotaStatementCmd.class);
        cmdList.add(QuotaBalanceCmd.class);
        cmdList.add(QuotaSummaryCmd.class);
        cmdList.add(QuotaUpdateCmd.class);
        cmdList.add(QuotaTariffListCmd.class);
        cmdList.add(QuotaTariffUpdateCmd.class);
        cmdList.add(QuotaCreditsCmd.class);
        cmdList.add(QuotaEmailTemplateListCmd.class);
        cmdList.add(QuotaEmailTemplateUpdateCmd.class);
        cmdList.add(QuotaTariffCreateCmd.class);
        cmdList.add(QuotaTariffDeleteCmd.class);
        return cmdList;
    }

    @Override
    public String getConfigComponentName() {
        return "QUOTA-PLUGIN";
    }

    @Override
    public ConfigKey<?>[] getConfigKeys() {
        return new ConfigKey<?>[] {QuotaPluginEnabled, QuotaEnableEnforcement, QuotaCurrencySymbol, QuotaStatementPeriod, QuotaSmtpHost, QuotaSmtpPort, QuotaSmtpTimeout,
<<<<<<< HEAD
                QuotaSmtpUser, QuotaSmtpPassword, QuotaSmtpAuthType, QuotaSmtpSender, QuotaSmtpEnabledSecurityProtocols, QuotaSmtpUseStartTLS, QuotaAccountEnabled};
=======
                QuotaSmtpUser, QuotaSmtpPassword, QuotaSmtpAuthType, QuotaSmtpSender, QuotaSmtpEnabledSecurityProtocols, QuotaSmtpUseStartTLS, QuotaActivationRuleTimeout};
>>>>>>> 4a063637
    }

    @Override
    public Boolean isQuotaServiceEnabled() {
        return QuotaPluginEnabled.value();
    }

    @Override
    public List<QuotaBalanceVO> findQuotaBalanceVO(Long accountId, String accountName, Long domainId, Date startDate, Date endDate) {
        if ((accountId == null) && (accountName != null) && (domainId != null)) {
            Account userAccount = null;
            Account caller = CallContext.current().getCallingAccount();
            if (_domainDao.isChildDomain(caller.getDomainId(), domainId)) {
                Filter filter = new Filter(AccountVO.class, "id", Boolean.FALSE, null, null);
                List<AccountVO> accounts = _accountDao.listAccounts(accountName, domainId, filter);
                if (!accounts.isEmpty()) {
                    userAccount = accounts.get(0);
                }
                if (userAccount != null) {
                    accountId = userAccount.getId();
                } else {
                    throw new InvalidParameterValueException("Unable to find account " + accountName + " in domain " + domainId);
                }
            } else {
                throw new PermissionDeniedException("Invalid Domain Id or Account");
            }
        }

        startDate = startDate == null ? new Date() : startDate;

        if (endDate == null) {
            // adjust start date to end of day as there is no end date
            Date adjustedStartDate = computeAdjustedTime(_respBldr.startOfNextDay(startDate));
            if (s_logger.isDebugEnabled()) {
                s_logger.debug("getQuotaBalance1: Getting quota balance records for account: " + accountId + ", domainId: " + domainId + ", on or before " + adjustedStartDate);
            }
            List<QuotaBalanceVO> qbrecords = _quotaBalanceDao.lastQuotaBalanceVO(accountId, domainId, adjustedStartDate);
            if (s_logger.isDebugEnabled()) {
                s_logger.debug("Found records size=" + qbrecords.size());
            }
            if (qbrecords.isEmpty()) {
                s_logger.info("Incorrect Date there are no quota records before this date " + adjustedStartDate);
                return qbrecords;
            } else {
                return qbrecords;
            }
        } else {
            Date adjustedStartDate = computeAdjustedTime(startDate);
            if (endDate.after(_respBldr.startOfNextDay())) {
                throw new InvalidParameterValueException("Incorrect Date Range. End date:" + endDate + " should not be in future. ");
            } else if (startDate.before(endDate)) {
                Date adjustedEndDate = computeAdjustedTime(endDate);
                if (s_logger.isDebugEnabled()) {
                    s_logger.debug("getQuotaBalance2: Getting quota balance records for account: " + accountId + ", domainId: " + domainId + ", between " + adjustedStartDate
                            + " and " + adjustedEndDate);
                }
                List<QuotaBalanceVO> qbrecords = _quotaBalanceDao.findQuotaBalance(accountId, domainId, adjustedStartDate, adjustedEndDate);
                if (s_logger.isDebugEnabled()) {
                    s_logger.debug("getQuotaBalance3: Found records size=" + qbrecords.size());
                }
                if (qbrecords.isEmpty()) {
                    s_logger.info("There are no quota records between these dates start date " + adjustedStartDate + " and end date:" + endDate);
                    return qbrecords;
                } else {
                    return qbrecords;
                }
            } else {
                throw new InvalidParameterValueException("Incorrect Date Range. Start date: " + startDate + " is after end date:" + endDate);
            }
        }
    }

    @Override
    public List<QuotaUsageVO> getQuotaUsage(Long accountId, String accountName, Long domainId, Integer usageType, Date startDate, Date endDate) {
        // if accountId is not specified, use accountName and domainId
        if ((accountId == null) && (accountName != null) && (domainId != null)) {
            Account userAccount = null;
            Account caller = CallContext.current().getCallingAccount();
            if (_domainDao.isChildDomain(caller.getDomainId(), domainId)) {
                Filter filter = new Filter(AccountVO.class, "id", Boolean.FALSE, null, null);
                List<AccountVO> accounts = _accountDao.listAccounts(accountName, domainId, filter);
                if (!accounts.isEmpty()) {
                    userAccount = accounts.get(0);
                }
                if (userAccount != null) {
                    accountId = userAccount.getId();
                } else {
                    throw new InvalidParameterValueException("Unable to find account " + accountName + " in domain " + domainId);
                }
            } else {
                throw new PermissionDeniedException("Invalid Domain Id or Account");
            }
        }

        if (startDate.after(endDate)) {
            throw new InvalidParameterValueException("Incorrect Date Range. Start date: " + startDate + " is after end date:" + endDate);
        }
        if (endDate.after(_respBldr.startOfNextDay())) {
            throw new InvalidParameterValueException("Incorrect Date Range. End date:" + endDate + " should not be in future. ");
        }
        Date adjustedEndDate = computeAdjustedTime(endDate);
        Date adjustedStartDate = computeAdjustedTime(startDate);
        if (s_logger.isDebugEnabled()) {
            s_logger.debug("Getting quota records for account: " + accountId + ", domainId: " + domainId + ", between " + adjustedStartDate + " and " + adjustedEndDate);
        }
        return _quotaUsageDao.findQuotaUsage(accountId, domainId, usageType, adjustedStartDate, adjustedEndDate);
    }

    @Override
    public Date computeAdjustedTime(final Date date) {
        if (date == null) {
            return null;
        }

        Calendar cal = Calendar.getInstance();
        cal.setTime(date);
        TimeZone localTZ = cal.getTimeZone();
        int timezoneOffset = cal.get(Calendar.ZONE_OFFSET);
        if (localTZ.inDaylightTime(date)) {
            timezoneOffset += (60 * 60 * 1000);
        }
        cal.add(Calendar.MILLISECOND, timezoneOffset);

        Date newTime = cal.getTime();

        Calendar calTS = Calendar.getInstance(_usageTimezone);
        calTS.setTime(newTime);
        timezoneOffset = calTS.get(Calendar.ZONE_OFFSET);
        if (_usageTimezone.inDaylightTime(date)) {
            timezoneOffset += (60 * 60 * 1000);
        }

        calTS.add(Calendar.MILLISECOND, -1 * timezoneOffset);

        return calTS.getTime();
    }

    @Override
    public void setLockAccount(Long accountId, Boolean enforce) {
        QuotaAccountVO acc = _quotaAcc.findByIdQuotaAccount(accountId);
        if (acc == null) {
            acc = new QuotaAccountVO(accountId);
            acc.setQuotaEnforce(enforce ? 1 : 0);
            _quotaAcc.persistQuotaAccount(acc);
        } else {
            acc.setQuotaEnforce(enforce ? 1 : 0);
            _quotaAcc.updateQuotaAccount(accountId, acc);
        }
    }

    @Override
    public boolean saveQuotaAccount(final AccountVO account, final BigDecimal aggrUsage, final Date endDate) {
        // update quota_accounts
        QuotaAccountVO quota_account = _quotaAcc.findByIdQuotaAccount(account.getAccountId());

        if (quota_account == null) {
            quota_account = new QuotaAccountVO(account.getAccountId());
            quota_account.setQuotaBalance(aggrUsage);
            quota_account.setQuotaBalanceDate(endDate);
            if (s_logger.isDebugEnabled()) {
                s_logger.debug(quota_account);
            }
            _quotaAcc.persistQuotaAccount(quota_account);
            return true;
        } else {
            quota_account.setQuotaBalance(aggrUsage);
            quota_account.setQuotaBalanceDate(endDate);
            if (s_logger.isDebugEnabled()) {
                s_logger.debug(quota_account);
            }
            return _quotaAcc.updateQuotaAccount(account.getAccountId(), quota_account);
        }
    }

    @Override
    public void setMinBalance(Long accountId, Double balance) {
        QuotaAccountVO acc = _quotaAcc.findByIdQuotaAccount(accountId);
        if (acc == null) {
            acc = new QuotaAccountVO(accountId);
            acc.setQuotaMinBalance(new BigDecimal(balance));
            _quotaAcc.persistQuotaAccount(acc);
        } else {
            acc.setQuotaMinBalance(new BigDecimal(balance));
            _quotaAcc.updateQuotaAccount(accountId, acc);
        }
    }

}<|MERGE_RESOLUTION|>--- conflicted
+++ resolved
@@ -141,11 +141,7 @@
     @Override
     public ConfigKey<?>[] getConfigKeys() {
         return new ConfigKey<?>[] {QuotaPluginEnabled, QuotaEnableEnforcement, QuotaCurrencySymbol, QuotaStatementPeriod, QuotaSmtpHost, QuotaSmtpPort, QuotaSmtpTimeout,
-<<<<<<< HEAD
-                QuotaSmtpUser, QuotaSmtpPassword, QuotaSmtpAuthType, QuotaSmtpSender, QuotaSmtpEnabledSecurityProtocols, QuotaSmtpUseStartTLS, QuotaAccountEnabled};
-=======
-                QuotaSmtpUser, QuotaSmtpPassword, QuotaSmtpAuthType, QuotaSmtpSender, QuotaSmtpEnabledSecurityProtocols, QuotaSmtpUseStartTLS, QuotaActivationRuleTimeout};
->>>>>>> 4a063637
+                QuotaSmtpUser, QuotaSmtpPassword, QuotaSmtpAuthType, QuotaSmtpSender, QuotaSmtpEnabledSecurityProtocols, QuotaSmtpUseStartTLS, QuotaActivationRuleTimeout, QuotaAccountEnabled};
     }
 
     @Override
