--- conflicted
+++ resolved
@@ -51,12 +51,8 @@
 import org.apache.cloudstack.quota.vo.QuotaAccountVO;
 import org.apache.cloudstack.quota.vo.QuotaBalanceVO;
 import org.apache.cloudstack.quota.vo.QuotaUsageVO;
-<<<<<<< HEAD
 import org.apache.commons.lang3.ObjectUtils;
-import org.apache.log4j.Logger;
-=======
 import org.apache.cloudstack.utils.usage.UsageUtils;
->>>>>>> 49cecaed
 import org.springframework.stereotype.Component;
 
 import com.cloud.configuration.Config;
@@ -100,17 +96,6 @@
         String timeZoneStr = ObjectUtils.defaultIfNull(_configDao.getValue(Config.UsageAggregationTimezone.toString()), "GMT");
         _usageTimezone = TimeZone.getTimeZone(timeZoneStr);
 
-<<<<<<< HEAD
-=======
-        _aggregationDuration = Integer.parseInt(aggregationRange);
-        if (_aggregationDuration < UsageUtils.USAGE_AGGREGATION_RANGE_MIN) {
-            logger.warn("Usage stats job aggregation range is to small, using the minimum value of " + UsageUtils.USAGE_AGGREGATION_RANGE_MIN);
-            _aggregationDuration = UsageUtils.USAGE_AGGREGATION_RANGE_MIN;
-        }
-        if (logger.isDebugEnabled()) {
-            logger.debug("Usage timezone = " + _usageTimezone + " AggregationDuration=" + _aggregationDuration);
-        }
->>>>>>> 49cecaed
         return true;
     }
 
