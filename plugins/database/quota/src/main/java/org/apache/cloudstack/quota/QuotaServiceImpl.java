--- conflicted
+++ resolved
@@ -172,63 +172,32 @@
 
         if (endDate == null) {
             // adjust start date to end of day as there is no end date
-<<<<<<< HEAD
             startDate = _respBldr.startOfNextDay(startDate);
-            if (s_logger.isDebugEnabled()) {
-                s_logger.debug("getQuotaBalance1: Getting quota balance records for account: " + accountId + ", domainId: " + domainId + ", on or before " + startDate);
+            if (logger.isDebugEnabled()) {
+                logger.debug("getQuotaBalance1: Getting quota balance records for account: " + accountId + ", domainId: " + domainId + ", on or before " + startDate);
             }
             List<QuotaBalanceVO> qbrecords = _quotaBalanceDao.lastQuotaBalanceVO(accountId, domainId, startDate);
-            if (s_logger.isDebugEnabled()) {
-                s_logger.debug("Found records size=" + qbrecords.size());
+            if (logger.isDebugEnabled()) {
+                logger.debug("Found records size=" + qbrecords.size());
             }
             if (qbrecords.isEmpty()) {
-                s_logger.info("Incorrect Date there are no quota records before this date " + startDate);
-=======
-            Date adjustedStartDate = computeAdjustedTime(_respBldr.startOfNextDay(startDate));
-            if (logger.isDebugEnabled()) {
-                logger.debug("getQuotaBalance1: Getting quota balance records for account: " + accountId + ", domainId: " + domainId + ", on or before " + adjustedStartDate);
-            }
-            List<QuotaBalanceVO> qbrecords = _quotaBalanceDao.lastQuotaBalanceVO(accountId, domainId, adjustedStartDate);
-            if (logger.isDebugEnabled()) {
-                logger.debug("Found records size=" + qbrecords.size());
-            }
-            if (qbrecords.isEmpty()) {
-                logger.info("Incorrect Date there are no quota records before this date " + adjustedStartDate);
->>>>>>> 9b18243b
+                logger.info("Incorrect Date there are no quota records before this date " + startDate);
                 return qbrecords;
             } else {
                 return qbrecords;
             }
         } else {
-<<<<<<< HEAD
             if (startDate.before(endDate)) {
-                if (s_logger.isDebugEnabled()) {
-                    s_logger.debug("getQuotaBalance2: Getting quota balance records for account: " + accountId + ", domainId: " + domainId + ", between " + startDate
+                if (logger.isDebugEnabled()) {
+                    logger.debug("getQuotaBalance2: Getting quota balance records for account: " + accountId + ", domainId: " + domainId + ", between " + startDate
                             + " and " + endDate);
                 }
                 List<QuotaBalanceVO> qbrecords = _quotaBalanceDao.findQuotaBalance(accountId, domainId, startDate, endDate);
-                if (s_logger.isDebugEnabled()) {
-                    s_logger.debug("getQuotaBalance3: Found records size=" + qbrecords.size());
-                }
-                if (qbrecords.isEmpty()) {
-                    s_logger.info("There are no quota records between these dates start date " + startDate + " and end date:" + endDate);
-=======
-            Date adjustedStartDate = computeAdjustedTime(startDate);
-            if (endDate.after(_respBldr.startOfNextDay())) {
-                throw new InvalidParameterValueException("Incorrect Date Range. End date:" + endDate + " should not be in future. ");
-            } else if (startDate.before(endDate)) {
-                Date adjustedEndDate = computeAdjustedTime(endDate);
-                if (logger.isDebugEnabled()) {
-                    logger.debug("getQuotaBalance2: Getting quota balance records for account: " + accountId + ", domainId: " + domainId + ", between " + adjustedStartDate
-                            + " and " + adjustedEndDate);
-                }
-                List<QuotaBalanceVO> qbrecords = _quotaBalanceDao.findQuotaBalance(accountId, domainId, adjustedStartDate, adjustedEndDate);
                 if (logger.isDebugEnabled()) {
                     logger.debug("getQuotaBalance3: Found records size=" + qbrecords.size());
                 }
                 if (qbrecords.isEmpty()) {
-                    logger.info("There are no quota records between these dates start date " + adjustedStartDate + " and end date:" + endDate);
->>>>>>> 9b18243b
+                    logger.info("There are no quota records between these dates start date " + startDate + " and end date:" + endDate);
                     return qbrecords;
                 } else {
                     return qbrecords;
@@ -264,46 +233,9 @@
         if (startDate.after(endDate)) {
             throw new InvalidParameterValueException("Incorrect Date Range. Start date: " + startDate + " is after end date:" + endDate);
         }
-<<<<<<< HEAD
-=======
-        if (endDate.after(_respBldr.startOfNextDay())) {
-            throw new InvalidParameterValueException("Incorrect Date Range. End date:" + endDate + " should not be in future. ");
-        }
-        Date adjustedEndDate = computeAdjustedTime(endDate);
-        Date adjustedStartDate = computeAdjustedTime(startDate);
-        if (logger.isDebugEnabled()) {
-            logger.debug("Getting quota records for account: " + accountId + ", domainId: " + domainId + ", between " + adjustedStartDate + " and " + adjustedEndDate);
-        }
-        return _quotaUsageDao.findQuotaUsage(accountId, domainId, usageType, adjustedStartDate, adjustedEndDate);
-    }
-
-    @Override
-    public Date computeAdjustedTime(final Date date) {
-        if (date == null) {
-            return null;
-        }
-
-        Calendar cal = Calendar.getInstance();
-        cal.setTime(date);
-        TimeZone localTZ = cal.getTimeZone();
-        int timezoneOffset = cal.get(Calendar.ZONE_OFFSET);
-        if (localTZ.inDaylightTime(date)) {
-            timezoneOffset += (60 * 60 * 1000);
-        }
-        cal.add(Calendar.MILLISECOND, timezoneOffset);
-
-        Date newTime = cal.getTime();
-
-        Calendar calTS = Calendar.getInstance(_usageTimezone);
-        calTS.setTime(newTime);
-        timezoneOffset = calTS.get(Calendar.ZONE_OFFSET);
-        if (_usageTimezone.inDaylightTime(date)) {
-            timezoneOffset += (60 * 60 * 1000);
-        }
->>>>>>> 9b18243b
-
-        s_logger.debug(String.format("Getting quota records of type [%s] for account [%s] in domain [%s], between [%s] and [%s].", usageType, accountId, domainId, startDate,
-                endDate));
+
+        logger.debug("Getting quota records of type [{}] for account [{}] in domain [{}], between [{}] and [{}].",
+                usageType, accountId, domainId, startDate, endDate);
 
         return _quotaUsageDao.findQuotaUsage(accountId, domainId, usageType, startDate, endDate);
     }
