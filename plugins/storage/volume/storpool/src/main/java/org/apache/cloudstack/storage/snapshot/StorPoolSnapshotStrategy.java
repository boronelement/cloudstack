// Licensed to the Apache Software Foundation (ASF) under one
// or more contributor license agreements.  See the NOTICE file
// distributed with this work for additional information
// regarding copyright ownership.  The ASF licenses this file
// to you under the Apache License, Version 2.0 (the
// "License"); you may not use this file except in compliance
// with the License.  You may obtain a copy of the License at
//
//   http://www.apache.org/licenses/LICENSE-2.0
//
// Unless required by applicable law or agreed to in writing,
// software distributed under the License is distributed on an
// "AS IS" BASIS, WITHOUT WARRANTIES OR CONDITIONS OF ANY
// KIND, either express or implied.  See the License for the
// specific language governing permissions and limitations
// under the License.
package org.apache.cloudstack.storage.snapshot;

import java.util.ArrayList;
import java.util.List;

import javax.inject.Inject;

import org.apache.cloudstack.engine.subsystem.api.storage.DataStore;
import org.apache.cloudstack.engine.subsystem.api.storage.DataStoreManager;
import org.apache.cloudstack.engine.subsystem.api.storage.ObjectInDataStoreStateMachine.Event;
import org.apache.cloudstack.engine.subsystem.api.storage.ObjectInDataStoreStateMachine.State;
import org.apache.cloudstack.engine.subsystem.api.storage.SnapshotDataFactory;
import org.apache.cloudstack.engine.subsystem.api.storage.SnapshotInfo;
import org.apache.cloudstack.engine.subsystem.api.storage.SnapshotService;
import org.apache.cloudstack.engine.subsystem.api.storage.SnapshotStrategy;
import org.apache.cloudstack.engine.subsystem.api.storage.StrategyPriority;
import org.apache.cloudstack.storage.datastore.db.PrimaryDataStoreDao;
import org.apache.cloudstack.storage.datastore.db.SnapshotDataStoreDao;
import org.apache.cloudstack.storage.datastore.db.SnapshotDataStoreVO;
import org.apache.cloudstack.storage.datastore.db.StoragePoolDetailsDao;
import org.apache.cloudstack.storage.datastore.db.StoragePoolVO;
import org.apache.cloudstack.storage.datastore.util.StorPoolHelper;
import org.apache.cloudstack.storage.datastore.util.StorPoolUtil;
import org.apache.cloudstack.storage.datastore.util.StorPoolUtil.SpApiResponse;
import org.apache.cloudstack.storage.datastore.util.StorPoolUtil.SpConnectionDesc;
<<<<<<< HEAD
import org.apache.logging.log4j.Logger;
import org.apache.logging.log4j.LogManager;
=======
import org.apache.commons.collections.CollectionUtils;
import org.apache.log4j.Logger;
>>>>>>> a15cb81c
import org.springframework.stereotype.Component;

import com.cloud.exception.InvalidParameterValueException;
import com.cloud.hypervisor.kvm.storage.StorPoolStorageAdaptor;
import com.cloud.storage.DataStoreRole;
import com.cloud.storage.Snapshot;
import com.cloud.storage.SnapshotVO;
import com.cloud.storage.VolumeVO;
import com.cloud.storage.dao.SnapshotDao;
import com.cloud.storage.dao.SnapshotDetailsDao;
import com.cloud.storage.dao.SnapshotDetailsVO;
import com.cloud.storage.dao.SnapshotZoneDao;
import com.cloud.storage.dao.VolumeDao;
import com.cloud.utils.exception.CloudRuntimeException;
import com.cloud.utils.fsm.NoTransitionException;


@Component
public class StorPoolSnapshotStrategy implements SnapshotStrategy {
    protected Logger logger = LogManager.getLogger(getClass());

    @Inject
    private SnapshotDao _snapshotDao;
    @Inject
    private PrimaryDataStoreDao _primaryDataStoreDao;
    @Inject
    private VolumeDao _volumeDao;
    @Inject
    private SnapshotDataStoreDao _snapshotStoreDao;
    @Inject
    private SnapshotDetailsDao _snapshotDetailsDao;
    @Inject
    private SnapshotService snapshotSvr;
    @Inject
    private SnapshotDataFactory snapshotDataFactory;
    @Inject
    private StoragePoolDetailsDao storagePoolDetailsDao;
    @Inject
    DataStoreManager dataStoreMgr;
    @Inject
    SnapshotZoneDao snapshotZoneDao;

    @Override
    public SnapshotInfo backupSnapshot(SnapshotInfo snapshotInfo) {
        SnapshotObject snapshotObj = (SnapshotObject) snapshotInfo;
        try {
            snapshotObj.processEvent(Snapshot.Event.BackupToSecondary);
            snapshotObj.processEvent(Snapshot.Event.OperationSucceeded);
        } catch (NoTransitionException ex) {
            logger.debug("Failed to change state: " + ex.toString());
            try {
                snapshotObj.processEvent(Snapshot.Event.OperationFailed);
            } catch (NoTransitionException ex2) {
                logger.debug("Failed to change state: " + ex2.toString());
            }
        }
        return snapshotInfo;
    }

    @Override
    public boolean deleteSnapshot(Long snapshotId, Long zoneId) {

        final SnapshotVO snapshotVO = _snapshotDao.findById(snapshotId);
        VolumeVO volume = _volumeDao.findByIdIncludingRemoved(snapshotVO.getVolumeId());
        String name = StorPoolHelper.getSnapshotName(snapshotId, snapshotVO.getUuid(), _snapshotStoreDao, _snapshotDetailsDao);
        boolean res = false;
        // clean-up snapshot from Storpool storage pools
        StoragePoolVO storage = _primaryDataStoreDao.findById(volume.getPoolId());
        if (storage.getStorageProviderName().equals(StorPoolUtil.SP_PROVIDER_NAME)) {
            try {
                SpConnectionDesc conn = StorPoolUtil.getSpConnection(storage.getUuid(), storage.getId(), storagePoolDetailsDao, _primaryDataStoreDao);
                SpApiResponse resp = StorPoolUtil.snapshotDelete(name, conn);
                if (resp.getError() != null) {
                    final String err = String.format("Failed to clean-up Storpool snapshot %s. Error: %s", name, resp.getError());
                    StorPoolUtil.spLog(err);
                } else {
                    res = deleteSnapshotFromDbIfNeeded(snapshotVO, zoneId);
                    StorPoolUtil.spLog("StorpoolSnapshotStrategy.deleteSnapshot: executed successfully=%s, snapshot uuid=%s, name=%s", res, snapshotVO.getUuid(), name);
                }
            } catch (Exception e) {
                String errMsg = String.format("Cannot delete snapshot due to %s", e.getMessage());
                throw new CloudRuntimeException(errMsg);
            }
        }

        return res;
    }

    @Override
<<<<<<< HEAD
    public StrategyPriority canHandle(Snapshot snapshot, SnapshotOperation op) {
        logger.debug(String.format("StorpoolSnapshotStrategy.canHandle: snapshot=%s, uuid=%s, op=%s", snapshot.getName(), snapshot.getUuid(), op));
=======
    public StrategyPriority canHandle(Snapshot snapshot, Long zoneId, SnapshotOperation op) {
        log.debug(String.format("StorpoolSnapshotStrategy.canHandle: snapshot=%s, uuid=%s, op=%s", snapshot.getName(), snapshot.getUuid(), op));
>>>>>>> a15cb81c

        if (op != SnapshotOperation.DELETE) {
            return StrategyPriority.CANT_HANDLE;
        }
        SnapshotDataStoreVO snapshotOnPrimary = _snapshotStoreDao.findOneBySnapshotAndDatastoreRole(snapshot.getId(), DataStoreRole.Primary);
        if (snapshotOnPrimary == null) {
            return StrategyPriority.CANT_HANDLE;
        }
        if (zoneId != null) { // If zoneId is present, then it should be same as the zoneId of primary store
            StoragePoolVO storagePoolVO = _primaryDataStoreDao.findById(snapshotOnPrimary.getDataStoreId());
            if (!zoneId.equals(storagePoolVO.getDataCenterId())) {
                return StrategyPriority.CANT_HANDLE;
            }
        }
        String name = StorPoolHelper.getSnapshotName(snapshot.getId(), snapshot.getUuid(), _snapshotStoreDao, _snapshotDetailsDao);
        if (name != null) {
            StorPoolUtil.spLog("StorpoolSnapshotStrategy.canHandle: globalId=%s", name);

            return StrategyPriority.HIGHEST;
        }
        SnapshotDetailsVO snapshotDetails = _snapshotDetailsDao.findDetail(snapshot.getId(), snapshot.getUuid());
        if (snapshotDetails != null) {
            _snapshotDetailsDao.remove(snapshotDetails.getId());
        }
        return StrategyPriority.CANT_HANDLE;
    }

    private boolean deleteSnapshotChain(SnapshotInfo snapshot) {
<<<<<<< HEAD
        logger.debug("delete snapshot chain for snapshot: " + snapshot.getId());
=======
        log.debug("delete snapshot chain for snapshot: " + snapshot.getId());
        final SnapshotInfo snapOnImage = snapshot;
>>>>>>> a15cb81c
        boolean result = false;
        boolean resultIsSet = false;
        try {
            while (snapshot != null &&
                (snapshot.getState() == Snapshot.State.Destroying || snapshot.getState() == Snapshot.State.Destroyed || snapshot.getState() == Snapshot.State.Error)) {
                SnapshotInfo child = snapshot.getChild();

                if (child != null) {
                    logger.debug("the snapshot has child, can't delete it on the storage");
                    break;
                }
                logger.debug("Snapshot: " + snapshot.getId() + " doesn't have children, so it's ok to delete it and its parents");
                SnapshotInfo parent = snapshot.getParent();
                boolean deleted = false;
                if (parent != null) {
                    if (parent.getPath() != null && parent.getPath().equalsIgnoreCase(snapshot.getPath())) {
                        logger.debug("for empty delta snapshot, only mark it as destroyed in db");
                        snapshot.processEvent(Event.DestroyRequested);
                        snapshot.processEvent(Event.OperationSuccessed);
                        deleted = true;
                        if (!resultIsSet) {
                            result = true;
                            resultIsSet = true;
                        }
                    }
                }
                if (!deleted) {
                    if (StorPoolStorageAdaptor.getVolumeNameFromPath(snapOnImage.getPath(), true) == null) {
                        try {
                            boolean r = snapshotSvr.deleteSnapshot(snapshot);
                            if (r) {
                                List<SnapshotInfo> cacheSnaps = snapshotDataFactory.listSnapshotOnCache(snapshot.getId());
                                for (SnapshotInfo cacheSnap : cacheSnaps) {
                                    logger.debug("Delete snapshot " + snapshot.getId() + " from image cache store: " + cacheSnap.getDataStore().getName());
                                    cacheSnap.delete();
                                }
                            }
                            if (!resultIsSet) {
                                result = r;
                                resultIsSet = true;
                            }
                        } catch (Exception e) {
                            logger.debug("Failed to delete snapshot on storage. ", e);
                        }
                    }
                } else {
                    result = true;
                }
                snapshot = parent;
            }
        } catch (Exception e) {
            logger.debug("delete snapshot failed: ", e);
        }
        return result;
    }

    protected boolean areLastSnapshotRef(long snapshotId) {
        List<SnapshotDataStoreVO> snapshotStoreRefs = _snapshotStoreDao.findBySnapshotId(snapshotId);
        if (CollectionUtils.isEmpty(snapshotStoreRefs) || snapshotStoreRefs.size() == 1) {
            return true;
        }
        return snapshotStoreRefs.size() == 2 && DataStoreRole.Primary.equals(snapshotStoreRefs.get(1).getRole());
    }

    protected boolean deleteSnapshotOnImageAndPrimary(long snapshotId, DataStore store) {
        SnapshotInfo snapshotOnImage = snapshotDataFactory.getSnapshot(snapshotId, store);
        SnapshotObject obj = (SnapshotObject)snapshotOnImage;
        boolean areLastSnapshotRef = areLastSnapshotRef(snapshotId);
        try {
            if (areLastSnapshotRef) {
                obj.processEvent(Snapshot.Event.DestroyRequested);
            }
        } catch (NoTransitionException e) {
            log.debug("Failed to set the state to destroying: ", e);
            return false;
        }

        try {
            boolean result = deleteSnapshotChain(snapshotOnImage);
            _snapshotStoreDao.updateDisplayForSnapshotStoreRole(snapshotId, store.getId(), store.getRole(), false);
            if (areLastSnapshotRef) {
                obj.processEvent(Snapshot.Event.OperationSucceeded);
            }
            if (result) {
                SnapshotDataStoreVO snapshotOnPrimary = _snapshotStoreDao.findOneBySnapshotAndDatastoreRole(snapshotOnImage.getSnapshotId(), DataStoreRole.Primary);
                if (snapshotOnPrimary != null) {
                    snapshotOnPrimary.setState(State.Destroyed);
                    _snapshotStoreDao.update(snapshotOnPrimary.getId(), snapshotOnPrimary);
                }
            }
        } catch (Exception e) {
            log.debug("Failed to delete snapshot: ", e);
            try {
                if (areLastSnapshotRef) {
                    obj.processEvent(Snapshot.Event.OperationFailed);
                }
            } catch (NoTransitionException e1) {
                log.debug("Failed to change snapshot state: " + e.toString());
            }
            return false;
        }
        return true;
    }

    private boolean deleteSnapshotFromDbIfNeeded(SnapshotVO snapshotVO, Long zoneId) {
        final long snapshotId = snapshotVO.getId();
        SnapshotDetailsVO snapshotDetails = _snapshotDetailsDao.findDetail(snapshotId, snapshotVO.getUuid());
        if (snapshotDetails != null) {
            _snapshotDetailsDao.removeDetails(snapshotId);
        }

        if (zoneId != null && List.of(Snapshot.State.Allocated, Snapshot.State.CreatedOnPrimary).contains(snapshotVO.getState())) {
            throw new InvalidParameterValueException(String.format("Snapshot in %s can not be deleted for a zone", snapshotVO.getState()));
        }

        if (snapshotVO.getState() == Snapshot.State.Allocated) {
            _snapshotDao.remove(snapshotId);
            return true;
        }

        if (snapshotVO.getState() == Snapshot.State.Destroyed) {
            return true;
        }

        if (Snapshot.State.Error.equals(snapshotVO.getState())) {
            List<SnapshotDataStoreVO> storeRefs = _snapshotStoreDao.findBySnapshotId(snapshotId);
            List<Long> deletedRefs = new ArrayList<>();
            for (SnapshotDataStoreVO ref : storeRefs) {
                boolean refZoneIdMatch = false;
                if (zoneId != null) {
                    Long refZoneId = dataStoreMgr.getStoreZoneId(ref.getDataStoreId(), ref.getRole());
                    refZoneIdMatch = zoneId.equals(refZoneId);
                }
                if (zoneId == null || refZoneIdMatch) {
                    _snapshotStoreDao.expunge(ref.getId());
                    deletedRefs.add(ref.getId());
                }
            }
            if (deletedRefs.size() == storeRefs.size()) {
                _snapshotDao.remove(snapshotId);
            }
            return true;
        }

        if (snapshotVO.getState() == Snapshot.State.CreatedOnPrimary) {
            snapshotVO.setState(Snapshot.State.Destroyed);
            _snapshotDao.update(snapshotId, snapshotVO);
            return true;
        }

        if (!Snapshot.State.BackedUp.equals(snapshotVO.getState()) && !Snapshot.State.Error.equals(snapshotVO.getState()) &&
                !Snapshot.State.Destroying.equals(snapshotVO.getState())) {
<<<<<<< HEAD
            throw new InvalidParameterValueException("Can't delete snapshotshot " + snapshotId + " due to it is in " + snapshotVO.getState() + " Status");
        }

        SnapshotInfo snapshotOnImage = snapshotDataFactory.getSnapshot(snapshotId, DataStoreRole.Image);
        if (snapshotOnImage == null) {
            logger.debug("Can't find snapshot on backup storage, delete it in db");
            _snapshotDao.remove(snapshotId);
            return true;
        }

        SnapshotObject obj = (SnapshotObject)snapshotOnImage;
        try {
            obj.processEvent(Snapshot.Event.DestroyRequested);
        } catch (NoTransitionException e) {
            logger.debug("Failed to set the state to destroying: ", e);
            return false;
=======
            throw new InvalidParameterValueException("Can't delete snapshot " + snapshotId + " due to it is in " + snapshotVO.getState() + " Status");
        }
        List<SnapshotDataStoreVO> storeRefs = _snapshotStoreDao.listReadyBySnapshot(snapshotId, DataStoreRole.Image);
        if (zoneId != null) {
            storeRefs.removeIf(ref -> !zoneId.equals(dataStoreMgr.getStoreZoneId(ref.getDataStoreId(), ref.getRole())));
>>>>>>> a15cb81c
        }
        for (SnapshotDataStoreVO ref : storeRefs) {
            if (!deleteSnapshotOnImageAndPrimary(snapshotId, dataStoreMgr.getDataStore(ref.getDataStoreId(), ref.getRole()))) {
                return false;
            }
<<<<<<< HEAD
        } catch (Exception e) {
            logger.debug("Failed to delete snapshot: ", e);
            try {
                obj.processEvent(Snapshot.Event.OperationFailed);
            } catch (NoTransitionException e1) {
                logger.debug("Failed to change snapshot state: " + e.toString());
            }
            return false;
=======
        }
        if (zoneId != null) {
            snapshotZoneDao.removeSnapshotFromZone(snapshotVO.getId(), zoneId);
        } else {
            snapshotZoneDao.removeSnapshotFromZones(snapshotVO.getId());
>>>>>>> a15cb81c
        }
        return true;
    }


    @Override
    public SnapshotInfo takeSnapshot(SnapshotInfo snapshot) {
        return null;
    }

    @Override
    public boolean revertSnapshot(SnapshotInfo snapshot) {
        return false;
    }

    @Override
    public void postSnapshotCreation(SnapshotInfo snapshot) {
    }
}<|MERGE_RESOLUTION|>--- conflicted
+++ resolved
@@ -39,13 +39,9 @@
 import org.apache.cloudstack.storage.datastore.util.StorPoolUtil;
 import org.apache.cloudstack.storage.datastore.util.StorPoolUtil.SpApiResponse;
 import org.apache.cloudstack.storage.datastore.util.StorPoolUtil.SpConnectionDesc;
-<<<<<<< HEAD
+import org.apache.commons.collections.CollectionUtils;
 import org.apache.logging.log4j.Logger;
 import org.apache.logging.log4j.LogManager;
-=======
-import org.apache.commons.collections.CollectionUtils;
-import org.apache.log4j.Logger;
->>>>>>> a15cb81c
 import org.springframework.stereotype.Component;
 
 import com.cloud.exception.InvalidParameterValueException;
@@ -135,13 +131,8 @@
     }
 
     @Override
-<<<<<<< HEAD
-    public StrategyPriority canHandle(Snapshot snapshot, SnapshotOperation op) {
+    public StrategyPriority canHandle(Snapshot snapshot, Long zoneId, SnapshotOperation op) {
         logger.debug(String.format("StorpoolSnapshotStrategy.canHandle: snapshot=%s, uuid=%s, op=%s", snapshot.getName(), snapshot.getUuid(), op));
-=======
-    public StrategyPriority canHandle(Snapshot snapshot, Long zoneId, SnapshotOperation op) {
-        log.debug(String.format("StorpoolSnapshotStrategy.canHandle: snapshot=%s, uuid=%s, op=%s", snapshot.getName(), snapshot.getUuid(), op));
->>>>>>> a15cb81c
 
         if (op != SnapshotOperation.DELETE) {
             return StrategyPriority.CANT_HANDLE;
@@ -170,12 +161,8 @@
     }
 
     private boolean deleteSnapshotChain(SnapshotInfo snapshot) {
-<<<<<<< HEAD
         logger.debug("delete snapshot chain for snapshot: " + snapshot.getId());
-=======
-        log.debug("delete snapshot chain for snapshot: " + snapshot.getId());
         final SnapshotInfo snapOnImage = snapshot;
->>>>>>> a15cb81c
         boolean result = false;
         boolean resultIsSet = false;
         try {
@@ -249,7 +236,7 @@
                 obj.processEvent(Snapshot.Event.DestroyRequested);
             }
         } catch (NoTransitionException e) {
-            log.debug("Failed to set the state to destroying: ", e);
+            logger.debug("Failed to set the state to destroying: ", e);
             return false;
         }
 
@@ -267,13 +254,13 @@
                 }
             }
         } catch (Exception e) {
-            log.debug("Failed to delete snapshot: ", e);
+            logger.debug("Failed to delete snapshot: ", e);
             try {
                 if (areLastSnapshotRef) {
                     obj.processEvent(Snapshot.Event.OperationFailed);
                 }
             } catch (NoTransitionException e1) {
-                log.debug("Failed to change snapshot state: " + e.toString());
+                logger.debug("Failed to change snapshot state: " + e.toString());
             }
             return false;
         }
@@ -328,51 +315,21 @@
 
         if (!Snapshot.State.BackedUp.equals(snapshotVO.getState()) && !Snapshot.State.Error.equals(snapshotVO.getState()) &&
                 !Snapshot.State.Destroying.equals(snapshotVO.getState())) {
-<<<<<<< HEAD
-            throw new InvalidParameterValueException("Can't delete snapshotshot " + snapshotId + " due to it is in " + snapshotVO.getState() + " Status");
-        }
-
-        SnapshotInfo snapshotOnImage = snapshotDataFactory.getSnapshot(snapshotId, DataStoreRole.Image);
-        if (snapshotOnImage == null) {
-            logger.debug("Can't find snapshot on backup storage, delete it in db");
-            _snapshotDao.remove(snapshotId);
-            return true;
-        }
-
-        SnapshotObject obj = (SnapshotObject)snapshotOnImage;
-        try {
-            obj.processEvent(Snapshot.Event.DestroyRequested);
-        } catch (NoTransitionException e) {
-            logger.debug("Failed to set the state to destroying: ", e);
-            return false;
-=======
             throw new InvalidParameterValueException("Can't delete snapshot " + snapshotId + " due to it is in " + snapshotVO.getState() + " Status");
         }
         List<SnapshotDataStoreVO> storeRefs = _snapshotStoreDao.listReadyBySnapshot(snapshotId, DataStoreRole.Image);
         if (zoneId != null) {
             storeRefs.removeIf(ref -> !zoneId.equals(dataStoreMgr.getStoreZoneId(ref.getDataStoreId(), ref.getRole())));
->>>>>>> a15cb81c
         }
         for (SnapshotDataStoreVO ref : storeRefs) {
             if (!deleteSnapshotOnImageAndPrimary(snapshotId, dataStoreMgr.getDataStore(ref.getDataStoreId(), ref.getRole()))) {
                 return false;
             }
-<<<<<<< HEAD
-        } catch (Exception e) {
-            logger.debug("Failed to delete snapshot: ", e);
-            try {
-                obj.processEvent(Snapshot.Event.OperationFailed);
-            } catch (NoTransitionException e1) {
-                logger.debug("Failed to change snapshot state: " + e.toString());
-            }
-            return false;
-=======
         }
         if (zoneId != null) {
             snapshotZoneDao.removeSnapshotFromZone(snapshotVO.getId(), zoneId);
         } else {
             snapshotZoneDao.removeSnapshotFromZones(snapshotVO.getId());
->>>>>>> a15cb81c
         }
         return true;
     }
