// Licensed to the Apache Software Foundation (ASF) under one
// or more contributor license agreements.  See the NOTICE file
// distributed with this work for additional information
// regarding copyright ownership.  The ASF licenses this file
// to you under the Apache License, Version 2.0 (the
// "License"); you may not use this file except in compliance
// with the License.  You may obtain a copy of the License at
//
//   http://www.apache.org/licenses/LICENSE-2.0
//
// Unless required by applicable law or agreed to in writing,
// software distributed under the License is distributed on an
// "AS IS" BASIS, WITHOUT WARRANTIES OR CONDITIONS OF ANY
// KIND, either express or implied.  See the License for the
// specific language governing permissions and limitations
// under the License.
package org.apache.cloudstack.storage.datastore.driver;

import java.util.Map;
import javax.inject.Inject;

import java.util.HashMap;
import java.util.List;

import org.apache.cloudstack.engine.subsystem.api.storage.ChapInfo;
import org.apache.cloudstack.engine.subsystem.api.storage.CopyCommandResult;
import org.apache.cloudstack.engine.subsystem.api.storage.CreateCmdResult;
import org.apache.cloudstack.engine.subsystem.api.storage.DataObject;
import org.apache.cloudstack.engine.subsystem.api.storage.DataStore;
import org.apache.cloudstack.engine.subsystem.api.storage.DataStoreCapabilities;
import org.apache.cloudstack.engine.subsystem.api.storage.ObjectInDataStoreStateMachine;
import org.apache.cloudstack.engine.subsystem.api.storage.SnapshotInfo;
import org.apache.cloudstack.engine.subsystem.api.storage.TemplateInfo;
import org.apache.cloudstack.engine.subsystem.api.storage.VolumeDataFactory;
import org.apache.cloudstack.engine.subsystem.api.storage.VolumeInfo;
import org.apache.cloudstack.engine.subsystem.api.storage.VolumeService;
import org.apache.cloudstack.framework.async.AsyncCompletionCallback;
import org.apache.cloudstack.storage.command.CommandResult;
import org.apache.cloudstack.storage.command.CopyCmdAnswer;
import org.apache.cloudstack.storage.command.CreateObjectAnswer;
import org.apache.cloudstack.storage.datastore.adapter.ProviderAdapter;
import org.apache.cloudstack.storage.datastore.adapter.ProviderAdapterConstants;
import org.apache.cloudstack.storage.datastore.adapter.ProviderAdapterContext;
import org.apache.cloudstack.storage.datastore.adapter.ProviderAdapterDataObject;
import org.apache.cloudstack.storage.datastore.adapter.ProviderAdapterDiskOffering;
import org.apache.cloudstack.storage.datastore.adapter.ProviderAdapterFactory;
import org.apache.cloudstack.storage.datastore.adapter.ProviderSnapshot;
import org.apache.cloudstack.storage.datastore.adapter.ProviderVolume;
import org.apache.cloudstack.storage.datastore.adapter.ProviderVolumeStats;
import org.apache.cloudstack.storage.datastore.adapter.ProviderVolumeStorageStats;
import org.apache.cloudstack.storage.datastore.db.PrimaryDataStoreDao;
import org.apache.cloudstack.storage.datastore.db.SnapshotDataStoreDao;
import org.apache.cloudstack.storage.datastore.db.SnapshotDataStoreVO;
import org.apache.cloudstack.storage.datastore.db.StoragePoolDetailsDao;
import org.apache.cloudstack.storage.datastore.db.StoragePoolVO;
import org.apache.cloudstack.storage.datastore.provider.AdaptivePrimaryDatastoreAdapterFactoryMap;
import org.apache.cloudstack.storage.image.store.TemplateObject;
import org.apache.cloudstack.storage.snapshot.SnapshotObject;
import org.apache.cloudstack.storage.to.SnapshotObjectTO;
import org.apache.cloudstack.storage.to.TemplateObjectTO;
import org.apache.cloudstack.storage.to.VolumeObjectTO;
import org.apache.cloudstack.storage.volume.VolumeObject;

import com.cloud.agent.api.Answer;
import com.cloud.agent.api.to.DataObjectType;
import com.cloud.agent.api.to.DataStoreTO;
import com.cloud.agent.api.to.DataTO;
import com.cloud.agent.api.to.DiskTO;
import com.cloud.dc.dao.DataCenterDao;
import com.cloud.domain.DomainVO;
import com.cloud.domain.dao.DomainDao;
import com.cloud.host.Host;
import com.cloud.hypervisor.Hypervisor.HypervisorType;
import com.cloud.projects.dao.ProjectDao;
import com.cloud.storage.DiskOfferingVO;
import com.cloud.storage.ResizeVolumePayload;
import com.cloud.storage.SnapshotVO;
import com.cloud.storage.Storage.ImageFormat;
import com.cloud.storage.StoragePool;
import com.cloud.storage.VMTemplateStoragePoolVO;
import com.cloud.storage.VMTemplateVO;
import com.cloud.storage.Volume;
import com.cloud.storage.VolumeDetailVO;
import com.cloud.storage.VolumeVO;
import com.cloud.storage.dao.DiskOfferingDao;
import com.cloud.storage.dao.SnapshotDao;
import com.cloud.storage.dao.SnapshotDetailsDao;
import com.cloud.storage.dao.SnapshotDetailsVO;
import com.cloud.storage.dao.VMTemplateDao;
import com.cloud.storage.dao.VMTemplatePoolDao;
import com.cloud.storage.dao.VolumeDao;
import com.cloud.storage.dao.VolumeDetailsDao;
import com.cloud.user.AccountManager;
import com.cloud.user.AccountVO;
import com.cloud.user.dao.AccountDao;
import com.cloud.utils.Pair;
import com.cloud.utils.exception.CloudRuntimeException;
import com.cloud.vm.VirtualMachine;
import org.apache.logging.log4j.LogManager;
import org.apache.logging.log4j.Logger;

public class AdaptiveDataStoreDriverImpl extends CloudStackPrimaryDataStoreDriverImpl {

    protected Logger logger = LogManager.getLogger(getClass());

    private String providerName = null;

    @Inject
    AccountManager _accountMgr;
    @Inject
    DiskOfferingDao _diskOfferingDao;
    @Inject
    VolumeDao _volumeDao;
    @Inject
    PrimaryDataStoreDao _storagePoolDao;
    @Inject
    ProjectDao _projectDao;
    @Inject
    SnapshotDataStoreDao _snapshotDataStoreDao;
    @Inject
    SnapshotDetailsDao _snapshotDetailsDao;
    @Inject
    VolumeDetailsDao _volumeDetailsDao;
    @Inject
    VMTemplatePoolDao _vmTemplatePoolDao;
    @Inject
    AccountDao _accountDao;
    @Inject
    StoragePoolDetailsDao _storagePoolDetailsDao;
    @Inject
    SnapshotDao _snapshotDao;
    @Inject
    VMTemplateDao _vmTemplateDao;
    @Inject
    DataCenterDao _datacenterDao;
    @Inject
    DomainDao _domainDao;
    @Inject
    VolumeService _volumeService;
    @Inject
    VolumeDataFactory volumeDataFactory;

    private AdaptivePrimaryDatastoreAdapterFactoryMap _adapterFactoryMap = null;

    public AdaptiveDataStoreDriverImpl(AdaptivePrimaryDatastoreAdapterFactoryMap factoryMap) {
        this._adapterFactoryMap = factoryMap;
    }

    @Override
    public DataTO getTO(DataObject data) {
        // we need to get connectionId and and the VLUN ID for currently attached hosts to add to the DataTO object
        DataTO to = null;
        if (data.getType() == DataObjectType.VOLUME) {
            VolumeObjectTO vto = new VolumeObjectTO((VolumeObject)data);
            vto.setPath(getPath(data));
            to = vto;
        } else if (data.getType() == DataObjectType.TEMPLATE) {
            TemplateObjectTO tto =  new TemplateObjectTO((TemplateObject)data);
            tto.setPath(getPath(data));
            to = tto;
        } else if (data.getType() == DataObjectType.SNAPSHOT) {
            SnapshotObjectTO sto = new SnapshotObjectTO((SnapshotObject)data);
            sto.setPath(getPath(data));
            to = sto;
        } else {
            to = super.getTO(data);
        }
        return to;
    }

    /*
     * For the given data object, return the path with current connection info.  If a snapshot
     * object is passed, we will determine if a temporary volume is avialable for that
     * snapshot object and return that conneciton info instead.
     */
    String getPath(DataObject data) {
        StoragePoolVO storagePool = _storagePoolDao.findById(data.getDataStore().getId());
        Map<String, String> details = _storagePoolDao.getDetails(storagePool.getId());
        ProviderAdapter api = getAPI(storagePool, details);

        ProviderAdapterDataObject dataIn = newManagedDataObject(data, storagePool);

        /** This means the object is not yet associated with the external provider so path is null */
        if (dataIn.getExternalName() == null) {
            return null;
        }

        ProviderAdapterContext context = newManagedVolumeContext(data);
        Map<String,String> connIdMap = api.getConnectionIdMap(dataIn);
        ProviderVolume volume = api.getVolume(context, dataIn);
        // if this is an existing object, generate the path for it.
        String finalPath = null;
        if (volume != null) {
            finalPath = generatePathInfo(volume, connIdMap);
        }
        return finalPath;
    }

    @Override
    public DataStoreTO getStoreTO(DataStore store) {
        return null;
    }

    public ProviderAdapter getAPI(StoragePool pool, Map<String, String> details) {
        return _adapterFactoryMap.getAPI(pool.getUuid(), pool.getStorageProviderName(), details);
    }

    @Override
    public void createAsync(DataStore dataStore, DataObject dataObject,
            AsyncCompletionCallback<CreateCmdResult> callback) {
        CreateCmdResult result = null;
        try {
            logger.info("Volume creation starting for data store [" + dataStore.getName() +
                    "] and data object [" + dataObject.getUuid() + "] of type [" + dataObject.getType() + "]");

            // quota size of the cloudbyte volume will be increased with the given
            // HypervisorSnapshotReserve
            Long volumeSizeBytes = dataObject.getSize();
            // cloudstack talks bytes, primera talks MiB
            StoragePoolVO storagePool = _storagePoolDao.findById(dataStore.getId());
            Map<String, String> details = _storagePoolDao.getDetails(storagePool.getId());

            ProviderAdapter api = getAPI(storagePool, details);
            ProviderAdapterContext context = newManagedVolumeContext(dataObject);
            ProviderAdapterDataObject dataIn = newManagedDataObject(dataObject, storagePool);
            ProviderAdapterDiskOffering inDiskOffering = null;
            // only get the offering if its a volume type.  If its a template type we skip this.
            if (DataObjectType.VOLUME.equals(dataObject.getType())) {
                // get the disk offering as provider may need to see details of this to
                // provision the correct type of volume
                VolumeVO volumeVO = _volumeDao.findById(dataObject.getId());
                DiskOfferingVO diskOffering = _diskOfferingDao.findById(volumeVO.getDiskOfferingId());
                if (diskOffering.isUseLocalStorage()) {
                    throw new CloudRuntimeException(
                            "Disk offering requires local storage but this storage provider does not suppport local storage.  Please contact the cloud adminstrator to have the disk offering configuration updated to avoid this conflict.");
                }
                inDiskOffering = new ProviderAdapterDiskOffering(diskOffering);
            }

            // if its a template and it already exist, just return the info -- may mean a previous attempt to
            // copy this template failed after volume creation and its state has not advanced yet.
            ProviderVolume volume = null;
            if (DataObjectType.TEMPLATE.equals(dataObject.getType())) {
                volume = api.getVolume(context, dataIn);
                if (volume != null) {
                    logger.info("Template volume already exists [" + dataObject.getUuid() + "]");
                }
            }

            // create the volume if it didn't already exist
            if (volume == null) {
                // klunky - if this fails AND this detail property is set, it means upstream may have already created it
                // in VolumeService and DataMotionStrategy tries to do it again before copying...
                try {
                    volume = api.create(context, dataIn, inDiskOffering, volumeSizeBytes);
                } catch (Exception e) {
                    VolumeDetailVO csId = _volumeDetailsDao.findDetail(dataObject.getId(), "cloneOfTemplate");
                    if (csId != null && csId.getId() > 0) {
                        volume = api.getVolume(context, dataIn);
                    } else {
                        throw e;
                    }
                }
                logger.info("New volume created on remote storage for [" + dataObject.getUuid() + "]");
            }

            // set these from the discovered or created volume before proceeding
            dataIn.setExternalName(volume.getExternalName());
            dataIn.setExternalUuid(volume.getExternalUuid());

            // update the cloudstack metadata about the volume
            persistVolumeOrTemplateData(storagePool, details, dataObject, volume, null);

            result = new CreateCmdResult(dataObject.getUuid(), new Answer(null));
            result.setSuccess(true);
            logger.info("Volume creation complete for [" + dataObject.getUuid() + "]");
        } catch (Throwable e) {
            logger.error("Volume creation  failed for dataObject [" + dataObject.getUuid() + "]: " + e.toString(), e);
            result = new CreateCmdResult(null, new Answer(null));
            result.setResult(e.toString());
            result.setSuccess(false);
            throw new CloudRuntimeException(e.getMessage());
        } finally {
            if (callback != null)
                callback.complete(result);
        }
    }

    @Override
    public void deleteAsync(DataStore dataStore, DataObject dataObject,
            AsyncCompletionCallback<CommandResult> callback) {
        logger.debug("Delete volume started");
        CommandResult result = new CommandResult();
        try {
            StoragePoolVO storagePool = _storagePoolDao.findById(dataStore.getId());
            Map<String, String> details = _storagePoolDao.getDetails(storagePool.getId());
            ProviderAdapter api = getAPI(storagePool, details);
            ProviderAdapterContext context = newManagedVolumeContext(dataObject);
            ProviderAdapterDataObject inData = newManagedDataObject(dataObject, storagePool);
            // skip adapter delete if neither external identifier is set.  Probably means the volume
            // create failed before this chould be set
            if (!(inData.getExternalName() == null && inData.getExternalUuid() == null)) {
                api.delete(context, inData);
            }
            result.setResult("Successfully deleted volume");
            result.setSuccess(true);
        } catch (Throwable e) {
            logger.error("Result to volume delete failed with exception", e);
            result.setResult(e.toString());
        } finally {
            if (callback != null)
                callback.complete(result);
        }
    }

    @Override
    public void copyAsync(DataObject srcdata, DataObject destdata,
            AsyncCompletionCallback<CopyCommandResult> callback) {
        CopyCommandResult result = null;
        try {
            logger.info("Copying volume " + srcdata.getUuid() + " to " + destdata.getUuid() + "]");

            if (!canCopy(srcdata, destdata)) {
                throw new CloudRuntimeException(
                        "The data store provider is unable to perform copy operations because the source or destination object is not the correct type of volume");
            }

            try {
                StoragePoolVO storagePool = _storagePoolDao.findById(srcdata.getDataStore().getId());
                Map<String, String> details = _storagePoolDao.getDetails(storagePool.getId());
                ProviderAdapter api = getAPI(storagePool, details);

                logger.info("Copy volume " + srcdata.getUuid() + " to " + destdata.getUuid());

                ProviderVolume outVolume;
                ProviderAdapterContext context = newManagedVolumeContext(destdata);
                ProviderAdapterDataObject sourceIn = newManagedDataObject(srcdata, storagePool);
                ProviderAdapterDataObject destIn = newManagedDataObject(destdata, storagePool);

                outVolume = api.copy(context, sourceIn, destIn);

                // populate this data - it may be needed later
                destIn.setExternalName(outVolume.getExternalName());
                destIn.setExternalConnectionId(outVolume.getExternalConnectionId());
                destIn.setExternalUuid(outVolume.getExternalUuid());

                // if we copied from one volume to another, the target volume's disk offering or user input may be of a larger size
                // we won't, however, shrink a volume if its smaller.
                if (outVolume.getAllocatedSizeInBytes() < destdata.getSize()) {
                    logger.info("Resizing volume " + destdata.getUuid() + " to requested target volume size of " + destdata.getSize());
                    api.resize(context, destIn, destdata.getSize());
                }

<<<<<<< HEAD
                String connectionId = api.attach(context, destIn);

                String finalPath;
                // format: type=fiberwwn; address=<address>; connid=<connid>
                if (connectionId != null) {
                    finalPath = String.format("type=%s; address=%s; connid=%s", outVolume.getAddressType().toString(), outVolume.getAddress().toLowerCase(), connectionId);
                } else {
                    finalPath = String.format("type=%s; address=%s;", outVolume.getAddressType().toString(), outVolume.getAddress().toLowerCase());
                }

                persistVolumeData(storagePool, details, destdata, outVolume, connectionId);
                logger.info("Copy completed from [" + srcdata.getUuid() + "] to [" + destdata.getUuid() + "]");
=======
                // initial volume info does not have connection map yet.  That is added when grantAccess is called later.
                String finalPath = generatePathInfo(outVolume, null);
                persistVolumeData(storagePool, details, destdata, outVolume, null);
                s_logger.info("Copy completed from [" + srcdata.getUuid() + "] to [" + destdata.getUuid() + "]");
>>>>>>> 620ed164

                VolumeObjectTO voto = new VolumeObjectTO();
                voto.setPath(finalPath);

                result = new CopyCommandResult(finalPath, new CopyCmdAnswer(voto));
                result.setSuccess(true);
            } catch (Throwable e) {
                logger.error("Result to volume copy failed with exception", e);
                result = new CopyCommandResult(null, null);
                result.setSuccess(false);
                result.setResult(e.toString());
            }
        } finally {
            if (callback != null)
                callback.complete(result);
        }
    }

    @Override
    public void copyAsync(DataObject srcData, DataObject destData, Host destHost,
            AsyncCompletionCallback<CopyCommandResult> callback) {
        copyAsync(srcData, destData, callback);
    }

    @Override
    public boolean canCopy(DataObject srcData, DataObject destData) {
        logger.debug("canCopy: Checking srcData [" + srcData.getUuid() + ":" + srcData.getType() + ":"
                + srcData.getDataStore().getId() + " AND destData ["
                + destData.getUuid() + ":" + destData.getType() + ":" + destData.getDataStore().getId() + "]");
        try {
            if (!isSameProvider(srcData)) {
                logger.debug("canCopy: No we can't -- the source provider is NOT the correct type for this driver!");
                return false;
            }

            if (!isSameProvider(destData)) {
                logger.debug("canCopy: No we can't -- the destination provider is NOT the correct type for this driver!");
                return false;
            }
            logger.debug(
                    "canCopy: Source and destination are the same so we can copy via storage endpoint, checking that the source actually exists");
            StoragePoolVO poolVO = _storagePoolDao.findById(srcData.getDataStore().getId());
            Map<String, String> details = _storagePoolDao.getDetails(srcData.getDataStore().getId());
            ProviderAdapter api = getAPI(poolVO, details);

            /**
             * The storage provider generates its own names for snapshots which we store and
             * retrieve when needed
             */
            ProviderAdapterContext context = newManagedVolumeContext(srcData);
            ProviderAdapterDataObject srcDataObject = newManagedDataObject(srcData, poolVO);
            if (srcData instanceof SnapshotObject) {
                ProviderSnapshot snapshot = api.getSnapshot(context, srcDataObject);
                if (snapshot == null) {
                    return false;
                } else {
                    return true;
                }
            } else {
                ProviderVolume vol = api.getVolume(context, srcDataObject);
                if (vol == null) {
                    return false;
                } else {
                    return true;
                }
            }
        } catch (Throwable e) {
            logger.warn("Problem checking if we canCopy", e);
            return false;
        }
    }

    @Override
    public void resize(DataObject data, AsyncCompletionCallback<CreateCmdResult> callback) {
        logger.debug("Resize volume started");
        CreateCmdResult result = null;
        try {

            // Boolean status = false;
            VolumeObject vol = (VolumeObject) data;
            StoragePool pool = (StoragePool) data.getDataStore();

            ResizeVolumePayload resizeParameter = (ResizeVolumePayload) vol.getpayload();

            StoragePoolVO poolVO = _storagePoolDao.findById(pool.getId());

            if (!(poolVO.isManaged())) {
                super.resize(data, callback);
                return;
            }

            try {
                Map<String, String> details = _storagePoolDao.getDetails(pool.getId());
                ProviderAdapter api = getAPI(pool, details);

                // doesn't support shrink (maybe can truncate but separate API calls to
                // investigate)
                if (vol.getSize() > resizeParameter.newSize) {
                    throw new CloudRuntimeException("Storage provider does not support shrinking an existing volume");
                }

                ProviderAdapterContext context = newManagedVolumeContext(data);
                ProviderAdapterDataObject dataIn = newManagedDataObject(data, poolVO);
                if (logger.isDebugEnabled()) logger.debug("Calling provider API to resize volume " + data.getUuid() + " to " + resizeParameter.newSize);
                api.resize(context, dataIn, resizeParameter.newSize);

                if (vol.isAttachedVM()) {
                    if (VirtualMachine.State.Running.equals(vol.getAttachedVM().getState())) {
                        if (logger.isDebugEnabled()) logger.debug("Notify currently attached VM of volume resize for " + data.getUuid() + " to " + resizeParameter.newSize);
                        _volumeService.resizeVolumeOnHypervisor(vol.getId(), resizeParameter.newSize, vol.getAttachedVM().getHostId(), vol.getAttachedVM().getInstanceName());
                    }
                }

                result = new CreateCmdResult(data.getUuid(), new Answer(null));
                result.setSuccess(true);
            } catch (Throwable e) {
                logger.error("Resize volume failed, please contact cloud support.", e);
                result = new CreateCmdResult(null, new Answer(null));
                result.setResult(e.toString());
                result.setSuccess(false);
            }
        } finally {
            if (callback != null)
                callback.complete(result);
        }

    }

    public boolean grantAccess(DataObject dataObject, Host host, DataStore dataStore) {
        s_logger.debug("Granting host " + host.getName() + " access to volume " + dataObject.getUuid());

        try {
            StoragePoolVO storagePool = _storagePoolDao.findById(dataObject.getDataStore().getId());
            Map<String, String> details = _storagePoolDao.getDetails(storagePool.getId());
            ProviderAdapter api = getAPI(storagePool, details);

            ProviderAdapterContext context = newManagedVolumeContext(dataObject);
            ProviderAdapterDataObject sourceIn = newManagedDataObject(dataObject, storagePool);
            api.attach(context, sourceIn, host.getName());

            // rewrite the volume data, especially the connection string for informational purposes - unless it was turned off above
            ProviderVolume vol = api.getVolume(context, sourceIn);
            ProviderAdapterDataObject dataIn = newManagedDataObject(dataObject, storagePool);
            Map<String,String> connIdMap = api.getConnectionIdMap(dataIn);
            persistVolumeOrTemplateData(storagePool, details, dataObject, vol, connIdMap);


            s_logger.info("Granted host " + host.getName() + " access to volume " + dataObject.getUuid());
            return true;
        } catch (Throwable e) {
            String msg = "Error granting host " + host.getName() + " access to volume " + dataObject.getUuid() + ":" + e.getMessage();
            s_logger.error(msg);
            throw new CloudRuntimeException(msg, e);
        }
    }

    public void revokeAccess(DataObject dataObject, Host host, DataStore dataStore) {
        // nothing to do if the host is null
        if (dataObject == null || host == null || dataStore == null) {
            return;
        }

        s_logger.debug("Revoking access for host " + host.getName() + " to volume " + dataObject.getUuid());

        try {
            StoragePoolVO storagePool = _storagePoolDao.findById(dataObject.getDataStore().getId());
            Map<String, String> details = _storagePoolDao.getDetails(storagePool.getId());
            ProviderAdapter api = getAPI(storagePool, details);

            ProviderAdapterContext context = newManagedVolumeContext(dataObject);
            ProviderAdapterDataObject sourceIn = newManagedDataObject(dataObject, storagePool);

            api.detach(context, sourceIn, host.getName());

            // rewrite the volume data, especially the connection string for informational purposes
            ProviderVolume vol = api.getVolume(context, sourceIn);
            ProviderAdapterDataObject dataIn = newManagedDataObject(dataObject, storagePool);
            Map<String,String> connIdMap = api.getConnectionIdMap(dataIn);
            persistVolumeOrTemplateData(storagePool, details, dataObject, vol, connIdMap);

            s_logger.info("Revoked access for host " + host.getName() + " to volume " + dataObject.getUuid());
        } catch (Throwable e) {
            String msg = "Error revoking access for host " + host.getName() + " to volume " + dataObject.getUuid() + ":" + e.getMessage();
            s_logger.error(msg);
            throw new CloudRuntimeException(msg, e);
        }
    }

    @Override
    public void handleQualityOfServiceForVolumeMigration(VolumeInfo volumeInfo,
            QualityOfServiceState qualityOfServiceState) {
        logger.info("handleQualityOfServiceVolumeMigration: " + volumeInfo.getUuid() + " " +
                volumeInfo.getPath() + ": " + qualityOfServiceState.toString());
    }

    @Override
    public long getDataObjectSizeIncludingHypervisorSnapshotReserve(DataObject dataObject, StoragePool pool) {
        VolumeInfo volume = (VolumeInfo) dataObject;
        long volumeSize = volume.getSize();
        Integer hypervisorSnapshotReserve = volume.getHypervisorSnapshotReserve();

        if (hypervisorSnapshotReserve != null) {
            if (hypervisorSnapshotReserve < 25) {
                hypervisorSnapshotReserve = 25;
            }

            volumeSize += volumeSize * (hypervisorSnapshotReserve / 100f);
        }

        return volumeSize;
    }

    @Override
    public ChapInfo getChapInfo(DataObject dataObject) {
        return null;
    }

    @Override
    public void takeSnapshot(SnapshotInfo snapshot, AsyncCompletionCallback<CreateCmdResult> callback) {
        CreateCmdResult result = null;
        try {
            logger.debug("taking volume snapshot");
            SnapshotObjectTO snapshotTO = (SnapshotObjectTO) snapshot.getTO();

            VolumeInfo baseVolume = snapshot.getBaseVolume();
            DataStore ds = baseVolume.getDataStore();
            StoragePoolVO storagePool = _storagePoolDao.findById(ds.getId());

            Map<String, String> details = _storagePoolDao.getDetails(ds.getId());
            ProviderAdapter api = getAPI(storagePool, details);

            ProviderAdapterContext context = newManagedVolumeContext(snapshot);
            ProviderAdapterDataObject inVolumeDO = newManagedDataObject(baseVolume, storagePool);
            ProviderAdapterDataObject inSnapshotDO = newManagedDataObject(snapshot, storagePool);
            ProviderSnapshot outSnapshot = api.snapshot(context, inVolumeDO, inSnapshotDO);

            // add the snapshot to the host group (needed for copying to non-provider storage
            // to create templates, etc)
            String finalAddress = outSnapshot.getAddress();
            snapshotTO.setPath(finalAddress);
            snapshotTO.setName(outSnapshot.getName());
            snapshotTO.setHypervisorType(HypervisorType.KVM);

            // unclear why this is needed vs snapshotTO.setPath, but without it the path on
            // the target snapshot object isn't set
            // so a volume created from it also is not set and can't be attached to a VM
            SnapshotDetailsVO snapshotDetail = new SnapshotDetailsVO(snapshot.getId(),
                    DiskTO.PATH, finalAddress, true);
            _snapshotDetailsDao.persist(snapshotDetail);

            // save the name (reuse on revert)
            snapshotDetail = new SnapshotDetailsVO(snapshot.getId(),
                    ProviderAdapterConstants.EXTERNAL_NAME, outSnapshot.getExternalName(), true);
            _snapshotDetailsDao.persist(snapshotDetail);

            // save the uuid (reuse on revert)
            snapshotDetail = new SnapshotDetailsVO(snapshot.getId(),
                    ProviderAdapterConstants.EXTERNAL_UUID, outSnapshot.getExternalUuid(), true);
            _snapshotDetailsDao.persist(snapshotDetail);

            result = new CreateCmdResult(finalAddress, new CreateObjectAnswer(snapshotTO));
            result.setResult("Snapshot completed with new WWN " + finalAddress);
            result.setSuccess(true);
        } catch (Throwable e) {
            logger.debug("Failed to take snapshot: " + e.getMessage());
            result = new CreateCmdResult(null, null);
            result.setResult(e.toString());
        } finally {
            if (callback != null)
                callback.complete(result);
        }
    }

    @Override
    public void revertSnapshot(SnapshotInfo snapshot, SnapshotInfo snapshotOnPrimaryStore,
            AsyncCompletionCallback<CommandResult> callback) {

        CommandResult result = new CommandResult();
        ProviderAdapter api = null;
        try {
            DataStore ds = snapshotOnPrimaryStore.getDataStore();
            StoragePoolVO storagePool = _storagePoolDao.findById(ds.getId());
            Map<String, String> details = _storagePoolDao.getDetails(ds.getId());
            api = getAPI(storagePool, details);

            String externalName = null;
            String externalUuid = null;
            List<SnapshotDetailsVO> list = _snapshotDetailsDao.findDetails(snapshot.getId(),
                    ProviderAdapterConstants.EXTERNAL_NAME);
            if (list != null && list.size() > 0) {
                externalName = list.get(0).getValue();
            }

            list = _snapshotDetailsDao.findDetails(snapshot.getId(), ProviderAdapterConstants.EXTERNAL_UUID);
            if (list != null && list.size() > 0) {
                externalUuid = list.get(0).getValue();
            }

            ProviderAdapterContext context = newManagedVolumeContext(snapshot);
            ProviderAdapterDataObject inSnapshotDO = newManagedDataObject(snapshot, storagePool);
            inSnapshotDO.setExternalName(externalName);
            inSnapshotDO.setExternalUuid(externalUuid);

            // perform promote (async, wait for job to finish)
            api.revert(context, inSnapshotDO);

            // set command as success
            result.setSuccess(true);
        } catch (Throwable e) {
            logger.warn("revertSnapshot failed", e);
            result.setResult(e.toString());
            result.setSuccess(false);
        } finally {
            if (callback != null)
                callback.complete(result);
        }
    }

    @Override
    public long getUsedBytes(StoragePool storagePool) {
        long usedSpaceBytes = 0;
        // Volumes
        List<VolumeVO> volumes = _volumeDao.findByPoolIdAndState(storagePool.getId(), Volume.State.Ready);
        if (volumes != null) {
            for (VolumeVO volume : volumes) {
                usedSpaceBytes += volume.getSize();

                long vmSnapshotChainSize = volume.getVmSnapshotChainSize() == null ? 0
                        : volume.getVmSnapshotChainSize();
                usedSpaceBytes += vmSnapshotChainSize;
            }
        }

        // Snapshots
        List<SnapshotDataStoreVO> snapshots = _snapshotDataStoreDao.listByStoreIdAndState(storagePool.getId(),
                ObjectInDataStoreStateMachine.State.Ready);
        if (snapshots != null) {
            for (SnapshotDataStoreVO snapshot : snapshots) {
                usedSpaceBytes += snapshot.getSize();
            }
        }

        // Templates
        List<VMTemplateStoragePoolVO> templates = _vmTemplatePoolDao.listByPoolIdAndState(storagePool.getId(),
                ObjectInDataStoreStateMachine.State.Ready);
        if (templates != null) {
            for (VMTemplateStoragePoolVO template : templates) {
                usedSpaceBytes += template.getTemplateSize();
            }
        }

        logger.debug("Used/Allocated storage space (in bytes): " + String.valueOf(usedSpaceBytes));

        return usedSpaceBytes;
    }

    @Override
    public long getUsedIops(StoragePool storagePool) {
        return super.getUsedIops(storagePool);
    }

    @Override
    public Map<String, String> getCapabilities() {
        Map<String, String> mapCapabilities = new HashMap<String, String>();

        mapCapabilities.put(DataStoreCapabilities.STORAGE_SYSTEM_SNAPSHOT.toString(), Boolean.TRUE.toString());
        mapCapabilities.put(DataStoreCapabilities.CAN_CREATE_VOLUME_FROM_SNAPSHOT.toString(), Boolean.TRUE.toString());
        mapCapabilities.put(DataStoreCapabilities.CAN_CREATE_VOLUME_FROM_VOLUME.toString(), Boolean.TRUE.toString()); // set to false because it causes weird behavior when copying templates to root volumes
        mapCapabilities.put(DataStoreCapabilities.CAN_REVERT_VOLUME_TO_SNAPSHOT.toString(), Boolean.TRUE.toString());
        ProviderAdapterFactory factory = _adapterFactoryMap.getFactory(this.getProviderName());
        if (factory != null) {
            mapCapabilities.put("CAN_DIRECT_ATTACH_SNAPSHOT", factory.canDirectAttachSnapshot().toString());
        } else {
            mapCapabilities.put("CAN_DIRECT_ATTACH_SNAPSHOT", Boolean.FALSE.toString());
        }
        return mapCapabilities;
    }

    @Override
    public boolean canProvideStorageStats() {
        return true;
    }

    @Override
    public Pair<Long, Long> getStorageStats(StoragePool storagePool) {
        Map<String, String> details = _storagePoolDao.getDetails(storagePool.getId());
        String capacityBytesStr = details.get("capacityBytes");
        Long capacityBytes = null;
        if (capacityBytesStr == null) {
            ProviderAdapter api = getAPI(storagePool, details);
            ProviderVolumeStorageStats stats = api.getManagedStorageStats();
            if (stats == null) {
                return null;
            }
            capacityBytes = stats.getCapacityInBytes();
        } else {
            capacityBytes = Long.parseLong(capacityBytesStr);
        }
        Long usedBytes = this.getUsedBytes(storagePool);
        return new Pair<Long, Long>(capacityBytes, usedBytes);
    }

    @Override
    public boolean canProvideVolumeStats() {
        return true;
    }

    @Override
    public boolean requiresAccessForMigration(DataObject dataObject) {
        return true;
    }

    public String getProviderName() {
        return providerName;
    }

    public void setProviderName(String providerName) {
        this.providerName = providerName;
    }

    @Override
    public Pair<Long, Long> getVolumeStats(StoragePool storagePool, String volumePath) {
        Map<String, String> details = _storagePoolDao.getDetails(storagePool.getId());
        ProviderAdapter api = getAPI(storagePool, details);
        ProviderVolume.AddressType addressType = null;
        if (volumePath.indexOf(";") > 1) {
            String[] fields = volumePath.split(";");
            if (fields.length > 0) {
                for (String field: fields) {
                    if (field.trim().startsWith("address=")) {
                        String[] toks = field.split("=");
                        if (toks.length > 1) {
                            volumePath = toks[1];
                        }
                    } else if (field.trim().startsWith("type=")) {
                        String[] toks = field.split("=");
                        if (toks.length > 1) {
                            addressType = ProviderVolume.AddressType.valueOf(toks[1]);
                        }
                    }
                }
            }
        } else {
            addressType = ProviderVolume.AddressType.FIBERWWN;
        }
        // limited context since this is not at an account level
        ProviderAdapterContext context = new ProviderAdapterContext();
        context.setZoneId(storagePool.getDataCenterId());
        ProviderVolume volume = api.getVolumeByAddress(context, addressType, volumePath);

        if (volume == null) {
            return null;
        }

        ProviderAdapterDataObject object = new ProviderAdapterDataObject();
        object.setExternalUuid(volume.getExternalUuid());
        object.setExternalName(volume.getExternalName());
        object.setType(ProviderAdapterDataObject.Type.VOLUME);
        ProviderVolumeStats stats = api.getVolumeStats(context, object);

        Long provisionedSizeInBytes = null;
        Long allocatedSizeInBytes = null;
        if (stats != null) {
            provisionedSizeInBytes = stats.getActualUsedInBytes();
            allocatedSizeInBytes = stats.getAllocatedInBytes();
        }

        if (provisionedSizeInBytes == null || allocatedSizeInBytes == null) {
            return null;
        }
        return new Pair<Long, Long>(provisionedSizeInBytes, allocatedSizeInBytes);
    }

    @Override
    public boolean canHostAccessStoragePool(Host host, StoragePool pool) {
        Map<String, String> details = _storagePoolDao.getDetails(pool.getId());
        ProviderAdapter api = getAPI(pool, details);

        ProviderAdapterContext context = new ProviderAdapterContext();
        context.setZoneId(host.getDataCenterId());
        return api.canAccessHost(context, host.getName());
    }

    void persistVolumeOrTemplateData(StoragePoolVO storagePool, Map<String, String> storagePoolDetails,
            DataObject dataObject, ProviderVolume volume, Map<String,String> connIdMap) {
        if (dataObject.getType() == DataObjectType.VOLUME) {
            persistVolumeData(storagePool, storagePoolDetails, dataObject, volume, connIdMap);
        } else if (dataObject.getType() == DataObjectType.TEMPLATE) {
            persistTemplateData(storagePool, storagePoolDetails, dataObject, volume, connIdMap);
        }
    }

    void persistVolumeData(StoragePoolVO storagePool, Map<String, String> details, DataObject dataObject,
            ProviderVolume managedVolume, Map<String,String> connIdMap) {
        VolumeVO volumeVO = _volumeDao.findById(dataObject.getId());

        String finalPath = generatePathInfo(managedVolume, connIdMap);
        volumeVO.setPath(finalPath);
        volumeVO.setFormat(ImageFormat.RAW);
        volumeVO.setPoolId(storagePool.getId());
        volumeVO.setExternalUuid(managedVolume.getExternalUuid());
        volumeVO.setDisplay(true);
        volumeVO.setDisplayVolume(true);
        _volumeDao.update(volumeVO.getId(), volumeVO);

        volumeVO = _volumeDao.findById(volumeVO.getId());

        VolumeDetailVO volumeDetailVO = new VolumeDetailVO(volumeVO.getId(),
                DiskTO.PATH, finalPath, true);
        _volumeDetailsDao.persist(volumeDetailVO);

        volumeDetailVO = new VolumeDetailVO(volumeVO.getId(),
                ProviderAdapterConstants.EXTERNAL_NAME, managedVolume.getExternalName(), true);
        _volumeDetailsDao.persist(volumeDetailVO);

        volumeDetailVO = new VolumeDetailVO(volumeVO.getId(),
                ProviderAdapterConstants.EXTERNAL_UUID, managedVolume.getExternalUuid(), true);
        _volumeDetailsDao.persist(volumeDetailVO);
    }

    void persistTemplateData(StoragePoolVO storagePool, Map<String, String> details, DataObject dataObject,
            ProviderVolume volume, Map<String,String> connIdMap) {
        TemplateInfo templateInfo = (TemplateInfo) dataObject;
        VMTemplateStoragePoolVO templatePoolRef = _vmTemplatePoolDao.findByPoolTemplate(storagePool.getId(),
                templateInfo.getId(), null);

        templatePoolRef.setInstallPath(generatePathInfo(volume, connIdMap));
        templatePoolRef.setLocalDownloadPath(volume.getExternalName());
        templatePoolRef.setTemplateSize(volume.getAllocatedSizeInBytes());
        _vmTemplatePoolDao.update(templatePoolRef.getId(), templatePoolRef);
    }

    String generatePathInfo(ProviderVolume volume, Map<String,String> connIdMap) {
        String finalPath = String.format("type=%s; address=%s; providerName=%s; providerID=%s;",
            volume.getAddressType().toString(), volume.getAddress().toLowerCase(), volume.getExternalName(), volume.getExternalUuid());

        // if a map was provided, add the connection IDs to the path info.  the map is all the possible vlun id's used
        // across each host or the hostset (represented with host name key as "*");
        if (connIdMap != null && connIdMap.size() > 0) {
            for (String key: connIdMap.keySet()) {
               finalPath += String.format(" connid.%s=%s;", key, connIdMap.get(key));
            }
        }
        return finalPath;
    }

    ProviderAdapterContext newManagedVolumeContext(DataObject obj) {
        ProviderAdapterContext ctx = new ProviderAdapterContext();
        if (obj instanceof VolumeInfo) {
            VolumeVO vol = _volumeDao.findById(obj.getId());
            ctx.setAccountId(vol.getAccountId());
            ctx.setDomainId(vol.getDomainId());
        } else if (obj instanceof SnapshotInfo) {
            SnapshotVO snap = _snapshotDao.findById(obj.getId());
            ctx.setAccountId(snap.getAccountId());
            ctx.setDomainId(snap.getDomainId());
        } else if (obj instanceof TemplateInfo) {
            VMTemplateVO template = _vmTemplateDao.findById(obj.getId());
            ctx.setAccountId(template.getAccountId());
            // templates don't have a domain ID so always set to 0
            ctx.setDomainId(0L);
        }

        if (ctx.getAccountId() != null) {
            AccountVO acct = _accountDao.findById(ctx.getAccountId());
            if (acct != null) {
                ctx.setAccountUuid(acct.getUuid());
                ctx.setAccountName(acct.getName());
            }
        }

        if (ctx.getDomainId() != null) {
            DomainVO domain  = _domainDao.findById(ctx.getDomainId());
            if (domain != null) {
                ctx.setDomainUuid(domain.getUuid());
                ctx.setDomainName(domain.getName());
            }
        }

        return ctx;
    }

    boolean isSameProvider(DataObject obj) {
        StoragePoolVO storagePool = this._storagePoolDao.findById(obj.getDataStore().getId());
        if (storagePool != null && storagePool.getStorageProviderName().equals(this.getProviderName())) {
            return true;
        } else {
            return false;
        }
    }

    ProviderAdapterDataObject newManagedDataObject(DataObject data, StoragePool storagePool) {
        ProviderAdapterDataObject dataIn = new ProviderAdapterDataObject();
        if (data instanceof VolumeInfo) {
            List<VolumeDetailVO> list = _volumeDetailsDao.findDetails(data.getId(),
                    ProviderAdapterConstants.EXTERNAL_NAME);
            String externalName = null;
            if (list != null && list.size() > 0) {
                externalName = list.get(0).getValue();
            }

            list = _volumeDetailsDao.findDetails(data.getId(), ProviderAdapterConstants.EXTERNAL_UUID);
            String externalUuid = null;
            if (list != null && list.size() > 0) {
                externalUuid = list.get(0).getValue();
            }

            dataIn.setName(((VolumeInfo) data).getName());
            dataIn.setExternalName(externalName);
            dataIn.setExternalUuid(externalUuid);
        } else if (data instanceof SnapshotInfo) {
            List<SnapshotDetailsVO> list = _snapshotDetailsDao.findDetails(data.getId(),
                    ProviderAdapterConstants.EXTERNAL_NAME);
            String externalName = null;
            if (list != null && list.size() > 0) {
                externalName = list.get(0).getValue();
            }

            list = _snapshotDetailsDao.findDetails(data.getId(), ProviderAdapterConstants.EXTERNAL_UUID);
            String externalUuid = null;
            if (list != null && list.size() > 0) {
                externalUuid = list.get(0).getValue();
            }

            dataIn = new ProviderAdapterDataObject();
            dataIn.setName(((SnapshotInfo) data).getName());
            dataIn.setExternalName(externalName);
            dataIn.setExternalUuid(externalUuid);
        } else if (data instanceof TemplateInfo) {
            TemplateInfo ti = (TemplateInfo)data;
            dataIn.setName(ti.getName());
            VMTemplateStoragePoolVO templatePoolRef = _vmTemplatePoolDao.findByPoolTemplate(storagePool.getId(), ti.getId(), null);
            dataIn.setExternalName(templatePoolRef.getLocalDownloadPath());
        }
        dataIn.setId(data.getId());
        dataIn.setDataStoreId(data.getDataStore().getId());
        dataIn.setDataStoreUuid(data.getDataStore().getUuid());
        dataIn.setDataStoreName(data.getDataStore().getName());
        dataIn.setUuid(data.getUuid());
        dataIn.setType(ProviderAdapterDataObject.Type.valueOf(data.getType().toString()));
        return dataIn;
    }

    public boolean volumesRequireGrantAccessWhenUsed() {
        return true;
    }
}<|MERGE_RESOLUTION|>--- conflicted
+++ resolved
@@ -351,25 +351,10 @@
                     api.resize(context, destIn, destdata.getSize());
                 }
 
-<<<<<<< HEAD
-                String connectionId = api.attach(context, destIn);
-
-                String finalPath;
-                // format: type=fiberwwn; address=<address>; connid=<connid>
-                if (connectionId != null) {
-                    finalPath = String.format("type=%s; address=%s; connid=%s", outVolume.getAddressType().toString(), outVolume.getAddress().toLowerCase(), connectionId);
-                } else {
-                    finalPath = String.format("type=%s; address=%s;", outVolume.getAddressType().toString(), outVolume.getAddress().toLowerCase());
-                }
-
-                persistVolumeData(storagePool, details, destdata, outVolume, connectionId);
-                logger.info("Copy completed from [" + srcdata.getUuid() + "] to [" + destdata.getUuid() + "]");
-=======
                 // initial volume info does not have connection map yet.  That is added when grantAccess is called later.
                 String finalPath = generatePathInfo(outVolume, null);
                 persistVolumeData(storagePool, details, destdata, outVolume, null);
-                s_logger.info("Copy completed from [" + srcdata.getUuid() + "] to [" + destdata.getUuid() + "]");
->>>>>>> 620ed164
+                logger.info("Copy completed from [" + srcdata.getUuid() + "] to [" + destdata.getUuid() + "]");
 
                 VolumeObjectTO voto = new VolumeObjectTO();
                 voto.setPath(finalPath);
@@ -499,7 +484,7 @@
     }
 
     public boolean grantAccess(DataObject dataObject, Host host, DataStore dataStore) {
-        s_logger.debug("Granting host " + host.getName() + " access to volume " + dataObject.getUuid());
+        logger.debug("Granting host " + host.getName() + " access to volume " + dataObject.getUuid());
 
         try {
             StoragePoolVO storagePool = _storagePoolDao.findById(dataObject.getDataStore().getId());
@@ -517,11 +502,11 @@
             persistVolumeOrTemplateData(storagePool, details, dataObject, vol, connIdMap);
 
 
-            s_logger.info("Granted host " + host.getName() + " access to volume " + dataObject.getUuid());
+            logger.info("Granted host " + host.getName() + " access to volume " + dataObject.getUuid());
             return true;
         } catch (Throwable e) {
             String msg = "Error granting host " + host.getName() + " access to volume " + dataObject.getUuid() + ":" + e.getMessage();
-            s_logger.error(msg);
+            logger.error(msg);
             throw new CloudRuntimeException(msg, e);
         }
     }
@@ -532,7 +517,7 @@
             return;
         }
 
-        s_logger.debug("Revoking access for host " + host.getName() + " to volume " + dataObject.getUuid());
+        logger.debug("Revoking access for host " + host.getName() + " to volume " + dataObject.getUuid());
 
         try {
             StoragePoolVO storagePool = _storagePoolDao.findById(dataObject.getDataStore().getId());
@@ -550,10 +535,10 @@
             Map<String,String> connIdMap = api.getConnectionIdMap(dataIn);
             persistVolumeOrTemplateData(storagePool, details, dataObject, vol, connIdMap);
 
-            s_logger.info("Revoked access for host " + host.getName() + " to volume " + dataObject.getUuid());
+            logger.info("Revoked access for host " + host.getName() + " to volume " + dataObject.getUuid());
         } catch (Throwable e) {
             String msg = "Error revoking access for host " + host.getName() + " to volume " + dataObject.getUuid() + ":" + e.getMessage();
-            s_logger.error(msg);
+            logger.error(msg);
             throw new CloudRuntimeException(msg, e);
         }
     }
