--- conflicted
+++ resolved
@@ -59,13 +59,8 @@
 import java.util.List;
 import java.util.Map;
 
-<<<<<<< HEAD
-public class DateraPrimaryDataStoreLifeCycle implements PrimaryDataStoreLifeCycle {
+public class DateraPrimaryDataStoreLifeCycle extends BasePrimaryDataStoreLifeCycleImpl implements PrimaryDataStoreLifeCycle {
     protected Logger logger = LogManager.getLogger(getClass());
-=======
-public class DateraPrimaryDataStoreLifeCycle extends BasePrimaryDataStoreLifeCycleImpl implements PrimaryDataStoreLifeCycle {
-    private static final Logger s_logger = Logger.getLogger(DateraPrimaryDataStoreLifeCycle.class);
->>>>>>> d7973560
 
     @Inject
     private CapacityManager _capacityMgr;
