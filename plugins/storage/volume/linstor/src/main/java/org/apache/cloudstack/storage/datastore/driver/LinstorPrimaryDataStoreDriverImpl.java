--- conflicted
+++ resolved
@@ -216,7 +216,7 @@
                 }
                 throw new CloudRuntimeException("Linstor: Unable to delete resource definition: " + rscDefName);
             }
-            s_logger.info(String.format("Linstor: Deleted resource %s", rscDefName));
+            logger.info(String.format("Linstor: Deleted resource %s", rscDefName));
         } catch (ApiException apiEx)
         {
             logger.error("Linstor: ApiEx - " + apiEx.getMessage());
@@ -867,13 +867,8 @@
         Host host = null;
         for (String nodeName : linstorNodeNames) {
             host = _hostDao.findByName(nodeName);
-<<<<<<< HEAD
-            if (host != null) {
+            if (host != null && host.getResourceState() == ResourceState.Enabled) {
                 logger.info(String.format("Linstor: Make resource %s available on node %s ...", rscName, nodeName));
-=======
-            if (host != null && host.getResourceState() == ResourceState.Enabled) {
-                s_logger.info(String.format("Linstor: Make resource %s available on node %s ...", rscName, nodeName));
->>>>>>> f25d35c5
                 ApiCallRcList answers = api.resourceMakeAvailableOnNode(rscName, nodeName, new ResourceMakeAvailable());
                 if (!answers.hasError()) {
                     break; // found working host
@@ -899,21 +894,6 @@
     }
 
     private Optional<RemoteHostEndPoint> getDiskfullEP(DevelopersApi api, String rscName) throws ApiException {
-<<<<<<< HEAD
-        com.linbit.linstor.api.model.StoragePool linSP =
-            LinstorUtil.getDiskfulStoragePool(api, rscName);
-        if (linSP != null)
-        {
-            Host host = _hostDao.findByName(linSP.getNodeName());
-            if (host == null)
-            {
-                logger.error("Linstor: Host '" + linSP.getNodeName() + "' not found.");
-                return Optional.empty();
-            }
-            else
-            {
-                return Optional.of(RemoteHostEndPoint.getHypervisorHostEndPoint(host));
-=======
         List<com.linbit.linstor.api.model.StoragePool> linSPs = LinstorUtil.getDiskfulStoragePools(api, rscName);
         if (linSPs != null) {
             for (com.linbit.linstor.api.model.StoragePool sp : linSPs) {
@@ -921,10 +901,9 @@
                 if (host != null && host.getResourceState() == ResourceState.Enabled) {
                     return Optional.of(RemoteHostEndPoint.getHypervisorHostEndPoint(host));
                 }
->>>>>>> f25d35c5
-            }
-        }
-        s_logger.error("Linstor: No diskfull host found.");
+            }
+        }
+        logger.error("Linstor: No diskfull host found.");
         return Optional.empty();
     }
 
@@ -979,12 +958,8 @@
                 deleteResourceDefinition(pool, rscName);
             }
         } catch (ApiException exc) {
-<<<<<<< HEAD
             logger.error("copy template failed: ", exc);
-=======
-            s_logger.error("copy template failed: ", exc);
             deleteResourceDefinition(pool, rscName);
->>>>>>> f25d35c5
             throw new CloudRuntimeException(exc.getBestMessage());
         }
         return answer;
