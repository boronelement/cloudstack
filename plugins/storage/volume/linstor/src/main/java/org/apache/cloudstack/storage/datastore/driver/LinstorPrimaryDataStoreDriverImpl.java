// Licensed to the Apache Software Foundation (ASF) under one
// or more contributor license agreements.  See the NOTICE file
// distributed with this work for additional information
// regarding copyright ownership.  The ASF licenses this file
// to you under the Apache License, Version 2.0 (the
// "License"); you may not use this file except in compliance
// with the License.  You may obtain a copy of the License at
//
//   http://www.apache.org/licenses/LICENSE-2.0
//
// Unless required by applicable law or agreed to in writing,
// software distributed under the License is distributed on an
// "AS IS" BASIS, WITHOUT WARRANTIES OR CONDITIONS OF ANY
// KIND, either express or implied.  See the License for the
// specific language governing permissions and limitations
// under the License.
package org.apache.cloudstack.storage.datastore.driver;

import com.linbit.linstor.api.ApiException;
import com.linbit.linstor.api.CloneWaiter;
import com.linbit.linstor.api.DevelopersApi;
import com.linbit.linstor.api.model.ApiCallRc;
import com.linbit.linstor.api.model.ApiCallRcList;
import com.linbit.linstor.api.model.Properties;
import com.linbit.linstor.api.model.ResourceDefinition;
import com.linbit.linstor.api.model.ResourceDefinitionCloneRequest;
import com.linbit.linstor.api.model.ResourceDefinitionCloneStarted;
import com.linbit.linstor.api.model.ResourceDefinitionCreate;
import com.linbit.linstor.api.model.ResourceDefinitionModify;
import com.linbit.linstor.api.model.ResourceGroupSpawn;
import com.linbit.linstor.api.model.ResourceWithVolumes;
import com.linbit.linstor.api.model.Snapshot;
import com.linbit.linstor.api.model.SnapshotRestore;
import com.linbit.linstor.api.model.VolumeDefinition;
import com.linbit.linstor.api.model.VolumeDefinitionModify;

import javax.annotation.Nonnull;
import javax.inject.Inject;

import java.util.Arrays;
import java.util.Collections;
import java.util.HashMap;
import java.util.List;
import java.util.Map;
import java.util.Objects;

import com.cloud.agent.api.Answer;
import com.cloud.agent.api.storage.ResizeVolumeAnswer;
import com.cloud.agent.api.storage.ResizeVolumeCommand;
import com.cloud.agent.api.to.DataStoreTO;
import com.cloud.agent.api.to.DataTO;
import com.cloud.agent.api.to.DiskTO;
import com.cloud.agent.api.to.StorageFilerTO;
import com.cloud.host.Host;
import com.cloud.storage.ResizeVolumePayload;
import com.cloud.storage.SnapshotVO;
import com.cloud.storage.StorageManager;
import com.cloud.storage.StoragePool;
import com.cloud.storage.VMTemplateStoragePoolVO;
import com.cloud.storage.VolumeDetailVO;
import com.cloud.storage.VolumeVO;
import com.cloud.storage.dao.SnapshotDao;
import com.cloud.storage.dao.SnapshotDetailsDao;
import com.cloud.storage.dao.SnapshotDetailsVO;
import com.cloud.storage.dao.VMTemplatePoolDao;
import com.cloud.storage.dao.VolumeDao;
import com.cloud.storage.dao.VolumeDetailsDao;
import com.cloud.utils.Pair;
import com.cloud.utils.exception.CloudRuntimeException;
import org.apache.cloudstack.engine.subsystem.api.storage.ChapInfo;
import org.apache.cloudstack.engine.subsystem.api.storage.CopyCommandResult;
import org.apache.cloudstack.engine.subsystem.api.storage.CreateCmdResult;
import org.apache.cloudstack.engine.subsystem.api.storage.DataObject;
import org.apache.cloudstack.engine.subsystem.api.storage.DataStore;
import org.apache.cloudstack.engine.subsystem.api.storage.DataStoreCapabilities;
import org.apache.cloudstack.engine.subsystem.api.storage.PrimaryDataStoreDriver;
import org.apache.cloudstack.engine.subsystem.api.storage.SnapshotInfo;
import org.apache.cloudstack.engine.subsystem.api.storage.TemplateInfo;
import org.apache.cloudstack.engine.subsystem.api.storage.VolumeInfo;
import org.apache.cloudstack.framework.async.AsyncCompletionCallback;
import org.apache.cloudstack.storage.command.CommandResult;
import org.apache.cloudstack.storage.command.CreateObjectAnswer;
import org.apache.cloudstack.storage.datastore.db.PrimaryDataStoreDao;
import org.apache.cloudstack.storage.datastore.db.StoragePoolVO;
import org.apache.cloudstack.storage.datastore.util.LinstorUtil;
import org.apache.cloudstack.storage.to.SnapshotObjectTO;
import org.apache.cloudstack.storage.volume.VolumeObject;
import org.apache.logging.log4j.Logger;
import org.apache.logging.log4j.LogManager;

public class LinstorPrimaryDataStoreDriverImpl implements PrimaryDataStoreDriver {
    protected Logger logger = LogManager.getLogger(getClass());
    @Inject private PrimaryDataStoreDao _storagePoolDao;
    @Inject private VolumeDao _volumeDao;
    @Inject private VolumeDetailsDao _volumeDetailsDao;
    @Inject private VMTemplatePoolDao _vmTemplatePoolDao;
    @Inject private SnapshotDao _snapshotDao;
    @Inject private SnapshotDetailsDao _snapshotDetailsDao;
    @Inject private StorageManager _storageMgr;

    public LinstorPrimaryDataStoreDriverImpl()
    {
    }

    @Override
    public Map<String, String> getCapabilities()
    {
        Map<String, String> mapCapabilities = new HashMap<>();

        // Linstor will be restricted to only run on LVM-THIN and ZFS storage pools with ACS
        mapCapabilities.put(DataStoreCapabilities.CAN_CREATE_VOLUME_FROM_VOLUME.toString(), Boolean.TRUE.toString());

        // fetch if lvm-thin or ZFS
        mapCapabilities.put(DataStoreCapabilities.STORAGE_SYSTEM_SNAPSHOT.toString(), Boolean.TRUE.toString());

        // CAN_CREATE_VOLUME_FROM_SNAPSHOT see note from CAN_CREATE_VOLUME_FROM_VOLUME
        mapCapabilities.put(DataStoreCapabilities.CAN_CREATE_VOLUME_FROM_SNAPSHOT.toString(), Boolean.TRUE.toString());
        mapCapabilities.put(DataStoreCapabilities.CAN_REVERT_VOLUME_TO_SNAPSHOT.toString(), Boolean.TRUE.toString());

        return mapCapabilities;
    }

    @Override
    public DataTO getTO(DataObject data)
    {
        return null;
    }

    @Override
    public DataStoreTO getStoreTO(DataStore store)
    {
        return null;
    }

    @Override
    public ChapInfo getChapInfo(DataObject dataObject)
    {
        return null;
    }

    @Override
    public boolean grantAccess(DataObject dataObject, Host host, DataStore dataStore)
    {
        return false;
    }

    @Override
    public void revokeAccess(DataObject dataObject, Host host, DataStore dataStore)
    {
    }

    @Override
    public long getUsedBytes(StoragePool storagePool)
    {
        return 0;
    }

    @Override
    public long getUsedIops(StoragePool storagePool)
    {
        return 0;
    }

    @Override
    public long getDataObjectSizeIncludingHypervisorSnapshotReserve(DataObject dataObject, StoragePool pool)
    {
        return dataObject.getSize();
    }

    @Override
    public long getBytesRequiredForTemplate(TemplateInfo templateInfo, StoragePool storagePool)
    {
        return 0;
    }

    private String getSnapshotName(String snapshotUuid) {
        return LinstorUtil.RSC_PREFIX + snapshotUuid;
    }

    private void deleteResourceDefinition(StoragePoolVO storagePoolVO, String rscDefName)
    {
        DevelopersApi linstorApi = LinstorUtil.getLinstorAPI(storagePoolVO.getHostAddress());

        try
        {
            ApiCallRcList answers = linstorApi.resourceDefinitionDelete(rscDefName);
            if (answers.hasError())
            {
                for (ApiCallRc answer : answers)
                {
                    logger.error(answer.getMessage());
                }
                throw new CloudRuntimeException("Linstor: Unable to delete resource definition: " + rscDefName);
            }
        } catch (ApiException apiEx)
        {
            logger.error("Linstor: ApiEx - " + apiEx.getMessage());
            throw new CloudRuntimeException(apiEx.getBestMessage(), apiEx);
        }
    }

    private void deleteSnapshot(@Nonnull DataStore dataStore, @Nonnull String rscDefName, @Nonnull String snapshotName)
    {
        StoragePoolVO storagePool = _storagePoolDao.findById(dataStore.getId());
        DevelopersApi linstorApi = LinstorUtil.getLinstorAPI(storagePool.getHostAddress());

        try
        {
            ApiCallRcList answers = linstorApi.resourceSnapshotDelete(rscDefName, snapshotName);
            if (answers.hasError())
            {
                for (ApiCallRc answer : answers)
                {
                    logger.error(answer.getMessage());
                }
                throw new CloudRuntimeException("Linstor: Unable to delete snapshot: " + rscDefName);
            }
        } catch (ApiException apiEx)
        {
            logger.error("Linstor: ApiEx - " + apiEx.getMessage());
            throw new CloudRuntimeException(apiEx.getBestMessage(), apiEx);
        }
    }

    private long getCsIdForCloning(long volumeId, String cloneOf) {
        VolumeDetailVO volumeDetail = _volumeDetailsDao.findDetail(volumeId, cloneOf);

        if (volumeDetail != null && volumeDetail.getValue() != null) {
            return Long.parseLong(volumeDetail.getValue());
        }

        return Long.MIN_VALUE;
    }

    @Override
    public void deleteAsync(DataStore dataStore, DataObject dataObject, AsyncCompletionCallback<CommandResult> callback)
    {
        logger.debug("deleteAsync: " + dataObject.getType() + ";" + dataObject.getUuid());
        String errMsg = null;

        final long storagePoolId = dataStore.getId();
        final StoragePoolVO storagePool = _storagePoolDao.findById(storagePoolId);

        switch (dataObject.getType()) {
            case VOLUME:
            {
                final VolumeInfo volumeInfo = (VolumeInfo) dataObject;
                final String rscName = LinstorUtil.RSC_PREFIX + volumeInfo.getPath();
                deleteResourceDefinition(storagePool, rscName);

                long usedBytes = storagePool.getUsedBytes();
                Long capacityIops = storagePool.getCapacityIops();

                if (capacityIops != null)
                {
                    if (volumeInfo.getMaxIops() != null)
                        capacityIops += volumeInfo.getMaxIops();
                    storagePool.setCapacityIops(Math.max(0, capacityIops));
                }

                usedBytes -= volumeInfo.getSize();
                storagePool.setUsedBytes(Math.max(0, usedBytes));

                _storagePoolDao.update(storagePoolId, storagePool);
            }
                break;
            case SNAPSHOT:
                final SnapshotInfo snapshotInfo = (SnapshotInfo) dataObject;
                final String rscName = LinstorUtil.RSC_PREFIX + snapshotInfo.getBaseVolume().getPath();
                deleteSnapshot(dataStore, rscName, getSnapshotName(snapshotInfo.getUuid()));
                long usedBytes = storagePool.getUsedBytes() - snapshotInfo.getSize();
                storagePool.setUsedBytes(Math.max(0, usedBytes));
                _storagePoolDao.update(storagePoolId, storagePool);
                break;
            default:
                errMsg = "Invalid DataObjectType (" + dataObject.getType() + ") passed to deleteAsync";
                logger.error(errMsg);
        }

        if (callback != null) {
            CommandResult result = new CommandResult();
            result.setResult(errMsg);

            callback.complete(result);
        }
    }

    private void logLinstorAnswer(@Nonnull ApiCallRc answer) {
        if (answer.isError()) {
            logger.error(answer.getMessage());
        } else if (answer.isWarning()) {
            logger.warn(answer.getMessage());
        } else if (answer.isInfo()) {
            logger.info(answer.getMessage());
        }
    }

    private void logLinstorAnswers(@Nonnull ApiCallRcList answers) {
        answers.forEach(this::logLinstorAnswer);
    }

    private void checkLinstorAnswersThrow(@Nonnull ApiCallRcList answers) {
        logLinstorAnswers(answers);
        if (answers.hasError())
        {
            String errMsg = answers.stream()
                .filter(ApiCallRc::isError)
                .findFirst()
                .map(ApiCallRc::getMessage).orElse("Unknown linstor error");
            throw new CloudRuntimeException(errMsg);
        }
    }

    private String checkLinstorAnswers(@Nonnull ApiCallRcList answers) {
        logLinstorAnswers(answers);
        return answers.stream().filter(ApiCallRc::isError).findFirst().map(ApiCallRc::getMessage).orElse(null);
    }

    private String getDeviceName(DevelopersApi linstorApi, String rscName) throws ApiException {
        List<ResourceWithVolumes> resources = linstorApi.viewResources(
            Collections.emptyList(),
            Collections.singletonList(rscName),
            Collections.emptyList(),
            null,
            null,
            null);
        if (!resources.isEmpty() && !resources.get(0).getVolumes().isEmpty())
        {
            logger.info("Linstor: Created drbd device: " + resources.get(0).getVolumes().get(0).getDevicePath());
            return resources.get(0).getVolumes().get(0).getDevicePath();
        } else
        {
            logger.error("Linstor: viewResources didn't return resources or volumes.");
            throw new CloudRuntimeException("Linstor: viewResources didn't return resources or volumes.");
        }
    }

    private void applyQoSSettings(StoragePoolVO storagePool, DevelopersApi api, String rscName, Long maxIops)
        throws ApiException
    {
        Long currentQosIops = null;
        List<VolumeDefinition> vlmDfns = api.volumeDefinitionList(rscName, null, null);
        if (!vlmDfns.isEmpty())
        {
            Properties props = vlmDfns.get(0).getProps();
            long iops = Long.parseLong(props.getOrDefault("sys/fs/blkio_throttle_write_iops", "0"));
            currentQosIops = iops > 0 ? iops : null;
        }

        if (!Objects.equals(maxIops, currentQosIops))
        {
            VolumeDefinitionModify vdm = new VolumeDefinitionModify();
            if (maxIops != null)
            {
                Properties props = new Properties();
                props.put("sys/fs/blkio_throttle_read_iops", "" + maxIops);
                props.put("sys/fs/blkio_throttle_write_iops", "" + maxIops);
                vdm.overrideProps(props);
                logger.info("Apply qos setting: " + maxIops + " to " + rscName);
            }
            else
            {
                logger.info("Remove QoS setting for " + rscName);
                vdm.deleteProps(Arrays.asList("sys/fs/blkio_throttle_read_iops", "sys/fs/blkio_throttle_write_iops"));
            }
            ApiCallRcList answers = api.volumeDefinitionModify(rscName, 0, vdm);
            checkLinstorAnswersThrow(answers);

            Long capacityIops = storagePool.getCapacityIops();
            if (capacityIops != null)
            {
                long vcIops = currentQosIops != null ? currentQosIops * -1 : 0;
                long vMaxIops = maxIops != null ? maxIops : 0;
                long newIops = vcIops + vMaxIops;
                capacityIops -= newIops;
                logger.info("Current storagepool " + storagePool.getName() + " iops capacity:  " + capacityIops);
                storagePool.setCapacityIops(Math.max(0, capacityIops));
                _storagePoolDao.update(storagePool.getId(), storagePool);
            }
        }
    }

    private void applyAuxProps(DevelopersApi api, String rscName, String dispName, String vmName)
        throws ApiException
    {
        ResourceDefinitionModify rdm = new ResourceDefinitionModify();
        Properties props = new Properties();
        if (dispName != null)
        {
            props.put("Aux/cs-name", dispName);
        }
        if (vmName != null)
        {
            props.put("Aux/cs-vm-name", vmName);
        }
        if (!props.isEmpty())
        {
            rdm.setOverrideProps(props);
            ApiCallRcList answers = api.resourceDefinitionModify(rscName, rdm);
            checkLinstorAnswersThrow(answers);
        }
    }

    private String createResource(VolumeInfo vol, StoragePoolVO storagePoolVO)
    {
        DevelopersApi linstorApi = LinstorUtil.getLinstorAPI(storagePoolVO.getHostAddress());
        final String rscGrp = storagePoolVO.getUserInfo() != null && !storagePoolVO.getUserInfo().isEmpty() ?
            storagePoolVO.getUserInfo() : "DfltRscGrp";

        ResourceGroupSpawn rscGrpSpawn = new ResourceGroupSpawn();
        final String rscName = LinstorUtil.RSC_PREFIX + vol.getUuid();
        rscGrpSpawn.setResourceDefinitionName(rscName);
        rscGrpSpawn.addVolumeSizesItem(vol.getSize() / 1024);

        try
        {
            logger.info("Linstor: Spawn resource " + rscName);
            ApiCallRcList answers = linstorApi.resourceGroupSpawn(rscGrp, rscGrpSpawn);
            checkLinstorAnswersThrow(answers);

            applyAuxProps(linstorApi, rscName, vol.getName(), vol.getAttachedVmName());
            applyQoSSettings(storagePoolVO, linstorApi, rscName, vol.getMaxIops());

            return getDeviceName(linstorApi, rscName);
        } catch (ApiException apiEx)
        {
            logger.error("Linstor: ApiEx - " + apiEx.getMessage());
            throw new CloudRuntimeException(apiEx.getBestMessage(), apiEx);
        }
    }

    private void resizeResource(DevelopersApi api, String resourceName, long sizeByte) throws ApiException {
        VolumeDefinitionModify dfm = new VolumeDefinitionModify();
        dfm.setSizeKib(sizeByte / 1024);

        ApiCallRcList answers = api.volumeDefinitionModify(resourceName, 0, dfm);
        if (answers.hasError()) {
            s_logger.error("Resize error: " + answers.get(0).getMessage());
            throw new CloudRuntimeException(answers.get(0).getMessage());
        } else {
            s_logger.info(String.format("Successfully resized %s to %d kib", resourceName, dfm.getSizeKib()));
        }
    }

    private String cloneResource(long csCloneId, VolumeInfo volumeInfo, StoragePoolVO storagePoolVO) {
        // get the cached template on this storage
        VMTemplateStoragePoolVO tmplPoolRef = _vmTemplatePoolDao.findByPoolTemplate(
            storagePoolVO.getId(), csCloneId, null);

        if (tmplPoolRef != null) {
            final String cloneRes = LinstorUtil.RSC_PREFIX + tmplPoolRef.getLocalDownloadPath();
            final String rscName = LinstorUtil.RSC_PREFIX + volumeInfo.getUuid();
            final DevelopersApi linstorApi = LinstorUtil.getLinstorAPI(storagePoolVO.getHostAddress());

            try {
                logger.info("Clone resource definition " + cloneRes + " to " + rscName);
                ResourceDefinitionCloneRequest cloneRequest = new ResourceDefinitionCloneRequest();
                cloneRequest.setName(rscName);
                ResourceDefinitionCloneStarted cloneStarted = linstorApi.resourceDefinitionClone(
                    cloneRes, cloneRequest);

                checkLinstorAnswersThrow(cloneStarted.getMessages());

                if (!CloneWaiter.waitFor(linstorApi, cloneStarted)) {
                    throw new CloudRuntimeException("Clone for resource " + rscName + " failed.");
                }

<<<<<<< HEAD
                logger.info("Clone resource definition " + cloneRes + " to " + rscName + " finished");
=======
                s_logger.info("Clone resource definition " + cloneRes + " to " + rscName + " finished");

                if (volumeInfo.getSize() != null && volumeInfo.getSize() > 0) {
                    resizeResource(linstorApi, rscName, volumeInfo.getSize());
                }

>>>>>>> d6275396
                applyAuxProps(linstorApi, rscName, volumeInfo.getName(), volumeInfo.getAttachedVmName());
                applyQoSSettings(storagePoolVO, linstorApi, rscName, volumeInfo.getMaxIops());

                return getDeviceName(linstorApi, rscName);
            } catch (ApiException apiEx) {
                logger.error("Linstor: ApiEx - " + apiEx.getMessage());
                throw new CloudRuntimeException(apiEx.getBestMessage(), apiEx);
            }
        } else {
            throw new CloudRuntimeException(
                "Unable to find Linstor resource for the following template data-object ID: " + csCloneId);
        }
    }

    private String createResourceFromSnapshot(long csSnapshotId, String rscName, StoragePoolVO storagePoolVO) {
        final String rscGrp = storagePoolVO.getUserInfo() != null && !storagePoolVO.getUserInfo().isEmpty() ?
            storagePoolVO.getUserInfo() : "DfltRscGrp";
        final DevelopersApi linstorApi = LinstorUtil.getLinstorAPI(storagePoolVO.getHostAddress());

        SnapshotVO snapshotVO = _snapshotDao.findById(csSnapshotId);
        String snapName = LinstorUtil.RSC_PREFIX + snapshotVO.getUuid();
        VolumeVO volumeVO = _volumeDao.findById(snapshotVO.getVolumeId());
        String cloneRes = LinstorUtil.RSC_PREFIX + volumeVO.getPath();

        try
        {
            logger.debug("Create new resource definition: " + rscName);
            ResourceDefinitionCreate rdCreate = new ResourceDefinitionCreate();
            ResourceDefinition rd = new ResourceDefinition();
            rd.setName(rscName);
            rd.setResourceGroupName(rscGrp);
            rdCreate.setResourceDefinition(rd);
            ApiCallRcList answers = linstorApi.resourceDefinitionCreate(rdCreate);
            checkLinstorAnswersThrow(answers);

            SnapshotRestore snapshotRestore = new SnapshotRestore();
            snapshotRestore.toResource(rscName);

            logger.debug("Create new volume definition for snapshot: " + cloneRes + ":" + snapName);
            answers = linstorApi.resourceSnapshotsRestoreVolumeDefinition(cloneRes, snapName, snapshotRestore);
            checkLinstorAnswersThrow(answers);

            // restore snapshot to new resource
            logger.info("Restore resource from snapshot: " + cloneRes + ":" + snapName);
            answers = linstorApi.resourceSnapshotRestore(cloneRes, snapName, snapshotRestore);
            checkLinstorAnswersThrow(answers);

            applyAuxProps(linstorApi, rscName, volumeVO.getName(), null);
            applyQoSSettings(storagePoolVO, linstorApi, rscName, volumeVO.getMaxIops());

            return getDeviceName(linstorApi, rscName);
        } catch (ApiException apiEx) {
            logger.error("Linstor: ApiEx - " + apiEx.getMessage());
            throw new CloudRuntimeException(apiEx.getBestMessage(), apiEx);
        }
    }

    private String createVolume(VolumeInfo volumeInfo, StoragePoolVO storagePoolVO) {
        long csSnapshotId = getCsIdForCloning(volumeInfo.getId(), "cloneOfSnapshot");
        long csTemplateId = getCsIdForCloning(volumeInfo.getId(), "cloneOfTemplate");

        if (csSnapshotId > 0) {
            return createResourceFromSnapshot(csSnapshotId, LinstorUtil.RSC_PREFIX + volumeInfo.getUuid(), storagePoolVO);
        } else if (csTemplateId > 0) {
            return cloneResource(csTemplateId, volumeInfo, storagePoolVO);
        } else {
            return createResource(volumeInfo, storagePoolVO);
        }
    }

    private void handleSnapshotDetails(long csSnapshotId, String name, String value) {
        _snapshotDetailsDao.removeDetail(csSnapshotId, name);
        SnapshotDetailsVO snapshotDetails = new SnapshotDetailsVO(csSnapshotId, name, value, false);
        _snapshotDetailsDao.persist(snapshotDetails);
    }

    private void addTempVolumeToDb(long csSnapshotId, String tempVolumeName) {
        // TEMP_VOLUME_ID is needed, to find which temporary resource should be deleted after copying it on agent side
        handleSnapshotDetails(csSnapshotId, LinstorUtil.TEMP_VOLUME_ID, LinstorUtil.RSC_PREFIX + tempVolumeName);
        // the iqn will be used on the agent side to copy from, even though linstor doesn't have anything to do with IQN
        handleSnapshotDetails(csSnapshotId, DiskTO.IQN, tempVolumeName);
    }

    private void removeTempVolumeFromDb(long csSnapshotId) {
        SnapshotDetailsVO snapshotDetails = _snapshotDetailsDao.findDetail(csSnapshotId, LinstorUtil.TEMP_VOLUME_ID);

        if (snapshotDetails == null || snapshotDetails.getValue() == null) {
            throw new CloudRuntimeException(
                "'removeTempVolumeId' should not be invoked unless " + LinstorUtil.TEMP_VOLUME_ID + " exists.");
        }

        String originalVolumeId = snapshotDetails.getValue();

        handleSnapshotDetails(csSnapshotId, LinstorUtil.TEMP_VOLUME_ID, originalVolumeId);

        _snapshotDetailsDao.remove(snapshotDetails.getId());
    }

    private void createVolumeFromSnapshot(SnapshotInfo snapshotInfo, StoragePoolVO storagePoolVO) {
        long csSnapshotId = snapshotInfo.getId();

        SnapshotDetailsVO snapshotDetails = _snapshotDetailsDao.findDetail(csSnapshotId, "tempVolume");

        if (snapshotDetails != null && snapshotDetails.getValue() != null &&
            snapshotDetails.getValue().equalsIgnoreCase("create"))
        {
            final String csName = "Temp-" + snapshotInfo.getUuid();
            final String tempRscName = LinstorUtil.RSC_PREFIX + csName;
            createResourceFromSnapshot(csSnapshotId, tempRscName, storagePoolVO);

            logger.debug("Temp resource created: " + tempRscName);
            addTempVolumeToDb(csSnapshotId, csName);
        }
        else if (snapshotDetails != null && snapshotDetails.getValue() != null &&
            snapshotDetails.getValue().equalsIgnoreCase("delete"))
        {
            snapshotDetails = _snapshotDetailsDao.findDetail(csSnapshotId, LinstorUtil.TEMP_VOLUME_ID);

            deleteResourceDefinition(storagePoolVO, snapshotDetails.getValue());

            logger.debug("Temp resource deleted: " + snapshotDetails.getValue());
            removeTempVolumeFromDb(csSnapshotId);
        }
        else {
            throw new CloudRuntimeException("Invalid state in 'createVolumeFromSnapshot(SnapshotInfo, StoragePoolVO)'");
        }
    }

    @Override
    public void createAsync(DataStore dataStore, DataObject vol, AsyncCompletionCallback<CreateCmdResult> callback)
    {
        String devPath = null;
        String errMsg = null;
        StoragePoolVO storagePool = _storagePoolDao.findById(dataStore.getId());

        try
        {
            switch (vol.getType())
            {
                case VOLUME:
                    VolumeInfo volumeInfo = (VolumeInfo) vol;
                    VolumeVO volume = _volumeDao.findById(volumeInfo.getId());
                    logger.debug("createAsync - creating volume");
                    devPath = createVolume(volumeInfo, storagePool);
                    volume.setFolder("/dev/");
                    volume.setPoolId(storagePool.getId());
                    volume.setUuid(vol.getUuid());
                    volume.setPath(vol.getUuid());

                    _volumeDao.update(volume.getId(), volume);
                    break;
                case SNAPSHOT:
                    logger.debug("createAsync - SNAPSHOT");
                    createVolumeFromSnapshot((SnapshotInfo) vol, storagePool);
                    break;
                case TEMPLATE:
                    errMsg = "creating template - not supported";
                    logger.error("createAsync - " + errMsg);
                    break;
                default:
                    errMsg = "Invalid DataObjectType (" + vol.getType() + ") passed to createAsync";
                    logger.error(errMsg);
            }
        } catch (Exception ex)
        {
            errMsg = ex.getMessage();

            logger.error("createAsync: " + errMsg);
            if (callback == null)
            {
                throw ex;
            }
        }

        if (callback != null)
        {
            CreateCmdResult result = new CreateCmdResult(devPath, new Answer(null, errMsg == null, errMsg));
            result.setResult(errMsg);
            callback.complete(result);
        }
    }

    @Override
    public void revertSnapshot(
        SnapshotInfo snapshot,
        SnapshotInfo snapshotOnPrimaryStore,
        AsyncCompletionCallback<CommandResult> callback)
    {
        logger.debug("Linstor: revertSnapshot");
        final VolumeInfo volumeInfo = snapshot.getBaseVolume();
        VolumeVO volumeVO = _volumeDao.findById(volumeInfo.getId());
        if (volumeVO == null || volumeVO.getRemoved() != null) {
            CommandResult commandResult = new CommandResult();
            commandResult.setResult("The volume that the snapshot belongs to no longer exists.");
            callback.complete(commandResult);
            return;
        }

        String resultMsg;
        try {
            final StoragePool pool = (StoragePool) snapshot.getDataStore();
            final String rscName = LinstorUtil.RSC_PREFIX + volumeInfo.getUuid();
            final String snapName = LinstorUtil.RSC_PREFIX + snapshot.getUuid();
            final DevelopersApi linstorApi = LinstorUtil.getLinstorAPI(pool.getHostAddress());

            ApiCallRcList answers = linstorApi.resourceSnapshotRollback(rscName, snapName);
            resultMsg = checkLinstorAnswers(answers);
        } catch (ApiException apiEx) {
            logger.error("Linstor: ApiEx - " + apiEx.getMessage());
            resultMsg = apiEx.getBestMessage();
        }

        if (callback != null)
        {
            CommandResult result = new CommandResult();
            result.setResult(resultMsg);
            callback.complete(result);
        }
    }

    @Override
    public boolean canCopy(DataObject srcData, DataObject destData)
    {
        return false;
    }

    @Override
    public void copyAsync(DataObject srcData, DataObject destData, AsyncCompletionCallback<CopyCommandResult> callback)
    {
        // as long as canCopy is false, this isn't called
        logger.debug("Linstor: copyAsync with srcdata: " + srcData.getUuid());
    }

    @Override
    public void copyAsync(DataObject srcData, DataObject destData, Host destHost, AsyncCompletionCallback<CopyCommandResult> callback)
    {
        // as long as canCopy is false, this isn't called
        logger.debug("Linstor: copyAsync with srcdata: " + srcData.getUuid());
    }

    private CreateCmdResult notifyResize(
        VolumeObject vol,
        long oldSize,
        ResizeVolumePayload resizeParameter)
    {
        StoragePool pool = (StoragePool) vol.getDataStore();

        ResizeVolumeCommand resizeCmd =
            new ResizeVolumeCommand(vol.getPath(), new StorageFilerTO(pool), oldSize, resizeParameter.newSize, resizeParameter.shrinkOk,
                resizeParameter.instanceName, null);
        CreateCmdResult result = new CreateCmdResult(null, null);
        try {
            ResizeVolumeAnswer answer = (ResizeVolumeAnswer) _storageMgr.sendToPool(pool, resizeParameter.hosts, resizeCmd);
            if (answer != null && answer.getResult()) {
                logger.debug("Resize: notified hosts");
            } else if (answer != null) {
                result.setResult(answer.getDetails());
            } else {
                logger.debug("return a null answer, mark it as failed for unknown reason");
                result.setResult("return a null answer, mark it as failed for unknown reason");
            }

        } catch (Exception e) {
            logger.debug("sending resize command failed", e);
            result.setResult(e.toString());
        }

        return result;
    }

    @Override
    public void resize(DataObject data, AsyncCompletionCallback<CreateCmdResult> callback)
    {
        final VolumeObject vol = (VolumeObject) data;
        final StoragePoolVO pool = _storagePoolDao.findById(data.getDataStore().getId());
        final DevelopersApi api = LinstorUtil.getLinstorAPI(pool.getHostAddress());
        final ResizeVolumePayload resizeParameter = (ResizeVolumePayload) vol.getpayload();

        final String rscName = LinstorUtil.RSC_PREFIX + vol.getPath();
        final long oldSize = vol.getSize();

        String errMsg = null;
        VolumeDefinitionModify dfm = new VolumeDefinitionModify();
        dfm.setSizeKib(resizeParameter.newSize / 1024);
        try
        {
            resizeResource(api, rscName, resizeParameter.newSize);

            applyQoSSettings(pool, api, rscName, resizeParameter.newMaxIops);
            {
                final VolumeVO volume = _volumeDao.findById(vol.getId());
                volume.setMinIops(resizeParameter.newMinIops);
                volume.setMaxIops(resizeParameter.newMaxIops);
                volume.setSize(resizeParameter.newSize);
                _volumeDao.update(volume.getId(), volume);
            }
<<<<<<< HEAD

            ApiCallRcList answers = api.volumeDefinitionModify(rscName, 0, dfm);
            if (answers.hasError())
            {
                logger.error("Resize error: " + answers.get(0).getMessage());
                errMsg = answers.get(0).getMessage();
            } else
            {
                logger.info(String.format("Successfully resized %s to %d kib", rscName, dfm.getSizeKib()));
                vol.setSize(resizeParameter.newSize);
                vol.update();
            }

=======
>>>>>>> d6275396
        } catch (ApiException apiExc)
        {
            logger.error(apiExc);
            errMsg = apiExc.getBestMessage();
        }

        CreateCmdResult result;
        if (errMsg != null) {
            result = new CreateCmdResult(null, new Answer(null, false, errMsg));
            result.setResult(errMsg);
        } else {
            // notify guests
            result = notifyResize(vol, oldSize, resizeParameter);
        }

        callback.complete(result);
    }

    @Override
    public void handleQualityOfServiceForVolumeMigration(
        VolumeInfo volumeInfo,
        QualityOfServiceState qualityOfServiceState)
    {
        logger.debug("Linstor: handleQualityOfServiceForVolumeMigration");
    }

    @Override
    public void takeSnapshot(SnapshotInfo snapshotInfo, AsyncCompletionCallback<CreateCmdResult> callback)
    {
        logger.debug("Linstor: takeSnapshot with snapshot: " + snapshotInfo.getUuid());

        final VolumeInfo volumeInfo = snapshotInfo.getBaseVolume();
        final VolumeVO volumeVO = _volumeDao.findById(volumeInfo.getId());

        long storagePoolId = volumeVO.getPoolId();
        final StoragePoolVO storagePool = _storagePoolDao.findById(storagePoolId);
        final DevelopersApi api = LinstorUtil.getLinstorAPI(storagePool.getHostAddress());
        final String rscName = LinstorUtil.RSC_PREFIX + volumeVO.getPath();

        Snapshot snapshot = new Snapshot();
        snapshot.setName(getSnapshotName(snapshotInfo.getUuid()));

        CreateCmdResult result;
        try
        {
            ApiCallRcList answers = api.resourceSnapshotCreate(rscName, snapshot);

            if (answers.hasError())
            {
                final String errMsg = answers.get(0).getMessage();
                logger.error("Snapshot error: " + errMsg);
                result = new CreateCmdResult(null, new Answer(null, false, errMsg));
                result.setResult(errMsg);
            } else
            {
                logger.info(String.format("Successfully took snapshot from %s", rscName));

                SnapshotObjectTO snapshotObjectTo = (SnapshotObjectTO)snapshotInfo.getTO();
                snapshotObjectTo.setPath(rscName + "-" + snapshotInfo.getName());

                result = new CreateCmdResult(null, new CreateObjectAnswer(snapshotObjectTo));
                result.setResult(null);
            }
        } catch (ApiException apiExc)
        {
            logger.error(apiExc);
            result = new CreateCmdResult(null, new Answer(null, false, apiExc.getBestMessage()));
            result.setResult(apiExc.getBestMessage());
        }

        callback.complete(result);
    }

    @Override
    public boolean canProvideStorageStats() {
        return false;
    }

    @Override
    public Pair<Long, Long> getStorageStats(StoragePool storagePool) {
        return null;
    }

    @Override
    public boolean canProvideVolumeStats() {
        return false;
    }

    @Override
    public Pair<Long, Long> getVolumeStats(StoragePool storagePool, String volumeId) {
        return null;
    }

    @Override
    public boolean canHostAccessStoragePool(Host host, StoragePool pool) {
        return true;
    }

    @Override
    public boolean isVmInfoNeeded() {
        return false;
    }

    @Override
    public void provideVmInfo(long vmId, long volumeId) {
    }

    @Override
    public boolean isVmTagsNeeded(String tagKey) {
        return false;
    }

    @Override
    public void provideVmTags(long vmId, long volumeId, String tagValue) {
    }
}<|MERGE_RESOLUTION|>--- conflicted
+++ resolved
@@ -465,16 +465,11 @@
                     throw new CloudRuntimeException("Clone for resource " + rscName + " failed.");
                 }
 
-<<<<<<< HEAD
                 logger.info("Clone resource definition " + cloneRes + " to " + rscName + " finished");
-=======
-                s_logger.info("Clone resource definition " + cloneRes + " to " + rscName + " finished");
 
                 if (volumeInfo.getSize() != null && volumeInfo.getSize() > 0) {
                     resizeResource(linstorApi, rscName, volumeInfo.getSize());
                 }
-
->>>>>>> d6275396
                 applyAuxProps(linstorApi, rscName, volumeInfo.getName(), volumeInfo.getAttachedVmName());
                 applyQoSSettings(storagePoolVO, linstorApi, rscName, volumeInfo.getMaxIops());
 
@@ -771,22 +766,6 @@
                 volume.setSize(resizeParameter.newSize);
                 _volumeDao.update(volume.getId(), volume);
             }
-<<<<<<< HEAD
-
-            ApiCallRcList answers = api.volumeDefinitionModify(rscName, 0, dfm);
-            if (answers.hasError())
-            {
-                logger.error("Resize error: " + answers.get(0).getMessage());
-                errMsg = answers.get(0).getMessage();
-            } else
-            {
-                logger.info(String.format("Successfully resized %s to %d kib", rscName, dfm.getSizeKib()));
-                vol.setSize(resizeParameter.newSize);
-                vol.update();
-            }
-
-=======
->>>>>>> d6275396
         } catch (ApiException apiExc)
         {
             logger.error(apiExc);
