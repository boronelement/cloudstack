--- conflicted
+++ resolved
@@ -286,13 +286,8 @@
     @Override
     public boolean disconnectPhysicalDisk(String volumePath, KVMStoragePool pool)
     {
-<<<<<<< HEAD
-        logger.debug("Linstor: disconnectPhysicalDisk " + pool.getUuid() + ":" + volumePath);
-        return true;
-=======
-        s_logger.debug("Linstor: disconnectPhysicalDisk " + pool.getUuid() + ":" + volumePath);
+        logger.debug("Linstor: disconnectPhysicalDisk {}:{}", pool.getUuid(), volumePath);
         return false;
->>>>>>> cadbb563
     }
 
     @Override
@@ -341,7 +336,7 @@
                 optRsc = getResourceByPath(resources, localPath);
             } catch (ApiException apiEx) {
                 // couldn't query linstor controller
-                s_logger.error(apiEx.getBestMessage());
+                logger.error(apiEx.getBestMessage());
                 return false;
             }
 
@@ -350,34 +345,21 @@
                     Resource rsc = optRsc.get();
                     ResourceDefinitionModify rdm = new ResourceDefinitionModify();
                     rdm.deleteProps(Collections.singletonList("DrbdOptions/Net/allow-two-primaries"));
-<<<<<<< HEAD
-                    ApiCallRcList answers = api.resourceDefinitionModify(rsc.get().getName(), rdm);
+                    ApiCallRcList answers = api.resourceDefinitionModify(rsc.getName(), rdm);
                     if (answers.hasError()) {
                         logger.error(
-=======
-                    ApiCallRcList answers = api.resourceDefinitionModify(rsc.getName(), rdm);
-                    if (answers.hasError()) {
-                        s_logger.error(
->>>>>>> cadbb563
                                 String.format("Failed to remove 'allow-two-primaries' on %s: %s",
                                         rsc.getName(), LinstorUtil.getBestErrorMessage(answers)));
                         // do not fail here as removing allow-two-primaries property isn't fatal
                     }
                 } catch(ApiException apiEx){
-                    s_logger.error(apiEx.getBestMessage());
+                    logger.error(apiEx.getBestMessage());
                     // do not fail here as removing allow-two-primaries property isn't fatal
+                    return true;
                 }
-<<<<<<< HEAD
-                logger.warn("Linstor: Couldn't find resource for this path: " + localPath);
-            } catch (ApiException apiEx) {
-                logger.error(apiEx.getBestMessage());
-                // do not fail here as removing allow-two-primaries property isn't fatal
-=======
-                return true;
->>>>>>> cadbb563
             }
         }
-        s_logger.info("Linstor: Couldn't find resource for this path: " + localPath);
+        logger.info("Linstor: Couldn't find resource for this path: {}", localPath);
         return false;
     }
 
