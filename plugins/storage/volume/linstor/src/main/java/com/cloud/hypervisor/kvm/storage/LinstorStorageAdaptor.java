// Licensed to the Apache Software Foundation (ASF) under one
// or more contributor license agreements.  See the NOTICE file
// distributed with this work for additional information
// regarding copyright ownership.  The ASF licenses this file
// to you under the Apache License, Version 2.0 (the
// "License"); you may not use this file except in compliance
// with the License.  You may obtain a copy of the License at
//
//   http://www.apache.org/licenses/LICENSE-2.0
//
// Unless required by applicable law or agreed to in writing,
// software distributed under the License is distributed on an
// "AS IS" BASIS, WITHOUT WARRANTIES OR CONDITIONS OF ANY
// KIND, either express or implied.  See the License for the
// specific language governing permissions and limitations
// under the License.
package com.cloud.hypervisor.kvm.storage;

import java.io.BufferedReader;
import java.io.IOException;
import java.io.InputStreamReader;
import java.util.Collections;
import java.util.HashMap;
import java.util.List;
import java.util.Map;
import java.util.Optional;
import java.util.StringJoiner;

import javax.annotation.Nonnull;

import org.apache.cloudstack.utils.qemu.QemuImg;
import org.apache.cloudstack.utils.qemu.QemuImgException;
import org.apache.cloudstack.utils.qemu.QemuImgFile;
import org.apache.logging.log4j.Logger;
import org.apache.logging.log4j.LogManager;
import org.libvirt.LibvirtException;

import com.cloud.storage.Storage;
import com.cloud.utils.exception.CloudRuntimeException;
import com.linbit.linstor.api.ApiClient;
import com.linbit.linstor.api.ApiException;
import com.linbit.linstor.api.Configuration;
import com.linbit.linstor.api.DevelopersApi;
import com.linbit.linstor.api.model.ApiCallRc;
import com.linbit.linstor.api.model.ApiCallRcList;
import com.linbit.linstor.api.model.Properties;
import com.linbit.linstor.api.model.ProviderKind;
import com.linbit.linstor.api.model.ResourceDefinition;
import com.linbit.linstor.api.model.ResourceDefinitionModify;
import com.linbit.linstor.api.model.ResourceGroup;
import com.linbit.linstor.api.model.ResourceGroupSpawn;
import com.linbit.linstor.api.model.ResourceMakeAvailable;
import com.linbit.linstor.api.model.ResourceWithVolumes;
import com.linbit.linstor.api.model.StoragePool;
import com.linbit.linstor.api.model.VolumeDefinition;

@StorageAdaptorInfo(storagePoolType=Storage.StoragePoolType.Linstor)
public class LinstorStorageAdaptor implements StorageAdaptor {
    protected Logger logger = LogManager.getLogger(getClass());
    private static final Map<String, KVMStoragePool> MapStorageUuidToStoragePool = new HashMap<>();
    private final String localNodeName;

    private DevelopersApi getLinstorAPI(KVMStoragePool pool) {
        ApiClient client = Configuration.getDefaultApiClient();
        client.setBasePath(pool.getSourceHost());
        return new DevelopersApi(client);
    }

    private String getLinstorRscName(String name) {
        return "cs-" + name;
    }

    private String getHostname() {
        // either there is already some function for that in the agent or a better way.
        ProcessBuilder pb = new ProcessBuilder("/usr/bin/hostname");
        try
        {
            String result;
            Process p = pb.start();
            final BufferedReader reader = new BufferedReader(new InputStreamReader(p.getInputStream()));

            StringJoiner sj = new StringJoiner(System.getProperty("line.separator"));
            reader.lines().iterator().forEachRemaining(sj::add);
            result = sj.toString();

            p.waitFor();
            p.destroy();
            return result.trim();
        } catch (IOException | InterruptedException exc) {
            Thread.currentThread().interrupt();
            throw new CloudRuntimeException("Unable to run '/usr/bin/hostname' command.");
        }
    }

    private void logLinstorAnswer(@Nonnull ApiCallRc answer) {
        if (answer.isError()) {
            logger.error(answer.getMessage());
        } else if (answer.isWarning()) {
            logger.warn(answer.getMessage());
        } else if (answer.isInfo()) {
            logger.info(answer.getMessage());
        }
    }

    private void checkLinstorAnswersThrow(@Nonnull ApiCallRcList answers) {
        answers.forEach(this::logLinstorAnswer);
        if (answers.hasError())
        {
            String errMsg = answers.stream()
                .filter(ApiCallRc::isError)
                .findFirst()
                .map(ApiCallRc::getMessage).orElse("Unknown linstor error");
            throw new CloudRuntimeException(errMsg);
        }
    }

    private void handleLinstorApiAnswers(ApiCallRcList answers, String excMessage) {
        answers.forEach(this::logLinstorAnswer);
        if (answers.hasError()) {
            throw new CloudRuntimeException(excMessage);
        }
    }

    public LinstorStorageAdaptor() {
        localNodeName = getHostname();
    }

    @Override
    public KVMStoragePool getStoragePool(String uuid) {
        return MapStorageUuidToStoragePool.get(uuid);
    }

    @Override
    public KVMStoragePool getStoragePool(String uuid, boolean refreshInfo) {
        logger.debug("Linstor getStoragePool: " + uuid + " -> " + refreshInfo);
        return MapStorageUuidToStoragePool.get(uuid);
    }

    @Override
    public KVMPhysicalDisk getPhysicalDisk(String name, KVMStoragePool pool)
    {
        logger.debug("Linstor: getPhysicalDisk for " + name);
        if (name == null) {
            return null;
        }

        final DevelopersApi api = getLinstorAPI(pool);
        try {
            final String rscName = getLinstorRscName(name);

            List<VolumeDefinition> volumeDefs = api.volumeDefinitionList(rscName, null, null);
            final long size = volumeDefs.isEmpty() ? 0 : volumeDefs.get(0).getSizeKib() * 1024;

            List<ResourceWithVolumes> resources = api.viewResources(
                Collections.emptyList(),
                Collections.singletonList(rscName),
                Collections.emptyList(),
                null,
                null,
                null);
            if (!resources.isEmpty() && !resources.get(0).getVolumes().isEmpty()) {
                final String devPath = resources.get(0).getVolumes().get(0).getDevicePath();
                final KVMPhysicalDisk kvmDisk = new KVMPhysicalDisk(devPath, name, pool);
                kvmDisk.setFormat(QemuImg.PhysicalDiskFormat.RAW);
                kvmDisk.setSize(size);
                kvmDisk.setVirtualSize(size);
                return kvmDisk;
            } else {
                logger.error("Linstor: viewResources didn't return resources or volumes for " + rscName);
                throw new CloudRuntimeException("Linstor: viewResources didn't return resources or volumes.");
            }
        } catch (ApiException apiEx) {
            logger.error(apiEx);
            throw new CloudRuntimeException(apiEx.getBestMessage(), apiEx);
        }
    }

    @Override
    public KVMStoragePool createStoragePool(String name, String host, int port, String path, String userInfo,
                                            Storage.StoragePoolType type, Map<String, String> details)
    {
        logger.debug(String.format(
            "Linstor createStoragePool: name: '%s', host: '%s', path: %s, userinfo: %s", name, host, path, userInfo));
        LinstorStoragePool storagePool = new LinstorStoragePool(name, host, port, userInfo, type, this);

        MapStorageUuidToStoragePool.put(name, storagePool);

        return storagePool;
    }

    @Override
    public boolean deleteStoragePool(String uuid) {
        return MapStorageUuidToStoragePool.remove(uuid) != null;
    }

    @Override
    public boolean deleteStoragePool(KVMStoragePool pool) {
        return deleteStoragePool(pool.getUuid());
    }

    private void makeResourceAvailable(DevelopersApi api, String rscName, boolean diskfull) throws ApiException
    {
        ResourceMakeAvailable rma = new ResourceMakeAvailable();
        rma.diskful(diskfull);
        ApiCallRcList answers = api.resourceMakeAvailableOnNode(rscName, localNodeName, rma);
        handleLinstorApiAnswers(answers,
            String.format("Linstor: Unable to make resource %s available on node: %s", rscName, localNodeName));
    }

    /**
     * createPhysicalDisk will check if the resource wasn't yet created and do so, also it will make sure
     * it is accessible from this node (MakeAvailable).
     */
    @Override
    public KVMPhysicalDisk createPhysicalDisk(String name, KVMStoragePool pool, QemuImg.PhysicalDiskFormat format,
                                              Storage.ProvisioningType provisioningType, long size, byte[] passphrase)
    {
        final String rscName = getLinstorRscName(name);
        LinstorStoragePool lpool = (LinstorStoragePool) pool;
        final DevelopersApi api = getLinstorAPI(pool);

        try {
            List<ResourceDefinition> definitionList = api.resourceDefinitionList(
                Collections.singletonList(rscName), null, null, null);

            if (definitionList.isEmpty()) {
                ResourceGroupSpawn rgSpawn = new ResourceGroupSpawn();
                rgSpawn.setResourceDefinitionName(rscName);
                rgSpawn.addVolumeSizesItem(size / 1024); // linstor uses KiB

<<<<<<< HEAD
                logger.debug("Linstor: Spawn resource " + rscName);
=======
                s_logger.info("Linstor: Spawn resource " + rscName);
>>>>>>> a15cb81c
                ApiCallRcList answers = api.resourceGroupSpawn(lpool.getResourceGroup(), rgSpawn);
                handleLinstorApiAnswers(answers, "Linstor: Unable to spawn resource.");
            }

            // query linstor for the device path
            List<ResourceWithVolumes> resources = api.viewResources(
                Collections.emptyList(),
                Collections.singletonList(rscName),
                Collections.emptyList(),
                null,
                null,
                null);

            makeResourceAvailable(api, rscName, false);

            if (!resources.isEmpty() && !resources.get(0).getVolumes().isEmpty()) {
                final String devPath = resources.get(0).getVolumes().get(0).getDevicePath();
                logger.info("Linstor: Created drbd device: " + devPath);
                final KVMPhysicalDisk kvmDisk = new KVMPhysicalDisk(devPath, name, pool);
                kvmDisk.setFormat(QemuImg.PhysicalDiskFormat.RAW);
                return kvmDisk;
            } else {
                logger.error("Linstor: viewResources didn't return resources or volumes.");
                throw new CloudRuntimeException("Linstor: viewResources didn't return resources or volumes.");
            }
        } catch (ApiException apiEx) {
            throw new CloudRuntimeException(apiEx.getBestMessage(), apiEx);
        }
    }

    @Override
    public boolean connectPhysicalDisk(String volumePath, KVMStoragePool pool, Map<String, String> details)
    {
        logger.debug(String.format("Linstor: connectPhysicalDisk %s:%s -> %s", pool.getUuid(), volumePath, details));
        if (volumePath == null) {
            logger.warn("volumePath is null, ignoring");
            return false;
        }

        final DevelopersApi api = getLinstorAPI(pool);
        try
        {
            final String rscName = getLinstorRscName(volumePath);

            ResourceMakeAvailable rma = new ResourceMakeAvailable();
            ApiCallRcList answers = api.resourceMakeAvailableOnNode(rscName, localNodeName, rma);
            checkLinstorAnswersThrow(answers);

            // allow 2 primaries for live migration, should be removed by disconnect on the other end
            ResourceDefinitionModify rdm = new ResourceDefinitionModify();
            Properties props = new Properties();
            props.put("DrbdOptions/Net/allow-two-primaries", "yes");
            rdm.setOverrideProps(props);
            answers = api.resourceDefinitionModify(rscName, rdm);
            if (answers.hasError()) {
                logger.error("Unable to set 'allow-two-primaries' on " + rscName);
                throw new CloudRuntimeException(answers.get(0).getMessage());
            }
        } catch (ApiException apiEx) {
            logger.error(apiEx);
            throw new CloudRuntimeException(apiEx.getBestMessage(), apiEx);
        }
        return true;
    }

    @Override
    public boolean disconnectPhysicalDisk(String volumePath, KVMStoragePool pool)
    {
        logger.debug("Linstor: disconnectPhysicalDisk " + pool.getUuid() + ":" + volumePath);
        return true;
    }

    @Override
    public boolean disconnectPhysicalDisk(Map<String, String> volumeToDisconnect)
    {
        return false;
    }

    private Optional<ResourceWithVolumes> getResourceByPath(final List<ResourceWithVolumes> resources, String path) {
        return resources.stream()
            .filter(rsc -> rsc.getVolumes().stream()
                .anyMatch(v -> v.getDevicePath().equals(path)))
            .findFirst();
    }

    /**
     * disconnectPhysicalDiskByPath is called after e.g. a live migration.
     * The problem is we have no idea just from the path to which linstor-controller
     * this resource would belong to. But as it should be highly unlikely that someone
     * uses more than one linstor-controller to manage resource on the same kvm host.
     * We will just take the first stored storagepool.
     */
    @Override
    public boolean disconnectPhysicalDiskByPath(String localPath)
    {
        // get first storage pool from the map, as we don't know any better:
        Optional<KVMStoragePool> optFirstPool = MapStorageUuidToStoragePool.values().stream().findFirst();
        if (optFirstPool.isPresent())
        {
            logger.debug("Linstor: disconnectPhysicalDiskByPath " + localPath);
            final KVMStoragePool pool = optFirstPool.get();

            logger.debug("Linstor: Using storpool: " + pool.getUuid());
            final DevelopersApi api = getLinstorAPI(pool);

            try
            {
                List<ResourceWithVolumes> resources = api.viewResources(
                    Collections.singletonList(localNodeName),
                    null,
                    null,
                    null,
                    null,
                    null);

                Optional<ResourceWithVolumes> rsc = getResourceByPath(resources, localPath);

                if (rsc.isPresent())
                {
                    ResourceDefinitionModify rdm = new ResourceDefinitionModify();
                    rdm.deleteProps(Collections.singletonList("DrbdOptions/Net/allow-two-primaries"));
                    ApiCallRcList answers = api.resourceDefinitionModify(rsc.get().getName(), rdm);
                    if (answers.hasError())
                    {
                        logger.error("Failed to remove 'allow-two-primaries' on " + rsc.get().getName());
                        throw new CloudRuntimeException(answers.get(0).getMessage());
                    }

                    return true;
                }
                logger.warn("Linstor: Couldn't find resource for this path: " + localPath);
            } catch (ApiException apiEx) {
                logger.error(apiEx);
                throw new CloudRuntimeException(apiEx.getBestMessage(), apiEx);
            }
        }
        return false;
    }

    @Override
    public boolean deletePhysicalDisk(String name, KVMStoragePool pool, Storage.ImageFormat format)
    {
        logger.debug("Linstor: deletePhysicalDisk " + name);
        final DevelopersApi api = getLinstorAPI(pool);

        try {
            final String rscName = getLinstorRscName(name);
            logger.debug("Linstor: delete resource definition " + rscName);
            ApiCallRcList answers = api.resourceDefinitionDelete(rscName);
            handleLinstorApiAnswers(answers, "Linstor: Unable to delete resource definition " + rscName);
        } catch (ApiException apiEx) {
            throw new CloudRuntimeException(apiEx.getBestMessage(), apiEx);
        }
        return true;
    }

    @Override
    public KVMPhysicalDisk createDiskFromTemplate(
        KVMPhysicalDisk template,
        String name,
        QemuImg.PhysicalDiskFormat format,
        Storage.ProvisioningType provisioningType,
        long size,
        KVMStoragePool destPool,
        int timeout,
        byte[] passphrase)
    {
        logger.info("Linstor: createDiskFromTemplate");
        return copyPhysicalDisk(template, name, destPool, timeout);
    }

    @Override
    public List<KVMPhysicalDisk> listPhysicalDisks(String storagePoolUuid, KVMStoragePool pool)
    {
        throw new UnsupportedOperationException("Listing disks is not supported for this configuration.");
    }

    @Override
    public KVMPhysicalDisk createTemplateFromDisk(
        KVMPhysicalDisk disk,
        String name,
        QemuImg.PhysicalDiskFormat format,
        long size,
        KVMStoragePool destPool)
    {
        throw new UnsupportedOperationException("Copying a template from disk is not supported in this configuration.");
    }

    @Override
    public KVMPhysicalDisk copyPhysicalDisk(KVMPhysicalDisk disk, String name, KVMStoragePool destPool, int timeout) {
        return copyPhysicalDisk(disk, name, destPool, timeout, null, null, null);
    }

    @Override
    public KVMPhysicalDisk copyPhysicalDisk(KVMPhysicalDisk disk, String name, KVMStoragePool destPools, int timeout, byte[] srcPassphrase, byte[] destPassphrase, Storage.ProvisioningType provisioningType)
    {
        logger.debug("Linstor: copyPhysicalDisk");
        final QemuImg.PhysicalDiskFormat sourceFormat = disk.getFormat();
        final String sourcePath = disk.getPath();

        final QemuImgFile srcFile = new QemuImgFile(sourcePath, sourceFormat);

        final KVMPhysicalDisk dstDisk = destPools.createPhysicalDisk(
            name, QemuImg.PhysicalDiskFormat.RAW, provisioningType, disk.getVirtualSize(), null);

        final QemuImgFile destFile = new QemuImgFile(dstDisk.getPath());
        destFile.setFormat(dstDisk.getFormat());
        destFile.setSize(disk.getVirtualSize());

        try {
            final QemuImg qemu = new QemuImg(timeout);
            qemu.convert(srcFile, destFile);
        } catch (QemuImgException | LibvirtException e) {
            logger.error(e);
            destPools.deletePhysicalDisk(name, Storage.ImageFormat.RAW);
            throw new CloudRuntimeException("Failed to copy " + disk.getPath() + " to " + name);
        }

        return dstDisk;
    }

    @Override
    public boolean refresh(KVMStoragePool pool)
    {
        logger.debug("Linstor: refresh");
        return true;
    }

    @Override
    public boolean createFolder(String uuid, String path) {
        return createFolder(uuid, path, null);
    }

    @Override
    public boolean createFolder(String uuid, String path, String localPath) {
        throw new UnsupportedOperationException("A folder cannot be created in this configuration.");
    }

    @Override
    public KVMPhysicalDisk createDiskFromTemplateBacking(
        KVMPhysicalDisk template,
        String name,
        QemuImg.PhysicalDiskFormat format,
        long size,
        KVMStoragePool destPool,
        int timeout, byte[] passphrase)
    {
        logger.debug("Linstor: createDiskFromTemplateBacking");
        return null;
    }

    @Override
    public KVMPhysicalDisk createTemplateFromDirectDownloadFile(String templateFilePath, String destTemplatePath,
                                                                KVMStoragePool destPool, Storage.ImageFormat format,
                                                                int timeout)
    {
        logger.debug("Linstor: createTemplateFromDirectDownloadFile");
        return null;
    }

    public long getCapacity(LinstorStoragePool pool) {
        DevelopersApi linstorApi = getLinstorAPI(pool);
        final String rscGroupName = pool.getResourceGroup();
        try {
            List<ResourceGroup> rscGrps = linstorApi.resourceGroupList(
                Collections.singletonList(rscGroupName),
                null,
                null,
                null);

            if (rscGrps.isEmpty()) {
                final String errMsg = String.format("Linstor: Resource group '%s' not found", rscGroupName);
                logger.error(errMsg);
                throw new CloudRuntimeException(errMsg);
            }

            List<StoragePool> storagePools = linstorApi.viewStoragePools(
                Collections.emptyList(),
                rscGrps.get(0).getSelectFilter().getStoragePoolList(),
                null,
                null,
                null
            );

            final long capacity = storagePools.stream()
                .filter(sp -> sp.getProviderKind() != ProviderKind.DISKLESS)
                .mapToLong(sp -> sp.getTotalCapacity() != null ? sp.getTotalCapacity() : 0)
                .sum() * 1024;  // linstor uses kiB
            logger.debug("Linstor: GetCapacity() -> " + capacity);
            return capacity;
        } catch (ApiException apiEx) {
            logger.error(apiEx.getMessage());
            throw new CloudRuntimeException(apiEx.getBestMessage(), apiEx);
        }
    }

    public long getAvailable(LinstorStoragePool pool) {
        DevelopersApi linstorApi = getLinstorAPI(pool);
        final String rscGroupName = pool.getResourceGroup();
        try {
            List<ResourceGroup> rscGrps = linstorApi.resourceGroupList(
                Collections.singletonList(rscGroupName),
                null,
                null,
                null);

            if (rscGrps.isEmpty()) {
                final String errMsg = String.format("Linstor: Resource group '%s' not found", rscGroupName);
                logger.error(errMsg);
                throw new CloudRuntimeException(errMsg);
            }

            List<StoragePool> storagePools = linstorApi.viewStoragePools(
                Collections.emptyList(),
                rscGrps.get(0).getSelectFilter().getStoragePoolList(),
                null,
                null,
                null
            );

            final long free = storagePools.stream()
                .filter(sp -> sp.getProviderKind() != ProviderKind.DISKLESS)
                .mapToLong(StoragePool::getFreeCapacity).sum() * 1024;  // linstor uses KiB

            logger.debug("Linstor: getAvailable() -> " + free);
            return free;
        } catch (ApiException apiEx) {
            logger.error(apiEx.getMessage());
            throw new CloudRuntimeException(apiEx.getBestMessage(), apiEx);
        }
    }

    public long getUsed(LinstorStoragePool pool) {
        DevelopersApi linstorApi = getLinstorAPI(pool);
        final String rscGroupName = pool.getResourceGroup();
        try {
            List<ResourceGroup> rscGrps = linstorApi.resourceGroupList(
                Collections.singletonList(rscGroupName),
                null,
                null,
                null);

            if (rscGrps.isEmpty()) {
                final String errMsg = String.format("Linstor: Resource group '%s' not found", rscGroupName);
                logger.error(errMsg);
                throw new CloudRuntimeException(errMsg);
            }

            List<StoragePool> storagePools = linstorApi.viewStoragePools(
                Collections.emptyList(),
                rscGrps.get(0).getSelectFilter().getStoragePoolList(),
                null,
                null,
                null
            );

            final long used = storagePools.stream()
                .filter(sp -> sp.getProviderKind() != ProviderKind.DISKLESS)
                .mapToLong(sp -> sp.getTotalCapacity() - sp.getFreeCapacity()).sum() * 1024; // linstor uses Kib
            logger.debug("Linstor: getUsed() -> " + used);
            return used;
        } catch (ApiException apiEx) {
            logger.error(apiEx.getMessage());
            throw new CloudRuntimeException(apiEx.getBestMessage(), apiEx);
        }
    }
}<|MERGE_RESOLUTION|>--- conflicted
+++ resolved
@@ -228,11 +228,7 @@
                 rgSpawn.setResourceDefinitionName(rscName);
                 rgSpawn.addVolumeSizesItem(size / 1024); // linstor uses KiB
 
-<<<<<<< HEAD
-                logger.debug("Linstor: Spawn resource " + rscName);
-=======
-                s_logger.info("Linstor: Spawn resource " + rscName);
->>>>>>> a15cb81c
+                logger.info("Linstor: Spawn resource " + rscName);
                 ApiCallRcList answers = api.resourceGroupSpawn(lpool.getResourceGroup(), rgSpawn);
                 handleLinstorApiAnswers(answers, "Linstor: Unable to spawn resource.");
             }
