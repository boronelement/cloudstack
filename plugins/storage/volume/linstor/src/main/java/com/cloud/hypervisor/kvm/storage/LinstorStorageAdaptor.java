// Licensed to the Apache Software Foundation (ASF) under one
// or more contributor license agreements.  See the NOTICE file
// distributed with this work for additional information
// regarding copyright ownership.  The ASF licenses this file
// to you under the Apache License, Version 2.0 (the
// "License"); you may not use this file except in compliance
// with the License.  You may obtain a copy of the License at
//
//   http://www.apache.org/licenses/LICENSE-2.0
//
// Unless required by applicable law or agreed to in writing,
// software distributed under the License is distributed on an
// "AS IS" BASIS, WITHOUT WARRANTIES OR CONDITIONS OF ANY
// KIND, either express or implied.  See the License for the
// specific language governing permissions and limitations
// under the License.
package com.cloud.hypervisor.kvm.storage;

import java.io.BufferedReader;
import java.io.IOException;
import java.io.InputStreamReader;
import java.util.Collections;
import java.util.HashMap;
import java.util.List;
import java.util.Map;
import java.util.Optional;
import java.util.StringJoiner;

import javax.annotation.Nonnull;

import org.apache.cloudstack.storage.datastore.util.LinstorUtil;
import org.apache.cloudstack.utils.qemu.QemuImg;
import org.apache.cloudstack.utils.qemu.QemuImgException;
import org.apache.cloudstack.utils.qemu.QemuImgFile;
import org.apache.logging.log4j.Logger;
import org.apache.logging.log4j.LogManager;
import org.libvirt.LibvirtException;

import com.cloud.storage.Storage;
import com.cloud.utils.exception.CloudRuntimeException;
import com.linbit.linstor.api.ApiClient;
import com.linbit.linstor.api.ApiException;
import com.linbit.linstor.api.Configuration;
import com.linbit.linstor.api.DevelopersApi;
import com.linbit.linstor.api.model.ApiCallRc;
import com.linbit.linstor.api.model.ApiCallRcList;
import com.linbit.linstor.api.model.Properties;
import com.linbit.linstor.api.model.ProviderKind;
import com.linbit.linstor.api.model.ResourceDefinition;
import com.linbit.linstor.api.model.ResourceDefinitionModify;
import com.linbit.linstor.api.model.ResourceGroup;
import com.linbit.linstor.api.model.ResourceGroupSpawn;
import com.linbit.linstor.api.model.ResourceMakeAvailable;
import com.linbit.linstor.api.model.ResourceWithVolumes;
import com.linbit.linstor.api.model.StoragePool;
import com.linbit.linstor.api.model.VolumeDefinition;

@StorageAdaptorInfo(storagePoolType=Storage.StoragePoolType.Linstor)
public class LinstorStorageAdaptor implements StorageAdaptor {
    protected Logger logger = LogManager.getLogger(getClass());
    private static final Map<String, KVMStoragePool> MapStorageUuidToStoragePool = new HashMap<>();
    private final String localNodeName;

    private DevelopersApi getLinstorAPI(KVMStoragePool pool) {
        ApiClient client = Configuration.getDefaultApiClient();
        client.setBasePath(pool.getSourceHost());
        return new DevelopersApi(client);
    }

    private static String getLinstorRscName(String name) {
        return LinstorUtil.RSC_PREFIX + name;
    }

    private String getHostname() {
        // either there is already some function for that in the agent or a better way.
        ProcessBuilder pb = new ProcessBuilder("/usr/bin/hostname");
        try
        {
            String result;
            Process p = pb.start();
            final BufferedReader reader = new BufferedReader(new InputStreamReader(p.getInputStream()));

            StringJoiner sj = new StringJoiner(System.getProperty("line.separator"));
            reader.lines().iterator().forEachRemaining(sj::add);
            result = sj.toString();

            p.waitFor();
            p.destroy();
            return result.trim();
        } catch (IOException | InterruptedException exc) {
            Thread.currentThread().interrupt();
            throw new CloudRuntimeException("Unable to run '/usr/bin/hostname' command.");
        }
    }

    private void logLinstorAnswer(@Nonnull ApiCallRc answer) {
        if (answer.isError()) {
            logger.error(answer.getMessage());
        } else if (answer.isWarning()) {
            logger.warn(answer.getMessage());
        } else if (answer.isInfo()) {
            logger.info(answer.getMessage());
        }
    }

    private void checkLinstorAnswersThrow(@Nonnull ApiCallRcList answers) {
        answers.forEach(this::logLinstorAnswer);
        if (answers.hasError())
        {
            String errMsg = answers.stream()
                .filter(ApiCallRc::isError)
                .findFirst()
                .map(ApiCallRc::getMessage).orElse("Unknown linstor error");
            throw new CloudRuntimeException(errMsg);
        }
    }

    private void handleLinstorApiAnswers(ApiCallRcList answers, String excMessage) {
        answers.forEach(this::logLinstorAnswer);
        if (answers.hasError()) {
            throw new CloudRuntimeException(excMessage);
        }
    }

    public LinstorStorageAdaptor() {
        localNodeName = getHostname();
    }

    @Override
    public KVMStoragePool getStoragePool(String uuid) {
        return MapStorageUuidToStoragePool.get(uuid);
    }

    @Override
    public KVMStoragePool getStoragePool(String uuid, boolean refreshInfo) {
        logger.debug("Linstor getStoragePool: " + uuid + " -> " + refreshInfo);
        return MapStorageUuidToStoragePool.get(uuid);
    }

    @Override
    public KVMPhysicalDisk getPhysicalDisk(String name, KVMStoragePool pool)
    {
        logger.debug("Linstor: getPhysicalDisk for " + name);
        if (name == null) {
            return null;
        }

        final DevelopersApi api = getLinstorAPI(pool);
        try {
            final String rscName = getLinstorRscName(name);

            List<VolumeDefinition> volumeDefs = api.volumeDefinitionList(rscName, null, null);
            final long size = volumeDefs.isEmpty() ? 0 : volumeDefs.get(0).getSizeKib() * 1024;

            List<ResourceWithVolumes> resources = api.viewResources(
                Collections.emptyList(),
                Collections.singletonList(rscName),
                Collections.emptyList(),
                null,
                null,
                null);
            if (!resources.isEmpty() && !resources.get(0).getVolumes().isEmpty()) {
                final String devPath = resources.get(0).getVolumes().get(0).getDevicePath();
                final KVMPhysicalDisk kvmDisk = new KVMPhysicalDisk(devPath, name, pool);
                kvmDisk.setFormat(QemuImg.PhysicalDiskFormat.RAW);
                kvmDisk.setSize(size);
                kvmDisk.setVirtualSize(size);
                return kvmDisk;
            } else {
                logger.error("Linstor: viewResources didn't return resources or volumes for " + rscName);
                throw new CloudRuntimeException("Linstor: viewResources didn't return resources or volumes.");
            }
        } catch (ApiException apiEx) {
            logger.error(apiEx);
            throw new CloudRuntimeException(apiEx.getBestMessage(), apiEx);
        }
    }

    @Override
    public KVMStoragePool createStoragePool(String name, String host, int port, String path, String userInfo,
                                            Storage.StoragePoolType type, Map<String, String> details)
    {
        logger.debug(String.format(
            "Linstor createStoragePool: name: '%s', host: '%s', path: %s, userinfo: %s", name, host, path, userInfo));
        LinstorStoragePool storagePool = new LinstorStoragePool(name, host, port, userInfo, type, this);

        MapStorageUuidToStoragePool.put(name, storagePool);

        return storagePool;
    }

    @Override
    public boolean deleteStoragePool(String uuid) {
        return MapStorageUuidToStoragePool.remove(uuid) != null;
    }

    @Override
    public boolean deleteStoragePool(KVMStoragePool pool) {
        return deleteStoragePool(pool.getUuid());
    }

    private void makeResourceAvailable(DevelopersApi api, String rscName, boolean diskfull) throws ApiException
    {
        ResourceMakeAvailable rma = new ResourceMakeAvailable();
        rma.diskful(diskfull);
        ApiCallRcList answers = api.resourceMakeAvailableOnNode(rscName, localNodeName, rma);
        handleLinstorApiAnswers(answers,
            String.format("Linstor: Unable to make resource %s available on node: %s", rscName, localNodeName));
    }

    /**
     * createPhysicalDisk will check if the resource wasn't yet created and do so, also it will make sure
     * it is accessible from this node (MakeAvailable).
     */
    @Override
    public KVMPhysicalDisk createPhysicalDisk(String name, KVMStoragePool pool, QemuImg.PhysicalDiskFormat format,
                                              Storage.ProvisioningType provisioningType, long size, byte[] passphrase)
    {
        s_logger.debug(String.format("Linstor.createPhysicalDisk: %s;%s", name, format));
        final String rscName = getLinstorRscName(name);
        LinstorStoragePool lpool = (LinstorStoragePool) pool;
        final DevelopersApi api = getLinstorAPI(pool);

        try {
            List<ResourceDefinition> definitionList = api.resourceDefinitionList(
                Collections.singletonList(rscName), null, null, null);

            if (definitionList.isEmpty()) {
                ResourceGroupSpawn rgSpawn = new ResourceGroupSpawn();
                rgSpawn.setResourceDefinitionName(rscName);
                rgSpawn.addVolumeSizesItem(size / 1024); // linstor uses KiB

                logger.info("Linstor: Spawn resource " + rscName);
                ApiCallRcList answers = api.resourceGroupSpawn(lpool.getResourceGroup(), rgSpawn);
                handleLinstorApiAnswers(answers, "Linstor: Unable to spawn resource.");
            }

            // query linstor for the device path
            List<ResourceWithVolumes> resources = api.viewResources(
                Collections.emptyList(),
                Collections.singletonList(rscName),
                Collections.emptyList(),
                null,
                null,
                null);

            makeResourceAvailable(api, rscName, false);

            if (!resources.isEmpty() && !resources.get(0).getVolumes().isEmpty()) {
                final String devPath = resources.get(0).getVolumes().get(0).getDevicePath();
                logger.info("Linstor: Created drbd device: " + devPath);
                final KVMPhysicalDisk kvmDisk = new KVMPhysicalDisk(devPath, name, pool);
                kvmDisk.setFormat(QemuImg.PhysicalDiskFormat.RAW);
                return kvmDisk;
            } else {
                logger.error("Linstor: viewResources didn't return resources or volumes.");
                throw new CloudRuntimeException("Linstor: viewResources didn't return resources or volumes.");
            }
        } catch (ApiException apiEx) {
            s_logger.error(String.format("Linstor.createPhysicalDisk: ApiException: %s", apiEx.getBestMessage()));
            throw new CloudRuntimeException(apiEx.getBestMessage(), apiEx);
        }
    }

    @Override
    public boolean connectPhysicalDisk(String volumePath, KVMStoragePool pool, Map<String, String> details)
    {
        logger.debug(String.format("Linstor: connectPhysicalDisk %s:%s -> %s", pool.getUuid(), volumePath, details));
        if (volumePath == null) {
            logger.warn("volumePath is null, ignoring");
            return false;
        }

        final DevelopersApi api = getLinstorAPI(pool);
        try
        {
            final String rscName = getLinstorRscName(volumePath);

            ResourceMakeAvailable rma = new ResourceMakeAvailable();
            ApiCallRcList answers = api.resourceMakeAvailableOnNode(rscName, localNodeName, rma);
            checkLinstorAnswersThrow(answers);

            // allow 2 primaries for live migration, should be removed by disconnect on the other end
            ResourceDefinitionModify rdm = new ResourceDefinitionModify();
            Properties props = new Properties();
            props.put("DrbdOptions/Net/allow-two-primaries", "yes");
            rdm.setOverrideProps(props);
            answers = api.resourceDefinitionModify(rscName, rdm);
            if (answers.hasError()) {
                logger.error("Unable to set 'allow-two-primaries' on " + rscName);
                throw new CloudRuntimeException(answers.get(0).getMessage());
            }
        } catch (ApiException apiEx) {
            logger.error(apiEx);
            throw new CloudRuntimeException(apiEx.getBestMessage(), apiEx);
        }
        return true;
    }

    @Override
    public boolean disconnectPhysicalDisk(String volumePath, KVMStoragePool pool)
    {
        logger.debug("Linstor: disconnectPhysicalDisk " + pool.getUuid() + ":" + volumePath);
        return true;
    }

    @Override
    public boolean disconnectPhysicalDisk(Map<String, String> volumeToDisconnect)
    {
        return false;
    }

    private Optional<ResourceWithVolumes> getResourceByPath(final List<ResourceWithVolumes> resources, String path) {
        return resources.stream()
            .filter(rsc -> rsc.getVolumes().stream()
                .anyMatch(v -> v.getDevicePath().equals(path)))
            .findFirst();
    }

    /**
     * disconnectPhysicalDiskByPath is called after e.g. a live migration.
     * The problem is we have no idea just from the path to which linstor-controller
     * this resource would belong to. But as it should be highly unlikely that someone
     * uses more than one linstor-controller to manage resource on the same kvm host.
     * We will just take the first stored storagepool.
     */
    @Override
    public boolean disconnectPhysicalDiskByPath(String localPath)
    {
        // get first storage pool from the map, as we don't know any better:
        Optional<KVMStoragePool> optFirstPool = MapStorageUuidToStoragePool.values().stream().findFirst();
        if (optFirstPool.isPresent())
        {
            logger.debug("Linstor: disconnectPhysicalDiskByPath " + localPath);
            final KVMStoragePool pool = optFirstPool.get();

            logger.debug("Linstor: Using storpool: " + pool.getUuid());
            final DevelopersApi api = getLinstorAPI(pool);

            try
            {
                List<ResourceWithVolumes> resources = api.viewResources(
                    Collections.singletonList(localNodeName),
                    null,
                    null,
                    null,
                    null,
                    null);

                Optional<ResourceWithVolumes> rsc = getResourceByPath(resources, localPath);

                if (rsc.isPresent())
                {
                    ResourceDefinitionModify rdm = new ResourceDefinitionModify();
                    rdm.deleteProps(Collections.singletonList("DrbdOptions/Net/allow-two-primaries"));
                    ApiCallRcList answers = api.resourceDefinitionModify(rsc.get().getName(), rdm);
                    if (answers.hasError())
                    {
                        logger.error("Failed to remove 'allow-two-primaries' on " + rsc.get().getName());
                        throw new CloudRuntimeException(answers.get(0).getMessage());
                    }

                    return true;
                }
                logger.warn("Linstor: Couldn't find resource for this path: " + localPath);
            } catch (ApiException apiEx) {
                logger.error(apiEx);
                throw new CloudRuntimeException(apiEx.getBestMessage(), apiEx);
            }
        }
        return false;
    }

    @Override
    public boolean deletePhysicalDisk(String name, KVMStoragePool pool, Storage.ImageFormat format)
    {
        logger.debug("Linstor: deletePhysicalDisk " + name);
        final DevelopersApi api = getLinstorAPI(pool);

        try {
            final String rscName = getLinstorRscName(name);
            logger.debug("Linstor: delete resource definition " + rscName);
            ApiCallRcList answers = api.resourceDefinitionDelete(rscName);
            handleLinstorApiAnswers(answers, "Linstor: Unable to delete resource definition " + rscName);
        } catch (ApiException apiEx) {
            throw new CloudRuntimeException(apiEx.getBestMessage(), apiEx);
        }
        return true;
    }

    @Override
    public KVMPhysicalDisk createDiskFromTemplate(
        KVMPhysicalDisk template,
        String name,
        QemuImg.PhysicalDiskFormat format,
        Storage.ProvisioningType provisioningType,
        long size,
        KVMStoragePool destPool,
        int timeout,
        byte[] passphrase)
    {
        logger.info("Linstor: createDiskFromTemplate");
        return copyPhysicalDisk(template, name, destPool, timeout);
    }

    @Override
    public List<KVMPhysicalDisk> listPhysicalDisks(String storagePoolUuid, KVMStoragePool pool)
    {
        throw new UnsupportedOperationException("Listing disks is not supported for this configuration.");
    }

    @Override
    public KVMPhysicalDisk createTemplateFromDisk(
        KVMPhysicalDisk disk,
        String name,
        QemuImg.PhysicalDiskFormat format,
        long size,
        KVMStoragePool destPool)
    {
        throw new UnsupportedOperationException("Copying a template from disk is not supported in this configuration.");
    }

    @Override
    public KVMPhysicalDisk copyPhysicalDisk(KVMPhysicalDisk disk, String name, KVMStoragePool destPool, int timeout) {
        return copyPhysicalDisk(disk, name, destPool, timeout, null, null, null);
    }

    @Override
    public KVMPhysicalDisk copyPhysicalDisk(KVMPhysicalDisk disk, String name, KVMStoragePool destPools, int timeout, byte[] srcPassphrase, byte[] destPassphrase, Storage.ProvisioningType provisioningType)
    {
<<<<<<< HEAD
        logger.debug("Linstor: copyPhysicalDisk");
=======
        s_logger.debug(String.format("Linstor.copyPhysicalDisk: %s -> %s", disk.getPath(), name));
>>>>>>> 30ca5d1a
        final QemuImg.PhysicalDiskFormat sourceFormat = disk.getFormat();
        final String sourcePath = disk.getPath();

        final QemuImgFile srcFile = new QemuImgFile(sourcePath, sourceFormat);

        final KVMPhysicalDisk dstDisk = destPools.createPhysicalDisk(
            name, QemuImg.PhysicalDiskFormat.RAW, provisioningType, disk.getVirtualSize(), null);

        s_logger.debug(String.format("Linstor.copyPhysicalDisk: dstPath: %s", dstDisk.getPath()));
        final QemuImgFile destFile = new QemuImgFile(dstDisk.getPath());
        destFile.setFormat(dstDisk.getFormat());
        destFile.setSize(disk.getVirtualSize());

        try {
            final QemuImg qemu = new QemuImg(timeout);
            qemu.convert(srcFile, destFile);
        } catch (QemuImgException | LibvirtException e) {
            logger.error(e);
            destPools.deletePhysicalDisk(name, Storage.ImageFormat.RAW);
            throw new CloudRuntimeException("Failed to copy " + disk.getPath() + " to " + name);
        }

        return dstDisk;
    }

    @Override
    public boolean refresh(KVMStoragePool pool)
    {
        logger.debug("Linstor: refresh");
        return true;
    }

    @Override
    public boolean createFolder(String uuid, String path) {
        return createFolder(uuid, path, null);
    }

    @Override
    public boolean createFolder(String uuid, String path, String localPath) {
        throw new UnsupportedOperationException("A folder cannot be created in this configuration.");
    }

    @Override
    public KVMPhysicalDisk createDiskFromTemplateBacking(
        KVMPhysicalDisk template,
        String name,
        QemuImg.PhysicalDiskFormat format,
        long size,
        KVMStoragePool destPool,
        int timeout, byte[] passphrase)
    {
        logger.debug("Linstor: createDiskFromTemplateBacking");
        return null;
    }

    @Override
    public KVMPhysicalDisk createTemplateFromDirectDownloadFile(String templateFilePath, String destTemplatePath,
                                                                KVMStoragePool destPool, Storage.ImageFormat format,
                                                                int timeout)
    {
        logger.debug("Linstor: createTemplateFromDirectDownloadFile");
        return null;
    }

    public long getCapacity(LinstorStoragePool pool) {
        DevelopersApi linstorApi = getLinstorAPI(pool);
        final String rscGroupName = pool.getResourceGroup();
        try {
            List<ResourceGroup> rscGrps = linstorApi.resourceGroupList(
                Collections.singletonList(rscGroupName),
                null,
                null,
                null);

            if (rscGrps.isEmpty()) {
                final String errMsg = String.format("Linstor: Resource group '%s' not found", rscGroupName);
                logger.error(errMsg);
                throw new CloudRuntimeException(errMsg);
            }

            List<StoragePool> storagePools = linstorApi.viewStoragePools(
                Collections.emptyList(),
                rscGrps.get(0).getSelectFilter().getStoragePoolList(),
                null,
                null,
                null
            );

            final long capacity = storagePools.stream()
                .filter(sp -> sp.getProviderKind() != ProviderKind.DISKLESS)
                .mapToLong(sp -> sp.getTotalCapacity() != null ? sp.getTotalCapacity() : 0)
                .sum() * 1024;  // linstor uses kiB
            logger.debug("Linstor: GetCapacity() -> " + capacity);
            return capacity;
        } catch (ApiException apiEx) {
            logger.error(apiEx.getMessage());
            throw new CloudRuntimeException(apiEx.getBestMessage(), apiEx);
        }
    }

    public long getAvailable(LinstorStoragePool pool) {
        DevelopersApi linstorApi = getLinstorAPI(pool);
        final String rscGroupName = pool.getResourceGroup();
        try {
            List<ResourceGroup> rscGrps = linstorApi.resourceGroupList(
                Collections.singletonList(rscGroupName),
                null,
                null,
                null);

            if (rscGrps.isEmpty()) {
                final String errMsg = String.format("Linstor: Resource group '%s' not found", rscGroupName);
                logger.error(errMsg);
                throw new CloudRuntimeException(errMsg);
            }

            List<StoragePool> storagePools = linstorApi.viewStoragePools(
                Collections.emptyList(),
                rscGrps.get(0).getSelectFilter().getStoragePoolList(),
                null,
                null,
                null
            );

            final long free = storagePools.stream()
                .filter(sp -> sp.getProviderKind() != ProviderKind.DISKLESS)
                .mapToLong(StoragePool::getFreeCapacity).sum() * 1024;  // linstor uses KiB

            logger.debug("Linstor: getAvailable() -> " + free);
            return free;
        } catch (ApiException apiEx) {
            logger.error(apiEx.getMessage());
            throw new CloudRuntimeException(apiEx.getBestMessage(), apiEx);
        }
    }

    public long getUsed(LinstorStoragePool pool) {
        DevelopersApi linstorApi = getLinstorAPI(pool);
        final String rscGroupName = pool.getResourceGroup();
        try {
            List<ResourceGroup> rscGrps = linstorApi.resourceGroupList(
                Collections.singletonList(rscGroupName),
                null,
                null,
                null);

            if (rscGrps.isEmpty()) {
                final String errMsg = String.format("Linstor: Resource group '%s' not found", rscGroupName);
                logger.error(errMsg);
                throw new CloudRuntimeException(errMsg);
            }

            List<StoragePool> storagePools = linstorApi.viewStoragePools(
                Collections.emptyList(),
                rscGrps.get(0).getSelectFilter().getStoragePoolList(),
                null,
                null,
                null
            );

            final long used = storagePools.stream()
                .filter(sp -> sp.getProviderKind() != ProviderKind.DISKLESS)
                .mapToLong(sp -> sp.getTotalCapacity() - sp.getFreeCapacity()).sum() * 1024; // linstor uses Kib
            logger.debug("Linstor: getUsed() -> " + used);
            return used;
        } catch (ApiException apiEx) {
            logger.error(apiEx.getMessage());
            throw new CloudRuntimeException(apiEx.getBestMessage(), apiEx);
        }
    }
}<|MERGE_RESOLUTION|>--- conflicted
+++ resolved
@@ -428,11 +428,7 @@
     @Override
     public KVMPhysicalDisk copyPhysicalDisk(KVMPhysicalDisk disk, String name, KVMStoragePool destPools, int timeout, byte[] srcPassphrase, byte[] destPassphrase, Storage.ProvisioningType provisioningType)
     {
-<<<<<<< HEAD
-        logger.debug("Linstor: copyPhysicalDisk");
-=======
-        s_logger.debug(String.format("Linstor.copyPhysicalDisk: %s -> %s", disk.getPath(), name));
->>>>>>> 30ca5d1a
+        logger.debug(String.format("Linstor.copyPhysicalDisk: %s -> %s", disk.getPath(), name));
         final QemuImg.PhysicalDiskFormat sourceFormat = disk.getFormat();
         final String sourcePath = disk.getPath();
 
