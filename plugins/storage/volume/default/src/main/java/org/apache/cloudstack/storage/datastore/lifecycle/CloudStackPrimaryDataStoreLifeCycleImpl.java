/*
 * Licensed to the Apache Software Foundation (ASF) under one
 * or more contributor license agreements.  See the NOTICE file
 * distributed with this work for additional information
 * regarding copyright ownership.  The ASF licenses this file
 * to you under the Apache License, Version 2.0 (the
 * "License"); you may not use this file except in compliance
 * with the License.  You may obtain a copy of the License at
 *
 *   http://www.apache.org/licenses/LICENSE-2.0
 *
 * Unless required by applicable law or agreed to in writing,
 * software distributed under the License is distributed on an
 * "AS IS" BASIS, WITHOUT WARRANTIES OR CONDITIONS OF ANY
 * KIND, either express or implied.  See the License for the
 * specific language governing permissions and limitations
 * under the License.
 */
package org.apache.cloudstack.storage.datastore.lifecycle;

import com.cloud.agent.AgentManager;
import com.cloud.agent.api.Answer;
import com.cloud.agent.api.CreateStoragePoolCommand;
import com.cloud.agent.api.DeleteStoragePoolCommand;
import com.cloud.agent.api.StoragePoolInfo;
import com.cloud.agent.api.ValidateVcenterDetailsCommand;
import com.cloud.alert.AlertManager;
import com.cloud.exception.InvalidParameterValueException;
import com.cloud.exception.StorageConflictException;
import com.cloud.exception.StorageUnavailableException;
import com.cloud.host.Host;
import com.cloud.host.HostVO;
import com.cloud.host.dao.HostDao;
import com.cloud.hypervisor.Hypervisor.HypervisorType;
import com.cloud.resource.ResourceManager;
import com.cloud.server.ManagementServer;
import com.cloud.storage.OCFS2Manager;
import com.cloud.storage.Storage.StoragePoolType;
import com.cloud.storage.StorageManager;
import com.cloud.storage.StoragePool;
import com.cloud.storage.StoragePoolAutomation;
import com.cloud.storage.StoragePoolHostVO;
import com.cloud.storage.dao.StoragePoolHostDao;
import com.cloud.storage.dao.StoragePoolWorkDao;
import com.cloud.storage.dao.VolumeDao;
import com.cloud.user.dao.UserDao;
import com.cloud.utils.NumbersUtil;
import com.cloud.utils.db.DB;
import com.cloud.utils.exception.CloudRuntimeException;
import com.cloud.vm.VirtualMachineManager;
import com.cloud.vm.dao.ConsoleProxyDao;
import com.cloud.vm.dao.DomainRouterDao;
import com.cloud.vm.dao.SecondaryStorageVmDao;
import com.cloud.vm.dao.UserVmDao;
import com.cloud.vm.dao.VMInstanceDao;
import org.apache.cloudstack.engine.subsystem.api.storage.ClusterScope;
import org.apache.cloudstack.engine.subsystem.api.storage.DataStore;
import org.apache.cloudstack.engine.subsystem.api.storage.DataStoreManager;
import org.apache.cloudstack.engine.subsystem.api.storage.HostScope;
import org.apache.cloudstack.engine.subsystem.api.storage.PrimaryDataStoreInfo;
import org.apache.cloudstack.engine.subsystem.api.storage.PrimaryDataStoreLifeCycle;
import org.apache.cloudstack.engine.subsystem.api.storage.PrimaryDataStoreParameters;
import org.apache.cloudstack.engine.subsystem.api.storage.ZoneScope;
import org.apache.cloudstack.storage.datastore.db.PrimaryDataStoreDao;
import org.apache.cloudstack.storage.datastore.db.StoragePoolVO;
import org.apache.cloudstack.storage.volume.datastore.PrimaryDataStoreHelper;
import org.apache.logging.log4j.Logger;
import org.apache.logging.log4j.LogManager;

import javax.inject.Inject;
import java.util.ArrayList;
import java.util.List;
import java.util.Map;
import java.util.UUID;

public class CloudStackPrimaryDataStoreLifeCycleImpl implements PrimaryDataStoreLifeCycle {
    protected Logger logger = LogManager.getLogger(getClass());
    @Inject
    protected ResourceManager _resourceMgr;
    @Inject
    PrimaryDataStoreDao primaryDataStoreDao;
    @Inject
    protected OCFS2Manager _ocfs2Mgr;
    @Inject
    DataStoreManager dataStoreMgr;
    @Inject
    AgentManager agentMgr;
    @Inject
    StorageManager storageMgr;

    @Inject
    VolumeDao volumeDao;
    @Inject
    VMInstanceDao vmDao;
    @Inject
    ManagementServer server;
    @Inject
    protected VirtualMachineManager vmMgr;
    @Inject
    protected SecondaryStorageVmDao _secStrgDao;
    @Inject
    UserVmDao userVmDao;
    @Inject
    protected UserDao _userDao;
    @Inject
    protected DomainRouterDao _domrDao;
    @Inject
    protected StoragePoolHostDao _storagePoolHostDao;
    @Inject
    protected AlertManager _alertMgr;
    @Inject
    protected ConsoleProxyDao _consoleProxyDao;

    @Inject
    protected StoragePoolWorkDao _storagePoolWorkDao;
    @Inject
    PrimaryDataStoreHelper dataStoreHelper;
    @Inject
    StoragePoolAutomation storagePoolAutmation;
    @Inject
    protected HostDao _hostDao;

    @SuppressWarnings("unchecked")
    @Override
    public DataStore initialize(Map<String, Object> dsInfos) {
        Long clusterId = (Long)dsInfos.get("clusterId");
        Long podId = (Long)dsInfos.get("podId");
        Long zoneId = (Long)dsInfos.get("zoneId");
        String url = (String)dsInfos.get("url");
        String providerName = (String)dsInfos.get("providerName");
        HypervisorType hypervisorType = (HypervisorType)dsInfos.get("hypervisorType");
        if (clusterId != null && podId == null) {
            throw new InvalidParameterValueException("Cluster id requires pod id");
        }

        PrimaryDataStoreParameters parameters = new PrimaryDataStoreParameters();

        String tags = (String)dsInfos.get("tags");
        Map<String, String> details = (Map<String, String>)dsInfos.get("details");

        parameters.setTags(tags);
        parameters.setDetails(details);

<<<<<<< HEAD
        String hostPath = null;
        try {
            hostPath = URLDecoder.decode(storagePath, "UTF-8");
        } catch (UnsupportedEncodingException e) {
            logger.error("[ignored] we are on a platform not supporting \"UTF-8\"!?!", e);
        }
        if (hostPath == null) { // if decoding fails, use getPath() anyway
            hostPath = storagePath;
        }
=======
        String scheme = dsInfos.get("scheme").toString();
        String storageHost = dsInfos.get("host").toString();
        String hostPath = dsInfos.get("hostPath").toString();
        String uri = String.format("%s://%s%s", scheme, storageHost, hostPath);

>>>>>>> c7ed4ca2
        Object localStorage = dsInfos.get("localStorage");
           if (localStorage != null) {
            hostPath = hostPath.contains("//") ? hostPath.replaceFirst("/", "") : hostPath;
            hostPath = hostPath.replace("+", " ");
        }
<<<<<<< HEAD
        String userInfo = uriInfo.getUserInfo();
        int port = uriInfo.getPort();
        if (logger.isDebugEnabled()) {
            logger.debug("createPool Params @ scheme - " + scheme + " storageHost - " + storageHost + " hostPath - " + hostPath + " port - " + port);
=======

        String userInfo = dsInfos.get("userInfo") != null ? dsInfos.get("userInfo").toString() : null;
        int port = dsInfos.get("port") != null ? Integer.parseInt(dsInfos.get("port").toString()) : -1;

        if (s_logger.isDebugEnabled()) {
            s_logger.debug("createPool Params @ scheme - " + scheme + " storageHost - " + storageHost + " hostPath - " + hostPath + " port - " + port);
>>>>>>> c7ed4ca2
        }
        if (scheme.equalsIgnoreCase("nfs")) {
            if (port == -1) {
                port = 2049;
            }
            parameters.setType(StoragePoolType.NetworkFilesystem);
            parameters.setHost(storageHost);
            parameters.setPort(port);
            parameters.setPath(hostPath);
        } else if (scheme.equalsIgnoreCase("cifs")) {
            if (port == -1) {
                port = 445;
            }

            parameters.setType(StoragePoolType.SMB);
            parameters.setHost(storageHost);
            parameters.setPort(port);
            parameters.setPath(hostPath);
        } else if (scheme.equalsIgnoreCase("file")) {
            if (port == -1) {
                port = 0;
            }
            parameters.setType(StoragePoolType.Filesystem);
            parameters.setHost("localhost");
            parameters.setPort(0);
            parameters.setPath(hostPath);
        } else if (scheme.equalsIgnoreCase("sharedMountPoint")) {
            parameters.setType(StoragePoolType.SharedMountPoint);
            parameters.setHost(storageHost);
            parameters.setPort(0);
            parameters.setPath(hostPath);
        } else if (scheme.equalsIgnoreCase("clvm")) {
            parameters.setType(StoragePoolType.CLVM);
            parameters.setHost(storageHost);
            parameters.setPort(0);
            parameters.setPath(hostPath.replaceFirst("/", ""));
        } else if (scheme.equalsIgnoreCase("rbd")) {
            if (port == -1) {
                port = 0;
            }
            parameters.setType(StoragePoolType.RBD);
            parameters.setHost(storageHost);
            parameters.setPort(port);
            parameters.setPath(hostPath.replaceFirst("/", ""));
            parameters.setUserInfo(userInfo);
        } else if (scheme.equalsIgnoreCase("PreSetup")) {
            if (HypervisorType.VMware.equals(hypervisorType)) {
                validateVcenterDetails(zoneId, podId, clusterId,storageHost);
            }
            parameters.setType(StoragePoolType.PreSetup);
            parameters.setHost(storageHost);
            parameters.setPort(0);
            parameters.setPath(hostPath);
        } else if (scheme.equalsIgnoreCase("DatastoreCluster")) {
            if (HypervisorType.VMware.equals(hypervisorType)) {
                validateVcenterDetails(zoneId, podId, clusterId,storageHost);
            }
            parameters.setType(StoragePoolType.DatastoreCluster);
            parameters.setHost(storageHost);
            parameters.setPort(0);
            parameters.setPath(hostPath);
        } else if (scheme.equalsIgnoreCase("iscsi")) {
            String[] tokens = hostPath.split("/");
            int lun = NumbersUtil.parseInt(tokens[tokens.length - 1], -1);
            if (port == -1) {
                port = 3260;
            }
            if (lun != -1) {
                if (clusterId == null) {
                    throw new IllegalArgumentException("IscsiLUN need to have clusters specified");
                }
                parameters.setType(StoragePoolType.IscsiLUN);
                parameters.setHost(storageHost);
                parameters.setPort(port);
                parameters.setPath(hostPath);
            } else {
                throw new IllegalArgumentException("iSCSI needs to have LUN number");
            }
        } else if (scheme.equalsIgnoreCase("iso")) {
            if (port == -1) {
                port = 2049;
            }
            parameters.setType(StoragePoolType.ISO);
            parameters.setHost(storageHost);
            parameters.setPort(port);
            parameters.setPath(hostPath);
        } else if (scheme.equalsIgnoreCase("vmfs")) {
            parameters.setType(StoragePoolType.VMFS);
            parameters.setHost("VMFS datastore: " + hostPath);
            parameters.setPort(0);
            parameters.setPath(hostPath);
        } else if (scheme.equalsIgnoreCase("ocfs2")) {
            port = 7777;
            parameters.setType(StoragePoolType.OCFS2);
            parameters.setHost("clustered");
            parameters.setPort(port);
            parameters.setPath(hostPath);
        } else if (scheme.equalsIgnoreCase("gluster")) {
            if (port == -1) {
                port = 24007;
            }
            parameters.setType(StoragePoolType.Gluster);
            parameters.setHost(storageHost);
            parameters.setPort(port);
            parameters.setPath(hostPath);
        } else {
            StoragePoolType type = Enum.valueOf(StoragePoolType.class, scheme);

            if (type != null) {
                parameters.setType(type);
                parameters.setHost(storageHost);
                parameters.setPort(0);
                parameters.setPath(hostPath);
            } else {
<<<<<<< HEAD
                logger.warn("Unable to figure out the scheme for URI: " + uriInfo);
                throw new IllegalArgumentException("Unable to figure out the scheme for URI: " + uriInfo);
=======
                s_logger.warn("Unable to figure out the scheme for URI: " + scheme);
                throw new IllegalArgumentException("Unable to figure out the scheme for URI: " + scheme);
>>>>>>> c7ed4ca2
            }
        }

        if (localStorage == null) {
            List<StoragePoolVO> pools = primaryDataStoreDao.listPoolByHostPath(storageHost, hostPath);
            if (!pools.isEmpty() && !scheme.equalsIgnoreCase("sharedmountpoint")) {
                Long oldPodId = pools.get(0).getPodId();
                throw new CloudRuntimeException("Storage pool " + hostPath + " already in use by another pod (id=" + oldPodId + ")");
            }
        }

        Object existingUuid = dsInfos.get("uuid");
        String uuid = null;

        if (existingUuid != null) {
            uuid = (String)existingUuid;
        } else if (scheme.equalsIgnoreCase("sharedmountpoint") || scheme.equalsIgnoreCase("clvm")) {
            uuid = UUID.randomUUID().toString();
        } else if ("PreSetup".equalsIgnoreCase(scheme) && !HypervisorType.VMware.equals(hypervisorType)) {
            uuid = hostPath.replace("/", "");
        } else {
            uuid = UUID.nameUUIDFromBytes((storageHost + hostPath).getBytes()).toString();
        }

        List<StoragePoolVO> spHandles = primaryDataStoreDao.findIfDuplicatePoolsExistByUUID(uuid);
        if ((spHandles != null) && (spHandles.size() > 0)) {
            if (logger.isDebugEnabled()) {
                logger.debug("Another active pool with the same uuid already exists");
            }
            throw new CloudRuntimeException("Another active pool with the same uuid already exists");
        }

        String poolName = (String)dsInfos.get("name");

        parameters.setUuid(uuid);
        parameters.setZoneId(zoneId);
        parameters.setPodId(podId);
        parameters.setName(poolName);
        parameters.setClusterId(clusterId);
        parameters.setProviderName(providerName);
        parameters.setHypervisorType(hypervisorType);

        return dataStoreHelper.createPrimaryDataStore(parameters);
    }

    private void validateVcenterDetails(Long zoneId, Long podId, Long clusterId, String storageHost) {

        List<HostVO> allHosts =
                _resourceMgr.listAllUpHosts(Host.Type.Routing, clusterId, podId, zoneId);
        if (allHosts.isEmpty()) {
            throw new CloudRuntimeException("No host up to associate a storage pool with in zone: " + zoneId + " pod: " + podId + " cluster: " + clusterId);
        }

        boolean success = false;
        for (HostVO h : allHosts) {
            ValidateVcenterDetailsCommand cmd = new ValidateVcenterDetailsCommand(storageHost);
            final Answer answer = agentMgr.easySend(h.getId(), cmd);
            if (answer != null && answer.getResult()) {
                logger.info("Successfully validated vCenter details provided");
                return;
            } else {
                if (answer != null) {
                    throw new InvalidParameterValueException("Provided vCenter server details does not match with the existing vCenter in zone id: " + zoneId);
                } else {
                    String msg = "Can not validate vCenter through host " + h.getId() + " due to ValidateVcenterDetailsCommand returns null";
                    logger.warn(msg);
                }
            }
        }
        throw new CloudRuntimeException("Could not validate vCenter details through any of the hosts with in zone: " + zoneId + ", pod: " + podId + ", cluster: " + clusterId);
    }

    protected boolean createStoragePool(long hostId, StoragePool pool) {
        logger.debug("creating pool " + pool.getName() + " on  host " + hostId);

        if (pool.getPoolType() != StoragePoolType.NetworkFilesystem && pool.getPoolType() != StoragePoolType.Filesystem &&
                pool.getPoolType() != StoragePoolType.IscsiLUN && pool.getPoolType() != StoragePoolType.Iscsi && pool.getPoolType() != StoragePoolType.VMFS &&
                pool.getPoolType() != StoragePoolType.SharedMountPoint && pool.getPoolType() != StoragePoolType.PreSetup && pool.getPoolType() != StoragePoolType.DatastoreCluster && pool.getPoolType() != StoragePoolType.OCFS2 &&
                pool.getPoolType() != StoragePoolType.RBD && pool.getPoolType() != StoragePoolType.CLVM && pool.getPoolType() != StoragePoolType.SMB &&
                pool.getPoolType() != StoragePoolType.Gluster) {
            logger.warn(" Doesn't support storage pool type " + pool.getPoolType());
            return false;
        }
        CreateStoragePoolCommand cmd = new CreateStoragePoolCommand(true, pool);
        final Answer answer = agentMgr.easySend(hostId, cmd);
        if (answer != null && answer.getResult()) {
            storageMgr.updateStorageCapabilities(pool.getId(), false);
            return true;
        } else {
            primaryDataStoreDao.expunge(pool.getId());
            String msg = "";
            if (answer != null) {
                msg = "Can not create storage pool through host " + hostId + " due to " + answer.getDetails();
                logger.warn(msg);
            } else {
                msg = "Can not create storage pool through host " + hostId + " due to CreateStoragePoolCommand returns null";
                logger.warn(msg);
            }
            throw new CloudRuntimeException(msg);
        }
    }

    @Override
    public boolean attachCluster(DataStore store, ClusterScope scope) {
        PrimaryDataStoreInfo primarystore = (PrimaryDataStoreInfo)store;
        // Check if there is host up in this cluster
        List<HostVO> allHosts =
                _resourceMgr.listAllUpHosts(Host.Type.Routing, primarystore.getClusterId(), primarystore.getPodId(), primarystore.getDataCenterId());
        if (allHosts.isEmpty()) {
            primaryDataStoreDao.expunge(primarystore.getId());
            throw new CloudRuntimeException("No host up to associate a storage pool with in cluster " + primarystore.getClusterId());
        }

        if (primarystore.getPoolType() == StoragePoolType.OCFS2 && !_ocfs2Mgr.prepareNodes(allHosts, primarystore)) {
            logger.warn("Can not create storage pool " + primarystore + " on cluster " + primarystore.getClusterId());
            primaryDataStoreDao.expunge(primarystore.getId());
            return false;
        }

        boolean success = false;
        for (HostVO h : allHosts) {
            success = createStoragePool(h.getId(), primarystore);
            if (success) {
                break;
            }
        }

        logger.debug("In createPool Adding the pool to each of the hosts");
        List<HostVO> poolHosts = new ArrayList<HostVO>();
        for (HostVO h : allHosts) {
            try {
                storageMgr.connectHostToSharedPool(h.getId(), primarystore.getId());
                poolHosts.add(h);
            } catch (StorageConflictException se) {
                primaryDataStoreDao.expunge(primarystore.getId());
                throw new CloudRuntimeException("Storage has already been added as local storage");
            } catch (Exception e) {
                logger.warn("Unable to establish a connection between " + h + " and " + primarystore, e);
            }
        }

        if (poolHosts.isEmpty()) {
            logger.warn("No host can access storage pool " + primarystore + " on cluster " + primarystore.getClusterId());
            primaryDataStoreDao.expunge(primarystore.getId());
            throw new CloudRuntimeException("Failed to access storage pool");
        }

        dataStoreHelper.attachCluster(store);
        return true;
    }

    @Override
    public boolean attachZone(DataStore dataStore, ZoneScope scope, HypervisorType hypervisorType) {
        List<HostVO> hosts = _resourceMgr.listAllUpAndEnabledHostsInOneZoneByHypervisor(hypervisorType, scope.getScopeId());
        logger.debug("In createPool. Attaching the pool to each of the hosts.");
        List<HostVO> poolHosts = new ArrayList<HostVO>();
        for (HostVO host : hosts) {
            try {
                storageMgr.connectHostToSharedPool(host.getId(), dataStore.getId());
                poolHosts.add(host);
            } catch (StorageConflictException se) {
                    primaryDataStoreDao.expunge(dataStore.getId());
                    throw new CloudRuntimeException("Storage has already been added as local storage to host: " + host.getName());
            } catch (Exception e) {
                logger.warn("Unable to establish a connection between " + host + " and " + dataStore, e);
            }
        }
        if (poolHosts.isEmpty()) {
            logger.warn("No host can access storage pool " + dataStore + " in this zone.");
            primaryDataStoreDao.expunge(dataStore.getId());
            throw new CloudRuntimeException("Failed to create storage pool as it is not accessible to hosts.");
        }
        dataStoreHelper.attachZone(dataStore, hypervisorType);
        return true;
    }

    @Override
    public boolean maintain(DataStore dataStore) {
        storagePoolAutmation.maintain(dataStore);
        dataStoreHelper.maintain(dataStore);
        return true;
    }

    @Override
    public boolean cancelMaintain(DataStore store) {
        dataStoreHelper.cancelMaintain(store);
        storagePoolAutmation.cancelMaintain(store);
        return true;
    }

    @DB
    @Override
    public boolean deleteDataStore(DataStore store) {
        List<StoragePoolHostVO> hostPoolRecords = _storagePoolHostDao.listByPoolId(store.getId());
        StoragePool pool = (StoragePool)store;
        boolean deleteFlag = false;
        // find the hypervisor where the storage is attached to.
        HypervisorType hType = null;
        if (hostPoolRecords.size() > 0) {
            hType = getHypervisorType(hostPoolRecords.get(0).getHostId());
        }

        // Remove the SR associated with the Xenserver
        for (StoragePoolHostVO host : hostPoolRecords) {
            DeleteStoragePoolCommand deleteCmd = new DeleteStoragePoolCommand(pool);
            final Answer answer = agentMgr.easySend(host.getHostId(), deleteCmd);

            if (answer != null && answer.getResult()) {
                deleteFlag = true;
                // if host is KVM hypervisor then send deleteStoragepoolcmd to all the kvm hosts.
                if (HypervisorType.KVM != hType) {
                    break;
                }
            } else {
                if (answer != null) {
                    logger.debug("Failed to delete storage pool: " + answer.getResult());
                }
            }
        }

        if (!hostPoolRecords.isEmpty() && !deleteFlag) {
            throw new CloudRuntimeException("Failed to delete storage pool on host");
        }

        return dataStoreHelper.deletePrimaryDataStore(store);
    }

    private HypervisorType getHypervisorType(long hostId) {
        HostVO host = _hostDao.findById(hostId);
        if (host != null)
            return host.getHypervisorType();
        return HypervisorType.None;
    }

    @Override
    public boolean attachHost(DataStore store, HostScope scope, StoragePoolInfo existingInfo) {
        DataStore dataStore = dataStoreHelper.attachHost(store, scope, existingInfo);
        if(existingInfo.getCapacityBytes() == 0){
            try {
                storageMgr.connectHostToSharedPool(scope.getScopeId(), dataStore.getId());
            } catch (StorageUnavailableException ex) {
                s_logger.error("Storage unavailable ",ex);
            } catch (StorageConflictException ex) {
                s_logger.error("Storage already exists ",ex);
            }
        }
        return true;
    }

    /* (non-Javadoc)
     * @see org.apache.cloudstack.engine.subsystem.api.storage.DataStoreLifeCycle#migrateToObjectStore(org.apache.cloudstack.engine.subsystem.api.storage.DataStore)
     */
    @Override
    public boolean migrateToObjectStore(DataStore store) {
        return false;
    }

    @Override
    public void updateStoragePool(StoragePool storagePool, Map<String, String> details) {
    }

    @Override
    public void enableStoragePool(DataStore dataStore) {
        dataStoreHelper.enable(dataStore);
    }

    @Override
    public void disableStoragePool(DataStore dataStore) {
        dataStoreHelper.disable(dataStore);
    }
}<|MERGE_RESOLUTION|>--- conflicted
+++ resolved
@@ -141,41 +141,22 @@
         parameters.setTags(tags);
         parameters.setDetails(details);
 
-<<<<<<< HEAD
-        String hostPath = null;
-        try {
-            hostPath = URLDecoder.decode(storagePath, "UTF-8");
-        } catch (UnsupportedEncodingException e) {
-            logger.error("[ignored] we are on a platform not supporting \"UTF-8\"!?!", e);
-        }
-        if (hostPath == null) { // if decoding fails, use getPath() anyway
-            hostPath = storagePath;
-        }
-=======
         String scheme = dsInfos.get("scheme").toString();
         String storageHost = dsInfos.get("host").toString();
         String hostPath = dsInfos.get("hostPath").toString();
         String uri = String.format("%s://%s%s", scheme, storageHost, hostPath);
 
->>>>>>> c7ed4ca2
         Object localStorage = dsInfos.get("localStorage");
            if (localStorage != null) {
             hostPath = hostPath.contains("//") ? hostPath.replaceFirst("/", "") : hostPath;
             hostPath = hostPath.replace("+", " ");
         }
-<<<<<<< HEAD
-        String userInfo = uriInfo.getUserInfo();
-        int port = uriInfo.getPort();
+
+        String userInfo = dsInfos.get("userInfo") != null ? dsInfos.get("userInfo").toString() : null;
+        int port = dsInfos.get("port") != null ? Integer.parseInt(dsInfos.get("port").toString()) : -1;
+
         if (logger.isDebugEnabled()) {
             logger.debug("createPool Params @ scheme - " + scheme + " storageHost - " + storageHost + " hostPath - " + hostPath + " port - " + port);
-=======
-
-        String userInfo = dsInfos.get("userInfo") != null ? dsInfos.get("userInfo").toString() : null;
-        int port = dsInfos.get("port") != null ? Integer.parseInt(dsInfos.get("port").toString()) : -1;
-
-        if (s_logger.isDebugEnabled()) {
-            s_logger.debug("createPool Params @ scheme - " + scheme + " storageHost - " + storageHost + " hostPath - " + hostPath + " port - " + port);
->>>>>>> c7ed4ca2
         }
         if (scheme.equalsIgnoreCase("nfs")) {
             if (port == -1) {
@@ -290,13 +271,8 @@
                 parameters.setPort(0);
                 parameters.setPath(hostPath);
             } else {
-<<<<<<< HEAD
-                logger.warn("Unable to figure out the scheme for URI: " + uriInfo);
-                throw new IllegalArgumentException("Unable to figure out the scheme for URI: " + uriInfo);
-=======
-                s_logger.warn("Unable to figure out the scheme for URI: " + scheme);
+                logger.warn("Unable to figure out the scheme for URI: " + scheme);
                 throw new IllegalArgumentException("Unable to figure out the scheme for URI: " + scheme);
->>>>>>> c7ed4ca2
             }
         }
 
