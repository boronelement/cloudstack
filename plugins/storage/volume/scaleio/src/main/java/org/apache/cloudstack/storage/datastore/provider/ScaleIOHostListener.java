/*
 * Licensed to the Apache Software Foundation (ASF) under one
 * or more contributor license agreements.  See the NOTICE file
 * distributed with this work for additional information
 * regarding copyright ownership.  The ASF licenses this file
 * to you under the Apache License, Version 2.0 (the
 * "License"); you may not use this file except in compliance
 * with the License.  You may obtain a copy of the License at
 *
 *   http://www.apache.org/licenses/LICENSE-2.0
 *
 * Unless required by applicable law or agreed to in writing,
 * software distributed under the License is distributed on an
 * "AS IS" BASIS, WITHOUT WARRANTIES OR CONDITIONS OF ANY
 * KIND, either express or implied.  See the License for the
 * specific language governing permissions and limitations
 * under the License.
 */
package org.apache.cloudstack.storage.datastore.provider;

import java.net.URISyntaxException;
import java.security.KeyManagementException;
import java.security.NoSuchAlgorithmException;
import java.util.HashMap;
import java.util.Map;

import javax.inject.Inject;

import org.apache.cloudstack.engine.subsystem.api.storage.DataStoreManager;
import org.apache.cloudstack.engine.subsystem.api.storage.HypervisorHostListener;
import org.apache.cloudstack.storage.datastore.client.ScaleIOGatewayClient;
import org.apache.cloudstack.storage.datastore.client.ScaleIOGatewayClientConnectionPool;
import org.apache.cloudstack.storage.datastore.db.PrimaryDataStoreDao;
import org.apache.cloudstack.storage.datastore.db.StoragePoolDetailsDao;
import org.apache.commons.collections.MapUtils;
import org.apache.commons.lang3.StringUtils;
import org.apache.logging.log4j.Logger;
import org.apache.logging.log4j.LogManager;

import com.cloud.agent.AgentManager;
import com.cloud.agent.api.Answer;
import com.cloud.agent.api.ModifyStoragePoolAnswer;
import com.cloud.agent.api.ModifyStoragePoolCommand;
import com.cloud.alert.AlertManager;
import com.cloud.host.HostVO;
import com.cloud.host.dao.HostDao;
import com.cloud.storage.DataStoreRole;
import com.cloud.storage.StoragePool;
import com.cloud.storage.StoragePoolHostVO;
import com.cloud.storage.dao.StoragePoolHostDao;
import com.cloud.utils.exception.CloudRuntimeException;

public class ScaleIOHostListener implements HypervisorHostListener {
    protected Logger logger = LogManager.getLogger(getClass());

    @Inject private AgentManager _agentMgr;
    @Inject private AlertManager _alertMgr;
    @Inject private DataStoreManager _dataStoreMgr;
    @Inject private HostDao _hostDao;
    @Inject private StoragePoolHostDao _storagePoolHostDao;
    @Inject private PrimaryDataStoreDao _primaryDataStoreDao;
    @Inject private StoragePoolDetailsDao _storagePoolDetailsDao;

    @Override
    public boolean hostAdded(long hostId) {
        return true;
    }

    @Override
    public boolean hostConnect(long hostId, long poolId) {
        HostVO host = _hostDao.findById(hostId);
        if (host == null) {
<<<<<<< HEAD
            logger.error("Failed to add host by HostListener as host was not found with id : " + hostId);
=======
            s_logger.error("Failed to connect host by HostListener as host was not found with id : " + hostId);
>>>>>>> d7973560
            return false;
        }

        StoragePool storagePool = (StoragePool)_dataStoreMgr.getDataStore(poolId, DataStoreRole.Primary);
        StoragePoolHostVO storagePoolHost = _storagePoolHostDao.findByPoolHost(poolId, hostId);
        String sdcId = getSdcIdOfHost(host, storagePool);
        if (StringUtils.isBlank(sdcId)) {
            if (storagePoolHost != null) {
                _storagePoolHostDao.deleteStoragePoolHostDetails(hostId, poolId);
            }
        } else {
            if (storagePoolHost == null) {
                storagePoolHost = new StoragePoolHostVO(poolId, hostId, sdcId);
                _storagePoolHostDao.persist(storagePoolHost);
            } else {
                storagePoolHost.setLocalPath(sdcId);
                _storagePoolHostDao.update(storagePoolHost.getId(), storagePoolHost);
            }
            s_logger.info("Connection established between storage pool: " + storagePool + " and host: " + hostId);
        }
        return true;
    }

    private String getSdcIdOfHost(HostVO host, StoragePool storagePool) {
        long hostId = host.getId();
        long poolId = storagePool.getId();
        String systemId = _storagePoolDetailsDao.findDetail(poolId, ScaleIOGatewayClient.STORAGE_POOL_SYSTEM_ID).getValue();
        if (systemId == null) {
            throw new CloudRuntimeException("Failed to get the system id for PowerFlex storage pool " + storagePool.getName());
        }
        Map<String,String> details = new HashMap<>();
        details.put(ScaleIOGatewayClient.STORAGE_POOL_SYSTEM_ID, systemId);

        ModifyStoragePoolCommand cmd = new ModifyStoragePoolCommand(true, storagePool, storagePool.getPath(), details);
        ModifyStoragePoolAnswer answer  = sendModifyStoragePoolCommand(cmd, storagePool, hostId);
        Map<String,String> poolDetails = answer.getPoolInfo().getDetails();
        if (MapUtils.isEmpty(poolDetails)) {
<<<<<<< HEAD
            String msg = "SDC details not found on the host: " + hostId + ", (re)install SDC and restart agent";
            logger.warn(msg);
=======
            String msg = "PowerFlex storage SDC details not found on the host: " + hostId + ", (re)install SDC and restart agent";
            s_logger.warn(msg);
>>>>>>> d7973560
            _alertMgr.sendAlert(AlertManager.AlertType.ALERT_TYPE_HOST, host.getDataCenterId(), host.getPodId(), "SDC not found on host: " + host.getUuid(), msg);
            return null;
        }

        String sdcId = null;
        if (poolDetails.containsKey(ScaleIOGatewayClient.SDC_ID)) {
            sdcId = poolDetails.get(ScaleIOGatewayClient.SDC_ID);
        } else if (poolDetails.containsKey(ScaleIOGatewayClient.SDC_GUID)) {
            String sdcGuid = poolDetails.get(ScaleIOGatewayClient.SDC_GUID);
            sdcId = getHostSdcId(sdcGuid, poolId);
        }

        if (StringUtils.isBlank(sdcId)) {
<<<<<<< HEAD
            String msg = "Couldn't retrieve SDC details from the host: " + hostId + ", (re)install SDC and restart agent";
            logger.warn(msg);
            _alertMgr.sendAlert(AlertManager.AlertType.ALERT_TYPE_HOST, host.getDataCenterId(), host.getPodId(), "SDC details not found on host: " + host.getUuid(), msg);
            return false;
        }

        if (!isHostSdcConnected(sdcId, poolId)) {
            logger.warn("SDC not connected on the host: " + hostId);
            String msg = "SDC not connected on the host: " + hostId + ", reconnect the SDC to MDM and restart agent";
            _alertMgr.sendAlert(AlertManager.AlertType.ALERT_TYPE_HOST, host.getDataCenterId(), host.getPodId(), "SDC disconnected on host: " + host.getUuid(), msg);
            return false;
        }

        StoragePoolHostVO storagePoolHost = _storagePoolHostDao.findByPoolHost(poolId, hostId);
        if (storagePoolHost == null) {
            storagePoolHost = new StoragePoolHostVO(poolId, hostId, sdcId);
            _storagePoolHostDao.persist(storagePoolHost);
        } else {
            storagePoolHost.setLocalPath(sdcId);
            _storagePoolHostDao.update(storagePoolHost.getId(), storagePoolHost);
        }

        logger.info("Connection established between storage pool: " + storagePool + " and host: " + hostId);
        return true;
=======
            String msg = "Couldn't retrieve PowerFlex storage SDC details from the host: " + hostId + ", (re)install SDC and restart agent";
            s_logger.warn(msg);
            _alertMgr.sendAlert(AlertManager.AlertType.ALERT_TYPE_HOST, host.getDataCenterId(), host.getPodId(), "SDC details not found on host: " + host.getUuid(), msg);
            return null;
        }

        return sdcId;
>>>>>>> d7973560
    }

    private String getHostSdcId(String sdcGuid, long poolId) {
        try {
            logger.debug(String.format("Try to get host SDC Id for pool: %s, with SDC guid %s", poolId, sdcGuid));
            ScaleIOGatewayClient client = ScaleIOGatewayClientConnectionPool.getInstance().getClient(poolId, _storagePoolDetailsDao);
            return client.getSdcIdByGuid(sdcGuid);
        } catch (NoSuchAlgorithmException | KeyManagementException | URISyntaxException e) {
            logger.error(String.format("Failed to get host SDC Id for pool: %s", poolId), e);
            throw new CloudRuntimeException(String.format("Failed to establish connection with PowerFlex Gateway to get host SDC Id for pool: %s", poolId));
        }
    }

<<<<<<< HEAD
    private boolean isHostSdcConnected(String sdcId, long poolId) {
        try {
            ScaleIOGatewayClient client = ScaleIOGatewayClientConnectionPool.getInstance().getClient(poolId, _storagePoolDetailsDao);
            return client.isSdcConnected(sdcId);
        } catch (NoSuchAlgorithmException | KeyManagementException | URISyntaxException e) {
            logger.error("Failed to check host sdc connection", e);
            throw new CloudRuntimeException("Failed to establish connection with PowerFlex Gateway to check host sdc connection");
        }
    }

=======
>>>>>>> d7973560
    private ModifyStoragePoolAnswer sendModifyStoragePoolCommand(ModifyStoragePoolCommand cmd, StoragePool storagePool, long hostId) {
        Answer answer = _agentMgr.easySend(hostId, cmd);

        if (answer == null) {
            throw new CloudRuntimeException("Unable to get an answer to the modify storage pool command (" + storagePool.getId() + ")");
        }

        if (!answer.getResult()) {
            String msg = "Unable to attach  PowerFlex storage pool " + storagePool.getId() + " to host " + hostId;

            _alertMgr.sendAlert(AlertManager.AlertType.ALERT_TYPE_HOST, storagePool.getDataCenterId(), storagePool.getPodId(), msg, msg);

            throw new CloudRuntimeException("Unable to establish a connection from agent to  PowerFlex storage pool " + storagePool.getId() + " due to " + answer.getDetails() +
                    " (" + storagePool.getId() + ")");
        }

        assert (answer instanceof ModifyStoragePoolAnswer) : "ModifyStoragePoolAnswer expected ; PowerFlex Storage Pool = " + storagePool.getId() + " Host = " + hostId;

        return (ModifyStoragePoolAnswer) answer;
    }

    @Override
    public boolean hostDisconnected(long hostId, long poolId) {
        // SDC ID is getting updated upon host connect, no need to delete the storage_pool_host_ref entry
        return true;
    }

    @Override
    public boolean hostAboutToBeRemoved(long hostId) {
        return true;
    }

    @Override
    public boolean hostRemoved(long hostId, long clusterId) {
        return true;
    }

    @Override
    public boolean hostEnabled(long hostId) {
        return true;
    }
}<|MERGE_RESOLUTION|>--- conflicted
+++ resolved
@@ -70,11 +70,7 @@
     public boolean hostConnect(long hostId, long poolId) {
         HostVO host = _hostDao.findById(hostId);
         if (host == null) {
-<<<<<<< HEAD
-            logger.error("Failed to add host by HostListener as host was not found with id : " + hostId);
-=======
-            s_logger.error("Failed to connect host by HostListener as host was not found with id : " + hostId);
->>>>>>> d7973560
+            logger.error("Failed to connect host by HostListener as host was not found with id : " + hostId);
             return false;
         }
 
@@ -93,7 +89,7 @@
                 storagePoolHost.setLocalPath(sdcId);
                 _storagePoolHostDao.update(storagePoolHost.getId(), storagePoolHost);
             }
-            s_logger.info("Connection established between storage pool: " + storagePool + " and host: " + hostId);
+            logger.info("Connection established between storage pool: " + storagePool + " and host: " + hostId);
         }
         return true;
     }
@@ -112,13 +108,8 @@
         ModifyStoragePoolAnswer answer  = sendModifyStoragePoolCommand(cmd, storagePool, hostId);
         Map<String,String> poolDetails = answer.getPoolInfo().getDetails();
         if (MapUtils.isEmpty(poolDetails)) {
-<<<<<<< HEAD
-            String msg = "SDC details not found on the host: " + hostId + ", (re)install SDC and restart agent";
+            String msg = "PowerFlex storage SDC details not found on the host: " + hostId + ", (re)install SDC and restart agent";
             logger.warn(msg);
-=======
-            String msg = "PowerFlex storage SDC details not found on the host: " + hostId + ", (re)install SDC and restart agent";
-            s_logger.warn(msg);
->>>>>>> d7973560
             _alertMgr.sendAlert(AlertManager.AlertType.ALERT_TYPE_HOST, host.getDataCenterId(), host.getPodId(), "SDC not found on host: " + host.getUuid(), msg);
             return null;
         }
@@ -132,40 +123,13 @@
         }
 
         if (StringUtils.isBlank(sdcId)) {
-<<<<<<< HEAD
-            String msg = "Couldn't retrieve SDC details from the host: " + hostId + ", (re)install SDC and restart agent";
+            String msg = "Couldn't retrieve PowerFlex storage SDC details from the host: " + hostId + ", (re)install SDC and restart agent";
             logger.warn(msg);
-            _alertMgr.sendAlert(AlertManager.AlertType.ALERT_TYPE_HOST, host.getDataCenterId(), host.getPodId(), "SDC details not found on host: " + host.getUuid(), msg);
-            return false;
-        }
-
-        if (!isHostSdcConnected(sdcId, poolId)) {
-            logger.warn("SDC not connected on the host: " + hostId);
-            String msg = "SDC not connected on the host: " + hostId + ", reconnect the SDC to MDM and restart agent";
-            _alertMgr.sendAlert(AlertManager.AlertType.ALERT_TYPE_HOST, host.getDataCenterId(), host.getPodId(), "SDC disconnected on host: " + host.getUuid(), msg);
-            return false;
-        }
-
-        StoragePoolHostVO storagePoolHost = _storagePoolHostDao.findByPoolHost(poolId, hostId);
-        if (storagePoolHost == null) {
-            storagePoolHost = new StoragePoolHostVO(poolId, hostId, sdcId);
-            _storagePoolHostDao.persist(storagePoolHost);
-        } else {
-            storagePoolHost.setLocalPath(sdcId);
-            _storagePoolHostDao.update(storagePoolHost.getId(), storagePoolHost);
-        }
-
-        logger.info("Connection established between storage pool: " + storagePool + " and host: " + hostId);
-        return true;
-=======
-            String msg = "Couldn't retrieve PowerFlex storage SDC details from the host: " + hostId + ", (re)install SDC and restart agent";
-            s_logger.warn(msg);
             _alertMgr.sendAlert(AlertManager.AlertType.ALERT_TYPE_HOST, host.getDataCenterId(), host.getPodId(), "SDC details not found on host: " + host.getUuid(), msg);
             return null;
         }
 
         return sdcId;
->>>>>>> d7973560
     }
 
     private String getHostSdcId(String sdcGuid, long poolId) {
@@ -179,19 +143,6 @@
         }
     }
 
-<<<<<<< HEAD
-    private boolean isHostSdcConnected(String sdcId, long poolId) {
-        try {
-            ScaleIOGatewayClient client = ScaleIOGatewayClientConnectionPool.getInstance().getClient(poolId, _storagePoolDetailsDao);
-            return client.isSdcConnected(sdcId);
-        } catch (NoSuchAlgorithmException | KeyManagementException | URISyntaxException e) {
-            logger.error("Failed to check host sdc connection", e);
-            throw new CloudRuntimeException("Failed to establish connection with PowerFlex Gateway to check host sdc connection");
-        }
-    }
-
-=======
->>>>>>> d7973560
     private ModifyStoragePoolAnswer sendModifyStoragePoolCommand(ModifyStoragePoolCommand cmd, StoragePool storagePool, long hostId) {
         Answer answer = _agentMgr.easySend(hostId, cmd);
 
