--- conflicted
+++ resolved
@@ -25,6 +25,8 @@
 
 import javax.inject.Inject;
 
+import org.apache.log4j.Logger;
+
 import org.apache.cloudstack.engine.subsystem.api.storage.ClusterScope;
 import org.apache.cloudstack.engine.subsystem.api.storage.DataStore;
 import org.apache.cloudstack.engine.subsystem.api.storage.HostScope;
@@ -35,21 +37,15 @@
 import org.apache.cloudstack.storage.datastore.db.StoragePoolDetailsDao;
 import org.apache.cloudstack.storage.datastore.util.SolidFireUtil;
 import org.apache.cloudstack.storage.volume.datastore.PrimaryDataStoreHelper;
-import org.apache.log4j.Logger;
 
 import com.cloud.agent.api.StoragePoolInfo;
 import com.cloud.dc.DataCenterVO;
 import com.cloud.dc.dao.DataCenterDao;
 import com.cloud.host.HostVO;
 import com.cloud.hypervisor.Hypervisor.HypervisorType;
-<<<<<<< HEAD
-=======
-import com.cloud.agent.api.StoragePoolInfo;
 import com.cloud.resource.ResourceManager;
+import com.cloud.storage.Storage.StoragePoolType;
 import com.cloud.storage.StorageManager;
-import com.cloud.storage.StoragePoolAutomation;
->>>>>>> 271a7dff
-import com.cloud.storage.Storage.StoragePoolType;
 import com.cloud.storage.StoragePoolAutomation;
 import com.cloud.utils.exception.CloudRuntimeException;
 
@@ -63,39 +59,39 @@
     @Inject StorageManager _storageMgr;
     @Inject private StoragePoolAutomation storagePoolAutomation;
     @Inject private StoragePoolDetailsDao storagePoolDetailsDao;
-
+    
     private static final int DEFAULT_MANAGEMENT_PORT = 443;
     private static final int DEFAULT_STORAGE_PORT = 3260;
-
+    
     // invoked to add primary storage that is based on the SolidFire plug-in
     @Override
     public DataStore initialize(Map<String, Object> dsInfos) {
-        String url = (String)dsInfos.get("url");
-        Long zoneId = (Long)dsInfos.get("zoneId");
+    	String url = (String)dsInfos.get("url");
+    	Long zoneId = (Long)dsInfos.get("zoneId");
         String storagePoolName = (String) dsInfos.get("name");
         String providerName = (String)dsInfos.get("providerName");
         Long capacityBytes = (Long)dsInfos.get("capacityBytes");
         Long capacityIops = (Long)dsInfos.get("capacityIops");
         String tags = (String)dsInfos.get("tags");
         Map<String, String> details = (Map<String, String>)dsInfos.get("details");
-
-        String storageVip = getStorageVip(url);
-        int storagePort = getStoragePort(url);
-
-        DataCenterVO zone = zoneDao.findById(zoneId);
-
-        String uuid = SolidFireUtil.PROVIDER_NAME + "_" + zone.getUuid() + "_" + storageVip;
+    	
+    	String storageVip = getStorageVip(url);
+    	int storagePort = getStoragePort(url);
+    	
+    	DataCenterVO zone = zoneDao.findById(zoneId);
+    	
+    	String uuid = SolidFireUtil.PROVIDER_NAME + "_" + zone.getUuid() + "_" + storageVip;
 
         if (capacityBytes == null || capacityBytes <= 0) {
             throw new IllegalArgumentException("'capacityBytes' must be present and greater than 0.");
         }
-
-        if (capacityIops == null || capacityIops <= 0) {
-            throw new IllegalArgumentException("'capacityIops' must be present and greater than 0.");
-        }
-
+    	
+    	if (capacityIops == null || capacityIops <= 0) {
+    	    throw new IllegalArgumentException("'capacityIops' must be present and greater than 0.");
+    	}
+    	
         PrimaryDataStoreParameters parameters = new PrimaryDataStoreParameters();
-
+        
         parameters.setHost(storageVip);
         parameters.setPort(storagePort);
         parameters.setPath(getModifiedUrl(url));
@@ -111,16 +107,16 @@
         parameters.setHypervisorType(HypervisorType.Any);
         parameters.setTags(tags);
         parameters.setDetails(details);
-
+        
         String managementVip = getManagementVip(url);
         int managementPort = getManagementPort(url);
-
+        
         details.put(SolidFireUtil.MANAGEMENT_VIP, managementVip);
         details.put(SolidFireUtil.MANAGEMENT_PORT, String.valueOf(managementPort));
-
+        
         String clusterAdminUsername = getValue(SolidFireUtil.CLUSTER_ADMIN_USERNAME, url);
         String clusterAdminPassword = getValue(SolidFireUtil.CLUSTER_ADMIN_PASSWORD, url);
-
+        
         details.put(SolidFireUtil.CLUSTER_ADMIN_USERNAME, clusterAdminUsername);
         details.put(SolidFireUtil.CLUSTER_ADMIN_PASSWORD, clusterAdminPassword);
 
@@ -186,140 +182,140 @@
         // this adds a row in the cloud.storage_pool table for this SolidFire cluster
     	return dataStoreHelper.createPrimaryDataStore(parameters);
     }
-
+    
     // remove the clusterAdmin and password key/value pairs
     private String getModifiedUrl(String originalUrl)
     {
-        StringBuilder sb = new StringBuilder();
-
-        String delimiter = ";";
-
-        StringTokenizer st = new StringTokenizer(originalUrl, delimiter);
-
-        while (st.hasMoreElements()) {
-            String token = st.nextElement().toString().toUpperCase();
-
-            if (token.startsWith(SolidFireUtil.MANAGEMENT_VIP.toUpperCase()) ||
-                token.startsWith(SolidFireUtil.STORAGE_VIP.toUpperCase())) {
-                sb.append(token).append(delimiter);
-            }
-        }
-
-        String modifiedUrl = sb.toString();
-        int lastIndexOf = modifiedUrl.lastIndexOf(delimiter);
-
-        if (lastIndexOf == (modifiedUrl.length() - delimiter.length())) {
-            return modifiedUrl.substring(0, lastIndexOf);
-        }
-
-        return modifiedUrl;
-    }
-
+    	StringBuilder sb = new StringBuilder();
+    	
+    	String delimiter = ";";
+    	
+    	StringTokenizer st = new StringTokenizer(originalUrl, delimiter);
+    	
+    	while (st.hasMoreElements()) {
+			String token = st.nextElement().toString().toUpperCase();
+			
+			if (token.startsWith(SolidFireUtil.MANAGEMENT_VIP.toUpperCase()) ||
+				token.startsWith(SolidFireUtil.STORAGE_VIP.toUpperCase())) {
+				sb.append(token).append(delimiter);
+			}
+    	}
+    	
+    	String modifiedUrl = sb.toString();
+    	int lastIndexOf = modifiedUrl.lastIndexOf(delimiter);
+    	
+    	if (lastIndexOf == (modifiedUrl.length() - delimiter.length())) {
+    		return modifiedUrl.substring(0, lastIndexOf);
+    	}
+    	
+    	return modifiedUrl;
+    }
+    
     private String getManagementVip(String url)
     {
     	return getVip(SolidFireUtil.MANAGEMENT_VIP, url);
     }
-
+    
     private String getStorageVip(String url)
     {
     	return getVip(SolidFireUtil.STORAGE_VIP, url);
     }
-
+    
     private int getManagementPort(String url)
     {
     	return getPort(SolidFireUtil.MANAGEMENT_VIP, url, DEFAULT_MANAGEMENT_PORT);
     }
-
+    
     private int getStoragePort(String url)
     {
     	return getPort(SolidFireUtil.STORAGE_VIP, url, DEFAULT_STORAGE_PORT);
     }
-
+    
     private String getVip(String keyToMatch, String url)
     {
-        String delimiter = ":";
-
-        String storageVip = getValue(keyToMatch, url);
-
-        int index = storageVip.indexOf(delimiter);
-
-        if (index != -1)
-        {
-            return storageVip.substring(0, index);
-        }
-
-        return storageVip;
-    }
-
+    	String delimiter = ":";
+    	
+    	String storageVip = getValue(keyToMatch, url);
+    	
+    	int index = storageVip.indexOf(delimiter);
+    	
+    	if (index != -1)
+    	{
+    		return storageVip.substring(0, index);
+    	}
+    	
+    	return storageVip;
+    }
+    
     private int getPort(String keyToMatch, String url, int defaultPortNumber)
     {
-        String delimiter = ":";
-
-        String storageVip = getValue(keyToMatch, url);
-
-        int index = storageVip.indexOf(delimiter);
-
-        int portNumber = defaultPortNumber;
-
-        if (index != -1) {
-            String port = storageVip.substring(index + delimiter.length());
-
-            try {
-                portNumber = Integer.parseInt(port);
-            }
-            catch (NumberFormatException ex) {
-                throw new IllegalArgumentException("Invalid URL format (port is not an integer)");
-            }
-        }
-
-        return portNumber;
-    }
-
+    	String delimiter = ":";
+    	
+    	String storageVip = getValue(keyToMatch, url);
+    	
+    	int index = storageVip.indexOf(delimiter);
+    	
+    	int portNumber = defaultPortNumber;
+    	
+    	if (index != -1) {
+    		String port = storageVip.substring(index + delimiter.length());
+    		
+    		try {
+    			portNumber = Integer.parseInt(port);
+    		}
+    		catch (NumberFormatException ex) {
+    			throw new IllegalArgumentException("Invalid URL format (port is not an integer)");
+    		}
+    	}
+    	
+    	return portNumber;
+    }
+    
     private String getValue(String keyToMatch, String url)
     {
-        String delimiter1 = ";";
-        String delimiter2 = "=";
-
-        StringTokenizer st = new StringTokenizer(url, delimiter1);
-
-        while (st.hasMoreElements()) {
-            String token = st.nextElement().toString();
-
-            int index = token.indexOf(delimiter2);
-
-            if (index == -1)
-            {
-                throw new RuntimeException("Invalid URL format");
-            }
-
-            String key = token.substring(0, index);
-
-            if (key.equalsIgnoreCase(keyToMatch)) {
-                String valueToReturn = token.substring(index + delimiter2.length());
-
-                return valueToReturn;
-            }
-        }
-
-        throw new RuntimeException("Key not found in URL");
-    }
-
+    	String delimiter1 = ";";
+    	String delimiter2 = "=";
+    	
+    	StringTokenizer st = new StringTokenizer(url, delimiter1);
+    	
+    	while (st.hasMoreElements()) {
+			String token = st.nextElement().toString();
+			
+			int index = token.indexOf(delimiter2);
+			
+			if (index == -1)
+			{
+				throw new RuntimeException("Invalid URL format");
+			}
+			
+			String key = token.substring(0, index);
+			
+			if (key.equalsIgnoreCase(keyToMatch)) {
+				String valueToReturn = token.substring(index + delimiter2.length());
+				
+				return valueToReturn;
+			}
+		}
+    	
+    	throw new RuntimeException("Key not found in URL");
+    }
+    
     // do not implement this method for SolidFire's plug-in
     @Override
     public boolean attachHost(DataStore store, HostScope scope, StoragePoolInfo existingInfo) {
         return true; // should be ignored for zone-wide-only plug-ins like SolidFire's
     }
-
+    
     // do not implement this method for SolidFire's plug-in
     @Override
     public boolean attachCluster(DataStore store, ClusterScope scope) {
     	return true; // should be ignored for zone-wide-only plug-ins like SolidFire's
     }
-
+    
     @Override
     public boolean attachZone(DataStore dataStore, ZoneScope scope, HypervisorType hypervisorType) {
-        dataStoreHelper.attachZone(dataStore);
-
+    	dataStoreHelper.attachZone(dataStore);
+    	
         List<HostVO> xenServerHosts = _resourceMgr.listAllUpAndEnabledHostsInOneZoneByHypervisor(HypervisorType.XenServer, scope.getScopeId());
         List<HostVO> kvmHosts = _resourceMgr.listAllUpAndEnabledHostsInOneZoneByHypervisor(HypervisorType.KVM, scope.getScopeId());
         List<HostVO> hosts = new ArrayList<HostVO>();
@@ -333,11 +329,11 @@
             } catch (Exception e) {
                 s_logger.warn("Unable to establish a connection between " + host + " and " + dataStore, e);
             }
-        }
+    }
 
         return true;
     }
-
+    
     @Override
     public boolean maintain(DataStore dataStore) {
         storagePoolAutomation.maintain(dataStore);
@@ -345,7 +341,7 @@
         
         return true;
     }
-
+    
     @Override
     public boolean cancelMaintain(DataStore store) {
         dataStoreHelper.cancelMaintain(store);
@@ -353,7 +349,7 @@
         
         return true;
     }
-
+    
     // invoked to delete primary storage that is based on the SolidFire plug-in
     @Override
     public boolean deleteDataStore(DataStore store) {
