#!/bin/bash -e
# Licensed to the Apache Software Foundation (ASF) under one
# or more contributor license agreements.  See the NOTICE file
# distributed with this work for additional information
# regarding copyright ownership.  The ASF licenses this file
# to you under the Apache License, Version 2.0 (the
# "License"); you may not use this file except in compliance
# with the License.  You may obtain a copy of the License at
#
#   http://www.apache.org/licenses/LICENSE-2.0
#
# Unless required by applicable law or agreed to in writing,
# software distributed under the License is distributed on an
# "AS IS" BASIS, WITHOUT WARRANTIES OR CONDITIONS OF ANY
# KIND, either express or implied.  See the License for the
# specific language governing permissions and limitations
# under the License.

# Version 1.14 and below needs extra flags with kubeadm upgrade node
if [ $# -lt 4 ]; then
    echo "Invalid input. Valid usage: ./upgrade-kubernetes.sh UPGRADE_VERSION IS_CONTROL_NODE IS_OLD_VERSION IS_EJECT_ISO"
    echo "eg: ./upgrade-kubernetes.sh 1.16.3 true false false"
    exit 1
fi
UPGRADE_VERSION="${1}"
IS_MAIN_CONTROL=""
if [ $# -gt 1 ]; then
  IS_MAIN_CONTROL="${2}"
fi
IS_OLD_VERSION=""
if [ $# -gt 2 ]; then
  IS_OLD_VERSION="${3}"
fi
EJECT_ISO_FROM_OS=false
if [ $# -gt 3 ]; then
  EJECT_ISO_FROM_OS="${4}"
fi

export PATH=$PATH:/opt/bin

ISO_MOUNT_DIR=/mnt/k8sdisk
BINARIES_DIR=${ISO_MOUNT_DIR}/

OFFLINE_INSTALL_ATTEMPT_SLEEP=5
MAX_OFFLINE_INSTALL_ATTEMPTS=10
offline_attempts=1
iso_drive_path=""
while true; do
  if (( "$offline_attempts" > "$MAX_OFFLINE_INSTALL_ATTEMPTS" )); then
    echo "Warning: Offline install timed out!"
    break
  fi
  set +e
  output=`blkid -o device -t TYPE=iso9660`
  set -e
  if [ "$output" != "" ]; then
    while read -r line; do
      if [ ! -d "${ISO_MOUNT_DIR}" ]; then
        mkdir "${ISO_MOUNT_DIR}"
      fi
      retval=0
      set +e
      mount -o ro "${line}" "${ISO_MOUNT_DIR}"
      retval=$?
      set -e
      if [ $retval -eq 0 ]; then
        if [ -d "$BINARIES_DIR" ]; then
          iso_drive_path="${line}"
          break
        else
          umount "${line}" && rmdir "${ISO_MOUNT_DIR}"
        fi
      fi
    done <<< "$output"
  fi
  if [ -d "$BINARIES_DIR" ]; then
    break
  fi
  echo "Waiting for Binaries directory $BINARIES_DIR to be available, sleeping for $OFFLINE_INSTALL_ATTEMPT_SLEEP seconds, attempt: $offline_attempts"
  sleep $OFFLINE_INSTALL_ATTEMPT_SLEEP
  offline_attempts=$[$offline_attempts + 1]
done

if [ -d "$BINARIES_DIR" ]; then
  ### Binaries available offline ###
  echo "Installing binaries from ${BINARIES_DIR}"

  cd /opt/bin

  cp ${BINARIES_DIR}/k8s/kubeadm /opt/bin
  chmod +x kubeadm

  output=`ls ${BINARIES_DIR}/docker/`
  if [ "$output" != "" ]; then
    while read -r line; do
        docker load < "${BINARIES_DIR}/docker/$line"
    done <<< "$output"
  fi

  # Fetch the autoscaler if present
  if [ -e "${BINARIES_DIR}/autoscaler.yaml" ]; then
    mkdir -p /opt/autoscaler
    cp "${BINARIES_DIR}/autoscaler.yaml" /opt/autoscaler/autoscaler_tmpl.yaml
  fi

  tar -f "${BINARIES_DIR}/cni/cni-plugins-amd64.tgz" -C /opt/cni/bin -xz
  tar -f "${BINARIES_DIR}/cri-tools/crictl-linux-amd64.tar.gz" -C /opt/bin -xz

  if [ "${IS_MAIN_CONTROL}" == 'true' ]; then
    set +e
    kubeadm --v=5 upgrade apply ${UPGRADE_VERSION} -y
    retval=$?
    set -e
    if [ $retval -ne 0 ]; then
      kubeadm --v=5 upgrade apply ${UPGRADE_VERSION} --ignore-preflight-errors=CoreDNSUnsupportedPlugins -y
    fi
  else
    if [ "${IS_OLD_VERSION}" == 'true' ]; then
      kubeadm --v=5 upgrade node config --kubelet-version ${UPGRADE_VERSION}
    else
      kubeadm --v=5 upgrade node
    fi
  fi

  systemctl stop kubelet
  cp -a ${BINARIES_DIR}/k8s/{kubelet,kubectl} /opt/bin
  chmod +x {kubelet,kubectl}
  systemctl restart kubelet

<<<<<<< HEAD
  if [ "${IS_MAIN_MASTER}" == 'true' ]; then
    /opt/bin/kubectl apply -f ${BINARIES_DIR}/network.yaml
    /opt/bin/kubectl apply -f ${BINARIES_DIR}/dashboard.yaml
=======
  if [ "${IS_MAIN_CONTROL}" == 'true' ]; then
    kubectl apply -f ${BINARIES_DIR}/network.yaml
    kubectl apply -f ${BINARIES_DIR}/dashboard.yaml
>>>>>>> 083646b3
  fi

  umount "${ISO_MOUNT_DIR}" && rmdir "${ISO_MOUNT_DIR}"
  if [ "$EJECT_ISO_FROM_OS" = true ] && [ "$iso_drive_path" != "" ]; then
    eject "${iso_drive_path}"
  fi
fi<|MERGE_RESOLUTION|>--- conflicted
+++ resolved
@@ -127,15 +127,9 @@
   chmod +x {kubelet,kubectl}
   systemctl restart kubelet
 
-<<<<<<< HEAD
-  if [ "${IS_MAIN_MASTER}" == 'true' ]; then
+  if [ "${IS_MAIN_CONTROL}" == 'true' ]; then
     /opt/bin/kubectl apply -f ${BINARIES_DIR}/network.yaml
     /opt/bin/kubectl apply -f ${BINARIES_DIR}/dashboard.yaml
-=======
-  if [ "${IS_MAIN_CONTROL}" == 'true' ]; then
-    kubectl apply -f ${BINARIES_DIR}/network.yaml
-    kubectl apply -f ${BINARIES_DIR}/dashboard.yaml
->>>>>>> 083646b3
   fi
 
   umount "${ISO_MOUNT_DIR}" && rmdir "${ISO_MOUNT_DIR}"
