#cloud-config
# Licensed to the Apache Software Foundation (ASF) under one
# or more contributor license agreements.  See the NOTICE file
# distributed with this work for additional information
# regarding copyright ownership.  The ASF licenses this file
# to you under the Apache License, Version 2.0 (the
# "License"); you may not use this file except in compliance
# with the License.  You may obtain a copy of the License at
#
#   http://www.apache.org/licenses/LICENSE-2.0
#
# Unless required by applicable law or agreed to in writing,
# software distributed under the License is distributed on an
# "AS IS" BASIS, WITHOUT WARRANTIES OR CONDITIONS OF ANY
# KIND, either express or implied.  See the License for the
# specific language governing permissions and limitations
# under the License.

---
users:
  - name: cloud
    sudo: ALL=(ALL) NOPASSWD:ALL
    shell: /bin/bash
    ssh_authorized_keys:
      {{ k8s.ssh.pub.key }}

write_files:
  - path: /etc/conf.d/nfs
    permissions: '0644'
    content: |
      OPTS_RPC_MOUNTD=""

  - path: /etc/kubernetes/pki/cloudstack/ca.crt
    permissions: '0644'
    content: |
      {{ k8s_control_node.ca.crt }}

  - path: /etc/kubernetes/pki/cloudstack/apiserver.crt
    permissions: '0644'
    content: |
      {{ k8s_control_node.apiserver.crt }}

  - path: /etc/kubernetes/pki/cloudstack/apiserver.key
    permissions: '0600'
    content: |
      {{ k8s_control_node.apiserver.key }}

  - path: /opt/bin/setup-kube-system
    permissions: '0700'
    owner: root:root
    content: |
      #!/bin/bash -e

      if [[ -f "/home/cloud/success" ]]; then
      echo "Already provisioned!"
      exit 0
      fi

      ISO_MOUNT_DIR=/mnt/k8sdisk
      BINARIES_DIR=${ISO_MOUNT_DIR}/
      K8S_CONFIG_SCRIPTS_COPY_DIR=/tmp/k8sconfigscripts/
      ATTEMPT_ONLINE_INSTALL=false
      setup_complete=false

      OFFLINE_INSTALL_ATTEMPT_SLEEP=15
      MAX_OFFLINE_INSTALL_ATTEMPTS=100
      offline_attempts=1
      MAX_SETUP_CRUCIAL_CMD_ATTEMPTS=3
      EJECT_ISO_FROM_OS={{ k8s.eject.iso }}
      crucial_cmd_attempts=1
      iso_drive_path=""
      while true; do
        if (( "$offline_attempts" > "$MAX_OFFLINE_INSTALL_ATTEMPTS" )); then
          echo "Warning: Offline install timed out!"
          break
        fi
        set +e
        output=`blkid -o device -t TYPE=iso9660`
        set -e
        if [ "$output" != "" ]; then
          while read -r line; do
            if [ ! -d "${ISO_MOUNT_DIR}" ]; then
              mkdir "${ISO_MOUNT_DIR}"
            fi
            retval=0
            set +e
            mount -o ro "${line}" "${ISO_MOUNT_DIR}"
            retval=$?
            set -e
            if [ $retval -eq 0 ]; then
              if [ -d "$BINARIES_DIR" ]; then
                iso_drive_path="${line}"
                break
              else
                umount "${line}" && rmdir "${ISO_MOUNT_DIR}"
              fi
            fi
          done <<< "$output"
        fi
        if [ -d "$BINARIES_DIR" ]; then
          break
        fi
        echo "Waiting for Binaries directory $BINARIES_DIR to be available, sleeping for $OFFLINE_INSTALL_ATTEMPT_SLEEP seconds, attempt: $offline_attempts"
        sleep $OFFLINE_INSTALL_ATTEMPT_SLEEP
        offline_attempts=$[$offline_attempts + 1]
      done

      if [[ "$PATH" != *:/opt/bin && "$PATH" != *:/opt/bin:* ]]; then
        export PATH=$PATH:/opt/bin
      fi

      if [ -d "$BINARIES_DIR" ]; then
        ### Binaries available offline ###
        echo "Installing binaries from ${BINARIES_DIR}"
        mkdir -p /opt/cni/bin
        tar -f "${BINARIES_DIR}/cni/cni-plugins-"*64.tgz -C /opt/cni/bin -xz

        mkdir -p /opt/bin
        tar -f "${BINARIES_DIR}/cri-tools/crictl-linux-"*64.tar.gz -C /opt/bin -xz

        mkdir -p /opt/bin
        cd /opt/bin
        cp -a ${BINARIES_DIR}/k8s/{kubeadm,kubelet,kubectl} .
        chmod +x {kubeadm,kubelet,kubectl}

        sed "s:/usr/bin:/opt/bin:g" ${BINARIES_DIR}/kubelet.service > /etc/systemd/system/kubelet.service
        mkdir -p /etc/systemd/system/kubelet.service.d
        sed "s:/usr/bin:/opt/bin:g" ${BINARIES_DIR}/10-kubeadm.conf > /etc/systemd/system/kubelet.service.d/10-kubeadm.conf

        echo "KUBELET_EXTRA_ARGS=--cgroup-driver=systemd" > /etc/default/kubelet

        output=`ls ${BINARIES_DIR}/docker/`
        if [ "$output" != "" ]; then
          while read -r line; do
            crucial_cmd_attempts=1
            while true; do
              if (( "$crucial_cmd_attempts" > "$MAX_SETUP_CRUCIAL_CMD_ATTEMPTS" )); then
                echo "Loading docker image ${BINARIES_DIR}/docker/$line failed!"
                break;
              fi
              retval=0
              set +e
              ctr image import "${BINARIES_DIR}/docker/$line"
              retval=$?
              set -e
              if [ $retval -eq 0 ]; then
                break;
              fi
              crucial_cmd_attempts=$[$crucial_cmd_attempts + 1]
            done
          done <<< "$output"
          setup_complete=true
        fi
        mkdir -p "${K8S_CONFIG_SCRIPTS_COPY_DIR}"
        cp ${BINARIES_DIR}/*.yaml "${K8S_CONFIG_SCRIPTS_COPY_DIR}"
        if [ -e "${BINARIES_DIR}/autoscaler.yaml" ]; then
          mkdir -p /opt/autoscaler
          cp "${BINARIES_DIR}/autoscaler.yaml" /opt/autoscaler/autoscaler_tmpl.yaml
        fi
        if [ -e "${BINARIES_DIR}/provider.yaml" ]; then
          mkdir -p /opt/provider
          cp "${BINARIES_DIR}/provider.yaml" /opt/provider/provider.yaml
        fi
        umount "${ISO_MOUNT_DIR}" && rmdir "${ISO_MOUNT_DIR}"
        if [ "$EJECT_ISO_FROM_OS" = true ] && [ "$iso_drive_path" != "" ]; then
          eject "${iso_drive_path}"
        fi
      fi
      if [ "$setup_complete" = false ] && [ "$ATTEMPT_ONLINE_INSTALL" = true ]; then
        ###  Binaries not available offline ###
        RELEASE="v1.16.3"
        CNI_VERSION="v0.7.5"
        CRICTL_VERSION="v1.16.0"
        echo "Warning: ${BINARIES_DIR} not found. Will get binaries and docker images from Internet."
        mkdir -p /opt/cni/bin
        curl -L "https://github.com/containernetworking/plugins/releases/download/${CNI_VERSION}/cni-plugins-amd64-${CNI_VERSION}.tgz" | tar -C /opt/cni/bin -xz

        mkdir -p /opt/bin
        curl -L "https://github.com/kubernetes-incubator/cri-tools/releases/download/${CRICTL_VERSION}/crictl-${CRICTL_VERSION}-linux-amd64.tar.gz" | tar -C /opt/bin -xz

        mkdir -p /opt/bin
        cd /opt/bin
        curl -L --remote-name-all https://storage.googleapis.com/kubernetes-release/release/${RELEASE}/bin/linux/amd64/{kubeadm,kubelet,kubectl}
        chmod +x {kubeadm,kubelet,kubectl}

        curl -sSL "https://raw.githubusercontent.com/kubernetes/kubernetes/${RELEASE}/build/debs/kubelet.service" | sed "s:/usr/bin:/opt/bin:g" > /etc/systemd/system/kubelet.service
        mkdir -p /etc/systemd/system/kubelet.service.d
        curl -sSL "https://raw.githubusercontent.com/kubernetes/kubernetes/${RELEASE}/build/debs/10-kubeadm.conf" | sed "s:/usr/bin:/opt/bin:g" > /etc/systemd/system/kubelet.service.d/10-kubeadm.conf
      fi

      systemctl enable kubelet && systemctl start kubelet
      modprobe overlay && modprobe br_netfilter && sysctl net.bridge.bridge-nf-call-iptables=1

      if [ -d "$BINARIES_DIR" ] && [ "$ATTEMPT_ONLINE_INSTALL" = true ]; then
        crucial_cmd_attempts=1
        while true; do
          if (( "$crucial_cmd_attempts" > "$MAX_SETUP_CRUCIAL_CMD_ATTEMPTS" )); then
            echo "Warning: kubeadm pull images failed after multiple tries!"
            break;
          fi
          retval=0
          set +e
          kubeadm config images pull --cri-socket /run/containerd/containerd.sock
          retval=$?
          set -e
          if [ $retval -eq 0 ]; then
            break;
          fi
          crucial_cmd_attempts=$[$crucial_cmd_attempts + 1]
        done
      fi

      crucial_cmd_attempts=1
      while true; do
        if (( "$crucial_cmd_attempts" > "$MAX_SETUP_CRUCIAL_CMD_ATTEMPTS" )); then
          echo "Error: kubeadm init failed!"
          exit 1
        fi
        retval=0
        set +e
        kubeadm init --token {{ k8s_control_node.cluster.token }} --token-ttl 0 {{ k8s_control_node.cluster.initargs }} --cri-socket /run/containerd/containerd.sock
        retval=$?
        set -e
        if [ $retval -eq 0 ]; then
          break;
        fi
        crucial_cmd_attempts=$[$crucial_cmd_attempts + 1]
      done

  - path: /opt/bin/deploy-kube-system
    permissions: '0700'
    owner: root:root
    content: |
      #!/bin/bash -e

      if [[ -f "/home/cloud/success" ]]; then
      echo "Already provisioned!"
      exit 0
      fi

      K8S_CONFIG_SCRIPTS_COPY_DIR=/tmp/k8sconfigscripts/

      if [[ $(systemctl is-active setup-kube-system) != "inactive" ]]; then
        echo "setup-kube-system is running!"
        exit 1
      fi
      if [[ "$PATH" != *:/opt/bin && "$PATH" != *:/opt/bin:* ]]; then
        export PATH=$PATH:/opt/bin
      fi
      export KUBECONFIG=/etc/kubernetes/admin.conf

      mkdir -p /root/.kube
      cp -i /etc/kubernetes/admin.conf /root/.kube/config
      chown $(id -u):$(id -g) /root/.kube/config
      echo export PATH=\$PATH:/opt/bin >> /root/.bashrc

      if [ -d "$K8S_CONFIG_SCRIPTS_COPY_DIR" ]; then
        ### Network, dashboard configs available offline ###
        echo "Offline configs are available!"
        /opt/bin/kubectl apply -f ${K8S_CONFIG_SCRIPTS_COPY_DIR}/network.yaml
        /opt/bin/kubectl apply -f ${K8S_CONFIG_SCRIPTS_COPY_DIR}/dashboard.yaml
        rm -rf "${K8S_CONFIG_SCRIPTS_COPY_DIR}"
      else
        /opt/bin/kubectl apply -f "https://cloud.weave.works/k8s/net?k8s-version=$(/opt/bin/kubectl version | base64 | tr -d '\n')"
        /opt/bin/kubectl apply -f https://raw.githubusercontent.com/kubernetes/dashboard/v2.0.0-beta6/aio/deploy/recommended.yaml
      fi

      /opt/bin/kubectl create rolebinding admin-binding --role=admin --user=admin || true
      /opt/bin/kubectl create clusterrolebinding cluster-admin-binding --clusterrole=cluster-admin --user=admin || true
      /opt/bin/kubectl create clusterrolebinding kubernetes-dashboard-ui --clusterrole=cluster-admin --serviceaccount=kubernetes-dashboard:kubernetes-dashboard || true

      sudo touch /home/cloud/success
      echo "true" > /home/cloud/success

  - path: /opt/bin/setup-containerd
    permissions: '0755'
    owner: root:root
    content: |
      #!/bin/bash -e
<<<<<<< HEAD
  
=======
      
>>>>>>> b8ce0747
      export registryConfig="\\        [plugins.\"io.containerd.grpc.v1.cri\".registry.mirrors.\"{{registry.url.endpoint}}\"]\n \\         endpoint = [\"{{registry.url}}\"]"
      export registryCredentials="\\      [plugins.\"io.containerd.grpc.v1.cri\".registry.configs.\"{{registry.url.endpoint}}\".auth]\n\tusername = \"{{registry.username}}\" \n\tpassword = \"{{registry.password}}\" \n\tidentitytoken = \"{{registry.token}}\""
      
      echo "creating config file for containerd"
      containerd config default > /etc/containerd/config.toml
      sed  -i '/\[plugins."io.containerd.grpc.v1.cri".registry\]/a '"${registryCredentials}"'' /etc/containerd/config.toml
      sed  -i '/\[plugins."io.containerd.grpc.v1.cri".registry.mirrors\]/a '"${registryConfig}"'' /etc/containerd/config.toml
<<<<<<< HEAD
  
      echo "Restarting containerd service"
      systemctl restart containerd
=======
      
      echo "Restarting containerd service"
      systemctl restart containerd

>>>>>>> b8ce0747

  - path: /etc/systemd/system/setup-kube-system.service
    permissions: '0755'
    owner: root:root
    content: |
      [Unit]
      Requires=containerd.service
      After=containerd.service

      [Service]
      Type=simple
      StartLimitInterval=0
      ExecStart=/opt/bin/setup-kube-system

  - path: /etc/systemd/system/deploy-kube-system.service
    permissions: '0755'
    owner: root:root
    content: |
      [Unit]
      After=setup-kube-system.service

      [Service]
      Type=simple
      StartLimitInterval=0
      Restart=on-failure
      ExecStartPre=/usr/bin/curl -k https://127.0.0.1:6443/version
      ExecStart=/opt/bin/deploy-kube-system

runcmd:
  - chown -R cloud:cloud /home/cloud/.ssh
  - containerd config default > /etc/containerd/config.toml
  - sed -i '/\[plugins."io.containerd.grpc.v1.cri".containerd.runtimes.runc.options\]/a '"\\            SystemdCgroup=true"'' /etc/containerd/config.toml
  - systemctl restart containerd
  - [ systemctl, start, setup-kube-system ]
  - [ systemctl, start, deploy-kube-system ]
<|MERGE_RESOLUTION|>--- conflicted
+++ resolved
@@ -277,11 +277,7 @@
     owner: root:root
     content: |
       #!/bin/bash -e
-<<<<<<< HEAD
-  
-=======
       
->>>>>>> b8ce0747
       export registryConfig="\\        [plugins.\"io.containerd.grpc.v1.cri\".registry.mirrors.\"{{registry.url.endpoint}}\"]\n \\         endpoint = [\"{{registry.url}}\"]"
       export registryCredentials="\\      [plugins.\"io.containerd.grpc.v1.cri\".registry.configs.\"{{registry.url.endpoint}}\".auth]\n\tusername = \"{{registry.username}}\" \n\tpassword = \"{{registry.password}}\" \n\tidentitytoken = \"{{registry.token}}\""
       
@@ -289,16 +285,9 @@
       containerd config default > /etc/containerd/config.toml
       sed  -i '/\[plugins."io.containerd.grpc.v1.cri".registry\]/a '"${registryCredentials}"'' /etc/containerd/config.toml
       sed  -i '/\[plugins."io.containerd.grpc.v1.cri".registry.mirrors\]/a '"${registryConfig}"'' /etc/containerd/config.toml
-<<<<<<< HEAD
-  
-      echo "Restarting containerd service"
-      systemctl restart containerd
-=======
       
       echo "Restarting containerd service"
       systemctl restart containerd
-
->>>>>>> b8ce0747
 
   - path: /etc/systemd/system/setup-kube-system.service
     permissions: '0755'
