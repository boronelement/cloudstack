// Licensed to the Apache Software Foundation (ASF) under one
// or more contributor license agreements.  See the NOTICE file
// distributed with this work for additional information
// regarding copyright ownership.  The ASF licenses this file
// to you under the Apache License, Version 2.0 (the
// "License"); you may not use this file except in compliance
// with the License.  You may obtain a copy of the License at
//
//   http://www.apache.org/licenses/LICENSE-2.0
//
// Unless required by applicable law or agreed to in writing,
// software distributed under the License is distributed on an
// "AS IS" BASIS, WITHOUT WARRANTIES OR CONDITIONS OF ANY
// KIND, either express or implied.  See the License for the
// specific language governing permissions and limitations
// under the License.
package com.cloud.kubernetes.cluster.dao;

import java.util.List;

import com.cloud.kubernetes.cluster.KubernetesClusterHelper;
import org.springframework.stereotype.Component;

import com.cloud.kubernetes.cluster.KubernetesClusterVmMapVO;
import com.cloud.utils.db.Filter;
import com.cloud.utils.db.GenericDaoBase;
import com.cloud.utils.db.SearchBuilder;
import com.cloud.utils.db.SearchCriteria;

import static com.cloud.kubernetes.cluster.KubernetesClusterHelper.KubernetesClusterNodeType.CONTROL;
import static com.cloud.kubernetes.cluster.KubernetesClusterHelper.KubernetesClusterNodeType.ETCD;


@Component
public class KubernetesClusterVmMapDaoImpl extends GenericDaoBase<KubernetesClusterVmMapVO, Long> implements KubernetesClusterVmMapDao {

    private final SearchBuilder<KubernetesClusterVmMapVO> clusterIdSearch;
    private final SearchBuilder<KubernetesClusterVmMapVO> vmIdSearch;

    public KubernetesClusterVmMapDaoImpl() {
        clusterIdSearch = createSearchBuilder();
        clusterIdSearch.and("clusterId", clusterIdSearch.entity().getClusterId(), SearchCriteria.Op.EQ);
        clusterIdSearch.and("vmIdsIN", clusterIdSearch.entity().getVmId(), SearchCriteria.Op.IN);
        clusterIdSearch.and("controlNode", clusterIdSearch.entity().isControlNode(), SearchCriteria.Op.EQ);
        clusterIdSearch.and("etcdNode", clusterIdSearch.entity().isEtcdNode(), SearchCriteria.Op.EQ);
        clusterIdSearch.done();

        vmIdSearch = createSearchBuilder();
        vmIdSearch.and("vmId", vmIdSearch.entity().getVmId(), SearchCriteria.Op.EQ);
        vmIdSearch.done();
    }

    @Override
    public List<KubernetesClusterVmMapVO> listByClusterId(long clusterId) {
        SearchCriteria<KubernetesClusterVmMapVO> sc = clusterIdSearch.create();
        sc.setParameters("clusterId", clusterId);
        Filter filter = new Filter(KubernetesClusterVmMapVO.class, "id", Boolean.TRUE, null, null);
        return listBy(sc, filter);
    }

    @Override
    public KubernetesClusterVmMapVO getClusterMapFromVmId(long vmId) {
        SearchCriteria<KubernetesClusterVmMapVO> sc = vmIdSearch.create();
        sc.setParameters("vmId", vmId);
        return findOneBy(sc);
    }

    @Override
    public List<KubernetesClusterVmMapVO> listByClusterIdAndVmIdsIn(long clusterId, List<Long> vmIds) {
        SearchCriteria<KubernetesClusterVmMapVO> sc = clusterIdSearch.create();
        sc.setParameters("clusterId", clusterId);
        sc.setParameters("vmIdsIN", vmIds.toArray());
        return listBy(sc);
    }

    @Override
    public int removeByClusterIdAndVmIdsIn(long clusterId, List<Long> vmIds) {
        SearchCriteria<KubernetesClusterVmMapVO> sc = clusterIdSearch.create();
        sc.setParameters("clusterId", clusterId);
        sc.setParameters("vmIdsIN", vmIds.toArray());
        return remove(sc);
    }

    @Override
    public int removeByClusterId(long clusterId) {
        SearchCriteria<KubernetesClusterVmMapVO> sc = clusterIdSearch.create();
        sc.setParameters("clusterId", clusterId);
        return remove(sc);
    }

    @Override
<<<<<<< HEAD
    public List<KubernetesClusterVmMapVO> listByClusterIdAndVmType(long clusterId, KubernetesClusterHelper.KubernetesClusterNodeType nodeType) {
        SearchCriteria<KubernetesClusterVmMapVO> sc = clusterIdSearch.create();
        sc.setParameters("clusterId", clusterId);
        if (CONTROL == nodeType) {
            sc.setParameters("controlNode", true);
            sc.setParameters("etcdNode", false);
        } else if (ETCD == nodeType) {
            sc.setParameters("controlNode", false);
            sc.setParameters("etcdNode", true);
        } else {
            sc.setParameters("controlNode", false);
            sc.setParameters("etcdNode", false);
        }
        return listBy(sc);
=======
    public KubernetesClusterVmMapVO findByVmId(long vmId) {
        SearchBuilder<KubernetesClusterVmMapVO> sb = createSearchBuilder();
        sb.and("vmId", sb.entity().getVmId(), SearchCriteria.Op.EQ);
        sb.done();
        SearchCriteria<KubernetesClusterVmMapVO> sc = sb.create();
        sc.setParameters("vmId", vmId);
        return findOneBy(sc);
>>>>>>> 046870ef
    }
}<|MERGE_RESOLUTION|>--- conflicted
+++ resolved
@@ -18,7 +18,7 @@
 
 import java.util.List;
 
-import com.cloud.kubernetes.cluster.KubernetesClusterHelper;
+import com.cloud.kubernetes.cluster.KubernetesServiceHelper;
 import org.springframework.stereotype.Component;
 
 import com.cloud.kubernetes.cluster.KubernetesClusterVmMapVO;
@@ -27,8 +27,8 @@
 import com.cloud.utils.db.SearchBuilder;
 import com.cloud.utils.db.SearchCriteria;
 
-import static com.cloud.kubernetes.cluster.KubernetesClusterHelper.KubernetesClusterNodeType.CONTROL;
-import static com.cloud.kubernetes.cluster.KubernetesClusterHelper.KubernetesClusterNodeType.ETCD;
+import static com.cloud.kubernetes.cluster.KubernetesServiceHelper.KubernetesClusterNodeType.CONTROL;
+import static com.cloud.kubernetes.cluster.KubernetesServiceHelper.KubernetesClusterNodeType.ETCD;
 
 
 @Component
@@ -89,8 +89,7 @@
     }
 
     @Override
-<<<<<<< HEAD
-    public List<KubernetesClusterVmMapVO> listByClusterIdAndVmType(long clusterId, KubernetesClusterHelper.KubernetesClusterNodeType nodeType) {
+    public List<KubernetesClusterVmMapVO> listByClusterIdAndVmType(long clusterId, KubernetesServiceHelper.KubernetesClusterNodeType nodeType) {
         SearchCriteria<KubernetesClusterVmMapVO> sc = clusterIdSearch.create();
         sc.setParameters("clusterId", clusterId);
         if (CONTROL == nodeType) {
@@ -104,7 +103,9 @@
             sc.setParameters("etcdNode", false);
         }
         return listBy(sc);
-=======
+    }
+
+    @Override
     public KubernetesClusterVmMapVO findByVmId(long vmId) {
         SearchBuilder<KubernetesClusterVmMapVO> sb = createSearchBuilder();
         sb.and("vmId", sb.entity().getVmId(), SearchCriteria.Op.EQ);
@@ -112,6 +113,5 @@
         SearchCriteria<KubernetesClusterVmMapVO> sc = sb.create();
         sc.setParameters("vmId", vmId);
         return findOneBy(sc);
->>>>>>> 046870ef
     }
 }