// Licensed to the Apache Software Foundation (ASF) under one
// or more contributor license agreements.  See the NOTICE file
// distributed with this work for additional information
// regarding copyright ownership.  The ASF licenses this file
// to you under the Apache License, Version 2.0 (the
// "License"); you may not use this file except in compliance
// with the License.  You may obtain a copy of the License at
//
//   http://www.apache.org/licenses/LICENSE-2.0
//
// Unless required by applicable law or agreed to in writing,
// software distributed under the License is distributed on an
// "AS IS" BASIS, WITHOUT WARRANTIES OR CONDITIONS OF ANY
// KIND, either express or implied.  See the License for the
// specific language governing permissions and limitations
// under the License.
package com.cloud.kubernetes.cluster;

import java.util.Date;
import java.util.UUID;


import javax.persistence.Column;

import javax.persistence.Entity;
import javax.persistence.Id;
import javax.persistence.Table;
import javax.persistence.GeneratedValue;
import javax.persistence.GenerationType;

import com.cloud.utils.db.GenericDao;

@Entity
@Table(name = "kubernetes_cluster")
public class KubernetesClusterVO implements KubernetesCluster {

    @Id
    @GeneratedValue(strategy = GenerationType.IDENTITY)
    @Column(name = "id")
    private long id;

    @Column(name = "uuid")
    private String uuid;

    @Column(name = "name")
    private String name;

    @Column(name = "description", length = 4096)
    private String description;

    @Column(name = "zone_id")
    private long zoneId;

    @Column(name = "kubernetes_version_id")
    private long kubernetesVersionId;

    @Column(name = "service_offering_id")
    private long serviceOfferingId;

    @Column(name = "template_id")
    private long templateId;

    @Column(name = "network_id")
    private long networkId;

    @Column(name = "domain_id")
    private long domainId;

    @Column(name = "account_id")
    private long accountId;

    @Column(name = "control_node_count")
    private long controlNodeCount;

    @Column(name = "node_count")
    private long nodeCount;

    @Column(name = "cores")
    private long cores;

    @Column(name = "memory")
    private long memory;

    @Column(name = "node_root_disk_size")
    private long nodeRootDiskSize;

    @Column(name = "state")
    private State  state;

    @Column(name = "key_pair")
    private String keyPair;

    @Column(name = "endpoint")
    private String endpoint;

    @Column(name = "autoscaling_enabled")
    private boolean autoscalingEnabled;

    @Column(name = "minsize")
    private Long minSize;

    @Column(name = "maxsize")
    private Long maxSize;

    @Column(name = GenericDao.CREATED_COLUMN)
    private Date created;

    @Column(name = GenericDao.REMOVED_COLUMN)
    private Date removed;

    @Column(name = "gc")
    private boolean checkForGc;

    @Override
    public long getId() {
        return id;
    }

    public void setId(long id) {
        this.id = id;
    }

    @Override
    public String getUuid() {
        return uuid;
    }

    public void setUuid(String uuid) {
        this.uuid = uuid;
    }

    @Override
    public String getName() {
        return name;
    }

    public void setName(String name) {
        this.name = name;
    }

    @Override
    public String getDescription() {
        return description;
    }

    public void setDescription(String description) {
        this.description = description;
    }

    @Override
    public long getZoneId() {
        return zoneId;
    }

    public void setZoneId(long zoneId) {
        this.zoneId = zoneId;
    }

    @Override
    public long getKubernetesVersionId() {
        return kubernetesVersionId;
    }

    public void setKubernetesVersionId(long kubernetesVersionId) {
        this.kubernetesVersionId = kubernetesVersionId;
    }

    @Override
    public long getServiceOfferingId() {
        return serviceOfferingId;
    }

    public void setServiceOfferingId(long serviceOfferingId) {
        this.serviceOfferingId = serviceOfferingId;
    }

    @Override
    public long getTemplateId() {
        return templateId;
    }

    public void setTemplateId(long templateId) {
        this.templateId = templateId;
    }

    @Override
    public long getNetworkId() {
        return networkId;
    }

    public void setNetworkId(long networkId) {
        this.networkId = networkId;
    }

    @Override
    public long getDomainId() {
        return domainId;
    }

    public void setDomainId(long domainId) {
        this.domainId = domainId;
    }

    @Override
    public long getAccountId() {
        return accountId;
    }

    public void setAccountId(long accountId) {
        this.accountId = accountId;
    }

    @Override
    public long getControlNodeCount() {
        return controlNodeCount;
    }

    public void setControlNodeCount(long controlNodeCount) {
        this.controlNodeCount = controlNodeCount;
    }

    @Override
    public long getNodeCount() {
        return nodeCount;
    }

    public void setNodeCount(long nodeCount) {
        this.nodeCount = nodeCount;
    }

    @Override
    public long getTotalNodeCount() {
        return this.controlNodeCount + this.nodeCount;
    }

    @Override
    public long getCores() {
        return cores;
    }

    public void setCores(long cores) {
        this.cores = cores;
    }

    @Override
    public long getMemory() {
        return memory;
    }

    public void setMemory(long memory) {
        this.memory = memory;
    }

    @Override
    public long getNodeRootDiskSize() {
        return nodeRootDiskSize;
    }

    public void setNodeRootDiskSize(long nodeRootDiskSize) {
        this.nodeRootDiskSize = nodeRootDiskSize;
    }

    @Override
    public State getState() {
        return state;
    }

    public void setState(State state) {
        this.state = state;
    }

    @Override
    public String getEndpoint() {
        return endpoint;
    }

    public void setEndpoint(String endpoint) {
        this.endpoint = endpoint;
    }

    public String getKeyPair() {
        return keyPair;
    }

    public void setKeyPair(String keyPair) {
        this.keyPair = keyPair;
    }

    @Override
    public boolean isDisplay() {
        return true;
    }


    public Date getRemoved() {
        if (removed == null)
            return null;
        return new Date(removed.getTime());
    }

    @Override
    public boolean isCheckForGc() {
        return checkForGc;
    }

    public void setCheckForGc(boolean check) {
        checkForGc = check;
    }

    @Override
    public Date getCreated() {
        return created;
    }

    @Override
    public boolean getAutoscalingEnabled() {
        return autoscalingEnabled;
    }

    public void setAutoscalingEnabled(boolean enabled) {
        this.autoscalingEnabled = enabled;
    }

    @Override
    public Long getMinSize() {
        return minSize;
    }

    public void setMinSize(Long minSize) {
        this.minSize = minSize;
    }

    @Override
    public Long getMaxSize() {
        return maxSize;
    }

    public void setMaxSize(Long maxSize) {
        this.maxSize = maxSize;
    }

    public KubernetesClusterVO() {
        this.uuid = UUID.randomUUID().toString();
    }

    public KubernetesClusterVO(String name, String description, long zoneId, long kubernetesVersionId, long serviceOfferingId, long templateId,
<<<<<<< HEAD
        long networkId, long domainId, long accountId, long masterNodeCount, long nodeCount, State state, String keyPair, long cores,
        long memory, Long nodeRootDiskSize, String endpoint) {
=======
                               long networkId, long domainId, long accountId, long controlNodeCount, long nodeCount, State state,
                               String keyPair, long cores, long memory, Long nodeRootDiskSize, String endpoint) {
>>>>>>> 083646b3
        this.uuid = UUID.randomUUID().toString();
        this.name = name;
        this.description = description;
        this.zoneId = zoneId;
        this.kubernetesVersionId = kubernetesVersionId;
        this.serviceOfferingId = serviceOfferingId;
        this.templateId = templateId;
        this.networkId = networkId;
        this.domainId = domainId;
        this.accountId = accountId;
        this.controlNodeCount = controlNodeCount;
        this.nodeCount = nodeCount;
        this.state = state;
        this.keyPair = keyPair;
        this.cores = cores;
        this.memory = memory;
        if (nodeRootDiskSize != null && nodeRootDiskSize > 0) {
            this.nodeRootDiskSize = nodeRootDiskSize;
        }
        this.endpoint = endpoint;
        this.checkForGc = false;
    }

    public KubernetesClusterVO(String name, String description, long zoneId, long kubernetesVersionId, long serviceOfferingId, long templateId,
        long networkId, long domainId, long accountId, long masterNodeCount, long nodeCount, State state, String keyPair, long cores,
        long memory, Long nodeRootDiskSize, String endpoint, boolean autoscalingEnabled, Long minSize, Long maxSize) {
        this(name, description, zoneId, kubernetesVersionId, serviceOfferingId, templateId, networkId, domainId, accountId, masterNodeCount,
            nodeCount, state, keyPair, cores, memory, nodeRootDiskSize, endpoint);
        this.autoscalingEnabled = autoscalingEnabled;
        this.minSize = minSize;
        this.maxSize = maxSize;
    }

    @Override
    public Class<?> getEntityType() {
        return KubernetesCluster.class;
    }
}<|MERGE_RESOLUTION|>--- conflicted
+++ resolved
@@ -344,13 +344,8 @@
     }
 
     public KubernetesClusterVO(String name, String description, long zoneId, long kubernetesVersionId, long serviceOfferingId, long templateId,
-<<<<<<< HEAD
-        long networkId, long domainId, long accountId, long masterNodeCount, long nodeCount, State state, String keyPair, long cores,
-        long memory, Long nodeRootDiskSize, String endpoint) {
-=======
                                long networkId, long domainId, long accountId, long controlNodeCount, long nodeCount, State state,
                                String keyPair, long cores, long memory, Long nodeRootDiskSize, String endpoint) {
->>>>>>> 083646b3
         this.uuid = UUID.randomUUID().toString();
         this.name = name;
         this.description = description;
