// Licensed to the Apache Software Foundation (ASF) under one
// or more contributor license agreements.  See the NOTICE file
// distributed with this work for additional information
// regarding copyright ownership.  The ASF licenses this file
// to you under the Apache License, Version 2.0 (the
// "License"); you may not use this file except in compliance
// with the License.  You may obtain a copy of the License at
//
//   http://www.apache.org/licenses/LICENSE-2.0
//
// Unless required by applicable law or agreed to in writing,
// software distributed under the License is distributed on an
// "AS IS" BASIS, WITHOUT WARRANTIES OR CONDITIONS OF ANY
// KIND, either express or implied.  See the License for the
// specific language governing permissions and limitations
// under the License.
package com.cloud.kubernetes.cluster;

import java.math.BigInteger;
import java.net.MalformedURLException;
import java.net.URL;
import java.security.SecureRandom;
import java.util.ArrayList;
import java.util.Date;
import java.util.EnumSet;
import java.util.HashMap;
import java.util.List;
import java.util.Map;
import java.util.UUID;
import java.util.concurrent.ConcurrentHashMap;
import java.util.concurrent.Executors;
import java.util.concurrent.ScheduledExecutorService;
import java.util.concurrent.TimeUnit;
import java.util.regex.Matcher;
import java.util.regex.Pattern;

import javax.inject.Inject;
import javax.naming.ConfigurationException;

import org.apache.cloudstack.acl.ControlledEntity;
import org.apache.cloudstack.acl.SecurityChecker;
import org.apache.cloudstack.api.ApiConstants;
import org.apache.cloudstack.api.ApiConstants.VMDetails;
import org.apache.cloudstack.api.ResponseObject.ResponseView;
import org.apache.cloudstack.api.command.user.kubernetes.cluster.CreateKubernetesClusterCmd;
import org.apache.cloudstack.api.command.user.kubernetes.cluster.DeleteKubernetesClusterCmd;
import org.apache.cloudstack.api.command.user.kubernetes.cluster.GetKubernetesClusterConfigCmd;
import org.apache.cloudstack.api.command.user.kubernetes.cluster.ListKubernetesClustersCmd;
import org.apache.cloudstack.api.command.user.kubernetes.cluster.ScaleKubernetesClusterCmd;
import org.apache.cloudstack.api.command.user.kubernetes.cluster.StartKubernetesClusterCmd;
import org.apache.cloudstack.api.command.user.kubernetes.cluster.StopKubernetesClusterCmd;
import org.apache.cloudstack.api.command.user.kubernetes.cluster.UpgradeKubernetesClusterCmd;
import org.apache.cloudstack.api.response.KubernetesClusterConfigResponse;
import org.apache.cloudstack.api.response.KubernetesClusterResponse;
import org.apache.cloudstack.api.response.ListResponse;
import org.apache.cloudstack.api.response.UserVmResponse;
import org.apache.cloudstack.config.ApiServiceConfiguration;
import org.apache.cloudstack.context.CallContext;
import org.apache.cloudstack.engine.orchestration.service.NetworkOrchestrationService;
import org.apache.cloudstack.framework.config.ConfigKey;
import org.apache.cloudstack.managed.context.ManagedContextRunnable;
import org.apache.commons.codec.binary.Base64;
import org.apache.commons.collections.CollectionUtils;
import org.apache.log4j.Level;
import org.apache.log4j.Logger;

import com.cloud.api.ApiDBUtils;
import com.cloud.api.query.dao.NetworkOfferingJoinDao;
import com.cloud.api.query.dao.TemplateJoinDao;
import com.cloud.api.query.dao.UserVmJoinDao;
import com.cloud.api.query.vo.NetworkOfferingJoinVO;
import com.cloud.api.query.vo.UserVmJoinVO;
import com.cloud.capacity.CapacityManager;
import com.cloud.dc.ClusterDetailsDao;
import com.cloud.dc.ClusterDetailsVO;
import com.cloud.dc.ClusterVO;
import com.cloud.dc.DataCenter;
import com.cloud.dc.DataCenterVO;
import com.cloud.dc.dao.ClusterDao;
import com.cloud.dc.dao.DataCenterDao;
import com.cloud.deploy.DeployDestination;
import com.cloud.domain.Domain;
import com.cloud.exception.ConcurrentOperationException;
import com.cloud.exception.InsufficientCapacityException;
import com.cloud.exception.InsufficientServerCapacityException;
import com.cloud.exception.InvalidParameterValueException;
import com.cloud.exception.PermissionDeniedException;
import com.cloud.exception.ResourceAllocationException;
import com.cloud.host.Host.Type;
import com.cloud.host.HostVO;
import com.cloud.host.dao.HostDao;
import com.cloud.hypervisor.Hypervisor;
import com.cloud.kubernetes.cluster.actionworkers.KubernetesClusterActionWorker;
import com.cloud.kubernetes.cluster.actionworkers.KubernetesClusterDestroyWorker;
import com.cloud.kubernetes.cluster.actionworkers.KubernetesClusterScaleWorker;
import com.cloud.kubernetes.cluster.actionworkers.KubernetesClusterStartWorker;
import com.cloud.kubernetes.cluster.actionworkers.KubernetesClusterStopWorker;
import com.cloud.kubernetes.cluster.actionworkers.KubernetesClusterUpgradeWorker;
import com.cloud.kubernetes.cluster.dao.KubernetesClusterDao;
import com.cloud.kubernetes.cluster.dao.KubernetesClusterDetailsDao;
import com.cloud.kubernetes.cluster.dao.KubernetesClusterVmMapDao;
import com.cloud.kubernetes.version.KubernetesSupportedVersion;
import com.cloud.kubernetes.version.KubernetesSupportedVersionVO;
import com.cloud.kubernetes.version.KubernetesVersionManagerImpl;
import com.cloud.kubernetes.version.dao.KubernetesSupportedVersionDao;
import com.cloud.network.IpAddress;
import com.cloud.network.Network;
import com.cloud.network.Network.Service;
import com.cloud.network.NetworkModel;
import com.cloud.network.NetworkService;
import com.cloud.network.Networks;
import com.cloud.network.PhysicalNetwork;
import com.cloud.network.dao.FirewallRulesDao;
import com.cloud.network.dao.IPAddressDao;
import com.cloud.network.dao.IPAddressVO;
import com.cloud.network.dao.NetworkDao;
import com.cloud.network.dao.NetworkVO;
import com.cloud.network.dao.PhysicalNetworkDao;
import com.cloud.network.rules.FirewallRule;
import com.cloud.network.rules.FirewallRuleVO;
import com.cloud.offering.NetworkOffering;
import com.cloud.offering.ServiceOffering;
import com.cloud.offerings.NetworkOfferingServiceMapVO;
import com.cloud.offerings.NetworkOfferingVO;
import com.cloud.offerings.dao.NetworkOfferingDao;
import com.cloud.offerings.dao.NetworkOfferingServiceMapDao;
import com.cloud.org.Cluster;
import com.cloud.org.Grouping;
import com.cloud.projects.Project;
import com.cloud.resource.ResourceManager;
import com.cloud.service.ServiceOfferingVO;
import com.cloud.service.dao.ServiceOfferingDao;
import com.cloud.storage.VMTemplateVO;
import com.cloud.storage.dao.VMTemplateDao;
import com.cloud.user.Account;
import com.cloud.user.AccountManager;
import com.cloud.user.AccountService;
import com.cloud.user.SSHKeyPairVO;
import com.cloud.user.User;
import com.cloud.user.UserAccount;
import com.cloud.user.UserVO;
import com.cloud.user.dao.SSHKeyPairDao;
import com.cloud.user.dao.UserDao;
import com.cloud.utils.Pair;
import com.cloud.utils.Ternary;
import com.cloud.utils.component.ComponentContext;
import com.cloud.utils.component.ManagerBase;
import com.cloud.utils.concurrency.NamedThreadFactory;
import com.cloud.utils.db.Filter;
import com.cloud.utils.db.GlobalLock;
import com.cloud.utils.db.SearchBuilder;
import com.cloud.utils.db.SearchCriteria;
import com.cloud.utils.db.Transaction;
import com.cloud.utils.db.TransactionCallback;
import com.cloud.utils.db.TransactionCallbackNoReturn;
import com.cloud.utils.db.TransactionStatus;
import com.cloud.utils.exception.CloudRuntimeException;
import com.cloud.utils.fsm.NoTransitionException;
import com.cloud.utils.fsm.StateMachine2;
import com.cloud.utils.net.NetUtils;
import com.cloud.vm.VMInstanceVO;
import com.cloud.vm.VirtualMachine;
import com.cloud.vm.dao.VMInstanceDao;
import com.google.common.base.Strings;

import static com.cloud.utils.NumbersUtil.toHumanReadableSize;

public class KubernetesClusterManagerImpl extends ManagerBase implements KubernetesClusterService {

    private static final Logger LOGGER = Logger.getLogger(KubernetesClusterManagerImpl.class);
    private static final String DEFAULT_NETWORK_OFFERING_FOR_KUBERNETES_SERVICE_NAME = "DefaultNetworkOfferingforKubernetesService";

    protected StateMachine2<KubernetesCluster.State, KubernetesCluster.Event, KubernetesCluster> _stateMachine = KubernetesCluster.State.getStateMachine();

    ScheduledExecutorService _gcExecutor;
    ScheduledExecutorService _stateScanner;

    @Inject
    public KubernetesClusterDao kubernetesClusterDao;
    @Inject
    public KubernetesClusterVmMapDao kubernetesClusterVmMapDao;
    @Inject
    public KubernetesClusterDetailsDao kubernetesClusterDetailsDao;
    @Inject
    public KubernetesSupportedVersionDao kubernetesSupportedVersionDao;
    @Inject
    protected SSHKeyPairDao sshKeyPairDao;
    @Inject
    protected DataCenterDao dataCenterDao;
    @Inject
    protected ClusterDao clusterDao;
    @Inject
    protected ClusterDetailsDao clusterDetailsDao;
    @Inject
    protected HostDao hostDao;
    @Inject
    protected ServiceOfferingDao serviceOfferingDao;
    @Inject
    protected VMTemplateDao templateDao;
    @Inject
    protected TemplateJoinDao templateJoinDao;
    @Inject
    protected UserDao userDao;
    @Inject
    protected AccountService accountService;
    @Inject
    protected AccountManager accountManager;
    @Inject
    protected VMInstanceDao vmInstanceDao;
    @Inject
    protected UserVmJoinDao userVmJoinDao;
    @Inject
    protected NetworkOfferingDao networkOfferingDao;
    @Inject
    protected NetworkOfferingJoinDao networkOfferingJoinDao;
    @Inject
    protected NetworkOfferingServiceMapDao networkOfferingServiceMapDao;
    @Inject
    protected NetworkService networkService;
    @Inject
    protected NetworkModel networkModel;
    @Inject
    protected PhysicalNetworkDao physicalNetworkDao;
    @Inject
    protected NetworkOrchestrationService networkMgr;
    @Inject
    protected NetworkDao networkDao;
    @Inject
    protected IPAddressDao ipAddressDao;
    @Inject
    protected CapacityManager capacityManager;
    @Inject
    protected ResourceManager resourceManager;
    @Inject
    protected FirewallRulesDao firewallRulesDao;

    private void logMessage(final Level logLevel, final String message, final Exception e) {
        if (logLevel == Level.WARN) {
            if (e != null) {
                LOGGER.warn(message, e);
            } else {
                LOGGER.warn(message);
            }
        } else {
            if (e != null) {
                LOGGER.error(message, e);
            } else {
                LOGGER.error(message);
            }
        }
    }

    private void logTransitStateAndThrow(final Level logLevel, final String message, final Long kubernetesClusterId, final KubernetesCluster.Event event, final Exception e) throws CloudRuntimeException {
        logMessage(logLevel, message, e);
        if (kubernetesClusterId != null && event != null) {
            stateTransitTo(kubernetesClusterId, event);
        }
        if (e == null) {
            throw new CloudRuntimeException(message);
        }
        throw new CloudRuntimeException(message, e);
    }

    private void logAndThrow(final Level logLevel, final String message) throws CloudRuntimeException {
        logTransitStateAndThrow(logLevel, message, null, null, null);
    }

    private void logAndThrow(final Level logLevel, final String message, final Exception ex) throws CloudRuntimeException {
        logTransitStateAndThrow(logLevel, message, null, null, ex);
    }

    private boolean isKubernetesServiceNetworkOfferingConfigured(DataCenter zone) {
        // Check network offering
        String networkOfferingName = KubernetesClusterNetworkOffering.value();
        if (networkOfferingName == null || networkOfferingName.isEmpty()) {
            LOGGER.warn(String.format("Global setting %s is empty. Admin has not yet specified the network offering to be used for provisioning isolated network for the cluster", KubernetesClusterNetworkOffering.key()));
            return false;
        }
        NetworkOfferingVO networkOffering = networkOfferingDao.findByUniqueName(networkOfferingName);
        if (networkOffering == null) {
            LOGGER.warn(String.format("Unable to find the network offering %s to be used for provisioning Kubernetes cluster", networkOfferingName));
            return false;
        }
        if (networkOffering.getState() == NetworkOffering.State.Disabled) {
            LOGGER.warn(String.format("Network offering ID: %s is not enabled", networkOffering.getUuid()));
            return false;
        }
        List<String> services = networkOfferingServiceMapDao.listServicesForNetworkOffering(networkOffering.getId());
        if (services == null || services.isEmpty() || !services.contains("SourceNat")) {
            LOGGER.warn(String.format("Network offering ID: %s does not have necessary services to provision Kubernetes cluster", networkOffering.getUuid()));
            return false;
        }
        if (!networkOffering.isEgressDefaultPolicy()) {
            LOGGER.warn(String.format("Network offering ID: %s has egress default policy turned off should be on to provision Kubernetes cluster", networkOffering.getUuid()));
            return false;
        }
        boolean offeringAvailableForZone = false;
        List<NetworkOfferingJoinVO> networkOfferingJoinVOs = networkOfferingJoinDao.findByZoneId(zone.getId(), true);
        for (NetworkOfferingJoinVO networkOfferingJoinVO : networkOfferingJoinVOs) {
            if (networkOffering.getId() == networkOfferingJoinVO.getId()) {
                offeringAvailableForZone = true;
                break;
            }
        }
        if (!offeringAvailableForZone) {
            LOGGER.warn(String.format("Network offering ID: %s is not available for zone ID: %s", networkOffering.getUuid(), zone.getUuid()));
            return false;
        }
        long physicalNetworkId = networkModel.findPhysicalNetworkId(zone.getId(), networkOffering.getTags(), networkOffering.getTrafficType());
        PhysicalNetwork physicalNetwork = physicalNetworkDao.findById(physicalNetworkId);
        if (physicalNetwork == null) {
            LOGGER.warn(String.format("Unable to find physical network with tag: %s", networkOffering.getTags()));
            return false;
        }
        return true;
    }

    private boolean isKubernetesServiceConfigured(DataCenter zone) {
        if (!isKubernetesServiceNetworkOfferingConfigured(zone)) {
            return false;
        }
        return true;
    }

    private IpAddress getSourceNatIp(Network network) {
        List<? extends IpAddress> addresses = networkModel.listPublicIpsAssignedToGuestNtwk(network.getId(), true);
        if (CollectionUtils.isEmpty(addresses)) {
            return null;
        }
        for (IpAddress address : addresses) {
            if (address.isSourceNat()) {
                return address;
            }
        }
        return null;
    }

    private VMTemplateVO getKubernetesServiceTemplate(DataCenter dataCenter, Hypervisor.HypervisorType hypervisorType) {
        VMTemplateVO template = templateDao.findSystemVMReadyTemplate(dataCenter.getId(), hypervisorType);
        if (template == null) {
            throw new CloudRuntimeException("Not able to find the System templates or not downloaded in zone " + dataCenter.getId());
        }
        return  template;
    }

    private boolean validateIsolatedNetwork(Network network, int clusterTotalNodeCount) {
        if (Network.GuestType.Isolated.equals(network.getGuestType())) {
            if (Network.State.Allocated.equals(network.getState())) { // Allocated networks won't have IP and rules
                return true;
            }
            IpAddress sourceNatIp = getSourceNatIp(network);
            if (sourceNatIp == null) {
                throw new InvalidParameterValueException(String.format("Network ID: %s does not have a source NAT IP associated with it. To provision a Kubernetes Cluster, source NAT IP is required", network.getUuid()));
            }
            List<FirewallRuleVO> rules = firewallRulesDao.listByIpAndPurposeAndNotRevoked(sourceNatIp.getId(), FirewallRule.Purpose.Firewall);
            for (FirewallRuleVO rule : rules) {
                Integer startPort = rule.getSourcePortStart();
                Integer endPort = rule.getSourcePortEnd();
                if (LOGGER.isDebugEnabled()) {
                    LOGGER.debug("Network rule : " + startPort + " " + endPort);
                }
                if (startPort <= KubernetesClusterActionWorker.CLUSTER_API_PORT && KubernetesClusterActionWorker.CLUSTER_API_PORT <= endPort) {
                    throw new InvalidParameterValueException(String.format("Network ID: %s has conflicting firewall rules to provision Kubernetes cluster for API access", network.getUuid()));
                }
                if (startPort <= KubernetesClusterActionWorker.CLUSTER_NODES_DEFAULT_START_SSH_PORT && KubernetesClusterActionWorker.CLUSTER_NODES_DEFAULT_START_SSH_PORT + clusterTotalNodeCount <= endPort) {
                    throw new InvalidParameterValueException(String.format("Network ID: %s has conflicting firewall rules to provision Kubernetes cluster for node VM SSH access", network.getUuid()));
                }
            }
            rules = firewallRulesDao.listByIpAndPurposeAndNotRevoked(sourceNatIp.getId(), FirewallRule.Purpose.PortForwarding);
            for (FirewallRuleVO rule : rules) {
                Integer startPort = rule.getSourcePortStart();
                Integer endPort = rule.getSourcePortEnd();
                if (LOGGER.isDebugEnabled()) {
                    LOGGER.debug("Network rule : " + startPort + " " + endPort);
                }
                if (startPort <= KubernetesClusterActionWorker.CLUSTER_API_PORT && KubernetesClusterActionWorker.CLUSTER_API_PORT <= endPort) {
                    throw new InvalidParameterValueException(String.format("Network ID: %s has conflicting port forwarding rules to provision Kubernetes cluster for API access", network.getUuid()));
                }
                if (startPort <= KubernetesClusterActionWorker.CLUSTER_NODES_DEFAULT_START_SSH_PORT && KubernetesClusterActionWorker.CLUSTER_NODES_DEFAULT_START_SSH_PORT + clusterTotalNodeCount <= endPort) {
                    throw new InvalidParameterValueException(String.format("Network ID: %s has conflicting port forwarding rules to provision Kubernetes cluster for node VM SSH access", network.getUuid()));
                }
            }
        }
        return true;
    }

    private boolean validateNetwork(Network network, int clusterTotalNodeCount) {
        NetworkOffering networkOffering = networkOfferingDao.findById(network.getNetworkOfferingId());
        if (networkOffering.isSystemOnly()) {
            throw new InvalidParameterValueException(String.format("Network ID: %s is for system use only", network.getUuid()));
        }
        if (!networkModel.areServicesSupportedInNetwork(network.getId(), Service.UserData)) {
            throw new InvalidParameterValueException(String.format("Network ID: %s does not support userdata that is required for Kubernetes cluster", network.getUuid()));
        }
        if (!networkModel.areServicesSupportedInNetwork(network.getId(), Service.Firewall)) {
            throw new InvalidParameterValueException(String.format("Network ID: %s does not support firewall that is required for Kubernetes cluster", network.getUuid()));
        }
        if (!networkModel.areServicesSupportedInNetwork(network.getId(), Service.PortForwarding)) {
            throw new InvalidParameterValueException(String.format("Network ID: %s does not support port forwarding that is required for Kubernetes cluster", network.getUuid()));
        }
        if (!networkModel.areServicesSupportedInNetwork(network.getId(), Service.Dhcp)) {
            throw new InvalidParameterValueException(String.format("Network ID: %s does not support DHCP that is required for Kubernetes cluster", network.getUuid()));
        }
        validateIsolatedNetwork(network, clusterTotalNodeCount);
        return true;
    }

    private boolean validateServiceOffering(final ServiceOffering serviceOffering, final KubernetesSupportedVersion version) {
        if (serviceOffering.isDynamic()) {
            throw new InvalidParameterValueException(String.format("Custom service offerings are not supported for creating clusters, service offering ID: %s", serviceOffering.getUuid()));
        }
        if (serviceOffering.getCpu() < MIN_KUBERNETES_CLUSTER_NODE_CPU || serviceOffering.getRamSize() < MIN_KUBERNETES_CLUSTER_NODE_RAM_SIZE) {
            throw new InvalidParameterValueException(String.format("Kubernetes cluster cannot be created with service offering ID: %s, Kubernetes cluster template needs minimum %d vCPUs and %d MB RAM", serviceOffering.getUuid(), MIN_KUBERNETES_CLUSTER_NODE_CPU, MIN_KUBERNETES_CLUSTER_NODE_RAM_SIZE));
        }
        if (serviceOffering.getCpu() < version.getMinimumCpu()) {
            throw new InvalidParameterValueException(String.format("Kubernetes cluster cannot be created with service offering ID: %s, Kubernetes version ID: %s needs minimum %d vCPUs", serviceOffering.getUuid(), version.getUuid(), version.getMinimumCpu()));
        }
        if (serviceOffering.getRamSize() < version.getMinimumRamSize()) {
            throw new InvalidParameterValueException(String.format("Kubernetes cluster cannot be created with service offering ID: %s, associated Kubernetes version ID: %s needs minimum %d MB RAM", serviceOffering.getUuid(), version.getUuid(), version.getMinimumRamSize()));
        }
        return true;
    }

    private void validateDockerRegistryParams(final String dockerRegistryUserName,
                                              final String dockerRegistryPassword,
                                              final String dockerRegistryUrl,
                                              final String dockerRegistryEmail) {
        // if no params related to docker registry specified then nothing to validate so return true
        if ((dockerRegistryUserName == null || dockerRegistryUserName.isEmpty()) &&
                (dockerRegistryPassword == null || dockerRegistryPassword.isEmpty()) &&
                (dockerRegistryUrl == null || dockerRegistryUrl.isEmpty()) &&
                (dockerRegistryEmail == null || dockerRegistryEmail.isEmpty())) {
            return;
        }

        // all params related to docker registry must be specified or nothing
        if (!((dockerRegistryUserName != null && !dockerRegistryUserName.isEmpty()) &&
                (dockerRegistryPassword != null && !dockerRegistryPassword.isEmpty()) &&
                (dockerRegistryUrl != null && !dockerRegistryUrl.isEmpty()) &&
                (dockerRegistryEmail != null && !dockerRegistryEmail.isEmpty()))) {
            throw new InvalidParameterValueException("All the docker private registry parameters (username, password, url, email) required are specified");
        }

        try {
            URL url = new URL(dockerRegistryUrl);
        } catch (MalformedURLException e) {
            throw new InvalidParameterValueException("Invalid docker registry url specified");
        }

        Pattern VALID_EMAIL_ADDRESS_REGEX = Pattern.compile("^[A-Z0-9._%+-]+@[A-Z0-9.-]+\\.[A-Z]{2,6}$", Pattern.CASE_INSENSITIVE);
        Matcher matcher = VALID_EMAIL_ADDRESS_REGEX.matcher(dockerRegistryEmail);
        if (!matcher.find()) {
            throw new InvalidParameterValueException("Invalid docker registry email specified");
        }
    }

    private DeployDestination plan(final long nodesCount, final DataCenter zone, final ServiceOffering offering) throws InsufficientServerCapacityException {
        final int cpu_requested = offering.getCpu() * offering.getSpeed();
        final long ram_requested = offering.getRamSize() * 1024L * 1024L;
        List<HostVO> hosts = resourceManager.listAllHostsInOneZoneByType(Type.Routing, zone.getId());
        final Map<String, Pair<HostVO, Integer>> hosts_with_resevered_capacity = new ConcurrentHashMap<String, Pair<HostVO, Integer>>();
        for (HostVO h : hosts) {
            hosts_with_resevered_capacity.put(h.getUuid(), new Pair<HostVO, Integer>(h, 0));
        }
        boolean suitable_host_found = false;
        Cluster planCluster = null;
        for (int i = 1; i <= nodesCount; i++) {
            suitable_host_found = false;
            for (Map.Entry<String, Pair<HostVO, Integer>> hostEntry : hosts_with_resevered_capacity.entrySet()) {
                Pair<HostVO, Integer> hp = hostEntry.getValue();
                HostVO h = hp.first();
                hostDao.loadHostTags(h);
                if (!Strings.isNullOrEmpty(offering.getHostTag()) && !(h.getHostTags() != null && h.getHostTags().contains(offering.getHostTag()))) {
                    continue;
                }
                int reserved = hp.second();
                reserved++;
                ClusterVO cluster = clusterDao.findById(h.getClusterId());
                ClusterDetailsVO cluster_detail_cpu = clusterDetailsDao.findDetail(cluster.getId(), "cpuOvercommitRatio");
                ClusterDetailsVO cluster_detail_ram = clusterDetailsDao.findDetail(cluster.getId(), "memoryOvercommitRatio");
                Float cpuOvercommitRatio = Float.parseFloat(cluster_detail_cpu.getValue());
                Float memoryOvercommitRatio = Float.parseFloat(cluster_detail_ram.getValue());
                if (LOGGER.isDebugEnabled()) {
                    LOGGER.debug(String.format("Checking host ID: %s for capacity already reserved %d", h.getUuid(), reserved));
                }
                if (capacityManager.checkIfHostHasCapacity(h.getId(), cpu_requested * reserved, ram_requested * reserved, false, cpuOvercommitRatio, memoryOvercommitRatio, true)) {
                    if (LOGGER.isDebugEnabled()) {
                        LOGGER.debug(String.format("Found host ID: %s for with enough capacity, CPU=%d RAM=%s", h.getUuid(), cpu_requested * reserved, toHumanReadableSize(ram_requested * reserved)));
                    }
                    hostEntry.setValue(new Pair<HostVO, Integer>(h, reserved));
                    suitable_host_found = true;
                    planCluster = cluster;
                    break;
                }
            }
            if (!suitable_host_found) {
                if (LOGGER.isInfoEnabled()) {
                    LOGGER.info(String.format("Suitable hosts not found in datacenter ID: %s for node %d with offering ID: %s", zone.getUuid(), i, offering.getUuid()));
                }
                break;
            }
        }
        if (suitable_host_found) {
            if (LOGGER.isInfoEnabled()) {
                LOGGER.info(String.format("Suitable hosts found in datacenter ID: %s, creating deployment destination", zone.getUuid()));
            }
            return new DeployDestination(zone, null, planCluster, null);
        }
        String msg = String.format("Cannot find enough capacity for Kubernetes cluster(requested cpu=%d memory=%s) with offering ID: %s",
                cpu_requested * nodesCount, toHumanReadableSize(ram_requested * nodesCount), offering.getUuid());
        LOGGER.warn(msg);
        throw new InsufficientServerCapacityException(msg, DataCenter.class, zone.getId());
    }

    @Override
    public KubernetesClusterResponse createKubernetesClusterResponse(long kubernetesClusterId) {
        KubernetesClusterVO kubernetesCluster = kubernetesClusterDao.findById(kubernetesClusterId);
        KubernetesClusterResponse response = new KubernetesClusterResponse();
        response.setObjectName(KubernetesCluster.class.getSimpleName().toLowerCase());
        response.setId(kubernetesCluster.getUuid());
        response.setName(kubernetesCluster.getName());
        response.setDescription(kubernetesCluster.getDescription());
        DataCenterVO zone = ApiDBUtils.findZoneById(kubernetesCluster.getZoneId());
        response.setZoneId(zone.getUuid());
        response.setZoneName(zone.getName());
        response.setMasterNodes(kubernetesCluster.getMasterNodeCount());
        response.setClusterSize(kubernetesCluster.getNodeCount());
        VMTemplateVO template = ApiDBUtils.findTemplateById(kubernetesCluster.getTemplateId());
        response.setTemplateId(template.getUuid());
        ServiceOfferingVO offering = serviceOfferingDao.findById(kubernetesCluster.getServiceOfferingId());
        response.setServiceOfferingId(offering.getUuid());
        response.setServiceOfferingName(offering.getName());
        KubernetesSupportedVersionVO version = kubernetesSupportedVersionDao.findById(kubernetesCluster.getKubernetesVersionId());
        if (version != null) {
            response.setKubernetesVersionId(version.getUuid());
            response.setKubernetesVersionName(version.getName());
        }
        Account account = ApiDBUtils.findAccountById(kubernetesCluster.getAccountId());
        if (account.getType() == Account.ACCOUNT_TYPE_PROJECT) {
            Project project = ApiDBUtils.findProjectByProjectAccountId(account.getId());
            response.setProjectId(project.getUuid());
            response.setProjectName(project.getName());
        } else {
            response.setAccountName(account.getAccountName());
        }
        Domain domain = ApiDBUtils.findDomainById(kubernetesCluster.getDomainId());
        response.setDomainId(domain.getUuid());
        response.setDomainName(domain.getName());
        response.setKeypair(kubernetesCluster.getKeyPair());
        response.setState(kubernetesCluster.getState().toString());
        response.setCores(String.valueOf(kubernetesCluster.getCores()));
        response.setMemory(String.valueOf(kubernetesCluster.getMemory()));
        NetworkVO ntwk = networkDao.findByIdIncludingRemoved(kubernetesCluster.getNetworkId());
        response.setEndpoint(kubernetesCluster.getEndpoint());
        response.setNetworkId(ntwk.getUuid());
        response.setAssociatedNetworkName(ntwk.getName());
        if (ntwk.getGuestType() == Network.GuestType.Isolated) {
            List<IPAddressVO> ipAddresses = ipAddressDao.listByAssociatedNetwork(ntwk.getId(), true);
            if (ipAddresses != null && ipAddresses.size() == 1) {
                response.setIpAddress(ipAddresses.get(0).getAddress().addr());
                response.setIpAddressId(ipAddresses.get(0).getUuid());
            }
        }

        List<UserVmResponse> vmResponses = new ArrayList<UserVmResponse>();
        List<KubernetesClusterVmMapVO> vmList = kubernetesClusterVmMapDao.listByClusterId(kubernetesCluster.getId());
        ResponseView respView = ResponseView.Restricted;
        Account caller = CallContext.current().getCallingAccount();
        if (accountService.isRootAdmin(caller.getId())) {
            respView = ResponseView.Full;
        }
        final String responseName = "virtualmachine";
        if (vmList != null && !vmList.isEmpty()) {
            for (KubernetesClusterVmMapVO vmMapVO : vmList) {
                UserVmJoinVO userVM = userVmJoinDao.findById(vmMapVO.getVmId());
                if (userVM != null) {
                    UserVmResponse vmResponse = ApiDBUtils.newUserVmResponse(respView, responseName, userVM,
                        EnumSet.noneOf(VMDetails.class), caller);
                    vmResponses.add(vmResponse);
                }
            }
        }
        response.setVirtualMachines(vmResponses);
        response.setAutoscalingEnabled(kubernetesCluster.getAutoscalingEnabled());
        response.setMinSize(kubernetesCluster.getMinSize());
        response.setMaxSize(kubernetesCluster.getMaxSize());
        return response;
    }

    private void validateEndpointUrl() {
        String csUrl = ApiServiceConfiguration.ApiServletPath.value();
        if (csUrl == null || csUrl.contains("localhost")) {
            throw new InvalidParameterValueException("Global setting endpointe.url has to be set to the Management Server's API end point");
        }
    }

    private void validateKubernetesClusterCreateParameters(final CreateKubernetesClusterCmd cmd) throws CloudRuntimeException {
        validateEndpointUrl();

        final String name = cmd.getName();
        final Long zoneId = cmd.getZoneId();
        final Long kubernetesVersionId = cmd.getKubernetesVersionId();
        final Long serviceOfferingId = cmd.getServiceOfferingId();
        final Account owner = accountService.getActiveAccountById(cmd.getEntityOwnerId());
        final Long networkId = cmd.getNetworkId();
        final String sshKeyPair = cmd.getSSHKeyPairName();
        final Long masterNodeCount = cmd.getMasterNodes();
        final Long clusterSize = cmd.getClusterSize();
        final long totalNodeCount = masterNodeCount + clusterSize;
        final String dockerRegistryUserName = cmd.getDockerRegistryUserName();
        final String dockerRegistryPassword = cmd.getDockerRegistryPassword();
        final String dockerRegistryUrl = cmd.getDockerRegistryUrl();
        final String dockerRegistryEmail = cmd.getDockerRegistryEmail();
        final Long nodeRootDiskSize = cmd.getNodeRootDiskSize();
        final String externalLoadBalancerIpAddress = cmd.getExternalLoadBalancerIpAddress();

        if (name == null || name.isEmpty()) {
            throw new InvalidParameterValueException("Invalid name for the Kubernetes cluster name:" + name);
        }

        if (masterNodeCount < 1) {
            throw new InvalidParameterValueException("Invalid cluster master nodes count: " + masterNodeCount);
        }

        if (clusterSize < 1) {
            throw new InvalidParameterValueException("Invalid cluster size: " + clusterSize);
        }

        int maxClusterSize = KubernetesMaxClusterSize.valueIn(owner.getId());
        if (totalNodeCount > maxClusterSize) {
            throw new InvalidParameterValueException(
                String.format("Maximum cluster size can not exceed %d. Please contact your administrator", maxClusterSize));
        }

        DataCenter zone = dataCenterDao.findById(zoneId);
        if (zone == null) {
            throw new InvalidParameterValueException("Unable to find zone by ID: " + zoneId);
        }

        if (Grouping.AllocationState.Disabled == zone.getAllocationState()) {
            throw new PermissionDeniedException(String.format("Cannot perform this operation, zone ID: %s is currently disabled", zone.getUuid()));
        }

        if (!isKubernetesServiceConfigured(zone)) {
            throw new CloudRuntimeException("Kubernetes service has not been configured properly to provision Kubernetes clusters");
        }

        final KubernetesSupportedVersion clusterKubernetesVersion = kubernetesSupportedVersionDao.findById(kubernetesVersionId);
        if (clusterKubernetesVersion == null) {
            throw new InvalidParameterValueException("Unable to find given Kubernetes version in supported versions");
        }
        if (!KubernetesSupportedVersion.State.Enabled.equals(clusterKubernetesVersion.getState())) {
            throw new InvalidParameterValueException(String.format("Kubernetes version ID: %s is in %s state", clusterKubernetesVersion.getUuid(), clusterKubernetesVersion.getState()));
        }
        if (clusterKubernetesVersion.getZoneId() != null && !clusterKubernetesVersion.getZoneId().equals(zone.getId())) {
            throw new InvalidParameterValueException(String.format("Kubernetes version ID: %s is not available for zone ID: %s", clusterKubernetesVersion.getUuid(), zone.getUuid()));
        }
        if (masterNodeCount > 1 ) {
            try {
                if (KubernetesVersionManagerImpl.compareSemanticVersions(clusterKubernetesVersion.getSemanticVersion(), MIN_KUBERNETES_VERSION_HA_SUPPORT) < 0) {
                    throw new InvalidParameterValueException(String.format("HA support is available only for Kubernetes version %s and above. Given version ID: %s is %s", MIN_KUBERNETES_VERSION_HA_SUPPORT, clusterKubernetesVersion.getUuid(), clusterKubernetesVersion.getSemanticVersion()));
                }
            } catch (IllegalArgumentException e) {
                logAndThrow(Level.WARN, String.format("Unable to compare Kubernetes version for given version ID: %s with %s", clusterKubernetesVersion.getUuid(), MIN_KUBERNETES_VERSION_HA_SUPPORT), e);
            }
        }

        if (clusterKubernetesVersion.getZoneId() != null && clusterKubernetesVersion.getZoneId() != zone.getId()) {
            throw new InvalidParameterValueException(String.format("Kubernetes version ID: %s is not available for zone ID: %s", clusterKubernetesVersion.getUuid(), zone.getUuid()));
        }

        VMTemplateVO iso = templateDao.findById(clusterKubernetesVersion.getIsoId());
        if (iso == null) {
            throw new InvalidParameterValueException(String.format("Invalid ISO associated with version ID: %s",  clusterKubernetesVersion.getUuid()));
        }
        if (CollectionUtils.isEmpty(templateJoinDao.newTemplateView(iso, zone.getId(), true))) {
            throw new InvalidParameterValueException(String.format("ISO associated with version ID: %s is not in Ready state for datacenter ID: %s",  clusterKubernetesVersion.getUuid(), zone.getUuid()));
        }

        ServiceOffering serviceOffering = serviceOfferingDao.findById(serviceOfferingId);
        if (serviceOffering == null) {
            throw new InvalidParameterValueException("No service offering with ID: " + serviceOfferingId);
        }

        if (sshKeyPair != null && !sshKeyPair.isEmpty()) {
            SSHKeyPairVO sshKeyPairVO = sshKeyPairDao.findByName(owner.getAccountId(), owner.getDomainId(), sshKeyPair);
            if (sshKeyPairVO == null) {
                throw new InvalidParameterValueException(String.format("Given SSH key pair with name: %s was not found for the account %s", sshKeyPair, owner.getAccountName()));
            }
        }

        if (nodeRootDiskSize != null && nodeRootDiskSize <= 0) {
            throw new InvalidParameterValueException(String.format("Invalid value for %s", ApiConstants.NODE_ROOT_DISK_SIZE));
        }

        if (!validateServiceOffering(serviceOffering, clusterKubernetesVersion)) {
            throw new InvalidParameterValueException("Given service offering ID: %s is not suitable for Kubernetes cluster");
        }

        validateDockerRegistryParams(dockerRegistryUserName, dockerRegistryPassword, dockerRegistryUrl, dockerRegistryEmail);

        Network network = null;
        if (networkId != null) {
            network = networkService.getNetwork(networkId);
            if (network == null) {
                throw new InvalidParameterValueException("Unable to find network with given ID");
            }
        }

        if (!Strings.isNullOrEmpty(externalLoadBalancerIpAddress)) {
            if (!NetUtils.isValidIp4(externalLoadBalancerIpAddress) && !NetUtils.isValidIp6(externalLoadBalancerIpAddress)) {
                throw new InvalidParameterValueException("Invalid external load balancer IP address");
            }
            if (network == null) {
                throw new InvalidParameterValueException(String.format("%s parameter must be specified along with %s parameter", ApiConstants.EXTERNAL_LOAD_BALANCER_IP_ADDRESS, ApiConstants.NETWORK_ID));
            }
            if (Network.GuestType.Shared.equals(network.getGuestType())) {
                throw new InvalidParameterValueException(String.format("%s parameter must be specified along with %s type of network", ApiConstants.EXTERNAL_LOAD_BALANCER_IP_ADDRESS, Network.GuestType.Shared.toString()));
            }
        }

        if (!KubernetesClusterExperimentalFeaturesEnabled.value() && (!Strings.isNullOrEmpty(dockerRegistryUrl) ||
                !Strings.isNullOrEmpty(dockerRegistryUserName) || !Strings.isNullOrEmpty(dockerRegistryEmail) || !Strings.isNullOrEmpty(dockerRegistryPassword))) {
            throw new CloudRuntimeException(String.format("Private registry for the Kubernetes cluster is an experimental feature. Use %s configuration for enabling experimental features", KubernetesClusterExperimentalFeaturesEnabled.key()));
        }
    }

    private Network getKubernetesClusterNetworkIfMissing(final String clusterName, final DataCenter zone,  final Account owner, final int masterNodesCount,
                         final int nodesCount, final String externalLoadBalancerIpAddress, final Long networkId) throws CloudRuntimeException {
        Network network = null;
        if (networkId != null) {
            network = networkDao.findById(networkId);
            if (Network.GuestType.Isolated.equals(network.getGuestType())) {
                if (kubernetesClusterDao.listByNetworkId(network.getId()).isEmpty()) {
                    if (!validateNetwork(network, masterNodesCount + nodesCount)) {
                        throw new InvalidParameterValueException(String.format("Network ID: %s is not suitable for Kubernetes cluster", network.getUuid()));
                    }
                    networkModel.checkNetworkPermissions(owner, network);
                } else {
                    throw new InvalidParameterValueException(String.format("Network ID: %s is already under use by another Kubernetes cluster", network.getUuid()));
                }
            } else if (Network.GuestType.Shared.equals(network.getGuestType())) {
                if (masterNodesCount > 1 && Strings.isNullOrEmpty(externalLoadBalancerIpAddress)) {
                    throw new InvalidParameterValueException(String.format("Multi-master, HA Kubernetes cluster with %s network ID: %s needs an external load balancer IP address. %s parameter can be used",
                            network.getGuestType().toString(), network.getUuid(), ApiConstants.EXTERNAL_LOAD_BALANCER_IP_ADDRESS));
                }
            }
        } else { // user has not specified network in which cluster VM's to be provisioned, so create a network for Kubernetes cluster
            NetworkOfferingVO networkOffering = networkOfferingDao.findByUniqueName(KubernetesClusterNetworkOffering.value());

            long physicalNetworkId = networkModel.findPhysicalNetworkId(zone.getId(), networkOffering.getTags(), networkOffering.getTrafficType());
            PhysicalNetwork physicalNetwork = physicalNetworkDao.findById(physicalNetworkId);

            if (LOGGER.isInfoEnabled()) {
                LOGGER.info(String.format("Creating network for account ID: %s from the network offering ID: %s as part of Kubernetes cluster: %s deployment process", owner.getUuid(), networkOffering.getUuid(), clusterName));
            }

            try {
                network = networkMgr.createGuestNetwork(networkOffering.getId(), clusterName + "-network", owner.getAccountName() + "-network",
                        null, null, null, false, null, owner, null, physicalNetwork, zone.getId(), ControlledEntity.ACLType.Account, null, null, null, null, true, null, null, null);
            } catch (ConcurrentOperationException | InsufficientCapacityException | ResourceAllocationException e) {
                logAndThrow(Level.ERROR, String.format("Unable to create network for the Kubernetes cluster: %s", clusterName));
            }
        }
        return network;
    }

    private void addKubernetesClusterDetails(final KubernetesCluster kubernetesCluster, final Network network, final CreateKubernetesClusterCmd cmd) {
        final String externalLoadBalancerIpAddress = cmd.getExternalLoadBalancerIpAddress();
        final String dockerRegistryUserName = cmd.getDockerRegistryUserName();
        final String dockerRegistryPassword = cmd.getDockerRegistryPassword();
        final String dockerRegistryUrl = cmd.getDockerRegistryUrl();
        final String dockerRegistryEmail = cmd.getDockerRegistryEmail();
        final boolean networkCleanup = cmd.getNetworkId() == null;
        Transaction.execute(new TransactionCallbackNoReturn() {
            @Override
            public void doInTransactionWithoutResult(TransactionStatus status) {
                List<KubernetesClusterDetailsVO> details = new ArrayList<>();
                if (Network.GuestType.Shared.equals(network.getGuestType()) && !Strings.isNullOrEmpty(externalLoadBalancerIpAddress)) {
                    details.add(new KubernetesClusterDetailsVO(kubernetesCluster.getId(), ApiConstants.EXTERNAL_LOAD_BALANCER_IP_ADDRESS, externalLoadBalancerIpAddress, true));
                }
                if (!Strings.isNullOrEmpty(dockerRegistryUserName)) {
                    details.add(new KubernetesClusterDetailsVO(kubernetesCluster.getId(), ApiConstants.DOCKER_REGISTRY_USER_NAME, dockerRegistryUserName, true));
                }
                if (!Strings.isNullOrEmpty(dockerRegistryPassword)) {
                    details.add(new KubernetesClusterDetailsVO(kubernetesCluster.getId(), ApiConstants.DOCKER_REGISTRY_PASSWORD, dockerRegistryPassword, false));
                }
                if (!Strings.isNullOrEmpty(dockerRegistryUrl)) {
                    details.add(new KubernetesClusterDetailsVO(kubernetesCluster.getId(), ApiConstants.DOCKER_REGISTRY_URL, dockerRegistryUrl, true));
                }
                if (!Strings.isNullOrEmpty(dockerRegistryEmail)) {
                    details.add(new KubernetesClusterDetailsVO(kubernetesCluster.getId(), ApiConstants.DOCKER_REGISTRY_EMAIL, dockerRegistryEmail, true));
                }
                details.add(new KubernetesClusterDetailsVO(kubernetesCluster.getId(), ApiConstants.USERNAME, "admin", true));
                SecureRandom random = new SecureRandom();
                String randomPassword = new BigInteger(130, random).toString(32);
                details.add(new KubernetesClusterDetailsVO(kubernetesCluster.getId(), ApiConstants.PASSWORD, randomPassword, false));
                details.add(new KubernetesClusterDetailsVO(kubernetesCluster.getId(), "networkCleanup", String.valueOf(networkCleanup), true));
                kubernetesClusterDetailsDao.saveDetails(details);
            }
        });
    }

    private void validateKubernetesClusterScaleParameters(ScaleKubernetesClusterCmd cmd) {
        final Long kubernetesClusterId = cmd.getId();
        final Long serviceOfferingId = cmd.getServiceOfferingId();
        final Long clusterSize = cmd.getClusterSize();
        final List<Long> nodeIds = cmd.getNodeIds();
        final Boolean isAutoscalingEnabled = cmd.isAutoscalingEnabled();
        final Long minSize = cmd.getMinSize();
        final Long maxSize = cmd.getMaxSize();

        if (kubernetesClusterId == null || kubernetesClusterId < 1L) {
            throw new InvalidParameterValueException("Invalid Kubernetes cluster ID");
        }

        KubernetesClusterVO kubernetesCluster = kubernetesClusterDao.findById(kubernetesClusterId);
        if (kubernetesCluster == null || kubernetesCluster.getRemoved() != null) {
            throw new InvalidParameterValueException("Invalid Kubernetes cluster ID");
        }

        final DataCenter zone = dataCenterDao.findById(kubernetesCluster.getZoneId());
        if (zone == null) {
            logAndThrow(Level.WARN, String.format("Unable to find zone for Kubernetes cluster : %s", kubernetesCluster.getName()));
        }

        if (serviceOfferingId == null && clusterSize == null && nodeIds == null && isAutoscalingEnabled == null) {
            throw new InvalidParameterValueException(String.format("Kubernetes cluster %s cannot be scaled, either service offering or cluster size or nodeids to be removed or autoscaling must be passed", kubernetesCluster.getName()));
        }

        Account caller = CallContext.current().getCallingAccount();
        accountManager.checkAccess(caller, SecurityChecker.AccessType.OperateEntry, false, kubernetesCluster);

        final KubernetesSupportedVersion clusterVersion = kubernetesSupportedVersionDao.findById(kubernetesCluster.getKubernetesVersionId());
        if (clusterVersion == null) {
            throw new CloudRuntimeException(String.format("Invalid Kubernetes version associated with Kubernetes cluster : %s", kubernetesCluster.getName()));
        }

        if (!(kubernetesCluster.getState().equals(KubernetesCluster.State.Created) ||
                kubernetesCluster.getState().equals(KubernetesCluster.State.Running) ||
                kubernetesCluster.getState().equals(KubernetesCluster.State.Stopped))) {
            throw new PermissionDeniedException(String.format("Kubernetes cluster %s is in %s state and can not be scaled", kubernetesCluster.getName(), kubernetesCluster.getState().toString()));
        }

        if (isAutoscalingEnabled != null && isAutoscalingEnabled) {
            if (clusterSize != null || serviceOfferingId != null || nodeIds != null) {
                throw new InvalidParameterValueException("autoscaling can not be passed along with nodeids or clustersize or service offering");
            }

            if (!KubernetesVersionManagerImpl.versionSupportsAutoscaling(clusterVersion)) {
                throw new InvalidParameterValueException(String.format("Autoscaling requires Kubernetes Version %s or above",
                    KubernetesVersionManagerImpl.MINIMUN_AUTOSCALER_SUPPORTED_VERSION ));
            }

            validateEndpointUrl();

            if (minSize == null || maxSize == null) {
                throw new InvalidParameterValueException("autoscaling requires minsize and maxsize to be passed");
            }
            if (minSize < 1) {
                throw new InvalidParameterValueException("minsize must be at least than 1");
            }
            if (maxSize <= minSize) {
                throw new InvalidParameterValueException("maxsize must be greater than or equal to minsize");
            }
            int maxClusterSize = KubernetesMaxClusterSize.valueIn(kubernetesCluster.getAccountId());
            if (maxSize + kubernetesCluster.getMasterNodeCount() > maxClusterSize) {
                throw new InvalidParameterValueException(
                    String.format("Maximum cluster size can not exceed %d. Please contact your administrator", maxClusterSize));
            }
        }

        if (nodeIds != null) {
            if (clusterSize != null || serviceOfferingId != null) {
                throw new InvalidParameterValueException("nodeids can not be passed along with clustersize or service offering");
            }
            List<KubernetesClusterVmMapVO> nodes = kubernetesClusterVmMapDao.listByClusterIdAndVmIdsIn(kubernetesCluster.getId(), nodeIds);
            // Do all the nodes exist ?
            if (nodes == null || nodes.size() != nodeIds.size()) {
                throw new InvalidParameterValueException("Invalid node ids");
            }
            // Ensure there's always a master
            long mastersToRemove = nodes.stream().filter(x -> x.isMaster()).count();
            if (mastersToRemove >= kubernetesCluster.getMasterNodeCount()) {
                throw new InvalidParameterValueException("Can not remove all masters from a cluster");
            }
            // Ensure there's always a node
            long nodesToRemove = nodes.stream().filter(x -> !x.isMaster()).count();
            if (nodesToRemove >= kubernetesCluster.getNodeCount()) {
                throw new InvalidParameterValueException("Can not remove all nodes from a cluster");
            }
        }

        ServiceOffering serviceOffering = null;
        if (serviceOfferingId != null) {
            serviceOffering = serviceOfferingDao.findById(serviceOfferingId);
            if (serviceOffering == null) {
                throw new InvalidParameterValueException("Failed to find service offering ID: " + serviceOfferingId);
            } else {
                if (serviceOffering.isDynamic()) {
                    throw new InvalidParameterValueException(String.format("Custom service offerings are not supported for Kubernetes clusters. Kubernetes cluster : %s, service offering : %s", kubernetesCluster.getName(), serviceOffering.getName()));
                }
                if (serviceOffering.getCpu() < MIN_KUBERNETES_CLUSTER_NODE_CPU || serviceOffering.getRamSize() < MIN_KUBERNETES_CLUSTER_NODE_RAM_SIZE) {
                    throw new InvalidParameterValueException(String.format("Kubernetes cluster : %s cannot be scaled with service offering : %s, Kubernetes cluster template(CoreOS) needs minimum %d vCPUs and %d MB RAM",
                            kubernetesCluster.getName(), serviceOffering.getName(), MIN_KUBERNETES_CLUSTER_NODE_CPU, MIN_KUBERNETES_CLUSTER_NODE_RAM_SIZE));
                }
                if (serviceOffering.getCpu() < clusterVersion.getMinimumCpu()) {
                    throw new InvalidParameterValueException(String.format("Kubernetes cluster : %s cannot be scaled with service offering : %s, associated Kubernetes version : %s needs minimum %d vCPUs",
                            kubernetesCluster.getName(), serviceOffering.getName(), clusterVersion.getName(), clusterVersion.getMinimumCpu()));
                }
                if (serviceOffering.getRamSize() < clusterVersion.getMinimumRamSize()) {
                    throw new InvalidParameterValueException(String.format("Kubernetes cluster : %s cannot be scaled with service offering : %s, associated Kubernetes version : %s needs minimum %d MB RAM",
                            kubernetesCluster.getName(), serviceOffering.getName(), clusterVersion.getName(), clusterVersion.getMinimumRamSize()));
                }
            }
            final ServiceOffering existingServiceOffering = serviceOfferingDao.findById(kubernetesCluster.getServiceOfferingId());
            if (serviceOffering.getRamSize() < existingServiceOffering.getRamSize() ||
                    serviceOffering.getCpu() * serviceOffering.getSpeed() < existingServiceOffering.getCpu() * existingServiceOffering.getSpeed()) {
                logAndThrow(Level.WARN, String.format("Kubernetes cluster cannot be scaled down for service offering. Service offering : %s offers lesser resources as compared to service offering : %s of Kubernetes cluster : %s",
                        serviceOffering.getName(), existingServiceOffering.getName(), kubernetesCluster.getName()));
            }
        }

        if (clusterSize != null) {
            if (kubernetesCluster.getState().equals(KubernetesCluster.State.Stopped)) { // Cannot scale stopped cluster currently for cluster size
                throw new PermissionDeniedException(String.format("Kubernetes cluster : %s is in %s state", kubernetesCluster.getName(), kubernetesCluster.getState().toString()));
            }
            if (clusterSize < 1) {
                throw new InvalidParameterValueException(String.format("Kubernetes cluster : %s cannot be scaled for size, %d", kubernetesCluster.getName(), clusterSize));
            }
            if (clusterSize > kubernetesCluster.getNodeCount()) { // Upscale
                VMTemplateVO template = templateDao.findById(kubernetesCluster.getTemplateId());
                if (template == null) {
                    throw new InvalidParameterValueException(String.format("Invalid template associated with Kubernetes cluster : %s",  kubernetesCluster.getName()));
                }
                if (CollectionUtils.isEmpty(templateJoinDao.newTemplateView(template, zone.getId(), true))) {
                    throw new InvalidParameterValueException(String.format("Template : %s associated with Kubernetes cluster : %s is not in Ready state for datacenter : %s", template.getName(), kubernetesCluster.getName(), zone.getName()));
                }
            }
        }
    }

    private void validateKubernetesClusterUpgradeParameters(UpgradeKubernetesClusterCmd cmd) {
        validateEndpointUrl();

        // Validate parameters
        final Long kubernetesClusterId = cmd.getId();
        final Long upgradeVersionId = cmd.getKubernetesVersionId();
        if (kubernetesClusterId == null || kubernetesClusterId < 1L) {
            throw new InvalidParameterValueException("Invalid Kubernetes cluster ID");
        }
        if (upgradeVersionId == null || upgradeVersionId < 1L) {
            throw new InvalidParameterValueException("Invalid Kubernetes version ID");
        }
        KubernetesClusterVO kubernetesCluster = kubernetesClusterDao.findById(kubernetesClusterId);
        if (kubernetesCluster == null || kubernetesCluster.getRemoved() != null) {
            throw new InvalidParameterValueException("Invalid Kubernetes cluster ID");
        }
        accountManager.checkAccess(CallContext.current().getCallingAccount(), SecurityChecker.AccessType.OperateEntry, false, kubernetesCluster);
        if (!KubernetesCluster.State.Running.equals(kubernetesCluster.getState())) {
            throw new InvalidParameterValueException(String.format("Kubernetes cluster : %s is not in running state", kubernetesCluster.getName()));
        }
        final DataCenter zone = dataCenterDao.findById(kubernetesCluster.getZoneId());
        if (zone == null) {
            logAndThrow(Level.WARN, String.format("Unable to find zone for Kubernetes cluster : %s", kubernetesCluster.getName()));
        }
        KubernetesSupportedVersionVO upgradeVersion = kubernetesSupportedVersionDao.findById(upgradeVersionId);
        if (upgradeVersion == null || upgradeVersion.getRemoved() != null) {
            throw new InvalidParameterValueException("Invalid Kubernetes version ID");
        }
        if (!KubernetesSupportedVersion.State.Enabled.equals(upgradeVersion.getState())) {
            throw new InvalidParameterValueException(String.format("Kubernetes version ID: %s for upgrade is in %s state", upgradeVersion.getUuid(), upgradeVersion.getState()));
        }
        KubernetesSupportedVersionVO clusterVersion = kubernetesSupportedVersionDao.findById(kubernetesCluster.getKubernetesVersionId());
        if (clusterVersion == null || clusterVersion.getRemoved() != null) {
            throw new InvalidParameterValueException(String.format("Invalid Kubernetes version associated with cluster : %s",
                    kubernetesCluster.getName()));
        }
        final ServiceOffering serviceOffering = serviceOfferingDao.findByIdIncludingRemoved(kubernetesCluster.getServiceOfferingId());
        if (serviceOffering == null) {
            throw new CloudRuntimeException(String.format("Invalid service offering associated with Kubernetes cluster : %s", kubernetesCluster.getName()));
        }
        if (serviceOffering.getCpu() < upgradeVersion.getMinimumCpu()) {
            throw new InvalidParameterValueException(String.format("Kubernetes cluster : %s cannot be upgraded with Kubernetes version : %s which needs minimum %d vCPUs while associated service offering : %s offers only %d vCPUs",
                    kubernetesCluster.getName(), upgradeVersion.getName(), upgradeVersion.getMinimumCpu(), serviceOffering.getName(), serviceOffering.getCpu()));
        }
        if (serviceOffering.getRamSize() < upgradeVersion.getMinimumRamSize()) {
            throw new InvalidParameterValueException(String.format("Kubernetes cluster : %s cannot be upgraded with Kubernetes version : %s which needs minimum %d MB RAM while associated service offering : %s offers only %d MB RAM",
                    kubernetesCluster.getName(), upgradeVersion.getName(), upgradeVersion.getMinimumRamSize(), serviceOffering.getName(), serviceOffering.getRamSize()));
        }
        // Check upgradeVersion is either patch upgrade or immediate minor upgrade
        try {
            KubernetesVersionManagerImpl.canUpgradeKubernetesVersion(clusterVersion.getSemanticVersion(), upgradeVersion.getSemanticVersion());
        } catch (IllegalArgumentException e) {
            throw new InvalidParameterValueException(e.getMessage());
        }

        VMTemplateVO iso = templateDao.findById(upgradeVersion.getIsoId());
        if (iso == null) {
            throw new InvalidParameterValueException(String.format("Invalid ISO associated with version : %s",  upgradeVersion.getName()));
        }
        if (CollectionUtils.isEmpty(templateJoinDao.newTemplateView(iso, zone.getId(), true))) {
            throw new InvalidParameterValueException(String.format("ISO associated with version : %s is not in Ready state for datacenter : %s",  upgradeVersion.getName(), zone.getName()));
        }
    }

    protected boolean stateTransitTo(long kubernetesClusterId, KubernetesCluster.Event e) {
        KubernetesClusterVO kubernetesCluster = kubernetesClusterDao.findById(kubernetesClusterId);
        try {
            return _stateMachine.transitTo(kubernetesCluster, e, null, kubernetesClusterDao);
        } catch (NoTransitionException nte) {
            LOGGER.warn(String.format("Failed to transition state of the Kubernetes cluster : %s in state %s on event %s", kubernetesCluster.getName(), kubernetesCluster.getState().toString(), e.toString()), nte);
            return false;
        }
    }

    @Override
    public KubernetesCluster createKubernetesCluster(CreateKubernetesClusterCmd cmd) throws CloudRuntimeException {
        if (!KubernetesServiceEnabled.value()) {
            logAndThrow(Level.ERROR, "Kubernetes Service plugin is disabled");
        }

        validateKubernetesClusterCreateParameters(cmd);

        final DataCenter zone = dataCenterDao.findById(cmd.getZoneId());
        final long masterNodeCount = cmd.getMasterNodes();
        final long clusterSize = cmd.getClusterSize();
        final long totalNodeCount = masterNodeCount + clusterSize;
        final ServiceOffering serviceOffering = serviceOfferingDao.findById(cmd.getServiceOfferingId());
        final Account owner = accountService.getActiveAccountById(cmd.getEntityOwnerId());
        final KubernetesSupportedVersion clusterKubernetesVersion = kubernetesSupportedVersionDao.findById(cmd.getKubernetesVersionId());

        DeployDestination deployDestination = null;
        try {
            deployDestination = plan(totalNodeCount, zone, serviceOffering);
        } catch (InsufficientCapacityException e) {
            logAndThrow(Level.ERROR, String.format("Creating Kubernetes cluster failed due to insufficient capacity for %d nodes cluster in zone : %s with service offering : %s", totalNodeCount, zone.getName(), serviceOffering.getName()));
        }
        if (deployDestination == null || deployDestination.getCluster() == null) {
            logAndThrow(Level.ERROR, String.format("Creating Kubernetes cluster failed due to error while finding suitable deployment plan for cluster in zone : %s", zone.getName()));
        }

        final Network defaultNetwork = getKubernetesClusterNetworkIfMissing(cmd.getName(), zone, owner, (int)masterNodeCount, (int)clusterSize, cmd.getExternalLoadBalancerIpAddress(), cmd.getNetworkId());
        final VMTemplateVO finalTemplate = getKubernetesServiceTemplate(zone, deployDestination.getCluster().getHypervisorType());
        final long cores = serviceOffering.getCpu() * (masterNodeCount + clusterSize);
        final long memory = serviceOffering.getRamSize() * (masterNodeCount + clusterSize);

        final KubernetesClusterVO cluster = Transaction.execute(new TransactionCallback<KubernetesClusterVO>() {
            @Override
            public KubernetesClusterVO doInTransaction(TransactionStatus status) {
                KubernetesClusterVO newCluster = new KubernetesClusterVO(cmd.getName(), cmd.getDisplayName(), zone.getId(), clusterKubernetesVersion.getId(),
                        serviceOffering.getId(), finalTemplate.getId(), defaultNetwork.getId(), owner.getDomainId(),
                        owner.getAccountId(), masterNodeCount, clusterSize, KubernetesCluster.State.Created, cmd.getSSHKeyPairName(), cores, memory, cmd.getNodeRootDiskSize(), "");
                kubernetesClusterDao.persist(newCluster);
                return newCluster;
            }
        });

        addKubernetesClusterDetails(cluster, defaultNetwork, cmd);

        if (LOGGER.isInfoEnabled()) {
            LOGGER.info(String.format("Kubernetes cluster name: %s and ID: %s has been created", cluster.getName(), cluster.getUuid()));
        }
        return cluster;
    }

    /**
     * Start operation can be performed at two different life stages of Kubernetes cluster. First when a freshly created cluster
     * in which case there are no resources provisioned for the Kubernetes cluster. So during start all the resources
     * are provisioned from scratch. Second kind of start, happens on  Stopped Kubernetes cluster, in which all resources
     * are provisioned (like volumes, nics, networks etc). It just that VM's are not in running state. So just
     * start the VM's (which can possibly implicitly start the network also).
     * @param kubernetesClusterId
     * @param onCreate
     * @return
     * @throws CloudRuntimeException
     */

    @Override
    public boolean startKubernetesCluster(long kubernetesClusterId, boolean onCreate) throws CloudRuntimeException {
        if (!KubernetesServiceEnabled.value()) {
            logAndThrow(Level.ERROR, "Kubernetes Service plugin is disabled");
        }
        final KubernetesClusterVO kubernetesCluster = kubernetesClusterDao.findById(kubernetesClusterId);
        if (kubernetesCluster == null) {
            throw new InvalidParameterValueException("Failed to find Kubernetes cluster with given ID");
        }
        if (kubernetesCluster.getRemoved() != null) {
            throw new InvalidParameterValueException(String.format("Kubernetes cluster : %s is already deleted", kubernetesCluster.getName()));
        }
        accountManager.checkAccess(CallContext.current().getCallingAccount(), SecurityChecker.AccessType.OperateEntry, false, kubernetesCluster);
        if (kubernetesCluster.getState().equals(KubernetesCluster.State.Running)) {
            if (LOGGER.isDebugEnabled()) {
                LOGGER.debug(String.format("Kubernetes cluster : %s is in running state", kubernetesCluster.getName()));
            }
            return true;
        }
        if (kubernetesCluster.getState().equals(KubernetesCluster.State.Starting)) {
            if (LOGGER.isDebugEnabled()) {
                LOGGER.debug(String.format("Kubernetes cluster : %s is already in starting state", kubernetesCluster.getName()));
            }
            return true;
        }
        final DataCenter zone = dataCenterDao.findById(kubernetesCluster.getZoneId());
        if (zone == null) {
            logAndThrow(Level.WARN, String.format("Unable to find zone for Kubernetes cluster : %s", kubernetesCluster.getName()));
        }
        KubernetesClusterStartWorker startWorker =
            new KubernetesClusterStartWorker(kubernetesCluster, this);
        startWorker = ComponentContext.inject(startWorker);
        if (onCreate) {
            // Start for Kubernetes cluster in 'Created' state
            Account owner = accountService.getActiveAccountById(kubernetesCluster.getAccountId());
            String[] keys = getServiceUserKeys(owner);
            startWorker.setKeys(keys);
            return startWorker.startKubernetesClusterOnCreate();
        } else {
            // Start for Kubernetes cluster in 'Stopped' state. Resources are already provisioned, just need to be started
            return startWorker.startStoppedKubernetesCluster();
        }
    }

    @Override
    public boolean stopKubernetesCluster(long kubernetesClusterId) throws CloudRuntimeException {
        if (!KubernetesServiceEnabled.value()) {
            logAndThrow(Level.ERROR, "Kubernetes Service plugin is disabled");
        }
        final KubernetesClusterVO kubernetesCluster = kubernetesClusterDao.findById(kubernetesClusterId);
        if (kubernetesCluster == null) {
            throw new InvalidParameterValueException("Failed to find Kubernetes cluster with given ID");
        }
        if (kubernetesCluster.getRemoved() != null) {
            throw new InvalidParameterValueException(String.format("Kubernetes cluster : %s is already deleted", kubernetesCluster.getName()));
        }
        accountManager.checkAccess(CallContext.current().getCallingAccount(), SecurityChecker.AccessType.OperateEntry, false, kubernetesCluster);
        if (kubernetesCluster.getState().equals(KubernetesCluster.State.Stopped)) {
            if (LOGGER.isDebugEnabled()) {
                LOGGER.debug(String.format("Kubernetes cluster : %s is already stopped", kubernetesCluster.getName()));
            }
            return true;
        }
        if (kubernetesCluster.getState().equals(KubernetesCluster.State.Stopping)) {
            if (LOGGER.isDebugEnabled()) {
                LOGGER.debug(String.format("Kubernetes cluster : %s is getting stopped", kubernetesCluster.getName()));
            }
            return true;
        }
        KubernetesClusterStopWorker stopWorker = new KubernetesClusterStopWorker(kubernetesCluster, this);
        stopWorker = ComponentContext.inject(stopWorker);
        return stopWorker.stop();
    }

    @Override
    public boolean deleteKubernetesCluster(Long kubernetesClusterId) throws CloudRuntimeException {
        if (!KubernetesServiceEnabled.value()) {
            logAndThrow(Level.ERROR, "Kubernetes Service plugin is disabled");
        }
        KubernetesClusterVO cluster = kubernetesClusterDao.findById(kubernetesClusterId);
        if (cluster == null) {
            throw new InvalidParameterValueException("Invalid cluster id specified");
        }
        accountManager.checkAccess(CallContext.current().getCallingAccount(), SecurityChecker.AccessType.OperateEntry, false, cluster);
        KubernetesClusterDestroyWorker destroyWorker = new KubernetesClusterDestroyWorker(cluster, this);
        destroyWorker = ComponentContext.inject(destroyWorker);
        return destroyWorker.destroy();
    }

    @Override
    public ListResponse<KubernetesClusterResponse> listKubernetesClusters(ListKubernetesClustersCmd cmd) {
        if (!KubernetesServiceEnabled.value()) {
            logAndThrow(Level.ERROR, "Kubernetes Service plugin is disabled");
        }
        final CallContext ctx = CallContext.current();
        final Account caller = ctx.getCallingAccount();
        final Long clusterId = cmd.getId();
        final String state = cmd.getState();
        final String name = cmd.getName();
        final String keyword = cmd.getKeyword();
        List<KubernetesClusterResponse> responsesList = new ArrayList<KubernetesClusterResponse>();
        List<Long> permittedAccounts = new ArrayList<Long>();
        Ternary<Long, Boolean, Project.ListProjectResourcesCriteria> domainIdRecursiveListProject = new Ternary<Long, Boolean, Project.ListProjectResourcesCriteria>(cmd.getDomainId(), cmd.isRecursive(), null);
        accountManager.buildACLSearchParameters(caller, clusterId, cmd.getAccountName(), cmd.getProjectId(), permittedAccounts, domainIdRecursiveListProject, cmd.listAll(), false);
        Long domainId = domainIdRecursiveListProject.first();
        Boolean isRecursive = domainIdRecursiveListProject.second();
        Project.ListProjectResourcesCriteria listProjectResourcesCriteria = domainIdRecursiveListProject.third();
        Filter searchFilter = new Filter(KubernetesClusterVO.class, "id", true, cmd.getStartIndex(), cmd.getPageSizeVal());
        SearchBuilder<KubernetesClusterVO> sb = kubernetesClusterDao.createSearchBuilder();
        accountManager.buildACLSearchBuilder(sb, domainId, isRecursive, permittedAccounts, listProjectResourcesCriteria);
        sb.and("id", sb.entity().getId(), SearchCriteria.Op.EQ);
        sb.and("name", sb.entity().getName(), SearchCriteria.Op.EQ);
        sb.and("keyword", sb.entity().getName(), SearchCriteria.Op.LIKE);
        sb.and("state", sb.entity().getState(), SearchCriteria.Op.IN);
        SearchCriteria<KubernetesClusterVO> sc = sb.create();
        accountManager.buildACLSearchCriteria(sc, domainId, isRecursive, permittedAccounts, listProjectResourcesCriteria);
        if (state != null) {
            sc.setParameters("state", state);
        }
        if(keyword != null){
            sc.setParameters("keyword", "%" + keyword + "%");
        }
        if (clusterId != null) {
            sc.setParameters("id", clusterId);
        }
        if (name != null) {
            sc.setParameters("name", name);
        }
        List<KubernetesClusterVO> kubernetesClusters = kubernetesClusterDao.search(sc, searchFilter);
        for (KubernetesClusterVO cluster : kubernetesClusters) {
            KubernetesClusterResponse clusterResponse = createKubernetesClusterResponse(cluster.getId());
            responsesList.add(clusterResponse);
        }
        ListResponse<KubernetesClusterResponse> response = new ListResponse<KubernetesClusterResponse>();
        response.setResponses(responsesList);
        return response;
    }

    public KubernetesClusterConfigResponse getKubernetesClusterConfig(GetKubernetesClusterConfigCmd cmd) {
        if (!KubernetesServiceEnabled.value()) {
            logAndThrow(Level.ERROR, "Kubernetes Service plugin is disabled");
        }
        final Long clusterId = cmd.getId();
        KubernetesCluster kubernetesCluster = kubernetesClusterDao.findById(clusterId);
        if (kubernetesCluster == null) {
            throw new InvalidParameterValueException("Invalid Kubernetes cluster ID specified");
        }
        KubernetesClusterConfigResponse response = new KubernetesClusterConfigResponse();
        response.setId(kubernetesCluster.getUuid());
        response.setName(kubernetesCluster.getName());
        String configData = "";
        KubernetesClusterDetailsVO clusterDetailsVO = kubernetesClusterDetailsDao.findDetail(kubernetesCluster.getId(), "kubeConfigData");
        if (clusterDetailsVO != null && !Strings.isNullOrEmpty(clusterDetailsVO.getValue())) {
            configData = new String(Base64.decodeBase64(clusterDetailsVO.getValue()));
        } else {
            String exceptionMessage = KubernetesCluster.State.Starting.equals(kubernetesCluster.getState()) ?
                    String.format("Setup is in progress for Kubernetes cluster : %s, config not available at this moment", kubernetesCluster.getName()) :
                    String.format("Config not found for Kubernetes cluster : %s", kubernetesCluster.getName());
            throw new CloudRuntimeException(exceptionMessage);
        }
        response.setConfigData(configData);
        response.setObjectName("clusterconfig");
        return response;
    }

    private String[] getServiceUserKeys(Account owner) {
        if (owner == null) {
            owner = CallContext.current().getCallingAccount();
        }
        String username = owner.getAccountName() + "-" + KUBEADMIN_ACCOUNT_NAME;
        UserAccount kubeadmin = accountService.getActiveUserAccount(username, owner.getDomainId());
        String[] keys = null;
        if (kubeadmin == null) {
            User kube = userDao.persist(new UserVO(owner.getAccountId(), username, UUID.randomUUID().toString(), owner.getAccountName(),
                KUBEADMIN_ACCOUNT_NAME, "kubeadmin", null, UUID.randomUUID().toString(), User.Source.UNKNOWN));
            keys = accountService.createApiKeyAndSecretKey(kube.getId());
        } else {
            String apiKey = kubeadmin.getApiKey();
            String secretKey = kubeadmin.getSecretKey();
            if (Strings.isNullOrEmpty(apiKey) || Strings.isNullOrEmpty(secretKey)) {
                keys = accountService.createApiKeyAndSecretKey(kubeadmin.getId());
            } else {
                keys = new String[]{apiKey, secretKey};
            }
        }
        return keys;
    }

    @Override
    public boolean scaleKubernetesCluster(ScaleKubernetesClusterCmd cmd) throws CloudRuntimeException {
        if (!KubernetesServiceEnabled.value()) {
            logAndThrow(Level.ERROR, "Kubernetes Service plugin is disabled");
        }
        validateKubernetesClusterScaleParameters(cmd);

        KubernetesClusterVO kubernetesCluster = kubernetesClusterDao.findById(cmd.getId());
        Account owner = accountService.getActiveAccountById(kubernetesCluster.getAccountId());
        String[] keys = getServiceUserKeys(owner);
        KubernetesClusterScaleWorker scaleWorker =
            new KubernetesClusterScaleWorker(kubernetesClusterDao.findById(cmd.getId()),
                serviceOfferingDao.findById(cmd.getServiceOfferingId()),
                cmd.getClusterSize(),
                cmd.getNodeIds(),
                cmd.isAutoscalingEnabled(),
                cmd.getMinSize(),
                cmd.getMaxSize(),
                this);
        scaleWorker.setKeys(keys);
        scaleWorker = ComponentContext.inject(scaleWorker);
        return scaleWorker.scaleCluster();
    }

    @Override
    public boolean upgradeKubernetesCluster(UpgradeKubernetesClusterCmd cmd) throws CloudRuntimeException {
        if (!KubernetesServiceEnabled.value()) {
            logAndThrow(Level.ERROR, "Kubernetes Service plugin is disabled");
        }

        validateKubernetesClusterUpgradeParameters(cmd);
        KubernetesClusterVO kubernetesCluster = kubernetesClusterDao.findById(cmd.getId());
        Account owner = accountService.getActiveAccountById(kubernetesCluster.getAccountId());
        String[] keys = getServiceUserKeys(owner);
        KubernetesClusterUpgradeWorker upgradeWorker =
            new KubernetesClusterUpgradeWorker(kubernetesClusterDao.findById(cmd.getId()),
                kubernetesSupportedVersionDao.findById(cmd.getKubernetesVersionId()), this, keys);
        upgradeWorker = ComponentContext.inject(upgradeWorker);
        return upgradeWorker.upgradeCluster();
    }

    @Override
    public List<Class<?>> getCommands() {
        List<Class<?>> cmdList = new ArrayList<Class<?>>();
        if (!KubernetesServiceEnabled.value()) {
            return cmdList;
        }
        cmdList.add(CreateKubernetesClusterCmd.class);
        cmdList.add(StartKubernetesClusterCmd.class);
        cmdList.add(StopKubernetesClusterCmd.class);
        cmdList.add(DeleteKubernetesClusterCmd.class);
        cmdList.add(ListKubernetesClustersCmd.class);
        cmdList.add(GetKubernetesClusterConfigCmd.class);
        cmdList.add(ScaleKubernetesClusterCmd.class);
        cmdList.add(UpgradeKubernetesClusterCmd.class);
        return cmdList;
    }

    @Override
    public KubernetesCluster findById(final Long id) {
        return kubernetesClusterDao.findById(id);
    }

    // Garbage collector periodically run through the Kubernetes clusters marked for GC. For each Kubernetes cluster
    // marked for GC, attempt is made to destroy cluster.
    public class KubernetesClusterGarbageCollector extends ManagedContextRunnable {
        @Override
        protected void runInContext() {
            GlobalLock gcLock = GlobalLock.getInternLock("KubernetesCluster.GC.Lock");
            try {
                if (gcLock.lock(3)) {
                    try {
                        reallyRun();
                    } finally {
                        gcLock.unlock();
                    }
                }
            } finally {
                gcLock.releaseRef();
            }
        }

        public void reallyRun() {
            try {
                List<KubernetesClusterVO> kubernetesClusters = kubernetesClusterDao.findKubernetesClustersToGarbageCollect();
                for (KubernetesCluster kubernetesCluster : kubernetesClusters) {
                    if (LOGGER.isInfoEnabled()) {
                        LOGGER.info(String.format("Running Kubernetes cluster garbage collector on Kubernetes cluster : %s", kubernetesCluster.getName()));
                    }
                    try {
                        KubernetesClusterDestroyWorker destroyWorker = new KubernetesClusterDestroyWorker(kubernetesCluster, KubernetesClusterManagerImpl.this);
                        destroyWorker = ComponentContext.inject(destroyWorker);
                        if (destroyWorker.destroy()) {
                            if (LOGGER.isInfoEnabled()) {
                                LOGGER.info(String.format("Garbage collection complete for Kubernetes cluster : %s", kubernetesCluster.getName()));
                            }
                        } else {
                            LOGGER.warn(String.format("Garbage collection failed for Kubernetes cluster : %s, it will be attempted to garbage collected in next run", kubernetesCluster.getName()));
                        }
                    } catch (CloudRuntimeException e) {
                        LOGGER.warn(String.format("Failed to destroy Kubernetes cluster : %s during GC", kubernetesCluster.getName()), e);
                        // proceed further with rest of the Kubernetes cluster garbage collection
                    }
                }
            } catch (Exception e) {
                LOGGER.warn("Caught exception while running Kubernetes cluster gc: ", e);
            }
        }
    }

    /* Kubernetes cluster scanner checks if the Kubernetes cluster is in desired state. If it detects Kubernetes cluster
       is not in desired state, it will trigger an event and marks the Kubernetes cluster to be 'Alert' state. For e.g a
       Kubernetes cluster in 'Running' state should mean all the cluster of node VM's in the custer should be running and
       number of the node VM's should be of cluster size, and the master node VM's is running. It is possible due to
       out of band changes by user or hosts going down, we may end up one or more VM's in stopped state. in which case
       scanner detects these changes and marks the cluster in 'Alert' state. Similarly cluster in 'Stopped' state means
       all the cluster VM's are in stopped state any mismatch in states should get picked up by Kubernetes cluster and
       mark the Kubernetes cluster to be 'Alert' state. Through recovery API, or reconciliation clusters in 'Alert' will
       be brought back to known good state or desired state.
     */
    public class KubernetesClusterStatusScanner extends ManagedContextRunnable {
        private boolean firstRun = true;
        @Override
        protected void runInContext() {
            GlobalLock gcLock = GlobalLock.getInternLock("KubernetesCluster.State.Scanner.Lock");
            try {
                if (gcLock.lock(3)) {
                    try {
                        reallyRun();
                    } finally {
                        gcLock.unlock();
                    }
                }
            } finally {
                gcLock.releaseRef();
            }
        }

        public void reallyRun() {
            try {
                // run through Kubernetes clusters in 'Running' state and ensure all the VM's are Running in the cluster
                List<KubernetesClusterVO> runningKubernetesClusters = kubernetesClusterDao.findKubernetesClustersInState(KubernetesCluster.State.Running);
                for (KubernetesCluster kubernetesCluster : runningKubernetesClusters) {
                    if (LOGGER.isInfoEnabled()) {
                        LOGGER.info(String.format("Running Kubernetes cluster state scanner on Kubernetes cluster : %s", kubernetesCluster.getName()));
                    }
                    try {
                        if (!isClusterVMsInDesiredState(kubernetesCluster, VirtualMachine.State.Running)) {
                            stateTransitTo(kubernetesCluster.getId(), KubernetesCluster.Event.FaultsDetected);
                        }
                    } catch (Exception e) {
                        LOGGER.warn(String.format("Failed to run Kubernetes cluster Running state scanner on Kubernetes cluster : %s status scanner", kubernetesCluster.getName()), e);
                    }
                }

                // run through Kubernetes clusters in 'Stopped' state and ensure all the VM's are Stopped in the cluster
                List<KubernetesClusterVO> stoppedKubernetesClusters = kubernetesClusterDao.findKubernetesClustersInState(KubernetesCluster.State.Stopped);
                for (KubernetesCluster kubernetesCluster : stoppedKubernetesClusters) {
                    if (LOGGER.isInfoEnabled()) {
                        LOGGER.info(String.format("Running Kubernetes cluster state scanner on Kubernetes cluster : %s for state: %s", kubernetesCluster.getName(), KubernetesCluster.State.Stopped.toString()));
                    }
                    try {
                        if (!isClusterVMsInDesiredState(kubernetesCluster, VirtualMachine.State.Stopped)) {
                            stateTransitTo(kubernetesCluster.getId(), KubernetesCluster.Event.FaultsDetected);
                        }
                    } catch (Exception e) {
                        LOGGER.warn(String.format("Failed to run Kubernetes cluster Stopped state scanner on Kubernetes cluster : %s status scanner", kubernetesCluster.getName()), e);
                    }
                }

                // run through Kubernetes clusters in 'Alert' state and reconcile state as 'Running' if the VM's are running or 'Stopped' if VM's are stopped
                List<KubernetesClusterVO> alertKubernetesClusters = kubernetesClusterDao.findKubernetesClustersInState(KubernetesCluster.State.Alert);
                for (KubernetesClusterVO kubernetesCluster : alertKubernetesClusters) {
                    if (LOGGER.isInfoEnabled()) {
                        LOGGER.info(String.format("Running Kubernetes cluster state scanner on Kubernetes cluster : %s for state: %s", kubernetesCluster.getName(), KubernetesCluster.State.Alert.toString()));
                    }
                    try {
                        if (isClusterVMsInDesiredState(kubernetesCluster, VirtualMachine.State.Running)) {
                            KubernetesClusterStartWorker startWorker =
                                    new KubernetesClusterStartWorker(kubernetesCluster, KubernetesClusterManagerImpl.this);
                            startWorker = ComponentContext.inject(startWorker);
                            startWorker.reconcileAlertCluster();
                        } else if (isClusterVMsInDesiredState(kubernetesCluster, VirtualMachine.State.Stopped)) {
                            stateTransitTo(kubernetesCluster.getId(), KubernetesCluster.Event.StopRequested);
                            stateTransitTo(kubernetesCluster.getId(), KubernetesCluster.Event.OperationSucceeded);
                        }
                    } catch (Exception e) {
                        LOGGER.warn(String.format("Failed to run Kubernetes cluster Alert state scanner on Kubernetes cluster : %s status scanner", kubernetesCluster.getName()), e);
                    }
                }


                if (firstRun) {
                    // run through Kubernetes clusters in 'Starting' state and reconcile state as 'Alert' or 'Error' if the VM's are running
                    List<KubernetesClusterVO> startingKubernetesClusters = kubernetesClusterDao.findKubernetesClustersInState(KubernetesCluster.State.Starting);
                    for (KubernetesCluster kubernetesCluster : startingKubernetesClusters) {
                        if ((new Date()).getTime() - kubernetesCluster.getCreated().getTime() < 10*60*1000) {
                            continue;
                        }
                        if (LOGGER.isInfoEnabled()) {
                            LOGGER.info(String.format("Running Kubernetes cluster state scanner on Kubernetes cluster : %s for state: %s", kubernetesCluster.getName(), KubernetesCluster.State.Starting.toString()));
                        }
                        try {
                            if (isClusterVMsInDesiredState(kubernetesCluster, VirtualMachine.State.Running)) {
                                stateTransitTo(kubernetesCluster.getId(), KubernetesCluster.Event.FaultsDetected);
                            } else {
                                stateTransitTo(kubernetesCluster.getId(), KubernetesCluster.Event.OperationFailed);
                            }
                        } catch (Exception e) {
                            LOGGER.warn(String.format("Failed to run Kubernetes cluster Starting state scanner on Kubernetes cluster : %s status scanner", kubernetesCluster.getName()), e);
                        }
                    }
                    List<KubernetesClusterVO> destroyingKubernetesClusters = kubernetesClusterDao.findKubernetesClustersInState(KubernetesCluster.State.Destroying);
                    for (KubernetesCluster kubernetesCluster : destroyingKubernetesClusters) {
                        if (LOGGER.isInfoEnabled()) {
                            LOGGER.info(String.format("Running Kubernetes cluster state scanner on Kubernetes cluster : %s for state: %s", kubernetesCluster.getName(), KubernetesCluster.State.Destroying.toString()));
                        }
                        try {
                            KubernetesClusterDestroyWorker destroyWorker = new KubernetesClusterDestroyWorker(kubernetesCluster, KubernetesClusterManagerImpl.this);
                            destroyWorker = ComponentContext.inject(destroyWorker);
                            destroyWorker.destroy();
                        } catch (Exception e) {
                            LOGGER.warn(String.format("Failed to run Kubernetes cluster Destroying state scanner on Kubernetes cluster : %s status scanner", kubernetesCluster.getName()), e);
                        }
                    }
                }
            } catch (Exception e) {
                LOGGER.warn("Caught exception while running Kubernetes cluster state scanner", e);
            }
            firstRun = false;
        }
    }

    // checks if Kubernetes cluster is in desired state
    boolean isClusterVMsInDesiredState(KubernetesCluster kubernetesCluster, VirtualMachine.State state) {
        List<KubernetesClusterVmMapVO> clusterVMs = kubernetesClusterVmMapDao.listByClusterId(kubernetesCluster.getId());

        // check cluster is running at desired capacity include master nodes as well
        if (clusterVMs.size() < kubernetesCluster.getTotalNodeCount()) {
            if (LOGGER.isDebugEnabled()) {
                LOGGER.debug(String.format("Found only %d VMs in the Kubernetes cluster %s while expected %d VMs to be in state: %s",
                        clusterVMs.size(), kubernetesCluster.getName(), kubernetesCluster.getTotalNodeCount(), state.toString()));
            }
            return false;
        }
        // check if all the VM's are in same state
        for (KubernetesClusterVmMapVO clusterVm : clusterVMs) {
            VMInstanceVO vm = vmInstanceDao.findByIdIncludingRemoved(clusterVm.getVmId());
            if (vm.getState() != state) {
                if (LOGGER.isDebugEnabled()) {
                    LOGGER.debug(String.format("Found VM : %s in the Kubernetes cluster : %s in state: %s while expected to be in state: %s. So moving the cluster to Alert state for reconciliation",
                            vm.getUuid(), kubernetesCluster.getName(), vm.getState().toString(), state.toString()));
                }
                return false;
            }
        }

        return true;
    }

    @Override
    public boolean start() {
        final Map<Network.Service, Network.Provider> defaultKubernetesServiceNetworkOfferingProviders = new HashMap<Service, Network.Provider>();
        defaultKubernetesServiceNetworkOfferingProviders.put(Service.Dhcp, Network.Provider.VirtualRouter);
        defaultKubernetesServiceNetworkOfferingProviders.put(Service.Dns, Network.Provider.VirtualRouter);
        defaultKubernetesServiceNetworkOfferingProviders.put(Service.UserData, Network.Provider.VirtualRouter);
        defaultKubernetesServiceNetworkOfferingProviders.put(Service.Firewall, Network.Provider.VirtualRouter);
        defaultKubernetesServiceNetworkOfferingProviders.put(Service.Gateway, Network.Provider.VirtualRouter);
        defaultKubernetesServiceNetworkOfferingProviders.put(Service.Lb, Network.Provider.VirtualRouter);
        defaultKubernetesServiceNetworkOfferingProviders.put(Service.SourceNat, Network.Provider.VirtualRouter);
        defaultKubernetesServiceNetworkOfferingProviders.put(Service.StaticNat, Network.Provider.VirtualRouter);
        defaultKubernetesServiceNetworkOfferingProviders.put(Service.PortForwarding, Network.Provider.VirtualRouter);
        defaultKubernetesServiceNetworkOfferingProviders.put(Service.Vpn, Network.Provider.VirtualRouter);

        NetworkOfferingVO defaultKubernetesServiceNetworkOffering =
                new NetworkOfferingVO(DEFAULT_NETWORK_OFFERING_FOR_KUBERNETES_SERVICE_NAME,
                        "Network Offering used for CloudStack Kubernetes service", Networks.TrafficType.Guest,
                        false, false, null, null, true,
                        NetworkOffering.Availability.Required, null, Network.GuestType.Isolated, true,
                        true, false, false, false, false,
                        false, false, false, true, true, false,
                        false, true, false, false);
        defaultKubernetesServiceNetworkOffering.setState(NetworkOffering.State.Enabled);
        defaultKubernetesServiceNetworkOffering = networkOfferingDao.persistDefaultNetworkOffering(defaultKubernetesServiceNetworkOffering);

        for (Service service : defaultKubernetesServiceNetworkOfferingProviders.keySet()) {
            NetworkOfferingServiceMapVO offService =
                    new NetworkOfferingServiceMapVO(defaultKubernetesServiceNetworkOffering.getId(), service,
                            defaultKubernetesServiceNetworkOfferingProviders.get(service));
            networkOfferingServiceMapDao.persist(offService);
            LOGGER.trace("Added service for the network offering: " + offService);
        }

        _gcExecutor.scheduleWithFixedDelay(new KubernetesClusterGarbageCollector(), 300, 300, TimeUnit.SECONDS);
        _stateScanner.scheduleWithFixedDelay(new KubernetesClusterStatusScanner(), 300, 30, TimeUnit.SECONDS);

        return true;
    }

    @Override
    public boolean configure(String name, Map<String, Object> params) throws ConfigurationException {
        _name = name;
        _configParams = params;
        _gcExecutor = Executors.newScheduledThreadPool(1, new NamedThreadFactory("Kubernetes-Cluster-Scavenger"));
        _stateScanner = Executors.newScheduledThreadPool(1, new NamedThreadFactory("Kubernetes-Cluster-State-Scanner"));

        return true;
    }

    @Override
    public String getConfigComponentName() {
        return KubernetesClusterService.class.getSimpleName();
    }

    @Override
    public ConfigKey<?>[] getConfigKeys() {
        return new ConfigKey<?>[] {
<<<<<<< HEAD
                KubernetesServiceEnabled,
                KubernetesClusterNetworkOffering,
                KubernetesClusterStartTimeout,
                KubernetesClusterScaleTimeout,
                KubernetesClusterUpgradeTimeout,
                KubernetesClusterExperimentalFeaturesEnabled
=======
            KubernetesServiceEnabled,
            KubernetesClusterHyperVTemplateName,
            KubernetesClusterKVMTemplateName,
            KubernetesClusterVMwareTemplateName,
            KubernetesClusterXenserverTemplateName,
            KubernetesClusterNetworkOffering,
            KubernetesClusterStartTimeout,
            KubernetesClusterScaleTimeout,
            KubernetesClusterUpgradeTimeout,
            KubernetesClusterExperimentalFeaturesEnabled,
            KubernetesMaxClusterSize
>>>>>>> f2bf49c5
        };
    }
}<|MERGE_RESOLUTION|>--- conflicted
+++ resolved
@@ -1581,26 +1581,13 @@
     @Override
     public ConfigKey<?>[] getConfigKeys() {
         return new ConfigKey<?>[] {
-<<<<<<< HEAD
-                KubernetesServiceEnabled,
-                KubernetesClusterNetworkOffering,
-                KubernetesClusterStartTimeout,
-                KubernetesClusterScaleTimeout,
-                KubernetesClusterUpgradeTimeout,
-                KubernetesClusterExperimentalFeaturesEnabled
-=======
             KubernetesServiceEnabled,
-            KubernetesClusterHyperVTemplateName,
-            KubernetesClusterKVMTemplateName,
-            KubernetesClusterVMwareTemplateName,
-            KubernetesClusterXenserverTemplateName,
             KubernetesClusterNetworkOffering,
             KubernetesClusterStartTimeout,
             KubernetesClusterScaleTimeout,
             KubernetesClusterUpgradeTimeout,
             KubernetesClusterExperimentalFeaturesEnabled,
             KubernetesMaxClusterSize
->>>>>>> f2bf49c5
         };
     }
 }