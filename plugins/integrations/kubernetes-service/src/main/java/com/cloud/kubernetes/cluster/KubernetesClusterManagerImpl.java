// Licensed to the Apache Software Foundation (ASF) under one
// or more contributor license agreements.  See the NOTICE file
// distributed with this work for additional information
// regarding copyright ownership.  The ASF licenses this file
// to you under the Apache License, Version 2.0 (the
// "License"); you may not use this file except in compliance
// with the License.  You may obtain a copy of the License at
//
//   http://www.apache.org/licenses/LICENSE-2.0
//
// Unless required by applicable law or agreed to in writing,
// software distributed under the License is distributed on an
// "AS IS" BASIS, WITHOUT WARRANTIES OR CONDITIONS OF ANY
// KIND, either express or implied.  See the License for the
// specific language governing permissions and limitations
// under the License.
package com.cloud.kubernetes.cluster;

import java.math.BigInteger;
import java.net.MalformedURLException;
import java.net.URL;
import java.security.SecureRandom;
import java.util.ArrayList;
import java.util.Date;
import java.util.EnumSet;
import java.util.HashMap;
import java.util.List;
import java.util.Map;
import java.util.UUID;
import java.util.concurrent.ConcurrentHashMap;
import java.util.concurrent.Executors;
import java.util.concurrent.ScheduledExecutorService;
import java.util.concurrent.TimeUnit;
import java.util.regex.Matcher;
import java.util.regex.Pattern;
import java.util.UUID;

import javax.inject.Inject;
import javax.naming.ConfigurationException;

import org.apache.cloudstack.acl.ControlledEntity;
import org.apache.cloudstack.acl.SecurityChecker;
import org.apache.cloudstack.api.ApiConstants;
import org.apache.cloudstack.api.ApiConstants.VMDetails;
import org.apache.cloudstack.api.ResponseObject.ResponseView;
import org.apache.cloudstack.api.command.user.kubernetes.cluster.CreateKubernetesClusterCmd;
import org.apache.cloudstack.api.command.user.kubernetes.cluster.DeleteKubernetesClusterCmd;
import org.apache.cloudstack.api.command.user.kubernetes.cluster.GetKubernetesClusterConfigCmd;
import org.apache.cloudstack.api.command.user.kubernetes.cluster.ListKubernetesClustersCmd;
import org.apache.cloudstack.api.command.user.kubernetes.cluster.ScaleKubernetesClusterCmd;
import org.apache.cloudstack.api.command.user.kubernetes.cluster.StartKubernetesClusterCmd;
import org.apache.cloudstack.api.command.user.kubernetes.cluster.StopKubernetesClusterCmd;
import org.apache.cloudstack.api.command.user.kubernetes.cluster.UpgradeKubernetesClusterCmd;
import org.apache.cloudstack.api.response.KubernetesClusterConfigResponse;
import org.apache.cloudstack.api.response.KubernetesClusterResponse;
import org.apache.cloudstack.api.response.ListResponse;
import org.apache.cloudstack.api.response.UserVmResponse;
import org.apache.cloudstack.config.ApiServiceConfiguration;
import org.apache.cloudstack.context.CallContext;
import org.apache.cloudstack.engine.orchestration.service.NetworkOrchestrationService;
import org.apache.cloudstack.framework.config.ConfigKey;
import org.apache.cloudstack.managed.context.ManagedContextRunnable;
import org.apache.commons.codec.binary.Base64;
import org.apache.commons.collections.CollectionUtils;
import org.apache.log4j.Level;
import org.apache.log4j.Logger;

import com.cloud.api.ApiDBUtils;
import com.cloud.api.query.dao.NetworkOfferingJoinDao;
import com.cloud.api.query.dao.TemplateJoinDao;
import com.cloud.api.query.dao.UserVmJoinDao;
import com.cloud.api.query.vo.NetworkOfferingJoinVO;
import com.cloud.api.query.vo.UserVmJoinVO;
import com.cloud.capacity.CapacityManager;
import com.cloud.dc.ClusterDetailsDao;
import com.cloud.dc.ClusterDetailsVO;
import com.cloud.dc.ClusterVO;
import com.cloud.dc.DataCenter;
import com.cloud.dc.DataCenterVO;
import com.cloud.dc.dao.ClusterDao;
import com.cloud.dc.dao.DataCenterDao;
import com.cloud.deploy.DeployDestination;
import com.cloud.domain.Domain;
import com.cloud.exception.ConcurrentOperationException;
import com.cloud.exception.InsufficientCapacityException;
import com.cloud.exception.InsufficientServerCapacityException;
import com.cloud.exception.InvalidParameterValueException;
import com.cloud.exception.PermissionDeniedException;
import com.cloud.exception.ResourceAllocationException;
import com.cloud.host.Host.Type;
import com.cloud.host.HostVO;
import com.cloud.host.dao.HostDao;
import com.cloud.hypervisor.Hypervisor;
import com.cloud.kubernetes.cluster.actionworkers.KubernetesClusterActionWorker;
import com.cloud.kubernetes.cluster.actionworkers.KubernetesClusterDestroyWorker;
import com.cloud.kubernetes.cluster.actionworkers.KubernetesClusterScaleWorker;
import com.cloud.kubernetes.cluster.actionworkers.KubernetesClusterStartWorker;
import com.cloud.kubernetes.cluster.actionworkers.KubernetesClusterStopWorker;
import com.cloud.kubernetes.cluster.actionworkers.KubernetesClusterUpgradeWorker;
import com.cloud.kubernetes.cluster.dao.KubernetesClusterDao;
import com.cloud.kubernetes.cluster.dao.KubernetesClusterDetailsDao;
import com.cloud.kubernetes.cluster.dao.KubernetesClusterVmMapDao;
import com.cloud.kubernetes.version.KubernetesSupportedVersion;
import com.cloud.kubernetes.version.KubernetesSupportedVersionVO;
import com.cloud.kubernetes.version.KubernetesVersionManagerImpl;
import com.cloud.kubernetes.version.dao.KubernetesSupportedVersionDao;
import com.cloud.network.IpAddress;
import com.cloud.network.Network;
import com.cloud.network.Network.Service;
import com.cloud.network.NetworkModel;
import com.cloud.network.NetworkService;
import com.cloud.network.Networks;
import com.cloud.network.PhysicalNetwork;
import com.cloud.network.dao.FirewallRulesDao;
import com.cloud.network.dao.IPAddressDao;
import com.cloud.network.dao.IPAddressVO;
import com.cloud.network.dao.NetworkDao;
import com.cloud.network.dao.NetworkVO;
import com.cloud.network.dao.PhysicalNetworkDao;
import com.cloud.network.rules.FirewallRule;
import com.cloud.network.rules.FirewallRuleVO;
import com.cloud.offering.NetworkOffering;
import com.cloud.offering.ServiceOffering;
import com.cloud.offerings.NetworkOfferingServiceMapVO;
import com.cloud.offerings.NetworkOfferingVO;
import com.cloud.offerings.dao.NetworkOfferingDao;
import com.cloud.offerings.dao.NetworkOfferingServiceMapDao;
import com.cloud.org.Cluster;
import com.cloud.org.Grouping;
import com.cloud.projects.Project;
import com.cloud.resource.ResourceManager;
import com.cloud.service.ServiceOfferingVO;
import com.cloud.service.dao.ServiceOfferingDao;
import com.cloud.storage.VMTemplateVO;
import com.cloud.storage.dao.VMTemplateDao;
import com.cloud.user.Account;
import com.cloud.user.AccountManager;
import com.cloud.user.AccountService;
import com.cloud.user.SSHKeyPairVO;
import com.cloud.user.User;
import com.cloud.user.UserAccount;
import com.cloud.user.UserVO;
import com.cloud.user.dao.SSHKeyPairDao;
import com.cloud.user.dao.UserDao;
import com.cloud.utils.Pair;
import com.cloud.utils.Ternary;
import com.cloud.utils.component.ComponentContext;
import com.cloud.utils.component.ManagerBase;
import com.cloud.utils.concurrency.NamedThreadFactory;
import com.cloud.utils.db.Filter;
import com.cloud.utils.db.GlobalLock;
import com.cloud.utils.db.SearchBuilder;
import com.cloud.utils.db.SearchCriteria;
import com.cloud.utils.db.Transaction;
import com.cloud.utils.db.TransactionCallback;
import com.cloud.utils.db.TransactionCallbackNoReturn;
import com.cloud.utils.db.TransactionStatus;
import com.cloud.utils.exception.CloudRuntimeException;
import com.cloud.utils.fsm.NoTransitionException;
import com.cloud.utils.fsm.StateMachine2;
import com.cloud.utils.net.NetUtils;
import com.cloud.vm.VMInstanceVO;
import com.cloud.vm.VirtualMachine;
import com.cloud.vm.dao.VMInstanceDao;
import com.google.common.base.Strings;

import static com.cloud.utils.NumbersUtil.toHumanReadableSize;

public class KubernetesClusterManagerImpl extends ManagerBase implements KubernetesClusterService {

    private static final Logger LOGGER = Logger.getLogger(KubernetesClusterManagerImpl.class);
    private static final String DEFAULT_NETWORK_OFFERING_FOR_KUBERNETES_SERVICE_NAME = "DefaultNetworkOfferingforKubernetesService";

    protected StateMachine2<KubernetesCluster.State, KubernetesCluster.Event, KubernetesCluster> _stateMachine = KubernetesCluster.State.getStateMachine();

    ScheduledExecutorService _gcExecutor;
    ScheduledExecutorService _stateScanner;

    @Inject
    public KubernetesClusterDao kubernetesClusterDao;
    @Inject
    public KubernetesClusterVmMapDao kubernetesClusterVmMapDao;
    @Inject
    public KubernetesClusterDetailsDao kubernetesClusterDetailsDao;
    @Inject
    public KubernetesSupportedVersionDao kubernetesSupportedVersionDao;
    @Inject
    protected SSHKeyPairDao sshKeyPairDao;
    @Inject
    protected DataCenterDao dataCenterDao;
    @Inject
    protected ClusterDao clusterDao;
    @Inject
    protected ClusterDetailsDao clusterDetailsDao;
    @Inject
    protected HostDao hostDao;
    @Inject
    protected ServiceOfferingDao serviceOfferingDao;
    @Inject
    protected VMTemplateDao templateDao;
    @Inject
    protected TemplateJoinDao templateJoinDao;
    @Inject
    protected UserDao userDao;
    @Inject
    protected AccountService accountService;
    @Inject
    protected AccountManager accountManager;
    @Inject
    protected UserDao userDao;
    @Inject
    protected VMInstanceDao vmInstanceDao;
    @Inject
    protected UserVmJoinDao userVmJoinDao;
    @Inject
    protected NetworkOfferingDao networkOfferingDao;
    @Inject
    protected NetworkOfferingJoinDao networkOfferingJoinDao;
    @Inject
    protected NetworkOfferingServiceMapDao networkOfferingServiceMapDao;
    @Inject
    protected NetworkService networkService;
    @Inject
    protected NetworkModel networkModel;
    @Inject
    protected PhysicalNetworkDao physicalNetworkDao;
    @Inject
    protected NetworkOrchestrationService networkMgr;
    @Inject
    protected NetworkDao networkDao;
    @Inject
    protected IPAddressDao ipAddressDao;
    @Inject
    protected CapacityManager capacityManager;
    @Inject
    protected ResourceManager resourceManager;
    @Inject
    protected FirewallRulesDao firewallRulesDao;

    private void logMessage(final Level logLevel, final String message, final Exception e) {
        if (logLevel == Level.WARN) {
            if (e != null) {
                LOGGER.warn(message, e);
            } else {
                LOGGER.warn(message);
            }
        } else {
            if (e != null) {
                LOGGER.error(message, e);
            } else {
                LOGGER.error(message);
            }
        }
    }

    private void logTransitStateAndThrow(final Level logLevel, final String message, final Long kubernetesClusterId, final KubernetesCluster.Event event, final Exception e) throws CloudRuntimeException {
        logMessage(logLevel, message, e);
        if (kubernetesClusterId != null && event != null) {
            stateTransitTo(kubernetesClusterId, event);
        }
        if (e == null) {
            throw new CloudRuntimeException(message);
        }
        throw new CloudRuntimeException(message, e);
    }

    private void logAndThrow(final Level logLevel, final String message) throws CloudRuntimeException {
        logTransitStateAndThrow(logLevel, message, null, null, null);
    }

    private void logAndThrow(final Level logLevel, final String message, final Exception ex) throws CloudRuntimeException {
        logTransitStateAndThrow(logLevel, message, null, null, ex);
    }

    private boolean isKubernetesServiceNetworkOfferingConfigured(DataCenter zone) {
        // Check network offering
        String networkOfferingName = KubernetesClusterNetworkOffering.value();
        if (networkOfferingName == null || networkOfferingName.isEmpty()) {
            LOGGER.warn(String.format("Global setting %s is empty. Admin has not yet specified the network offering to be used for provisioning isolated network for the cluster", KubernetesClusterNetworkOffering.key()));
            return false;
        }
        NetworkOfferingVO networkOffering = networkOfferingDao.findByUniqueName(networkOfferingName);
        if (networkOffering == null) {
            LOGGER.warn(String.format("Unable to find the network offering %s to be used for provisioning Kubernetes cluster", networkOfferingName));
            return false;
        }
        if (networkOffering.getState() == NetworkOffering.State.Disabled) {
            LOGGER.warn(String.format("Network offering ID: %s is not enabled", networkOffering.getUuid()));
            return false;
        }
        List<String> services = networkOfferingServiceMapDao.listServicesForNetworkOffering(networkOffering.getId());
        if (services == null || services.isEmpty() || !services.contains("SourceNat")) {
            LOGGER.warn(String.format("Network offering ID: %s does not have necessary services to provision Kubernetes cluster", networkOffering.getUuid()));
            return false;
        }
        if (!networkOffering.isEgressDefaultPolicy()) {
            LOGGER.warn(String.format("Network offering ID: %s has egress default policy turned off should be on to provision Kubernetes cluster", networkOffering.getUuid()));
            return false;
        }
        boolean offeringAvailableForZone = false;
        List<NetworkOfferingJoinVO> networkOfferingJoinVOs = networkOfferingJoinDao.findByZoneId(zone.getId(), true);
        for (NetworkOfferingJoinVO networkOfferingJoinVO : networkOfferingJoinVOs) {
            if (networkOffering.getId() == networkOfferingJoinVO.getId()) {
                offeringAvailableForZone = true;
                break;
            }
        }
        if (!offeringAvailableForZone) {
            LOGGER.warn(String.format("Network offering ID: %s is not available for zone ID: %s", networkOffering.getUuid(), zone.getUuid()));
            return false;
        }
        long physicalNetworkId = networkModel.findPhysicalNetworkId(zone.getId(), networkOffering.getTags(), networkOffering.getTrafficType());
        PhysicalNetwork physicalNetwork = physicalNetworkDao.findById(physicalNetworkId);
        if (physicalNetwork == null) {
            LOGGER.warn(String.format("Unable to find physical network with tag: %s", networkOffering.getTags()));
            return false;
        }
        return true;
    }

    private boolean isKubernetesServiceConfigured(DataCenter zone) {
        if (!isKubernetesServiceNetworkOfferingConfigured(zone)) {
            return false;
        }
        return true;
    }

    private IpAddress getSourceNatIp(Network network) {
        List<? extends IpAddress> addresses = networkModel.listPublicIpsAssignedToGuestNtwk(network.getId(), true);
        if (CollectionUtils.isEmpty(addresses)) {
            return null;
        }
        for (IpAddress address : addresses) {
            if (address.isSourceNat()) {
                return address;
            }
        }
        return null;
    }

    public VMTemplateVO getKubernetesServiceTemplate(DataCenter dataCenter, Hypervisor.HypervisorType hypervisorType) {
        VMTemplateVO template = templateDao.findSystemVMReadyTemplate(dataCenter.getId(), hypervisorType);
        if (template == null) {
            throw new CloudRuntimeException("Not able to find the System templates or not downloaded in zone " + dataCenter.getId());
        }
        return  template;
    }

    private boolean validateIsolatedNetwork(Network network, int clusterTotalNodeCount) {
        if (Network.GuestType.Isolated.equals(network.getGuestType())) {
            if (Network.State.Allocated.equals(network.getState())) { // Allocated networks won't have IP and rules
                return true;
            }
            IpAddress sourceNatIp = getSourceNatIp(network);
            if (sourceNatIp == null) {
                throw new InvalidParameterValueException(String.format("Network ID: %s does not have a source NAT IP associated with it. To provision a Kubernetes Cluster, source NAT IP is required", network.getUuid()));
            }
            List<FirewallRuleVO> rules = firewallRulesDao.listByIpAndPurposeAndNotRevoked(sourceNatIp.getId(), FirewallRule.Purpose.Firewall);
            for (FirewallRuleVO rule : rules) {
                Integer startPort = rule.getSourcePortStart();
                Integer endPort = rule.getSourcePortEnd();
                if (LOGGER.isDebugEnabled()) {
                    LOGGER.debug("Network rule : " + startPort + " " + endPort);
                }
                if (startPort <= KubernetesClusterActionWorker.CLUSTER_API_PORT && KubernetesClusterActionWorker.CLUSTER_API_PORT <= endPort) {
                    throw new InvalidParameterValueException(String.format("Network ID: %s has conflicting firewall rules to provision Kubernetes cluster for API access", network.getUuid()));
                }
                if (startPort <= KubernetesClusterActionWorker.CLUSTER_NODES_DEFAULT_START_SSH_PORT && KubernetesClusterActionWorker.CLUSTER_NODES_DEFAULT_START_SSH_PORT + clusterTotalNodeCount <= endPort) {
                    throw new InvalidParameterValueException(String.format("Network ID: %s has conflicting firewall rules to provision Kubernetes cluster for node VM SSH access", network.getUuid()));
                }
            }
            rules = firewallRulesDao.listByIpAndPurposeAndNotRevoked(sourceNatIp.getId(), FirewallRule.Purpose.PortForwarding);
            for (FirewallRuleVO rule : rules) {
                Integer startPort = rule.getSourcePortStart();
                Integer endPort = rule.getSourcePortEnd();
                if (LOGGER.isDebugEnabled()) {
                    LOGGER.debug("Network rule : " + startPort + " " + endPort);
                }
                if (startPort <= KubernetesClusterActionWorker.CLUSTER_API_PORT && KubernetesClusterActionWorker.CLUSTER_API_PORT <= endPort) {
                    throw new InvalidParameterValueException(String.format("Network ID: %s has conflicting port forwarding rules to provision Kubernetes cluster for API access", network.getUuid()));
                }
                if (startPort <= KubernetesClusterActionWorker.CLUSTER_NODES_DEFAULT_START_SSH_PORT && KubernetesClusterActionWorker.CLUSTER_NODES_DEFAULT_START_SSH_PORT + clusterTotalNodeCount <= endPort) {
                    throw new InvalidParameterValueException(String.format("Network ID: %s has conflicting port forwarding rules to provision Kubernetes cluster for node VM SSH access", network.getUuid()));
                }
            }
        }
        return true;
    }

    private boolean validateNetwork(Network network, int clusterTotalNodeCount) {
        NetworkOffering networkOffering = networkOfferingDao.findById(network.getNetworkOfferingId());
        if (networkOffering.isSystemOnly()) {
            throw new InvalidParameterValueException(String.format("Network ID: %s is for system use only", network.getUuid()));
        }
        if (!networkModel.areServicesSupportedInNetwork(network.getId(), Service.UserData)) {
            throw new InvalidParameterValueException(String.format("Network ID: %s does not support userdata that is required for Kubernetes cluster", network.getUuid()));
        }
        if (!networkModel.areServicesSupportedInNetwork(network.getId(), Service.Firewall)) {
            throw new InvalidParameterValueException(String.format("Network ID: %s does not support firewall that is required for Kubernetes cluster", network.getUuid()));
        }
        if (!networkModel.areServicesSupportedInNetwork(network.getId(), Service.PortForwarding)) {
            throw new InvalidParameterValueException(String.format("Network ID: %s does not support port forwarding that is required for Kubernetes cluster", network.getUuid()));
        }
        if (!networkModel.areServicesSupportedInNetwork(network.getId(), Service.Dhcp)) {
            throw new InvalidParameterValueException(String.format("Network ID: %s does not support DHCP that is required for Kubernetes cluster", network.getUuid()));
        }
        validateIsolatedNetwork(network, clusterTotalNodeCount);
        return true;
    }

    private boolean validateServiceOffering(final ServiceOffering serviceOffering, final KubernetesSupportedVersion version) {
        if (serviceOffering.isDynamic()) {
            throw new InvalidParameterValueException(String.format("Custom service offerings are not supported for creating clusters, service offering ID: %s", serviceOffering.getUuid()));
        }
        if (serviceOffering.getCpu() < MIN_KUBERNETES_CLUSTER_NODE_CPU || serviceOffering.getRamSize() < MIN_KUBERNETES_CLUSTER_NODE_RAM_SIZE) {
            throw new InvalidParameterValueException(String.format("Kubernetes cluster cannot be created with service offering ID: %s, Kubernetes cluster template needs minimum %d vCPUs and %d MB RAM", serviceOffering.getUuid(), MIN_KUBERNETES_CLUSTER_NODE_CPU, MIN_KUBERNETES_CLUSTER_NODE_RAM_SIZE));
        }
        if (serviceOffering.getCpu() < version.getMinimumCpu()) {
            throw new InvalidParameterValueException(String.format("Kubernetes cluster cannot be created with service offering ID: %s, Kubernetes version ID: %s needs minimum %d vCPUs", serviceOffering.getUuid(), version.getUuid(), version.getMinimumCpu()));
        }
        if (serviceOffering.getRamSize() < version.getMinimumRamSize()) {
            throw new InvalidParameterValueException(String.format("Kubernetes cluster cannot be created with service offering ID: %s, associated Kubernetes version ID: %s needs minimum %d MB RAM", serviceOffering.getUuid(), version.getUuid(), version.getMinimumRamSize()));
        }
        return true;
    }

    private void validateDockerRegistryParams(final String dockerRegistryUserName,
                                              final String dockerRegistryPassword,
                                              final String dockerRegistryUrl,
                                              final String dockerRegistryEmail) {
        // if no params related to docker registry specified then nothing to validate so return true
        if ((dockerRegistryUserName == null || dockerRegistryUserName.isEmpty()) &&
                (dockerRegistryPassword == null || dockerRegistryPassword.isEmpty()) &&
                (dockerRegistryUrl == null || dockerRegistryUrl.isEmpty()) &&
                (dockerRegistryEmail == null || dockerRegistryEmail.isEmpty())) {
            return;
        }

        // all params related to docker registry must be specified or nothing
        if (!((dockerRegistryUserName != null && !dockerRegistryUserName.isEmpty()) &&
                (dockerRegistryPassword != null && !dockerRegistryPassword.isEmpty()) &&
                (dockerRegistryUrl != null && !dockerRegistryUrl.isEmpty()) &&
                (dockerRegistryEmail != null && !dockerRegistryEmail.isEmpty()))) {
            throw new InvalidParameterValueException("All the docker private registry parameters (username, password, url, email) required are specified");
        }

        try {
            URL url = new URL(dockerRegistryUrl);
        } catch (MalformedURLException e) {
            throw new InvalidParameterValueException("Invalid docker registry url specified");
        }

        Pattern VALID_EMAIL_ADDRESS_REGEX = Pattern.compile("^[A-Z0-9._%+-]+@[A-Z0-9.-]+\\.[A-Z]{2,6}$", Pattern.CASE_INSENSITIVE);
        Matcher matcher = VALID_EMAIL_ADDRESS_REGEX.matcher(dockerRegistryEmail);
        if (!matcher.find()) {
            throw new InvalidParameterValueException("Invalid docker registry email specified");
        }
    }

    private DeployDestination plan(final long nodesCount, final DataCenter zone, final ServiceOffering offering) throws InsufficientServerCapacityException {
        final int cpu_requested = offering.getCpu() * offering.getSpeed();
        final long ram_requested = offering.getRamSize() * 1024L * 1024L;
        List<HostVO> hosts = resourceManager.listAllHostsInOneZoneByType(Type.Routing, zone.getId());
        final Map<String, Pair<HostVO, Integer>> hosts_with_resevered_capacity = new ConcurrentHashMap<String, Pair<HostVO, Integer>>();
        for (HostVO h : hosts) {
            hosts_with_resevered_capacity.put(h.getUuid(), new Pair<HostVO, Integer>(h, 0));
        }
        boolean suitable_host_found = false;
        Cluster planCluster = null;
        for (int i = 1; i <= nodesCount; i++) {
            suitable_host_found = false;
            for (Map.Entry<String, Pair<HostVO, Integer>> hostEntry : hosts_with_resevered_capacity.entrySet()) {
                Pair<HostVO, Integer> hp = hostEntry.getValue();
                HostVO h = hp.first();
                hostDao.loadHostTags(h);
                if (!Strings.isNullOrEmpty(offering.getHostTag()) && !(h.getHostTags() != null && h.getHostTags().contains(offering.getHostTag()))) {
                    continue;
                }
                int reserved = hp.second();
                reserved++;
                ClusterVO cluster = clusterDao.findById(h.getClusterId());
                ClusterDetailsVO cluster_detail_cpu = clusterDetailsDao.findDetail(cluster.getId(), "cpuOvercommitRatio");
                ClusterDetailsVO cluster_detail_ram = clusterDetailsDao.findDetail(cluster.getId(), "memoryOvercommitRatio");
                Float cpuOvercommitRatio = Float.parseFloat(cluster_detail_cpu.getValue());
                Float memoryOvercommitRatio = Float.parseFloat(cluster_detail_ram.getValue());
                if (LOGGER.isDebugEnabled()) {
                    LOGGER.debug(String.format("Checking host ID: %s for capacity already reserved %d", h.getUuid(), reserved));
                }
                if (capacityManager.checkIfHostHasCapacity(h.getId(), cpu_requested * reserved, ram_requested * reserved, false, cpuOvercommitRatio, memoryOvercommitRatio, true)) {
                    if (LOGGER.isDebugEnabled()) {
                        LOGGER.debug(String.format("Found host ID: %s for with enough capacity, CPU=%d RAM=%s", h.getUuid(), cpu_requested * reserved, toHumanReadableSize(ram_requested * reserved)));
                    }
                    hostEntry.setValue(new Pair<HostVO, Integer>(h, reserved));
                    suitable_host_found = true;
                    planCluster = cluster;
                    break;
                }
            }
            if (!suitable_host_found) {
                if (LOGGER.isInfoEnabled()) {
                    LOGGER.info(String.format("Suitable hosts not found in datacenter ID: %s for node %d with offering ID: %s", zone.getUuid(), i, offering.getUuid()));
                }
                break;
            }
        }
        if (suitable_host_found) {
            if (LOGGER.isInfoEnabled()) {
                LOGGER.info(String.format("Suitable hosts found in datacenter ID: %s, creating deployment destination", zone.getUuid()));
            }
            return new DeployDestination(zone, null, planCluster, null);
        }
        String msg = String.format("Cannot find enough capacity for Kubernetes cluster(requested cpu=%d memory=%s) with offering ID: %s",
                cpu_requested * nodesCount, toHumanReadableSize(ram_requested * nodesCount), offering.getUuid());
        LOGGER.warn(msg);
        throw new InsufficientServerCapacityException(msg, DataCenter.class, zone.getId());
    }

    @Override
    public KubernetesClusterResponse createKubernetesClusterResponse(long kubernetesClusterId) {
        KubernetesClusterVO kubernetesCluster = kubernetesClusterDao.findById(kubernetesClusterId);
        KubernetesClusterResponse response = new KubernetesClusterResponse();
        response.setObjectName(KubernetesCluster.class.getSimpleName().toLowerCase());
        response.setId(kubernetesCluster.getUuid());
        response.setName(kubernetesCluster.getName());
        response.setDescription(kubernetesCluster.getDescription());
        DataCenterVO zone = ApiDBUtils.findZoneById(kubernetesCluster.getZoneId());
        response.setZoneId(zone.getUuid());
        response.setZoneName(zone.getName());
        response.setMasterNodes(kubernetesCluster.getControlNodeCount());
        response.setControlNodes(kubernetesCluster.getControlNodeCount());
        response.setClusterSize(kubernetesCluster.getNodeCount());
        VMTemplateVO template = ApiDBUtils.findTemplateById(kubernetesCluster.getTemplateId());
        response.setTemplateId(template.getUuid());
        ServiceOfferingVO offering = serviceOfferingDao.findById(kubernetesCluster.getServiceOfferingId());
        response.setServiceOfferingId(offering.getUuid());
        response.setServiceOfferingName(offering.getName());
        KubernetesSupportedVersionVO version = kubernetesSupportedVersionDao.findById(kubernetesCluster.getKubernetesVersionId());
        if (version != null) {
            response.setKubernetesVersionId(version.getUuid());
            response.setKubernetesVersionName(version.getName());
        }
        Account account = ApiDBUtils.findAccountById(kubernetesCluster.getAccountId());
        if (account.getType() == Account.ACCOUNT_TYPE_PROJECT) {
            Project project = ApiDBUtils.findProjectByProjectAccountId(account.getId());
            response.setProjectId(project.getUuid());
            response.setProjectName(project.getName());
        } else {
            response.setAccountName(account.getAccountName());
        }
        Domain domain = ApiDBUtils.findDomainById(kubernetesCluster.getDomainId());
        response.setDomainId(domain.getUuid());
        response.setDomainName(domain.getName());
        response.setKeypair(kubernetesCluster.getKeyPair());
        response.setState(kubernetesCluster.getState().toString());
        response.setCores(String.valueOf(kubernetesCluster.getCores()));
        response.setMemory(String.valueOf(kubernetesCluster.getMemory()));
        NetworkVO ntwk = networkDao.findByIdIncludingRemoved(kubernetesCluster.getNetworkId());
        response.setEndpoint(kubernetesCluster.getEndpoint());
        response.setNetworkId(ntwk.getUuid());
        response.setAssociatedNetworkName(ntwk.getName());
        if (ntwk.getGuestType() == Network.GuestType.Isolated) {
            List<IPAddressVO> ipAddresses = ipAddressDao.listByAssociatedNetwork(ntwk.getId(), true);
            if (ipAddresses != null && ipAddresses.size() == 1) {
                response.setIpAddress(ipAddresses.get(0).getAddress().addr());
                response.setIpAddressId(ipAddresses.get(0).getUuid());
            }
        }

        List<UserVmResponse> vmResponses = new ArrayList<UserVmResponse>();
        List<KubernetesClusterVmMapVO> vmList = kubernetesClusterVmMapDao.listByClusterId(kubernetesCluster.getId());
        ResponseView respView = ResponseView.Restricted;
        Account caller = CallContext.current().getCallingAccount();
        if (accountService.isRootAdmin(caller.getId())) {
            respView = ResponseView.Full;
        }
        final String responseName = "virtualmachine";
        if (vmList != null && !vmList.isEmpty()) {
            for (KubernetesClusterVmMapVO vmMapVO : vmList) {
                UserVmJoinVO userVM = userVmJoinDao.findById(vmMapVO.getVmId());
                if (userVM != null) {
                    UserVmResponse vmResponse = ApiDBUtils.newUserVmResponse(respView, responseName, userVM,
                        EnumSet.of(VMDetails.nics), caller);
                    vmResponses.add(vmResponse);
                }
            }
        }
        response.setVirtualMachines(vmResponses);
        response.setAutoscalingEnabled(kubernetesCluster.getAutoscalingEnabled());
        response.setMinSize(kubernetesCluster.getMinSize());
        response.setMaxSize(kubernetesCluster.getMaxSize());
        return response;
    }

    private void validateEndpointUrl() {
        String csUrl = ApiServiceConfiguration.ApiServletPath.value();
        if (csUrl == null || csUrl.contains("localhost")) {
<<<<<<< HEAD
            throw new InvalidParameterValueException("Global setting endpointe.url has to be set to the Management Server's API end point");
=======
            String error = String.format("Global setting %s has to be set to the Management Server's API end point",
                ApiServiceConfiguration.ApiServletPath.key());
            throw new InvalidParameterValueException(error);
>>>>>>> cb1078aa
        }
    }

    private void validateKubernetesClusterCreateParameters(final CreateKubernetesClusterCmd cmd) throws CloudRuntimeException {
        validateEndpointUrl();
<<<<<<< HEAD

=======
>>>>>>> cb1078aa
        final String name = cmd.getName();
        final Long zoneId = cmd.getZoneId();
        final Long kubernetesVersionId = cmd.getKubernetesVersionId();
        final Long serviceOfferingId = cmd.getServiceOfferingId();
        final Account owner = accountService.getActiveAccountById(cmd.getEntityOwnerId());
        final Long networkId = cmd.getNetworkId();
        final String sshKeyPair = cmd.getSSHKeyPairName();
        final Long controlNodeCount = cmd.getControlNodes();
        final Long clusterSize = cmd.getClusterSize();
        final long totalNodeCount = controlNodeCount + clusterSize;
        final String dockerRegistryUserName = cmd.getDockerRegistryUserName();
        final String dockerRegistryPassword = cmd.getDockerRegistryPassword();
        final String dockerRegistryUrl = cmd.getDockerRegistryUrl();
        final String dockerRegistryEmail = cmd.getDockerRegistryEmail();
        final Long nodeRootDiskSize = cmd.getNodeRootDiskSize();
        final String externalLoadBalancerIpAddress = cmd.getExternalLoadBalancerIpAddress();

        if (name == null || name.isEmpty()) {
            throw new InvalidParameterValueException("Invalid name for the Kubernetes cluster name:" + name);
        }

        if (controlNodeCount < 1) {
            throw new InvalidParameterValueException("Invalid cluster control nodes count: " + controlNodeCount);
        }

        if (clusterSize < 1) {
            throw new InvalidParameterValueException("Invalid cluster size: " + clusterSize);
        }

        int maxClusterSize = KubernetesMaxClusterSize.valueIn(owner.getId());
        if (totalNodeCount > maxClusterSize) {
            throw new InvalidParameterValueException(
                String.format("Maximum cluster size can not exceed %d. Please contact your administrator", maxClusterSize));
        }

        DataCenter zone = dataCenterDao.findById(zoneId);
        if (zone == null) {
            throw new InvalidParameterValueException("Unable to find zone by ID: " + zoneId);
        }

        if (Grouping.AllocationState.Disabled == zone.getAllocationState()) {
            throw new PermissionDeniedException(String.format("Cannot perform this operation, zone ID: %s is currently disabled", zone.getUuid()));
        }

        if (!isKubernetesServiceConfigured(zone)) {
            throw new CloudRuntimeException("Kubernetes service has not been configured properly to provision Kubernetes clusters");
        }

        final KubernetesSupportedVersion clusterKubernetesVersion = kubernetesSupportedVersionDao.findById(kubernetesVersionId);
        if (clusterKubernetesVersion == null) {
            throw new InvalidParameterValueException("Unable to find given Kubernetes version in supported versions");
        }
        if (!KubernetesSupportedVersion.State.Enabled.equals(clusterKubernetesVersion.getState())) {
            throw new InvalidParameterValueException(String.format("Kubernetes version ID: %s is in %s state", clusterKubernetesVersion.getUuid(), clusterKubernetesVersion.getState()));
        }
        if (clusterKubernetesVersion.getZoneId() != null && !clusterKubernetesVersion.getZoneId().equals(zone.getId())) {
            throw new InvalidParameterValueException(String.format("Kubernetes version ID: %s is not available for zone ID: %s", clusterKubernetesVersion.getUuid(), zone.getUuid()));
        }
        if (controlNodeCount > 1 ) {
            try {
                if (KubernetesVersionManagerImpl.compareSemanticVersions(clusterKubernetesVersion.getSemanticVersion(), MIN_KUBERNETES_VERSION_HA_SUPPORT) < 0) {
                    throw new InvalidParameterValueException(String.format("HA support is available only for Kubernetes version %s and above. Given version ID: %s is %s", MIN_KUBERNETES_VERSION_HA_SUPPORT, clusterKubernetesVersion.getUuid(), clusterKubernetesVersion.getSemanticVersion()));
                }
            } catch (IllegalArgumentException e) {
                logAndThrow(Level.WARN, String.format("Unable to compare Kubernetes version for given version ID: %s with %s", clusterKubernetesVersion.getUuid(), MIN_KUBERNETES_VERSION_HA_SUPPORT), e);
            }
        }

        if (clusterKubernetesVersion.getZoneId() != null && clusterKubernetesVersion.getZoneId() != zone.getId()) {
            throw new InvalidParameterValueException(String.format("Kubernetes version ID: %s is not available for zone ID: %s", clusterKubernetesVersion.getUuid(), zone.getUuid()));
        }

        VMTemplateVO iso = templateDao.findById(clusterKubernetesVersion.getIsoId());
        if (iso == null) {
            throw new InvalidParameterValueException(String.format("Invalid ISO associated with version ID: %s",  clusterKubernetesVersion.getUuid()));
        }
        if (CollectionUtils.isEmpty(templateJoinDao.newTemplateView(iso, zone.getId(), true))) {
            throw new InvalidParameterValueException(String.format("ISO associated with version ID: %s is not in Ready state for datacenter ID: %s",  clusterKubernetesVersion.getUuid(), zone.getUuid()));
        }

        ServiceOffering serviceOffering = serviceOfferingDao.findById(serviceOfferingId);
        if (serviceOffering == null) {
            throw new InvalidParameterValueException("No service offering with ID: " + serviceOfferingId);
        }

        if (sshKeyPair != null && !sshKeyPair.isEmpty()) {
            SSHKeyPairVO sshKeyPairVO = sshKeyPairDao.findByName(owner.getAccountId(), owner.getDomainId(), sshKeyPair);
            if (sshKeyPairVO == null) {
                throw new InvalidParameterValueException(String.format("Given SSH key pair with name: %s was not found for the account %s", sshKeyPair, owner.getAccountName()));
            }
        }

        if (nodeRootDiskSize != null && nodeRootDiskSize <= 0) {
            throw new InvalidParameterValueException(String.format("Invalid value for %s", ApiConstants.NODE_ROOT_DISK_SIZE));
        }

        if (!validateServiceOffering(serviceOffering, clusterKubernetesVersion)) {
            throw new InvalidParameterValueException("Given service offering ID: %s is not suitable for Kubernetes cluster");
        }

        validateDockerRegistryParams(dockerRegistryUserName, dockerRegistryPassword, dockerRegistryUrl, dockerRegistryEmail);

        Network network = null;
        if (networkId != null) {
            network = networkService.getNetwork(networkId);
            if (network == null) {
                throw new InvalidParameterValueException("Unable to find network with given ID");
            }
        }

        if (!Strings.isNullOrEmpty(externalLoadBalancerIpAddress)) {
            if (!NetUtils.isValidIp4(externalLoadBalancerIpAddress) && !NetUtils.isValidIp6(externalLoadBalancerIpAddress)) {
                throw new InvalidParameterValueException("Invalid external load balancer IP address");
            }
            if (network == null) {
                throw new InvalidParameterValueException(String.format("%s parameter must be specified along with %s parameter", ApiConstants.EXTERNAL_LOAD_BALANCER_IP_ADDRESS, ApiConstants.NETWORK_ID));
            }
            if (Network.GuestType.Shared.equals(network.getGuestType())) {
                throw new InvalidParameterValueException(String.format("%s parameter must be specified along with %s type of network", ApiConstants.EXTERNAL_LOAD_BALANCER_IP_ADDRESS, Network.GuestType.Shared.toString()));
            }
        }

        if (!KubernetesClusterExperimentalFeaturesEnabled.value() && (!Strings.isNullOrEmpty(dockerRegistryUrl) ||
                !Strings.isNullOrEmpty(dockerRegistryUserName) || !Strings.isNullOrEmpty(dockerRegistryEmail) || !Strings.isNullOrEmpty(dockerRegistryPassword))) {
            throw new CloudRuntimeException(String.format("Private registry for the Kubernetes cluster is an experimental feature. Use %s configuration for enabling experimental features", KubernetesClusterExperimentalFeaturesEnabled.key()));
        }
    }

    private Network getKubernetesClusterNetworkIfMissing(final String clusterName, final DataCenter zone,  final Account owner, final int controlNodesCount,
                         final int nodesCount, final String externalLoadBalancerIpAddress, final Long networkId) throws CloudRuntimeException {
        Network network = null;
        if (networkId != null) {
            network = networkDao.findById(networkId);
            if (Network.GuestType.Isolated.equals(network.getGuestType())) {
                if (kubernetesClusterDao.listByNetworkId(network.getId()).isEmpty()) {
                    if (!validateNetwork(network, controlNodesCount + nodesCount)) {
                        throw new InvalidParameterValueException(String.format("Network ID: %s is not suitable for Kubernetes cluster", network.getUuid()));
                    }
                    networkModel.checkNetworkPermissions(owner, network);
                } else {
                    throw new InvalidParameterValueException(String.format("Network ID: %s is already under use by another Kubernetes cluster", network.getUuid()));
                }
            } else if (Network.GuestType.Shared.equals(network.getGuestType())) {
                if (controlNodesCount > 1 && Strings.isNullOrEmpty(externalLoadBalancerIpAddress)) {
                    throw new InvalidParameterValueException(String.format("Multi-control nodes, HA Kubernetes cluster with %s network ID: %s needs an external load balancer IP address. %s parameter can be used",
                            network.getGuestType().toString(), network.getUuid(), ApiConstants.EXTERNAL_LOAD_BALANCER_IP_ADDRESS));
                }
            }
        } else { // user has not specified network in which cluster VM's to be provisioned, so create a network for Kubernetes cluster
            NetworkOfferingVO networkOffering = networkOfferingDao.findByUniqueName(KubernetesClusterNetworkOffering.value());

            long physicalNetworkId = networkModel.findPhysicalNetworkId(zone.getId(), networkOffering.getTags(), networkOffering.getTrafficType());
            PhysicalNetwork physicalNetwork = physicalNetworkDao.findById(physicalNetworkId);

            if (LOGGER.isInfoEnabled()) {
                LOGGER.info(String.format("Creating network for account ID: %s from the network offering ID: %s as part of Kubernetes cluster: %s deployment process", owner.getUuid(), networkOffering.getUuid(), clusterName));
            }

            try {
                network = networkMgr.createGuestNetwork(networkOffering.getId(), clusterName + "-network", owner.getAccountName() + "-network",
                        null, null, null, false, null, owner, null, physicalNetwork, zone.getId(), ControlledEntity.ACLType.Account, null, null, null, null, true, null, null, null, null, null);
            } catch (ConcurrentOperationException | InsufficientCapacityException | ResourceAllocationException e) {
                logAndThrow(Level.ERROR, String.format("Unable to create network for the Kubernetes cluster: %s", clusterName));
            }
        }
        return network;
    }

    private void addKubernetesClusterDetails(final KubernetesCluster kubernetesCluster, final Network network, final CreateKubernetesClusterCmd cmd) {
        final String externalLoadBalancerIpAddress = cmd.getExternalLoadBalancerIpAddress();
        final String dockerRegistryUserName = cmd.getDockerRegistryUserName();
        final String dockerRegistryPassword = cmd.getDockerRegistryPassword();
        final String dockerRegistryUrl = cmd.getDockerRegistryUrl();
        final String dockerRegistryEmail = cmd.getDockerRegistryEmail();
        final boolean networkCleanup = cmd.getNetworkId() == null;
        Transaction.execute(new TransactionCallbackNoReturn() {
            @Override
            public void doInTransactionWithoutResult(TransactionStatus status) {
                List<KubernetesClusterDetailsVO> details = new ArrayList<>();
                if (Network.GuestType.Shared.equals(network.getGuestType()) && !Strings.isNullOrEmpty(externalLoadBalancerIpAddress)) {
                    details.add(new KubernetesClusterDetailsVO(kubernetesCluster.getId(), ApiConstants.EXTERNAL_LOAD_BALANCER_IP_ADDRESS, externalLoadBalancerIpAddress, true));
                }
                if (!Strings.isNullOrEmpty(dockerRegistryUserName)) {
                    details.add(new KubernetesClusterDetailsVO(kubernetesCluster.getId(), ApiConstants.DOCKER_REGISTRY_USER_NAME, dockerRegistryUserName, true));
                }
                if (!Strings.isNullOrEmpty(dockerRegistryPassword)) {
                    details.add(new KubernetesClusterDetailsVO(kubernetesCluster.getId(), ApiConstants.DOCKER_REGISTRY_PASSWORD, dockerRegistryPassword, false));
                }
                if (!Strings.isNullOrEmpty(dockerRegistryUrl)) {
                    details.add(new KubernetesClusterDetailsVO(kubernetesCluster.getId(), ApiConstants.DOCKER_REGISTRY_URL, dockerRegistryUrl, true));
                }
                if (!Strings.isNullOrEmpty(dockerRegistryEmail)) {
                    details.add(new KubernetesClusterDetailsVO(kubernetesCluster.getId(), ApiConstants.DOCKER_REGISTRY_EMAIL, dockerRegistryEmail, true));
                }
                details.add(new KubernetesClusterDetailsVO(kubernetesCluster.getId(), ApiConstants.USERNAME, "admin", true));
                SecureRandom random = new SecureRandom();
                String randomPassword = new BigInteger(130, random).toString(32);
                details.add(new KubernetesClusterDetailsVO(kubernetesCluster.getId(), ApiConstants.PASSWORD, randomPassword, false));
                details.add(new KubernetesClusterDetailsVO(kubernetesCluster.getId(), "networkCleanup", String.valueOf(networkCleanup), true));
                kubernetesClusterDetailsDao.saveDetails(details);
            }
        });
    }

    private void validateKubernetesClusterScaleParameters(ScaleKubernetesClusterCmd cmd) {
        final Long kubernetesClusterId = cmd.getId();
        final Long serviceOfferingId = cmd.getServiceOfferingId();
        final Long clusterSize = cmd.getClusterSize();
        final List<Long> nodeIds = cmd.getNodeIds();
        final Boolean isAutoscalingEnabled = cmd.isAutoscalingEnabled();
        final Long minSize = cmd.getMinSize();
        final Long maxSize = cmd.getMaxSize();

        if (kubernetesClusterId == null || kubernetesClusterId < 1L) {
            throw new InvalidParameterValueException("Invalid Kubernetes cluster ID");
        }

        KubernetesClusterVO kubernetesCluster = kubernetesClusterDao.findById(kubernetesClusterId);
        if (kubernetesCluster == null || kubernetesCluster.getRemoved() != null) {
            throw new InvalidParameterValueException("Invalid Kubernetes cluster ID");
        }

        final DataCenter zone = dataCenterDao.findById(kubernetesCluster.getZoneId());
        if (zone == null) {
            logAndThrow(Level.WARN, String.format("Unable to find zone for Kubernetes cluster : %s", kubernetesCluster.getName()));
        }

        if (serviceOfferingId == null && clusterSize == null && nodeIds == null && isAutoscalingEnabled == null) {
            throw new InvalidParameterValueException(String.format("Kubernetes cluster %s cannot be scaled, either service offering or cluster size or nodeids to be removed or autoscaling must be passed", kubernetesCluster.getName()));
        }

        Account caller = CallContext.current().getCallingAccount();
        accountManager.checkAccess(caller, SecurityChecker.AccessType.OperateEntry, false, kubernetesCluster);

        final KubernetesSupportedVersion clusterVersion = kubernetesSupportedVersionDao.findById(kubernetesCluster.getKubernetesVersionId());
        if (clusterVersion == null) {
            throw new CloudRuntimeException(String.format("Invalid Kubernetes version associated with Kubernetes cluster : %s", kubernetesCluster.getName()));
        }

        if (!(kubernetesCluster.getState().equals(KubernetesCluster.State.Created) ||
                kubernetesCluster.getState().equals(KubernetesCluster.State.Running) ||
                kubernetesCluster.getState().equals(KubernetesCluster.State.Stopped))) {
            throw new PermissionDeniedException(String.format("Kubernetes cluster %s is in %s state and can not be scaled", kubernetesCluster.getName(), kubernetesCluster.getState().toString()));
        }

        int maxClusterSize = KubernetesMaxClusterSize.valueIn(kubernetesCluster.getAccountId());
        if (isAutoscalingEnabled != null && isAutoscalingEnabled) {
            if (clusterSize != null || serviceOfferingId != null || nodeIds != null) {
                throw new InvalidParameterValueException("Autoscaling can not be passed along with nodeids or clustersize or service offering");
            }

            if (!KubernetesVersionManagerImpl.versionSupportsAutoscaling(clusterVersion)) {
                throw new InvalidParameterValueException(String.format("Autoscaling requires Kubernetes Version %s or above",
                    KubernetesVersionManagerImpl.MINIMUN_AUTOSCALER_SUPPORTED_VERSION ));
            }

            validateEndpointUrl();

            if (minSize == null || maxSize == null) {
                throw new InvalidParameterValueException("Autoscaling requires minsize and maxsize to be passed");
            }
            if (minSize < 1) {
                throw new InvalidParameterValueException("Minsize must be at least than 1");
            }
            if (maxSize <= minSize) {
                throw new InvalidParameterValueException("Maxsize must be greater than or equal to minsize");
            }
            if (maxSize + kubernetesCluster.getControlNodeCount() > maxClusterSize) {
                throw new InvalidParameterValueException(
                    String.format("Maximum cluster size can not exceed %d. Please contact your administrator", maxClusterSize));
            }
        }

        if (nodeIds != null) {
            if (clusterSize != null || serviceOfferingId != null) {
                throw new InvalidParameterValueException("nodeids can not be passed along with clustersize or service offering");
            }
            List<KubernetesClusterVmMapVO> nodes = kubernetesClusterVmMapDao.listByClusterIdAndVmIdsIn(kubernetesCluster.getId(), nodeIds);
            // Do all the nodes exist ?
            if (nodes == null || nodes.size() != nodeIds.size()) {
                throw new InvalidParameterValueException("Invalid node ids");
            }
            // Ensure there's always a control node
            long controleNodesToRemove = nodes.stream().filter(x -> x.isControlNode()).count();
            if (controleNodesToRemove >= kubernetesCluster.getControlNodeCount()) {
                throw new InvalidParameterValueException("Can not remove all control nodes from a cluster");
            }
            // Ensure there's always a node
            long nodesToRemove = nodes.stream().filter(x -> !x.isControlNode()).count();
            if (nodesToRemove >= kubernetesCluster.getNodeCount()) {
                throw new InvalidParameterValueException("Can not remove all nodes from a cluster");
            }
        }

        ServiceOffering serviceOffering = null;
        if (serviceOfferingId != null) {
            serviceOffering = serviceOfferingDao.findById(serviceOfferingId);
            if (serviceOffering == null) {
                throw new InvalidParameterValueException("Failed to find service offering ID: " + serviceOfferingId);
            } else {
                if (serviceOffering.isDynamic()) {
                    throw new InvalidParameterValueException(String.format("Custom service offerings are not supported for Kubernetes clusters. Kubernetes cluster : %s, service offering : %s", kubernetesCluster.getName(), serviceOffering.getName()));
                }
                if (serviceOffering.getCpu() < MIN_KUBERNETES_CLUSTER_NODE_CPU || serviceOffering.getRamSize() < MIN_KUBERNETES_CLUSTER_NODE_RAM_SIZE) {
                    throw new InvalidParameterValueException(String.format("Kubernetes cluster : %s cannot be scaled with service offering : %s, Kubernetes cluster template(CoreOS) needs minimum %d vCPUs and %d MB RAM",
                            kubernetesCluster.getName(), serviceOffering.getName(), MIN_KUBERNETES_CLUSTER_NODE_CPU, MIN_KUBERNETES_CLUSTER_NODE_RAM_SIZE));
                }
                if (serviceOffering.getCpu() < clusterVersion.getMinimumCpu()) {
                    throw new InvalidParameterValueException(String.format("Kubernetes cluster : %s cannot be scaled with service offering : %s, associated Kubernetes version : %s needs minimum %d vCPUs",
                            kubernetesCluster.getName(), serviceOffering.getName(), clusterVersion.getName(), clusterVersion.getMinimumCpu()));
                }
                if (serviceOffering.getRamSize() < clusterVersion.getMinimumRamSize()) {
                    throw new InvalidParameterValueException(String.format("Kubernetes cluster : %s cannot be scaled with service offering : %s, associated Kubernetes version : %s needs minimum %d MB RAM",
                            kubernetesCluster.getName(), serviceOffering.getName(), clusterVersion.getName(), clusterVersion.getMinimumRamSize()));
                }
            }
            final ServiceOffering existingServiceOffering = serviceOfferingDao.findById(kubernetesCluster.getServiceOfferingId());
            if (serviceOffering.getRamSize() < existingServiceOffering.getRamSize() ||
                    serviceOffering.getCpu() * serviceOffering.getSpeed() < existingServiceOffering.getCpu() * existingServiceOffering.getSpeed()) {
                logAndThrow(Level.WARN, String.format("Kubernetes cluster cannot be scaled down for service offering. Service offering : %s offers lesser resources as compared to service offering : %s of Kubernetes cluster : %s",
                        serviceOffering.getName(), existingServiceOffering.getName(), kubernetesCluster.getName()));
            }
        }

        if (clusterSize != null) {
            if (kubernetesCluster.getState().equals(KubernetesCluster.State.Stopped)) { // Cannot scale stopped cluster currently for cluster size
                throw new PermissionDeniedException(String.format("Kubernetes cluster : %s is in %s state", kubernetesCluster.getName(), kubernetesCluster.getState().toString()));
            }
            if (clusterSize < 1) {
                throw new InvalidParameterValueException(String.format("Kubernetes cluster : %s cannot be scaled for size, %d", kubernetesCluster.getName(), clusterSize));
            }
            if (clusterSize + kubernetesCluster.getControlNodeCount() > maxClusterSize) {
                throw new InvalidParameterValueException(
                    String.format("Maximum cluster size can not exceed %d. Please contact your administrator", maxClusterSize));
            }
            if (clusterSize > kubernetesCluster.getNodeCount()) { // Upscale
                VMTemplateVO template = templateDao.findById(kubernetesCluster.getTemplateId());
                if (template == null) {
                    throw new InvalidParameterValueException(String.format("Invalid template associated with Kubernetes cluster : %s",  kubernetesCluster.getName()));
                }
                if (CollectionUtils.isEmpty(templateJoinDao.newTemplateView(template, zone.getId(), true))) {
                    throw new InvalidParameterValueException(String.format("Template : %s associated with Kubernetes cluster : %s is not in Ready state for datacenter : %s", template.getName(), kubernetesCluster.getName(), zone.getName()));
                }
            }
        }
    }

    private void validateKubernetesClusterUpgradeParameters(UpgradeKubernetesClusterCmd cmd) {
        validateEndpointUrl();

        // Validate parameters
        validateEndpointUrl();

        final Long kubernetesClusterId = cmd.getId();
        final Long upgradeVersionId = cmd.getKubernetesVersionId();
        if (kubernetesClusterId == null || kubernetesClusterId < 1L) {
            throw new InvalidParameterValueException("Invalid Kubernetes cluster ID");
        }
        if (upgradeVersionId == null || upgradeVersionId < 1L) {
            throw new InvalidParameterValueException("Invalid Kubernetes version ID");
        }
        KubernetesClusterVO kubernetesCluster = kubernetesClusterDao.findById(kubernetesClusterId);
        if (kubernetesCluster == null || kubernetesCluster.getRemoved() != null) {
            throw new InvalidParameterValueException("Invalid Kubernetes cluster ID");
        }
        accountManager.checkAccess(CallContext.current().getCallingAccount(), SecurityChecker.AccessType.OperateEntry, false, kubernetesCluster);
        if (!KubernetesCluster.State.Running.equals(kubernetesCluster.getState())) {
            throw new InvalidParameterValueException(String.format("Kubernetes cluster : %s is not in running state", kubernetesCluster.getName()));
        }
        final DataCenter zone = dataCenterDao.findById(kubernetesCluster.getZoneId());
        if (zone == null) {
            logAndThrow(Level.WARN, String.format("Unable to find zone for Kubernetes cluster : %s", kubernetesCluster.getName()));
        }
        KubernetesSupportedVersionVO upgradeVersion = kubernetesSupportedVersionDao.findById(upgradeVersionId);
        if (upgradeVersion == null || upgradeVersion.getRemoved() != null) {
            throw new InvalidParameterValueException("Invalid Kubernetes version ID");
        }
        if (!KubernetesSupportedVersion.State.Enabled.equals(upgradeVersion.getState())) {
            throw new InvalidParameterValueException(String.format("Kubernetes version ID: %s for upgrade is in %s state", upgradeVersion.getUuid(), upgradeVersion.getState()));
        }
        KubernetesSupportedVersionVO clusterVersion = kubernetesSupportedVersionDao.findById(kubernetesCluster.getKubernetesVersionId());
        if (clusterVersion == null || clusterVersion.getRemoved() != null) {
            throw new InvalidParameterValueException(String.format("Invalid Kubernetes version associated with cluster : %s",
                    kubernetesCluster.getName()));
        }
        final ServiceOffering serviceOffering = serviceOfferingDao.findByIdIncludingRemoved(kubernetesCluster.getServiceOfferingId());
        if (serviceOffering == null) {
            throw new CloudRuntimeException(String.format("Invalid service offering associated with Kubernetes cluster : %s", kubernetesCluster.getName()));
        }
        if (serviceOffering.getCpu() < upgradeVersion.getMinimumCpu()) {
            throw new InvalidParameterValueException(String.format("Kubernetes cluster : %s cannot be upgraded with Kubernetes version : %s which needs minimum %d vCPUs while associated service offering : %s offers only %d vCPUs",
                    kubernetesCluster.getName(), upgradeVersion.getName(), upgradeVersion.getMinimumCpu(), serviceOffering.getName(), serviceOffering.getCpu()));
        }
        if (serviceOffering.getRamSize() < upgradeVersion.getMinimumRamSize()) {
            throw new InvalidParameterValueException(String.format("Kubernetes cluster : %s cannot be upgraded with Kubernetes version : %s which needs minimum %d MB RAM while associated service offering : %s offers only %d MB RAM",
                    kubernetesCluster.getName(), upgradeVersion.getName(), upgradeVersion.getMinimumRamSize(), serviceOffering.getName(), serviceOffering.getRamSize()));
        }
        // Check upgradeVersion is either patch upgrade or immediate minor upgrade
        try {
            KubernetesVersionManagerImpl.canUpgradeKubernetesVersion(clusterVersion.getSemanticVersion(), upgradeVersion.getSemanticVersion());
        } catch (IllegalArgumentException e) {
            throw new InvalidParameterValueException(e.getMessage());
        }

        VMTemplateVO iso = templateDao.findById(upgradeVersion.getIsoId());
        if (iso == null) {
            throw new InvalidParameterValueException(String.format("Invalid ISO associated with version : %s",  upgradeVersion.getName()));
        }
        if (CollectionUtils.isEmpty(templateJoinDao.newTemplateView(iso, zone.getId(), true))) {
            throw new InvalidParameterValueException(String.format("ISO associated with version : %s is not in Ready state for datacenter : %s",  upgradeVersion.getName(), zone.getName()));
        }
    }

    protected boolean stateTransitTo(long kubernetesClusterId, KubernetesCluster.Event e) {
        KubernetesClusterVO kubernetesCluster = kubernetesClusterDao.findById(kubernetesClusterId);
        try {
            return _stateMachine.transitTo(kubernetesCluster, e, null, kubernetesClusterDao);
        } catch (NoTransitionException nte) {
            LOGGER.warn(String.format("Failed to transition state of the Kubernetes cluster : %s in state %s on event %s", kubernetesCluster.getName(), kubernetesCluster.getState().toString(), e.toString()), nte);
            return false;
        }
    }

    @Override
    public KubernetesCluster createKubernetesCluster(CreateKubernetesClusterCmd cmd) throws CloudRuntimeException {
        if (!KubernetesServiceEnabled.value()) {
            logAndThrow(Level.ERROR, "Kubernetes Service plugin is disabled");
        }

        validateKubernetesClusterCreateParameters(cmd);

        final DataCenter zone = dataCenterDao.findById(cmd.getZoneId());
        final long controlNodeCount = cmd.getControlNodes();
        final long clusterSize = cmd.getClusterSize();
        final long totalNodeCount = controlNodeCount + clusterSize;
        final ServiceOffering serviceOffering = serviceOfferingDao.findById(cmd.getServiceOfferingId());
        final Account owner = accountService.getActiveAccountById(cmd.getEntityOwnerId());
        final KubernetesSupportedVersion clusterKubernetesVersion = kubernetesSupportedVersionDao.findById(cmd.getKubernetesVersionId());

        DeployDestination deployDestination = null;
        try {
            deployDestination = plan(totalNodeCount, zone, serviceOffering);
        } catch (InsufficientCapacityException e) {
            logAndThrow(Level.ERROR, String.format("Creating Kubernetes cluster failed due to insufficient capacity for %d nodes cluster in zone : %s with service offering : %s", totalNodeCount, zone.getName(), serviceOffering.getName()));
        }
        if (deployDestination == null || deployDestination.getCluster() == null) {
            logAndThrow(Level.ERROR, String.format("Creating Kubernetes cluster failed due to error while finding suitable deployment plan for cluster in zone : %s", zone.getName()));
        }

        final Network defaultNetwork = getKubernetesClusterNetworkIfMissing(cmd.getName(), zone, owner, (int)controlNodeCount, (int)clusterSize, cmd.getExternalLoadBalancerIpAddress(), cmd.getNetworkId());
        final VMTemplateVO finalTemplate = getKubernetesServiceTemplate(zone, deployDestination.getCluster().getHypervisorType());
        final long cores = serviceOffering.getCpu() * (controlNodeCount + clusterSize);
        final long memory = serviceOffering.getRamSize() * (controlNodeCount + clusterSize);

        final KubernetesClusterVO cluster = Transaction.execute(new TransactionCallback<KubernetesClusterVO>() {
            @Override
            public KubernetesClusterVO doInTransaction(TransactionStatus status) {
                KubernetesClusterVO newCluster = new KubernetesClusterVO(cmd.getName(), cmd.getDisplayName(), zone.getId(), clusterKubernetesVersion.getId(),
                        serviceOffering.getId(), finalTemplate.getId(), defaultNetwork.getId(), owner.getDomainId(),
                        owner.getAccountId(), controlNodeCount, clusterSize, KubernetesCluster.State.Created, cmd.getSSHKeyPairName(), cores, memory, cmd.getNodeRootDiskSize(), "");
                kubernetesClusterDao.persist(newCluster);
                return newCluster;
            }
        });

        addKubernetesClusterDetails(cluster, defaultNetwork, cmd);

        if (LOGGER.isInfoEnabled()) {
            LOGGER.info(String.format("Kubernetes cluster name: %s and ID: %s has been created", cluster.getName(), cluster.getUuid()));
        }
        return cluster;
    }

    /**
     * Start operation can be performed at two different life stages of Kubernetes cluster. First when a freshly created cluster
     * in which case there are no resources provisioned for the Kubernetes cluster. So during start all the resources
     * are provisioned from scratch. Second kind of start, happens on  Stopped Kubernetes cluster, in which all resources
     * are provisioned (like volumes, nics, networks etc). It just that VM's are not in running state. So just
     * start the VM's (which can possibly implicitly start the network also).
     * @param kubernetesClusterId
     * @param onCreate
     * @return
     * @throws CloudRuntimeException
     */

    @Override
    public boolean startKubernetesCluster(long kubernetesClusterId, boolean onCreate) throws CloudRuntimeException {
        if (!KubernetesServiceEnabled.value()) {
            logAndThrow(Level.ERROR, "Kubernetes Service plugin is disabled");
        }
        final KubernetesClusterVO kubernetesCluster = kubernetesClusterDao.findById(kubernetesClusterId);
        if (kubernetesCluster == null) {
            throw new InvalidParameterValueException("Failed to find Kubernetes cluster with given ID");
        }
        if (kubernetesCluster.getRemoved() != null) {
            throw new InvalidParameterValueException(String.format("Kubernetes cluster : %s is already deleted", kubernetesCluster.getName()));
        }
        accountManager.checkAccess(CallContext.current().getCallingAccount(), SecurityChecker.AccessType.OperateEntry, false, kubernetesCluster);
        if (kubernetesCluster.getState().equals(KubernetesCluster.State.Running)) {
            if (LOGGER.isDebugEnabled()) {
                LOGGER.debug(String.format("Kubernetes cluster : %s is in running state", kubernetesCluster.getName()));
            }
            return true;
        }
        if (kubernetesCluster.getState().equals(KubernetesCluster.State.Starting)) {
            if (LOGGER.isDebugEnabled()) {
                LOGGER.debug(String.format("Kubernetes cluster : %s is already in starting state", kubernetesCluster.getName()));
            }
            return true;
        }
        final DataCenter zone = dataCenterDao.findById(kubernetesCluster.getZoneId());
        if (zone == null) {
            logAndThrow(Level.WARN, String.format("Unable to find zone for Kubernetes cluster : %s", kubernetesCluster.getName()));
        }
        KubernetesClusterStartWorker startWorker =
            new KubernetesClusterStartWorker(kubernetesCluster, this);
        startWorker = ComponentContext.inject(startWorker);
        if (onCreate) {
            // Start for Kubernetes cluster in 'Created' state
            Account owner = accountService.getActiveAccountById(kubernetesCluster.getAccountId());
            String[] keys = getServiceUserKeys(owner);
            startWorker.setKeys(keys);
            return startWorker.startKubernetesClusterOnCreate();
        } else {
            // Start for Kubernetes cluster in 'Stopped' state. Resources are already provisioned, just need to be started
            return startWorker.startStoppedKubernetesCluster();
        }
    }

    private String[] getServiceUserKeys(Account owner) {
        if (owner == null) {
            owner = CallContext.current().getCallingAccount();
        }
        String username = owner.getAccountName() + "-" + KUBEADMIN_ACCOUNT_NAME;
        UserAccount kubeadmin = accountService.getActiveUserAccount(username, owner.getDomainId());
        String[] keys = null;
        if (kubeadmin == null) {
            User kube = userDao.persist(new UserVO(owner.getAccountId(), username, UUID.randomUUID().toString(), owner.getAccountName(),
                KUBEADMIN_ACCOUNT_NAME, "kubeadmin", null, UUID.randomUUID().toString(), User.Source.UNKNOWN));
            keys = accountService.createApiKeyAndSecretKey(kube.getId());
        } else {
            String apiKey = kubeadmin.getApiKey();
            String secretKey = kubeadmin.getSecretKey();
            if (Strings.isNullOrEmpty(apiKey) || Strings.isNullOrEmpty(secretKey)) {
                keys = accountService.createApiKeyAndSecretKey(kubeadmin.getId());
            } else {
                keys = new String[]{apiKey, secretKey};
            }
        }
        return keys;
    }

    @Override
    public boolean stopKubernetesCluster(long kubernetesClusterId) throws CloudRuntimeException {
        if (!KubernetesServiceEnabled.value()) {
            logAndThrow(Level.ERROR, "Kubernetes Service plugin is disabled");
        }
        final KubernetesClusterVO kubernetesCluster = kubernetesClusterDao.findById(kubernetesClusterId);
        if (kubernetesCluster == null) {
            throw new InvalidParameterValueException("Failed to find Kubernetes cluster with given ID");
        }
        if (kubernetesCluster.getRemoved() != null) {
            throw new InvalidParameterValueException(String.format("Kubernetes cluster : %s is already deleted", kubernetesCluster.getName()));
        }
        accountManager.checkAccess(CallContext.current().getCallingAccount(), SecurityChecker.AccessType.OperateEntry, false, kubernetesCluster);
        if (kubernetesCluster.getState().equals(KubernetesCluster.State.Stopped)) {
            if (LOGGER.isDebugEnabled()) {
                LOGGER.debug(String.format("Kubernetes cluster : %s is already stopped", kubernetesCluster.getName()));
            }
            return true;
        }
        if (kubernetesCluster.getState().equals(KubernetesCluster.State.Stopping)) {
            if (LOGGER.isDebugEnabled()) {
                LOGGER.debug(String.format("Kubernetes cluster : %s is getting stopped", kubernetesCluster.getName()));
            }
            return true;
        }
        KubernetesClusterStopWorker stopWorker = new KubernetesClusterStopWorker(kubernetesCluster, this);
        stopWorker = ComponentContext.inject(stopWorker);
        return stopWorker.stop();
    }

    @Override
    public boolean deleteKubernetesCluster(Long kubernetesClusterId) throws CloudRuntimeException {
        if (!KubernetesServiceEnabled.value()) {
            logAndThrow(Level.ERROR, "Kubernetes Service plugin is disabled");
        }
        KubernetesClusterVO cluster = kubernetesClusterDao.findById(kubernetesClusterId);
        if (cluster == null) {
            throw new InvalidParameterValueException("Invalid cluster id specified");
        }
        accountManager.checkAccess(CallContext.current().getCallingAccount(), SecurityChecker.AccessType.OperateEntry, false, cluster);
        KubernetesClusterDestroyWorker destroyWorker = new KubernetesClusterDestroyWorker(cluster, this);
        destroyWorker = ComponentContext.inject(destroyWorker);
        return destroyWorker.destroy();
    }

    @Override
    public ListResponse<KubernetesClusterResponse> listKubernetesClusters(ListKubernetesClustersCmd cmd) {
        if (!KubernetesServiceEnabled.value()) {
            logAndThrow(Level.ERROR, "Kubernetes Service plugin is disabled");
        }
        final CallContext ctx = CallContext.current();
        final Account caller = ctx.getCallingAccount();
        final Long clusterId = cmd.getId();
        final String state = cmd.getState();
        final String name = cmd.getName();
        final String keyword = cmd.getKeyword();
        List<KubernetesClusterResponse> responsesList = new ArrayList<KubernetesClusterResponse>();
        List<Long> permittedAccounts = new ArrayList<Long>();
        Ternary<Long, Boolean, Project.ListProjectResourcesCriteria> domainIdRecursiveListProject = new Ternary<Long, Boolean, Project.ListProjectResourcesCriteria>(cmd.getDomainId(), cmd.isRecursive(), null);
        accountManager.buildACLSearchParameters(caller, clusterId, cmd.getAccountName(), cmd.getProjectId(), permittedAccounts, domainIdRecursiveListProject, cmd.listAll(), false);
        Long domainId = domainIdRecursiveListProject.first();
        Boolean isRecursive = domainIdRecursiveListProject.second();
        Project.ListProjectResourcesCriteria listProjectResourcesCriteria = domainIdRecursiveListProject.third();
        Filter searchFilter = new Filter(KubernetesClusterVO.class, "id", true, cmd.getStartIndex(), cmd.getPageSizeVal());
        SearchBuilder<KubernetesClusterVO> sb = kubernetesClusterDao.createSearchBuilder();
        accountManager.buildACLSearchBuilder(sb, domainId, isRecursive, permittedAccounts, listProjectResourcesCriteria);
        sb.and("id", sb.entity().getId(), SearchCriteria.Op.EQ);
        sb.and("name", sb.entity().getName(), SearchCriteria.Op.EQ);
        sb.and("keyword", sb.entity().getName(), SearchCriteria.Op.LIKE);
        sb.and("state", sb.entity().getState(), SearchCriteria.Op.IN);
        SearchCriteria<KubernetesClusterVO> sc = sb.create();
        accountManager.buildACLSearchCriteria(sc, domainId, isRecursive, permittedAccounts, listProjectResourcesCriteria);
        if (state != null) {
            sc.setParameters("state", state);
        }
        if(keyword != null){
            sc.setParameters("keyword", "%" + keyword + "%");
        }
        if (clusterId != null) {
            sc.setParameters("id", clusterId);
        }
        if (name != null) {
            sc.setParameters("name", name);
        }
        List<KubernetesClusterVO> kubernetesClusters = kubernetesClusterDao.search(sc, searchFilter);
        for (KubernetesClusterVO cluster : kubernetesClusters) {
            KubernetesClusterResponse clusterResponse = createKubernetesClusterResponse(cluster.getId());
            responsesList.add(clusterResponse);
        }
        ListResponse<KubernetesClusterResponse> response = new ListResponse<KubernetesClusterResponse>();
        response.setResponses(responsesList);
        return response;
    }

    public KubernetesClusterConfigResponse getKubernetesClusterConfig(GetKubernetesClusterConfigCmd cmd) {
        if (!KubernetesServiceEnabled.value()) {
            logAndThrow(Level.ERROR, "Kubernetes Service plugin is disabled");
        }
        final Long clusterId = cmd.getId();
        KubernetesCluster kubernetesCluster = kubernetesClusterDao.findById(clusterId);
        if (kubernetesCluster == null) {
            throw new InvalidParameterValueException("Invalid Kubernetes cluster ID specified");
        }
        KubernetesClusterConfigResponse response = new KubernetesClusterConfigResponse();
        response.setId(kubernetesCluster.getUuid());
        response.setName(kubernetesCluster.getName());
        String configData = "";
        KubernetesClusterDetailsVO clusterDetailsVO = kubernetesClusterDetailsDao.findDetail(kubernetesCluster.getId(), "kubeConfigData");
        if (clusterDetailsVO != null && !Strings.isNullOrEmpty(clusterDetailsVO.getValue())) {
            configData = new String(Base64.decodeBase64(clusterDetailsVO.getValue()));
        } else {
            String exceptionMessage = KubernetesCluster.State.Starting.equals(kubernetesCluster.getState()) ?
                    String.format("Setup is in progress for Kubernetes cluster : %s, config not available at this moment", kubernetesCluster.getName()) :
                    String.format("Config not found for Kubernetes cluster : %s", kubernetesCluster.getName());
            throw new CloudRuntimeException(exceptionMessage);
        }
        response.setConfigData(configData);
        response.setObjectName("clusterconfig");
        return response;
    }

    private String[] getServiceUserKeys(Account owner) {
        if (owner == null) {
            owner = CallContext.current().getCallingAccount();
        }
        String username = owner.getAccountName() + "-" + KUBEADMIN_ACCOUNT_NAME;
        UserAccount kubeadmin = accountService.getActiveUserAccount(username, owner.getDomainId());
        String[] keys = null;
        if (kubeadmin == null) {
            User kube = userDao.persist(new UserVO(owner.getAccountId(), username, UUID.randomUUID().toString(), owner.getAccountName(),
                KUBEADMIN_ACCOUNT_NAME, "kubeadmin", null, UUID.randomUUID().toString(), User.Source.UNKNOWN));
            keys = accountService.createApiKeyAndSecretKey(kube.getId());
        } else {
            String apiKey = kubeadmin.getApiKey();
            String secretKey = kubeadmin.getSecretKey();
            if (Strings.isNullOrEmpty(apiKey) || Strings.isNullOrEmpty(secretKey)) {
                keys = accountService.createApiKeyAndSecretKey(kubeadmin.getId());
            } else {
                keys = new String[]{apiKey, secretKey};
            }
        }
        return keys;
    }

    @Override
    public boolean scaleKubernetesCluster(ScaleKubernetesClusterCmd cmd) throws CloudRuntimeException {
        if (!KubernetesServiceEnabled.value()) {
            logAndThrow(Level.ERROR, "Kubernetes Service plugin is disabled");
        }
        validateKubernetesClusterScaleParameters(cmd);

        KubernetesClusterVO kubernetesCluster = kubernetesClusterDao.findById(cmd.getId());
        Account owner = accountService.getActiveAccountById(kubernetesCluster.getAccountId());
        String[] keys = getServiceUserKeys(owner);
        KubernetesClusterScaleWorker scaleWorker =
            new KubernetesClusterScaleWorker(kubernetesClusterDao.findById(cmd.getId()),
                serviceOfferingDao.findById(cmd.getServiceOfferingId()),
                cmd.getClusterSize(),
                cmd.getNodeIds(),
                cmd.isAutoscalingEnabled(),
                cmd.getMinSize(),
                cmd.getMaxSize(),
                this);
        scaleWorker.setKeys(keys);
        scaleWorker = ComponentContext.inject(scaleWorker);
        return scaleWorker.scaleCluster();
    }

    @Override
    public boolean upgradeKubernetesCluster(UpgradeKubernetesClusterCmd cmd) throws CloudRuntimeException {
        if (!KubernetesServiceEnabled.value()) {
            logAndThrow(Level.ERROR, "Kubernetes Service plugin is disabled");
        }

        validateKubernetesClusterUpgradeParameters(cmd);
        KubernetesClusterVO kubernetesCluster = kubernetesClusterDao.findById(cmd.getId());
        Account owner = accountService.getActiveAccountById(kubernetesCluster.getAccountId());
        String[] keys = getServiceUserKeys(owner);
        KubernetesClusterUpgradeWorker upgradeWorker =
<<<<<<< HEAD
            new KubernetesClusterUpgradeWorker(kubernetesClusterDao.findById(cmd.getId()),
                kubernetesSupportedVersionDao.findById(cmd.getKubernetesVersionId()), this, keys);
=======
                new KubernetesClusterUpgradeWorker(kubernetesClusterDao.findById(cmd.getId()),
                        kubernetesSupportedVersionDao.findById(cmd.getKubernetesVersionId()), this, keys);
>>>>>>> cb1078aa
        upgradeWorker = ComponentContext.inject(upgradeWorker);
        return upgradeWorker.upgradeCluster();
    }

    @Override
    public List<Class<?>> getCommands() {
        List<Class<?>> cmdList = new ArrayList<Class<?>>();
        if (!KubernetesServiceEnabled.value()) {
            return cmdList;
        }
        cmdList.add(CreateKubernetesClusterCmd.class);
        cmdList.add(StartKubernetesClusterCmd.class);
        cmdList.add(StopKubernetesClusterCmd.class);
        cmdList.add(DeleteKubernetesClusterCmd.class);
        cmdList.add(ListKubernetesClustersCmd.class);
        cmdList.add(GetKubernetesClusterConfigCmd.class);
        cmdList.add(ScaleKubernetesClusterCmd.class);
        cmdList.add(UpgradeKubernetesClusterCmd.class);
        return cmdList;
    }

    @Override
    public KubernetesCluster findById(final Long id) {
        return kubernetesClusterDao.findById(id);
    }

    // Garbage collector periodically run through the Kubernetes clusters marked for GC. For each Kubernetes cluster
    // marked for GC, attempt is made to destroy cluster.
    public class KubernetesClusterGarbageCollector extends ManagedContextRunnable {
        @Override
        protected void runInContext() {
            GlobalLock gcLock = GlobalLock.getInternLock("KubernetesCluster.GC.Lock");
            try {
                if (gcLock.lock(3)) {
                    try {
                        reallyRun();
                    } finally {
                        gcLock.unlock();
                    }
                }
            } finally {
                gcLock.releaseRef();
            }
        }

        public void reallyRun() {
            try {
                List<KubernetesClusterVO> kubernetesClusters = kubernetesClusterDao.findKubernetesClustersToGarbageCollect();
                for (KubernetesCluster kubernetesCluster : kubernetesClusters) {
                    if (LOGGER.isInfoEnabled()) {
                        LOGGER.info(String.format("Running Kubernetes cluster garbage collector on Kubernetes cluster : %s", kubernetesCluster.getName()));
                    }
                    try {
                        KubernetesClusterDestroyWorker destroyWorker = new KubernetesClusterDestroyWorker(kubernetesCluster, KubernetesClusterManagerImpl.this);
                        destroyWorker = ComponentContext.inject(destroyWorker);
                        if (destroyWorker.destroy()) {
                            if (LOGGER.isInfoEnabled()) {
                                LOGGER.info(String.format("Garbage collection complete for Kubernetes cluster : %s", kubernetesCluster.getName()));
                            }
                        } else {
                            LOGGER.warn(String.format("Garbage collection failed for Kubernetes cluster : %s, it will be attempted to garbage collected in next run", kubernetesCluster.getName()));
                        }
                    } catch (CloudRuntimeException e) {
                        LOGGER.warn(String.format("Failed to destroy Kubernetes cluster : %s during GC", kubernetesCluster.getName()), e);
                        // proceed further with rest of the Kubernetes cluster garbage collection
                    }
                }
            } catch (Exception e) {
                LOGGER.warn("Caught exception while running Kubernetes cluster gc: ", e);
            }
        }
    }

    /* Kubernetes cluster scanner checks if the Kubernetes cluster is in desired state. If it detects Kubernetes cluster
       is not in desired state, it will trigger an event and marks the Kubernetes cluster to be 'Alert' state. For e.g a
       Kubernetes cluster in 'Running' state should mean all the cluster of node VM's in the custer should be running and
       number of the node VM's should be of cluster size, and the control node VM's is running. It is possible due to
       out of band changes by user or hosts going down, we may end up one or more VM's in stopped state. in which case
       scanner detects these changes and marks the cluster in 'Alert' state. Similarly cluster in 'Stopped' state means
       all the cluster VM's are in stopped state any mismatch in states should get picked up by Kubernetes cluster and
       mark the Kubernetes cluster to be 'Alert' state. Through recovery API, or reconciliation clusters in 'Alert' will
       be brought back to known good state or desired state.
     */
    public class KubernetesClusterStatusScanner extends ManagedContextRunnable {
        private boolean firstRun = true;
        @Override
        protected void runInContext() {
            GlobalLock gcLock = GlobalLock.getInternLock("KubernetesCluster.State.Scanner.Lock");
            try {
                if (gcLock.lock(3)) {
                    try {
                        reallyRun();
                    } finally {
                        gcLock.unlock();
                    }
                }
            } finally {
                gcLock.releaseRef();
            }
        }

        public void reallyRun() {
            try {
                // run through Kubernetes clusters in 'Running' state and ensure all the VM's are Running in the cluster
                List<KubernetesClusterVO> runningKubernetesClusters = kubernetesClusterDao.findKubernetesClustersInState(KubernetesCluster.State.Running);
                for (KubernetesCluster kubernetesCluster : runningKubernetesClusters) {
                    if (LOGGER.isInfoEnabled()) {
                        LOGGER.info(String.format("Running Kubernetes cluster state scanner on Kubernetes cluster : %s", kubernetesCluster.getName()));
                    }
                    try {
                        if (!isClusterVMsInDesiredState(kubernetesCluster, VirtualMachine.State.Running)) {
                            stateTransitTo(kubernetesCluster.getId(), KubernetesCluster.Event.FaultsDetected);
                        }
                    } catch (Exception e) {
                        LOGGER.warn(String.format("Failed to run Kubernetes cluster Running state scanner on Kubernetes cluster : %s status scanner", kubernetesCluster.getName()), e);
                    }
                }

                // run through Kubernetes clusters in 'Stopped' state and ensure all the VM's are Stopped in the cluster
                List<KubernetesClusterVO> stoppedKubernetesClusters = kubernetesClusterDao.findKubernetesClustersInState(KubernetesCluster.State.Stopped);
                for (KubernetesCluster kubernetesCluster : stoppedKubernetesClusters) {
                    if (LOGGER.isInfoEnabled()) {
                        LOGGER.info(String.format("Running Kubernetes cluster state scanner on Kubernetes cluster : %s for state: %s", kubernetesCluster.getName(), KubernetesCluster.State.Stopped.toString()));
                    }
                    try {
                        if (!isClusterVMsInDesiredState(kubernetesCluster, VirtualMachine.State.Stopped)) {
                            stateTransitTo(kubernetesCluster.getId(), KubernetesCluster.Event.FaultsDetected);
                        }
                    } catch (Exception e) {
                        LOGGER.warn(String.format("Failed to run Kubernetes cluster Stopped state scanner on Kubernetes cluster : %s status scanner", kubernetesCluster.getName()), e);
                    }
                }

                // run through Kubernetes clusters in 'Alert' state and reconcile state as 'Running' if the VM's are running or 'Stopped' if VM's are stopped
                List<KubernetesClusterVO> alertKubernetesClusters = kubernetesClusterDao.findKubernetesClustersInState(KubernetesCluster.State.Alert);
                for (KubernetesClusterVO kubernetesCluster : alertKubernetesClusters) {
                    if (LOGGER.isInfoEnabled()) {
                        LOGGER.info(String.format("Running Kubernetes cluster state scanner on Kubernetes cluster : %s for state: %s", kubernetesCluster.getName(), KubernetesCluster.State.Alert.toString()));
                    }
                    try {
                        if (isClusterVMsInDesiredState(kubernetesCluster, VirtualMachine.State.Running)) {
                            KubernetesClusterStartWorker startWorker =
                                    new KubernetesClusterStartWorker(kubernetesCluster, KubernetesClusterManagerImpl.this);
                            startWorker = ComponentContext.inject(startWorker);
                            startWorker.reconcileAlertCluster();
                        } else if (isClusterVMsInDesiredState(kubernetesCluster, VirtualMachine.State.Stopped)) {
                            stateTransitTo(kubernetesCluster.getId(), KubernetesCluster.Event.StopRequested);
                            stateTransitTo(kubernetesCluster.getId(), KubernetesCluster.Event.OperationSucceeded);
                        }
                    } catch (Exception e) {
                        LOGGER.warn(String.format("Failed to run Kubernetes cluster Alert state scanner on Kubernetes cluster : %s status scanner", kubernetesCluster.getName()), e);
                    }
                }


                if (firstRun) {
                    // run through Kubernetes clusters in 'Starting' state and reconcile state as 'Alert' or 'Error' if the VM's are running
                    List<KubernetesClusterVO> startingKubernetesClusters = kubernetesClusterDao.findKubernetesClustersInState(KubernetesCluster.State.Starting);
                    for (KubernetesCluster kubernetesCluster : startingKubernetesClusters) {
                        if ((new Date()).getTime() - kubernetesCluster.getCreated().getTime() < 10*60*1000) {
                            continue;
                        }
                        if (LOGGER.isInfoEnabled()) {
                            LOGGER.info(String.format("Running Kubernetes cluster state scanner on Kubernetes cluster : %s for state: %s", kubernetesCluster.getName(), KubernetesCluster.State.Starting.toString()));
                        }
                        try {
                            if (isClusterVMsInDesiredState(kubernetesCluster, VirtualMachine.State.Running)) {
                                stateTransitTo(kubernetesCluster.getId(), KubernetesCluster.Event.FaultsDetected);
                            } else {
                                stateTransitTo(kubernetesCluster.getId(), KubernetesCluster.Event.OperationFailed);
                            }
                        } catch (Exception e) {
                            LOGGER.warn(String.format("Failed to run Kubernetes cluster Starting state scanner on Kubernetes cluster : %s status scanner", kubernetesCluster.getName()), e);
                        }
                    }
                    List<KubernetesClusterVO> destroyingKubernetesClusters = kubernetesClusterDao.findKubernetesClustersInState(KubernetesCluster.State.Destroying);
                    for (KubernetesCluster kubernetesCluster : destroyingKubernetesClusters) {
                        if (LOGGER.isInfoEnabled()) {
                            LOGGER.info(String.format("Running Kubernetes cluster state scanner on Kubernetes cluster : %s for state: %s", kubernetesCluster.getName(), KubernetesCluster.State.Destroying.toString()));
                        }
                        try {
                            KubernetesClusterDestroyWorker destroyWorker = new KubernetesClusterDestroyWorker(kubernetesCluster, KubernetesClusterManagerImpl.this);
                            destroyWorker = ComponentContext.inject(destroyWorker);
                            destroyWorker.destroy();
                        } catch (Exception e) {
                            LOGGER.warn(String.format("Failed to run Kubernetes cluster Destroying state scanner on Kubernetes cluster : %s status scanner", kubernetesCluster.getName()), e);
                        }
                    }
                }
            } catch (Exception e) {
                LOGGER.warn("Caught exception while running Kubernetes cluster state scanner", e);
            }
            firstRun = false;
        }
    }

    // checks if Kubernetes cluster is in desired state
    boolean isClusterVMsInDesiredState(KubernetesCluster kubernetesCluster, VirtualMachine.State state) {
        List<KubernetesClusterVmMapVO> clusterVMs = kubernetesClusterVmMapDao.listByClusterId(kubernetesCluster.getId());

        // check cluster is running at desired capacity include control nodes as well
        if (clusterVMs.size() < kubernetesCluster.getTotalNodeCount()) {
            if (LOGGER.isDebugEnabled()) {
                LOGGER.debug(String.format("Found only %d VMs in the Kubernetes cluster %s while expected %d VMs to be in state: %s",
                        clusterVMs.size(), kubernetesCluster.getName(), kubernetesCluster.getTotalNodeCount(), state.toString()));
            }
            return false;
        }
        // check if all the VM's are in same state
        for (KubernetesClusterVmMapVO clusterVm : clusterVMs) {
            VMInstanceVO vm = vmInstanceDao.findByIdIncludingRemoved(clusterVm.getVmId());
            if (vm.getState() != state) {
                if (LOGGER.isDebugEnabled()) {
                    LOGGER.debug(String.format("Found VM : %s in the Kubernetes cluster : %s in state: %s while expected to be in state: %s. So moving the cluster to Alert state for reconciliation",
                            vm.getUuid(), kubernetesCluster.getName(), vm.getState().toString(), state.toString()));
                }
                return false;
            }
        }

        return true;
    }

    @Override
    public boolean start() {
        final Map<Network.Service, Network.Provider> defaultKubernetesServiceNetworkOfferingProviders = new HashMap<Service, Network.Provider>();
        defaultKubernetesServiceNetworkOfferingProviders.put(Service.Dhcp, Network.Provider.VirtualRouter);
        defaultKubernetesServiceNetworkOfferingProviders.put(Service.Dns, Network.Provider.VirtualRouter);
        defaultKubernetesServiceNetworkOfferingProviders.put(Service.UserData, Network.Provider.VirtualRouter);
        defaultKubernetesServiceNetworkOfferingProviders.put(Service.Firewall, Network.Provider.VirtualRouter);
        defaultKubernetesServiceNetworkOfferingProviders.put(Service.Gateway, Network.Provider.VirtualRouter);
        defaultKubernetesServiceNetworkOfferingProviders.put(Service.Lb, Network.Provider.VirtualRouter);
        defaultKubernetesServiceNetworkOfferingProviders.put(Service.SourceNat, Network.Provider.VirtualRouter);
        defaultKubernetesServiceNetworkOfferingProviders.put(Service.StaticNat, Network.Provider.VirtualRouter);
        defaultKubernetesServiceNetworkOfferingProviders.put(Service.PortForwarding, Network.Provider.VirtualRouter);
        defaultKubernetesServiceNetworkOfferingProviders.put(Service.Vpn, Network.Provider.VirtualRouter);

        NetworkOfferingVO defaultKubernetesServiceNetworkOffering =
                new NetworkOfferingVO(DEFAULT_NETWORK_OFFERING_FOR_KUBERNETES_SERVICE_NAME,
                        "Network Offering used for CloudStack Kubernetes service", Networks.TrafficType.Guest,
                        false, false, null, null, true,
                        NetworkOffering.Availability.Required, null, Network.GuestType.Isolated, true,
                        true, false, false, false, false,
                        false, false, false, true, true, false,
                        false, true, false, false);
        defaultKubernetesServiceNetworkOffering.setState(NetworkOffering.State.Enabled);
        defaultKubernetesServiceNetworkOffering = networkOfferingDao.persistDefaultNetworkOffering(defaultKubernetesServiceNetworkOffering);

        for (Service service : defaultKubernetesServiceNetworkOfferingProviders.keySet()) {
            NetworkOfferingServiceMapVO offService =
                    new NetworkOfferingServiceMapVO(defaultKubernetesServiceNetworkOffering.getId(), service,
                            defaultKubernetesServiceNetworkOfferingProviders.get(service));
            networkOfferingServiceMapDao.persist(offService);
            LOGGER.trace("Added service for the network offering: " + offService);
        }

        _gcExecutor.scheduleWithFixedDelay(new KubernetesClusterGarbageCollector(), 300, 300, TimeUnit.SECONDS);
        _stateScanner.scheduleWithFixedDelay(new KubernetesClusterStatusScanner(), 300, 30, TimeUnit.SECONDS);

        return true;
    }

    @Override
    public boolean configure(String name, Map<String, Object> params) throws ConfigurationException {
        _name = name;
        _configParams = params;
        _gcExecutor = Executors.newScheduledThreadPool(1, new NamedThreadFactory("Kubernetes-Cluster-Scavenger"));
        _stateScanner = Executors.newScheduledThreadPool(1, new NamedThreadFactory("Kubernetes-Cluster-State-Scanner"));

        return true;
    }

    @Override
    public String getConfigComponentName() {
        return KubernetesClusterService.class.getSimpleName();
    }

    @Override
    public ConfigKey<?>[] getConfigKeys() {
        return new ConfigKey<?>[] {
            KubernetesServiceEnabled,
            KubernetesClusterNetworkOffering,
            KubernetesClusterStartTimeout,
            KubernetesClusterScaleTimeout,
            KubernetesClusterUpgradeTimeout,
            KubernetesClusterExperimentalFeaturesEnabled,
            KubernetesMaxClusterSize
        };
    }
}<|MERGE_RESOLUTION|>--- conflicted
+++ resolved
@@ -594,22 +594,14 @@
     private void validateEndpointUrl() {
         String csUrl = ApiServiceConfiguration.ApiServletPath.value();
         if (csUrl == null || csUrl.contains("localhost")) {
-<<<<<<< HEAD
-            throw new InvalidParameterValueException("Global setting endpointe.url has to be set to the Management Server's API end point");
-=======
             String error = String.format("Global setting %s has to be set to the Management Server's API end point",
                 ApiServiceConfiguration.ApiServletPath.key());
             throw new InvalidParameterValueException(error);
->>>>>>> cb1078aa
         }
     }
 
     private void validateKubernetesClusterCreateParameters(final CreateKubernetesClusterCmd cmd) throws CloudRuntimeException {
         validateEndpointUrl();
-<<<<<<< HEAD
-
-=======
->>>>>>> cb1078aa
         final String name = cmd.getName();
         final Long zoneId = cmd.getZoneId();
         final Long kubernetesVersionId = cmd.getKubernetesVersionId();
@@ -1341,13 +1333,8 @@
         Account owner = accountService.getActiveAccountById(kubernetesCluster.getAccountId());
         String[] keys = getServiceUserKeys(owner);
         KubernetesClusterUpgradeWorker upgradeWorker =
-<<<<<<< HEAD
             new KubernetesClusterUpgradeWorker(kubernetesClusterDao.findById(cmd.getId()),
                 kubernetesSupportedVersionDao.findById(cmd.getKubernetesVersionId()), this, keys);
-=======
-                new KubernetesClusterUpgradeWorker(kubernetesClusterDao.findById(cmd.getId()),
-                        kubernetesSupportedVersionDao.findById(cmd.getKubernetesVersionId()), this, keys);
->>>>>>> cb1078aa
         upgradeWorker = ComponentContext.inject(upgradeWorker);
         return upgradeWorker.upgradeCluster();
     }
